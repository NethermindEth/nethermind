--- conflicted
+++ resolved
@@ -2,27 +2,16 @@
 FROM mcr.microsoft.com/dotnet/core/sdk:3.1-alpine AS build
 
 COPY . .
-<<<<<<< HEAD
-RUN echo "@testing http://dl-cdn.alpinelinux.org/alpine/edge/testing/" >> /etc/apk/repositories && \
-    echo "@v3.8 http://dl-cdn.alpinelinux.org/alpine/v3.8/main/" >> /etc/apk/repositories && \
-    apk upgrade && apk add git openssl-dev@testing libssl1.0@v3.8 && \
-=======
 RUN echo "@v3.12 http://dl-cdn.alpinelinux.org/alpine/v3.12/main/" >> /etc/apk/repositories && \
     apk add --no-cache git@v3.12 openssl-dev@v3.12 libssl1.0@v3.12 && \
->>>>>>> f08e3bde
     git submodule update --init src/Dirichlet src/rocksdb-sharp && \
     dotnet publish src/Nethermind/Nethermind.Runner -c release -o out && \
     git describe --tags --always --long > out/git-hash
 
 FROM mcr.microsoft.com/dotnet/core/aspnet:3.1-alpine
 
-<<<<<<< HEAD
-RUN echo "@testing http://dl-cdn.alpinelinux.org/alpine/edge/testing/" >> /etc/apk/repositories && \
-    apk upgrade && apk --no-cache --no-progress add snappy-dev@testing
-=======
 RUN echo "@v3.12 http://dl-cdn.alpinelinux.org/alpine/v3.12/main/" >> /etc/apk/repositories && \
     apk --no-cache --no-progress add snappy-dev@v3.12
->>>>>>> f08e3bde
 
 WORKDIR /nethermind
 
