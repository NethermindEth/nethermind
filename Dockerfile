--- conflicted
+++ resolved
@@ -8,16 +8,8 @@
 COPY . .
 
 RUN if [ "$TARGETARCH" = "amd64" ] ; \
-<<<<<<< HEAD
-    then git submodule update --init src/rocksdb-sharp && \
-    dotnet publish src/Nethermind/Nethermind.Runner -r $TARGETOS-x64 -c release -o out ; \
-    else git submodule update --init src/rocksdb-sharp && \
-=======
-    then git submodule update --init src/Dirichlet src/int256 src/Math.Gmp.Native && \
-    dotnet publish src/Nethermind/Nethermind.Runner -r $TARGETOS-x64 -c release -o out ; \
-    else git submodule update --init src/Dirichlet src/int256 src/Math.Gmp.Native && \
->>>>>>> 2d959fcc
-    dotnet publish src/Nethermind/Nethermind.Runner -r $TARGETOS-$TARGETARCH -c release -o out ; \
+    then dotnet publish src/Nethermind/Nethermind.Runner -r $TARGETOS-x64 -c release -o out ; \
+    else dotnet publish src/Nethermind/Nethermind.Runner -r $TARGETOS-$TARGETARCH -c release -o out ; \
     fi
 
 FROM --platform=$TARGETPLATFORM mcr.microsoft.com/dotnet/aspnet:6.0-jammy
