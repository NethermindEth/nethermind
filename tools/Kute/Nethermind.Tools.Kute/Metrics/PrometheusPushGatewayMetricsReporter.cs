--- conflicted
+++ resolved
@@ -119,11 +119,7 @@
 
     private static string GetMetricName(string name)
     {
-<<<<<<< HEAD
-        var lowerName = name.ToLower();
-=======
         var lowerName = name.ToLowerInvariant();
->>>>>>> c5388661
         var sanitizedName = lowerName.Replace(" ", "_").Replace("-", "_");
         return $"{JobName}_{sanitizedName}";
     }
