# Kute

Kute - /kjuːt/ - is a benchmarking tool developed at Nethermind to simulate an Ethereum Consensus Layer, expected to be used together with the Nethermind Client. The tool sends JSON-RPC messages to the Client and measures its performance.

## Prerequisites

This is a C# project and as such, it requires the [dotnet 9](https://dotnet.microsoft.com/en-us/download) SDK. Once installed, just run:

```bash
dotnet build [-c Release]
```

## Get JSON-RPC messages

To get real JSON-RPC messages, run the Nethermind Client using the `RpcRecorderState` state feature flag (see [JsonRpc module](https://docs.nethermind.io/nethermind/ethereum-client/configuration/jsonrpc)). The minimum required value is `Request` (`All` is also valid); this usually involves adding `--JsonRpc.RpcRecorderState <Request|All>` to your execution flags.

## Run

> We'll assume that the JWT secret used by the Nethermind Client is stored in `/keystore/jwt-secret`.

Kute includes a built in help that can be accessed by the options `-h | --help`.

Some typical usages are as follows:

### Connect to a Nethermind Client running at a specific address using a single file

```bash
-a http://localhost:8551 -s /keystore/jwt-secret -i /rpc.0
```

### Use all messages in the directory `/rpc-logs`

```bash
-a http://localhost:8551 -s /keystore/jwt-secret -i /rpc-logs
```

### Use a single messages file and emit results as HTML

<<<<<<< HEAD
```bash
-a http://localhost:8551 -s /keystore/jwt-secret -i /rpc.0 -o Json
=======
```
-a http://localhost:8551 -s /keystore/jwt-secret -i /rpc.0 -o Html
>>>>>>> 94f22144
```

### Use a single message file and emit results as JSON, while reporting metrics to a Prometheus Push Gateway (*)

```bash
-a http://localhost:8551 -s /keystore/jwt-secret -i /rpc.0 -o Json -g http://localhost:9091
```

### Use a single message file and report to a Prometheus Push Gateway with additional metrics labels

```bash
-a http://localhost:8551 -s /keystore/jwt-secret -i /rpc.0 -g http://localhost:9091 -l key1=value1,key2=value2 -l key3=value3
```

### Use a single message file and report to a Prometheus Push Gateway with basic auth

```bash
-a http://localhost:8551 -s /keystore/jwt-secret -i /rpc.0 -g http://localhost:9091 --gateway-user user --gateway-pass pass
```

### Use a single messages file and record all responses into a new file

```bash
-a http://localhost:8551 -s /keystore/jwt-secret -i /rpc.0 -r rpc.responses.txt
```

### Use a single message file, using only `engine` and `eth` methods

```bash
-a http://localhost:8551 -s /keystore/jwt-secret -i /rpc.0 -f engine,eth
```

### Use a single message file, using only the first 100 methods

```bash
-a http://localhost:8551 -s /keystore/jwt-secret -i /rpc.0 -f .*=100
```

### Use a single message file, using only the first 50 `engine_newPayloadV2` or `engine_newPayloadV3` methods

```bash
-a http://localhost:8551 -s /keystore/jwt-secret -i /rpc.0 -f engine_newPayloadV[23]=50
```

### Prometheus Push Gateway

Since Kute is not a long-lived application it's unreasonable for Prometheus or similar tools to scrape for metrics. Instead, Kute leverages [Prometheus Push Gateway](https://github.com/prometheus/pushgateway), a service that is intended to be used for ephemeral and batch jobs. Once Kute finishes processing all requests, it will report the metrics to the Gateway, which later will be scraped by Prometheus or similar tools.

### TODO

There are some features that we might add in the future, if they end up being required:

- Validate the responses from the Nethermind Client (a "pedantic" mode)
- Other report outputs (ex. CSV)<|MERGE_RESOLUTION|>--- conflicted
+++ resolved
@@ -36,13 +36,8 @@
 
 ### Use a single messages file and emit results as HTML
 
-<<<<<<< HEAD
 ```bash
 -a http://localhost:8551 -s /keystore/jwt-secret -i /rpc.0 -o Json
-=======
-```
--a http://localhost:8551 -s /keystore/jwt-secret -i /rpc.0 -o Html
->>>>>>> 94f22144
 ```
 
 ### Use a single message file and emit results as JSON, while reporting metrics to a Prometheus Push Gateway (*)
