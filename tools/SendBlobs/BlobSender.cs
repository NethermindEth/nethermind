// SPDX-FileCopyrightText: 2023 Demerzel Solutions Limited
// SPDX-License-Identifier: LGPL-3.0-only
extern alias BouncyCastle;

using Nethermind.Cli;
using Nethermind.Consensus;
using Nethermind.Core.Crypto;
using Nethermind.Core;
using Nethermind.Core.Specs;
using Nethermind.Crypto;
using Nethermind.Evm;
using Nethermind.Facade.Proxy.Models;
using Nethermind.Int256;
using Nethermind.Logging;
using Nethermind.Serialization.Rlp;
using BouncyCastle::Org.BouncyCastle.Utilities.Encoders;

namespace SendBlobs;
internal class BlobSender
{
    private static readonly TxDecoder txDecoder = TxDecoder.Instance;

    private INodeManager _nodeManager;
    private readonly ILogger _logger;
    private readonly ILogManager _logManager;

    public BlobSender(string rpcUrl, ILogManager logManager)
    {
        ArgumentNullException.ThrowIfNull(rpcUrl);
        ArgumentNullException.ThrowIfNull(logManager);

        _logManager = logManager;
        _logger = logManager.GetClassLogger();
        _nodeManager = SetupCli.InitNodeManager(rpcUrl, _logger);

        KzgPolynomialCommitments.InitializeAsync().Wait();
    }

    // send-blobs <url-without-auth> <transactions-send-formula 10x1,4x2,3x6> <secret-key> <receiver-address>
    // send-blobs http://localhost:8545 5 0x0000000000000000000000000000000000000000000000000000000000000000 0x000000000000000000000000000000000000f1c1 100 100
    // 1 = 0 blobs
    // 2 = 1st blob is of wrong size
    // 3 = 7 blobs
    // 4 = 1st blob's wrong proof
    // 5 = 1st blob's wrong commitment
    // 6 = 1st blob with a modulo correct, but > modulo value
    // 7 = max fee per blob gas = max value
    // 9 = 1st proof removed
    // 10 = 1st commitment removed
    // 11 = max fee per blob gas = max value / blobgasperblob + 1
    // 14 = 100 blobs
    // 15 = 1000 blobs
    public async Task SendRandomBlobs(
        (int count, int blobCount, string @break)[] blobTxCounts,
        PrivateKey[] privateKeys,
        string receiver,
        UInt256? maxFeePerBlobGasArgs,
        ulong feeMultiplier,
        UInt256? maxPriorityFeeGasArgs,
        bool waitForInclusion,
        IReleaseSpec spec)
    {
        List<(Signer, ulong)> signers = [];

        if (waitForInclusion)
        {
            bool isNodeSynced = await _nodeManager.Post<dynamic>("eth_syncing") is bool;
            if (!isNodeSynced)
            {
                Console.WriteLine($"Will not wait for blob inclusion since selected node at {_nodeManager.CurrentUri} is still syncing");
                waitForInclusion = false;
            }
        }

        string? chainIdString = await _nodeManager.Post<string>("eth_chainId") ?? "1";
        ulong chainId = HexConvert.ToUInt64(chainIdString);

        foreach (PrivateKey privateKey in privateKeys)
        {
            string? nonceString = await _nodeManager.Post<string>("eth_getTransactionCount", privateKey.Address, "latest");
            if (nonceString is null)
            {
                _logger.Error("Unable to get nonce");
                return;
            }
            ulong nonce = HexConvert.ToUInt64(nonceString);

            signers.Add(new(new Signer(chainId, privateKey, _logManager), nonce));
        }

        TxDecoder txDecoder = TxDecoder.Instance;
        Random random = new();

        int signerIndex = -1;

        ulong excessBlobs = (ulong)blobTxCounts.Sum(btxc => btxc.blobCount) / 2;

        foreach ((int txCount, int blobCount, string @break) txs in blobTxCounts)
        {
            int txCount = txs.txCount;
            int blobCount = txs.blobCount;
            string @break = txs.@break;

            while (txCount > 0)
            {
                txCount--;

                signerIndex++;
                if (signerIndex >= signers.Count)
                    signerIndex = 0;

                Signer signer = signers[signerIndex].Item1;
                ulong nonce = signers[signerIndex].Item2;

                switch (@break)
                {
                    case "1": blobCount = 0; break;
                    case "2": blobCount = 7; break;
                    case "14": blobCount = 100; break;
                    case "15": blobCount = 1000; break;
                }

                byte[][] blobs = new byte[blobCount][];

                for (int blobIndex = 0; blobIndex < blobCount; blobIndex++)
                {
                    blobs[blobIndex] = new byte[Ckzg.Ckzg.BytesPerBlob];
                    random.NextBytes(blobs[blobIndex]);
                    for (int i = 0; i < Ckzg.Ckzg.BytesPerBlob; i += 32)
                    {
                        blobs[blobIndex][i] = 0;
                    }

                    if (@break == "6" && blobIndex == 0)
                    {
                        Array.Fill(blobs[blobIndex], (byte)0, 0, 31);
                        blobs[blobIndex][31] = 1;
                    }
                }

                (byte[][] blobHashes, ShardBlobNetworkWrapper blobsContainer) = GenerateBlobData(blobs);


                BlockModel<Hash256>? blockResult = await _nodeManager.Post<BlockModel<Hash256>>("eth_getBlockByNumber", "latest", false);

                if (blockResult is null)
                {
                    Console.WriteLine($"Unable to get the latest block, terminating.");
                    return;
                }

                (UInt256 maxGasPrice, UInt256 maxPriorityFeePerGas, UInt256 maxFeePerBlobGas) = await GetGasPrices(null, maxPriorityFeeGasArgs, maxFeePerBlobGasArgs, blockResult, excessBlobs, spec);

                maxPriorityFeePerGas *= feeMultiplier;
                maxGasPrice *= feeMultiplier;
                maxFeePerBlobGas *= feeMultiplier;

                switch (@break)
                {
                    case "3": blobs[0] = blobs[0].Take(blobs.Length - 2).ToArray(); break;
                    case "4": blobsContainer.Proofs[0][2] = (byte)~blobsContainer.Proofs[0][2]; break;
                    case "5": blobsContainer.Commitments[0][2] = (byte)~blobsContainer.Commitments[0][2]; break;
                    case "6":
                        Array.Copy(KzgPolynomialCommitments.BlsModulus.ToBigEndian(), blobs[0], 32);
                        blobs[0][31] += 1;
                        break;
                    case "7": maxFeePerBlobGas = UInt256.MaxValue; break;
                    //case "8": maxFeePerBlobGas = 42_000_000_000; break;
                    case "9": blobsContainer.Proofs = blobsContainer.Proofs.Skip(1).ToArray(); break;
                    case "10": blobsContainer.Commitments = blobsContainer.Commitments.Skip(1).ToArray(); break;
                    case "11": maxFeePerBlobGas = UInt256.MaxValue / Eip4844Constants.GasPerBlob + 1; break;
                }

                Console.WriteLine($"Sending from {signer.Address}. Nonce: {nonce}, GasPrice: {maxGasPrice}, MaxPriorityFeePerGas: {maxPriorityFeePerGas}, MaxFeePerBlobGas {maxFeePerBlobGas}. ");

                Hash256? result = await SendTransaction(chainId, nonce, maxGasPrice, maxPriorityFeePerGas, maxFeePerBlobGas, receiver, blobHashes, blobsContainer, signer);

                if (result is not null)
                    signers[signerIndex] = new(signer, nonce + 1);

                if (waitForInclusion)
                    await WaitForBlobInclusion(_nodeManager, result, blockResult.Number);
            }
        }
    }

    /// <summary>
    /// Send data that fits in one transaction, adds spaces when a byte is out of range.
    /// </summary>
    public async Task SendData(
        byte[] data,
        PrivateKey privateKey,
        string receiver,
        UInt256 maxFeePerBlobGasArgs,
        ulong feeMultiplier,
        UInt256? maxPriorityFeeGasArgs,
        bool waitForInclusion,
        IReleaseSpec spec)
    {
        int n = 0;
        data = data
            .Select((s, i) => (i + n) % 32 != 0 ? [s] : (s < 0x73 ? new byte[] { s } : [(byte)(32), s]))
            .SelectMany(b => b).ToArray();

        if (waitForInclusion)
        {
            bool isNodeSynced = await _nodeManager.Post<dynamic>("eth_syncing") is bool;
            if (!isNodeSynced)
            {
                Console.WriteLine($"Will not wait for blob inclusion since selected node at {_nodeManager.CurrentUri} is still syncing");
                waitForInclusion = false;
            }
        }

        string? chainIdString = await _nodeManager.Post<string>("eth_chainId") ?? "1";
        ulong chainId = HexConvert.ToUInt64(chainIdString);


        string? nonceString = await _nodeManager.Post<string>("eth_getTransactionCount", privateKey.Address, "latest");
        if (nonceString is null)
        {
            _logger.Error("Unable to get nonce");
            return;
        }
        ulong nonce = HexConvert.ToUInt64(nonceString);

        Signer signer = new(chainId, privateKey, _logManager);


        int blobCount = (int)Math.Ceiling((decimal)data.Length / Ckzg.Ckzg.BytesPerBlob);

        byte[][] blobs = new byte[blobCount][];

        for (int blobIndex = 0; blobIndex < blobCount; blobIndex++)
        {
            blobs[blobIndex] = new byte[Ckzg.Ckzg.BytesPerBlob];
            Array.Copy(data, blobIndex * Ckzg.Ckzg.BytesPerBlob, blobs[blobIndex], 0, Math.Min(data.Length - blobIndex * Ckzg.Ckzg.BytesPerBlob, Ckzg.Ckzg.BytesPerBlob));
        }

        (byte[][] blobHashes, ShardBlobNetworkWrapper blobsContainer) = GenerateBlobData(blobs);

        BlockModel<Hash256>? blockResult = await _nodeManager.Post<BlockModel<Hash256>>("eth_getBlockByNumber", "latest", false);

        if (blockResult is null)
        {
            Console.WriteLine($"Unable to get the latest block, terminating.");
            return;
        }

        (UInt256 maxGasPrice, UInt256 maxPriorityFeePerGas, UInt256 maxFeePerBlobGas) = await GetGasPrices(null, maxPriorityFeeGasArgs, maxFeePerBlobGasArgs, blockResult!, 1, spec);

        maxPriorityFeePerGas *= feeMultiplier;
        maxGasPrice *= feeMultiplier;
        maxFeePerBlobGas *= feeMultiplier;

        Hash256? hash = await SendTransaction(chainId, nonce, maxGasPrice, maxPriorityFeePerGas, maxFeePerBlobGas, receiver, blobHashes, blobsContainer, signer);

        if (waitForInclusion)
            await WaitForBlobInclusion(_nodeManager, hash, blockResult.Number);
    }

    private async Task<(UInt256 maxGasPrice, UInt256 maxPriorityFeePerGas, UInt256 maxFeePerBlobGas)> GetGasPrices
        (UInt256? defaultGasPrice, UInt256? defaultMaxPriorityFeePerGas, UInt256? defaultMaxFeePerBlobGas, BlockModel<Hash256> block, ulong excessBlobs, IReleaseSpec spec)
    {
        (UInt256 maxGasPrice, UInt256 maxPriorityFeePerGas, UInt256 maxFeePerBlobGas) result = new();

        if (defaultMaxPriorityFeePerGas is null)
        {
            string? maxPriorityFeePerGasRes = await _nodeManager.Post<string>("eth_maxPriorityFeePerGas") ?? "1";
            result.maxPriorityFeePerGas = HexConvert.ToUInt256(maxPriorityFeePerGasRes);
        }
        else
        {
            result.maxPriorityFeePerGas = defaultMaxPriorityFeePerGas.Value;
        }

        if (defaultGasPrice is null)
        {
            const int minGasPrice = 7;
            result.maxGasPrice = UInt256.Max(minGasPrice, block.BaseFeePerGas) + result.maxPriorityFeePerGas;
        }
        else
        {
            result.maxGasPrice = defaultGasPrice.Value + result.maxPriorityFeePerGas;
        }

        if (defaultMaxFeePerBlobGas is null)
        {
            ulong excessBlobsReserve = 2 * spec.TargetBlobCount;
            BlobGasCalculator.TryCalculateFeePerBlobGas(
                (block.ExcessBlobGas ?? 0) +
                excessBlobs * spec.MaxBlobCount +
                excessBlobsReserve,
                spec.BlobBaseFeeUpdateFraction,
                out UInt256 blobGasPrice);
            result.maxFeePerBlobGas = blobGasPrice;
        }
        else
        {
            result.maxFeePerBlobGas = defaultMaxFeePerBlobGas.Value;
        }

        return result;
    }

    private static (byte[][] hashes, ShardBlobNetworkWrapper blobsContainer) GenerateBlobData(byte[][] blobs)
    {
        byte[][] commitments = new byte[blobs.Length][];
        byte[][] proofs = new byte[blobs.Length][];
        byte[][] blobhashes = new byte[blobs.Length][];

        int blobIndex = 0;
        foreach (var blob in blobs)
        {
<<<<<<< HEAD
            commitments[blobIndex] = new byte[Ckzg.Ckzg.BytesPerCommitment];
            proofs[blobIndex] = new byte[Ckzg.Ckzg.BytesPerProof];
            blobhashes[blobIndex] = new byte[32];

            KzgPolynomialCommitments.KzgifyBlob(
                blobs[blobIndex].AsSpan(),
                commitments[blobIndex].AsSpan(),
                proofs[blobIndex].AsSpan(),
                blobhashes[blobIndex].AsSpan());
            blobIndex++;
=======
            ProofVersion.V1 => GenerateBlobDataV1(blobs),
            ProofVersion.V2 => GenerateBlobDataV2(blobs),
            _ => throw new NotSupportedException(),
        };

        static (byte[][] hashes, ShardBlobNetworkWrapper blobsContainer) GenerateBlobDataV1(byte[][] blobs)
        {
            byte[][] commitments = new byte[blobs.Length][];
            byte[][] proofs = new byte[blobs.Length][];
            byte[][] blobhashes = new byte[blobs.Length][];

            {
                int blobIndex = 0;
                foreach (var blob in blobs)
                {
                    commitments[blobIndex] = new byte[Ckzg.Ckzg.BytesPerCommitment];
                    proofs[blobIndex] = new byte[Ckzg.Ckzg.BytesPerProof];
                    blobhashes[blobIndex] = new byte[32];

                    KzgPolynomialCommitments.KzgifyBlob(
                        blobs[blobIndex].AsSpan(),
                        commitments[blobIndex].AsSpan(),
                        proofs[blobIndex].AsSpan(),
                        blobhashes[blobIndex].AsSpan(),
                        ProofVersion.V1);

                    blobIndex++;
                }
            }


            var d = KzgPolynomialCommitments.AreProofsValid(
               blobs,
               commitments,
               proofs);

            return (blobhashes, new ShardBlobNetworkWrapper(blobs, commitments, proofs, ProofVersion.V1));
        }



        static (byte[][] hashes, ShardBlobNetworkWrapper blobsContainer) GenerateBlobDataV2(byte[][] blobs)
        {
            byte[][] commitments = new byte[blobs.Length][];
            byte[][] proofs = new byte[blobs.Length * Ckzg.Ckzg.CellsPerExtBlob][];
            byte[][] blobhashes = new byte[blobs.Length][];

            int blobIndex = 0;
            foreach (var blob in blobs)
            {
                commitments[blobIndex] = new byte[Ckzg.Ckzg.BytesPerCommitment];

                var flatProofs = new byte[Ckzg.Ckzg.BytesPerProof * Ckzg.Ckzg.CellsPerExtBlob];

                blobhashes[blobIndex] = new byte[32];

                KzgPolynomialCommitments.KzgifyBlob(
                    blobs[blobIndex].AsSpan(),
                    commitments[blobIndex].AsSpan(),
                    flatProofs.AsSpan(),
                    blobhashes[blobIndex].AsSpan(),
                    ProofVersion.V2);

                var proofArray = proofs;
                proofs = new byte[blobs.Length * Ckzg.Ckzg.CellsPerExtBlob][];
                for (int i = 0; i < Ckzg.Ckzg.CellsPerExtBlob; i++)
                {
                    proofs[blobIndex * Ckzg.Ckzg.CellsPerExtBlob + i] = flatProofs.Slice(i * Ckzg.Ckzg.BytesPerProof, Ckzg.Ckzg.BytesPerProof).ToArray();
                }

                blobIndex++;
            }


            return (blobhashes, new ShardBlobNetworkWrapper(blobs, commitments, proofs, ProofVersion.V2));
>>>>>>> a574a1c4
        }
        return (blobhashes, new ShardBlobNetworkWrapper(blobs, commitments, proofs));
    }

    private async Task<Hash256?> SendTransaction(ulong chainId, ulong nonce,
        UInt256 gasPrice, UInt256 maxPriorityFeePerGas, UInt256 maxFeePerBlobGas,
        string receiver, byte[][] blobhashes, ShardBlobNetworkWrapper blobsContainer, ISigner signer)
    {
        Transaction tx = new()
        {
            Type = TxType.Blob,
            ChainId = chainId,
            Nonce = nonce,
            GasLimit = GasCostOf.Transaction,
            GasPrice = maxPriorityFeePerGas,
            DecodedMaxFeePerGas = gasPrice,
            MaxFeePerBlobGas = maxFeePerBlobGas,
            Value = 0,
            To = new Address(receiver),
            BlobVersionedHashes = blobhashes,
            NetworkWrapper = blobsContainer,
        };

        await signer.Sign(tx);

        string txRlp = Hex.ToHexString(txDecoder
            .Encode(tx, RlpBehaviors.InMempoolForm | RlpBehaviors.SkipTypedWrapping).Bytes);

        string? result = await _nodeManager.Post<string>("eth_sendRawTransaction", "0x" + txRlp);

        Console.WriteLine("Sending tx result:" + result);

        return result is not null ? tx.CalculateHash() : null;
    }

    private async static Task WaitForBlobInclusion(INodeManager nodeManager, Hash256? txHash, UInt256 lastBlockNumber)
    {
        Console.WriteLine("Waiting for blob transaction to be included in a block");
        int waitInMs = 2000;
        //Retry for about 5 slots worth of time
        int retryCount = 12 * 5 * 1000 / waitInMs;

        while (true)
        {
            var blockResult = await nodeManager.Post<BlockModel<Hash256>>("eth_getBlockByNumber", lastBlockNumber.ToString() ?? "latest", false);
            if (blockResult is not null)
            {
                lastBlockNumber = blockResult.Number + 1;

                if (txHash is not null && blockResult.Transactions.Contains(txHash))
                {
                    string? receipt = await nodeManager.Post<string>("eth_getTransactionByHash", txHash.ToString(), true);

                    Console.WriteLine($"Found blob transaction in block {blockResult.Number}");
                    return;
                }
            }
            else
            {
                await Task.Delay(waitInMs);
            }

            retryCount--;
            if (retryCount == 0) break;
        }
    }
}<|MERGE_RESOLUTION|>--- conflicted
+++ resolved
@@ -14,6 +14,7 @@
 using Nethermind.Logging;
 using Nethermind.Serialization.Rlp;
 using BouncyCastle::Org.BouncyCastle.Utilities.Encoders;
+using DotNetty.Common.Utilities;
 
 namespace SendBlobs;
 internal class BlobSender
@@ -138,7 +139,7 @@
                     }
                 }
 
-                (byte[][] blobHashes, ShardBlobNetworkWrapper blobsContainer) = GenerateBlobData(blobs);
+                (byte[][] blobHashes, ShardBlobNetworkWrapper blobsContainer) = GenerateBlobData(blobs, spec.GetBlobProofVersion());
 
 
                 BlockModel<Hash256>? blockResult = await _nodeManager.Post<BlockModel<Hash256>>("eth_getBlockByNumber", "latest", false);
@@ -237,7 +238,7 @@
             Array.Copy(data, blobIndex * Ckzg.Ckzg.BytesPerBlob, blobs[blobIndex], 0, Math.Min(data.Length - blobIndex * Ckzg.Ckzg.BytesPerBlob, Ckzg.Ckzg.BytesPerBlob));
         }
 
-        (byte[][] blobHashes, ShardBlobNetworkWrapper blobsContainer) = GenerateBlobData(blobs);
+        (byte[][] blobHashes, ShardBlobNetworkWrapper blobsContainer) = GenerateBlobData(blobs, spec.GetBlobProofVersion());
 
         BlockModel<Hash256>? blockResult = await _nodeManager.Post<BlockModel<Hash256>>("eth_getBlockByNumber", "latest", false);
 
@@ -303,27 +304,11 @@
         return result;
     }
 
-    private static (byte[][] hashes, ShardBlobNetworkWrapper blobsContainer) GenerateBlobData(byte[][] blobs)
-    {
-        byte[][] commitments = new byte[blobs.Length][];
-        byte[][] proofs = new byte[blobs.Length][];
-        byte[][] blobhashes = new byte[blobs.Length][];
-
-        int blobIndex = 0;
-        foreach (var blob in blobs)
-        {
-<<<<<<< HEAD
-            commitments[blobIndex] = new byte[Ckzg.Ckzg.BytesPerCommitment];
-            proofs[blobIndex] = new byte[Ckzg.Ckzg.BytesPerProof];
-            blobhashes[blobIndex] = new byte[32];
-
-            KzgPolynomialCommitments.KzgifyBlob(
-                blobs[blobIndex].AsSpan(),
-                commitments[blobIndex].AsSpan(),
-                proofs[blobIndex].AsSpan(),
-                blobhashes[blobIndex].AsSpan());
-            blobIndex++;
-=======
+    private static (byte[][] hashes, ShardBlobNetworkWrapper blobsContainer) GenerateBlobData(byte[][] blobs, ProofVersion proofVersion)
+    {
+
+        return proofVersion switch
+        {
             ProofVersion.V1 => GenerateBlobDataV1(blobs),
             ProofVersion.V2 => GenerateBlobDataV2(blobs),
             _ => throw new NotSupportedException(),
@@ -398,10 +383,8 @@
             }
 
 
-            return (blobhashes, new ShardBlobNetworkWrapper(blobs, commitments, proofs, ProofVersion.V2));
->>>>>>> a574a1c4
-        }
-        return (blobhashes, new ShardBlobNetworkWrapper(blobs, commitments, proofs));
+            return (blobhashes, new ShardBlobNetworkWrapper(blobs, commitments, proofs, ProofVersion.V1));
+        }
     }
 
     private async Task<Hash256?> SendTransaction(ulong chainId, ulong nonce,
