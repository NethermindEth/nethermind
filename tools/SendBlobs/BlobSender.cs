// SPDX-FileCopyrightText: 2025 Demerzel Solutions Limited
// SPDX-License-Identifier: LGPL-3.0-only

extern alias BouncyCastle;

using Nethermind.Consensus;
using Nethermind.Core.Crypto;
using Nethermind.Core;
using Nethermind.Core.Specs;
using Nethermind.Crypto;
using Nethermind.Evm;
using Nethermind.Facade.Proxy.Models;
using Nethermind.Int256;
using Nethermind.Logging;
using Nethermind.Serialization.Rlp;
using BouncyCastle::Org.BouncyCastle.Utilities.Encoders;
<<<<<<< HEAD
=======
using Nethermind.JsonRpc.Client;
>>>>>>> cee823f7
using CkzgLib;

namespace SendBlobs;
internal class BlobSender
{
    private static readonly TxDecoder txDecoder = TxDecoder.Instance;

    private readonly ILogger _logger;
    private readonly ILogManager _logManager;
    private readonly string _rpcUrl;
    private readonly IJsonRpcClient _rpcClient;

    public BlobSender(string rpcUrl, ILogManager logManager)
    {
        ArgumentNullException.ThrowIfNull(rpcUrl);
        ArgumentNullException.ThrowIfNull(logManager);

        _logManager = logManager;
        _logger = logManager.GetClassLogger();
        _rpcClient = SetupCli.InitRpcClient(rpcUrl, _logger);
        _rpcUrl = rpcUrl;

        KzgPolynomialCommitments.InitializeAsync().Wait();
    }

    // send-blobs <url-without-auth> <transactions-send-formula 10x1,4x2,3x6> <secret-key> <receiver-address>
    // send-blobs http://localhost:8545 5 0x0000000000000000000000000000000000000000000000000000000000000000 0x000000000000000000000000000000000000f1c1 100 100
    // 1 = 0 blobs
    // 2 = 1st blob is of wrong size
    // 3 = 7 blobs
    // 4 = 1st blob's wrong proof
    // 5 = 1st blob's wrong commitment
    // 6 = 1st blob with a modulo correct, but > modulo value
    // 7 = max fee per blob gas = max value
    // 9 = 1st proof removed
    // 10 = 1st commitment removed
    // 11 = max fee per blob gas = max value / blobgasperblob + 1
    // 14 = 100 blobs
    // 15 = 1000 blobs
    public async Task SendRandomBlobs(
        (int count, int blobCount, string @break)[] blobTxCounts,
        PrivateKey[] privateKeys,
        string receiver,
        UInt256? maxFeePerBlobGasArgs,
        ulong feeMultiplier,
        UInt256? maxPriorityFeeGasArgs,
        bool waitForInclusion,
        IReleaseSpec spec)
    {
        List<(Signer, ulong)> signers = [];

        if (waitForInclusion)
        {
            bool isNodeSynced = await _rpcClient.Post<dynamic>("eth_syncing") is bool;
            if (!isNodeSynced)
            {
                Console.WriteLine($"Will not wait for blob inclusion since selected node at {_rpcUrl} is still syncing");
                waitForInclusion = false;
            }
        }

        string? chainIdString = await _rpcClient.Post<string>("eth_chainId") ?? "1";
        ulong chainId = HexConvert.ToUInt64(chainIdString);

        foreach (PrivateKey privateKey in privateKeys)
        {
            string? nonceString = await _rpcClient.Post<string>("eth_getTransactionCount", privateKey.Address, "latest");
            if (nonceString is null)
            {
                _logger.Error("Unable to get nonce");
                return;
            }
            ulong nonce = HexConvert.ToUInt64(nonceString);

            signers.Add(new(new Signer(chainId, privateKey, _logManager), nonce));
        }

        TxDecoder txDecoder = TxDecoder.Instance;
        Random random = new();

        int signerIndex = -1;

        ulong excessBlobs = (ulong)blobTxCounts.Sum(btxc => btxc.blobCount) / 2;

        foreach ((int txCount, int blobCount, string @break) txs in blobTxCounts)
        {
            int txCount = txs.txCount;
            int blobCount = txs.blobCount;
            string @break = txs.@break;

            while (txCount > 0)
            {
                txCount--;

                signerIndex++;
                if (signerIndex >= signers.Count)
                    signerIndex = 0;

                Signer signer = signers[signerIndex].Item1;
                ulong nonce = signers[signerIndex].Item2;

                switch (@break)
                {
                    case "1": blobCount = 0; break;
                    case "2": blobCount = (int)spec.MaxBlobCount + 1; break;
                    case "14": blobCount = 100; break;
                    case "15": blobCount = 1000; break;
                }

                byte[][] blobs = new byte[blobCount][];

                for (int blobIndex = 0; blobIndex < blobCount; blobIndex++)
                {
                    blobs[blobIndex] = new byte[Ckzg.BytesPerBlob];
                    random.NextBytes(blobs[blobIndex]);
                    for (int i = 0; i < Ckzg.BytesPerBlob; i += 32)
                    {
                        blobs[blobIndex][i] = 0;
                    }

                    if (@break == "6" && blobIndex == 0)
                    {
                        Array.Fill(blobs[blobIndex], (byte)0, 0, 31);
                        blobs[blobIndex][31] = 1;
                    }
                }

                IBlobProofsManager proofs = IBlobProofsManager.For(spec.BlobProofVersion);

                ShardBlobNetworkWrapper blobsContainer = proofs.AllocateWrapper(blobs);
                proofs.ComputeProofsAndCommitments(blobsContainer);

                byte[][] blobHashes = proofs.ComputeHashes(blobsContainer);

                BlockModel<Hash256>? blockResult = await _rpcClient.Post<BlockModel<Hash256>>("eth_getBlockByNumber", "latest", false);

                if (blockResult is null)
                {
                    Console.WriteLine($"Unable to get the latest block, terminating.");
                    return;
                }

                (UInt256 maxGasPrice, UInt256 maxPriorityFeePerGas, UInt256 maxFeePerBlobGas) = await GetGasPrices(null, maxPriorityFeeGasArgs, maxFeePerBlobGasArgs, blockResult, excessBlobs, spec);

                maxPriorityFeePerGas *= feeMultiplier;
                maxGasPrice *= feeMultiplier;
                maxFeePerBlobGas *= feeMultiplier;

                switch (@break)
                {
                    case "3": blobsContainer.Blobs[0] = blobsContainer.Blobs[0].Take(blobsContainer.Blobs[0].Length - 2).ToArray(); break;
                    case "4": blobsContainer.Proofs[0][2] = (byte)~blobsContainer.Proofs[0][2]; break;
                    case "5": blobsContainer.Commitments[0][2] = (byte)~blobsContainer.Commitments[0][2]; break;
                    case "6":
                        Array.Copy(KzgPolynomialCommitments.BlsModulus.ToBigEndian(), blobsContainer.Blobs[0], 32);
                        blobsContainer.Blobs[0][31] += 1;
                        break;
                    case "7": maxFeePerBlobGas = UInt256.MaxValue; break;
                    //case "8": maxFeePerBlobGas = 42_000_000_000; break;
                    case "9": blobsContainer.Proofs = blobsContainer.Proofs.Skip(1).ToArray(); break;
                    case "10": blobsContainer.Commitments = blobsContainer.Commitments.Skip(1).ToArray(); break;
                    case "11": maxFeePerBlobGas = UInt256.MaxValue / Eip4844Constants.GasPerBlob + 1; break;
                }

                Console.WriteLine($"Sending from {signer.Address}. Nonce: {nonce}, GasPrice: {maxGasPrice}, MaxPriorityFeePerGas: {maxPriorityFeePerGas}, MaxFeePerBlobGas {maxFeePerBlobGas}. ");

                Hash256? result = await SendTransaction(chainId, nonce, maxGasPrice, maxPriorityFeePerGas, maxFeePerBlobGas, receiver, blobHashes, blobsContainer, signer);

                if (result is not null)
                    signers[signerIndex] = new(signer, nonce + 1);

                if (waitForInclusion)
                    await WaitForBlobInclusion(_rpcClient, result, blockResult.Number);
            }
        }
    }

    /// <summary>
    /// Send data that fits in one transaction, adds spaces when a byte is out of range.
    /// </summary>
    public async Task SendData(
        byte[] data,
        PrivateKey privateKey,
        string receiver,
        UInt256 maxFeePerBlobGasArgs,
        ulong feeMultiplier,
        UInt256? maxPriorityFeeGasArgs,
        bool waitForInclusion,
        IReleaseSpec spec)
    {
        int n = 0;
        data = data
            .Select((s, i) => (i + n) % 32 != 0 ? [s] : (s < 0x73 ? new byte[] { s } : [(byte)(32), s]))
            .SelectMany(b => b).ToArray();

        if (waitForInclusion)
        {
            bool isNodeSynced = await _rpcClient.Post<dynamic>("eth_syncing") is bool;
            if (!isNodeSynced)
            {
                Console.WriteLine($"Will not wait for blob inclusion since selected node at {_rpcUrl} is still syncing");
                waitForInclusion = false;
            }
        }

        string? chainIdString = await _rpcClient.Post<string>("eth_chainId") ?? "1";
        ulong chainId = HexConvert.ToUInt64(chainIdString);


        string? nonceString = await _rpcClient.Post<string>("eth_getTransactionCount", privateKey.Address, "latest");
        if (nonceString is null)
        {
            _logger.Error("Unable to get nonce");
            return;
        }
        ulong nonce = HexConvert.ToUInt64(nonceString);

        Signer signer = new(chainId, privateKey, _logManager);


        int blobCount = (int)Math.Ceiling((decimal)data.Length / Ckzg.BytesPerBlob);

        byte[][] blobs = new byte[blobCount][];

        for (int blobIndex = 0; blobIndex < blobCount; blobIndex++)
        {
            blobs[blobIndex] = new byte[Ckzg.BytesPerBlob];
            Array.Copy(data, blobIndex * Ckzg.BytesPerBlob, blobs[blobIndex], 0, Math.Min(data.Length - blobIndex * Ckzg.BytesPerBlob, Ckzg.BytesPerBlob));
        }

        IBlobProofsManager proofs = IBlobProofsManager.For(spec.BlobProofVersion);

        ShardBlobNetworkWrapper blobsContainer = proofs.AllocateWrapper(blobs);
        proofs.ComputeProofsAndCommitments(blobsContainer);

        byte[][] blobHashes = proofs.ComputeHashes(blobsContainer);

        BlockModel<Hash256>? blockResult = await _rpcClient.Post<BlockModel<Hash256>>("eth_getBlockByNumber", "latest", false);

        if (blockResult is null)
        {
            Console.WriteLine($"Unable to get the latest block, terminating.");
            return;
        }

        (UInt256 maxGasPrice, UInt256 maxPriorityFeePerGas, UInt256 maxFeePerBlobGas) = await GetGasPrices(null, maxPriorityFeeGasArgs, maxFeePerBlobGasArgs, blockResult!, 1, spec);

        maxPriorityFeePerGas *= feeMultiplier;
        maxGasPrice *= feeMultiplier;
        maxFeePerBlobGas *= feeMultiplier;

        Hash256? hash = await SendTransaction(chainId, nonce, maxGasPrice, maxPriorityFeePerGas, maxFeePerBlobGas, receiver, blobHashes, blobsContainer, signer);

        if (waitForInclusion)
            await WaitForBlobInclusion(_rpcClient, hash, blockResult.Number);
    }

    private async Task<(UInt256 maxGasPrice, UInt256 maxPriorityFeePerGas, UInt256 maxFeePerBlobGas)> GetGasPrices
        (UInt256? defaultGasPrice, UInt256? defaultMaxPriorityFeePerGas, UInt256? defaultMaxFeePerBlobGas, BlockModel<Hash256> block, ulong excessBlobs, IReleaseSpec spec)
    {
        (UInt256 maxGasPrice, UInt256 maxPriorityFeePerGas, UInt256 maxFeePerBlobGas) result = new();

        if (defaultMaxPriorityFeePerGas is null)
        {
            string? maxPriorityFeePerGasRes = await _rpcClient.Post<string>("eth_maxPriorityFeePerGas") ?? "1";
            result.maxPriorityFeePerGas = HexConvert.ToUInt256(maxPriorityFeePerGasRes);
        }
        else
        {
            result.maxPriorityFeePerGas = defaultMaxPriorityFeePerGas.Value;
        }

        if (defaultGasPrice is null)
        {
            const int minGasPrice = 7;
            result.maxGasPrice = UInt256.Max(minGasPrice, block.BaseFeePerGas) + result.maxPriorityFeePerGas;
        }
        else
        {
            result.maxGasPrice = defaultGasPrice.Value + result.maxPriorityFeePerGas;
        }

        if (defaultMaxFeePerBlobGas is null)
        {
            ulong excessBlobsReserve = 2 * spec.TargetBlobCount;
            BlobGasCalculator.TryCalculateFeePerBlobGas(
                (block.ExcessBlobGas ?? 0) +
                excessBlobs * spec.MaxBlobCount +
                excessBlobsReserve,
                spec.BlobBaseFeeUpdateFraction,
                out UInt256 blobGasPrice);
            result.maxFeePerBlobGas = blobGasPrice;
        }
        else
        {
            result.maxFeePerBlobGas = defaultMaxFeePerBlobGas.Value;
        }

        return result;
    }

<<<<<<< HEAD
=======
    private static (byte[][] hashes, ShardBlobNetworkWrapper blobsContainer) GenerateBlobData(byte[][] blobs)
    {
        byte[][] commitments = new byte[blobs.Length][];
        byte[][] proofs = new byte[blobs.Length][];
        byte[][] blobhashes = new byte[blobs.Length][];

        int blobIndex = 0;
        foreach (var blob in blobs)
        {
            commitments[blobIndex] = new byte[Ckzg.BytesPerCommitment];
            proofs[blobIndex] = new byte[Ckzg.BytesPerProof];
            blobhashes[blobIndex] = new byte[32];

            KzgPolynomialCommitments.KzgifyBlob(
                blobs[blobIndex].AsSpan(),
                commitments[blobIndex].AsSpan(),
                proofs[blobIndex].AsSpan(),
                blobhashes[blobIndex].AsSpan());
            blobIndex++;
        }
        return (blobhashes, new ShardBlobNetworkWrapper(blobs, commitments, proofs));
    }

>>>>>>> cee823f7
    private async Task<Hash256?> SendTransaction(ulong chainId, ulong nonce,
        UInt256 gasPrice, UInt256 maxPriorityFeePerGas, UInt256 maxFeePerBlobGas,
        string receiver, byte[][] blobhashes, ShardBlobNetworkWrapper blobsContainer, ISigner signer)
    {
        Transaction tx = new()
        {
            Type = TxType.Blob,
            ChainId = chainId,
            Nonce = nonce,
            GasLimit = GasCostOf.Transaction,
            GasPrice = maxPriorityFeePerGas,
            DecodedMaxFeePerGas = gasPrice,
            MaxFeePerBlobGas = maxFeePerBlobGas,
            Value = 0,
            To = new Address(receiver),
            BlobVersionedHashes = blobhashes,
            NetworkWrapper = blobsContainer,
        };

        await signer.Sign(tx);

        string txRlp = Hex.ToHexString(txDecoder
            .Encode(tx, RlpBehaviors.InMempoolForm | RlpBehaviors.SkipTypedWrapping).Bytes);

        string? result = await _rpcClient.Post<string>("eth_sendRawTransaction", $"0x{txRlp}");

        Console.WriteLine("Sending tx result:" + result);
        Console.WriteLine("Blob hashes:" + string.Join(",", tx.BlobVersionedHashes.Select(bvh => $"0x{Hex.ToHexString(bvh)}")));

        return result is not null ? tx.CalculateHash() : null;
    }

    private async static Task WaitForBlobInclusion(IJsonRpcClient rpcClient, Hash256? txHash, UInt256 lastBlockNumber)
    {
        Console.WriteLine("Waiting for blob transaction to be included in a block");
        int waitInMs = 2000;
        //Retry for about 5 slots worth of time
        int retryCount = 12 * 5 * 1000 / waitInMs;

        while (true)
        {
            var blockResult = await rpcClient.Post<BlockModel<Hash256>>("eth_getBlockByNumber", lastBlockNumber.ToString() ?? "latest", false);
            if (blockResult is not null)
            {
                lastBlockNumber = blockResult.Number + 1;

                if (txHash is not null && blockResult.Transactions.Contains(txHash))
                {
                    string? receipt = await rpcClient.Post<string>("eth_getTransactionByHash", txHash.ToString(), true);

                    Console.WriteLine($"Found blob transaction in block {blockResult.Number}");
                    return;
                }
            }
            else
            {
                await Task.Delay(waitInMs);
            }

            retryCount--;
            if (retryCount == 0) break;
        }
    }
}<|MERGE_RESOLUTION|>--- conflicted
+++ resolved
@@ -14,10 +14,7 @@
 using Nethermind.Logging;
 using Nethermind.Serialization.Rlp;
 using BouncyCastle::Org.BouncyCastle.Utilities.Encoders;
-<<<<<<< HEAD
-=======
 using Nethermind.JsonRpc.Client;
->>>>>>> cee823f7
 using CkzgLib;
 
 namespace SendBlobs;
@@ -319,32 +316,6 @@
         return result;
     }
 
-<<<<<<< HEAD
-=======
-    private static (byte[][] hashes, ShardBlobNetworkWrapper blobsContainer) GenerateBlobData(byte[][] blobs)
-    {
-        byte[][] commitments = new byte[blobs.Length][];
-        byte[][] proofs = new byte[blobs.Length][];
-        byte[][] blobhashes = new byte[blobs.Length][];
-
-        int blobIndex = 0;
-        foreach (var blob in blobs)
-        {
-            commitments[blobIndex] = new byte[Ckzg.BytesPerCommitment];
-            proofs[blobIndex] = new byte[Ckzg.BytesPerProof];
-            blobhashes[blobIndex] = new byte[32];
-
-            KzgPolynomialCommitments.KzgifyBlob(
-                blobs[blobIndex].AsSpan(),
-                commitments[blobIndex].AsSpan(),
-                proofs[blobIndex].AsSpan(),
-                blobhashes[blobIndex].AsSpan());
-            blobIndex++;
-        }
-        return (blobhashes, new ShardBlobNetworkWrapper(blobs, commitments, proofs));
-    }
-
->>>>>>> cee823f7
     private async Task<Hash256?> SendTransaction(ulong chainId, ulong nonce,
         UInt256 gasPrice, UInt256 maxPriorityFeePerGas, UInt256 maxFeePerBlobGas,
         string receiver, byte[][] blobhashes, ShardBlobNetworkWrapper blobsContainer, ISigner signer)
