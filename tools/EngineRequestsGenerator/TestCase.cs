﻿// SPDX-FileCopyrightText: 2024 Demerzel Solutions Limited
// SPDX-License-Identifier: LGPL-3.0-only

namespace EngineRequestsGenerator;

public enum TestCase
{
    [TestCaseMetadata("Warmup", "Warmup")]
    Warmup,

    [TestCaseMetadata("ETH transfers", "All block gas limit consumed by simple ETH transfers")]
    Transfers,

    [TestCaseMetadata("Tx with big zero data", "Single transaction with large extra data full of zeros")]
    TxDataZero,

    [TestCaseMetadata("Keccak256 from 1 byte", "Keccak calculations based on 1-byte source data")]
    Keccak256From1Byte,

    [TestCaseMetadata("Keccak256 from 8 bytes", "Keccak calculations based on 8-byte source data")]
    Keccak256From8Bytes,

    [TestCaseMetadata("Keccak256 from 32 bytes", "Keccak calculations based on 32-byte source data")]
    Keccak256From32Bytes,

    [TestCaseMetadata("Push0", "Endlessly pushing zeros to stack (1000 per 1 contract)")]
    Push0,

    [TestCaseMetadata("Push0-Pop", "Endlessly pushing zeros to stack, then popping it")]
    Push0Pop,

    [TestCaseMetadata("Gas", "Endlessly pushing amount of remaining gas to stack (1000 per 1 contract)")]
    Gas,

    [TestCaseMetadata("Gas-Pop", "Endlessly pushing amount of remaining gas to stack, then popping it")]
    GasPop,

    [TestCaseMetadata("SelfBalance", "Endlessly pushing self balance to stack (1000 per 1 contract)")]
    SelfBalance,

    [TestCaseMetadata("JumpDest", "Block full of JumpDest opcode only")]
    JumpDest,

    [TestCaseMetadata("MSize", "Endlessly pushing memory size to stack (1000 per 1 contract)")]
    MSize,

    [TestCaseMetadata("MStore - zero", "Endlessly pushing zero value to memory with offset zero")]
    MStoreZero,

    [TestCaseMetadata("MStore - random", "Endlessly pushing random value to memory with offset zero")]
    MStoreRandom,

    [TestCaseMetadata("Caller", "Endlessly pushing caller address to stack (1000 per 1 contract)")]
    Caller,

    [TestCaseMetadata("Caller-Pop", "Endlessly pushing caller address to stack, then popping it")]
    CallerPop,

    [TestCaseMetadata("Address", "Endlessly pushing account address to stack (1000 per 1 contract)")]
    Address,

    [TestCaseMetadata("Origin", "Endlessly pushing execution origination address to stack (1000 per 1 contract)")]
    Origin,

    [TestCaseMetadata("CoinBase", "Endlessly pushing current block's coinbase to stack (1000 per 1 contract)")]
    CoinBase,

    [TestCaseMetadata("Timestamp", "Endlessly pushing current block's timestamp to stack (1000 per 1 contract)")]
    Timestamp,

    [TestCaseMetadata("Number", "Endlessly pushing current block's number to stack (1000 per 1 contract)")]
    Number,

    [TestCaseMetadata("PrevRandao", "Endlessly pushing previous block's randao mix to stack (1000 per 1 contract)")]
    PrevRandao,

    [TestCaseMetadata("GasLimit", "Endlessly pushing current block's gas limit to stack (1000 per 1 contract)")]
    GasLimit,

    [TestCaseMetadata("ChainId", "Endlessly pushing chain ID to stack (1000 per 1 contract)")]
    ChainId,

    [TestCaseMetadata("BaseFee", "Endlessly pushing current base fee to stack (1000 per 1 contract)")]
    BaseFee,

    [TestCaseMetadata("BlobBaseFee", "Endlessly pushing current blob base fee to stack (1000 per 1 contract)")]
    BlobBaseFee,

    [TestCaseMetadata("BlobHash", "Endlessly pushing zero as index and BlobHash opcode to stack when there were no blobs (1000 per 1 contract)")]
    BlobHashZero,

    [TestCaseMetadata("CodeCopy", "Endlessly loading 32-bytes of code to the memory")]
    CodeCopy,

    [TestCaseMetadata("EcRecover precompile", "EcRecover precompile calculations")]
    EcRecover,

    [TestCaseMetadata("SHA-2 precompile from 1 byte", "SHA-2 precompile calculations based on 1-byte source data")]
    SHA2From1Byte,

    [TestCaseMetadata("SHA-2 precompile from 8 bytes", "SHA-2 precompile calculations based on 8-byte source data")]
    SHA2From8Bytes,

    [TestCaseMetadata("SHA-2 precompile from 32 bytes", "SHA-2 precompile calculations based on 32-byte source data")]
    SHA2From32Bytes,

    [TestCaseMetadata("SHA-2 precompile from 128 bytes", "SHA-2 precompile calculations based on 128-byte source data")]
    SHA2From128Bytes,

    [TestCaseMetadata("SHA-2 precompile from 1024 bytes", "SHA-2 precompile calculations based on 1024-byte source data")]
    SHA2From1024Bytes,

    [TestCaseMetadata("SHA-2 precompile from 16k bytes", "SHA-2 precompile calculations based on 16_384-byte source data")]
    SHA2From16KBytes,

    [TestCaseMetadata("Ripemd-160 precompile from 1 byte", "Ripemd-160 precompile calculations based on 1-byte source data")]
    RipemdFrom1Byte,

    [TestCaseMetadata("Ripemd-160 precompile from 8 bytes", "Ripemd-160 precompile calculations based on 8-byte source data")]
    RipemdFrom8Bytes,

    [TestCaseMetadata("Ripemd-160 precompile from 32 bytes", "Ripemd-160 precompile calculations based on 32-byte source data")]
    RipemdFrom32Bytes,

    [TestCaseMetadata("Ripemd-160 precompile from 128 bytes", "Ripemd-160 precompile calculations based on 128-byte source data")]
    RipemdFrom128Bytes,

    [TestCaseMetadata("Ripemd-160 precompile from 1024 bytes", "Ripemd-160 precompile calculations based on 1024-byte source data")]
    RipemdFrom1024Bytes,

    [TestCaseMetadata("Ripemd-160 precompile from 16k bytes", "Ripemd-160 precompile calculations based on 16_384-byte source data")]
    RipemdFrom16KBytes,

    [TestCaseMetadata("Identity precompile from 1 byte", "Identity precompile call based on 1-byte source data")]
    IdentityFrom1Byte,

    [TestCaseMetadata("Identity precompile from 8 bytes", "Identity precompile call based on 8-byte source data")]
    IdentityFrom8Bytes,

    [TestCaseMetadata("Identity precompile from 32 bytes", "Identity precompile call based on 32-byte source data")]
    IdentityFrom32Bytes,

    [TestCaseMetadata("Identity precompile from 128 bytes", "Identity precompile call based on 128-byte source data")]
    IdentityFrom128Bytes,

    [TestCaseMetadata("Identity precompile from 1024 bytes", "Identity precompile call based on 1024-byte source data")]
    IdentityFrom1024Bytes,

    [TestCaseMetadata("Identity precompile from 16k bytes", "Identity precompile call based on 16_384-byte source data")]
    IdentityFrom16KBytes,

    [TestCaseMetadata("Modexp min gas, base heavy", "Modexp precompile consuming 200 gas (minimum value), with base and modulo byte size equal 192 and exponent equal 3 (0b11 - 2x 1s in binary)")]
    ModexpMinGasBaseHeavy,

    [TestCaseMetadata("Modexp min gas, exp heavy", "Modexp precompile consuming 200 gas (minimum value), with base and modulo byte size equal 8 and exponent equal 2^603 - 1 (603x 1s in binary)")]
    ModexpMinGasExpHeavy,

    [TestCaseMetadata("Modexp min gas, balanced", "Modexp precompile consuming 200 gas (minimum value), with base and modulo byte size equal 40 and exponent equal 2^25 - 1 (25x 1s in binary)")]
    ModexpMinGasBalanced,

    [TestCaseMetadata("Modexp 208 gas, balanced", "Modexp precompile consuming 208 gas, with base and modulo byte size equal 32 and exponent equal 2^40 - 1 (40x 1s in binary)")]
    Modexp208GasBalanced,

    [TestCaseMetadata("Modexp 215 gas, exp heavy", "Modexp precompile consuming 215 gas, with base and modulo byte size equal 8 and exponent equal 2^648 - 1 (648x 1s in binary)")]
    Modexp215GasExpHeavy,

<<<<<<< HEAD
    [TestCaseMetadata("Modexp 298 gas, exp heavy", "Modexp precompile consuming 298 gas, with base and modulo byte size equal 8 and exponent equal 2^896 - 1 (896x 1s in binary)")]
    Modexp298GasExpHeavy,

    [TestCaseMetadata("Modexp Pawel 2", "Modexp precompile consuming 425 gas, with base and modulo byte size equal 16 and exponent equal 2^320 - 1 (320x 1s in binary)")]
    ModexpPawel2,

    [TestCaseMetadata("Modexp Pawel 3", "Modexp precompile consuming 318 gas, with base and modulo byte size equal 16 and exponent equal 2^240 - 1 (240x 1s in binary)")]
    ModexpPawel3,

    [TestCaseMetadata("Modexp Pawel 4", "Modexp precompile consuming 506 gas, with base and modulo byte size equal 32 and exponent equal 2^96 - 1 (96x 1s in binary)")]
    ModexpPawel4,

    [TestCaseMetadata("Modexp 408 gas, base heavy", "Modexp precompile consuming 408 gas, with base and modulo byte size equal 280 and exponent equal 3 (0b11 - 2x 1s in binary)")]
    Modexp408GasBaseHeavy,

    [TestCaseMetadata("Modexp 400 gas, exp heavy", "Modexp precompile consuming 400 gas, with base and modulo byte size equal 16 and exponent equal 2^301 - 1 (301x 1s in binary)")]
    Modexp400GasExpHeavy,

    [TestCaseMetadata("Modexp 408 gas, balanced", "Modexp precompile consuming 408 gas, with base and modulo byte size equal 48 and exponent equal 2^35 - 1 (35x 1s in binary)")]
    Modexp408GasBalanced,

    [TestCaseMetadata("Modexp 616 gas, base heavy", "Modexp precompile consuming 616 gas, with base and modulo byte size equal 344 and exponent equal 3 (0b11 - 2x 1s in binary)")]
    Modexp616GasBaseHeavy,

    [TestCaseMetadata("Modexp 600 gas, exp heavy", "Modexp precompile consuming 600 gas, with base and modulo byte size equal 16 and exponent equal 2^451 - 1 (451x 1s in binary)")]
    Modexp600GasExpHeavy,

    [TestCaseMetadata("Modexp 600 gas, balanced", "Modexp precompile consuming 600 gas, with base and modulo byte size equal 48 and exponent equal 2^51 - 1 (51x 1s in binary)")]
    Modexp600GasBalanced,

    [TestCaseMetadata("Modexp 800 gas, base heavy", "Modexp precompile consuming 800 gas, with base and modulo byte size equal 392 and exponent equal 3 (0b11 - 2x 1s in binary)")]
    Modexp800GasBaseHeavy,

    [TestCaseMetadata("Modexp 800 gas, exp heavy", "Modexp precompile consuming 800 gas, with base and modulo byte size equal 16 and exponent equal 2^601 - 1 (601x 1s in binary)")]
    Modexp800GasExpHeavy,

    [TestCaseMetadata("Modexp 767 gas, balanced", "Modexp precompile consuming 767 gas, with base and modulo byte size equal 56 and exponent equal 2^48 - 1 (48x 1s in binary)")]
    Modexp767GasBalanced,

    [TestCaseMetadata("Modexp 852 gas, exp heavy", "Modexp precompile consuming 852 gas, with base and modulo byte size equal 16 and exponent equal 2^640 - 1 (640x 1s in binary)")]
    Modexp852GasExpHeavy,

    [TestCaseMetadata("Modexp 867 gas, base heavy", "Modexp precompile consuming 867 gas, with base and modulo byte size equal 408 and exponent equal 3 (0b11 - 2x 1s in binary)")]
    Modexp867GasBaseHeavy,

    [TestCaseMetadata("Modexp 996 gas, balanced", "Modexp precompile consuming 996 gas, with base and modulo byte size equal 56 and exponent equal 2^63 - 1 (63x 1s in binary)")]
    Modexp996GasBalanced,

    [TestCaseMetadata("Modexp 1045 gas, base heavy", "Modexp precompile consuming 1045 gas, with base and modulo byte size equal 448 and exponent equal 3 (0b11 - 2x 1s in binary)")]
    Modexp1045GasBaseHeavy,

    [TestCaseMetadata("Modexp 677 gas, balanced", "Modexp precompile consuming 677 gas, with base and modulo byte size equal 32 and exponent equal 2^128 - 1 (128x 1s in binary)")]
    Modexp677GasBaseHeavy,

    [TestCaseMetadata("Modexp 765 gas, balanced", "Modexp precompile consuming 765 gas, with base and modulo byte size equal 24 and exponent equal 2^256 - 1 (256x 1s in binary)")]
    Modexp765GasExpHeavy,

    [TestCaseMetadata("Modexp 1360 gas, balanced", "Modexp precompile consuming 1360 gas, with base and modulo byte size equal 32 and exponent equal 2^256 - 1 (256x 1s in binary)")]
    Modexp1360GasBalanced,
=======
    // [TestCaseMetadata("Modexp 1k gas, base heavy", "Modexp precompile consuming 1000 gas, with base and modulo byte size equal 440 and exponent equal 3 (0b11 - 2x 1s in binary)")]
    // Modexp1KGasBaseHeavy,
    //
    // [TestCaseMetadata("Modexp 1k gas, balanced", "Modexp precompile consuming 1000 gas, with base and modulo byte size equal 56 and exponent equal 2^62 - 1 (62x 1s in binary)")]
    // Modexp1KGasBalanced,
    //
    // [TestCaseMetadata("Modexp 10k gas, exp heavy", "Modexp precompile consuming 10_500 gas, with base and modulo byte size equal 56 and exponent equal 2^648 - 1 (648x 1s in binary, which is max possible exponent value)")]
    // Modexp10KGasExpHeavy,
    //
    // [TestCaseMetadata("Modexp 135k gas, balanced", "Modexp precompile consuming 135_000 gas, with base and modulo byte size equal 200 and exponent equal 2^648 - 1 (648x 1s in binary, which is max possible exponent value)")]
    // Modexp135KGasBalanced,

    [TestCaseMetadata("Modexp \"eip_example1\"", "Modexp precompile test case \"eip_example1\" reported as potential vulnerability")]
    ModexpVulnerabilityExample1,

    [TestCaseMetadata("Modexp \"eip_example2\"", "Modexp precompile test case \"eip_example2\" reported as potential vulnerability")]
    ModexpVulnerabilityExample2,

    [TestCaseMetadata("Modexp \"nagydani-1-square\"", "Modexp precompile test case \"nagydani-1-square\" reported as potential vulnerability")]
    ModexpVulnerabilityNagydani1Square,

    [TestCaseMetadata("Modexp \"nagydani-1-qube\"", "Modexp precompile test case \"nagydani-1-qube\" reported as potential vulnerability")]
    ModexpVulnerabilityNagydani1Qube,

    [TestCaseMetadata("Modexp \"nagydani-1-pow0x10001\"", "Modexp precompile test case \"nagydani-1-pow0x10001\" reported as potential vulnerability")]
    ModexpVulnerabilityNagydani1Pow0x10001,

    [TestCaseMetadata("Modexp \"nagydani-2-square\"", "Modexp precompile test case \"nagydani-2-square\" reported as potential vulnerability")]
    ModexpVulnerabilityNagydani2Square,

    [TestCaseMetadata("Modexp \"nagydani-2-qube\"", "Modexp precompile test case \"nagydani-2-qube\" reported as potential vulnerability")]
    ModexpVulnerabilityNagydani2Qube,

    [TestCaseMetadata("Modexp \"nagydani-2-pow0x10001\"", "Modexp precompile test case \"nagydani-2-pow0x10001\" reported as potential vulnerability")]
    ModexpVulnerabilityNagydani2Pow0x10001,

    [TestCaseMetadata("Modexp \"nagydani-3-square\"", "Modexp precompile test case \"nagydani-3-square\" reported as potential vulnerability")]
    ModexpVulnerabilityNagydani3Square,

    [TestCaseMetadata("Modexp \"nagydani-3-qube\"", "Modexp precompile test case \"nagydani-3-qube\" reported as potential vulnerability")]
    ModexpVulnerabilityNagydani3Qube,

    [TestCaseMetadata("Modexp \"nagydani-3-pow0x10001\"", "Modexp precompile test case \"nagydani-3-pow0x10001\" reported as potential vulnerability")]
    ModexpVulnerabilityNagydani3Pow0x10001,

    [TestCaseMetadata("Modexp \"nagydani-4-square\"", "Modexp precompile test case \"nagydani-4-square\" reported as potential vulnerability")]
    ModexpVulnerabilityNagydani4Square,

    [TestCaseMetadata("Modexp \"nagydani-4-qube\"", "Modexp precompile test case \"nagydani-4-qube\" reported as potential vulnerability")]
    ModexpVulnerabilityNagydani4Qube,

    [TestCaseMetadata("Modexp \"nagydani-4-pow0x10001\"", "Modexp precompile test case \"nagydani-4-pow0x10001\" reported as potential vulnerability")]
    ModexpVulnerabilityNagydani4Pow0x10001,

    [TestCaseMetadata("Modexp \"nagydani-5-square\"", "Modexp precompile test case \"nagydani-5-square\" reported as potential vulnerability")]
    ModexpVulnerabilityNagydani5Square,

    [TestCaseMetadata("Modexp \"nagydani-5-qube\"", "Modexp precompile test case \"nagydani-5-qube\" reported as potential vulnerability")]
    ModexpVulnerabilityNagydani5Qube,

    [TestCaseMetadata("Modexp \"nagydani-5-pow0x10001\"", "Modexp precompile test case \"nagydani-5-pow0x10001\" reported as potential vulnerability")]
    ModexpVulnerabilityNagydani5Pow0x10001,

    [TestCaseMetadata("Modexp \"marius-1-even\"", "Modexp precompile test case \"marius-1-even\" reported as potential vulnerability")]
    ModexpVulnerabilityMarius1Even,

    [TestCaseMetadata("Modexp \"guido-1-even\"", "Modexp precompile test case \"guido-1-even\" reported as potential vulnerability")]
    ModexpVulnerabilityGuido1Even,

    [TestCaseMetadata("Modexp \"guido-2-even\"", "Modexp precompile test case \"guido-2-even\" reported as potential vulnerability")]
    ModexpVulnerabilityGuido2Even,

    [TestCaseMetadata("Modexp \"guido-3-even\"", "Modexp precompile test case \"guido-3-even\" reported as potential vulnerability")]
    ModexpVulnerabilityGuido3Even,

    [TestCaseMetadata("Modexp \"guido-4-even\"", "Modexp precompile test case \"guido-4-even\" reported as potential vulnerability")]
    ModexpVulnerabilityGuido4Even,

    [TestCaseMetadata("Modexp \"pawel-1-exp-heavy\"", "Modexp precompile test case \"pawel-1-exp-heavy\" reported as potential vulnerability")]
    ModexpVulnerabilityPawel1ExpHeavy,

    [TestCaseMetadata("Modexp \"pawel-2-exp-heavy\"", "Modexp precompile test case \"pawel-2-exp-heavy\" reported as potential vulnerability")]
    ModexpVulnerabilityPawel2ExpHeavy,

    [TestCaseMetadata("Modexp \"pawel-3-exp-heavy\"", "Modexp precompile test case \"pawel-3-exp-heavy\" reported as potential vulnerability")]
    ModexpVulnerabilityPawel3ExpHeavy,

    [TestCaseMetadata("Modexp \"pawel-4-exp-heavy\"", "Modexp precompile test case \"pawel-4-exp-heavy\" reported as potential vulnerability")]
    ModexpVulnerabilityPawel4ExpHeavy,

    [TestCaseMetadata("Modexp common 1360 1", "Modexp precompile test case collected from Mainnet, consuming 1360 gas (base and modulo byte size 32 and exponent bit length 256)")]
    ModexpCommon1360n1,

    [TestCaseMetadata("Modexp common 1360 2", "Modexp precompile test case collected from Mainnet, consuming 1360 gas (base and modulo byte size 32 and exponent bit length 256)")]
    ModexpCommon1360n2,

    [TestCaseMetadata("Modexp common 1349 1", "Modexp precompile test case collected from Mainnet, consuming 200 gas (base and modulo byte size 32 and exponent bit length 254)")]
    ModexpCommon1349n1,

    [TestCaseMetadata("Modexp common 1152 1", "Modexp precompile test case collected from Mainnet, consuming 200 gas (base and modulo byte size 32 and exponent bit length 217)")]
    ModexpCommon1152n1,

    [TestCaseMetadata("Modexp common 200 1", "Modexp precompile test case collected from Mainnet, consuming 200 gas (base and modulo byte size 32 and exponent bit length 25)")]
    ModexpCommon200n1,

    [TestCaseMetadata("Modexp common 200 2", "Modexp precompile test case collected from Mainnet, consuming 200 gas (base and modulo byte size 32 and exponent bit length 25)")]
    ModexpCommon200n2,

    [TestCaseMetadata("Modexp common 200 3", "Modexp precompile test case collected from Mainnet, consuming 200 gas (base and modulo byte size 32 and exponent bit length 25)")]
    ModexpCommon200n3,
>>>>>>> bf90198d

    [TestCaseMetadata("EcAdd with (0, 0)", "EcAdd precompile with both initial points with x = 0 and y = 0")]
    EcAddInfinities,

    [TestCaseMetadata("EcAdd with (1, 2)", "EcAdd precompile with both initial points with x = 1 and y = 2")]
    EcAdd12,

    [TestCaseMetadata("EcAdd with 32-byte coordinates", "EcAdd precompile with both initial points with x and y as 32-byte values")]
    EcAdd32ByteCoordinates,

    [TestCaseMetadata("EcMul with (0, 0) and scalar 2", "EcMul precompile with initial point with x = 0 and y = 0 and scalar equal 2")]
    EcMulInfinities2Scalar,

    [TestCaseMetadata("EcMul with (0, 0) and 32-byte scalar", "EcMul precompile with initial point with x = 0 and y = 0 and scalar as 32-byte values")]
    EcMulInfinities32ByteScalar,

    [TestCaseMetadata("EcMul with (1, 2) and scalar 2", "EcMul precompile with initial point x = 1, y = 2 and scalar equal 2")]
    EcMul122,

    [TestCaseMetadata("EcMul with (1, 2) and 32-byte scalar", "EcMul precompile with initial point x = 1, y = 2 and scalar as 32-byte values")]
    EcMul12And32ByteScalar,

    [TestCaseMetadata("EcMul with 32-byte coordinates and scalar 2", "EcMul precompile with initial point with x and y as 32-byte values and scalar equal 2")]
    EcMul32ByteCoordinates2Scalar,

    [TestCaseMetadata("EcMul with 32-byte coordinates and 32-byte scalar", "EcMul precompile with initial point with x, y and scalar as 32-byte values")]
    EcMul32ByteCoordinates32ByteScalar,

    [TestCaseMetadata("EcPairing with empty input", "EcPairing precompile with empty input")]
    EcPairing0Input,

    [TestCaseMetadata("EcPairing with 2 sets of data", "EcPairing precompile with 2 sets of valid input data (6x 32-byte value)")]
    EcPairing2Sets,

    [TestCaseMetadata("Blake2f 1 round", "Blake2f precompile with 1 round of computations")]
    Blake1Round,

    [TestCaseMetadata("Blake2f 1k rounds", "Blake2f precompile with 1000 rounds of computations")]
    Blake1KRounds,

    [TestCaseMetadata("Blake2f 1M rounds", "Blake2f precompile with 1_000_000 rounds of computations")]
    Blake1MRounds,

    [TestCaseMetadata("Blake2f 10M rounds", "Blake2f precompile with 10_000_000 rounds of computations")]
    Blake10MRounds,

    [TestCaseMetadata("Point evaluation - one data", "Point evaluation precompile repeating computations on the same data")]
    PointEvaluationOneData,

    [TestCaseMetadata("TStore - one storage key, repeating zero value", "TStore - repeating storing zero in single key of transient storage")]
    TStoreOneKeyZeroValue,

    [TestCaseMetadata("TStore - one storage key, repeating constant value", "TStore - repeating storing the same 32-byte word in single single key of transient storage")]
    TStoreOneKeyConstantValue,

    [TestCaseMetadata("TStore - one storage key, repeating random values", "TStore - repeating storing random 32-byte values in single key of transient storage")]
    TStoreOneKeyRandomValue,

    [TestCaseMetadata("SStore - one storage key, repeating zero value", "SStore - repeating storing zero in single storage key of single account")]
    SStoreOneAccountOneKeyZeroValue,

    [TestCaseMetadata("SStore - one storage key, repeating constant value", "SStore - repeating storing the same 32-byte word in single storage key of single account")]
    SStoreOneAccountOneKeyConstantValue,

    [TestCaseMetadata("SStore - one storage key, repeating random values", "SStore - repeating storing random 32-byte values in single storage key of single account")]
    SStoreOneAccountOneKeyRandomValue,

    [TestCaseMetadata("SStore - one storage key, repeating two values, zero and non-zero", "SStore - repeating storing zero and then storing 32-byte word in single storage key of single account")]
    SStoreOneAccountOneKeyTwoValues,

    [TestCaseMetadata("SStore - many accounts, consecutive storage keys, random values", "SStore - storing random 32-byte values in consecutive storage keys of many accounts")]
    SStoreManyAccountsConsecutiveKeysRandomValue,

    [TestCaseMetadata("SStore - many accounts, random storage keys, random values", "SStore - storing random 32-byte values in random storage keys of many accounts")]
    SStoreManyAccountsRandomKeysRandomValue,

    [TestCaseMetadata("SStore - many accounts, consecutive storage keys, zero values", "SStore - storing zeros in consecutive storage keys of many accounts")]
    SStoreManyAccountsConsecutiveKeysZeroValue,

    [TestCaseMetadata("SStore - many accounts, random storage keys, zero values", "SStore - storing zeros in random storage keys of many accounts")]
    SStoreManyAccountsRandomKeysZeroValue,

    [TestCaseMetadata("Secp256r1 precompile, valid signature", "Secp256r1 precompile calculations with valid signature")]
    Secp256r1ValidSignature,

    [TestCaseMetadata("Secp256r1 precompile, invalid signature", "Secp256r1 precompile calculations with invalid signature")]
    Secp256r1InvalidSignature,

    [TestCaseMetadata("Vulnerability Guido 1", "Potential vulnerability reported by Guido, 1")]
    VulnerabilityGuido1,
}<|MERGE_RESOLUTION|>--- conflicted
+++ resolved
@@ -164,7 +164,6 @@
     [TestCaseMetadata("Modexp 215 gas, exp heavy", "Modexp precompile consuming 215 gas, with base and modulo byte size equal 8 and exponent equal 2^648 - 1 (648x 1s in binary)")]
     Modexp215GasExpHeavy,
 
-<<<<<<< HEAD
     [TestCaseMetadata("Modexp 298 gas, exp heavy", "Modexp precompile consuming 298 gas, with base and modulo byte size equal 8 and exponent equal 2^896 - 1 (896x 1s in binary)")]
     Modexp298GasExpHeavy,
 
@@ -224,18 +223,6 @@
 
     [TestCaseMetadata("Modexp 1360 gas, balanced", "Modexp precompile consuming 1360 gas, with base and modulo byte size equal 32 and exponent equal 2^256 - 1 (256x 1s in binary)")]
     Modexp1360GasBalanced,
-=======
-    // [TestCaseMetadata("Modexp 1k gas, base heavy", "Modexp precompile consuming 1000 gas, with base and modulo byte size equal 440 and exponent equal 3 (0b11 - 2x 1s in binary)")]
-    // Modexp1KGasBaseHeavy,
-    //
-    // [TestCaseMetadata("Modexp 1k gas, balanced", "Modexp precompile consuming 1000 gas, with base and modulo byte size equal 56 and exponent equal 2^62 - 1 (62x 1s in binary)")]
-    // Modexp1KGasBalanced,
-    //
-    // [TestCaseMetadata("Modexp 10k gas, exp heavy", "Modexp precompile consuming 10_500 gas, with base and modulo byte size equal 56 and exponent equal 2^648 - 1 (648x 1s in binary, which is max possible exponent value)")]
-    // Modexp10KGasExpHeavy,
-    //
-    // [TestCaseMetadata("Modexp 135k gas, balanced", "Modexp precompile consuming 135_000 gas, with base and modulo byte size equal 200 and exponent equal 2^648 - 1 (648x 1s in binary, which is max possible exponent value)")]
-    // Modexp135KGasBalanced,
 
     [TestCaseMetadata("Modexp \"eip_example1\"", "Modexp precompile test case \"eip_example1\" reported as potential vulnerability")]
     ModexpVulnerabilityExample1,
@@ -335,7 +322,6 @@
 
     [TestCaseMetadata("Modexp common 200 3", "Modexp precompile test case collected from Mainnet, consuming 200 gas (base and modulo byte size 32 and exponent bit length 25)")]
     ModexpCommon200n3,
->>>>>>> bf90198d
 
     [TestCaseMetadata("EcAdd with (0, 0)", "EcAdd precompile with both initial points with x = 0 and y = 0")]
     EcAddInfinities,
@@ -423,7 +409,4 @@
 
     [TestCaseMetadata("Secp256r1 precompile, invalid signature", "Secp256r1 precompile calculations with invalid signature")]
     Secp256r1InvalidSignature,
-
-    [TestCaseMetadata("Vulnerability Guido 1", "Potential vulnerability reported by Guido, 1")]
-    VulnerabilityGuido1,
 }