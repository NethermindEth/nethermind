﻿// SPDX-FileCopyrightText: 2024 Demerzel Solutions Limited
// SPDX-License-Identifier: LGPL-3.0-only

namespace EngineRequestsGenerator;

public enum TestCase
{
    [TestCaseMetadata("Warmup", "Warmup")]
    Warmup,

    [TestCaseMetadata("ETH transfers", "All block gas limit consumed by simple ETH transfers")]
    Transfers,

    [TestCaseMetadata("Tx with big zero data", "Single transaction with large extra data full of zeros")]
    TxDataZero,

    [TestCaseMetadata("Keccak256 from 1 byte", "Keccak calculations based on 1-byte source data")]
    Keccak256From1Byte,

    [TestCaseMetadata("Keccak256 from 8 bytes", "Keccak calculations based on 8-byte source data")]
    Keccak256From8Bytes,

    [TestCaseMetadata("Keccak256 from 32 bytes", "Keccak calculations based on 32-byte source data")]
    Keccak256From32Bytes,

    [TestCaseMetadata("Push0", "Endlessly pushing zeros to stack (1000 per 1 contract)")]
    Push0,

    [TestCaseMetadata("Push0-Pop", "Endlessly pushing zeros to stack, then popping it")]
    Push0Pop,

    [TestCaseMetadata("Gas", "Endlessly pushing amount of remaining gas to stack (1000 per 1 contract)")]
    Gas,

    [TestCaseMetadata("Gas-Pop", "Endlessly pushing amount of remaining gas to stack, then popping it")]
    GasPop,

    [TestCaseMetadata("SelfBalance", "Endlessly pushing self balance to stack (1000 per 1 contract)")]
    SelfBalance,

    [TestCaseMetadata("JumpDest", "Block full of JumpDest opcode only")]
    JumpDest,

    [TestCaseMetadata("MSize", "Endlessly pushing memory size to stack (1000 per 1 contract)")]
    MSize,

    [TestCaseMetadata("MStore - zero", "Endlessly pushing zero value to memory with offset zero")]
    MStoreZero,

    [TestCaseMetadata("MStore - random", "Endlessly pushing random value to memory with offset zero")]
    MStoreRandom,

    [TestCaseMetadata("Caller", "Endlessly pushing caller address to stack (1000 per 1 contract)")]
    Caller,

    [TestCaseMetadata("Caller-Pop", "Endlessly pushing caller address to stack, then popping it")]
    CallerPop,

    [TestCaseMetadata("Address", "Endlessly pushing account address to stack (1000 per 1 contract)")]
    Address,

    [TestCaseMetadata("Origin", "Endlessly pushing execution origination address to stack (1000 per 1 contract)")]
    Origin,

    [TestCaseMetadata("CoinBase", "Endlessly pushing current block's coinbase to stack (1000 per 1 contract)")]
    CoinBase,

    [TestCaseMetadata("Timestamp", "Endlessly pushing current block's timestamp to stack (1000 per 1 contract)")]
    Timestamp,

    [TestCaseMetadata("Number", "Endlessly pushing current block's number to stack (1000 per 1 contract)")]
    Number,

    [TestCaseMetadata("PrevRandao", "Endlessly pushing previous block's randao mix to stack (1000 per 1 contract)")]
    PrevRandao,

    [TestCaseMetadata("GasLimit", "Endlessly pushing current block's gas limit to stack (1000 per 1 contract)")]
    GasLimit,

    [TestCaseMetadata("ChainId", "Endlessly pushing chain ID to stack (1000 per 1 contract)")]
    ChainId,

    [TestCaseMetadata("BaseFee", "Endlessly pushing current base fee to stack (1000 per 1 contract)")]
    BaseFee,

    [TestCaseMetadata("BlobBaseFee", "Endlessly pushing current blob base fee to stack (1000 per 1 contract)")]
    BlobBaseFee,

    [TestCaseMetadata("BlobHash", "Endlessly pushing zero as index and BlobHash opcode to stack when there were no blobs (1000 per 1 contract)")]
    BlobHashZero,

    [TestCaseMetadata("CodeCopy", "Endlessly loading 32-bytes of code to the memory")]
    CodeCopy,

    [TestCaseMetadata("EcRecover precompile", "EcRecover precompile calculations")]
    EcRecover,

    [TestCaseMetadata("SHA-2 precompile from 1 byte", "SHA-2 precompile calculations based on 1-byte source data")]
    SHA2From1Byte,

    [TestCaseMetadata("SHA-2 precompile from 8 bytes", "SHA-2 precompile calculations based on 8-byte source data")]
    SHA2From8Bytes,

    [TestCaseMetadata("SHA-2 precompile from 32 bytes", "SHA-2 precompile calculations based on 32-byte source data")]
    SHA2From32Bytes,

    [TestCaseMetadata("SHA-2 precompile from 128 bytes", "SHA-2 precompile calculations based on 128-byte source data")]
    SHA2From128Bytes,

    [TestCaseMetadata("SHA-2 precompile from 1024 bytes", "SHA-2 precompile calculations based on 1024-byte source data")]
    SHA2From1024Bytes,

    [TestCaseMetadata("SHA-2 precompile from 16k bytes", "SHA-2 precompile calculations based on 16_384-byte source data")]
    SHA2From16KBytes,

    [TestCaseMetadata("Ripemd-160 precompile from 1 byte", "Ripemd-160 precompile calculations based on 1-byte source data")]
    RipemdFrom1Byte,

    [TestCaseMetadata("Ripemd-160 precompile from 8 bytes", "Ripemd-160 precompile calculations based on 8-byte source data")]
    RipemdFrom8Bytes,

    [TestCaseMetadata("Ripemd-160 precompile from 32 bytes", "Ripemd-160 precompile calculations based on 32-byte source data")]
    RipemdFrom32Bytes,

    [TestCaseMetadata("Ripemd-160 precompile from 128 bytes", "Ripemd-160 precompile calculations based on 128-byte source data")]
    RipemdFrom128Bytes,

    [TestCaseMetadata("Ripemd-160 precompile from 1024 bytes", "Ripemd-160 precompile calculations based on 1024-byte source data")]
    RipemdFrom1024Bytes,

    [TestCaseMetadata("Ripemd-160 precompile from 16k bytes", "Ripemd-160 precompile calculations based on 16_384-byte source data")]
    RipemdFrom16KBytes,

    [TestCaseMetadata("Identity precompile from 1 byte", "Identity precompile call based on 1-byte source data")]
    IdentityFrom1Byte,

    [TestCaseMetadata("Identity precompile from 8 bytes", "Identity precompile call based on 8-byte source data")]
    IdentityFrom8Bytes,

    [TestCaseMetadata("Identity precompile from 32 bytes", "Identity precompile call based on 32-byte source data")]
    IdentityFrom32Bytes,

    [TestCaseMetadata("Identity precompile from 128 bytes", "Identity precompile call based on 128-byte source data")]
    IdentityFrom128Bytes,

    [TestCaseMetadata("Identity precompile from 1024 bytes", "Identity precompile call based on 1024-byte source data")]
    IdentityFrom1024Bytes,

    [TestCaseMetadata("Identity precompile from 16k bytes", "Identity precompile call based on 16_384-byte source data")]
    IdentityFrom16KBytes,

    [TestCaseMetadata("Modexp min gas, base heavy", "Modexp precompile consuming 200 gas (minimum value), with base and modulo byte size equal 192 and exponent equal 3 (0b11 - 2x 1s in binary)")]
    ModexpMinGasBaseHeavy,

    [TestCaseMetadata("Modexp min gas, exp heavy", "Modexp precompile consuming 200 gas (minimum value), with base and modulo byte size equal 8 and exponent equal 2^603 - 1 (603x 1s in binary)")]
    ModexpMinGasExpHeavy,

    [TestCaseMetadata("Modexp min gas, balanced", "Modexp precompile consuming 200 gas (minimum value), with base and modulo byte size equal 40 and exponent equal 2^25 - 1 (25x 1s in binary)")]
    ModexpMinGasBalanced,

    [TestCaseMetadata("Modexp 215 gas, exp heavy", "Modexp precompile consuming 215 gas, with base and modulo byte size equal 8 and exponent equal 2^648 - 1 (648x 1s in binary, which is max possible exponent value)")]
    Modexp215GasExpHeavy,

<<<<<<< HEAD
    // [TestCaseMetadata("Modexp 1k gas, base heavy", "Modexp precompile consuming 1000 gas, with base and modulo byte size equal 440 and exponent equal 3 (0b11 - 2x 1s in binary)")]
    // Modexp1KGasBaseHeavy,
    //
    // [TestCaseMetadata("Modexp 1k gas, balanced", "Modexp precompile consuming 1000 gas, with base and modulo byte size equal 56 and exponent equal 2^62 - 1 (62x 1s in binary)")]
    // Modexp1KGasBalanced,
    //
    // [TestCaseMetadata("Modexp 10k gas, exp heavy", "Modexp precompile consuming 10_500 gas, with base and modulo byte size equal 56 and exponent equal 2^648 - 1 (648x 1s in binary, which is max possible exponent value)")]
    // Modexp10KGasExpHeavy,
    //
    // [TestCaseMetadata("Modexp 135k gas, balanced", "Modexp precompile consuming 135_000 gas, with base and modulo byte size equal 200 and exponent equal 2^648 - 1 (648x 1s in binary, which is max possible exponent value)")]
    // Modexp135KGasBalanced,

    [TestCaseMetadata("Modexp \"eip_example1\"", "Modexp precompile test case \"eip_example1\" reported as potential vulnerability")]
    ModexpVulnerabilityExample1,

    [TestCaseMetadata("Modexp \"eip_example2\"", "Modexp precompile test case \"eip_example2\" reported as potential vulnerability")]
    ModexpVulnerabilityExample2,

    [TestCaseMetadata("Modexp \"nagydani-1-square\"", "Modexp precompile test case \"nagydani-1-square\" reported as potential vulnerability")]
    ModexpVulnerabilityNagydani1Square,

    [TestCaseMetadata("Modexp \"nagydani-1-qube\"", "Modexp precompile test case \"nagydani-1-qube\" reported as potential vulnerability")]
    ModexpVulnerabilityNagydani1Qube,

    [TestCaseMetadata("Modexp \"nagydani-1-pow0x10001\"", "Modexp precompile test case \"nagydani-1-pow0x10001\" reported as potential vulnerability")]
    ModexpVulnerabilityNagydani1Pow0x10001,

    [TestCaseMetadata("Modexp \"nagydani-2-square\"", "Modexp precompile test case \"nagydani-2-square\" reported as potential vulnerability")]
    ModexpVulnerabilityNagydani2Square,

    [TestCaseMetadata("Modexp \"nagydani-2-qube\"", "Modexp precompile test case \"nagydani-2-qube\" reported as potential vulnerability")]
    ModexpVulnerabilityNagydani2Qube,

    [TestCaseMetadata("Modexp \"nagydani-2-pow0x10001\"", "Modexp precompile test case \"nagydani-2-pow0x10001\" reported as potential vulnerability")]
    ModexpVulnerabilityNagydani2Pow0x10001,

    [TestCaseMetadata("Modexp \"nagydani-3-square\"", "Modexp precompile test case \"nagydani-3-square\" reported as potential vulnerability")]
    ModexpVulnerabilityNagydani3Square,

    [TestCaseMetadata("Modexp \"nagydani-3-qube\"", "Modexp precompile test case \"nagydani-3-qube\" reported as potential vulnerability")]
    ModexpVulnerabilityNagydani3Qube,

    [TestCaseMetadata("Modexp \"nagydani-3-pow0x10001\"", "Modexp precompile test case \"nagydani-3-pow0x10001\" reported as potential vulnerability")]
    ModexpVulnerabilityNagydani3Pow0x10001,

    [TestCaseMetadata("Modexp \"nagydani-4-square\"", "Modexp precompile test case \"nagydani-4-square\" reported as potential vulnerability")]
    ModexpVulnerabilityNagydani4Square,

    [TestCaseMetadata("Modexp \"nagydani-4-qube\"", "Modexp precompile test case \"nagydani-4-qube\" reported as potential vulnerability")]
    ModexpVulnerabilityNagydani4Qube,

    [TestCaseMetadata("Modexp \"nagydani-4-pow0x10001\"", "Modexp precompile test case \"nagydani-4-pow0x10001\" reported as potential vulnerability")]
    ModexpVulnerabilityNagydani4Pow0x10001,

    [TestCaseMetadata("Modexp \"nagydani-5-square\"", "Modexp precompile test case \"nagydani-5-square\" reported as potential vulnerability")]
    ModexpVulnerabilityNagydani5Square,

    [TestCaseMetadata("Modexp \"nagydani-5-qube\"", "Modexp precompile test case \"nagydani-5-qube\" reported as potential vulnerability")]
    ModexpVulnerabilityNagydani5Qube,

    [TestCaseMetadata("Modexp \"nagydani-5-pow0x10001\"", "Modexp precompile test case \"nagydani-5-pow0x10001\" reported as potential vulnerability")]
    ModexpVulnerabilityNagydani5Pow0x10001,

    [TestCaseMetadata("Modexp \"marius-1-even\"", "Modexp precompile test case \"marius-1-even\" reported as potential vulnerability")]
    ModexpVulnerabilityMarius1Even,

    [TestCaseMetadata("Modexp \"guido-1-even\"", "Modexp precompile test case \"guido-1-even\" reported as potential vulnerability")]
    ModexpVulnerabilityGuido1Even,

    [TestCaseMetadata("Modexp \"guido-2-even\"", "Modexp precompile test case \"guido-2-even\" reported as potential vulnerability")]
    ModexpVulnerabilityGuido2Even,

    [TestCaseMetadata("Modexp \"guido-3-even\"", "Modexp precompile test case \"guido-3-even\" reported as potential vulnerability")]
    ModexpVulnerabilityGuido3Even,

    [TestCaseMetadata("Modexp \"guido-4-even\"", "Modexp precompile test case \"guido-4-even\" reported as potential vulnerability")]
    ModexpVulnerabilityGuido4Even,

=======
>>>>>>> 645049bc
    [TestCaseMetadata("EcAdd with (0, 0)", "EcAdd precompile with both initial points with x = 0 and y = 0")]
    EcAddInfinities,

    [TestCaseMetadata("EcAdd with (1, 2)", "EcAdd precompile with both initial points with x = 1 and y = 2")]
    EcAdd12,

    [TestCaseMetadata("EcAdd with 32-byte coordinates", "EcAdd precompile with both initial points with x and y as 32-byte values")]
    EcAdd32ByteCoordinates,

    [TestCaseMetadata("EcMul with (0, 0) and scalar 2", "EcMul precompile with initial point with x = 0 and y = 0 and scalar equal 2")]
    EcMulInfinities2Scalar,

    [TestCaseMetadata("EcMul with (0, 0) and 32-byte scalar", "EcMul precompile with initial point with x = 0 and y = 0 and scalar as 32-byte values")]
    EcMulInfinities32ByteScalar,

    [TestCaseMetadata("EcMul with (1, 2) and scalar 2", "EcMul precompile with initial point x = 1, y = 2 and scalar equal 2")]
    EcMul122,

    [TestCaseMetadata("EcMul with (1, 2) and 32-byte scalar", "EcMul precompile with initial point x = 1, y = 2 and scalar as 32-byte values")]
    EcMul12And32ByteScalar,

    [TestCaseMetadata("EcMul with 32-byte coordinates and scalar 2", "EcMul precompile with initial point with x and y as 32-byte values and scalar equal 2")]
    EcMul32ByteCoordinates2Scalar,

    [TestCaseMetadata("EcMul with 32-byte coordinates and 32-byte scalar", "EcMul precompile with initial point with x, y and scalar as 32-byte values")]
    EcMul32ByteCoordinates32ByteScalar,

    [TestCaseMetadata("EcPairing with empty input", "EcPairing precompile with empty input")]
    EcPairing0Input,

    [TestCaseMetadata("EcPairing with 2 sets of data", "EcPairing precompile with 2 sets of valid input data (6x 32-byte value)")]
    EcPairing2Sets,

    [TestCaseMetadata("Blake2f 1 round", "Blake2f precompile with 1 round of computations")]
    Blake1Round,

    [TestCaseMetadata("Blake2f 1k rounds", "Blake2f precompile with 1000 rounds of computations")]
    Blake1KRounds,

    [TestCaseMetadata("Blake2f 1M rounds", "Blake2f precompile with 1_000_000 rounds of computations")]
    Blake1MRounds,

    [TestCaseMetadata("Blake2f 10M rounds", "Blake2f precompile with 10_000_000 rounds of computations")]
    Blake10MRounds,

    [TestCaseMetadata("Point evaluation - one data", "Point evaluation precompile repeating computations on the same data")]
    PointEvaluationOneData,

    [TestCaseMetadata("TStore - one storage key, repeating zero value", "TStore - repeating storing zero in single key of transient storage")]
    TStoreOneKeyZeroValue,

    [TestCaseMetadata("TStore - one storage key, repeating constant value", "TStore - repeating storing the same 32-byte word in single single key of transient storage")]
    TStoreOneKeyConstantValue,

    [TestCaseMetadata("TStore - one storage key, repeating random values", "TStore - repeating storing random 32-byte values in single key of transient storage")]
    TStoreOneKeyRandomValue,

    [TestCaseMetadata("SStore - one storage key, repeating zero value", "SStore - repeating storing zero in single storage key of single account")]
    SStoreOneAccountOneKeyZeroValue,

    [TestCaseMetadata("SStore - one storage key, repeating constant value", "SStore - repeating storing the same 32-byte word in single storage key of single account")]
    SStoreOneAccountOneKeyConstantValue,

    [TestCaseMetadata("SStore - one storage key, repeating random values", "SStore - repeating storing random 32-byte values in single storage key of single account")]
    SStoreOneAccountOneKeyRandomValue,

    [TestCaseMetadata("SStore - one storage key, repeating two values, zero and non-zero", "SStore - repeating storing zero and then storing 32-byte word in single storage key of single account")]
    SStoreOneAccountOneKeyTwoValues,

    [TestCaseMetadata("SStore - many accounts, consecutive storage keys, random values", "SStore - storing random 32-byte values in consecutive storage keys of many accounts")]
    SStoreManyAccountsConsecutiveKeysRandomValue,

    [TestCaseMetadata("SStore - many accounts, random storage keys, random values", "SStore - storing random 32-byte values in random storage keys of many accounts")]
    SStoreManyAccountsRandomKeysRandomValue,

    [TestCaseMetadata("SStore - many accounts, consecutive storage keys, zero values", "SStore - storing zeros in consecutive storage keys of many accounts")]
    SStoreManyAccountsConsecutiveKeysZeroValue,

    [TestCaseMetadata("SStore - many accounts, random storage keys, zero values", "SStore - storing zeros in random storage keys of many accounts")]
    SStoreManyAccountsRandomKeysZeroValue,

    [TestCaseMetadata("Secp256r1 precompile, valid signature", "Secp256r1 precompile calculations with valid signature")]
    Secp256r1ValidSignature,

    [TestCaseMetadata("Secp256r1 precompile, invalid signature", "Secp256r1 precompile calculations with invalid signature")]
    Secp256r1InvalidSignature,
}<|MERGE_RESOLUTION|>--- conflicted
+++ resolved
@@ -161,7 +161,6 @@
     [TestCaseMetadata("Modexp 215 gas, exp heavy", "Modexp precompile consuming 215 gas, with base and modulo byte size equal 8 and exponent equal 2^648 - 1 (648x 1s in binary, which is max possible exponent value)")]
     Modexp215GasExpHeavy,
 
-<<<<<<< HEAD
     // [TestCaseMetadata("Modexp 1k gas, base heavy", "Modexp precompile consuming 1000 gas, with base and modulo byte size equal 440 and exponent equal 3 (0b11 - 2x 1s in binary)")]
     // Modexp1KGasBaseHeavy,
     //
@@ -240,8 +239,6 @@
     [TestCaseMetadata("Modexp \"guido-4-even\"", "Modexp precompile test case \"guido-4-even\" reported as potential vulnerability")]
     ModexpVulnerabilityGuido4Even,
 
-=======
->>>>>>> 645049bc
     [TestCaseMetadata("EcAdd with (0, 0)", "EcAdd precompile with both initial points with x = 0 and y = 0")]
     EcAddInfinities,
 
