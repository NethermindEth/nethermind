<?xml version="1.0" encoding="utf-8"?>
<configuration>
  <packageSources>
    <clear />
    <add key="nuget.org" value="https://api.nuget.org/v3/index.json" />
    <add key="dotnet-libraries" value="https://pkgs.dev.azure.com/dnceng/public/_packaging/dotnet-libraries/nuget/v3/index.json" />
     <add key="nugettest.org" value="https://apiint.nugettest.org/v3/index.json" /> 
  </packageSources>
  <packageSourceMapping>
    <packageSource key="nuget.org">
      <package pattern="*" />
    </packageSource>
    <packageSource key="dotnet-libraries">
      <package pattern="System.CommandLine*" />
    </packageSource>
     <packageSource key="nugettest.org">
<<<<<<< HEAD
      <package pattern="Nethermind.Crypto.SecP256k1" />
=======
      <package pattern="Ethentials.GmpBindings" />
>>>>>>> e2ce0769
    </packageSource> 
  </packageSourceMapping>
</configuration><|MERGE_RESOLUTION|>--- conflicted
+++ resolved
@@ -14,11 +14,8 @@
       <package pattern="System.CommandLine*" />
     </packageSource>
      <packageSource key="nugettest.org">
-<<<<<<< HEAD
       <package pattern="Nethermind.Crypto.SecP256k1" />
-=======
       <package pattern="Ethentials.GmpBindings" />
->>>>>>> e2ce0769
     </packageSource> 
   </packageSourceMapping>
 </configuration>