<<<<<<< HEAD
FROM mcr.microsoft.com/dotnet/sdk:6.0-alpine AS build
=======
FROM mcr.microsoft.com/dotnet/sdk:6.0 AS build
>>>>>>> 67447704

COPY . .

RUN apk add git && \
 git submodule update --init src/Dirichlet src/int256 src/Math.Gmp.Native && \
 dotnet publish src/Nethermind/Nethermind.State.Test.Runner -c release -o out

<<<<<<< HEAD
FROM mcr.microsoft.com/dotnet/sdk:6.0-alpine
=======
FROM mcr.microsoft.com/dotnet/sdk:6.0
>>>>>>> 67447704

COPY --from=build /out .

ENTRYPOINT [ "./nethtest" ]<|MERGE_RESOLUTION|>--- conflicted
+++ resolved
@@ -1,8 +1,4 @@
-<<<<<<< HEAD
 FROM mcr.microsoft.com/dotnet/sdk:6.0-alpine AS build
-=======
-FROM mcr.microsoft.com/dotnet/sdk:6.0 AS build
->>>>>>> 67447704
 
 COPY . .
 
@@ -10,11 +6,7 @@
  git submodule update --init src/Dirichlet src/int256 src/Math.Gmp.Native && \
  dotnet publish src/Nethermind/Nethermind.State.Test.Runner -c release -o out
 
-<<<<<<< HEAD
 FROM mcr.microsoft.com/dotnet/sdk:6.0-alpine
-=======
-FROM mcr.microsoft.com/dotnet/sdk:6.0
->>>>>>> 67447704
 
 COPY --from=build /out .
 
