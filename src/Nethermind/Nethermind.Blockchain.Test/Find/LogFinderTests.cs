--- conflicted
+++ resolved
@@ -351,7 +351,6 @@
                 }
             }
         }
-<<<<<<< HEAD
 
         [TestCaseSource(nameof(FilterByAddressTestsData))]
         public void new_filtering_new_storage(Address[] addresses, int expectedCount, bool withBloomDb)
@@ -394,7 +393,5 @@
             results.AddRange(storage.FindBlockNumbers(address.GetHashCode(), topic.GetHashCode()));
             results.Should().BeEquivalentTo(new List<ulong> {2, 99});
         }
-=======
->>>>>>> 1e6d6060
     }
 }