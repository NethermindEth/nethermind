--- conflicted
+++ resolved
@@ -50,11 +50,7 @@
             test.ShouldCopyAllValues();
         }
 
-<<<<<<< HEAD
-        [Timeout(Timeout.MaxTestTime)]
-=======
         [Timeout(Timeout.MaxTestTime * 2)] // this is particular long test
->>>>>>> fad11b10
         [TestCase(INodeStorage.KeyScheme.Hash, INodeStorage.KeyScheme.Current, INodeStorage.KeyScheme.Hash)]
         [TestCase(INodeStorage.KeyScheme.HalfPath, INodeStorage.KeyScheme.Current, INodeStorage.KeyScheme.HalfPath)]
         [TestCase(INodeStorage.KeyScheme.Hash, INodeStorage.KeyScheme.HalfPath, INodeStorage.KeyScheme.HalfPath)]
