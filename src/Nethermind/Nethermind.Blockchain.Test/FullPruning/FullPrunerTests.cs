// SPDX-FileCopyrightText: 2022 Demerzel Solutions Limited
// SPDX-License-Identifier: LGPL-3.0-only

using System;
using System.Collections.Generic;
using System.IO.Abstractions;
using System.Threading;
using System.Threading.Tasks;
using FluentAssertions;
using Nethermind.Blockchain.FullPruning;
using Nethermind.Config;
using Nethermind.Core;
using Nethermind.Core.Crypto;
using Nethermind.Core.Extensions;
using Nethermind.Core.Test;
using Nethermind.Core.Test.Builders;
using Nethermind.Db;
using Nethermind.Db.FullPruning;
using Nethermind.Logging;
using Nethermind.State;
using Nethermind.Trie;
using Nethermind.Trie.Pruning;
using NSubstitute;
using NUnit.Framework;

namespace Nethermind.Blockchain.Test.FullPruning
{

    [TestFixture(0, 1)]
    [TestFixture(0, 4)]
    [TestFixture(1, 1)]
    [TestFixture(1, 4)]
    [Parallelizable(ParallelScope.All)]
    public class FullPrunerTests
    {
        private readonly int _fullPrunerMemoryBudgetMb;
        private readonly int _degreeOfParallelism;

        public FullPrunerTests(int fullPrunerMemoryBudgetMb, int degreeOfParallelism)
        {
            _fullPrunerMemoryBudgetMb = fullPrunerMemoryBudgetMb;
            _degreeOfParallelism = degreeOfParallelism;
        }

        [Test, Timeout(Timeout.MaxTestTime)]
        public async Task can_prune()
        {
            TestContext test = CreateTest();
            bool contextDisposed = await test.WaitForPruning();
            contextDisposed.Should().BeTrue();
            test.ShouldCopyAllValues();
        }

        [Test, Timeout(Timeout.MaxTestTime)]
        public async Task pruning_deletes_old_db_on_success()
        {
            TestContext test = CreateTest(clearPrunedDb: true);
            await test.WaitForPruning();
            test.TrieDb.Count.Should().Be(0);
        }

        [Test, Timeout(Timeout.MaxTestTime)]
        public async Task pruning_keeps_old_db_on_fail()
        {
            TestContext test = CreateTest(false);
            int count = test.TrieDb.Count;
            await test.WaitForPruning();
            test.TrieDb.Count.Should().Be(count);
        }

        [Test, Timeout(Timeout.MaxTestTime)]
        public async Task pruning_deletes_new_db_on_fail()
        {
            TestContext test = CreateTest(false);
            await test.WaitForPruning();
            test.CopyDb.Count.Should().Be(0);
        }

        [Test, Timeout(Timeout.MaxTestTime)]
        public async Task pruning_keeps_new_db_on_success()
        {
            TestContext test = CreateTest();
            int count = test.TrieDb.Count;
            bool result = await test.WaitForPruning();
            result.Should().BeTrue();
            test.CopyDb.Count.Should().Be(count);
        }

        [Timeout(Timeout.MaxTestTime)]
        [TestCase(true, FullPruningCompletionBehavior.None, false)]
        [TestCase(true, FullPruningCompletionBehavior.ShutdownOnSuccess, true)]
        [TestCase(true, FullPruningCompletionBehavior.AlwaysShutdown, true)]
        [TestCase(false, FullPruningCompletionBehavior.None, false)]
        [TestCase(false, FullPruningCompletionBehavior.ShutdownOnSuccess, false)]
        [TestCase(false, FullPruningCompletionBehavior.AlwaysShutdown, true)]
        public async Task pruning_shuts_down_node(bool success, FullPruningCompletionBehavior behavior, bool expectedShutdown)
        {
            TestContext test = CreateTest(successfulPruning: success, completionBehavior: behavior);
            await test.WaitForPruning();

            if (expectedShutdown)
            {
                test.ProcessExitSource.Received(1).Exit(ExitCodes.Ok);
            }
            else
            {
                test.ProcessExitSource.DidNotReceiveWithAnyArgs().Exit(ExitCodes.Ok);
            }
        }

        [Test, Timeout(Timeout.MaxTestTime)]
        public async Task can_not_start_pruning_when_other_is_in_progress()
        {
            TestContext test = CreateTest();
            test.FullPruningDb.CanStartPruning.Should().BeTrue();

            var pruningContext = test.WaitForPruningStart();
            test.FullPruningDb.CanStartPruning.Should().BeFalse();
            await test.WaitForPruningEnd(pruningContext);

            test.FullPruningDb.CanStartPruning.Should().BeTrue();
        }

        [Test, Timeout(Timeout.MaxTestTime)]
        public async Task should_not_start_multiple_pruning()
        {
            TestContext test = CreateTest();
            test.PruningTrigger.Prune += Raise.Event<EventHandler<PruningTriggerEventArgs>>();
            await test.WaitForPruning();
            test.FullPruningDb.PruningStarted.Should().Be(1);
        }

        [Test, Timeout(Timeout.MaxTestTime)]
        public async Task should_duplicate_writes_while_pruning()
        {
            TestContext test = CreateTest();
            test.WaitForPruningStart();
            byte[] key = { 1, 2, 3 };
            test.FullPruningDb[key] = key;
            test.FullPruningDb.Context.WaitForFinish.Set();
            await test.FullPruningDb.Context.DisposeEvent.WaitOneAsync(TimeSpan.FromMilliseconds(Timeout.MaxWaitTime), CancellationToken.None);

            test.FullPruningDb[key].Should().BeEquivalentTo(key);
        }

        [Test, Timeout(Timeout.MaxTestTime)]
        public async Task should_duplicate_writes_to_batches_while_pruning()
        {
            TestContext test = CreateTest();
            byte[] key = { 0, 1, 2 };
            TestFullPruningDb.TestPruningContext context = test.WaitForPruningStart();

            using (IBatch batch = test.FullPruningDb.StartBatch())
            {
                batch[key] = key;
            }

            await test.WaitForPruningEnd(context);

            test.FullPruningDb[key].Should().BeEquivalentTo(key);
        }

        private TestContext CreateTest(bool successfulPruning = true, bool clearPrunedDb = false, FullPruningCompletionBehavior completionBehavior = FullPruningCompletionBehavior.None) =>
            new(successfulPruning, clearPrunedDb, completionBehavior, _fullPrunerMemoryBudgetMb, _degreeOfParallelism);

        private class TestContext
        {
            private readonly bool _clearPrunedDb;
            private readonly Keccak _stateRoot;
            private long _head;
            public TestFullPruningDb FullPruningDb { get; }
            public IPruningTrigger PruningTrigger { get; } = Substitute.For<IPruningTrigger>();
            public IBlockTree BlockTree { get; } = Substitute.For<IBlockTree>();
            public IStateReader StateReader { get; }
            public FullPruner Pruner { get; }
            public MemDb TrieDb { get; }
<<<<<<< HEAD
            public MemDb CopyDb { get; }
            public IDriveInfo DriveInfo { get; set; } = Substitute.For<IDriveInfo>();
            public IChainEstimations _chainEstimations = ChainSizes.UnknownChain.Instance;
=======
            public TestMemDb CopyDb { get; }
>>>>>>> 5874ba0b

            public IProcessExitSource ProcessExitSource { get; } = Substitute.For<IProcessExitSource>();

            public TestContext(
                bool successfulPruning,
                bool clearPrunedDb = false,
                FullPruningCompletionBehavior completionBehavior = FullPruningCompletionBehavior.None,
                int fullScanMemoryBudgetMb = 0,
                int degreeOfParallelism = 0)
            {
                BlockTree.OnUpdateMainChain += (_, e) => _head = e.Blocks[^1].Number;
                _clearPrunedDb = clearPrunedDb;
                TrieDb = new TestMemDb();
                CopyDb = new TestMemDb();
                IRocksDbFactory rocksDbFactory = Substitute.For<IRocksDbFactory>();
                rocksDbFactory.CreateDb(Arg.Any<RocksDbSettings>()).Returns(TrieDb, CopyDb);

                PatriciaTree trie = Build.A.Trie(TrieDb).WithAccountsByIndex(0, 100).TestObject;
                _stateRoot = trie.RootHash;
                StateReader = new StateReader(new TrieStore(TrieDb, LimboLogs.Instance), new TestMemDb(), LimboLogs.Instance);
                FullPruningDb = new TestFullPruningDb(new RocksDbSettings("test", "test"), rocksDbFactory, successfulPruning, clearPrunedDb);

                Pruner = new(FullPruningDb, PruningTrigger, new PruningConfig()
                {
                    FullPruningMaxDegreeOfParallelism = degreeOfParallelism,
                    FullPruningMemoryBudgetMb = fullScanMemoryBudgetMb,
                    FullPruningCompletionBehavior = completionBehavior
                }, BlockTree, StateReader, ProcessExitSource, _chainEstimations, DriveInfo, LimboLogs.Instance);
            }

            public async Task<bool> WaitForPruning()
            {
                TestFullPruningDb.TestPruningContext context = WaitForPruningStart();
                bool result = await WaitForPruningEnd(context);
                if (result && _clearPrunedDb)
                {
                    await FullPruningDb.WaitForClearDb.WaitOneAsync(TimeSpan.FromMilliseconds(Timeout.MaxWaitTime * 3), CancellationToken.None);
                }

                return result;
            }

            public async Task<bool> WaitForPruningEnd(TestFullPruningDb.TestPruningContext context)
            {
                await Task.Yield();
                await context.WaitForFinish.WaitOneAsync(TimeSpan.FromMilliseconds(Timeout.MaxWaitTime), CancellationToken.None);
                AddBlocks(1);
                return await context.DisposeEvent.WaitOneAsync(TimeSpan.FromMilliseconds(Timeout.MaxWaitTime), CancellationToken.None);
            }

            public TestFullPruningDb.TestPruningContext WaitForPruningStart()
            {
                PruningTrigger.Prune += Raise.Event<EventHandler<PruningTriggerEventArgs>>();
                AddBlocks(Reorganization.MaxDepth + 2);
                TestFullPruningDb.TestPruningContext context = FullPruningDb.Context;
                return context;
            }

            public void AddBlocks(long count)
            {
                for (int i = 0; i < count; i++)
                {
                    long number = _head + 1;
                    BlockTree.BestPersistedState.Returns(_head);
                    Block head = Build.A.Block.WithStateRoot(_stateRoot).WithNumber(number).TestObject;
                    BlockTree.Head.Returns(head);
                    BlockTree.FindHeader(number).Returns(head.Header);
                    BlockTree.OnUpdateMainChain += Raise.EventWith(new OnUpdateMainChainArgs(new List<Block>() { head }, true));
                }
            }

            public void ShouldCopyAllValues()
            {
                foreach (KeyValuePair<byte[], byte[]?> keyValuePair in TrieDb.GetAll())
                {
                    CopyDb[keyValuePair.Key].Should().BeEquivalentTo(keyValuePair.Value);
                    CopyDb.KeyWasWrittenWithFlags(keyValuePair.Key, WriteFlags.LowPriority | WriteFlags.DisableWAL);
                }
            }
        }

        private class TestFullPruningDb : FullPruningDb
        {
            private readonly bool _successfulPruning;
            private readonly bool _clearPrunedDb;

            public TestPruningContext Context { get; set; } = null!;
            public new int PruningStarted { get; private set; }
            public ManualResetEvent WaitForClearDb { get; } = new(false);

            public TestFullPruningDb(RocksDbSettings settings, IRocksDbFactory dbFactory, bool successfulPruning, bool clearPrunedDb = false)
                : base(settings, dbFactory)
            {
                _successfulPruning = successfulPruning;
                _clearPrunedDb = clearPrunedDb;
            }

            protected override void ClearOldDb(IDb oldDb)
            {
                if (_clearPrunedDb)
                {
                    base.ClearOldDb(oldDb);
                    WaitForClearDb.Set();
                }
            }

            public override bool TryStartPruning(bool duplicateReads, out IPruningContext context)
            {
                if (base.TryStartPruning(duplicateReads, out context))
                {
                    context = Context = new TestPruningContext(context, _successfulPruning);
                    PruningStarted++;
                    return true;
                }
                return false;
            }

            internal class TestPruningContext : IPruningContext
            {
                private readonly IPruningContext _context;
                private readonly bool _successfulPruning;

                public ManualResetEvent DisposeEvent { get; } = new(false);
                public ManualResetEvent WaitForFinish { get; } = new(false);

                public TestPruningContext(IPruningContext context, bool successfulPruning)
                {
                    _context = context;
                    _successfulPruning = successfulPruning;
                }

                public void Dispose()
                {
                    _context.Dispose();
                    DisposeEvent.Set();
                    CancellationTokenSource.Dispose();
                }

                public byte[]? this[ReadOnlySpan<byte> key]
                {
                    get => _context[key];
                    set => _context[key] = value;
                }

                public void Set(ReadOnlySpan<byte> key, byte[]? value, WriteFlags flags = WriteFlags.None)
                {
                    _context.Set(key, value, flags);
                }

                public byte[]? Get(ReadOnlySpan<byte> key, ReadFlags flags = ReadFlags.None)
                {
                    return _context.Get(key, flags);
                }

                public void Commit()
                {
                    WaitForFinish.Set();
                    if (_successfulPruning)
                    {
                        _context.Commit();
                    }
                }

                public void MarkStart()
                {
                    _context.MarkStart();
                }

                public CancellationTokenSource CancellationTokenSource { get; } = new();
            }
        }
    }
}<|MERGE_RESOLUTION|>--- conflicted
+++ resolved
@@ -174,13 +174,9 @@
             public IStateReader StateReader { get; }
             public FullPruner Pruner { get; }
             public MemDb TrieDb { get; }
-<<<<<<< HEAD
-            public MemDb CopyDb { get; }
+            public TestMemDb CopyDb { get; }
             public IDriveInfo DriveInfo { get; set; } = Substitute.For<IDriveInfo>();
             public IChainEstimations _chainEstimations = ChainSizes.UnknownChain.Instance;
-=======
-            public TestMemDb CopyDb { get; }
->>>>>>> 5874ba0b
 
             public IProcessExitSource ProcessExitSource { get; } = Substitute.For<IProcessExitSource>();
 
