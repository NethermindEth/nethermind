// SPDX-FileCopyrightText: 2022 Demerzel Solutions Limited
// SPDX-License-Identifier: LGPL-3.0-only

using System;
using System.Collections.Generic;
using System.IO;
using System.IO.Abstractions;
using System.Linq;
using System.Threading;
using System.Threading.Tasks;
using FluentAssertions;
using Nethermind.Blockchain.FullPruning;
using Nethermind.Config;
using Nethermind.Core;
using Nethermind.Core.Crypto;
using Nethermind.Core.Extensions;
using Nethermind.Core.Specs;
using Nethermind.Core.Test.Blockchain;
using Nethermind.Core.Test.IO;
using Nethermind.Db;
using Nethermind.Db.FullPruning;
using Nethermind.Db.Rocks;
using Nethermind.Db.Rocks.Config;
using Nethermind.Int256;
using Nethermind.Logging;
using Nethermind.State;
using Nethermind.Trie;
using Nethermind.Trie.Pruning;
using NSubstitute;
using NUnit.Framework;

namespace Nethermind.Blockchain.Test.FullPruning
{
    public class FullPruningDiskTest
    {
        public class PruningTestBlockchain : TestBlockchain
        {
            public FullPruningDb PruningDb { get; private set; } = null!;
            public INodeStorage MainNodeStorage { get; private set; } = null!;
            public TempPath TempDirectory { get; }
            public IPruningTrigger PruningTrigger { get; } = Substitute.For<IPruningTrigger>();
            public FullTestPruner FullPruner { get; private set; } = null!;
            public IPruningConfig PruningConfig { get; set; } = new PruningConfig();
            public IDriveInfo DriveInfo { get; set; } = Substitute.For<IDriveInfo>();
            public IChainEstimations _chainEstimations = Substitute.For<IChainEstimations>();
            public IProcessExitSource ProcessExitSource { get; } = Substitute.For<IProcessExitSource>();

            public PruningTestBlockchain()
            {
                TempDirectory = TempPath.GetTempDirectory();
            }

<<<<<<< HEAD
            protected override async Task<TestBlockchain> Build(ISpecProvider? specProvider = null, UInt256? initialValues = null, bool addBlockOnStart = true, bool pruning = false)
=======
            protected override async Task<TestBlockchain> Build(
                ISpecProvider? specProvider = null,
                UInt256? initialValues = null,
                bool addBlockOnStart = true
            )
>>>>>>> 0fb5c63f
            {
                TestBlockchain chain = await base.Build(specProvider, initialValues, addBlockOnStart);
                PruningDb = (FullPruningDb)DbProvider.StateDb;
                DriveInfo.AvailableFreeSpace.Returns(long.MaxValue);
                _chainEstimations.StateSize.Returns((long?)null);

                NodeStorageFactory nodeStorageFactory = new NodeStorageFactory(INodeStorage.KeyScheme.Current, LimboLogs.Instance);
                MainNodeStorage = nodeStorageFactory.WrapKeyValueStore(PruningDb);

                FullPruner = new FullTestPruner(
                    PruningDb,
                    nodeStorageFactory,
                    MainNodeStorage,
                    PruningTrigger,
                    PruningConfig,
                    BlockTree,
                    StateReader,
                    ProcessExitSource,
                    DriveInfo,
                    chain.TrieStore,
                    _chainEstimations,
                    LogManager);
                return chain;
            }

            protected override async Task<IDbProvider> CreateDbProvider()
            {
                IDbProvider dbProvider = new DbProvider();
                RocksDbFactory rocksDbFactory = new(new DbConfig(), LogManager, TempDirectory.Path);
                StandardDbInitializer standardDbInitializer = new(dbProvider, rocksDbFactory, new FileSystem());
                await standardDbInitializer.InitStandardDbsAsync(true);
                return dbProvider;
            }

            public override void Dispose()
            {
                base.Dispose();
                TempDirectory.Dispose();
            }

            protected override Task AddBlocksOnStart() => Task.CompletedTask;

            public static async Task<PruningTestBlockchain> Create(IPruningConfig? pruningConfig = null)
            {
                PruningTestBlockchain chain = new() { PruningConfig = pruningConfig ?? new PruningConfig() };
                await chain.Build();
                return chain;
            }

            public class FullTestPruner : FullPruner
            {
                public EventWaitHandle WaitHandle { get; } = new ManualResetEvent(false);

                public FullTestPruner(
                    IFullPruningDb pruningDb,
                    INodeStorageFactory nodeStorageFactory,
                    INodeStorage mainNodeStorage,
                    IPruningTrigger pruningTrigger,
                    IPruningConfig pruningConfig,
                    IBlockTree blockTree,
                    IStateReader stateReader,
                    IProcessExitSource processExitSource,
                    IDriveInfo driveInfo,
                    IPruningTrieStore trieStore,
                    IChainEstimations chainEstimations,
                    ILogManager logManager)
                    : base(pruningDb, nodeStorageFactory, mainNodeStorage, pruningTrigger, pruningConfig, blockTree, stateReader, processExitSource, chainEstimations, driveInfo, trieStore, logManager)
                {
                }

                protected override async Task RunFullPruning(CancellationToken cancellationToken)
                {
                    await base.RunFullPruning(cancellationToken);
                    WaitHandle.Set();
                }
            }
        }

        [Test, Timeout(Timeout.MaxTestTime), Retry(5)]
        public async Task prune_on_disk_multiple_times()
        {
            using PruningTestBlockchain chain = await PruningTestBlockchain.Create(new PruningConfig { FullPruningMinimumDelayHours = 0 });
            for (int i = 0; i < 3; i++)
            {
                await RunPruning(chain, i, false);
            }
        }

        [Test, Timeout(Timeout.MaxTestTime), Retry(5)]
        public async Task prune_on_disk_only_once()
        {
            using PruningTestBlockchain chain = await PruningTestBlockchain.Create(new PruningConfig { FullPruningMinimumDelayHours = 10 });
            for (int i = 0; i < 3; i++)
            {
                await RunPruning(chain, i, true);
            }
        }

        [TestCase(100, 150, false)]
        [TestCase(200, 100, true)]
        [TestCase(130, 100, true)]
        [TestCase(130, 101, false)]
        public async Task should_check_available_space_before_running(long availableSpace, long requiredSpace, bool isEnoughSpace)
        {
            using PruningTestBlockchain chain = await PruningTestBlockchain.Create();
            chain._chainEstimations.PruningSize.Returns(requiredSpace);
            chain.DriveInfo.AvailableFreeSpace.Returns(availableSpace);
            PruningTriggerEventArgs args = new();
            chain.PruningTrigger.Prune += Raise.Event<EventHandler<PruningTriggerEventArgs>>(args);
            args.Status.Should().Be(isEnoughSpace ? PruningStatus.Starting : PruningStatus.NotEnoughDiskSpace);
        }

        private static async Task RunPruning(PruningTestBlockchain chain, int time, bool onlyFirstRuns)
        {
            chain.FullPruner.WaitHandle.Reset();
            PruningTriggerEventArgs args = new();
            chain.PruningTrigger.Prune += Raise.Event<EventHandler<PruningTriggerEventArgs>>(args);
            if (args.Status != PruningStatus.Starting) return;
            for (int i = 0; i < Reorganization.MaxDepth + 2; i++)
            {
                await chain.AddBlock(true);
            }

            HashSet<byte[]> allItems = chain.DbProvider.StateDb.GetAllValues().ToHashSet(Bytes.EqualityComparer);
            bool pruningFinished = false;
            for (int i = 0; i < 100 && !pruningFinished; i++)
            {
                pruningFinished = chain.FullPruner.WaitHandle.WaitOne(TimeSpan.FromMilliseconds(100));
                await chain.AddBlock(true);
            }

            if (!onlyFirstRuns || time == 0)
            {
                pruningFinished.Should().BeTrue();

                await WriteFileStructure(chain);

                Assert.That(
                    () => chain.PruningDb.InnerDbName,
                    Is.EqualTo($"State{time + 1}").After(500, 100)
                    );

                HashSet<byte[]> currentItems = chain.DbProvider.StateDb.GetAllValues().ToHashSet(Bytes.EqualityComparer);
                currentItems.IsSubsetOf(allItems).Should().BeTrue();
                currentItems.Count.Should().BeGreaterThan(0);
            }
        }

        private static async Task WriteFileStructure(PruningTestBlockchain chain)
        {
            string stateDbPath = Path.Combine(chain.TempDirectory.Path, "state");
            foreach (string directory in Directory.EnumerateDirectories(stateDbPath))
            {
                await TestContext.Out.WriteLineAsync(directory);
            }

            foreach (string file in Directory.EnumerateFiles(stateDbPath))
            {
                await TestContext.Out.WriteLineAsync(file);
            }
        }
    }
}<|MERGE_RESOLUTION|>--- conflicted
+++ resolved
@@ -50,15 +50,12 @@
                 TempDirectory = TempPath.GetTempDirectory();
             }
 
-<<<<<<< HEAD
-            protected override async Task<TestBlockchain> Build(ISpecProvider? specProvider = null, UInt256? initialValues = null, bool addBlockOnStart = true, bool pruning = false)
-=======
             protected override async Task<TestBlockchain> Build(
                 ISpecProvider? specProvider = null,
                 UInt256? initialValues = null,
-                bool addBlockOnStart = true
+                bool addBlockOnStart = true,
+                bool pruning = false
             )
->>>>>>> 0fb5c63f
             {
                 TestBlockchain chain = await base.Build(specProvider, initialValues, addBlockOnStart);
                 PruningDb = (FullPruningDb)DbProvider.StateDb;
