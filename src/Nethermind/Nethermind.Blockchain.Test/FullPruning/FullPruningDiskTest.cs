// SPDX-FileCopyrightText: 2022 Demerzel Solutions Limited
// SPDX-License-Identifier: LGPL-3.0-only

using System;
using System.Collections.Generic;
using System.IO;
using System.IO.Abstractions;
using System.Linq;
using System.Threading;
using System.Threading.Tasks;
using FluentAssertions;
using Nethermind.Blockchain.FullPruning;
using Nethermind.Config;
using Nethermind.Core;
using Nethermind.Core.Crypto;
using Nethermind.Core.Extensions;
using Nethermind.Core.Specs;
using Nethermind.Core.Test.Blockchain;
using Nethermind.Core.Test.IO;
using Nethermind.Db;
using Nethermind.Db.FullPruning;
using Nethermind.Db.Rocks;
using Nethermind.Db.Rocks.Config;
using Nethermind.Int256;
using Nethermind.Logging;
using Nethermind.State;
using NSubstitute;
using NUnit.Framework;

namespace Nethermind.Blockchain.Test.FullPruning
{
    public class FullPruningDiskTest
    {
        public class PruningTestBlockchain : TestBlockchain
        {
            public IFullPruningDb PruningDb { get; private set; }
            public TempPath TempDirectory { get; }
            public IPruningTrigger PruningTrigger { get; } = Substitute.For<IPruningTrigger>();
            public FullTestPruner FullPruner { get; private set; }
            public IPruningConfig PruningConfig { get; set; } = new PruningConfig();
<<<<<<< HEAD
            public IDriveInfo DriveInfo { get; set; } = Substitute.For<IDriveInfo>();
            public IChainEstimations _chainEstimations = Substitute.For<IChainEstimations>();
=======
            public IProcessExitSource ProcessExitSource { get; } = Substitute.For<IProcessExitSource>();
>>>>>>> 731cd42d

            public PruningTestBlockchain()
            {
                TempDirectory = TempPath.GetTempDirectory();
            }

            protected override async Task<TestBlockchain> Build(ISpecProvider? specProvider = null, UInt256? initialValues = null)
            {
                TestBlockchain chain = await base.Build(specProvider, initialValues);
                PruningDb = (IFullPruningDb)DbProvider.StateDb;
<<<<<<< HEAD
                DriveInfo.AvailableFreeSpace.Returns(long.MaxValue);
                _chainEstimations.StateSize.Returns((long?)null);
                FullPruner = new FullTestPruner(PruningDb, PruningTrigger, PruningConfig, BlockTree, StateReader, DriveInfo, _chainEstimations, LogManager);
=======
                FullPruner = new FullTestPruner(PruningDb, PruningTrigger, PruningConfig, BlockTree, StateReader, ProcessExitSource, LogManager);
>>>>>>> 731cd42d
                return chain;
            }

            protected override async Task<IDbProvider> CreateDbProvider()
            {
                IDbProvider dbProvider = new DbProvider(DbModeHint.Persisted);
                RocksDbFactory rocksDbFactory = new(new DbConfig(), LogManager, TempDirectory.Path);
                StandardDbInitializer standardDbInitializer = new(dbProvider, rocksDbFactory, new MemDbFactory(), new FileSystem(), true);
                await standardDbInitializer.InitStandardDbsAsync(true);
                return dbProvider;
            }

            public override void Dispose()
            {
                base.Dispose();
                TempDirectory.Dispose();
            }

            protected override Task AddBlocksOnStart() => Task.CompletedTask;

            public static async Task<PruningTestBlockchain> Create(IPruningConfig pruningConfig = null)
            {
                PruningTestBlockchain chain = new() { PruningConfig = pruningConfig ?? new PruningConfig() };
                await chain.Build();
                return chain;
            }

            public class FullTestPruner : FullPruner
            {
                public EventWaitHandle WaitHandle { get; } = new ManualResetEvent(false);

                public FullTestPruner(
                    IFullPruningDb pruningDb,
                    IPruningTrigger pruningTrigger,
                    IPruningConfig pruningConfig,
                    IBlockTree blockTree,
                    IStateReader stateReader,
<<<<<<< HEAD
                    IDriveInfo driveInfo,
                    IChainEstimations chainEstimations,
                    ILogManager logManager)
                    : base(pruningDb, pruningTrigger, pruningConfig, blockTree, stateReader, chainEstimations, driveInfo, logManager)
=======
                    IProcessExitSource processExitSource,
                    ILogManager logManager)
                    : base(pruningDb, pruningTrigger, pruningConfig, blockTree, stateReader, processExitSource, logManager)
>>>>>>> 731cd42d
                {
                }

                protected override void RunPruning(IPruningContext pruning, Keccak stateRoot)
                {
                    base.RunPruning(pruning, stateRoot);
                    WaitHandle.Set();
                }
            }
        }

        [Test, Timeout(Timeout.MaxTestTime)]
        public async Task prune_on_disk_multiple_times()
        {
            using PruningTestBlockchain chain = await PruningTestBlockchain.Create(new PruningConfig { FullPruningMinimumDelayHours = 0 });
            for (int i = 0; i < 3; i++)
            {
                await RunPruning(chain, i, false);
            }
        }

        [Test, Timeout(Timeout.MaxTestTime)]
        public async Task prune_on_disk_only_once()
        {
            using PruningTestBlockchain chain = await PruningTestBlockchain.Create(new PruningConfig { FullPruningMinimumDelayHours = 10 });
            for (int i = 0; i < 3; i++)
            {
                await RunPruning(chain, i, true);
            }
        }

        [TestCase(100, 150, false)]
        [TestCase(200, 100, true)]
        [TestCase(160, 100, true)]
        [TestCase(160, 101, false)]
        public async Task should_check_available_space_before_running(long availableSpace, long requiredSpace, bool isEnoughSpace)
        {
            using PruningTestBlockchain chain = await PruningTestBlockchain.Create();
            chain._chainEstimations.StateSize.Returns(requiredSpace);
            chain.DriveInfo.AvailableFreeSpace.Returns(availableSpace);
            PruningTriggerEventArgs args = new();
            chain.PruningTrigger.Prune += Raise.Event<EventHandler<PruningTriggerEventArgs>>(args);
            args.Status.Should().Be(isEnoughSpace ? PruningStatus.Starting : PruningStatus.NotEnoughDiskSpace);
        }

        private static async Task RunPruning(PruningTestBlockchain chain, int time, bool onlyFirstRuns)
        {
            chain.FullPruner.WaitHandle.Reset();
            chain.PruningTrigger.Prune += Raise.Event<EventHandler<PruningTriggerEventArgs>>();
            for (int i = 0; i < Reorganization.MaxDepth + 2; i++)
            {
                await chain.AddBlock(true);
            }

            HashSet<byte[]> allItems = chain.DbProvider.StateDb.GetAllValues().ToHashSet(Bytes.EqualityComparer);
            bool pruningFinished = chain.FullPruner.WaitHandle.WaitOne(TimeSpan.FromSeconds(1));

            await chain.AddBlock(true);

            if (!onlyFirstRuns || time == 0)
            {
                pruningFinished.Should().BeTrue();

                await WriteFileStructure(chain);

                chain.PruningDb.InnerDbName.Should().Be($"State{time + 1}");

                HashSet<byte[]> currentItems = chain.DbProvider.StateDb.GetAllValues().ToHashSet(Bytes.EqualityComparer);
                currentItems.IsSubsetOf(allItems).Should().BeTrue();
                currentItems.Count.Should().BeGreaterThan(0);
            }

            await Task.Delay(TimeSpan.FromMilliseconds(10));
        }

        private static async Task WriteFileStructure(PruningTestBlockchain chain)
        {
            string stateDbPath = Path.Combine(chain.TempDirectory.Path, "state");
            foreach (string directory in Directory.EnumerateDirectories(stateDbPath))
            {
                await TestContext.Out.WriteLineAsync(directory);
            }

            foreach (string file in Directory.EnumerateFiles(stateDbPath))
            {
                await TestContext.Out.WriteLineAsync(file);
            }
        }
    }
}<|MERGE_RESOLUTION|>--- conflicted
+++ resolved
@@ -38,12 +38,9 @@
             public IPruningTrigger PruningTrigger { get; } = Substitute.For<IPruningTrigger>();
             public FullTestPruner FullPruner { get; private set; }
             public IPruningConfig PruningConfig { get; set; } = new PruningConfig();
-<<<<<<< HEAD
             public IDriveInfo DriveInfo { get; set; } = Substitute.For<IDriveInfo>();
             public IChainEstimations _chainEstimations = Substitute.For<IChainEstimations>();
-=======
             public IProcessExitSource ProcessExitSource { get; } = Substitute.For<IProcessExitSource>();
->>>>>>> 731cd42d
 
             public PruningTestBlockchain()
             {
@@ -54,13 +51,9 @@
             {
                 TestBlockchain chain = await base.Build(specProvider, initialValues);
                 PruningDb = (IFullPruningDb)DbProvider.StateDb;
-<<<<<<< HEAD
                 DriveInfo.AvailableFreeSpace.Returns(long.MaxValue);
                 _chainEstimations.StateSize.Returns((long?)null);
-                FullPruner = new FullTestPruner(PruningDb, PruningTrigger, PruningConfig, BlockTree, StateReader, DriveInfo, _chainEstimations, LogManager);
-=======
-                FullPruner = new FullTestPruner(PruningDb, PruningTrigger, PruningConfig, BlockTree, StateReader, ProcessExitSource, LogManager);
->>>>>>> 731cd42d
+                FullPruner = new FullTestPruner(PruningDb, PruningTrigger, PruningConfig, BlockTree, StateReader, ProcessExitSource, DriveInfo, _chainEstimations, LogManager);
                 return chain;
             }
 
@@ -98,16 +91,11 @@
                     IPruningConfig pruningConfig,
                     IBlockTree blockTree,
                     IStateReader stateReader,
-<<<<<<< HEAD
                     IDriveInfo driveInfo,
                     IChainEstimations chainEstimations,
-                    ILogManager logManager)
-                    : base(pruningDb, pruningTrigger, pruningConfig, blockTree, stateReader, chainEstimations, driveInfo, logManager)
-=======
                     IProcessExitSource processExitSource,
                     ILogManager logManager)
-                    : base(pruningDb, pruningTrigger, pruningConfig, blockTree, stateReader, processExitSource, logManager)
->>>>>>> 731cd42d
+                    : base(pruningDb, pruningTrigger, pruningConfig, blockTree, stateReader, chainEstimations, driveInfo, processExitSource, logManager)
                 {
                 }
 
