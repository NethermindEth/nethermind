--- conflicted
+++ resolved
@@ -16,10 +16,6 @@
 using Nethermind.Core.Test.Builders;
 using Nethermind.Evm.Tracing;
 using Nethermind.Logging;
-<<<<<<< HEAD
-using Nethermind.Evm;
-=======
->>>>>>> 5e1dfc00
 using Nethermind.State;
 using Nethermind.Trie;
 using NSubstitute;
@@ -80,13 +76,8 @@
                     throw new InvalidBlockException(suggestedBlocks[0], "wrong tracer");
                 }
 
-<<<<<<< HEAD
-                public Block[] Process(Hash256 newBranchStateRoot, List<Block> suggestedBlocks, ProcessingOptions processingOptions,
-                    IBlockTracer blockTracer, Dictionary<Address, AccountOverride>? stateOverride)
-=======
                 _logger.Info($"Processing {suggestedBlocks.Last().ToString(Block.Format.Short)}");
                 while (true)
->>>>>>> 5e1dfc00
                 {
                     bool notYet = false;
                     for (int i = 0; i < suggestedBlocks.Count; i++)
