//  Copyright (c) 2018 Demerzel Solutions Limited
//  This file is part of the Nethermind library.
// 
//  The Nethermind library is free software: you can redistribute it and/or modify
//  it under the terms of the GNU Lesser General Public License as published by
//  the Free Software Foundation, either version 3 of the License, or
//  (at your option) any later version.
// 
//  The Nethermind library is distributed in the hope that it will be useful,
//  but WITHOUT ANY WARRANTY; without even the implied warranty of
//  MERCHANTABILITY or FITNESS FOR A PARTICULAR PURPOSE. See the
//  GNU Lesser General Public License for more details.
// 
//  You should have received a copy of the GNU Lesser General Public License
//  along with the Nethermind. If not, see <http://www.gnu.org/licenses/>.

using Nethermind.Blockchain.Processing;
using Nethermind.Blockchain.Receipts;
using Nethermind.Blockchain.Rewards;
using Nethermind.Blockchain.Synchronization;
using Nethermind.Blockchain.Test.Validators;
using Nethermind.Core;
using Nethermind.Core.Specs;
using Nethermind.Core.Test.Builders;
using Nethermind.Db;
using Nethermind.Evm;
using Nethermind.Evm.Tracing;
using Nethermind.Logging;
using Nethermind.Specs;
using Nethermind.State;
using Nethermind.State.Repositories;
using Nethermind.Db.Blooms;
using Nethermind.Trie.Pruning;
using Nethermind.TxPool;
using NUnit.Framework;

namespace Nethermind.Blockchain.Test.Tracing
{
    [TestFixture]
    public class GethStyleTracerTests
    {
        private BlockchainProcessor _processor;
        private BlockTree _blockTree;

        [SetUp]
        public void Setup()
        {
            IDbProvider dbProvider = TestMemDbProvider.Init();
            
            ChainLevelInfoRepository repository = new ChainLevelInfoRepository(dbProvider);
            ISpecProvider specProvider = MainnetSpecProvider.Instance;

            _blockTree = new BlockTree(dbProvider, repository, specProvider, NullBloomStorage.Instance, new SyncConfig(), LimboLogs.Instance);

            TrieStore trieStore = new TrieStore(dbProvider.StateDb, LimboLogs.Instance);
            StateProvider stateProvider = new StateProvider(trieStore, dbProvider.CodeDb, LimboLogs.Instance);
            StorageProvider storageProvider = new StorageProvider(trieStore, stateProvider, LimboLogs.Instance);

            BlockhashProvider blockhashProvider = new BlockhashProvider(_blockTree, LimboLogs.Instance);
            
            VirtualMachine virtualMachine = new VirtualMachine(stateProvider, storageProvider, blockhashProvider, specProvider, LimboLogs.Instance);
            
            TransactionProcessor transactionProcessor = new TransactionProcessor(specProvider, stateProvider, storageProvider, virtualMachine, LimboLogs.Instance);
<<<<<<< HEAD
            BlockProcessor blockProcessor = new BlockProcessor(
                specProvider,
                TestBlockValidator.AlwaysValid,
                NoBlockRewards.Instance,
                transactionProcessor,
                stateDb,
                codeDb,
                stateProvider,
                storageProvider,
                NullTxPool.Instance,
                NullReceiptStorage.Instance,
                NullWitnessCollector.Instance,
                LimboLogs.Instance);
=======
            BlockProcessor blockProcessor = new BlockProcessor(specProvider, TestBlockValidator.AlwaysValid, NoBlockRewards.Instance, transactionProcessor, stateProvider, storageProvider, NullTxPool.Instance, NullReceiptStorage.Instance, LimboLogs.Instance);
>>>>>>> 9d1b7cd2
            
            _processor = new BlockchainProcessor(_blockTree, blockProcessor, new CompositeBlockPreprocessorStep(), LimboLogs.Instance, BlockchainProcessor.Options.NoReceipts);
            Block genesis = Build.A.Block.Genesis.TestObject;
            _blockTree.SuggestBlock(genesis);
            _processor.Process(genesis, ProcessingOptions.None, NullBlockTracer.Instance);
        }
    }
}<|MERGE_RESOLUTION|>--- conflicted
+++ resolved
@@ -61,24 +61,19 @@
             VirtualMachine virtualMachine = new VirtualMachine(stateProvider, storageProvider, blockhashProvider, specProvider, LimboLogs.Instance);
             
             TransactionProcessor transactionProcessor = new TransactionProcessor(specProvider, stateProvider, storageProvider, virtualMachine, LimboLogs.Instance);
-<<<<<<< HEAD
+
             BlockProcessor blockProcessor = new BlockProcessor(
                 specProvider,
                 TestBlockValidator.AlwaysValid,
                 NoBlockRewards.Instance,
                 transactionProcessor,
-                stateDb,
-                codeDb,
                 stateProvider,
                 storageProvider,
                 NullTxPool.Instance,
                 NullReceiptStorage.Instance,
                 NullWitnessCollector.Instance,
                 LimboLogs.Instance);
-=======
-            BlockProcessor blockProcessor = new BlockProcessor(specProvider, TestBlockValidator.AlwaysValid, NoBlockRewards.Instance, transactionProcessor, stateProvider, storageProvider, NullTxPool.Instance, NullReceiptStorage.Instance, LimboLogs.Instance);
->>>>>>> 9d1b7cd2
-            
+
             _processor = new BlockchainProcessor(_blockTree, blockProcessor, new CompositeBlockPreprocessorStep(), LimboLogs.Instance, BlockchainProcessor.Options.NoReceipts);
             Block genesis = Build.A.Block.Genesis.TestObject;
             _blockTree.SuggestBlock(genesis);
