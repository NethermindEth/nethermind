// SPDX-FileCopyrightText: 2023 Demerzel Solutions Limited
// SPDX-License-Identifier: LGPL-3.0-only

using System.Collections.Generic;
using FluentAssertions;
using Nethermind.Blockchain.Filters;
using Nethermind.Core;
using Nethermind.Core.Test.Builders;
using NUnit.Framework;

namespace Nethermind.Blockchain.Test.Filters;

[TestFixture]
public class AddressFilterTests
{
    [Test]
    public void Accepts_a_specific_address()
    {
        AddressFilter filter = new AddressFilter(TestItem.AddressA);

        filter.Accepts(TestItem.AddressA).Should().BeTrue();
    }

    [Test]
    public void Accepts_a_specific_address_by_ref()
    {
        AddressFilter filter = new AddressFilter(TestItem.AddressA);

        AddressStructRef @ref = TestItem.AddressA.ToStructRef();
        filter.Accepts(ref @ref).Should().BeTrue();
    }

    [Test]
    public void Rejects_different_address()
    {
        AddressFilter filter = new AddressFilter(TestItem.AddressA);

        filter.Accepts(TestItem.AddressB).Should().BeFalse();
    }

    [Test]
    public void Rejects_different_address_by_ref()
    {
        AddressFilter filter = new AddressFilter(TestItem.AddressA);

        AddressStructRef addressBRef = TestItem.AddressB.ToStructRef();
        filter.Accepts(ref addressBRef).Should().BeFalse();
    }

    [Test]
    public void Accepts_any_address()
    {
        AddressFilter filter = AddressFilter.AnyAddress;

        filter.Accepts(TestItem.AddressA).Should().BeTrue();
        filter.Accepts(TestItem.AddressB).Should().BeTrue();
        filter.Accepts(TestItem.AddressC).Should().BeTrue();
    }

    [Test]
    public void Accepts_any_address_by_ref()
    {
        AddressFilter filter = AddressFilter.AnyAddress;

        AddressStructRef addressARef = TestItem.AddressA.ToStructRef();
        AddressStructRef addressBRef = TestItem.AddressB.ToStructRef();
        AddressStructRef addressCRef = TestItem.AddressC.ToStructRef();
        filter.Accepts(ref addressARef).Should().BeTrue();
        filter.Accepts(ref addressBRef).Should().BeTrue();
        filter.Accepts(ref addressCRef).Should().BeTrue();
    }

    [Test]
    public void Accepts_any_address_when_set_is_empty()
    {
<<<<<<< HEAD
        HashSet<AddressAsKey> addresses = [];
=======
        AddressAsKey[] addresses = [];
>>>>>>> a86e5e60
        AddressFilter filter = new AddressFilter(addresses);

        filter.Accepts(TestItem.AddressA).Should().BeTrue();
        filter.Accepts(TestItem.AddressB).Should().BeTrue();
        filter.Accepts(TestItem.AddressC).Should().BeTrue();
    }

    [Test]
    public void Accepts_any_address_when_set_is_empty_by_ref()
    {
<<<<<<< HEAD
        HashSet<AddressAsKey> addresses = [];
=======
        AddressAsKey[] addresses = [];
>>>>>>> a86e5e60
        AddressFilter filter = new AddressFilter(addresses);

        AddressStructRef addressARef = TestItem.AddressA.ToStructRef();
        AddressStructRef addressBRef = TestItem.AddressB.ToStructRef();
        AddressStructRef addressCRef = TestItem.AddressC.ToStructRef();
        filter.Accepts(ref addressARef).Should().BeTrue();
        filter.Accepts(ref addressBRef).Should().BeTrue();
        filter.Accepts(ref addressCRef).Should().BeTrue();
    }

    [Test]
    public void Accepts_only_addresses_in_a_set()
    {
<<<<<<< HEAD
        HashSet<AddressAsKey> addresses =
=======
        AddressAsKey[] addresses =
>>>>>>> a86e5e60
        [
            TestItem.AddressA, TestItem.AddressC
        ];
        AddressFilter filter = new AddressFilter(addresses);

        filter.Accepts(TestItem.AddressA).Should().BeTrue();
        filter.Accepts(TestItem.AddressB).Should().BeFalse();
        filter.Accepts(TestItem.AddressC).Should().BeTrue();
    }

    [Test]
    public void Accepts_only_addresses_in_a_set_by_ref()
    {
<<<<<<< HEAD
        HashSet<AddressAsKey> addresses =
=======
        AddressAsKey[] addresses =
>>>>>>> a86e5e60
        [
            TestItem.AddressA, TestItem.AddressC
        ];
        AddressFilter filter = new AddressFilter(addresses);

        AddressStructRef addressARef = TestItem.AddressA.ToStructRef();
        AddressStructRef addressBRef = TestItem.AddressB.ToStructRef();
        AddressStructRef addressCRef = TestItem.AddressC.ToStructRef();
        filter.Accepts(ref addressARef).Should().BeTrue();
        filter.Accepts(ref addressBRef).Should().BeFalse();
        filter.Accepts(ref addressCRef).Should().BeTrue();
    }

    [Test]
    public void Matches_bloom_using_specific_address()
    {
        AddressFilter filter = new AddressFilter(TestItem.AddressA);
        Core.Bloom bloom = BloomFromAddress(TestItem.AddressA);

        filter.Matches(bloom).Should().BeTrue();
    }

    [Test]
    public void Matches_bloom_using_specific_address_by_ref()
    {
        AddressFilter filter = new AddressFilter(TestItem.AddressA);
        BloomStructRef bloomRef = BloomFromAddress(TestItem.AddressA).ToStructRef();

        filter.Matches(ref bloomRef).Should().BeTrue();
    }

    [Test]
    public void Does_not_match_bloom_using_different_address()
    {
        AddressFilter filter = new AddressFilter(TestItem.AddressA);

        filter.Matches(BloomFromAddress(TestItem.AddressB)).Should().BeFalse();
    }

    [Test]
    public void Does_not_match_bloom_using_different_address_by_ref()
    {
        AddressFilter filter = new AddressFilter(TestItem.AddressA);
        BloomStructRef bloomRef = BloomFromAddress(TestItem.AddressB).ToStructRef();

        filter.Matches(ref bloomRef).Should().BeFalse();
    }

    [Test]
    public void Matches_bloom_using_any_address()
    {
        AddressFilter filter = AddressFilter.AnyAddress;

        filter.Matches(BloomFromAddress(TestItem.AddressA)).Should().BeTrue();
        filter.Matches(BloomFromAddress(TestItem.AddressB)).Should().BeTrue();
        filter.Matches(BloomFromAddress(TestItem.AddressC)).Should().BeTrue();
    }

    [Test]
    public void Matches_bloom_using_any_address_by_ref()
    {
        AddressFilter filter = AddressFilter.AnyAddress;

        BloomStructRef bloomARef = BloomFromAddress(TestItem.AddressA).ToStructRef();
        BloomStructRef bloomBRef = BloomFromAddress(TestItem.AddressB).ToStructRef();
        BloomStructRef bloomCRef = BloomFromAddress(TestItem.AddressC).ToStructRef();
        filter.Matches(ref bloomARef).Should().BeTrue();
        filter.Matches(ref bloomBRef).Should().BeTrue();
        filter.Matches(ref bloomCRef).Should().BeTrue();
    }

    [Test]
    public void Matches_any_bloom_when_set_is_empty()
    {
<<<<<<< HEAD
        HashSet<AddressAsKey> addresses = [];
=======
        AddressAsKey[] addresses = [];
>>>>>>> a86e5e60
        AddressFilter filter = new AddressFilter(addresses);

        filter.Matches(BloomFromAddress(TestItem.AddressA)).Should().BeTrue();
        filter.Matches(BloomFromAddress(TestItem.AddressB)).Should().BeTrue();
        filter.Matches(BloomFromAddress(TestItem.AddressC)).Should().BeTrue();
    }

    [Test]
    public void Matches_any_bloom_when_set_is_empty_by_ref()
    {
<<<<<<< HEAD
        HashSet<AddressAsKey> addresses = [];
=======
        AddressAsKey[] addresses = [];
>>>>>>> a86e5e60
        AddressFilter filter = new AddressFilter(addresses);

        BloomStructRef bloomARef = BloomFromAddress(TestItem.AddressA).ToStructRef();
        BloomStructRef bloomBRef = BloomFromAddress(TestItem.AddressB).ToStructRef();
        BloomStructRef bloomCRef = BloomFromAddress(TestItem.AddressC).ToStructRef();
        filter.Matches(ref bloomARef).Should().BeTrue();
        filter.Matches(ref bloomBRef).Should().BeTrue();
        filter.Matches(ref bloomCRef).Should().BeTrue();
    }

    [Test]
    public void Matches_any_bloom_when_set_is_forced_null()
    {
        AddressFilter filter = new AddressFilter([]);

        filter.Matches(BloomFromAddress(TestItem.AddressA)).Should().BeTrue();
        filter.Matches(BloomFromAddress(TestItem.AddressB)).Should().BeTrue();
        filter.Matches(BloomFromAddress(TestItem.AddressC)).Should().BeTrue();
    }

    [Test]
    public void Matches_any_bloom_when_set_is_forced_null_by_ref()
    {
        AddressFilter filter = new AddressFilter([]);

        BloomStructRef bloomARef = BloomFromAddress(TestItem.AddressA).ToStructRef();
        BloomStructRef bloomBRef = BloomFromAddress(TestItem.AddressB).ToStructRef();
        BloomStructRef bloomCRef = BloomFromAddress(TestItem.AddressC).ToStructRef();
        filter.Matches(ref bloomARef).Should().BeTrue();
        filter.Matches(ref bloomBRef).Should().BeTrue();
        filter.Matches(ref bloomCRef).Should().BeTrue();
    }

    [Test]
    public void Matches_any_bloom_using_addresses_set()
    {
<<<<<<< HEAD
        HashSet<AddressAsKey> addresses =
=======
        AddressAsKey[] addresses =
>>>>>>> a86e5e60
        [
            TestItem.AddressA, TestItem.AddressC
        ];
        AddressFilter filter = new AddressFilter(addresses);

        filter.Matches(BloomFromAddress(TestItem.AddressA)).Should().BeTrue();
        filter.Matches(BloomFromAddress(TestItem.AddressB)).Should().BeFalse();
        filter.Matches(BloomFromAddress(TestItem.AddressC)).Should().BeTrue();
    }

    [Test]
    public void Matches_any_bloom_using_addresses_set_by_ref()
    {
<<<<<<< HEAD
        HashSet<AddressAsKey> addresses =
=======
        AddressAsKey[] addresses =
>>>>>>> a86e5e60
        [
            TestItem.AddressA, TestItem.AddressC
        ];
        AddressFilter filter = new AddressFilter(addresses);

        BloomStructRef bloomARef = BloomFromAddress(TestItem.AddressA).ToStructRef();
        BloomStructRef bloomBRef = BloomFromAddress(TestItem.AddressB).ToStructRef();
        BloomStructRef bloomCRef = BloomFromAddress(TestItem.AddressC).ToStructRef();
        filter.Matches(ref bloomARef).Should().BeTrue();
        filter.Matches(ref bloomBRef).Should().BeFalse();
        filter.Matches(ref bloomCRef).Should().BeTrue();
    }

    private static Core.Bloom BloomFromAddress(Address address)
    {
        LogEntry entry = new LogEntry(address, [], []);
        Core.Bloom bloom = new Core.Bloom([entry]);

        return bloom;
    }
}<|MERGE_RESOLUTION|>--- conflicted
+++ resolved
@@ -73,11 +73,7 @@
     [Test]
     public void Accepts_any_address_when_set_is_empty()
     {
-<<<<<<< HEAD
-        HashSet<AddressAsKey> addresses = [];
-=======
-        AddressAsKey[] addresses = [];
->>>>>>> a86e5e60
+        HashSet<AddressAsKey> addresses = new();
         AddressFilter filter = new AddressFilter(addresses);
 
         filter.Accepts(TestItem.AddressA).Should().BeTrue();
@@ -88,11 +84,7 @@
     [Test]
     public void Accepts_any_address_when_set_is_empty_by_ref()
     {
-<<<<<<< HEAD
-        HashSet<AddressAsKey> addresses = [];
-=======
-        AddressAsKey[] addresses = [];
->>>>>>> a86e5e60
+        HashSet<AddressAsKey> addresses = new();
         AddressFilter filter = new AddressFilter(addresses);
 
         AddressStructRef addressARef = TestItem.AddressA.ToStructRef();
@@ -106,11 +98,7 @@
     [Test]
     public void Accepts_only_addresses_in_a_set()
     {
-<<<<<<< HEAD
-        HashSet<AddressAsKey> addresses =
-=======
-        AddressAsKey[] addresses =
->>>>>>> a86e5e60
+        HashSet<AddressAsKey> addresses = new()
         [
             TestItem.AddressA, TestItem.AddressC
         ];
@@ -124,11 +112,7 @@
     [Test]
     public void Accepts_only_addresses_in_a_set_by_ref()
     {
-<<<<<<< HEAD
-        HashSet<AddressAsKey> addresses =
-=======
-        AddressAsKey[] addresses =
->>>>>>> a86e5e60
+        HashSet<AddressAsKey> addresses = new()
         [
             TestItem.AddressA, TestItem.AddressC
         ];
@@ -203,11 +187,7 @@
     [Test]
     public void Matches_any_bloom_when_set_is_empty()
     {
-<<<<<<< HEAD
-        HashSet<AddressAsKey> addresses = [];
-=======
-        AddressAsKey[] addresses = [];
->>>>>>> a86e5e60
+        HashSet<AddressAsKey> addresses = new();
         AddressFilter filter = new AddressFilter(addresses);
 
         filter.Matches(BloomFromAddress(TestItem.AddressA)).Should().BeTrue();
@@ -218,11 +198,7 @@
     [Test]
     public void Matches_any_bloom_when_set_is_empty_by_ref()
     {
-<<<<<<< HEAD
-        HashSet<AddressAsKey> addresses = [];
-=======
-        AddressAsKey[] addresses = [];
->>>>>>> a86e5e60
+        HashSet<AddressAsKey> addresses = new();
         AddressFilter filter = new AddressFilter(addresses);
 
         BloomStructRef bloomARef = BloomFromAddress(TestItem.AddressA).ToStructRef();
@@ -259,11 +235,7 @@
     [Test]
     public void Matches_any_bloom_using_addresses_set()
     {
-<<<<<<< HEAD
-        HashSet<AddressAsKey> addresses =
-=======
-        AddressAsKey[] addresses =
->>>>>>> a86e5e60
+        HashSet<AddressAsKey> addresses = new()
         [
             TestItem.AddressA, TestItem.AddressC
         ];
@@ -277,11 +249,7 @@
     [Test]
     public void Matches_any_bloom_using_addresses_set_by_ref()
     {
-<<<<<<< HEAD
-        HashSet<AddressAsKey> addresses =
-=======
-        AddressAsKey[] addresses =
->>>>>>> a86e5e60
+        HashSet<AddressAsKey> addresses = new()
         [
             TestItem.AddressA, TestItem.AddressC
         ];
