﻿//  Copyright (c) 2018 Demerzel Solutions Limited
//  This file is part of the Nethermind library.
// 
//  The Nethermind library is free software: you can redistribute it and/or modify
//  it under the terms of the GNU Lesser General Public License as published by
//  the Free Software Foundation, either version 3 of the License, or
//  (at your option) any later version.
// 
//  The Nethermind library is distributed in the hope that it will be useful,
//  but WITHOUT ANY WARRANTY; without even the implied warranty of
//  MERCHANTABILITY or FITNESS FOR A PARTICULAR PURPOSE. See the
//  GNU Lesser General Public License for more details.
// 
//  You should have received a copy of the GNU Lesser General Public License
//  along with the Nethermind. If not, see <http://www.gnu.org/licenses/>.

using System;
using System.Collections.Generic;
using System.Linq;
using System.Numerics;
using System.Threading;
using System.Threading.Tasks;
using Nethermind.Blockchain.Receipts;
using Nethermind.Blockchain.TxPools;
using Nethermind.Core;
using Nethermind.Core.Crypto;
using Nethermind.Core.Extensions;
using Nethermind.Specs;
using Nethermind.Specs.Forks;
using Nethermind.Core.Test.Builders;
using Nethermind.Dirichlet.Numerics;
using Nethermind.Logging;
using Nethermind.Stats;
using Nethermind.Stats.Model;
using Nethermind.Store;
<<<<<<< HEAD
using Nethermind.Store.BeamSync;
=======
using Nethermind.Store.HmbStore;
>>>>>>> b53c4090
using Nethermind.Store.Repositories;
using Nethermind.Blockchain.Synchronization;
using Nethermind.Blockchain.Synchronization.FastSync;
using Nethermind.Blockchain.Test.Validators;
using NUnit.Framework;

namespace Nethermind.Blockchain.Test.Synchronization
{
    [TestFixture(SynchronizerType.Fast)]
    [TestFixture(SynchronizerType.Full)]
    public class SynchronizerTests
    {
        private readonly SynchronizerType _synchronizerType;

        public SynchronizerTests(SynchronizerType synchronizerType)
        {
            _synchronizerType = synchronizerType;
        }

        private static Block _genesisBlock = Build.A.Block.Genesis.TestObject;

        private class SyncPeerMock : ISyncPeer
        {
            private readonly bool _causeTimeoutOnInit;
            private readonly bool _causeTimeoutOnBlocks;
            private readonly bool _causeTimeoutOnHeaders;
            private List<Block> Blocks { get; set; } = new List<Block>();

            public Block HeadBlock => Blocks.Last();

            public BlockHeader HeadHeader => HeadBlock.Header;

            public SyncPeerMock(string peerName, bool causeTimeoutOnInit = false, bool causeTimeoutOnBlocks = false, bool causeTimeoutOnHeaders = false)
            {
                _causeTimeoutOnInit = causeTimeoutOnInit;
                _causeTimeoutOnBlocks = causeTimeoutOnBlocks;
                _causeTimeoutOnHeaders = causeTimeoutOnHeaders;
                Blocks.Add(_genesisBlock);
                ClientId = peerName;
            }

            public Guid SessionId { get; } = Guid.NewGuid();
            public bool IsFastSyncSupported => false;

            public Node Node { get; } = new Node(Build.A.PrivateKey.TestObject.PublicKey, "127.0.0.1", 1234);

            public string ClientId { get; }

            public UInt256 TotalDifficultyOnSessionStart =>
                (UInt256) ((Blocks?.LastOrDefault()?.Difficulty ?? UInt256.Zero) * (BigInteger) ((UInt256) (Blocks?.Count ?? 0) - UInt256.One)
                           + _genesisBlock.Difficulty);

            public void Disconnect(DisconnectReason reason, string details)
            {
                Disconnected?.Invoke(this, EventArgs.Empty);
            }

            public Task<BlockBody[]> GetBlockBodies(IList<Keccak> blockHashes, CancellationToken token)
            {
                if (_causeTimeoutOnBlocks)
                {
                    return Task.FromException<BlockBody[]>(new TimeoutException());
                }

                BlockBody[] result = new BlockBody[blockHashes.Count];
                for (int i = 0; i < blockHashes.Count; i++)
                {
                    foreach (Block block in Blocks)
                    {
                        if (block.Hash == blockHashes[i])
                        {
                            result[i] = new BlockBody(block.Transactions, block.Ommers);
                        }
                    }
                }

                return Task.FromResult(result);
            }

            public Task<BlockHeader[]> GetBlockHeaders(Keccak blockHash, int maxBlocks, int skip, CancellationToken token)
            {
                if (_causeTimeoutOnHeaders)
                {
                    return Task.FromException<BlockHeader[]>(new TimeoutException());
                }

                if (skip != 0)
                {
                    return Task.FromException<BlockHeader[]>(new TimeoutException());
                }

                int filled = 0;
                bool started = false;
                BlockHeader[] result = new BlockHeader[maxBlocks];
                foreach (Block block in Blocks)
                {
                    if (block.Hash == blockHash)
                    {
                        started = true;
                    }

                    if (started)
                    {
                        result[filled++] = block.Header;
                    }

                    if (filled >= maxBlocks)
                    {
                        break;
                    }
                }

                return Task.FromResult(result);
            }

            public Task<BlockHeader[]> GetBlockHeaders(long number, int maxBlocks, int skip, CancellationToken token)
            {
                if (_causeTimeoutOnHeaders)
                {
                    return Task.FromException<BlockHeader[]>(new TimeoutException());
                }

                int filled = 0;
                bool started = false;
                BlockHeader[] result = new BlockHeader[maxBlocks];
                foreach (Block block in Blocks)
                {
                    if (block.Number == number)
                    {
                        started = true;
                    }

                    if (started)
                    {
                        result[filled++] = block.Header;
                    }

                    if (filled >= maxBlocks)
                    {
                        break;
                    }
                }

                return Task.FromResult(result);
            }

            public async Task<BlockHeader> GetHeadBlockHeader(Keccak hash, CancellationToken token)
            {
                if (_causeTimeoutOnInit)
                {
                    Console.WriteLine("RESPONDING TO GET HEAD BLOCK HEADER WITH EXCEPTION");
                    await Task.FromException<BlockHeader>(new TimeoutException());
                }

                BlockHeader header;
                try
                {
                    header = Blocks.Last().Header;
                }
                catch (Exception)
                {
                    Console.WriteLine("RESPONDING TO GET HEAD BLOCK HEADER EXCEPTION");
                    throw;
                }

                Console.WriteLine($"RESPONDING TO GET HEAD BLOCK HEADER WITH RESULT {header.Number}");
                return header;
            }

            public void SendNewBlock(Block block)
            {
                ReceivedBlocks.Push(block);
            }

            public void HintNewBlock(Keccak blockHash, long number)
            {
            }

            public Stack<Block> ReceivedBlocks { get; set; } = new Stack<Block>();
            public event EventHandler Disconnected;

            public void SendNewTransaction(Transaction transaction)
            {
            }

            public Task<TxReceipt[][]> GetReceipts(IList<Keccak> blockHash, CancellationToken token)
            {
                throw new NotImplementedException();
            }

            public Task<byte[][]> GetNodeData(IList<Keccak> hashes, CancellationToken token)
            {
                throw new NotImplementedException();
            }

            public void AddBlocksUpTo(int i, int branchStart = 0, byte branchIndex = 0)
            {
                Block block = Blocks.Last();
                for (long j = block.Number; j < i; j++)
                {
                    block = Build.A.Block.WithParent(block).WithExtraData(j < branchStart ? Bytes.Empty : new byte[] {branchIndex}).TestObject;
                    Blocks.Add(block);
                }
            }

            public void AddHighDifficultyBlocksUpTo(int i, int branchStart = 0, byte branchIndex = 0)
            {
                Block block = Blocks.Last();
                for (long j = block.Number; j < i; j++)
                {
                    block = Build.A.Block.WithParent(block).WithDifficulty(2000000).WithExtraData(j < branchStart ? Bytes.Empty : new byte[] {branchIndex}).TestObject;
                    Blocks.Add(block);
                }
            }
        }

        private WhenImplementation When => new WhenImplementation(_synchronizerType);

        private class WhenImplementation
        {
            private readonly SynchronizerType _synchronizerType;

            public WhenImplementation(SynchronizerType synchronizerType)
            {
                _synchronizerType = synchronizerType;
            }

            public SyncingContext Syncing => new SyncingContext(_synchronizerType);
        }

        public class SyncingContext
        {
            public static HashSet<SyncingContext> AllInstances = new HashSet<SyncingContext>();

            private Dictionary<string, ISyncPeer> _peers = new Dictionary<string, ISyncPeer>();
            private BlockTree BlockTree { get; }

            private ISyncServer SyncServer { get; }

            private ISynchronizer Synchronizer { get; set; }

            private IEthSyncPeerPool SyncPeerPool { get; set; }

            ILogManager _logManager = LimboLogs.Instance;
//            ILogManager _logManager = new OneLoggerLogManager(new ConsoleAsyncLogger(LogLevel.Debug));

            private ILogger _logger;

            public SyncingContext(SynchronizerType synchronizerType)
            {
                _logger = _logManager.GetClassLogger();
                ISyncConfig syncConfig = new SyncConfig();
                syncConfig.FastSync = synchronizerType == SynchronizerType.Fast;
                ISnapshotableDb stateDb = new StateDb();
                ISnapshotableDb codeDb = new StateDb();
                MemDb blockInfoDb = new MemDb();
                BlockTree = new BlockTree(new MemDb(), new MemDb(), blockInfoDb, new ChainLevelInfoRepository(blockInfoDb), new SingleReleaseSpecProvider(Constantinople.Instance, 1), NullTxPool.Instance, _logManager);
                NodeStatsManager stats = new NodeStatsManager(new StatsConfig(), _logManager);
                SyncPeerPool = new EthSyncPeerPool(BlockTree, stats, syncConfig, 25, _logManager);

                NodeDataFeed feed = new NodeDataFeed(codeDb, stateDb, _logManager);
<<<<<<< HEAD
                NodeDataDownloader nodeDataDownloader = new NodeDataDownloader(SyncPeerPool, feed, NullDataConsumer.Instance, _logManager);
=======
                NodeDataDownloader nodeDataDownloader = new NodeDataDownloader(SyncPeerPool, feed, NullDataConsumer.Instance,  _logManager);
>>>>>>> b53c4090
                Synchronizer = new Synchronizer(
                    MainNetSpecProvider.Instance,
                    BlockTree,
                    NullReceiptStorage.Instance,
                    TestBlockValidator.AlwaysValid,
                    TestSealValidator.AlwaysValid,
                    SyncPeerPool,
                    syncConfig,
                    nodeDataDownloader,
                    stats,
                    _logManager);

                SyncServer = new SyncServer(stateDb, codeDb, BlockTree, NullReceiptStorage.Instance, TestBlockValidator.AlwaysValid, TestSealValidator.AlwaysValid, SyncPeerPool, Synchronizer, syncConfig, _logManager);
                SyncPeerPool.Start();

                Synchronizer.Start();
                Synchronizer.SyncEvent += SynchronizerOnSyncEvent;

                AllInstances.Add(this);
            }

            private void SynchronizerOnSyncEvent(object sender, SyncEventArgs e)
            {
                TestContext.WriteLine(e.SyncEvent);
            }

            public SyncingContext BestKnownNumberIs(long number)
            {
                Assert.AreEqual(number, BlockTree.BestKnownNumber, "best known number");
                return this;
            }

            public SyncingContext BestSuggestBlockIs(BlockHeader blockHeader)
            {
                Assert.AreSame(blockHeader, BlockTree.BestSuggestedHeader);
                return this;
            }

            public SyncingContext BlockIsKnown()
            {
                Assert.True(BlockTree.IsKnownBlock(_blockHeader.Number, _blockHeader.Hash), "block is known");
                return this;
            }

            private const int dynamicTimeout = 5000;

            public SyncingContext BestSuggestedHeaderIs(BlockHeader header)
            {
                _logger.Info($"ASSERTING THAT HEADER IS {header.Number} (WHEN ACTUALLY IS {_blockHeader?.Number})");

                int waitTimeSoFar = 0;
                _blockHeader = BlockTree.BestSuggestedHeader;
                while (header != _blockHeader && waitTimeSoFar <= dynamicTimeout)
                {
                    Thread.Sleep(100);
                    waitTimeSoFar += 100;
                    _blockHeader = BlockTree.BestSuggestedHeader;
                }

                Assert.AreSame(header, _blockHeader, "header");
                return this;
            }

            public SyncingContext BestSuggestedBlockHasNumber(long number)
            {
                _logger.Info($"ASSERTING THAT NUMBER IS {number}");

                int waitTimeSoFar = 0;
                _blockHeader = BlockTree.BestSuggestedHeader;
                while (number != _blockHeader?.Number && waitTimeSoFar <= dynamicTimeout)
                {
                    Thread.Sleep(10);
                    waitTimeSoFar += 10;
                    _blockHeader = BlockTree.BestSuggestedHeader;
                }

                Assert.AreEqual(number, _blockHeader?.Number, "block number");
                return this;
            }

            public SyncingContext BlockIsSameAsGenesis()
            {
                Assert.AreSame(BlockTree.Genesis, _blockHeader, "genesis");
                return this;
            }

            private BlockHeader _blockHeader;

            public SyncingContext Genesis
            {
                get
                {
                    _blockHeader = BlockTree.Genesis;
                    return this;
                }
            }

            public SyncingContext Wait(int milliseconds)
            {
                if (_logger.IsInfo) _logger.Info($"WAIT {milliseconds}");
                Thread.Sleep(milliseconds);
                return this;
            }

            public SyncingContext Wait()
            {
                return Wait(WaitTime);
            }
            
            public SyncingContext WaitUntilInitialized()
            {
                WaitFor(() => SyncPeerPool.AllPeers.All(p => p.IsInitialized));
                return this;
            }

            public SyncingContext After(Action action)
            {
                action();
                return this;
            }

            public SyncingContext BestSuggested
            {
                get
                {
                    _blockHeader = BlockTree.BestSuggestedHeader;
                    return this;
                }
            }

            public SyncingContext AfterProcessingGenesis()
            {
                Block genesis = _genesisBlock;
                BlockTree.SuggestBlock(genesis);
                BlockTree.UpdateMainChain(genesis);
                return this;
            }

            public SyncingContext AfterPeerIsAdded(ISyncPeer syncPeer)
            {
                ((SyncPeerMock) syncPeer).Disconnected += (s, e) => SyncPeerPool.RemovePeer(syncPeer);

                _logger.Info($"PEER ADDED {syncPeer.ClientId}");
                _peers.TryAdd(syncPeer.ClientId, syncPeer);
                SyncPeerPool.AddPeer(syncPeer);
                return this;
            }

            public SyncingContext AfterPeerIsRemoved(ISyncPeer syncPeer)
            {
                _peers.Remove(syncPeer.ClientId);
                SyncPeerPool.RemovePeer(syncPeer);
                return this;
            }

            public SyncingContext AfterNewBlockMessage(Block block, ISyncPeer peer)
            {
                _logger.Info($"NEW BLOCK MESSAGE {block.Number}");
                block.Header.TotalDifficulty = (UInt256) (block.Difficulty * ((BigInteger) block.Number + 1));
                SyncServer.AddNewBlock(block, peer.Node);
                return this;
            }

            public SyncingContext AfterHintBlockMessage(Block block, ISyncPeer peer)
            {
                _logger.Info($"HINT BLOCK MESSAGE {block.Number}");
                SyncServer.HintBlock(block.Hash, block.Number, peer.Node);
                return this;
            }

            public SyncingContext PeerCountIs(long i)
            {
                Assert.AreEqual(i, Metrics.SyncPeers, "peer count");
                return this;
            }

            public SyncingContext WaitAMoment()
            {
                return Wait(Moment);
            }

            private void WaitFor(Func<bool> isConditionMet, string description = "condition to be met")
            {
                const int waitInterval = 10;
                for (int i = 0; i < WaitTime / waitInterval; i++)
                {
                    if (isConditionMet())
                    {
                        return;
                    }

                    TestContext.WriteLine($"({i}) Waiting {waitInterval} for {description}");
                    Thread.Sleep(waitInterval);
                }
            }
            
            public SyncingContext Stop()
            {
                Synchronizer.SyncEvent -= SynchronizerOnSyncEvent;
                Task task = new Task(async () =>
                {
                    await Synchronizer.StopAsync();
                    await SyncPeerPool.StopAsync();
                });

                task.RunSynchronously();
                return this;
            }
        }

        [SetUp]
        public void Setup()
        {
        }

        [TearDown]
        public void TearDown()
        {
            foreach (SyncingContext syncingContext in SyncingContext.AllInstances)
            {
                syncingContext.Stop();
            }
        }

        [Test]
        public void Init_condition_are_as_expected()
        {
            When.Syncing
                .AfterProcessingGenesis()
                .BestKnownNumberIs(0)
                .Genesis.BlockIsKnown()
                .BestSuggested.BlockIsSameAsGenesis().Stop();
        }

        [Test]
        public void Can_sync_with_one_peer_straight()
        {
            SyncPeerMock peerA = new SyncPeerMock("A");

            When.Syncing
                .AfterProcessingGenesis()
                .AfterPeerIsAdded(peerA)
                .BestSuggested.BlockIsSameAsGenesis().Stop();
        }

        [Test]
        [Retry(3)]
        public void Can_sync_with_one_peer_straight_and_extend_chain()
        {
            SyncPeerMock peerA = new SyncPeerMock("A");
            peerA.AddBlocksUpTo(3);

            When.Syncing
                .AfterProcessingGenesis()
                .AfterPeerIsAdded(peerA)
                .BestSuggestedHeaderIs(peerA.HeadHeader).Stop();
        }

        [Test]
        public void Will_ignore_blocks_it_does_not_know_about()
        {
            // testing the test framework here
            SyncPeerMock peerA = new SyncPeerMock("A");
            peerA.AddBlocksUpTo(1);

            When.Syncing
                .AfterProcessingGenesis()
                .AfterPeerIsAdded(peerA)
                .WaitUntilInitialized()
                .After(() => peerA.AddBlocksUpTo(2))
                .BestSuggestedBlockHasNumber(1).Stop();
        }

        [Test]
        public void Can_extend_chain_by_one_on_new_block_message()
        {
            SyncPeerMock peerA = new SyncPeerMock("A");
            peerA.AddBlocksUpTo(1);

            When.Syncing
                .AfterProcessingGenesis()
                .AfterPeerIsAdded(peerA)
                .WaitUntilInitialized()
                .After(() => peerA.AddBlocksUpTo(2))
                .AfterNewBlockMessage(peerA.HeadBlock, peerA)
                .BestSuggestedHeaderIs(peerA.HeadHeader).Stop();
        }

        [Test]
        public void Can_reorg_on_new_block_message()
        {
            SyncPeerMock peerA = new SyncPeerMock("A");
            peerA.AddBlocksUpTo(3);

            SyncPeerMock peerB = new SyncPeerMock("B");
            peerB.AddBlocksUpTo(3);

            When.Syncing
                .AfterProcessingGenesis()
                .AfterPeerIsAdded(peerA)
                .AfterPeerIsAdded(peerB)
                .WaitUntilInitialized()
                .After(() => peerB.AddBlocksUpTo(6))
                .AfterNewBlockMessage(peerB.HeadBlock, peerB)
                .BestSuggestedHeaderIs(peerB.HeadHeader).Stop();
        }

        [Test]
        [Ignore("Not supported for now - still analyzing this scenario")]
        public void Can_reorg_on_hint_block_message()
        {
            SyncPeerMock peerA = new SyncPeerMock("A");
            peerA.AddBlocksUpTo(3);

            SyncPeerMock peerB = new SyncPeerMock("B");
            peerB.AddBlocksUpTo(3);

            When.Syncing
                .AfterProcessingGenesis()
                .AfterPeerIsAdded(peerA)
                .AfterPeerIsAdded(peerB)
                .Wait()
                .After(() => peerB.AddBlocksUpTo(6))
                .AfterHintBlockMessage(peerB.HeadBlock, peerB)
                .BestSuggestedHeaderIs(peerB.HeadHeader).Stop();
        }

        [Test]
        [Retry(3)]
        public void Can_extend_chain_by_one_on_block_hint_message()
        {
            SyncPeerMock peerA = new SyncPeerMock("A");
            peerA.AddBlocksUpTo(1);

            When.Syncing
                .AfterProcessingGenesis()
                .AfterPeerIsAdded(peerA)
                .WaitUntilInitialized()
                .After(() => peerA.AddBlocksUpTo(2))
                .AfterHintBlockMessage(peerA.HeadBlock, peerA)
                .BestSuggestedHeaderIs(peerA.HeadHeader).Stop();
        }

        [Test]
        [Retry(3)]
        public void Can_extend_chain_by_more_than_one_on_new_block_message()
        {
            SyncPeerMock peerA = new SyncPeerMock("A");
            peerA.AddBlocksUpTo(1);

            When.Syncing
                .AfterProcessingGenesis()
                .AfterPeerIsAdded(peerA)
                .WaitUntilInitialized()
                .After(() => peerA.AddBlocksUpTo(8))
                .AfterNewBlockMessage(peerA.HeadBlock, peerA)
                .BestSuggestedHeaderIs(peerA.HeadHeader).Wait().Stop();

            Console.WriteLine("why?");
        }

        [Test]
        [Retry(3)]
        public void Will_ignore_new_block_that_is_far_ahead()
        {
            // this test was designed for no sync-timer sync process
            // now it checks something different
            SyncPeerMock peerA = new SyncPeerMock("A");
            peerA.AddBlocksUpTo(1);

            When.Syncing
                .AfterProcessingGenesis()
                .AfterPeerIsAdded(peerA)
                .WaitUntilInitialized()
                .After(() => peerA.AddBlocksUpTo(16))
                .AfterNewBlockMessage(peerA.HeadBlock, peerA)
                .BestSuggestedHeaderIs(peerA.HeadHeader).Stop();
        }

        [Test, Retry(3)]
        public void Can_sync_when_best_peer_is_timing_out()
        {
            SyncPeerMock peerA = new SyncPeerMock("A");
            peerA.AddBlocksUpTo(1);

            SyncPeerMock badPeer = new SyncPeerMock("B", false, false, true);
            badPeer.AddBlocksUpTo(20);

            When.Syncing
                .AfterProcessingGenesis()
                .AfterPeerIsAdded(badPeer)
                .WaitUntilInitialized()
                .AfterPeerIsAdded(peerA)
                .BestSuggestedBlockHasNumber(1).Stop();
        }

        [Test, Retry(3)]
        public void Will_inform_connecting_peer_about_the_alternative_branch_with_same_difficulty()
        {
            if (_synchronizerType == SynchronizerType.Fast)
            {
                return;
            }

            SyncPeerMock peerA = new SyncPeerMock("A");
            peerA.AddBlocksUpTo(2);

            SyncPeerMock peerB = new SyncPeerMock("B");
            peerB.AddBlocksUpTo(2, 0, 1);

            When.Syncing
                .AfterProcessingGenesis()
                .AfterPeerIsAdded(peerA)
                .BestSuggestedBlockHasNumber(2)
                .AfterPeerIsAdded(peerB)
                .WaitUntilInitialized()
                .Stop();

            Assert.AreNotEqual(peerB.HeadBlock.Hash, peerA.HeadBlock.Hash);
            Assert.AreEqual(peerB.ReceivedBlocks.Peek().Hash, peerA.HeadBlock.Hash);
        }

        [Test]
        public void Will_not_add_same_peer_twice()
        {
            SyncPeerMock peerA = new SyncPeerMock("A");
            peerA.AddBlocksUpTo(1);

            When.Syncing
                .AfterProcessingGenesis()
                .AfterPeerIsAdded(peerA)
                .AfterPeerIsAdded(peerA)
                .WaitAMoment()
                .WaitAMoment()
                .PeerCountIs(1)
                .BestSuggestedBlockHasNumber(1).Stop();
        }

        [Test]
        public void Will_remove_peer_when_init_fails()
        {
            SyncPeerMock peerA = new SyncPeerMock("A", true, true);
            peerA.AddBlocksUpTo(1);

            When.Syncing
                .AfterProcessingGenesis()
                .AfterPeerIsAdded(peerA)
                .WaitAMoment()
                .PeerCountIs(0).Stop();
        }


        [Test]
        public void Can_remove_peers()
        {
            SyncPeerMock peerA = new SyncPeerMock("A");
            SyncPeerMock peerB = new SyncPeerMock("B");

            When.Syncing
                .AfterProcessingGenesis()
                .AfterPeerIsAdded(peerA)
                .AfterPeerIsAdded(peerB)
                .WaitAMoment()
                .PeerCountIs(2)
                .AfterPeerIsRemoved(peerB)
                .WaitAMoment()
                .PeerCountIs(1)
                .AfterPeerIsRemoved(peerA)
                .WaitAMoment()
                .PeerCountIs(0).Stop();
        }

        [Test]
        [Retry(3)]
        public void Can_reorg_on_add_peer()
        {
            SyncPeerMock peerA = new SyncPeerMock("A");
            peerA.AddBlocksUpTo(SyncBatchSize.Max, 0, 0);

            SyncPeerMock peerB = new SyncPeerMock("B");
            peerB.AddBlocksUpTo(SyncBatchSize.Max * 2, 0, 1);

            When.Syncing
                .AfterProcessingGenesis()
                .AfterPeerIsAdded(peerA)
                .BestSuggestedHeaderIs(peerA.HeadHeader)
                .AfterPeerIsAdded(peerB)
                .BestSuggestedHeaderIs(peerB.HeadHeader).Stop();
        }

        [Test, Retry(3)]
        public void Can_reorg_based_on_total_difficulty()
        {
            SyncPeerMock peerA = new SyncPeerMock("A");
            peerA.AddBlocksUpTo(10, 0, 0);

            SyncPeerMock peerB = new SyncPeerMock("B");
            peerB.AddHighDifficultyBlocksUpTo(6, 0, 1);

            When.Syncing
                .AfterProcessingGenesis()
                .AfterPeerIsAdded(peerA)
                .BestSuggestedHeaderIs(peerA.HeadHeader)
                .AfterPeerIsAdded(peerB)
                .BestSuggestedHeaderIs(peerB.HeadHeader).Stop();
        }

        [Test]
        [Ignore("Not supported for now - still analyzing this scenario")]
        public void Can_extend_chain_on_hint_block_when_high_difficulty_low_number()
        {
            SyncPeerMock peerA = new SyncPeerMock("A");
            peerA.AddBlocksUpTo(10, 0, 0);

            SyncPeerMock peerB = new SyncPeerMock("B");
            peerB.AddHighDifficultyBlocksUpTo(5, 0, 1);

            When.Syncing
                .AfterProcessingGenesis()
                .AfterPeerIsAdded(peerA)
                .Wait()
                .AfterPeerIsAdded(peerB)
                .Wait()
                .After(() => peerB.AddHighDifficultyBlocksUpTo(6, 0, 1))
                .AfterHintBlockMessage(peerB.HeadBlock, peerB)
                .BestSuggestedHeaderIs(peerB.HeadHeader).Stop();
        }

        [Test]
        public void Can_extend_chain_on_new_block_when_high_difficulty_low_number()
        {
            SyncPeerMock peerA = new SyncPeerMock("A");
            peerA.AddBlocksUpTo(10, 0, 0);

            SyncPeerMock peerB = new SyncPeerMock("B");
            peerB.AddHighDifficultyBlocksUpTo(6, 0, 1);

            When.Syncing
                .AfterProcessingGenesis()
                .AfterPeerIsAdded(peerA)
                .WaitUntilInitialized()
                .AfterPeerIsAdded(peerB)
                .WaitUntilInitialized()
                .After(() => peerB.AddHighDifficultyBlocksUpTo(6, 0, 1))
                .AfterNewBlockMessage(peerB.HeadBlock, peerB)
                .WaitUntilInitialized()
                .BestSuggestedHeaderIs(peerB.HeadHeader).Stop();
        }

        [Test]
        public void Will_not_reorganize_on_same_chain_length()
        {
            SyncPeerMock peerA = new SyncPeerMock("A");
            peerA.AddBlocksUpTo(10, 0, 0);

            SyncPeerMock peerB = new SyncPeerMock("B");
            peerB.AddBlocksUpTo(10, 0, 1);

            When.Syncing
                .AfterProcessingGenesis()
                .AfterPeerIsAdded(peerA)
                .BestSuggestedHeaderIs(peerA.HeadHeader)
                .AfterPeerIsAdded(peerB)
                .BestSuggestedHeaderIs(peerA.HeadHeader).Stop();
        }

        [Test]
        public void Will_not_reorganize_more_than_max_reorg_length()
        {
            SyncPeerMock peerA = new SyncPeerMock("A");
            peerA.AddBlocksUpTo(BlockDownloader.MaxReorganizationLength + 1, 0, 0);

            SyncPeerMock peerB = new SyncPeerMock("B");
            peerB.AddBlocksUpTo(BlockDownloader.MaxReorganizationLength + 2, 0, 1);

            When.Syncing
                .AfterProcessingGenesis()
                .AfterPeerIsAdded(peerA)
                .BestSuggestedHeaderIs(peerA.HeadHeader)
                .AfterPeerIsAdded(peerB)
                .BestSuggestedHeaderIs(peerA.HeadHeader).Stop();
        }

        [Test, Ignore("travis")]
        public void Can_sync_more_than_a_batch()
        {
            SyncPeerMock peerA = new SyncPeerMock("A");
            peerA.AddBlocksUpTo(SyncBatchSize.Max * 3, 0, 0);

            When.Syncing
                .AfterProcessingGenesis()
                .AfterPeerIsAdded(peerA)
                .BestSuggestedHeaderIs(peerA.HeadHeader).Stop();
        }

        [Test]
        public void Can_sync_exactly_one_batch()
        {
            SyncPeerMock peerA = new SyncPeerMock("A");
            peerA.AddBlocksUpTo(SyncBatchSize.Max, 0, 0);

            When.Syncing
                .AfterProcessingGenesis()
                .AfterPeerIsAdded(peerA)
                .BestSuggestedHeaderIs(peerA.HeadHeader)
                .Stop();
        }

        [Test]
        public void Can_stop()
        {
            SyncPeerMock peerA = new SyncPeerMock("A");
            peerA.AddBlocksUpTo(SyncBatchSize.Max, 0, 0);

            When.Syncing
                .Stop();
        }

        private const int Moment = 50;
        private const int WaitTime = 500;
    }
}<|MERGE_RESOLUTION|>--- conflicted
+++ resolved
@@ -33,15 +33,11 @@
 using Nethermind.Stats;
 using Nethermind.Stats.Model;
 using Nethermind.Store;
-<<<<<<< HEAD
-using Nethermind.Store.BeamSync;
-=======
-using Nethermind.Store.HmbStore;
->>>>>>> b53c4090
 using Nethermind.Store.Repositories;
 using Nethermind.Blockchain.Synchronization;
 using Nethermind.Blockchain.Synchronization.FastSync;
 using Nethermind.Blockchain.Test.Validators;
+using Nethermind.Store.BeamSync;
 using NUnit.Framework;
 
 namespace Nethermind.Blockchain.Test.Synchronization
@@ -299,11 +295,8 @@
                 SyncPeerPool = new EthSyncPeerPool(BlockTree, stats, syncConfig, 25, _logManager);
 
                 NodeDataFeed feed = new NodeDataFeed(codeDb, stateDb, _logManager);
-<<<<<<< HEAD
+
                 NodeDataDownloader nodeDataDownloader = new NodeDataDownloader(SyncPeerPool, feed, NullDataConsumer.Instance, _logManager);
-=======
-                NodeDataDownloader nodeDataDownloader = new NodeDataDownloader(SyncPeerPool, feed, NullDataConsumer.Instance,  _logManager);
->>>>>>> b53c4090
                 Synchronizer = new Synchronizer(
                     MainNetSpecProvider.Instance,
                     BlockTree,
