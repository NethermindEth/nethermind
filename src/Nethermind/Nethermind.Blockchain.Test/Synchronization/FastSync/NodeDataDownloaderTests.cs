--- conflicted
+++ resolved
@@ -32,12 +32,8 @@
 using Nethermind.Stats;
 using Nethermind.Stats.Model;
 using Nethermind.Store;
-<<<<<<< HEAD
 using Nethermind.Store.BeamSync;
-=======
-using Nethermind.Store.HmbStore;
 using NSubstitute;
->>>>>>> b53c4090
 using NUnit.Framework;
 
 namespace Nethermind.Blockchain.Test.Synchronization.FastSync
@@ -575,7 +571,6 @@
 
         private NodeDataDownloader PrepareDownloader(ISyncPeer syncPeer)
         {
-<<<<<<< HEAD
             DbContext dbContext = new DbContext(_logger);
             BlockTree blockTree = Build.A.BlockTree().OfChainLength((int) BlockTree.BestSuggestedHeader.Number).TestObject;
             _pool = new EthSyncPeerPool(blockTree, new NodeStatsManager(new StatsConfig(), LimboLogs.Instance), new SyncConfig {FastSync = true}, 25, LimboLogs.Instance);
@@ -583,22 +578,6 @@
             _pool.AddPeer(syncPeer);
 
             NodeDataFeed feed = new NodeDataFeed(dbContext.LocalCodeDb, dbContext.LocalStateDb, _logManager);
-=======
-            PeerInfo peerInfo = new PeerInfo(syncPeer);
-            Queue<SyncPeerAllocation> allocations = new Queue<SyncPeerAllocation>();
-            SyncPeerAllocation allocation = new SyncPeerAllocation(peerInfo, "test") {CanBeReplaced = false};
-            
-            allocations.Enqueue(allocation);
-
-            _pool = Substitute.For<IEthSyncPeerPool>();
-            _pool.Borrow(BorrowOptions.DoNotReplace, Arg.Any<string>()).Returns((ci) => _isPeerAsleep ? null : allocations.Dequeue());
-            _pool.When(s => s.Free(Arg.Any<SyncPeerAllocation>())).Do(ci => allocations.Enqueue(ci.Arg<SyncPeerAllocation>()));
-            _pool.UsefulPeerCount.Returns((ci) => _isPeerAsleep ? 0 : 1);
-            _pool.PeerCount.Returns(1);
-            _pool.When(s => s.ReportNoSyncProgress(allocation)).Do(ci => _isPeerAsleep = true);
-
-            NodeDataFeed feed = new NodeDataFeed(_localCodeDb, _localStateDb, _logManager);
->>>>>>> b53c4090
             NodeDataDownloader downloader = new NodeDataDownloader(_pool, feed, NullDataConsumer.Instance, _logManager);
 
             return downloader;
