//  Copyright (c) 2018 Demerzel Solutions Limited
//  This file is part of the Nethermind library.
// 
//  The Nethermind library is free software: you can redistribute it and/or modify
//  it under the terms of the GNU Lesser General Public License as published by
//  the Free Software Foundation, either version 3 of the License, or
//  (at your option) any later version.
// 
//  The Nethermind library is distributed in the hope that it will be useful,
//  but WITHOUT ANY WARRANTY; without even the implied warranty of
//  MERCHANTABILITY or FITNESS FOR A PARTICULAR PURPOSE. See the
//  GNU Lesser General Public License for more details.
// 
//  You should have received a copy of the GNU Lesser General Public License
//  along with the Nethermind. If not, see <http://www.gnu.org/licenses/>.

using System;
using System.IO;
using System.Threading;
using System.Threading.Tasks;
using Nethermind.Blockchain.Receipts;
using Nethermind.Blockchain.Rewards;
using Nethermind.Blockchain.TxPools;
using Nethermind.Blockchain.TxPools.Storages;
using Nethermind.Blockchain.Validators;
using Nethermind.Core;
using Nethermind.Core.Crypto;
using Nethermind.Core.Json;
using Nethermind.Core.Specs;
using Nethermind.Core.Specs.ChainSpecStyle;
using Nethermind.Core.Specs.Forks;
using Nethermind.Dirichlet.Numerics;
using Nethermind.Evm;
using Nethermind.Evm.Tracing;
using Nethermind.Logging;
using Nethermind.Mining;
using Nethermind.Mining.Difficulty;
using Nethermind.Store;
using Nethermind.Store.Repositories;
using NUnit.Framework;

namespace Nethermind.Blockchain.Test
{
    public class IntegrationTests
    {
        [Test]
        // [Explicit("This test is unpredictably failing on Travis and nowhere else")]
        // It takes dotCover to run it quite long, increased timeouts
        public async Task Can_process_mined_blocks()
        {
            int timeMultiplier = 1; // for debugging

<<<<<<< HEAD
            TimeSpan miningDelay = TimeSpan.FromMilliseconds(1500 * timeMultiplier);
=======
            TimeSpan miningDelay = TimeSpan.FromMilliseconds(200 * timeMultiplier);
>>>>>>> 252e2c1a

            /* logging & instrumentation */
//            OneLoggerLogManager logger = new OneLoggerLogManager(new SimpleConsoleLogger(true));
            ILogManager logManager = NullLogManager.Instance;
            ILogger logger = logManager.GetClassLogger();

            /* spec */
            FakeSealer sealer = new FakeSealer(miningDelay);

            RopstenSpecProvider specProvider = RopstenSpecProvider.Instance;

            /* state & storage */
            StateDb codeDb = new StateDb();
            StateDb stateDb = new StateDb();
            StateProvider stateProvider = new StateProvider(stateDb, codeDb, logManager);
            StorageProvider storageProvider = new StorageProvider(stateDb, stateProvider, logManager);
            
            /* store & validation */

            EthereumEcdsa ecdsa = new EthereumEcdsa(specProvider, logManager);
            MemDb receiptsDb = new MemDb();
            MemDb traceDb = new MemDb();
            TxPool txPool = new TxPool(NullTxStorage.Instance, Timestamper.Default, ecdsa, specProvider, new TxPoolConfig(), stateProvider, logManager);
            IReceiptStorage receiptStorage = new PersistentReceiptStorage(receiptsDb, specProvider, logManager);
            var blockInfoDb = new MemDb();
            BlockTree blockTree = new BlockTree(new MemDb(), new MemDb(), blockInfoDb, new ChainLevelInfoRepository(blockInfoDb), specProvider, txPool, logManager);
            Timestamper timestamper = new Timestamper();
            DifficultyCalculator difficultyCalculator = new DifficultyCalculator(specProvider);
            HeaderValidator headerValidator = new HeaderValidator(blockTree, sealer, specProvider, logManager);
            OmmersValidator ommersValidator = new OmmersValidator(blockTree, headerValidator, logManager);
            TxValidator txValidator = new TxValidator(ChainId.Ropsten);
            BlockValidator blockValidator = new BlockValidator(txValidator, headerValidator, ommersValidator, specProvider, logManager);

            TestTransactionsGenerator generator = new TestTransactionsGenerator(txPool, ecdsa, TimeSpan.FromMilliseconds(50 * timeMultiplier), NullLogManager.Instance);
            generator.Start();
            
            /* blockchain processing */
            BlockhashProvider blockhashProvider = new BlockhashProvider(blockTree, LimboLogs.Instance);
            VirtualMachine virtualMachine = new VirtualMachine(stateProvider, storageProvider, blockhashProvider, specProvider, logManager);
            TransactionProcessor processor = new TransactionProcessor(specProvider, stateProvider, storageProvider, virtualMachine, logManager);
            RewardCalculator rewardCalculator = new RewardCalculator(specProvider);
            BlockProcessor blockProcessor = new BlockProcessor(specProvider, blockValidator, rewardCalculator,
                processor, stateDb, codeDb, traceDb, stateProvider, storageProvider, txPool, receiptStorage, logManager);
            BlockchainProcessor blockchainProcessor = new BlockchainProcessor(blockTree, blockProcessor, new TxSignaturesRecoveryStep(ecdsa, NullTxPool.Instance, LimboLogs.Instance), logManager, false, false);

            /* load ChainSpec and init */
            ChainSpecLoader loader = new ChainSpecLoader(new EthereumJsonSerializer());
            string path = "chainspec.json";
            logManager.GetClassLogger().Info($"Loading ChainSpec from {path}");
            ChainSpec chainSpec = loader.Load(File.ReadAllText(path));
            foreach (var allocation in chainSpec.Allocations)
            {
                stateProvider.CreateAccount(allocation.Key, allocation.Value.Balance);
                if (allocation.Value.Code != null)
                {
                    Keccak codeHash = stateProvider.UpdateCode(allocation.Value.Code);
                    stateProvider.UpdateCodeHash(allocation.Key, codeHash, specProvider.GenesisSpec);
                }
            }

            stateProvider.Commit(specProvider.GenesisSpec);
            chainSpec.Genesis.Header.StateRoot = stateProvider.StateRoot; // TODO: shall it be HeaderSpec and not BlockHeader?
            chainSpec.Genesis.Header.Hash = BlockHeader.CalculateHash(chainSpec.Genesis.Header);
            if (chainSpec.Genesis.Hash != new Keccak("0xafbc3c327d2d18ff2b843e89226ef288fcee379542f854f982e4cfb85916d126")) throw new Exception("Unexpected genesis hash");

            /* start processing */
            blockTree.SuggestBlock(chainSpec.Genesis);
            blockchainProcessor.Start();

            var transactionSelector = new PendingTransactionSelector(txPool, stateProvider, logManager);
            MinedBlockProducer minedBlockProducer = new MinedBlockProducer(transactionSelector, blockchainProcessor, sealer, blockTree, stateProvider, timestamper, NullLogManager.Instance, difficultyCalculator);
            minedBlockProducer.Start();

            ManualResetEventSlim manualResetEvent = new ManualResetEventSlim(false);

            blockTree.NewHeadBlock += (sender, args) =>
            {
                if (args.Block.Number == 6) manualResetEvent.Set();
            };

<<<<<<< HEAD
            manualResetEvent.Wait(miningDelay * 20);
=======
            manualResetEvent.Wait(miningDelay * 100);
>>>>>>> 252e2c1a
            await minedBlockProducer.StopAsync();

            int previousCount = 0;
            int totalTx = 0;
            for (int i = 0; i < 6; i++)
            {
                Block block = blockTree.FindBlock(i, BlockTreeLookupOptions.None);
                Assert.That(block, Is.Not.Null, $"Block {i} not produced");
                logger.Info($"Block {i} with {block.Transactions.Length} txs");

                ManualResetEventSlim blockProcessedEvent = new ManualResetEventSlim(false);
                blockchainProcessor.ProcessingQueueEmpty += (sender, args) => blockProcessedEvent.Set();
                blockchainProcessor.SuggestBlock(block, ProcessingOptions.ForceProcessing | ProcessingOptions.StoreReceipts | ProcessingOptions.ReadOnlyChain);
                blockProcessedEvent.Wait(miningDelay);

                Tracer tracer = new Tracer(blockchainProcessor, receiptStorage, blockTree, new MemDb());

                int currentCount = receiptsDb.Keys.Count;
                logger.Info($"Current count of receipts {currentCount}");
                logger.Info($"Previous count of receipts {previousCount}");

                if (block.Transactions.Length > 0)
                {
                    Assert.AreNotEqual(previousCount, currentCount, $"receipts at block {i}");
                    totalTx += block.Transactions.Length;
                }

                previousCount = currentCount;
            }

            Assert.AreNotEqual(0, totalTx, "no tx in blocks");
        }
    }
}<|MERGE_RESOLUTION|>--- conflicted
+++ resolved
@@ -50,11 +50,7 @@
         {
             int timeMultiplier = 1; // for debugging
 
-<<<<<<< HEAD
-            TimeSpan miningDelay = TimeSpan.FromMilliseconds(1500 * timeMultiplier);
-=======
             TimeSpan miningDelay = TimeSpan.FromMilliseconds(200 * timeMultiplier);
->>>>>>> 252e2c1a
 
             /* logging & instrumentation */
 //            OneLoggerLogManager logger = new OneLoggerLogManager(new SimpleConsoleLogger(true));
@@ -135,11 +131,7 @@
                 if (args.Block.Number == 6) manualResetEvent.Set();
             };
 
-<<<<<<< HEAD
-            manualResetEvent.Wait(miningDelay * 20);
-=======
             manualResetEvent.Wait(miningDelay * 100);
->>>>>>> 252e2c1a
             await minedBlockProducer.StopAsync();
 
             int previousCount = 0;
