--- conflicted
+++ resolved
@@ -97,11 +97,7 @@
             RewardCalculator rewardCalculator = new RewardCalculator(specProvider);
             BlockProcessor blockProcessor = new BlockProcessor(specProvider, blockValidator, rewardCalculator,
                 processor, stateDb, codeDb, stateProvider, storageProvider, txPool, receiptStorage, logManager);
-<<<<<<< HEAD
-            BlockchainProcessor blockchainProcessor = new BlockchainProcessor(blockTree, blockProcessor, new TxSignaturesRecoveryStep(specProvider, ecdsa, NullTxPool.Instance, LimboLogs.Instance), logManager, BlockchainProcessor.Options.NoReceipts);
-=======
-            BlockchainProcessor blockchainProcessor = new BlockchainProcessor(blockTree, blockProcessor, new TxSignaturesRecoveryStep(ecdsa, NullTxPool.Instance, LimboLogs.Instance), logManager, false);
->>>>>>> 1464f4f5
+            BlockchainProcessor blockchainProcessor = new BlockchainProcessor(blockTree, blockProcessor, new TxSignaturesRecoveryStep(ecdsa, NullTxPool.Instance, LimboLogs.Instance), logManager, BlockchainProcessor.Options.NoReceipts);
 
             /* load ChainSpec and init */
             ChainSpecLoader loader = new ChainSpecLoader(new EthereumJsonSerializer());
