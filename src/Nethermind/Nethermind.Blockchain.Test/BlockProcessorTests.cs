// SPDX-FileCopyrightText: 2022 Demerzel Solutions Limited
// SPDX-License-Identifier: LGPL-3.0-only

using System;
using System.Collections.Generic;
using Nethermind.Blockchain.Receipts;
using Nethermind.Blockchain.Test.Validators;
using Nethermind.Core;
using Nethermind.Core.Crypto;
using Nethermind.Specs;
using Nethermind.Core.Test.Builders;
using Nethermind.Db;
using Nethermind.Evm.Tracing;
using Nethermind.Logging;
using Nethermind.Specs.Forks;
using Nethermind.State;
using Nethermind.Trie.Pruning;
using NSubstitute;
using NUnit.Framework;
using System.Security;
using Nethermind.Core.Extensions;
using Nethermind.JsonRpc.Test.Modules;
using System.Threading.Tasks;
using System.Threading;
using FluentAssertions;
using Nethermind.Blockchain.Blocks;
using Nethermind.Consensus.Processing;
using Nethermind.Consensus.Rewards;
using Nethermind.Core.Test.Blockchain;
using Nethermind.Evm.TransactionProcessing;

namespace Nethermind.Blockchain.Test
{
    [TestFixture]
    public class BlockProcessorTests
    {
        [Test, Timeout(Timeout.MaxTestTime)]
        public void Prepared_block_contains_author_field()
        {
            IDb stateDb = new MemDb();
            IDb codeDb = new MemDb();
            TrieStore trieStore = new(stateDb, LimboLogs.Instance);
            IWorldState stateProvider = new WorldState(trieStore, codeDb, LimboLogs.Instance);
            ITransactionProcessor transactionProcessor = Substitute.For<ITransactionProcessor>();
            BlockProcessor processor = new(
                HoleskySpecProvider.Instance,
                TestBlockValidator.AlwaysValid,
                NoBlockRewards.Instance,
                new BlockProcessor.BlockValidationTransactionsExecutor(transactionProcessor, stateProvider),
                stateProvider,
                NullReceiptStorage.Instance,
                NullWitnessCollector.Instance,
<<<<<<< HEAD
                transactionProcessor,
=======
                Substitute.For<IBlockhashStore>(),
>>>>>>> fc273d60
                LimboLogs.Instance);

            BlockHeader header = Build.A.BlockHeader.WithAuthor(TestItem.AddressD).TestObject;
            Block block = Build.A.Block.WithHeader(header).TestObject;
            Block[] processedBlocks = processor.Process(
                Keccak.EmptyTreeHash,
                new List<Block> { block },
                ProcessingOptions.None,
                NullBlockTracer.Instance);
            Assert.That(processedBlocks.Length, Is.EqualTo(1), "length");
            Assert.That(processedBlocks[0].Author, Is.EqualTo(block.Author), "author");
        }

        [Test, Timeout(Timeout.MaxTestTime)]
        public void Can_store_a_witness()
        {
            IDb stateDb = new MemDb();
            IDb codeDb = new MemDb();
            TrieStore trieStore = new TrieStore(stateDb, LimboLogs.Instance);

            IWorldState stateProvider = new WorldState(trieStore, codeDb, LimboLogs.Instance);
            ITransactionProcessor transactionProcessor = Substitute.For<ITransactionProcessor>();
            IWitnessCollector witnessCollector = Substitute.For<IWitnessCollector>();
            BlockProcessor processor = new(
                HoleskySpecProvider.Instance,
                TestBlockValidator.AlwaysValid,
                NoBlockRewards.Instance,
                new BlockProcessor.BlockValidationTransactionsExecutor(transactionProcessor, stateProvider),
                stateProvider,
                NullReceiptStorage.Instance,
                witnessCollector,
<<<<<<< HEAD
                transactionProcessor,
=======
                Substitute.For<IBlockhashStore>(),
>>>>>>> fc273d60
                LimboLogs.Instance);

            BlockHeader header = Build.A.BlockHeader.WithAuthor(TestItem.AddressD).TestObject;
            Block block = Build.A.Block.WithHeader(header).TestObject;
            _ = processor.Process(
                Keccak.EmptyTreeHash,
                new List<Block> { block },
                ProcessingOptions.None,
                NullBlockTracer.Instance);

            witnessCollector.Received(1).Persist(block.Hash!);
        }

        [Test, Timeout(Timeout.MaxTestTime)]
        public void Recovers_state_on_cancel()
        {
            IDb stateDb = new MemDb();
            IDb codeDb = new MemDb();
            TrieStore trieStore = new(stateDb, LimboLogs.Instance);
            IWorldState stateProvider = new WorldState(trieStore, codeDb, LimboLogs.Instance);
            ITransactionProcessor transactionProcessor = Substitute.For<ITransactionProcessor>();
            BlockProcessor processor = new(
                HoleskySpecProvider.Instance,
                TestBlockValidator.AlwaysValid,
                new RewardCalculator(MainnetSpecProvider.Instance),
                new BlockProcessor.BlockValidationTransactionsExecutor(transactionProcessor, stateProvider),
                stateProvider,
                NullReceiptStorage.Instance,
                NullWitnessCollector.Instance,
<<<<<<< HEAD
                transactionProcessor,
=======
                Substitute.For<IBlockhashStore>(),
>>>>>>> fc273d60
                LimboLogs.Instance);

            BlockHeader header = Build.A.BlockHeader.WithNumber(1).WithAuthor(TestItem.AddressD).TestObject;
            Block block = Build.A.Block.WithTransactions(1, MuirGlacier.Instance).WithHeader(header).TestObject;
            Assert.Throws<OperationCanceledException>(() => processor.Process(
                Keccak.EmptyTreeHash,
                new List<Block> { block },
                ProcessingOptions.None,
                AlwaysCancelBlockTracer.Instance));

            Assert.Throws<OperationCanceledException>(() => processor.Process(
                Keccak.EmptyTreeHash,
                new List<Block> { block },
                ProcessingOptions.None,
                AlwaysCancelBlockTracer.Instance));
        }

        [Timeout(Timeout.MaxTestTime)]
        [TestCase(20)]
        [TestCase(63)]
        [TestCase(64)]
        [TestCase(65)]
        [TestCase(127)]
        [TestCase(128)]
        [TestCase(129)]
        [TestCase(130)]
        [TestCase(1000)]
        [TestCase(2000)]
        public async Task Process_long_running_branch(int blocksAmount)
        {
            Address address = TestItem.Addresses[0];
            TestSingleReleaseSpecProvider spec = new TestSingleReleaseSpecProvider(ConstantinopleFix.Instance);
            TestRpcBlockchain testRpc = await TestRpcBlockchain.ForTest(SealEngineType.NethDev)
                .Build(spec);
            testRpc.TestWallet.UnlockAccount(address, new SecureString());
            await testRpc.AddFunds(address, 1.Ether());
            await testRpc.AddBlock();
            SemaphoreSlim suggestedBlockResetEvent = new SemaphoreSlim(0);
            testRpc.BlockTree.NewHeadBlock += (_, _) =>
            {
                suggestedBlockResetEvent.Release(1);
            };

            int branchLength = blocksAmount + (int)testRpc.BlockTree.BestKnownNumber + 1;
            ((BlockTree)testRpc.BlockTree).AddBranch(branchLength, (int)testRpc.BlockTree.BestKnownNumber);
            (await suggestedBlockResetEvent.WaitAsync(TestBlockchain.DefaultTimeout * 10)).Should().BeTrue();
            Assert.That((int)testRpc.BlockTree.BestKnownNumber, Is.EqualTo(branchLength - 1));
        }
    }
}<|MERGE_RESOLUTION|>--- conflicted
+++ resolved
@@ -50,11 +50,8 @@
                 stateProvider,
                 NullReceiptStorage.Instance,
                 NullWitnessCollector.Instance,
-<<<<<<< HEAD
+                Substitute.For<IBlockhashStore>(),
                 transactionProcessor,
-=======
-                Substitute.For<IBlockhashStore>(),
->>>>>>> fc273d60
                 LimboLogs.Instance);
 
             BlockHeader header = Build.A.BlockHeader.WithAuthor(TestItem.AddressD).TestObject;
@@ -86,11 +83,8 @@
                 stateProvider,
                 NullReceiptStorage.Instance,
                 witnessCollector,
-<<<<<<< HEAD
+                Substitute.For<IBlockhashStore>(),
                 transactionProcessor,
-=======
-                Substitute.For<IBlockhashStore>(),
->>>>>>> fc273d60
                 LimboLogs.Instance);
 
             BlockHeader header = Build.A.BlockHeader.WithAuthor(TestItem.AddressD).TestObject;
@@ -120,11 +114,8 @@
                 stateProvider,
                 NullReceiptStorage.Instance,
                 NullWitnessCollector.Instance,
-<<<<<<< HEAD
+                Substitute.For<IBlockhashStore>(),
                 transactionProcessor,
-=======
-                Substitute.For<IBlockhashStore>(),
->>>>>>> fc273d60
                 LimboLogs.Instance);
 
             BlockHeader header = Build.A.BlockHeader.WithNumber(1).WithAuthor(TestItem.AddressD).TestObject;
