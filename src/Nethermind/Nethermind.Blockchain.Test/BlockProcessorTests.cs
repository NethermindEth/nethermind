// SPDX-FileCopyrightText: 2022 Demerzel Solutions Limited
// SPDX-License-Identifier: LGPL-3.0-only

using FluentAssertions;
using Nethermind.Blockchain.BeaconBlockRoot;
using Nethermind.Blockchain.Blocks;
using Nethermind.Blockchain.Receipts;
using Nethermind.Blockchain.Test.Validators;
using Nethermind.Consensus.ExecutionRequests;
using Nethermind.Consensus.Processing;
using Nethermind.Consensus.Producers;
using Nethermind.Consensus.Rewards;
using Nethermind.Consensus.Withdrawals;
using Nethermind.Core;
using Nethermind.Core.Crypto;
using Nethermind.Core.Extensions;
using Nethermind.Core.Specs;
using Nethermind.Core.Test;
using Nethermind.Core.Test.Blockchain;
using Nethermind.Core.Test.Builders;
using Nethermind.Evm.Tracing;
using Nethermind.Evm.TransactionProcessing;
using Nethermind.JsonRpc.Test.Modules;
using Nethermind.Logging;
using Nethermind.Specs;
using Nethermind.Specs.Forks;
using Nethermind.Evm.State;
using Nethermind.TxPool;
using NSubstitute;
using NUnit.Framework;
using System;
using System.Collections.Generic;
using System.Security;
using System.Threading;
<<<<<<< HEAD
using FluentAssertions;
using Nethermind.Blockchain.BeaconBlockRoot;
using Nethermind.Blockchain.Blocks;
using Nethermind.Consensus.ExecutionRequests;
using Nethermind.Consensus.Processing;
using Nethermind.Consensus.Rewards;
using Nethermind.Consensus.Withdrawals;
using Nethermind.Core.Test;
using Nethermind.Core.Test.Blockchain;
using Nethermind.Evm.TransactionProcessing;
=======
using System.Threading.Tasks;
using Nethermind.Blockchain.Tracing;
using Nethermind.State;
>>>>>>> eee5ac23

namespace Nethermind.Blockchain.Test;

public class BlockProcessorTests
{
    [Test, MaxTime(Timeout.MaxTestTime)]
    public void Prepared_block_contains_author_field()
    {
        IWorldStateManager worldStateManager = TestWorldStateFactory.CreateForTest();
        IWorldState stateProvider = worldStateManager.GlobalWorldState;
        ITransactionProcessor transactionProcessor = Substitute.For<ITransactionProcessor>();
        BlockProcessor processor = new BlockProcessor(HoleskySpecProvider.Instance,
            TestBlockValidator.AlwaysValid,
            NoBlockRewards.Instance,
            new BlockProcessor.BlockValidationTransactionsExecutor(new ExecuteTransactionProcessorAdapter(transactionProcessor), stateProvider),
            stateProvider,
            NullReceiptStorage.Instance,
            new BeaconBlockRootHandler(transactionProcessor, stateProvider),
            Substitute.For<IBlockhashStore>(),
            LimboLogs.Instance,
            new WithdrawalProcessor(stateProvider, LimboLogs.Instance),
            new ExecutionRequestsProcessor(transactionProcessor));
<<<<<<< HEAD
=======
        BranchProcessor branchProcessor = new BranchProcessor(
            processor,
            HoleskySpecProvider.Instance,
            stateProvider,
            new BeaconBlockRootHandler(transactionProcessor, stateProvider),
            LimboLogs.Instance);
>>>>>>> eee5ac23

        BlockHeader header = Build.A.BlockHeader.WithAuthor(TestItem.AddressD).TestObject;
        Block block = Build.A.Block.WithHeader(header).TestObject;
        Block[] processedBlocks = branchProcessor.Process(
            null,
            new List<Block> { block },
            ProcessingOptions.None,
            NullBlockTracer.Instance);
        Assert.That(processedBlocks.Length, Is.EqualTo(1), "length");
        Assert.That(processedBlocks[0].Author, Is.EqualTo(block.Author), "author");
    }

    [Test, MaxTime(Timeout.MaxTestTime)]
    public void Recovers_state_on_cancel()
    {
        IWorldStateManager worldStateManager = TestWorldStateFactory.CreateForTest();
        IWorldState stateProvider = worldStateManager.GlobalWorldState;
        ITransactionProcessor transactionProcessor = Substitute.For<ITransactionProcessor>();
        BlockProcessor processor = new BlockProcessor(
            HoleskySpecProvider.Instance,
            TestBlockValidator.AlwaysValid,
            new RewardCalculator(MainnetSpecProvider.Instance),
            new BlockProcessor.BlockValidationTransactionsExecutor(new ExecuteTransactionProcessorAdapter(transactionProcessor), stateProvider),
            stateProvider,
            NullReceiptStorage.Instance,
            new BeaconBlockRootHandler(transactionProcessor, stateProvider),
            Substitute.For<IBlockhashStore>(),
            LimboLogs.Instance,
            new WithdrawalProcessor(stateProvider, LimboLogs.Instance),
            new ExecutionRequestsProcessor(transactionProcessor));
<<<<<<< HEAD
=======
        BranchProcessor branchProcessor = new BranchProcessor(
            processor,
            HoleskySpecProvider.Instance,
            stateProvider,
            new BeaconBlockRootHandler(transactionProcessor, stateProvider),
            LimboLogs.Instance);
>>>>>>> eee5ac23

        BlockHeader header = Build.A.BlockHeader.WithNumber(1).WithAuthor(TestItem.AddressD).TestObject;
        Block block = Build.A.Block.WithTransactions(1, MuirGlacier.Instance).WithHeader(header).TestObject;
        Assert.Throws<OperationCanceledException>(() => branchProcessor.Process(
            null,
            new List<Block> { block },
            ProcessingOptions.None,
            AlwaysCancelBlockTracer.Instance));

        Assert.Throws<OperationCanceledException>(() => branchProcessor.Process(
            null,
            new List<Block> { block },
            ProcessingOptions.None,
            AlwaysCancelBlockTracer.Instance));
    }

    [MaxTime(Timeout.MaxTestTime)]
    [TestCase(20)]
    [TestCase(63)]
    [TestCase(64)]
    [TestCase(65)]
    [TestCase(127)]
    [TestCase(128)]
    [TestCase(129)]
    [TestCase(130)]
    [TestCase(1000)]
    [TestCase(2000)]
    public async Task Process_long_running_branch(int blocksAmount)
    {
        Address address = TestItem.Addresses[0];
        TestSingleReleaseSpecProvider spec = new TestSingleReleaseSpecProvider(ConstantinopleFix.Instance);
        TestRpcBlockchain testRpc = await TestRpcBlockchain.ForTest(SealEngineType.NethDev)
            .Build(spec);
        testRpc.TestWallet.UnlockAccount(address, new SecureString());
        await testRpc.AddFunds(address, 1.Ether());
        await testRpc.AddBlock();
        SemaphoreSlim suggestedBlockResetEvent = new SemaphoreSlim(0);
        testRpc.BlockTree.NewHeadBlock += (_, _) =>
        {
            suggestedBlockResetEvent.Release(1);
        };

        int branchLength = blocksAmount + (int)testRpc.BlockTree.BestKnownNumber + 1;
        ((BlockTree)testRpc.BlockTree).AddBranch(branchLength, (int)testRpc.BlockTree.BestKnownNumber);
        (await suggestedBlockResetEvent.WaitAsync(TestBlockchain.DefaultTimeout * 10)).Should().BeTrue();
        Assert.That((int)testRpc.BlockTree.BestKnownNumber, Is.EqualTo(branchLength - 1));
    }


    [Test]
    public void BlockProductionTransactionPicker_validates_block_length_using_proper_tx_form()
    {
        IReleaseSpec spec = Osaka.Instance;
        ISpecProvider specProvider = new TestSingleReleaseSpecProvider(spec);

        Transaction transactionWithNetworkForm = Build.A.Transaction
            .WithShardBlobTxTypeAndFields(1, true, spec)
            .SignedAndResolved()
            .TestObject;

        BlockProcessor.BlockProductionTransactionPicker txPicker = new(specProvider, transactionWithNetworkForm.GetLength(true) / 1.KiB() - 1);
        BlockToProduce newBlock = new(Build.A.BlockHeader.WithExcessBlobGas(0).TestObject);
        WorldStateStab stateProvider = new();

        using var _ = stateProvider.BeginScope(IWorldState.PreGenesis);

        Transaction? addedTransaction = null;
        txPicker.AddingTransaction += (s, e) => addedTransaction = e.Transaction;

        txPicker.CanAddTransaction(newBlock, transactionWithNetworkForm, new HashSet<Transaction>(), stateProvider);

        Assert.That(addedTransaction, Is.EqualTo(transactionWithNetworkForm));
    }
}<|MERGE_RESOLUTION|>--- conflicted
+++ resolved
@@ -32,22 +32,9 @@
 using System.Collections.Generic;
 using System.Security;
 using System.Threading;
-<<<<<<< HEAD
-using FluentAssertions;
-using Nethermind.Blockchain.BeaconBlockRoot;
-using Nethermind.Blockchain.Blocks;
-using Nethermind.Consensus.ExecutionRequests;
-using Nethermind.Consensus.Processing;
-using Nethermind.Consensus.Rewards;
-using Nethermind.Consensus.Withdrawals;
-using Nethermind.Core.Test;
-using Nethermind.Core.Test.Blockchain;
-using Nethermind.Evm.TransactionProcessing;
-=======
 using System.Threading.Tasks;
 using Nethermind.Blockchain.Tracing;
 using Nethermind.State;
->>>>>>> eee5ac23
 
 namespace Nethermind.Blockchain.Test;
 
@@ -70,15 +57,12 @@
             LimboLogs.Instance,
             new WithdrawalProcessor(stateProvider, LimboLogs.Instance),
             new ExecutionRequestsProcessor(transactionProcessor));
-<<<<<<< HEAD
-=======
         BranchProcessor branchProcessor = new BranchProcessor(
             processor,
             HoleskySpecProvider.Instance,
             stateProvider,
             new BeaconBlockRootHandler(transactionProcessor, stateProvider),
             LimboLogs.Instance);
->>>>>>> eee5ac23
 
         BlockHeader header = Build.A.BlockHeader.WithAuthor(TestItem.AddressD).TestObject;
         Block block = Build.A.Block.WithHeader(header).TestObject;
@@ -109,15 +93,12 @@
             LimboLogs.Instance,
             new WithdrawalProcessor(stateProvider, LimboLogs.Instance),
             new ExecutionRequestsProcessor(transactionProcessor));
-<<<<<<< HEAD
-=======
         BranchProcessor branchProcessor = new BranchProcessor(
             processor,
             HoleskySpecProvider.Instance,
             stateProvider,
             new BeaconBlockRootHandler(transactionProcessor, stateProvider),
             LimboLogs.Instance);
->>>>>>> eee5ac23
 
         BlockHeader header = Build.A.BlockHeader.WithNumber(1).WithAuthor(TestItem.AddressD).TestObject;
         Block block = Build.A.Block.WithTransactions(1, MuirGlacier.Instance).WithHeader(header).TestObject;
