//  Copyright (c) 2021 Demerzel Solutions Limited
//  This file is part of the Nethermind library.
// 
//  The Nethermind library is free software: you can redistribute it and/or modify
//  it under the terms of the GNU Lesser General Public License as published by
//  the Free Software Foundation, either version 3 of the License, or
//  (at your option) any later version.
// 
//  The Nethermind library is distributed in the hope that it will be useful,
//  but WITHOUT ANY WARRANTY; without even the implied warranty of
//  MERCHANTABILITY or FITNESS FOR A PARTICULAR PURPOSE. See the
//  GNU Lesser General Public License for more details.
// 
//  You should have received a copy of the GNU Lesser General Public License
//  along with the Nethermind. If not, see <http://www.gnu.org/licenses/>.
// 

using System.Threading;
using FluentAssertions;
using Nethermind.Blockchain.Comparers;
using Nethermind.Blockchain.Processing;
using Nethermind.Blockchain.Receipts;
using Nethermind.Blockchain.Rewards;
using Nethermind.Blockchain.Spec;
using Nethermind.Blockchain.Synchronization;
using Nethermind.Blockchain.Validators;
using Nethermind.Core;
using Nethermind.Core.Specs;
using Nethermind.Core.Test.Builders;
using Nethermind.Crypto;
using Nethermind.Db;
using Nethermind.Db.Blooms;
using Nethermind.Evm;
using Nethermind.Evm.Tracing;
using Nethermind.Logging;
using Nethermind.Specs;
using Nethermind.State;
using Nethermind.State.Repositories;
using Nethermind.State.Witnesses;
using Nethermind.Trie.Pruning;
using Nethermind.TxPool;
using Nethermind.TxPool.Storages;
using NUnit.Framework;

namespace Nethermind.Blockchain.Test
{
    [TestFixture]
    public class ReorgTests
    {
        private BlockchainProcessor _blockchainProcessor;
        private BlockTree _blockTree;

        [SetUp]
        public void Setup()
        {
            IDbProvider memDbProvider = TestMemDbProvider.Init();
            TrieStore trieStore = new TrieStore(new MemDb(), LimboLogs.Instance);
            StateProvider stateProvider = new StateProvider(trieStore, new MemDb(), LimboLogs.Instance);
            StorageProvider storageProvider = new StorageProvider(trieStore, stateProvider, LimboLogs.Instance);
            ChainLevelInfoRepository chainLevelInfoRepository = new ChainLevelInfoRepository(memDbProvider);
            ISpecProvider specProvider = MainnetSpecProvider.Instance;
            IBloomStorage bloomStorage = NullBloomStorage.Instance;
            EthereumEcdsa ecdsa = new EthereumEcdsa(1, LimboLogs.Instance);
<<<<<<< HEAD
            TxPool.TxPool txPool = new TxPool.TxPool(
                NullTxStorage.Instance,
                ecdsa,
                specProvider,
                new TxPoolConfig(),
                stateProvider,
                new TransactionComparerProvider(specProvider, _blockTree),
                LimboLogs.Instance);
=======
>>>>>>> 2f2c50fd
            _blockTree = new BlockTree(
                memDbProvider,
                chainLevelInfoRepository,
                specProvider,
                bloomStorage,
                new SyncConfig(),
                LimboLogs.Instance);
            TxPool.TxPool txPool = new TxPool.TxPool(
                NullTxStorage.Instance,
                ecdsa,
                new ChainHeadSpecProvider(specProvider, _blockTree),
                new TxPoolConfig(),
                stateProvider,
                new TxValidator(specProvider.ChainId),
                LimboLogs.Instance);
            BlockhashProvider blockhashProvider = new BlockhashProvider(_blockTree, LimboLogs.Instance);
            VirtualMachine virtualMachine = new VirtualMachine(
                stateProvider,
                storageProvider,
                blockhashProvider,
                specProvider,
                LimboLogs.Instance);
            TransactionProcessor transactionProcessor = new TransactionProcessor(
                specProvider,
                stateProvider,
                storageProvider,
                virtualMachine,
                LimboLogs.Instance);
            BlockProcessor blockProcessor = new BlockProcessor(
                MainnetSpecProvider.Instance,
                Always.Valid,
                new RewardCalculator(specProvider),
                transactionProcessor,
                stateProvider,
                storageProvider,
                txPool,
                NullReceiptStorage.Instance,
                new WitnessCollector(memDbProvider.StateDb, LimboLogs.Instance),
                LimboLogs.Instance);
            _blockchainProcessor = new BlockchainProcessor(
                _blockTree,
                blockProcessor,
                new RecoverSignatures(
                    ecdsa,
                    txPool,
                    specProvider,
                    LimboLogs.Instance),
                LimboLogs.Instance, BlockchainProcessor.Options.Default);
        }

        [Test]
        public void Test()
        {
            Block block0 = Build.A.Block.Genesis.WithTotalDifficulty(0L).TestObject;
            Block block1 = Build.A.Block.WithParent(block0).WithDifficulty(1).WithTotalDifficulty(1L).TestObject;
            Block block2 = Build.A.Block.WithParent(block1).WithDifficulty(2).WithTotalDifficulty(3L).TestObject;
            Block block3 = Build.A.Block.WithParent(block2).WithDifficulty(3).WithTotalDifficulty(6L).TestObject;
            Block block1B = Build.A.Block.WithParent(block0).WithDifficulty(10).WithTotalDifficulty(10L).TestObject;

            _blockchainProcessor.Start();
            
            _blockTree.SuggestBlock(block0);
            _blockTree.SuggestBlock(block1);
            _blockTree.SuggestBlock(block2);
            _blockTree.SuggestBlock(block3);
            _blockTree.SuggestBlock(block1B);

            Thread.Sleep(200);
            _blockTree.Head.Should().Be(block1B);
        }
    }
}<|MERGE_RESOLUTION|>--- conflicted
+++ resolved
@@ -61,17 +61,6 @@
             ISpecProvider specProvider = MainnetSpecProvider.Instance;
             IBloomStorage bloomStorage = NullBloomStorage.Instance;
             EthereumEcdsa ecdsa = new EthereumEcdsa(1, LimboLogs.Instance);
-<<<<<<< HEAD
-            TxPool.TxPool txPool = new TxPool.TxPool(
-                NullTxStorage.Instance,
-                ecdsa,
-                specProvider,
-                new TxPoolConfig(),
-                stateProvider,
-                new TransactionComparerProvider(specProvider, _blockTree),
-                LimboLogs.Instance);
-=======
->>>>>>> 2f2c50fd
             _blockTree = new BlockTree(
                 memDbProvider,
                 chainLevelInfoRepository,
@@ -85,6 +74,7 @@
                 new ChainHeadSpecProvider(specProvider, _blockTree),
                 new TxPoolConfig(),
                 stateProvider,
+                new TransactionComparerProvider(specProvider, _blockTree),
                 new TxValidator(specProvider.ChainId),
                 LimboLogs.Instance);
             BlockhashProvider blockhashProvider = new BlockhashProvider(_blockTree, LimboLogs.Instance);
