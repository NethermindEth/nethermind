--- conflicted
+++ resolved
@@ -75,6 +75,7 @@
             stateProvider,
             NullReceiptStorage.Instance,
             new WitnessCollector(memDbProvider.StateDb, LimboLogs.Instance),
+            transactionProcessor,
             LimboLogs.Instance);
         _blockchainProcessor = new BlockchainProcessor(
             _blockTree,
@@ -88,32 +89,8 @@
             LimboLogs.Instance, BlockchainProcessor.Options.Default);
     }
 
-<<<<<<< HEAD
-            BlockProcessor blockProcessor = new(
-                MainnetSpecProvider.Instance,
-                Always.Valid,
-                new RewardCalculator(specProvider),
-                new BlockProcessor.BlockValidationTransactionsExecutor(transactionProcessor, stateProvider),
-                stateProvider,
-                NullReceiptStorage.Instance,
-                new WitnessCollector(memDbProvider.StateDb, LimboLogs.Instance),
-                transactionProcessor,
-                LimboLogs.Instance);
-            _blockchainProcessor = new BlockchainProcessor(
-                _blockTree,
-                blockProcessor,
-                new RecoverSignatures(
-                    ecdsa,
-                    txPool,
-                    specProvider,
-                    LimboLogs.Instance),
-                stateReader,
-                LimboLogs.Instance, BlockchainProcessor.Options.Default);
-        }
-=======
     [OneTimeTearDown]
     public void TearDown() => _blockchainProcessor?.Dispose();
->>>>>>> 3d928fc8
 
     [Test, Timeout(Timeout.MaxTestTime)]
     [Retry(3)]
