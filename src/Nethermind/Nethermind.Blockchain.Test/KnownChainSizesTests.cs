--- conflicted
+++ resolved
@@ -16,11 +16,7 @@
         // Pruning size have to be updated frequently
         ChainSizes.CreateChainSizeInfo(BlockchainIds.Mainnet).PruningSize.Should().BeLessThan(200.GB());
         ChainSizes.CreateChainSizeInfo(BlockchainIds.Goerli).PruningSize.Should().BeLessThan(70.GB());
-<<<<<<< HEAD
-        ChainSizes.CreateChainSizeInfo(BlockchainIds.Sepolia).PruningSize.Should().BeLessThan(10.GB());
-=======
         ChainSizes.CreateChainSizeInfo(BlockchainIds.Sepolia).PruningSize.Should().BeLessThan(11.GB());
->>>>>>> 12c43ded
 
         ChainSizes.CreateChainSizeInfo(BlockchainIds.Chiado).PruningSize.Should().Be(null);
         ChainSizes.CreateChainSizeInfo(BlockchainIds.Gnosis).PruningSize.Should().Be(null);
