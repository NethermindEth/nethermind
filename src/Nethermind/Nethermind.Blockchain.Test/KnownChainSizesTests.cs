// SPDX-FileCopyrightText: 2023 Demerzel Solutions Limited
// SPDX-License-Identifier: LGPL-3.0-only

using FluentAssertions;
using Nethermind.Core;
using Nethermind.Core.Extensions;
using NUnit.Framework;

namespace Nethermind.Blockchain.Test;

public class KnownChainSizesTests
{
    [Test]
    public void Update_known_chain_sizes()
    {
        // Pruning size have to be updated frequently
<<<<<<< HEAD
        ChainSizes.CreateChainSizeInfo(BlockchainIds.Mainnet).PruningSize.Should().BeLessThan(200.GB());
        ChainSizes.CreateChainSizeInfo(BlockchainIds.Goerli).PruningSize.Should().BeLessThan(55.GB());
        ChainSizes.CreateChainSizeInfo(BlockchainIds.Sepolia).PruningSize.Should().BeLessThan(8.GB());
=======
        ChainSizes.CreateChainSizeInfo(BlockchainIds.Mainnet).PruningSize.Should().BeLessThan(210.GB());
        ChainSizes.CreateChainSizeInfo(BlockchainIds.Goerli).PruningSize.Should().BeLessThan(90.GB());
        ChainSizes.CreateChainSizeInfo(BlockchainIds.Sepolia).PruningSize.Should().BeLessThan(11.GB());
>>>>>>> 6472650d

        ChainSizes.CreateChainSizeInfo(BlockchainIds.Chiado).PruningSize.Should().Be(null);
        ChainSizes.CreateChainSizeInfo(BlockchainIds.Gnosis).PruningSize.Should().Be(null);

        ChainSizes.CreateChainSizeInfo(BlockchainIds.EnergyWeb).PruningSize.Should().Be(null);
        ChainSizes.CreateChainSizeInfo(BlockchainIds.Volta).PruningSize.Should().Be(null);
    }
}<|MERGE_RESOLUTION|>--- conflicted
+++ resolved
@@ -14,15 +14,9 @@
     public void Update_known_chain_sizes()
     {
         // Pruning size have to be updated frequently
-<<<<<<< HEAD
-        ChainSizes.CreateChainSizeInfo(BlockchainIds.Mainnet).PruningSize.Should().BeLessThan(200.GB());
-        ChainSizes.CreateChainSizeInfo(BlockchainIds.Goerli).PruningSize.Should().BeLessThan(55.GB());
-        ChainSizes.CreateChainSizeInfo(BlockchainIds.Sepolia).PruningSize.Should().BeLessThan(8.GB());
-=======
         ChainSizes.CreateChainSizeInfo(BlockchainIds.Mainnet).PruningSize.Should().BeLessThan(210.GB());
         ChainSizes.CreateChainSizeInfo(BlockchainIds.Goerli).PruningSize.Should().BeLessThan(90.GB());
         ChainSizes.CreateChainSizeInfo(BlockchainIds.Sepolia).PruningSize.Should().BeLessThan(11.GB());
->>>>>>> 6472650d
 
         ChainSizes.CreateChainSizeInfo(BlockchainIds.Chiado).PruningSize.Should().Be(null);
         ChainSizes.CreateChainSizeInfo(BlockchainIds.Gnosis).PruningSize.Should().Be(null);
