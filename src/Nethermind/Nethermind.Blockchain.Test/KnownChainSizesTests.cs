// SPDX-FileCopyrightText: 2023 Demerzel Solutions Limited
// SPDX-License-Identifier: LGPL-3.0-only

using FluentAssertions;
using Nethermind.Core;
using Nethermind.Core.Extensions;
using NUnit.Framework;

namespace Nethermind.Blockchain.Test;

public class KnownChainSizesTests
{
    [Test]
    public void Update_known_chain_sizes()
    {
        // Pruning size have to be updated frequently
<<<<<<< HEAD
        ChainSizes.CreateChainSizeInfo(BlockchainIds.Mainnet).PruningSize.Should().BeLessThan(210.GB());
=======
        ChainSizes.CreateChainSizeInfo(BlockchainIds.Mainnet).PruningSize.Should().BeLessThan(220.GB());
>>>>>>> 001bc138
        ChainSizes.CreateChainSizeInfo(BlockchainIds.Sepolia).PruningSize.Should().BeLessThan(20.GB());

        ChainSizes.CreateChainSizeInfo(BlockchainIds.Chiado).PruningSize.Should().Be(null);
        ChainSizes.CreateChainSizeInfo(BlockchainIds.Gnosis).PruningSize.Should().Be(null);

        ChainSizes.CreateChainSizeInfo(BlockchainIds.EnergyWeb).PruningSize.Should().Be(null);
        ChainSizes.CreateChainSizeInfo(BlockchainIds.Volta).PruningSize.Should().Be(null);
    }
}<|MERGE_RESOLUTION|>--- conflicted
+++ resolved
@@ -14,11 +14,7 @@
     public void Update_known_chain_sizes()
     {
         // Pruning size have to be updated frequently
-<<<<<<< HEAD
-        ChainSizes.CreateChainSizeInfo(BlockchainIds.Mainnet).PruningSize.Should().BeLessThan(210.GB());
-=======
         ChainSizes.CreateChainSizeInfo(BlockchainIds.Mainnet).PruningSize.Should().BeLessThan(220.GB());
->>>>>>> 001bc138
         ChainSizes.CreateChainSizeInfo(BlockchainIds.Sepolia).PruningSize.Should().BeLessThan(20.GB());
 
         ChainSizes.CreateChainSizeInfo(BlockchainIds.Chiado).PruningSize.Should().Be(null);
