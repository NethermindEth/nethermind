--- conflicted
+++ resolved
@@ -234,12 +234,14 @@
 
         private static Transaction CreateBlobTransaction(Address address, PrivateKey key, UInt256 maxFee, int blobCount, UInt256 nonce, uint priority = 1)
         {
-            return Build.A.Transaction.WithSenderAddress(address).WithType(TxType.Blob).WithNonce(nonce)
+            return Build.A.Transaction
+                .WithSenderAddress(address)
+                .WithShardBlobTxTypeAndFields(blobCount)
+                .WithNonce(nonce)
                 .WithMaxFeePerGas(maxFee)
                 .WithMaxFeePerBlobGas(2)
                 .WithMaxPriorityFeePerGas(priority)
                 .WithGasLimit(20)
-                .WithBlobVersionedHashes([.. Enumerable.Range(0, blobCount).Select(i => new byte[1] { 0 })])
                 .SignedAndResolved(key).TestObject;
         }
 
@@ -396,16 +398,6 @@
                     yield return new TestCaseData(blobTxs).SetName("Blob Transaction Ordering, Multiple Accounts, Nonce Order 5b");
                 }
                 {
-<<<<<<< HEAD
-                    return Build.A.Transaction
-                        .WithSenderAddress(address)
-                        .WithShardBlobTxTypeAndFields(blobCount)
-                        .WithNonce(1)
-                        .WithMaxFeePerGas(maxFee)
-                        .WithMaxFeePerBlobGas(1)
-                        .WithGasLimit(20)
-                        .SignedAndResolved(key).TestObject;
-=======
                     var blobTxs = CreateTestCase();
                     var txs = new List<Transaction>();
 
@@ -473,7 +465,6 @@
                             priority: priority < 0 ? (uint)(blobsPerTx * 2) : (uint)priority));
                         nonce++;
                     }
->>>>>>> d4bf5df9
                 }
             }
         }
