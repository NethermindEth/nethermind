--- conflicted
+++ resolved
@@ -265,10 +265,7 @@
         {
             IWorldStateManager worldStateManager = TestWorldStateFactory.CreateForTest();
             IWorldState stateProvider = worldStateManager.GlobalWorldState;
-<<<<<<< HEAD
-=======
             using var _ = stateProvider.BeginScope(IWorldState.PreGenesis);
->>>>>>> eee5ac23
             ISpecProvider specProvider = Substitute.For<ISpecProvider>();
 
             IReleaseSpec spec = testCase.ReleaseSpec;
@@ -327,11 +324,7 @@
             receiptsTracer.StartNewBlockTrace(blockToProduce);
 
             txExecutor.SetBlockExecutionContext(new BlockExecutionContext(block.Header, spec));
-<<<<<<< HEAD
-            txExecutor.ProcessTransactions(blockToProduce, ProcessingOptions.ProducingBlock, receiptsTracer, spec);
-=======
             txExecutor.ProcessTransactions(blockToProduce, ProcessingOptions.ProducingBlock, receiptsTracer);
->>>>>>> eee5ac23
             blockToProduce.Transactions.Should().BeEquivalentTo(testCase.ExpectedSelectedTransactions);
         }
 
