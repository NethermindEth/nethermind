// SPDX-FileCopyrightText: 2022 Demerzel Solutions Limited
// SPDX-License-Identifier: LGPL-3.0-only

using System.Threading;
using FluentAssertions;
using Nethermind.Blockchain.Blocks;
using Nethermind.Blockchain.Receipts;
using Nethermind.Config;
using Nethermind.Consensus.Processing;
using Nethermind.Consensus.Producers;
using Nethermind.Consensus.Rewards;
using Nethermind.Consensus.Transactions;
using Nethermind.Consensus.Validators;
using Nethermind.Core;
using Nethermind.Core.Specs;
using Nethermind.Core.Test.Builders;
using Nethermind.Db;
using Nethermind.Db.Blooms;
using Nethermind.Evm;
using Nethermind.Evm.TransactionProcessing;
using Nethermind.Logging;
using Nethermind.Specs;
using Nethermind.State;
using Nethermind.State.Repositories;
using Nethermind.Trie.Pruning;
using NUnit.Framework;

namespace Nethermind.Blockchain.Test.Producers
{
    [TestFixture]
    public class DevBlockProducerTests
    {
        [Test, Timeout(Timeout.MaxTestTime)]
        public void Test()
        {
            ISpecProvider specProvider = MainnetSpecProvider.Instance;
            DbProvider dbProvider = new();
            dbProvider.RegisterDb(DbNames.BlockInfos, new MemDb());
            dbProvider.RegisterDb(DbNames.Blocks, new MemDb());
            dbProvider.RegisterDb(DbNames.Headers, new MemDb());
            dbProvider.RegisterDb(DbNames.State, new MemDb());
            dbProvider.RegisterDb(DbNames.Code, new MemDb());
            dbProvider.RegisterDb(DbNames.Metadata, new MemDb());

            BlockTree blockTree = Build.A.BlockTree()
                .WithoutSettingHead
                .TestObject;

            TrieStore trieStore = new(
                dbProvider.RegisteredDbs[DbNames.State],
                NoPruning.Instance,
                Archive.Instance,
                LimboLogs.Instance);
            WorldState stateProvider = new(
                trieStore,
                dbProvider.RegisteredDbs[DbNames.Code],
                LimboLogs.Instance);
            StateReader stateReader = new(trieStore, dbProvider.GetDb<IDb>(DbNames.State), LimboLogs.Instance);
<<<<<<< HEAD
            BlockhashProvider blockhashProvider = new(blockTree, LimboLogs.Instance);
            CodeInfoRepository codeInfoRepository = new();
=======
            BlockhashProvider blockhashProvider = new(blockTree, specProvider, stateProvider, LimboLogs.Instance);
>>>>>>> 7b161e63
            VirtualMachine virtualMachine = new(
                blockhashProvider,
                specProvider,
                codeInfoRepository,
                LimboLogs.Instance);
            TransactionProcessor txProcessor = new(
                specProvider,
                stateProvider,
                virtualMachine,
                codeInfoRepository,
                LimboLogs.Instance);
            BlockProcessor blockProcessor = new(
                specProvider,
                Always.Valid,
                NoBlockRewards.Instance,
                new BlockProcessor.BlockValidationTransactionsExecutor(txProcessor, stateProvider),
                stateProvider,
                NullReceiptStorage.Instance,
                NullWitnessCollector.Instance,
                new BlockhashStore(blockTree, specProvider, stateProvider),
                LimboLogs.Instance);
            BlockchainProcessor blockchainProcessor = new(
                blockTree,
                blockProcessor,
                NullRecoveryStep.Instance,
                stateReader,
                LimboLogs.Instance,
                BlockchainProcessor.Options.Default);
            BuildBlocksWhenRequested trigger = new();
            ManualTimestamper timestamper = new ManualTimestamper();
            DevBlockProducer devBlockProducer = new(
                EmptyTxSource.Instance,
                blockchainProcessor,
                stateProvider,
                blockTree,
                trigger,
                timestamper,
                specProvider,
                new BlocksConfig(),
                LimboLogs.Instance);

            blockchainProcessor.Start();
            devBlockProducer.Start();
            ProducedBlockSuggester _ = new ProducedBlockSuggester(blockTree, devBlockProducer);

            AutoResetEvent autoResetEvent = new(false);

            blockTree.NewHeadBlock += (_, _) => autoResetEvent.Set();
            blockTree.SuggestBlock(Build.A.Block.Genesis.TestObject);

            autoResetEvent.WaitOne(1000).Should().BeTrue("genesis");

            trigger.BuildBlock();
            autoResetEvent.WaitOne(1000).Should().BeTrue("1");
            blockTree.Head!.Number.Should().Be(1);
        }
    }
}<|MERGE_RESOLUTION|>--- conflicted
+++ resolved
@@ -56,12 +56,8 @@
                 dbProvider.RegisteredDbs[DbNames.Code],
                 LimboLogs.Instance);
             StateReader stateReader = new(trieStore, dbProvider.GetDb<IDb>(DbNames.State), LimboLogs.Instance);
-<<<<<<< HEAD
-            BlockhashProvider blockhashProvider = new(blockTree, LimboLogs.Instance);
+            BlockhashProvider blockhashProvider = new(blockTree, specProvider, stateProvider, LimboLogs.Instance);
             CodeInfoRepository codeInfoRepository = new();
-=======
-            BlockhashProvider blockhashProvider = new(blockTree, specProvider, stateProvider, LimboLogs.Instance);
->>>>>>> 7b161e63
             VirtualMachine virtualMachine = new(
                 blockhashProvider,
                 specProvider,
