// SPDX-FileCopyrightText: 2022 Demerzel Solutions Limited
// SPDX-License-Identifier: LGPL-3.0-only

using System.Threading;
using FluentAssertions;
using Nethermind.Blockchain.BeaconBlockRoot;
using Nethermind.Blockchain.Blocks;
using Nethermind.Blockchain.Receipts;
using Nethermind.Config;
using Nethermind.Consensus;
using Nethermind.Consensus.Processing;
using Nethermind.Consensus.Producers;
using Nethermind.Consensus.Rewards;
using Nethermind.Consensus.Transactions;
using Nethermind.Consensus.Validators;
using Nethermind.Core;
using Nethermind.Core.Specs;
using Nethermind.Core.Test.Builders;
using Nethermind.Db;
using Nethermind.Db.Blooms;
using Nethermind.Evm;
using Nethermind.Evm.TransactionProcessing;
using Nethermind.Logging;
using Nethermind.Specs;
using Nethermind.State;
using Nethermind.State.Repositories;
using Nethermind.Trie.Pruning;
using NUnit.Framework;

namespace Nethermind.Blockchain.Test.Producers
{
    [TestFixture]
    public class DevBlockProducerTests
    {
        [Test, Timeout(Timeout.MaxTestTime)]
        public void Test()
        {
            ISpecProvider specProvider = MainnetSpecProvider.Instance;
            DbProvider dbProvider = new();
            dbProvider.RegisterDb(DbNames.BlockInfos, new MemDb());
            dbProvider.RegisterDb(DbNames.Blocks, new MemDb());
            dbProvider.RegisterDb(DbNames.Headers, new MemDb());
            dbProvider.RegisterDb(DbNames.State, new MemDb());
            dbProvider.RegisterDb(DbNames.Code, new MemDb());
            dbProvider.RegisterDb(DbNames.Metadata, new MemDb());

            BlockTree blockTree = Build.A.BlockTree()
                .WithoutSettingHead
                .TestObject;

            TrieStore trieStore = new(
                dbProvider.RegisteredDbs[DbNames.State],
                NoPruning.Instance,
                Archive.Instance,
                LimboLogs.Instance);
            var worldStateProvider = new WorldStateProvider(trieStore, dbProvider, LimboLogs.Instance);

            StateReader stateReader = new(trieStore, dbProvider.GetDb<IDb>(DbNames.State), LimboLogs.Instance);
            BlockhashProvider blockhashProvider = new(blockTree, specProvider, LimboLogs.Instance);
            CodeInfoRepository codeInfoRepository = new();
            VirtualMachine virtualMachine = new(
                blockhashProvider,
                specProvider,
                codeInfoRepository,
                LimboLogs.Instance);
            TransactionProcessor txProcessor = new(
                specProvider,
                virtualMachine,
                codeInfoRepository,
                LimboLogs.Instance);
            BlockProcessor blockProcessor = new(
                specProvider,
                Always.Valid,
                NoBlockRewards.Instance,
                new BlockProcessor.BlockValidationTransactionsExecutor(txProcessor),
                worldStateProvider,
                NullReceiptStorage.Instance,
<<<<<<< HEAD
                new BlockhashStore(specProvider),
=======
                new BlockhashStore(specProvider, stateProvider),
                new BeaconBlockRootHandler(txProcessor),
>>>>>>> dfaed09f
                LimboLogs.Instance);
            BlockchainProcessor blockchainProcessor = new(
                blockTree,
                blockProcessor,
                NullRecoveryStep.Instance,
                stateReader,
                LimboLogs.Instance,
                BlockchainProcessor.Options.Default);
            BuildBlocksWhenRequested trigger = new();
            ManualTimestamper timestamper = new ManualTimestamper();
            DevBlockProducer devBlockProducer = new(
                EmptyTxSource.Instance,
                blockchainProcessor,
                worldStateProvider,
                blockTree,
                timestamper,
                specProvider,
                new BlocksConfig(),
                LimboLogs.Instance);

            StandardBlockProducerRunner blockProducerRunner = new StandardBlockProducerRunner(trigger, blockTree, devBlockProducer);

            blockchainProcessor.Start();
            blockProducerRunner.Start();
            ProducedBlockSuggester _ = new ProducedBlockSuggester(blockTree, blockProducerRunner);

            AutoResetEvent autoResetEvent = new(false);

            blockTree.NewHeadBlock += (_, _) => autoResetEvent.Set();
            blockTree.SuggestBlock(Build.A.Block.Genesis.TestObject);

            autoResetEvent.WaitOne(1000).Should().BeTrue("genesis");

            trigger.BuildBlock();
            autoResetEvent.WaitOne(1000).Should().BeTrue("1");
            blockTree.Head!.Number.Should().Be(1);
        }
    }
}<|MERGE_RESOLUTION|>--- conflicted
+++ resolved
@@ -75,12 +75,8 @@
                 new BlockProcessor.BlockValidationTransactionsExecutor(txProcessor),
                 worldStateProvider,
                 NullReceiptStorage.Instance,
-<<<<<<< HEAD
                 new BlockhashStore(specProvider),
-=======
-                new BlockhashStore(specProvider, stateProvider),
                 new BeaconBlockRootHandler(txProcessor),
->>>>>>> dfaed09f
                 LimboLogs.Instance);
             BlockchainProcessor blockchainProcessor = new(
                 blockTree,
