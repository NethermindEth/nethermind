// SPDX-FileCopyrightText: 2022 Demerzel Solutions Limited
// SPDX-License-Identifier: LGPL-3.0-only

using System.Threading;
using FluentAssertions;
using Nethermind.Blockchain.BeaconBlockRoot;
using Nethermind.Blockchain.Blocks;
using Nethermind.Blockchain.Receipts;
using Nethermind.Config;
using Nethermind.Consensus;
using Nethermind.Consensus.Processing;
using Nethermind.Consensus.Producers;
using Nethermind.Consensus.Rewards;
using Nethermind.Consensus.Transactions;
using Nethermind.Consensus.Validators;
using Nethermind.Core;
using Nethermind.Core.Specs;
using Nethermind.Core.Test.Builders;
using Nethermind.Db;
using Nethermind.Db.Blooms;
using Nethermind.Evm;
using Nethermind.Evm.TransactionProcessing;
using Nethermind.Logging;
using Nethermind.Specs;
using Nethermind.State;
using Nethermind.State.Repositories;
using Nethermind.Trie.Pruning;
using NUnit.Framework;

namespace Nethermind.Blockchain.Test.Producers
{
    [TestFixture]
    public class DevBlockProducerTests
    {
        [Test, Timeout(Timeout.MaxTestTime)]
        public void Test()
        {
            ISpecProvider specProvider = MainnetSpecProvider.Instance;
            DbProvider dbProvider = new();
            dbProvider.RegisterDb(DbNames.BlockInfos, new MemDb());
            dbProvider.RegisterDb(DbNames.Blocks, new MemDb());
            dbProvider.RegisterDb(DbNames.Headers, new MemDb());
            dbProvider.RegisterDb(DbNames.State, new MemDb());
            dbProvider.RegisterDb(DbNames.Code, new MemDb());
            dbProvider.RegisterDb(DbNames.Metadata, new MemDb());

            BlockTree blockTree = Build.A.BlockTree()
                .WithoutSettingHead
                .TestObject;

            TrieStore trieStore = new(
                dbProvider.RegisteredDbs[DbNames.State],
                NoPruning.Instance,
                Archive.Instance,
                LimboLogs.Instance);
            WorldState stateProvider = new(
                trieStore,
                dbProvider.RegisteredDbs[DbNames.Code],
                LimboLogs.Instance);
            StateReader stateReader = new(trieStore, dbProvider.GetDb<IDb>(DbNames.State), LimboLogs.Instance);
            BlockhashProvider blockhashProvider = new(blockTree, specProvider, stateProvider, LimboLogs.Instance);
            CodeInfoRepository codeInfoRepository = new();
            VirtualMachine virtualMachine = new(
                blockhashProvider,
                specProvider,
                codeInfoRepository,
                LimboLogs.Instance);
            TransactionProcessor txProcessor = new(
                specProvider,
                stateProvider,
                virtualMachine,
                codeInfoRepository,
                LimboLogs.Instance);
            BlockProcessor blockProcessor = new(
                specProvider,
                Always.Valid,
                NoBlockRewards.Instance,
                new BlockProcessor.BlockValidationTransactionsExecutor(txProcessor, stateProvider),
                stateProvider,
                NullReceiptStorage.Instance,
<<<<<<< HEAD
                new BlockhashStore(blockTree, specProvider, stateProvider),
                txProcessor,
=======
                new BlockhashStore(specProvider, stateProvider),
                new BeaconBlockRootHandler(txProcessor),
>>>>>>> 73b10fbd
                LimboLogs.Instance);
            BlockchainProcessor blockchainProcessor = new(
                blockTree,
                blockProcessor,
                NullRecoveryStep.Instance,
                stateReader,
                LimboLogs.Instance,
                BlockchainProcessor.Options.Default);
            BuildBlocksWhenRequested trigger = new();
            ManualTimestamper timestamper = new ManualTimestamper();
            DevBlockProducer devBlockProducer = new(
                EmptyTxSource.Instance,
                blockchainProcessor,
                stateProvider,
                blockTree,
                timestamper,
                specProvider,
                new BlocksConfig(),
                LimboLogs.Instance);

            StandardBlockProducerRunner blockProducerRunner = new StandardBlockProducerRunner(trigger, blockTree, devBlockProducer);

            blockchainProcessor.Start();
            blockProducerRunner.Start();
            ProducedBlockSuggester _ = new ProducedBlockSuggester(blockTree, blockProducerRunner);

            AutoResetEvent autoResetEvent = new(false);

            blockTree.NewHeadBlock += (_, _) => autoResetEvent.Set();
            blockTree.SuggestBlock(Build.A.Block.Genesis.TestObject);

            autoResetEvent.WaitOne(1000).Should().BeTrue("genesis");

            trigger.BuildBlock();
            autoResetEvent.WaitOne(1000).Should().BeTrue("1");
            blockTree.Head!.Number.Should().Be(1);
        }
    }
}<|MERGE_RESOLUTION|>--- conflicted
+++ resolved
@@ -78,13 +78,9 @@
                 new BlockProcessor.BlockValidationTransactionsExecutor(txProcessor, stateProvider),
                 stateProvider,
                 NullReceiptStorage.Instance,
-<<<<<<< HEAD
-                new BlockhashStore(blockTree, specProvider, stateProvider),
                 txProcessor,
-=======
+                new BeaconBlockRootHandler(txProcessor),
                 new BlockhashStore(specProvider, stateProvider),
-                new BeaconBlockRootHandler(txProcessor),
->>>>>>> 73b10fbd
                 LimboLogs.Instance);
             BlockchainProcessor blockchainProcessor = new(
                 blockTree,
