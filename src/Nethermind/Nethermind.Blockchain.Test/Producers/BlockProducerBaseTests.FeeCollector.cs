--- conflicted
+++ resolved
@@ -16,25 +16,13 @@
     {
         public partial class ScenarioBuilder
         {
-<<<<<<< HEAD
-            public partial class ScenarioBuilder
+            private Address _feeCollector = null!;
+
+            public ScenarioBuilder WithFeeCollector(Address address)
             {
-                private Address _feeCollector = null!;
-
-                public ScenarioBuilder WithFeeCollector(Address address)
-                {
-                    _feeCollector = address;
-                    return this;
-                }
-=======
-            private Address _eip1559FeeCollector = null!;
-
-            public ScenarioBuilder WithEip1559FeeCollector(Address address)
-            {
-                _eip1559FeeCollector = address;
+                _feeCollector = address;
                 return this;
             }
->>>>>>> f825abde
 
             public ScenarioBuilder AssertNewBlockFeeCollected(UInt256 expectedFeeCollected, params Transaction[] transactions)
             {
@@ -42,87 +30,26 @@
                 return this;
             }
 
-<<<<<<< HEAD
-                private async Task<ScenarioBuilder> AssertNewBlockFeeCollectedAsync(UInt256 expectedFeeCollected, params Transaction[] transactions)
-                {
-                    await ExecuteAntecedentIfNeeded();
-                    UInt256 balanceBefore = _testRpcBlockchain.State.GetBalance(_feeCollector);
-                    await _testRpcBlockchain.AddBlock(transactions);
-                    UInt256 balanceAfter = _testRpcBlockchain.State.GetBalance(_feeCollector);
-                    Assert.That(balanceAfter - balanceBefore, Is.EqualTo(expectedFeeCollected));
-=======
             private async Task<ScenarioBuilder> AssertNewBlockFeeCollectedAsync(UInt256 expectedFeeCollected, params Transaction[] transactions)
             {
                 await ExecuteAntecedentIfNeeded();
-                UInt256 balanceBefore = _testRpcBlockchain.State.GetBalance(_eip1559FeeCollector);
+                UInt256 balanceBefore = _testRpcBlockchain.State.GetBalance(_feeCollector);
                 await _testRpcBlockchain.AddBlock(transactions);
-                UInt256 balanceAfter = _testRpcBlockchain.State.GetBalance(_eip1559FeeCollector);
+                UInt256 balanceAfter = _testRpcBlockchain.State.GetBalance(_feeCollector);
                 Assert.That(balanceAfter - balanceBefore, Is.EqualTo(expectedFeeCollected));
->>>>>>> f825abde
 
                 return this;
             }
         }
     }
 
-<<<<<<< HEAD
-        [Test, Timeout(Timeout.MaxTestTime)]
-        public async Task FeeCollector_should_collect_burned_fees_when_eip1559_and_fee_collector_are_set()
-        {
-            long gasTarget = 3000000;
-            BaseFeeTestScenario.ScenarioBuilder scenario = BaseFeeTestScenario.GoesLikeThis()
-                .WithEip1559TransitionBlock(6)
-                .WithFeeCollector(TestItem.AddressE)
-                .CreateTestBlockchain(gasTarget)
-                .DeployContract()
-                .BlocksBeforeTransitionShouldHaveZeroBaseFee()
-                .SendLegacyTransaction(gasTarget / 2, 20.GWei())
-                .SendEip1559Transaction(gasTarget / 2, 1.GWei(), 20.GWei())
-                .SendLegacyTransaction(gasTarget / 2, 20.GWei())
-                .AssertNewBlockFeeCollected(4500000.GWei());
-            await scenario.Finish();
-        }
-
-        [Test, Timeout(Timeout.MaxTestTime)]
-        public async Task FeeCollector_should_not_collect_burned_fees_when_eip1559_is_not_set()
-        {
-            long gasTarget = 3000000;
-            BaseFeeTestScenario.ScenarioBuilder scenario = BaseFeeTestScenario.GoesLikeThis()
-                .WithFeeCollector(TestItem.AddressE)
-                .CreateTestBlockchain(gasTarget)
-                .DeployContract()
-                .BlocksBeforeTransitionShouldHaveZeroBaseFee()
-                .SendLegacyTransaction(gasTarget / 2, 20.GWei())
-                .SendEip1559Transaction(gasTarget / 2, 1.GWei(), 20.GWei())
-                .SendLegacyTransaction(gasTarget / 2, 20.GWei())
-                .AssertNewBlockFeeCollected(0);
-            await scenario.Finish();
-        }
-
-        [Test, Timeout(Timeout.MaxTestTime)]
-        public async Task FeeCollector_should_not_collect_burned_fees_when_transaction_is_free()
-        {
-            long gasTarget = 3000000;
-            BaseFeeTestScenario.ScenarioBuilder scenario = BaseFeeTestScenario.GoesLikeThis()
-                .WithEip1559TransitionBlock(6)
-                .WithFeeCollector(TestItem.AddressE)
-                .CreateTestBlockchain(gasTarget)
-                .DeployContract()
-                .BlocksBeforeTransitionShouldHaveZeroBaseFee()
-                .SendLegacyTransaction(gasTarget / 2, 20.GWei(), true)
-                .SendEip1559Transaction(gasTarget / 2, 1.GWei(), 20.GWei(), true)
-                .SendLegacyTransaction(gasTarget / 2, 20.GWei(), true)
-                .AssertNewBlockFeeCollected(0);
-            await scenario.Finish();
-        }
-=======
     [Test, MaxTime(Timeout.MaxTestTime)]
     public async Task FeeCollector_should_collect_burned_fees_when_eip1559_and_fee_collector_are_set()
     {
         long gasTarget = 3000000;
         BaseFeeTestScenario.ScenarioBuilder scenario = BaseFeeTestScenario.GoesLikeThis()
             .WithEip1559TransitionBlock(6)
-            .WithEip1559FeeCollector(TestItem.AddressE)
+            .WithFeeCollector(TestItem.AddressE)
             .CreateTestBlockchain(gasTarget)
             .DeployContract()
             .BlocksBeforeTransitionShouldHaveZeroBaseFee()
@@ -138,7 +65,7 @@
     {
         long gasTarget = 3000000;
         BaseFeeTestScenario.ScenarioBuilder scenario = BaseFeeTestScenario.GoesLikeThis()
-            .WithEip1559FeeCollector(TestItem.AddressE)
+            .WithFeeCollector(TestItem.AddressE)
             .CreateTestBlockchain(gasTarget)
             .DeployContract()
             .BlocksBeforeTransitionShouldHaveZeroBaseFee()
@@ -155,7 +82,7 @@
         long gasTarget = 3000000;
         BaseFeeTestScenario.ScenarioBuilder scenario = BaseFeeTestScenario.GoesLikeThis()
             .WithEip1559TransitionBlock(6)
-            .WithEip1559FeeCollector(TestItem.AddressE)
+            .WithFeeCollector(TestItem.AddressE)
             .CreateTestBlockchain(gasTarget)
             .DeployContract()
             .BlocksBeforeTransitionShouldHaveZeroBaseFee()
@@ -164,6 +91,5 @@
             .SendLegacyTransaction(gasTarget / 2, 20.GWei(), true)
             .AssertNewBlockFeeCollected(0);
         await scenario.Finish();
->>>>>>> f825abde
     }
 }