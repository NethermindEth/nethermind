--- conflicted
+++ resolved
@@ -23,30 +23,6 @@
 public class GenesisLoaderTests
 {
     [Test]
-<<<<<<< HEAD
-    public void Can_load_withdrawals_with_empty_root()
-    {
-        string path = Path.Combine(TestContext.CurrentContext.WorkDirectory, "Specs/shanghai_from_genesis.json");
-        ChainSpec chainSpec = LoadChainSpec(path);
-        IDb stateDb = new MemDb();
-        IDb codeDb = new MemDb();
-        TrieStore trieStore = new(stateDb, LimboLogs.Instance);
-        IStateProvider stateProvider = new StateProvider(trieStore, codeDb, LimboLogs.Instance);
-        ISpecProvider specProvider = Substitute.For<ISpecProvider>();
-        specProvider.GetSpec(Arg.Any<BlockHeader>()).Returns(Berlin.Instance);
-        specProvider.GetSpec(Arg.Any<ForkActivation>()).Returns(Berlin.Instance);
-        StorageProvider storageProvider = new(trieStore, stateProvider, LimboLogs.Instance);
-        ITransactionProcessor transactionProcessor = Substitute.For<ITransactionProcessor>();
-        GenesisLoader genesisLoader = new(chainSpec, specProvider, stateProvider, storageProvider,
-            transactionProcessor);
-        Block block = genesisLoader.Load();
-        Assert.AreEqual(Keccak.EmptyTreeHash, block.WithdrawalsRoot);
-        Assert.AreEqual("0x3c8aeea1d582ff43787ac297e08a25c58ee9609ab49139e64e0f7a8a56ba3a46", block.Hash!.ToString());
-    }
-
-    [Test]
-=======
->>>>>>> 193c1c3e
     public void Can_load_genesis_with_emtpy_accounts_and_storage()
     {
         AssertBlockHash("0x61b2253366eab37849d21ac066b96c9de133b8c58a9a38652deae1dd7ec22e7b", "Specs/empty_accounts_and_storages.json");
@@ -64,31 +40,11 @@
         AssertBlockHash("0x62839401df8970ec70785f62e9e9d559b256a9a10b343baf6c064747b094de09", "Specs/hive_zero_balance_test.json");
     }
 
-<<<<<<< HEAD
-    private void AssertBlockHash(string expectedHash, string chainspecFilePath)
-    {
-        string path = Path.Combine(TestContext.CurrentContext.WorkDirectory, chainspecFilePath);
-        ChainSpec chainSpec = LoadChainSpec(path);
-        IDb stateDb = new MemDb();
-        IDb codeDb = new MemDb();
-        TrieStore trieStore = new(stateDb, LimboLogs.Instance);
-        IStateProvider stateProvider = new StateProvider(trieStore, codeDb, LimboLogs.Instance);
-        ISpecProvider specProvider = Substitute.For<ISpecProvider>();
-        specProvider.GetSpec(Arg.Any<BlockHeader>()).Returns(Berlin.Instance);
-        specProvider.GetSpec(Arg.Any<ForkActivation>()).Returns(Berlin.Instance);
-        StorageProvider storageProvider = new(trieStore, stateProvider, LimboLogs.Instance);
-        ITransactionProcessor transactionProcessor = Substitute.For<ITransactionProcessor>();
-        GenesisLoader genesisLoader = new(chainSpec, specProvider, stateProvider, storageProvider,
-            transactionProcessor);
-        Block block = genesisLoader.Load();
-        Assert.AreEqual(expectedHash, block.Hash!.ToString());
-=======
     [Test]
     public void Can_load_withdrawals_with_empty_root()
     {
         Block block = GetGenesisBlock("Specs/shanghai_from_genesis.json");
         Assert.AreEqual("0x3c8aeea1d582ff43787ac297e08a25c58ee9609ab49139e64e0f7a8a56ba3a46", block.Hash!.ToString());
->>>>>>> 193c1c3e
     }
 
     private void AssertBlockHash(string expectedHash, string chainspecFilePath)
@@ -97,8 +53,6 @@
         Assert.AreEqual(expectedHash, block.Hash!.ToString());
     }
 
-<<<<<<< HEAD
-=======
     private Block GetGenesisBlock(string chainspecPath)
     {
         string path = Path.Combine(TestContext.CurrentContext.WorkDirectory, chainspecPath);
@@ -118,7 +72,6 @@
     }
 
 
->>>>>>> 193c1c3e
     private static ChainSpec LoadChainSpec(string path)
     {
         string data = File.ReadAllText(path);
