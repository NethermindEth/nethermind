--- conflicted
+++ resolved
@@ -379,11 +379,7 @@
 
         [TestCase(1, 0)]
         [TestCase(2, 10)]
-<<<<<<< HEAD
-        public void should_dump_GasBottleneck_of_all_txs_in_bucket_after_removal_of_tx_from_it_if_first_tx_to_execute_has_insufficient_balance(int numberOfTxsPossibleToExecuteBeforeGasExhaustion, int expectedMaxGasBottleneck)
-=======
         public async Task should_dump_GasBottleneck_of_all_txs_in_bucket_after_removal_of_tx_from_it_if_first_tx_to_execute_has_insufficient_balance(int numberOfTxsPossibleToExecuteBeforeGasExhaustion, int expectedMaxGasBottleneck)
->>>>>>> a38b6454
         {
             const int gasPrice = 10;
             const int value = 1;
@@ -411,23 +407,14 @@
             _txPool.RemoveTransaction(transactions[0].Hash);
             _stateProvider.SubtractFromBalance(TestItem.AddressA, (UInt256)oneTxPrice, new ReleaseSpec());
             _stateProvider.IncrementNonce(TestItem.AddressA);
-<<<<<<< HEAD
-            
-            _txPool.NotifyHeadChange(Build.A.Block.TestObject);
-=======
 
             await RaiseBlockAddedToMainAndWaitForTransactions(10);
 
->>>>>>> a38b6454
             _txPool.GetPendingTransactions().Select(t => t.GasBottleneck).Max().Should().Be((UInt256)expectedMaxGasBottleneck);
         }
         
         [Test]
-<<<<<<< HEAD
-        public void should_not_dump_GasBottleneck_of_all_txs_in_bucket_if_first_tx_in_bucket_has_insufficient_balance_but_has_old_nonce()
-=======
         public async Task should_not_dump_GasBottleneck_of_all_txs_in_bucket_if_first_tx_in_bucket_has_insufficient_balance_but_has_old_nonce()
->>>>>>> a38b6454
         {
             _txPool = CreatePool(_noTxStorage);
             Transaction[] transactions = new Transaction[5];
@@ -450,22 +437,14 @@
 
             transactions[0].Value = 100000;
 
-<<<<<<< HEAD
-            _txPool.NotifyHeadChange(Build.A.Block.TestObject);
-=======
             await RaiseBlockAddedToMainAndWaitForTransactions(5);
             
->>>>>>> a38b6454
             _txPool.GetPendingTransactions().Count(t => t.GasBottleneck == 0).Should().Be(3);
             _txPool.GetPendingTransactions().Max(t => t.GasBottleneck).Should().Be(5);
         }
 
         [Test]
-<<<<<<< HEAD
-        public void should_not_fail_if_there_is_no_current_nonce_in_bucket()
-=======
         public async Task should_not_fail_if_there_is_no_current_nonce_in_bucket()
->>>>>>> a38b6454
         {
             _txPool = CreatePool(_noTxStorage);
             Transaction[] transactions = new Transaction[5];
@@ -486,11 +465,7 @@
                 _stateProvider.IncrementNonce(TestItem.AddressA);
             }
             
-<<<<<<< HEAD
-            _txPool.NotifyHeadChange(Build.A.Block.TestObject);
-=======
             await RaiseBlockAddedToMainAndWaitForTransactions(3);
->>>>>>> a38b6454
             _txPool.GetPendingTransactions().Count(t => t.GasBottleneck == 0).Should().Be(3);
         }
 
@@ -539,11 +514,7 @@
         }
         
         [Test]
-<<<<<<< HEAD
-        public void should_dump_GasBottleneck_of_old_nonces()
-=======
         public async Task should_dump_GasBottleneck_of_old_nonces()
->>>>>>> a38b6454
         {
             _txPool = CreatePool(_noTxStorage);
             Transaction[] transactions = new Transaction[5];
@@ -564,11 +535,7 @@
                _stateProvider.IncrementNonce(TestItem.AddressA);
             }
 
-<<<<<<< HEAD
-            _txPool.NotifyHeadChange(Build.A.Block.TestObject);
-=======
             await RaiseBlockAddedToMainAndWaitForTransactions(5);
->>>>>>> a38b6454
             _txPool.GetPendingTransactions().Count(t => t.GasBottleneck == 0).Should().Be(3);
             _txPool.GetPendingTransactions().Max(t => t.GasBottleneck).Should().Be(5);
         }
@@ -667,11 +634,6 @@
         public void should_remove_tx_from_txPool_when_included_in_block(bool sameTransactionSenderPerPeer, bool sameNoncePerPeer, int expectedTransactions)
         {
             _txPool = CreatePool(_noTxStorage);
-<<<<<<< HEAD
-            OnChainTxWatcher onChainTxWatcher = new OnChainTxWatcher(_blockTree, _txPool, _specProvider, _logManager);
-=======
->>>>>>> a38b6454
-            
             AddTransactionsToPool(sameTransactionSenderPerPeer, sameNoncePerPeer);
             _txPool.GetPendingTransactions().Length.Should().Be(expectedTransactions);
 
@@ -680,12 +642,7 @@
             BlockReplacementEventArgs blockReplacementEventArgs = new BlockReplacementEventArgs(block, null);
 
             ManualResetEvent manualResetEvent = new ManualResetEvent(false);
-<<<<<<< HEAD
-            _txPool.RemoveTransaction(Arg.Do<Keccak>(t => 
-                manualResetEvent.Set()));
-=======
             _txPool.RemoveTransaction(Arg.Do<Keccak>(t => manualResetEvent.Set()));
->>>>>>> a38b6454
             _blockTree.BlockAddedToMain += Raise.EventWith(new object(), blockReplacementEventArgs);
             manualResetEvent.WaitOne(TimeSpan.FromMilliseconds(200));
 
@@ -699,11 +656,6 @@
         public void should_not_remove_txHash_from_hashCache_when_tx_removed_because_of_including_in_block(bool sameTransactionSenderPerPeer, bool sameNoncePerPeer, int expectedTransactions)
         {
             _txPool = CreatePool(_noTxStorage);
-<<<<<<< HEAD
-            OnChainTxWatcher onChainTxWatcher = new OnChainTxWatcher(_blockTree, _txPool, _specProvider, _logManager);
-=======
->>>>>>> a38b6454
-            
             AddTransactionsToPool(sameTransactionSenderPerPeer, sameNoncePerPeer);
             _txPool.GetPendingTransactions().Length.Should().Be(expectedTransactions);
 
@@ -712,12 +664,7 @@
             BlockReplacementEventArgs blockReplacementEventArgs = new BlockReplacementEventArgs(block, null);
 
             ManualResetEvent manualResetEvent = new ManualResetEvent(false);
-<<<<<<< HEAD
-            _txPool.RemoveTransaction(Arg.Do<Keccak>(t =>
-                manualResetEvent.Set()));
-=======
             _txPool.RemoveTransaction(Arg.Do<Keccak>(t => manualResetEvent.Set()));
->>>>>>> a38b6454
             _blockTree.BlockAddedToMain += Raise.EventWith(new object(), blockReplacementEventArgs);
             manualResetEvent.WaitOne(TimeSpan.FromMilliseconds(200));
 
