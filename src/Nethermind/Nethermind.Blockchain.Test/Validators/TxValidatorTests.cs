--- conflicted
+++ resolved
@@ -220,7 +220,30 @@
             return txValidator.IsWellFormed(tx, London.Instance);
         }
 
-<<<<<<< HEAD
+        [TestCase(true, 1, false)]
+        [TestCase(false, 1, true)]
+        [TestCase(true, -1, true)]
+        [TestCase(false, -1, true)]
+        public void Transaction_with_init_code_above_max_value_is_rejected_when_eip3860Enabled(bool eip3860Enabled, int dataSizeAboveInitCode, bool expectedResult)
+        {
+            IReleaseSpec releaseSpec = eip3860Enabled ? Shanghai.Instance : GrayGlacier.Instance;
+            byte[] initCode = Enumerable.Repeat((byte)0x20, (int)releaseSpec.MaxInitCodeSize + dataSizeAboveInitCode).ToArray();
+            byte[] sigData = new byte[65];
+            sigData[31] = 1; // correct r
+            sigData[63] = 1; // correct s
+            sigData[64] = 27;
+            Signature signature = new(sigData);
+            Transaction tx = Build.A.Transaction
+                .WithSignature(signature)
+                .WithGasLimit(int.MaxValue)
+                .WithChainId(TestBlockchainIds.ChainId)
+                .To(null)
+                .WithData(initCode).TestObject;
+
+            TxValidator txValidator = new(1);
+            txValidator.IsWellFormed(tx, releaseSpec).Should().Be(expectedResult);
+        }
+
         [TestCase(TxType.EIP1559, false, ExpectedResult = true)]
         [TestCase(TxType.Blob, false, ExpectedResult = false)]
         [TestCase(TxType.EIP1559, true, ExpectedResult = false)]
@@ -242,30 +265,6 @@
 
             TxValidator txValidator = new(TestBlockchainIds.ChainId);
             return txValidator.IsWellFormed(tx, ShardingFork.Instance);
-=======
-        [TestCase(true, 1, false)]
-        [TestCase(false, 1, true)]
-        [TestCase(true, -1, true)]
-        [TestCase(false, -1, true)]
-        public void Transaction_with_init_code_above_max_value_is_rejected_when_eip3860Enabled(bool eip3860Enabled, int dataSizeAboveInitCode, bool expectedResult)
-        {
-            IReleaseSpec releaseSpec = eip3860Enabled ? Shanghai.Instance : GrayGlacier.Instance;
-            byte[] initCode = Enumerable.Repeat((byte)0x20, (int)releaseSpec.MaxInitCodeSize + dataSizeAboveInitCode).ToArray();
-            byte[] sigData = new byte[65];
-            sigData[31] = 1; // correct r
-            sigData[63] = 1; // correct s
-            sigData[64] = 27;
-            Signature signature = new(sigData);
-            Transaction tx = Build.A.Transaction
-                .WithSignature(signature)
-                .WithGasLimit(int.MaxValue)
-                .WithChainId(TestBlockchainIds.ChainId)
-                .To(null)
-                .WithData(initCode).TestObject;
-
-            TxValidator txValidator = new(1);
-            txValidator.IsWellFormed(tx, releaseSpec).Should().Be(expectedResult);
->>>>>>> 00459a4b
         }
     }
 }