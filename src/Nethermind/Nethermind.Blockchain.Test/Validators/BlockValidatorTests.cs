// SPDX-FileCopyrightText: 2022 Demerzel Solutions Limited
// SPDX-License-Identifier: LGPL-3.0-only

using Nethermind.Consensus.Validators;
using Nethermind.Core;
using Nethermind.Core.Crypto;
using Nethermind.Core.Specs;
using Nethermind.Core.Test.Builders;
using Nethermind.Logging;
using Nethermind.Specs;
using Nethermind.Specs.Forks;
using Nethermind.Specs.Test;
using Nethermind.TxPool;
using NSubstitute;
using NUnit.Framework;
using System.Collections.Generic;

namespace Nethermind.Blockchain.Test.Validators;

public class BlockValidatorTests
{
<<<<<<< HEAD
    private static readonly BlockValidator BlockValidator =
        new BlockValidator(
            Substitute.For<ITxValidator>(),
            Substitute.For<IHeaderValidator>(),
            Substitute.For<IUnclesValidator>(),
            Substitute.For<ISpecProvider>(),
            LimboLogs.Instance);

=======
    private static BlockValidator _blockValidator = null!;

    [SetUp]
    public void Setup()
    {
        IHeaderValidator headerValidator = Substitute.For<IHeaderValidator>();
        headerValidator.Validate(Arg.Any<BlockHeader>(), Arg.Any<BlockHeader>()).Returns(true);
        _blockValidator = new(
            Substitute.For<ITxValidator>(),
            headerValidator,
            Substitute.For<IUnclesValidator>(),
            Substitute.For<ISpecProvider>(),
            LimboLogs.Instance);
    }


    [Test]
    public void Accepts_valid_block()
    {
        BlockHeader header = Build.A.BlockHeader.TestObject;
        Block block = Build.A.Block.WithParent(header).WithEncodedSize(Eip7934Constants.DefaultMaxRlpBlockSize).TestObject;
        bool result = _blockValidator.ValidateSuggestedBlock(block, header, out _);
        Assert.That(result, Is.True);
    }
>>>>>>> eee5ac23

    [Test, MaxTime(Timeout.MaxTestTime)]
    public void When_more_uncles_than_allowed_returns_false()
    {
        TxValidator txValidator = new(TestBlockchainIds.ChainId);
        ReleaseSpec releaseSpec = new()
        {
            MaximumUncleCount = 0
        };
        ISpecProvider specProvider = new CustomSpecProvider(((ForkActivation)0, releaseSpec));

        BlockValidator blockValidator = new(txValidator, Always.Valid, Always.Valid, specProvider, LimboLogs.Instance);
        BlockHeader parent = Build.A.BlockHeader.TestObject;
        bool noiseRemoved = blockValidator.ValidateSuggestedBlock(Build.A.Block.WithParent(parent).TestObject, parent, out _);
        Assert.That(noiseRemoved, Is.True);

        bool result = blockValidator.ValidateSuggestedBlock(Build.A.Block.WithParent(parent).WithUncles(Build.A.BlockHeader.TestObject).TestObject, parent, out _);
        Assert.That(result, Is.False);
    }

    [Test]
    public void ValidateBodyAgainstHeader_BlockIsValid_ReturnsTrue()
    {
        Block block = Build.A.Block
            .WithTransactions(1, Substitute.For<IReleaseSpec>())
            .WithWithdrawals(1)
            .TestObject;


        Assert.That(
            _blockValidator.ValidateBodyAgainstHeader(block.Header, block.Body),
            Is.True);
    }

    [Test]
    public void ValidateBodyAgainstHeader_BlockHasInvalidTxRoot_ReturnsFalse()
    {
        Block block = Build.A.Block
            .WithTransactions(1, Substitute.For<IReleaseSpec>())
            .WithWithdrawals(1)
            .TestObject;
        block.Header.TxRoot = Keccak.OfAnEmptyString;

        Assert.That(
            _blockValidator.ValidateBodyAgainstHeader(block.Header, block.Body),
            Is.False);
    }


    [Test]
    public void ValidateBodyAgainstHeader_BlockHasInvalidUnclesRoot_ReturnsFalse()
    {
        Block block = Build.A.Block
            .WithTransactions(1, Substitute.For<IReleaseSpec>())
            .WithWithdrawals(1)
            .TestObject;
        block.Header.UnclesHash = Keccak.OfAnEmptyString;

        Assert.That(
            _blockValidator.ValidateBodyAgainstHeader(block.Header, block.Body),
            Is.False);
    }

    [Test]
    public void ValidateBodyAgainstHeader_BlockHasInvalidWithdrawalsRoot_ReturnsFalse()
    {
        Block block = Build.A.Block
            .WithTransactions(1, Substitute.For<IReleaseSpec>())
            .WithWithdrawals(1)
            .TestObject;
        block.Header.WithdrawalsRoot = Keccak.OfAnEmptyString;

        Assert.That(
            _blockValidator.ValidateBodyAgainstHeader(block.Header, block.Body),
            Is.False);
    }

    [Test]
    public void ValidateProcessedBlock_HashesAreTheSame_ReturnsTrue()
    {
        TxValidator txValidator = new(TestBlockchainIds.ChainId);
        ISpecProvider specProvider = Substitute.For<ISpecProvider>();
        BlockValidator sut = new(txValidator, Always.Valid, Always.Valid, specProvider, LimboLogs.Instance);
        Block suggestedBlock = Build.A.Block.TestObject;
        Block processedBlock = Build.A.Block.TestObject;

        Assert.That(sut.ValidateProcessedBlock(
            suggestedBlock,
            [],
            processedBlock), Is.True);
    }

    [Test]
    public void ValidateProcessedBlock_HashesAreTheSame_ErrorIsNull()
    {
        TxValidator txValidator = new(TestBlockchainIds.ChainId);
        ISpecProvider specProvider = Substitute.For<ISpecProvider>();
        BlockValidator sut = new(txValidator, Always.Valid, Always.Valid, specProvider, LimboLogs.Instance);
        Block suggestedBlock = Build.A.Block.TestObject;
        Block processedBlock = Build.A.Block.TestObject;

        sut.ValidateProcessedBlock(
            suggestedBlock,
            [],
            processedBlock, out string? error);

        Assert.That(error, Is.Null);
    }

    [Test]
    public void ValidateProcessedBlock_StateRootIsWrong_ReturnsFalse()
    {
        TxValidator txValidator = new(TestBlockchainIds.ChainId);
        ISpecProvider specProvider = Substitute.For<ISpecProvider>();
        BlockValidator sut = new(txValidator, Always.Valid, Always.Valid, specProvider, LimboLogs.Instance);
        Block suggestedBlock = Build.A.Block.TestObject;
        Block processedBlock = Build.A.Block.WithStateRoot(Keccak.Zero).TestObject;

        Assert.That(sut.ValidateProcessedBlock(
            suggestedBlock,
            [],
            processedBlock), Is.False);
    }

    [Test]
    public void ValidateProcessedBlock_StateRootIsWrong_ErrorIsSet()
    {
        TxValidator txValidator = new(TestBlockchainIds.ChainId);
        ISpecProvider specProvider = Substitute.For<ISpecProvider>();
        BlockValidator sut = new(txValidator, Always.Valid, Always.Valid, specProvider, LimboLogs.Instance);
        Block suggestedBlock = Build.A.Block.TestObject;
        Block processedBlock = Build.A.Block.WithStateRoot(Keccak.Zero).TestObject;

        sut.ValidateProcessedBlock(
            suggestedBlock,
            [],
            processedBlock, out string? error);

        Assert.That(error, Does.StartWith("InvalidStateRoot"));
    }

    private static IEnumerable<TestCaseData> BadSuggestedBlocks()
    {
        BlockHeader parent = Build.A.BlockHeader.TestObject;

        yield return new TestCaseData(
        Build.A.Block.WithHeader(Build.A.BlockHeader.WithParent(parent).WithUnclesHash(Keccak.Zero).TestObject).TestObject,
        parent,
        Substitute.For<ISpecProvider>(),
        "InvalidUnclesHash");

        yield return new TestCaseData(
        Build.A.Block.WithHeader(Build.A.BlockHeader.WithParent(parent).WithTransactionsRoot(Keccak.Zero).TestObject).TestObject,
        parent,
        Substitute.For<ISpecProvider>(),
        "InvalidTxRoot");

        yield return new TestCaseData(
        Build.A.Block.WithBlobGasUsed(131072)
            .WithParent(parent)
        .WithExcessBlobGas(1)
        .WithTransactions(
            Build.A.Transaction.WithShardBlobTxTypeAndFields(1)
            .WithMaxFeePerBlobGas(0)
            .WithMaxFeePerGas(1000000)
            .Signed()
            .TestObject)
        .TestObject,
        parent,
        new CustomSpecProvider(((ForkActivation)0, Cancun.Instance)),
        "InsufficientMaxFeePerBlobGas");

        yield return new TestCaseData(
        Build.A.Block.WithParent(parent).WithEncodedSize(Eip7934Constants.DefaultMaxRlpBlockSize + 1).TestObject,
        parent,
        new CustomSpecProvider(((ForkActivation)0, Osaka.Instance)),
        "ExceededBlockSizeLimit");
    }

    [TestCaseSource(nameof(BadSuggestedBlocks))]
    public void ValidateSuggestedBlock_SuggestedBlockIsInvalid_CorrectErrorIsSet(Block suggestedBlock, BlockHeader? parent, ISpecProvider specProvider, string expectedError)
    {
        TxValidator txValidator = new(TestBlockchainIds.ChainId);
        BlockValidator sut = new(txValidator, Always.Valid, Always.Valid, specProvider, LimboLogs.Instance);

        sut.ValidateSuggestedBlock(suggestedBlock, parent, out string? error);

        Assert.That(error, Does.StartWith(expectedError));
    }
}<|MERGE_RESOLUTION|>--- conflicted
+++ resolved
@@ -19,16 +19,6 @@
 
 public class BlockValidatorTests
 {
-<<<<<<< HEAD
-    private static readonly BlockValidator BlockValidator =
-        new BlockValidator(
-            Substitute.For<ITxValidator>(),
-            Substitute.For<IHeaderValidator>(),
-            Substitute.For<IUnclesValidator>(),
-            Substitute.For<ISpecProvider>(),
-            LimboLogs.Instance);
-
-=======
     private static BlockValidator _blockValidator = null!;
 
     [SetUp]
@@ -53,7 +43,6 @@
         bool result = _blockValidator.ValidateSuggestedBlock(block, header, out _);
         Assert.That(result, Is.True);
     }
->>>>>>> eee5ac23
 
     [Test, MaxTime(Timeout.MaxTestTime)]
     public void When_more_uncles_than_allowed_returns_false()
