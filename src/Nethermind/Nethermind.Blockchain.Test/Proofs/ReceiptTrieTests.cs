--- conflicted
+++ resolved
@@ -48,13 +48,8 @@
         TxReceipt receipt1 = Build.A.Receipt.WithAllFieldsFilled.TestObject;
         TxReceipt receipt2 = Build.A.Receipt.WithAllFieldsFilled.TestObject;
         using var pool = new TrackingCappedArrayPool();
-<<<<<<< HEAD
-        ReceiptTrie<TxReceipt> trie = new(MainnetSpecProvider.Instance.GetSpec((ForkActivation)1),
-            [receipt1, receipt2], _decoder, true, pool);
-=======
         ReceiptTrie trie = new(MainnetSpecProvider.Instance.GetSpec((ForkActivation)1),
             [receipt1, receipt2], _decoder, pool, true);
->>>>>>> eee5ac23
         byte[][] proof = trie.BuildProof(0);
         Assert.That(proof.Length, Is.EqualTo(2));
 
