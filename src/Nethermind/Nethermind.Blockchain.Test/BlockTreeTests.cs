﻿//  Copyright (c) 2021 Demerzel Solutions Limited
//  This file is part of the Nethermind library.
// 
//  The Nethermind library is free software: you can redistribute it and/or modify
//  it under the terms of the GNU Lesser General Public License as published by
//  the Free Software Foundation, either version 3 of the License, or
//  (at your option) any later version.
// 
//  The Nethermind library is distributed in the hope that it will be useful,
//  but WITHOUT ANY WARRANTY; without even the implied warranty of
//  MERCHANTABILITY or FITNESS FOR A PARTICULAR PURPOSE. See the
//  GNU Lesser General Public License for more details.
// 
//  You should have received a copy of the GNU Lesser General Public License
//  along with the Nethermind. If not, see <http://www.gnu.org/licenses/>.

using System;
using System.Collections.Generic;
using System.Threading;
using System.Threading.Tasks;
using FluentAssertions;
using Nethermind.Blockchain.Find;
using Nethermind.Blockchain.Synchronization;
using Nethermind.Blockchain.Visitors;
using Nethermind.Core;
using Nethermind.Core.Crypto;
using Nethermind.Core.Extensions;
using Nethermind.Core.Specs;
using Nethermind.Specs;
using Nethermind.Core.Test.Builders;
using Nethermind.Crypto;
using Nethermind.Db;
using Nethermind.Logging;
using Nethermind.Serialization.Rlp;
using Nethermind.State.Repositories;
using Nethermind.Db.Blooms;
using Nethermind.Int256;
using Nethermind.Specs.Forks;
using Nethermind.TxPool;
using NSubstitute;
using NUnit.Framework;

namespace Nethermind.Blockchain.Test
{
    [TestFixture]
    public class BlockTreeTests
    {
        private MemDb _blocksInfosDb;
        private MemDb _headersDb;
        private MemDb _blocksDb;
        
        private BlockTree BuildBlockTree()
        {
            _blocksDb = new MemDb();
            _headersDb = new MemDb();
            _blocksInfosDb = new MemDb();
            _chainLevelInfoRepository = new ChainLevelInfoRepository(_blocksInfosDb);
            return new BlockTree(_blocksDb, _headersDb, _blocksInfosDb, _chainLevelInfoRepository, MainnetSpecProvider.Instance, NullBloomStorage.Instance, LimboLogs.Instance);
        }

        private static void AddToMain(BlockTree blockTree, Block block0)
        {
            blockTree.SuggestBlock(block0);
            blockTree.UpdateMainChain(new[] {block0}, true);
        }

        [Test]
        public void Add_genesis_shall_notify()
        {
            bool hasNotified = false;
            BlockTree blockTree = BuildBlockTree();
            blockTree.NewHeadBlock += (sender, args) => { hasNotified = true; };
            
            bool hasNotifiedNewSuggested = false;
            blockTree.NewSuggestedBlock += (sender, args) => { hasNotifiedNewSuggested = true; };

            Block block = Build.A.Block.WithNumber(0).TestObject;
            AddBlockResult result = blockTree.SuggestBlock(block);
            blockTree.UpdateMainChain(block);

            Assert.True(hasNotified, "notification");
            Assert.AreEqual(AddBlockResult.Added, result, "result");
            Assert.True(hasNotifiedNewSuggested, "NewSuggestedBlock");
        }

        [Test]
        public void Add_genesis_shall_work_even_with_0_difficulty()
        {
            bool hasNotified = false;
            BlockTree blockTree = BuildBlockTree();
            blockTree.NewBestSuggestedBlock += (sender, args) => { hasNotified = true; };
            
            bool hasNotifiedNewSuggested = false;
            blockTree.NewSuggestedBlock += (sender, args) => { hasNotifiedNewSuggested = true; };

            Block block = Build.A.Block.WithNumber(0).WithDifficulty(0).TestObject;
            AddBlockResult result = blockTree.SuggestBlock(block);

            Assert.True(hasNotified, "notification");
            Assert.AreEqual(AddBlockResult.Added, result, "result");
            Assert.True(hasNotifiedNewSuggested, "NewSuggestedBlock");
        }

        [Test]
        public void Suggesting_genesis_many_times_does_not_cause_any_trouble()
        {
            BlockTree blockTree = BuildBlockTree();
            Block blockA = Build.A.Block.WithNumber(0).TestObject;
            Block blockB = Build.A.Block.WithNumber(0).TestObject;
            blockTree.SuggestBlock(blockA).Should().Be(AddBlockResult.Added);
            blockTree.SuggestBlock(blockB).Should().Be(AddBlockResult.AlreadyKnown);
        }

        [Test]
        public void Shall_notify_on_new_head_block_after_genesis()
        {
            bool hasNotified = false;
            BlockTree blockTree = BuildBlockTree();
            Block block0 = Build.A.Block.WithNumber(0).WithDifficulty(1).TestObject;
            Block block1 = Build.A.Block.WithNumber(1).WithDifficulty(2).WithParent(block0).TestObject;
            blockTree.SuggestBlock(block0);
            blockTree.NewHeadBlock += (sender, args) => { hasNotified = true; };
            
            bool hasNotifiedNewSuggested = false;
            blockTree.NewSuggestedBlock += (sender, args) => { hasNotifiedNewSuggested = true; };
            
            AddBlockResult result = blockTree.SuggestBlock(block1);
            blockTree.UpdateMainChain(block1);

            Assert.True(hasNotified, "notification");
            Assert.AreEqual(AddBlockResult.Added, result, "result");
            Assert.True(hasNotifiedNewSuggested, "NewSuggestedBlock");
        }

        [Test]
        public void Shall_notify_new_head_block_once_and_block_added_to_main_multiple_times_when_adding_multiple_blocks_at_once()
        {
            int newHeadBlockNotifications = 0;
            int blockAddedToMainNotifications = 0;

            BlockTree blockTree = BuildBlockTree();
            Block block0 = Build.A.Block.WithNumber(0).WithDifficulty(1).TestObject;
            Block block1 = Build.A.Block.WithNumber(1).WithDifficulty(2).WithParent(block0).TestObject;
            Block block2 = Build.A.Block.WithNumber(2).WithDifficulty(0).WithParent(block1).TestObject;
            Block block3 = Build.A.Block.WithNumber(3).WithDifficulty(0).WithParent(block2).TestObject;

            blockTree.SuggestBlock(block0);
            blockTree.NewHeadBlock += (sender, args) => { newHeadBlockNotifications++; };
            blockTree.BlockAddedToMain += (sender, args) => { blockAddedToMainNotifications++; };

            blockTree.SuggestBlock(block1);
            blockTree.SuggestBlock(block2);
            blockTree.SuggestBlock(block3);
            blockTree.UpdateMainChain(new Block[] {block1, block2, block3}, true);

            newHeadBlockNotifications.Should().Be(1, "new head block");
            blockAddedToMainNotifications.Should().Be(3, "block added to main");
        }

        [Test]
        public void Shall_notify_on_new_suggested_block_after_genesis()
        {
            bool hasNotified = false;
            BlockTree blockTree = BuildBlockTree();
            Block block0 = Build.A.Block.WithNumber(0).WithDifficulty(1).TestObject;
            Block block1 = Build.A.Block.WithNumber(1).WithDifficulty(2).WithParent(block0).TestObject;
            blockTree.SuggestBlock(block0);
            blockTree.NewBestSuggestedBlock += (sender, args) => { hasNotified = true; };
            
            bool hasNotifiedNewSuggested = false;
            blockTree.NewSuggestedBlock += (sender, args) => { hasNotifiedNewSuggested = true; };
            
            AddBlockResult result = blockTree.SuggestBlock(block1);

            Assert.True(hasNotified, "notification");
            Assert.AreEqual(AddBlockResult.Added, result, "result");
            Assert.True(hasNotifiedNewSuggested, "NewSuggestedBlock");
        }

        [Test]
        public void Shall_not_notify_but_add_on_lower_difficulty()
        {
            bool hasNotifiedBest = false;
            bool hasNotifiedHead = false;
            BlockTree blockTree = BuildBlockTree();
            Block block0 = Build.A.Block.WithNumber(0).WithDifficulty(1).TestObject;
            Block block1 = Build.A.Block.WithNumber(1).WithDifficulty(3).WithParent(block0).TestObject;
            Block block2 = Build.A.Block.WithNumber(1).WithDifficulty(2).WithParent(block0).TestObject;
            blockTree.SuggestBlock(block0);
            blockTree.SuggestBlock(block1);
            blockTree.NewHeadBlock += (sender, args) => { hasNotifiedHead = true; };
            blockTree.NewBestSuggestedBlock += (sender, args) => { hasNotifiedBest = true; };
            
            bool hasNotifiedNewSuggested = false;
            blockTree.NewSuggestedBlock += (sender, args) => { hasNotifiedNewSuggested = true; };
            
            AddBlockResult result = blockTree.SuggestBlock(block2);

            Assert.False(hasNotifiedBest, "notification best");
            Assert.False(hasNotifiedHead, "notification head");
            Assert.AreEqual(AddBlockResult.Added, result, "result");
            Assert.True(hasNotifiedNewSuggested, "NewSuggestedBlock");
        }

        [Test]
        public void Shall_ignore_orphans()
        {
            BlockTree blockTree = BuildBlockTree();
            Block block0 = Build.A.Block.WithNumber(0).WithDifficulty(1).TestObject;
            Block block2 = Build.A.Block.WithNumber(2).WithDifficulty(3).TestObject;
            blockTree.SuggestBlock(block0);
            AddBlockResult result = blockTree.SuggestBlock(block2);
            Assert.AreEqual(AddBlockResult.UnknownParent, result);
        }

        [Test]
        public void Shall_ignore_known()
        {
            BlockTree blockTree = BuildBlockTree();
            Block block0 = Build.A.Block.WithNumber(0).WithDifficulty(1).TestObject;
            Block block1 = Build.A.Block.WithNumber(1).WithDifficulty(2).WithParent(block0).TestObject;
            blockTree.SuggestBlock(block0);
            blockTree.SuggestBlock(block1);
            AddBlockResult result = blockTree.SuggestBlock(block1);
            Assert.AreEqual(AddBlockResult.AlreadyKnown, result);
        }

        [Test]
        public void Cleans_invalid_blocks_before_starting()
        {
            MemDb blocksDb = new();
            MemDb blockInfosDb = new();
            MemDb headersDb = new();
            BlockTree tree = new(blocksDb, headersDb, blockInfosDb, new ChainLevelInfoRepository(blockInfosDb), MainnetSpecProvider.Instance, NullBloomStorage.Instance, LimboLogs.Instance);
            Block block0 = Build.A.Block.WithNumber(0).WithDifficulty(1).TestObject;
            Block block1 = Build.A.Block.WithNumber(1).WithDifficulty(2).WithParent(block0).TestObject;
            Block block2 = Build.A.Block.WithNumber(2).WithDifficulty(3).WithParent(block1).TestObject;
            Block block3 = Build.A.Block.WithNumber(3).WithDifficulty(4).WithParent(block2).TestObject;

            tree.SuggestBlock(block0);
            tree.SuggestBlock(block1);
            tree.SuggestBlock(block2);
            tree.SuggestBlock(block3);

            blockInfosDb.Set(BlockTree.DeletePointerAddressInDb, block1.Hash.Bytes);
            BlockTree tree2 = new(blocksDb, headersDb, blockInfosDb, new ChainLevelInfoRepository(blockInfosDb), MainnetSpecProvider.Instance, NullBloomStorage.Instance, LimboLogs.Instance);

            Assert.AreEqual(0L, tree2.BestKnownNumber, "best known");
            Assert.AreEqual(null, tree2.Head, "head");
            Assert.AreEqual(0L, tree2.BestSuggestedHeader.Number, "suggested");

            Assert.IsNull(blocksDb.Get(block2.Hash), "block 1");
            Assert.IsNull(blocksDb.Get(block2.Hash), "block 2");
            Assert.IsNull(blocksDb.Get(block3.Hash), "block 3");

            Assert.IsNull(blockInfosDb.Get(2), "level 1");
            Assert.IsNull(blockInfosDb.Get(2), "level 2");
            Assert.IsNull(blockInfosDb.Get(3), "level 3");
        }

        [Test]
        public void When_cleaning_descendants_of_invalid_does_not_touch_other_branches()
        {
            MemDb blocksDb = new();
            MemDb blockInfosDb = new();
            MemDb headersDb = new();
            BlockTree tree = new(blocksDb, headersDb, blockInfosDb, new ChainLevelInfoRepository(blockInfosDb), MainnetSpecProvider.Instance, NullBloomStorage.Instance, LimboLogs.Instance);
            Block block0 = Build.A.Block.WithNumber(0).WithDifficulty(1).TestObject;
            Block block1 = Build.A.Block.WithNumber(1).WithDifficulty(2).WithParent(block0).TestObject;
            Block block2 = Build.A.Block.WithNumber(2).WithDifficulty(3).WithParent(block1).TestObject;
            Block block3 = Build.A.Block.WithNumber(3).WithDifficulty(4).WithParent(block2).TestObject;

            Block block1B = Build.A.Block.WithNumber(1).WithDifficulty(1).WithParent(block0).TestObject;
            Block block2B = Build.A.Block.WithNumber(2).WithDifficulty(1).WithParent(block1B).TestObject;
            Block block3B = Build.A.Block.WithNumber(3).WithDifficulty(1).WithParent(block2B).TestObject;

            tree.SuggestBlock(block0);
            tree.SuggestBlock(block1);
            tree.SuggestBlock(block2);
            tree.SuggestBlock(block3);

            tree.SuggestBlock(block1B);
            tree.SuggestBlock(block2B);
            tree.SuggestBlock(block3B);

            blockInfosDb.Set(BlockTree.DeletePointerAddressInDb, block1.Hash.Bytes);
            BlockTree tree2 = new(blocksDb, headersDb, blockInfosDb, new ChainLevelInfoRepository(blockInfosDb), MainnetSpecProvider.Instance, NullBloomStorage.Instance, LimboLogs.Instance);

            Assert.AreEqual(3L, tree2.BestKnownNumber, "best known");
            Assert.AreEqual(null, tree2.Head, "head");
            Assert.AreEqual(block3B.Hash, tree2.BestSuggestedHeader.Hash, "suggested");

            blocksDb.Get(block1.Hash).Should().BeNull("block 1");
            blocksDb.Get(block2.Hash).Should().BeNull("block 2");
            blocksDb.Get(block3.Hash).Should().BeNull("block 3");

            Assert.NotNull(blockInfosDb.Get(1), "level 1");
            Assert.NotNull(blockInfosDb.Get(2), "level 2");
            Assert.NotNull(blockInfosDb.Get(3), "level 3");
        }

        [Test]
        public void Can_load_best_known_up_to_256million()
        {
            _blocksDb = new MemDb();
            _headersDb = new MemDb();
            IDb blocksInfosDb = Substitute.For<IDb>();

            Rlp chainLevel = Rlp.Encode(new ChainLevelInfo(true, new BlockInfo(TestItem.KeccakA, 1)));
            blocksInfosDb[BlockTree.DeletePointerAddressInDb.Bytes].Returns((byte[]) null);
            blocksInfosDb[Arg.Is<byte[]>(b => !Bytes.AreEqual(b, BlockTree.DeletePointerAddressInDb.Bytes))].Returns(chainLevel.Bytes);

            BlockTree blockTree = new(_blocksDb, _headersDb, blocksInfosDb, new ChainLevelInfoRepository(blocksInfosDb), MainnetSpecProvider.Instance, NullBloomStorage.Instance, LimboLogs.Instance);

            Assert.AreEqual(256000000, blockTree.BestKnownNumber);
        }

        [Test]
        public void Add_and_find_branch()
        {
            BlockTree blockTree = BuildBlockTree();
            Block block = Build.A.Block.TestObject;
            blockTree.SuggestBlock(block);
            Block found = blockTree.FindBlock(block.Hash, BlockTreeLookupOptions.None);
            Assert.AreEqual(block.Hash, found.Header.CalculateHash());
        }

        [Test]
        public void Add_on_branch_move_find()
        {
            BlockTree blockTree = BuildBlockTree();
            Block block = Build.A.Block.TestObject;
            AddToMain(blockTree, block);
            Block found = blockTree.FindBlock(block.Hash, BlockTreeLookupOptions.RequireCanonical);
            Assert.AreEqual(block.Hash, found.Header.CalculateHash());
        }

        [Test]
        public void Add_on_branch_move_find_via_block_finder_interface()
        {
            BlockTree blockTree = BuildBlockTree();
            Block block = Build.A.Block.TestObject;
            AddToMain(blockTree, block);
            Block found = ((IBlockFinder) blockTree).FindBlock(new BlockParameter(block.Hash, true));
            Assert.AreEqual(block.Hash, found.Header.CalculateHash());
        }

        [Test]
        public void Add_on_branch_and_not_find_on_main()
        {
            BlockTree blockTree = BuildBlockTree();
            Block block = Build.A.Block.TestObject;
            blockTree.SuggestBlock(block);
            Block found = blockTree.FindBlock(block.Hash, BlockTreeLookupOptions.RequireCanonical);
            Assert.IsNull(found);
        }

        [Test]
        public void Add_on_branch_and_not_find_on_main_via_block_finder_interface()
        {
            BlockTree blockTree = BuildBlockTree();
            Block block = Build.A.Block.TestObject;
            blockTree.SuggestBlock(block);
            Block found = ((IBlockFinder) blockTree).FindBlock(new BlockParameter(block.Hash, true));
            Assert.IsNull(found);
        }

        [Test]
        public void Find_by_number_basic()
        {
            BlockTree blockTree = BuildBlockTree();
            Block block0 = Build.A.Block.WithNumber(0).TestObject;
            Block block1 = Build.A.Block.WithNumber(1).WithParent(block0).TestObject;
            Block block2 = Build.A.Block.WithNumber(2).WithParent(block1).TestObject;
            AddToMain(blockTree, block0);
            AddToMain(blockTree, block1);
            AddToMain(blockTree, block2);

            Block found = blockTree.FindBlock(2, BlockTreeLookupOptions.None);
            Assert.AreEqual(block2.Hash, found.Header.CalculateHash());
        }

        [Test]
        public void Find_by_number_beyond_what_is_known_returns_null()
        {
            BlockTree blockTree = BuildBlockTree();
            Block block0 = Build.A.Block.WithNumber(0).TestObject;
            Block block1 = Build.A.Block.WithNumber(1).WithParent(block0).TestObject;
            Block block2 = Build.A.Block.WithNumber(2).WithParent(block1).TestObject;
            AddToMain(blockTree, block0);
            AddToMain(blockTree, block1);
            AddToMain(blockTree, block2);

            Block found = blockTree.FindBlock(1920000, BlockTreeLookupOptions.None);
            Assert.Null(found);
        }

        [Test]
        public void Find_by_number_returns_null_when_block_is_missing()
        {
            BlockTree blockTree = BuildBlockTree();
            Block block0 = Build.A.Block.WithNumber(0).TestObject;
            Block block1 = Build.A.Block.WithNumber(1).WithParent(block0).TestObject;
            AddToMain(blockTree, block0);
            AddToMain(blockTree, block1);

            Block found = blockTree.FindBlock(5, BlockTreeLookupOptions.None);
            Assert.IsNull(found);
        }

        [Test]
        public void Find_headers_basic()
        {
            BlockTree blockTree = BuildBlockTree();
            Block block0 = Build.A.Block.WithNumber(0).TestObject;
            Block block1 = Build.A.Block.WithNumber(1).WithParent(block0).TestObject;
            Block block2 = Build.A.Block.WithNumber(2).WithParent(block1).TestObject;
            AddToMain(blockTree, block0);
            AddToMain(blockTree, block1);
            AddToMain(blockTree, block2);

            BlockHeader[] headers = blockTree.FindHeaders(block0.Hash, 2, 0, false);
            Assert.AreEqual(2, headers.Length);
            Assert.AreEqual(block0.Hash, headers[0].Hash);
            Assert.AreEqual(block1.Hash, headers[1].Hash);
        }

        [Test]
        public void Find_headers_skip()
        {
            BlockTree blockTree = BuildBlockTree();
            Block block0 = Build.A.Block.WithNumber(0).TestObject;
            Block block1 = Build.A.Block.WithNumber(1).WithParent(block0).TestObject;
            Block block2 = Build.A.Block.WithNumber(2).WithParent(block1).TestObject;
            AddToMain(blockTree, block0);
            AddToMain(blockTree, block1);
            AddToMain(blockTree, block2);

            BlockHeader[] headers = blockTree.FindHeaders(block0.Hash, 2, 1, false);
            Assert.AreEqual(2, headers.Length);
            Assert.AreEqual(block0.Hash, headers[0].Hash);
            Assert.AreEqual(block2.Hash, headers[1].Hash);
        }

        [Test]
        public void Find_headers_reverse()
        {
            BlockTree blockTree = BuildBlockTree();
            Block block0 = Build.A.Block.WithNumber(0).TestObject;
            Block block1 = Build.A.Block.WithNumber(1).WithParent(block0).TestObject;
            Block block2 = Build.A.Block.WithNumber(2).WithParent(block1).TestObject;
            AddToMain(blockTree, block0);
            AddToMain(blockTree, block1);
            AddToMain(blockTree, block2);

            BlockHeader[] headers = blockTree.FindHeaders(block2.Hash, 2, 0, true);
            Assert.AreEqual(2, headers.Length);
            Assert.AreEqual(block2.Hash, headers[0].Hash);
            Assert.AreEqual(block1.Hash, headers[1].Hash);
        }

        [Test]
        public void Find_headers_reverse_skip()
        {
            BlockTree blockTree = BuildBlockTree();
            Block block0 = Build.A.Block.WithNumber(0).TestObject;
            Block block1 = Build.A.Block.WithNumber(1).WithParent(block0).TestObject;
            Block block2 = Build.A.Block.WithNumber(2).WithParent(block1).TestObject;
            AddToMain(blockTree, block0);
            AddToMain(blockTree, block1);
            AddToMain(blockTree, block2);

            BlockHeader[] headers = blockTree.FindHeaders(block2.Hash, 2, 1, true);
            Assert.AreEqual(2, headers.Length);
            Assert.AreEqual(block2.Hash, headers[0].Hash);
            Assert.AreEqual(block0.Hash, headers[1].Hash);
        }

        [Test]
        public void Find_headers_reverse_below_zero()
        {
            BlockTree blockTree = BuildBlockTree();
            Block block0 = Build.A.Block.WithNumber(0).TestObject;
            Block block1 = Build.A.Block.WithNumber(1).WithParent(block0).TestObject;
            Block block2 = Build.A.Block.WithNumber(2).WithParent(block1).TestObject;
            AddToMain(blockTree, block0);
            AddToMain(blockTree, block1);
            AddToMain(blockTree, block2);

            BlockHeader[] headers = blockTree.FindHeaders(block0.Hash, 2, 1, true);
            Assert.AreEqual(2, headers.Length);
            Assert.AreEqual(block0.Hash, headers[0].Hash);
            Assert.Null(headers[1]);
        }

        [Test]
        public void When_finding_headers_does_not_find_a_header_it_breaks_the_loop()
        {
            BlockTree blockTree = BuildBlockTree();
            Block block0 = Build.A.Block.WithNumber(0).TestObject;
            Block block1 = Build.A.Block.WithNumber(1).WithParent(block0).TestObject;
            Block block2 = Build.A.Block.WithNumber(2).WithParent(block1).TestObject;
            AddToMain(blockTree, block0);
            AddToMain(blockTree, block1);
            AddToMain(blockTree, block2);

            BlockHeader[] headers = blockTree.FindHeaders(block0.Hash, 100, 0, false);
            Assert.AreEqual(100, headers.Length);
            Assert.AreEqual(block0.Hash, headers[0].Hash);
            Assert.Null(headers[3]);

            Assert.AreEqual(0, _headersDb.ReadsCount);
        }

        [Test]
        public void When_finding_blocks_does_not_find_a_block_it_breaks_the_loop()
        {
            BlockTree blockTree = BuildBlockTree();
            Block block0 = Build.A.Block.WithNumber(0).TestObject;
            Block block1 = Build.A.Block.WithNumber(1).WithParent(block0).TestObject;
            Block block2 = Build.A.Block.WithNumber(2).WithParent(block1).TestObject;
            AddToMain(blockTree, block0);
            AddToMain(blockTree, block1);
            AddToMain(blockTree, block2);

            BlockHeader[] headers = blockTree.FindHeaders(block0.Hash, 100, 0, false);
            Assert.AreEqual(100, headers.Length);
            Assert.AreEqual(block0.Hash, headers[0].Hash);
            Assert.Null(headers[3]);

            Assert.AreEqual(0, _headersDb.ReadsCount);
        }

        [Test]
        public void Find_sequence_basic_longer()
        {
            BlockTree blockTree = BuildBlockTree();
            Block block0 = Build.A.Block.WithNumber(0).TestObject;
            Block block1 = Build.A.Block.WithNumber(1).WithParent(block0).TestObject;
            Block block2 = Build.A.Block.WithNumber(2).WithParent(block1).TestObject;
            AddToMain(blockTree, block0);
            AddToMain(blockTree, block1);
            AddToMain(blockTree, block2);

            int length = 256;
            BlockHeader[] blocks = blockTree.FindHeaders(block0.Hash, length, 0, false);
            Assert.AreEqual(length, blocks.Length);
            Assert.AreEqual(block0.Hash, blocks[0].CalculateHash());
            Assert.AreEqual(block1.Hash, blocks[1].CalculateHash());
            Assert.AreEqual(block2.Hash, blocks[2].CalculateHash());
        }

        [Test]
        public void Find_sequence_basic_shorter()
        {
            BlockTree blockTree = BuildBlockTree();
            Block block0 = Build.A.Block.WithNumber(0).TestObject;
            Block block1 = Build.A.Block.WithNumber(1).WithParent(block0).TestObject;
            Block block2 = Build.A.Block.WithNumber(2).WithParent(block1).TestObject;
            AddToMain(blockTree, block0);
            AddToMain(blockTree, block1);
            AddToMain(blockTree, block2);

            int length = 2;
            BlockHeader[] blocks = blockTree.FindHeaders(block1.Hash, length, 0, false);
            Assert.AreEqual(length, blocks.Length);
            Assert.AreEqual(block1.Hash, blocks[0].CalculateHash());
            Assert.AreEqual(block2.Hash, blocks[1].CalculateHash());
        }

        [Test]
        public void Find_sequence_basic()
        {
            BlockTree blockTree = BuildBlockTree();
            Block block0 = Build.A.Block.WithNumber(0).TestObject;
            Block block1 = Build.A.Block.WithNumber(1).WithParent(block0).TestObject;
            Block block2 = Build.A.Block.WithNumber(2).WithParent(block1).TestObject;
            AddToMain(blockTree, block0);
            AddToMain(blockTree, block1);
            AddToMain(blockTree, block2);

            int length = 3;
            BlockHeader[] blocks = blockTree.FindHeaders(block0.Hash, length, 0, false);
            Assert.AreEqual(length, blocks.Length);
            Assert.AreEqual(block0.Hash, blocks[0].CalculateHash());
            Assert.AreEqual(block1.Hash, blocks[1].CalculateHash());
            Assert.AreEqual(block2.Hash, blocks[2].CalculateHash());
        }

        [Test]
        public void Find_sequence_reverse()
        {
            BlockTree blockTree = BuildBlockTree();
            Block block0 = Build.A.Block.WithNumber(0).TestObject;
            Block block1 = Build.A.Block.WithNumber(1).WithParent(block0).TestObject;
            Block block2 = Build.A.Block.WithNumber(2).WithParent(block1).TestObject;
            AddToMain(blockTree, block0);
            AddToMain(blockTree, block1);
            AddToMain(blockTree, block2);

            BlockHeader[] blocks = blockTree.FindHeaders(block2.Hash, 3, 0, true);
            Assert.AreEqual(3, blocks.Length);

            Assert.AreEqual(block2.Hash, blocks[0].CalculateHash());
            Assert.AreEqual(block0.Hash, blocks[2].CalculateHash());
        }


        [Test]
        public void Find_sequence_zero_blocks()
        {
            BlockTree blockTree = BuildBlockTree();
            Block block0 = Build.A.Block.WithNumber(0).TestObject;
            Block block1 = Build.A.Block.WithNumber(1).WithParent(block0).TestObject;
            Block block2 = Build.A.Block.WithNumber(2).WithParent(block1).TestObject;
            AddToMain(blockTree, block0);
            AddToMain(blockTree, block1);
            AddToMain(blockTree, block2);

            BlockHeader[] blocks = blockTree.FindHeaders(block0.Hash, 0, 0, false);
            Assert.AreEqual(0, blocks.Length);
        }

        [Test]
        public void Find_sequence_one_block()
        {
            BlockTree blockTree = BuildBlockTree();
            Block block0 = Build.A.Block.WithNumber(0).TestObject;
            Block block1 = Build.A.Block.WithNumber(1).WithParent(block0).TestObject;
            Block block2 = Build.A.Block.WithNumber(2).WithParent(block1).TestObject;
            AddToMain(blockTree, block0);
            AddToMain(blockTree, block1);
            AddToMain(blockTree, block2);

            BlockHeader[] blocks = blockTree.FindHeaders(block2.Hash, 1, 0, false);
            Assert.AreEqual(1, blocks.Length);
        }

        [Test]
        public void Find_sequence_basic_skip()
        {
            BlockTree blockTree = BuildBlockTree();
            Block block0 = Build.A.Block.WithNumber(0).TestObject;
            Block block1 = Build.A.Block.WithNumber(1).WithParent(block0).TestObject;
            Block block2 = Build.A.Block.WithNumber(2).WithParent(block1).TestObject;
            AddToMain(blockTree, block0);
            AddToMain(blockTree, block1);
            AddToMain(blockTree, block2);

            BlockHeader[] blocks = blockTree.FindHeaders(block0.Hash, 2, 1, false);
            Assert.AreEqual(2, blocks.Length, "length");
            Assert.AreEqual(block0.Hash, blocks[0].CalculateHash());
            Assert.AreEqual(block2.Hash, blocks[1].CalculateHash());
        }

        [Test]
        public void Find_sequence_some_empty()
        {
            BlockTree blockTree = BuildBlockTree();
            Block block0 = Build.A.Block.WithNumber(0).TestObject;
            Block block1 = Build.A.Block.WithNumber(1).WithParent(block0).TestObject;
            Block block2 = Build.A.Block.WithNumber(2).WithParent(block1).TestObject;
            AddToMain(blockTree, block0);
            AddToMain(blockTree, block1);
            AddToMain(blockTree, block2);

            BlockHeader[] blocks = blockTree.FindHeaders(block0.Hash, 4, 0, false);
            Assert.AreEqual(4, blocks.Length);
            Assert.IsNull(blocks[3]);
        }

        [Test]
        public void Total_difficulty_is_calculated_when_exists_parent_with_total_difficulty()
        {
            BlockTree blockTree = BuildBlockTree();

            Block block0 = Build.A.Block.WithNumber(0).WithDifficulty(1).TestObject;
            blockTree.SuggestBlock(block0);
            Block block1 = Build.A.Block.WithNumber(1).WithParentHash(block0.Hash).WithDifficulty(2).TestObject;
            blockTree.SuggestBlock(block1);
            block1.TotalDifficulty.Should().NotBeNull();
            Assert.AreEqual(3, (int) block1.TotalDifficulty!);
        }

        [Test]
        public void Total_difficulty_is_null_when_no_parent()
        {
            BlockTree blockTree = BuildBlockTree();

            Block block0 = Build.A.Block.WithNumber(0).WithDifficulty(1).TestObject;
            blockTree.SuggestBlock(block0);

            Block block2 = Build.A.Block.WithNumber(1).WithDifficulty(3).WithParentHash(Keccak.Zero).TestObject;
            blockTree.SuggestBlock(block2);
            Assert.AreEqual(null, block2.TotalDifficulty);
        }

        [Test]
        public void Head_block_gets_updated()
        {
            BlockTree blockTree = BuildBlockTree();
            Block block0 = Build.A.Block.WithNumber(0).WithDifficulty(1).TestObject;
            Block block1 = Build.A.Block.WithNumber(1).WithDifficulty(2).WithParent(block0).TestObject;
            AddToMain(blockTree, block0);
            AddToMain(blockTree, block1);

            Assert.AreEqual(block1.Hash, blockTree.Head.CalculateHash());
        }

        [Test]
        public void Best_suggested_block_gets_updated()
        {
            BlockTree blockTree = BuildBlockTree();
            Block block0 = Build.A.Block.WithNumber(0).WithDifficulty(1).TestObject;
            Block block1 = Build.A.Block.WithNumber(1).WithDifficulty(2).WithParent(block0).TestObject;
            AddToMain(blockTree, block0);
            blockTree.SuggestBlock(block1);

            Assert.AreEqual(block0.Hash, blockTree.Head.CalculateHash(), "head block");
            Assert.AreEqual(block1.Hash, blockTree.BestSuggestedHeader.CalculateHash(), "best suggested");
        }

        [Test]
        public void Sets_genesis_block()
        {
            BlockTree blockTree = BuildBlockTree();
            Block block0 = Build.A.Block.WithNumber(0).WithDifficulty(1).TestObject;
            AddToMain(blockTree, block0);

            Assert.AreEqual(block0.Hash, blockTree.Genesis.CalculateHash());
        }
        
        [Test]
        public void ForkChoiceUpdated_update_hashes()
        {
            BlockTree blockTree = BuildBlockTree();
            Keccak headBlockHash = TestItem.KeccakA;
            Keccak finalizedBlockHash = TestItem.KeccakB;
            Keccak safeBlockHash = TestItem.KeccakC;
            blockTree.ForkChoiceUpdated(headBlockHash,finalizedBlockHash,safeBlockHash);
            Assert.AreEqual(finalizedBlockHash, blockTree.FinalizedHash);
            Assert.AreEqual(safeBlockHash, blockTree.SafeHash);
        }

        [Test]
        public void Stores_multiple_blocks_per_level()
        {
            BlockTree blockTree = BuildBlockTree();
            Block block0 = Build.A.Block.WithNumber(0).WithDifficulty(1).TestObject;
            Block block1 = Build.A.Block.WithNumber(1).WithDifficulty(2).WithParent(block0).TestObject;
            Block block1B = Build.A.Block.WithNumber(1).WithDifficulty(3).WithParent(block0).TestObject;
            AddToMain(blockTree, block0);
            AddToMain(blockTree, block1);
            blockTree.SuggestBlock(block1B);

            Block found = blockTree.FindBlock(block1B.Hash, BlockTreeLookupOptions.None);

            Assert.AreEqual(block1B.Hash, found.Header.CalculateHash());
        }

        [Test]
        public void Can_init_head_block_from_db_by_hash()
        {
            Block genesisBlock = Build.A.Block.Genesis.TestObject;
            Block headBlock = genesisBlock;

            MemDb blocksDb = new();
            MemDb headersDb = new();
            blocksDb.Set(genesisBlock.Hash, Rlp.Encode(genesisBlock).Bytes);
            headersDb.Set(genesisBlock.Hash, Rlp.Encode(genesisBlock.Header).Bytes);

            MemDb blockInfosDb = new();
            blockInfosDb.Set(Keccak.Zero, genesisBlock.Hash.Bytes);
            ChainLevelInfo level = new(true, new BlockInfo(headBlock.Hash, headBlock.Difficulty));
            level.BlockInfos[0].WasProcessed = true;

            blockInfosDb.Set(0, Rlp.Encode(level).Bytes);

            BlockTree blockTree = new(blocksDb, headersDb, blockInfosDb, new ChainLevelInfoRepository(blockInfosDb), OlympicSpecProvider.Instance, NullBloomStorage.Instance, LimboLogs.Instance);
            Assert.AreEqual(headBlock.Hash, blockTree.Head?.Hash, "head");
            Assert.AreEqual(headBlock.Hash, blockTree.Genesis?.Hash, "genesis");
        }

        [Test]
        public void Sets_head_block_hash_in_db_on_new_head_block()
        {
            MemDb blocksDb = new();
            MemDb blockInfosDb = new();
            MemDb headersDb = new();

            BlockTree blockTree = new(
                blocksDb,
                headersDb,
                blockInfosDb,
                new ChainLevelInfoRepository(blockInfosDb),
                OlympicSpecProvider.Instance,
                NullBloomStorage.Instance,
                LimboLogs.Instance);
            
            Block block0 = Build.A.Block.WithNumber(0).WithDifficulty(1).TestObject;
            Block block1 = Build.A.Block.WithNumber(1).WithDifficulty(2).WithParent(block0).TestObject;

            AddToMain(blockTree, block0);
            AddToMain(blockTree, block1);

            Keccak dec = new Keccak(blockInfosDb.Get(Keccak.Zero));
            Assert.AreEqual(block1.Hash, dec);
        }

        [Test]
        public void Can_check_if_block_was_processed()
        {
            Block block0 = Build.A.Block.WithNumber(0).WithDifficulty(1).TestObject;
            Block block1 = Build.A.Block.WithNumber(1).WithDifficulty(2).WithParent(block0).TestObject;

            BlockTree blockTree = BuildBlockTree();
            blockTree.SuggestBlock(block0);
            blockTree.SuggestBlock(block1);
            Assert.False(blockTree.WasProcessed(block1.Number, block1.Hash), "before");
            blockTree.UpdateMainChain(new[] {block0, block1}, true);
            Assert.True(blockTree.WasProcessed(block1.Number, block1.Hash), "after");
        }

        [Test]
        public void Best_known_number_is_set()
        {
            Block block0 = Build.A.Block.WithNumber(0).WithDifficulty(1).TestObject;
            Block block1 = Build.A.Block.WithNumber(1).WithDifficulty(2).WithParent(block0).TestObject;

            BlockTree blockTree = BuildBlockTree();
            blockTree.SuggestBlock(block0);
            blockTree.SuggestBlock(block1);
            Assert.AreEqual(1L, blockTree.BestKnownNumber);
        }

        [Test]
        public void Is_main_chain_returns_false_when_on_branch()
        {
            Block block0 = Build.A.Block.WithNumber(0).WithDifficulty(1).TestObject;
            Block block1 = Build.A.Block.WithNumber(1).WithDifficulty(2).WithParent(block0).TestObject;

            BlockTree blockTree = BuildBlockTree();
            blockTree.SuggestBlock(block0);
            blockTree.SuggestBlock(block1);
            Assert.False(blockTree.IsMainChain(block1.Hash));
        }

        [Test]
        public void Is_main_chain_returns_true_when_on_main()
        {
            Block block0 = Build.A.Block.WithNumber(0).WithDifficulty(1).TestObject;
            Block block1 = Build.A.Block.WithNumber(1).WithDifficulty(2).WithParent(block0).TestObject;

            BlockTree blockTree = BuildBlockTree();
            blockTree.SuggestBlock(block0);
            blockTree.SuggestBlock(block1);
            blockTree.UpdateMainChain(block1);
            Assert.True(blockTree.IsMainChain(block1.Hash));
        }

        [Test]
        public void Pending_returns_head()
        {
            Block block0 = Build.A.Block.WithNumber(0).WithDifficulty(1).TestObject;
            Block block1 = Build.A.Block.WithNumber(1).WithDifficulty(2).WithParent(block0).TestObject;

            BlockTree blockTree = BuildBlockTree();
            blockTree.SuggestBlock(block0);
            blockTree.SuggestBlock(block1);
            blockTree.UpdateMainChain(block0);
            blockTree.BestSuggestedHeader.Should().Be(block1.Header);
            blockTree.PendingHash.Should().Be(block0.Hash);
            ((IBlockFinder) blockTree).FindPendingHeader().Should().BeSameAs(block0.Header);
            ((IBlockFinder) blockTree).FindPendingBlock().Should().BeSameAs(block0);
        }

        [Test]
        public void Is_main_chain_returns_true_on_fast_sync_block()
        {
            Block block0 = Build.A.Block.WithNumber(0).WithDifficulty(1).TestObject;
            BlockTree blockTree = BuildBlockTree();
            blockTree.SuggestBlock(block0, BlockTreeSuggestOptions.None);
            blockTree.IsMainChain(block0.Hash).Should().BeTrue();
        }

        [Test]
        public void Was_processed_returns_true_on_fast_sync_block()
        {
            Block block0 = Build.A.Block.WithNumber(0).WithDifficulty(1).TestObject;
            BlockTree blockTree = BuildBlockTree();
            blockTree.SuggestBlock(block0, BlockTreeSuggestOptions.None);
        }

        [Test(Description = "There was a bug where we switched positions and used the index from before the positions were switched")]
        public void When_moving_to_main_one_of_the_two_blocks_at_given_level_the_was_processed_check_is_executed_on_the_correct_block_index_regression()
        {
            MemDb blocksDb = new();
            MemDb blockInfosDb = new();
            MemDb headersDb = new();

            BlockTree blockTree = new(blocksDb, headersDb, blockInfosDb, new ChainLevelInfoRepository(blockInfosDb), OlympicSpecProvider.Instance, NullBloomStorage.Instance, LimboLogs.Instance);
            Block block0 = Build.A.Block.WithNumber(0).WithDifficulty(1).TestObject;
            Block block1 = Build.A.Block.WithNumber(1).WithDifficulty(2).WithParent(block0).TestObject;
            Block block2 = Build.A.Block.WithNumber(1).WithDifficulty(3).WithParent(block0).TestObject;

            AddToMain(blockTree, block0);

            blockTree.SuggestBlock(block2);
            blockTree.SuggestBlock(block1);
            blockTree.UpdateMainChain(block1);

            Keccak storedInDb = new(blockInfosDb.Get(Keccak.Zero));
            Assert.AreEqual(block1.Hash, storedInDb);
        }

        [Test]
        public void When_deleting_invalid_block_sets_head_bestKnown_and_suggested_right()
        {
            BlockTree tree = BuildBlockTree();
            Block block0 = Build.A.Block.WithNumber(0).WithDifficulty(1).TestObject;
            Block block1 = Build.A.Block.WithNumber(1).WithDifficulty(2).WithParent(block0).TestObject;
            Block block2 = Build.A.Block.WithNumber(2).WithDifficulty(3).WithParent(block1).TestObject;
            Block block3 = Build.A.Block.WithNumber(3).WithDifficulty(4).WithParent(block2).TestObject;

            tree.SuggestBlock(block0);
            tree.SuggestBlock(block1);
            tree.SuggestBlock(block2);
            tree.SuggestBlock(block3);

            tree.UpdateMainChain(block0);
            tree.UpdateMainChain(block1);
            tree.DeleteInvalidBlock(block2);

            Assert.AreEqual(block1.Number, tree.BestKnownNumber);
            Assert.AreEqual(block1.Header, tree.Head?.Header);
            Assert.AreEqual(block1.Header, tree.BestSuggestedHeader);
        }

        [Test]
        public void When_deleting_invalid_block_deletes_its_descendants()
        {
            MemDb blocksDb = new();
            MemDb blockInfosDb = new();
            MemDb headersDb = new();
            BlockTree tree = new(blocksDb, headersDb, blockInfosDb, new ChainLevelInfoRepository(blockInfosDb), MainnetSpecProvider.Instance, NullBloomStorage.Instance, LimboLogs.Instance);
            Block block0 = Build.A.Block.WithNumber(0).WithDifficulty(1).TestObject;
            Block block1 = Build.A.Block.WithNumber(1).WithDifficulty(2).WithParent(block0).TestObject;
            Block block2 = Build.A.Block.WithNumber(2).WithDifficulty(3).WithParent(block1).TestObject;
            Block block3 = Build.A.Block.WithNumber(3).WithDifficulty(4).WithParent(block2).TestObject;

            tree.SuggestBlock(block0);
            tree.SuggestBlock(block1);
            tree.SuggestBlock(block2);
            tree.SuggestBlock(block3);

            tree.UpdateMainChain(block0);
            tree.UpdateMainChain(block1);
            tree.DeleteInvalidBlock(block2);

            Assert.AreEqual(1L, tree.BestKnownNumber, "best known");
            Assert.AreEqual(1L, tree.Head.Number, "head");
            Assert.AreEqual(1L, tree.BestSuggestedHeader.Number, "suggested");

            Assert.NotNull(blocksDb.Get(block1.Hash), "block 1");
            Assert.IsNull(blocksDb.Get(block2.Hash), "block 2");
            Assert.IsNull(blocksDb.Get(block3.Hash), "block 3");

            Assert.NotNull(blockInfosDb.Get(1), "level 1");
            Assert.IsNull(blockInfosDb.Get(2), "level 2");
            Assert.IsNull(blockInfosDb.Get(3), "level 3");
        }
        
        [Test]
        public void When_deleting_invalid_block_deletes_its_descendants_even_if_not_first()
        {
            MemDb blocksDb = new();
            MemDb blockInfosDb = new();
            MemDb headersDb = new();
            ChainLevelInfoRepository repository = new(blockInfosDb);
            BlockTree tree = new(blocksDb, headersDb, blockInfosDb, repository, MainnetSpecProvider.Instance, NullBloomStorage.Instance, LimboLogs.Instance);
            Block block0 = Build.A.Block.WithNumber(0).WithDifficulty(1).TestObject;
            Block block1 = Build.A.Block.WithNumber(1).WithDifficulty(2).WithParent(block0).TestObject;
            Block block2 = Build.A.Block.WithNumber(2).WithDifficulty(3).WithParent(block1).TestObject;
            Block block3 = Build.A.Block.WithNumber(3).WithDifficulty(4).WithParent(block2).TestObject;
            
            Block block1b = Build.A.Block.WithNumber(1).WithDifficulty(2).WithExtraData(new byte[] {1}).WithParent(block0).TestObject;
            Block block2b = Build.A.Block.WithNumber(2).WithDifficulty(3).WithExtraData(new byte[] {1}).WithParent(block1b).TestObject;
            Block block3b = Build.A.Block.WithNumber(3).WithDifficulty(4).WithExtraData(new byte[] {1}).WithParent(block2b).TestObject;

            tree.SuggestBlock(block0);
            tree.SuggestBlock(block1);
            tree.SuggestBlock(block2);
            tree.SuggestBlock(block3);
            
            tree.SuggestBlock(block1b);
            tree.SuggestBlock(block2b);
            tree.SuggestBlock(block3b);
            
            tree.UpdateMainChain(block0);
            tree.UpdateMainChain(block1);
            tree.DeleteInvalidBlock(block1b);

            Assert.AreEqual(3L, tree.BestKnownNumber, "best known");
            Assert.AreEqual(1L, tree.Head.Number, "head");
            Assert.AreEqual(1L, tree.BestSuggestedHeader.Number, "suggested");

            Assert.NotNull(blocksDb.Get(block1.Hash), "block 1");
            Assert.NotNull(blocksDb.Get(block2.Hash), "block 2");
            Assert.NotNull(blocksDb.Get(block3.Hash), "block 3");
            Assert.Null(blocksDb.Get(block1b.Hash), "block 1b");
            Assert.Null(blocksDb.Get(block2b.Hash), "block 2b");
            Assert.Null(blocksDb.Get(block3b.Hash), "block 3b");

            Assert.NotNull(blockInfosDb.Get(1), "level 1");
            Assert.NotNull(blockInfosDb.Get(2), "level 2");
            Assert.NotNull(blockInfosDb.Get(3), "level 3");
            
            Assert.NotNull(blockInfosDb.Get(1), "level 1b");
            Assert.NotNull(blockInfosDb.Get(2), "level 2b");
            Assert.NotNull(blockInfosDb.Get(3), "level 3b");

            repository.LoadLevel(1).BlockInfos.Length.Should().Be(1);
            repository.LoadLevel(2).BlockInfos.Length.Should().Be(1);
            repository.LoadLevel(3).BlockInfos.Length.Should().Be(1);
        }

        [Test]
        public void After_removing_invalid_block_will_not_accept_it_again()
        {
            MemDb blocksDb = new();
            MemDb blockInfosDb = new();
            MemDb headersDb = new();
            BlockTree tree = new(blocksDb, headersDb, blockInfosDb, new ChainLevelInfoRepository(blockInfosDb), MainnetSpecProvider.Instance, NullBloomStorage.Instance, LimboLogs.Instance);
            Block block0 = Build.A.Block.WithNumber(0).WithDifficulty(1).TestObject;
            Block block1 = Build.A.Block.WithNumber(1).WithDifficulty(2).WithParent(block0).TestObject;
            Block block2 = Build.A.Block.WithNumber(2).WithDifficulty(3).WithParent(block1).TestObject;
            Block block3 = Build.A.Block.WithNumber(3).WithDifficulty(4).WithParent(block2).TestObject;

            tree.SuggestBlock(block0);
            tree.SuggestBlock(block1);
            tree.SuggestBlock(block2);
            tree.SuggestBlock(block3);

            tree.DeleteInvalidBlock(block1);
            AddBlockResult result = tree.SuggestBlock(block1);
            Assert.AreEqual(AddBlockResult.InvalidBlock, result);
        }

        [Test]
        public void After_deleting_invalid_block_will_accept_other_blocks()
        {
            MemDb blocksDb = new();
            MemDb blockInfosDb = new();
            MemDb headersDb = new();
            BlockTree tree = new(blocksDb, headersDb, blockInfosDb, new ChainLevelInfoRepository(blockInfosDb), MainnetSpecProvider.Instance, NullBloomStorage.Instance, LimboLogs.Instance);
            Block block0 = Build.A.Block.WithNumber(0).WithDifficulty(1).TestObject;
            Block block1 = Build.A.Block.WithNumber(1).WithDifficulty(2).WithParent(block0).TestObject;
            Block block2 = Build.A.Block.WithNumber(2).WithDifficulty(3).WithParent(block1).TestObject;
            Block block3 = Build.A.Block.WithNumber(3).WithDifficulty(4).WithParent(block2).TestObject;

            Block block1B = Build.A.Block.WithNumber(1).WithDifficulty(1).WithParent(block0).TestObject;

            tree.SuggestBlock(block0);
            tree.SuggestBlock(block1);
            tree.SuggestBlock(block2);
            tree.SuggestBlock(block3);

            tree.DeleteInvalidBlock(block1);
            AddBlockResult result = tree.SuggestBlock(block1B);
            Assert.AreEqual(AddBlockResult.Added, result);
        }

        [Test]
        public void When_deleting_invalid_block_does_not_delete_blocks_that_are_not_its_descendants()
        {
            MemDb blocksDb = new();
            MemDb blockInfosDb = new();
            MemDb headersDb = new();
            BlockTree tree = new(blocksDb, headersDb, blockInfosDb, new ChainLevelInfoRepository(blockInfosDb), MainnetSpecProvider.Instance, NullBloomStorage.Instance, LimboLogs.Instance);
            Block block0 = Build.A.Block.WithNumber(0).WithDifficulty(1).TestObject;
            Block block1 = Build.A.Block.WithNumber(1).WithDifficulty(2).WithParent(block0).TestObject;
            Block block2 = Build.A.Block.WithNumber(2).WithDifficulty(3).WithParent(block1).TestObject;
            Block block3 = Build.A.Block.WithNumber(3).WithDifficulty(4).WithParent(block2).TestObject;
            Block block4 = Build.A.Block.WithNumber(4).WithDifficulty(5).WithParent(block3).TestObject;
            Block block5 = Build.A.Block.WithNumber(5).WithDifficulty(6).WithParent(block4).TestObject;

            Block block3bad = Build.A.Block.WithNumber(3).WithDifficulty(1).WithParent(block2).TestObject;

            tree.SuggestBlock(block0);
            tree.SuggestBlock(block1);
            tree.SuggestBlock(block2);
            tree.SuggestBlock(block3);
            tree.SuggestBlock(block4);
            tree.SuggestBlock(block5);

            tree.SuggestBlock(block3bad);

            tree.UpdateMainChain(block5);
            tree.DeleteInvalidBlock(block3bad);

            Assert.AreEqual(5L, tree.BestKnownNumber, "best known");
            Assert.AreEqual(block5.Header, tree.Head?.Header, "head");
            Assert.AreEqual(block5.Hash, tree.BestSuggestedHeader.Hash, "suggested");
        }

        [Test, TestCaseSource("SourceOfBSearchTestCases")]
        public void Loads_lowest_inserted_header_correctly(long beginIndex, long insertedBlocks)
        {
            long? expectedResult = insertedBlocks == 0L ? (long?) null : beginIndex - insertedBlocks + 1L;

            MemDb blocksDb = new();
            MemDb blockInfosDb = new();
            MemDb headersDb = new();
            MemDb metadataDb = new();

            SyncConfig syncConfig = new();
            syncConfig.PivotNumber = beginIndex.ToString();

            BlockTree tree = new(blocksDb, headersDb, blockInfosDb, metadataDb, new ChainLevelInfoRepository(blockInfosDb), MainnetSpecProvider.Instance, NullBloomStorage.Instance, syncConfig, LimboLogs.Instance);
            tree.SuggestBlock(Build.A.Block.Genesis.TestObject);

            for (long i = beginIndex; i > beginIndex - insertedBlocks; i--)
            {
                tree.Insert(Build.A.BlockHeader.WithNumber(i).WithTotalDifficulty(i).TestObject);
            }

            BlockTree loadedTree = new(blocksDb, headersDb, blockInfosDb, metadataDb, new ChainLevelInfoRepository(blockInfosDb), MainnetSpecProvider.Instance, NullBloomStorage.Instance, syncConfig, LimboLogs.Instance);

            Assert.AreEqual(expectedResult, tree.LowestInsertedHeader?.Number, "tree");
            Assert.AreEqual(expectedResult, loadedTree.LowestInsertedHeader?.Number, "loaded tree");
        }

        [Test, TestCaseSource("SourceOfBSearchTestCases")]
        public void Loads_lowest_inserted_body_correctly(long beginIndex, long insertedBlocks)
        {
            // left old code to prove that it does not matter for the result nowadays
            // we store and no longer binary search lowest body number
            
            MemDb blocksDb = new();
            MemDb blockInfosDb = new();
            MemDb headersDb = new();
            MemDb metadataDb = new();
            
            blocksDb.Set(0, Rlp.Encode(1L).Bytes);

            SyncConfig syncConfig = new();
            syncConfig.PivotNumber = beginIndex.ToString();

            ChainLevelInfoRepository repo = new ChainLevelInfoRepository(blockInfosDb);
            BlockTree tree = new(blocksDb, headersDb, blockInfosDb, metadataDb, repo, MainnetSpecProvider.Instance, NullBloomStorage.Instance, syncConfig, LimboLogs.Instance);
            tree.SuggestBlock(Build.A.Block.Genesis.TestObject);

            for (long i = beginIndex; i > beginIndex - insertedBlocks; i--)
            {
                Block block = Build.A.Block.WithNumber(i).WithTotalDifficulty(i).TestObject;
                tree.Insert(block.Header);
                tree.Insert(block);
            }

            ChainLevelInfoRepository loadedRepo = new ChainLevelInfoRepository(blockInfosDb);
            BlockTree loadedTree = new(blocksDb, headersDb, blockInfosDb, metadataDb, loadedRepo, MainnetSpecProvider.Instance, NullBloomStorage.Instance, syncConfig, LimboLogs.Instance);

            Assert.AreEqual(null, tree.LowestInsertedBodyNumber, "tree");
            Assert.AreEqual(1, loadedTree.LowestInsertedBodyNumber, "loaded tree");
        }
        
        
        private static object[] SourceOfBSearchTestCases =
        {
            new object[] {1L, 0L},
            new object[] {1L, 1L},
            new object[] {2L, 0L},
            new object[] {2L, 1L},
            new object[] {2L, 2L},
            new object[] {3L, 0L},
            new object[] {3L, 1L},
            new object[] {3L, 2L},
            new object[] {3L, 3L},
            new object[] {4L, 0L},
            new object[] {4L, 1L},
            new object[] {4L, 2L},
            new object[] {4L, 3L},
            new object[] {4L, 4L},
            new object[] {5L, 0L},
            new object[] {5L, 1L},
            new object[] {5L, 2L},
            new object[] {5L, 3L},
            new object[] {5L, 4L},
            new object[] {5L, 5L},
            new object[] {728000, 0L},
            new object[] {7280000L, 1L}
        };

        private ChainLevelInfoRepository _chainLevelInfoRepository;

        [Test, TestCaseSource(nameof(SourceOfBSearchTestCases))]
        public void Loads_best_known_correctly_on_inserts(long beginIndex, long insertedBlocks)
        {
            long expectedResult = insertedBlocks == 0L ? 0L : beginIndex;

            MemDb blocksDb = new();
            MemDb blockInfosDb = new();
            MemDb headersDb = new();
            MemDb metadataDb = new();

            SyncConfig syncConfig = new();
            syncConfig.PivotNumber = beginIndex.ToString();

            BlockTree tree = new(blocksDb, headersDb, blockInfosDb, metadataDb, new ChainLevelInfoRepository(blockInfosDb), MainnetSpecProvider.Instance, NullBloomStorage.Instance, syncConfig, LimboLogs.Instance);
            tree.SuggestBlock(Build.A.Block.Genesis.TestObject);

            for (long i = beginIndex; i > beginIndex - insertedBlocks; i--)
            {
                Block block = Build.A.Block.WithNumber(i).WithTotalDifficulty(i).TestObject;
                tree.Insert(block.Header);
                tree.Insert(block);
            }

            BlockTree loadedTree = new(
                blocksDb,
                headersDb,
                blockInfosDb,
<<<<<<< HEAD
                metadataDb, 
=======
                metadataDb,
>>>>>>> dfdabe69
                new ChainLevelInfoRepository(blockInfosDb),
                MainnetSpecProvider.Instance,
                NullBloomStorage.Instance,
                syncConfig,
                LimboLogs.Instance);

            Assert.AreEqual(expectedResult, tree.BestKnownNumber, "tree");
            Assert.AreEqual(expectedResult, loadedTree.BestKnownNumber, "loaded tree");
        }

        [TestCase(1L)]
        [TestCase(2L)]
        [TestCase(3L)]
        public void Loads_best_known_correctly_on_inserts_followed_by_suggests(long pivotNumber)
        {
            MemDb blocksDb = new();
            MemDb blockInfosDb = new();
            MemDb headersDb = new();
            MemDb metadataDb = new();

            SyncConfig syncConfig = new();
            syncConfig.PivotNumber = pivotNumber.ToString();

            BlockTree tree = new(blocksDb, headersDb, blockInfosDb, metadataDb, new ChainLevelInfoRepository(blockInfosDb), MainnetSpecProvider.Instance, NullBloomStorage.Instance, syncConfig, LimboLogs.Instance);
            tree.SuggestBlock(Build.A.Block.Genesis.TestObject);

            Block pivotBlock = null;
            for (long i = pivotNumber; i > 0; i--)
            {
                Block block = Build.A.Block.WithNumber(i).WithTotalDifficulty(i).TestObject;
                pivotBlock ??= block;
                tree.Insert(block.Header);
            }

            tree.SuggestHeader(Build.A.BlockHeader.WithNumber(pivotNumber + 1).WithParent(pivotBlock!.Header).TestObject);

            BlockTree loadedTree = new(blocksDb, headersDb, blockInfosDb, metadataDb, new ChainLevelInfoRepository(blockInfosDb), MainnetSpecProvider.Instance, NullBloomStorage.Instance, syncConfig, LimboLogs.Instance);

            Assert.AreEqual(pivotNumber + 1, tree.BestKnownNumber, "tree");
            Assert.AreEqual(1, tree.LowestInsertedHeader?.Number, "loaded tree - lowest header");
            Assert.AreEqual(null, tree.LowestInsertedBodyNumber, "loaded tree - lowest body");
            Assert.AreEqual(pivotNumber + 1, loadedTree.BestKnownNumber, "loaded tree");
        }
        
        [Test]
        public void Loads_best_known_correctly_when_head_before_pivot()
        {
            int pivotNumber = 1000;
            int head = 10;
            SyncConfig syncConfig = new() {PivotNumber = pivotNumber.ToString()};

            BlockTreeBuilder treeBuilder = Build.A.BlockTree().OfChainLength(head + 1);
            
            BlockTree loadedTree = new(
                treeBuilder.BlocksDb,
                treeBuilder.HeadersDb,
                treeBuilder.BlockInfoDb,
                treeBuilder.MetadataDb,
                treeBuilder.ChainLevelInfoRepository,
                MainnetSpecProvider.Instance,
                NullBloomStorage.Instance,
                syncConfig,
                LimboLogs.Instance);
            
            Assert.AreEqual(head, loadedTree.BestKnownNumber, "loaded tree");
        }

        [Test]
        public void Cannot_insert_genesis()
        {
            MemDb blocksDb = new();
            MemDb blockInfosDb = new();
            MemDb headersDb = new();
            MemDb metadataDb = new();

            long pivotNumber = 0L;

            SyncConfig syncConfig = new();
            syncConfig.PivotNumber = pivotNumber.ToString();

            BlockTree tree = new(blocksDb, headersDb, blockInfosDb, metadataDb, new ChainLevelInfoRepository(blockInfosDb), MainnetSpecProvider.Instance, NullBloomStorage.Instance, syncConfig, LimboLogs.Instance);
            Block genesis = Build.A.Block.Genesis.TestObject;
            tree.SuggestBlock(genesis);
            Assert.Throws<InvalidOperationException>(() => tree.Insert(genesis));
            Assert.Throws<InvalidOperationException>(() => tree.Insert(genesis.Header));
            Assert.Throws<InvalidOperationException>(() => tree.Insert(new[] {genesis}));
        }

        [Test]
        public void Can_batch_insert_blocks()
        {
            MemDb blocksDb = new();
            MemDb blockInfosDb = new();
            MemDb headersDb = new();
            MemDb metadataDb = new();

            long pivotNumber = 5L;

            SyncConfig syncConfig = new();
            syncConfig.PivotNumber = pivotNumber.ToString();

            BlockTree tree = new(blocksDb, headersDb, blockInfosDb, metadataDb, new ChainLevelInfoRepository(blockInfosDb), MainnetSpecProvider.Instance, NullBloomStorage.Instance, syncConfig, LimboLogs.Instance);
            tree.SuggestBlock(Build.A.Block.Genesis.TestObject);

            List<Block> blocks = new();
            for (long i = 5; i > 0; i--)
            {
                Block block = Build.A.Block.WithNumber(i).WithTotalDifficulty(1L).TestObject;
                tree.Insert(block.Header);
                blocks.Add(block);
            }

            tree.Insert(blocks);
        }

        [Test]
        public void Inserts_blooms()
        {
            MemDb blocksDb = new();
            MemDb blockInfosDb = new();
            MemDb headersDb = new();
            MemDb metadataDb = new();

            long pivotNumber = 5L;

            SyncConfig syncConfig = new();
            syncConfig.PivotNumber = pivotNumber.ToString();

            IBloomStorage bloomStorage = Substitute.For<IBloomStorage>();
            IChainLevelInfoRepository chainLevelInfoRepository = Substitute.For<IChainLevelInfoRepository>();
            BlockTree tree = new(blocksDb, headersDb, blockInfosDb, metadataDb, chainLevelInfoRepository, MainnetSpecProvider.Instance, bloomStorage, syncConfig, LimboLogs.Instance);
            tree.SuggestBlock(Build.A.Block.Genesis.TestObject);

            for (long i = 5; i > 0; i--)
            {
                Block block = Build.A.Block.WithNumber(i).WithTotalDifficulty(1L).TestObject;
                tree.Insert(block.Header);
                Received.InOrder(() =>
                {
                    bloomStorage.Store(block.Header.Number, block.Bloom!);
                    chainLevelInfoRepository.PersistLevel(block.Header.Number, Arg.Any<ChainLevelInfo>(), Arg.Any<BatchWrite>());
                });
            }
        }

        [Test]
        public void Block_loading_is_lazy()
        {
            MemDb blocksDb = new();
            MemDb blockInfosDb = new();
            MemDb headersDb = new();
            MemDb metadataDb = new();

            SyncConfig syncConfig = new();
            syncConfig.PivotNumber = 0L.ToString();

            Block genesis = Build.A.Block.Genesis.TestObject;
            BlockTree tree = new(blocksDb, headersDb, blockInfosDb, metadataDb, new ChainLevelInfoRepository(blockInfosDb), MainnetSpecProvider.Instance, NullBloomStorage.Instance, syncConfig, LimboLogs.Instance);
            tree.SuggestBlock(genesis);

            Block previousBlock = genesis;
            for (int i = 1; i < 10; i++)
            {
                Block block = Build.A.Block.WithNumber(i).WithParent(previousBlock).TestObject;
                tree.SuggestBlock(block);
                previousBlock = block;
            }

            Block lastBlock = previousBlock;

            BlockTree loadedTree = new(blocksDb, headersDb, blockInfosDb, metadataDb, new ChainLevelInfoRepository(blockInfosDb), MainnetSpecProvider.Instance, NullBloomStorage.Instance, syncConfig, LimboLogs.Instance);
            loadedTree.FindHeader(lastBlock.Hash, BlockTreeLookupOptions.None);
        }

        [Test]
        public void When_block_is_moved_to_main_blooms_are_stored()
        {
            MemDb blocksDb = new();
            MemDb headersDb = new();
            MemDb blockInfosDb = new();

            Transaction t1 = Build.A.Transaction.TestObject;
            Transaction t2 = Build.A.Transaction.TestObject;

            IBloomStorage bloomStorage = Substitute.For<IBloomStorage>();
            BlockTree blockTree = new(blocksDb, headersDb, blockInfosDb, new ChainLevelInfoRepository(blockInfosDb), OlympicSpecProvider.Instance, bloomStorage, LimboLogs.Instance);
            Block block0 = Build.A.Block.WithNumber(0).WithDifficulty(1).TestObject;
            Block block1A = Build.A.Block.WithNumber(1).WithDifficulty(2).WithTransactions(t1).WithParent(block0).TestObject;
            Block block1B = Build.A.Block.WithNumber(1).WithDifficulty(3).WithTransactions(t2).WithParent(block0).TestObject;

            AddToMain(blockTree, block0);

            blockTree.SuggestBlock(block1B);
            blockTree.SuggestBlock(block1A);
            blockTree.UpdateMainChain(block1A);

            bloomStorage.Received().Store(block1A.Number, block1A.Bloom);
        }


        [Test]
        public void Can_find_genesis_level()
        {
            BlockTree blockTree = Build.A.BlockTree().OfChainLength(3).TestObject;
            ChainLevelInfo info = blockTree.FindLevel(0);
            Assert.True(info.HasBlockOnMainChain);
            Assert.AreEqual(1, info.BlockInfos.Length);
        }

        [Test]
        public void Can_find_some_level()
        {
            BlockTree blockTree = Build.A.BlockTree().OfChainLength(3).TestObject;
            ChainLevelInfo info = blockTree.FindLevel(1);
            Assert.True(info.HasBlockOnMainChain);
            Assert.AreEqual(1, info.BlockInfos.Length);
        }

        [Test]
        public void Cannot_find_future_level()
        {
            BlockTree blockTree = Build.A.BlockTree().OfChainLength(3).TestObject;
            ChainLevelInfo info = blockTree.FindLevel(1000);
            Assert.IsNull(info);
        }

        [Test]
        public void Can_delete_a_future_slice()
        {
            BlockTree blockTree = Build.A.BlockTree().OfChainLength(3).TestObject;
            blockTree.DeleteChainSlice(1000, 2000);
            Assert.AreEqual(2, blockTree.Head.Number);
        }

        [Test]
        public void Can_delete_slice()
        {
            BlockTree blockTree = Build.A.BlockTree().OfChainLength(3).TestObject;
            blockTree.DeleteChainSlice(2, 2);
            Assert.Null(blockTree.FindBlock(2, BlockTreeLookupOptions.None));
            Assert.Null(blockTree.FindHeader(2, BlockTreeLookupOptions.None));
            Assert.Null(blockTree.FindLevel(2));
        }

        [Test]
        public void Does_not_delete_outside_of_the_slice()
        {
            BlockTree blockTree = Build.A.BlockTree().OfChainLength(3).TestObject;
            blockTree.DeleteChainSlice(2, 2);
            Assert.NotNull(blockTree.FindBlock(1, BlockTreeLookupOptions.None));
            Assert.NotNull(blockTree.FindHeader(1, BlockTreeLookupOptions.None));
            Assert.NotNull(blockTree.FindLevel(1));
        }

        [Test]
        public void Can_delete_one_block()
        {
            BlockTree blockTree = Build.A.BlockTree().OfChainLength(3).TestObject;
            blockTree.DeleteChainSlice(2, 2);
            Assert.AreEqual(1, blockTree.Head.Number);
        }

        [Test]
        public void Can_delete_two_blocks()
        {
            BlockTree blockTree = Build.A.BlockTree().OfChainLength(3).TestObject;
            blockTree.DeleteChainSlice(1, 2);
            Assert.Null(blockTree.FindLevel(1));
            Assert.Null(blockTree.FindLevel(2));
        }

        [Test]
        public void Can_delete_in_the_middle()
        {
            BlockTree blockTree = Build.A.BlockTree().OfChainLength(3).TestObject;
            blockTree.DeleteChainSlice(1, 1);
        }

        [Test]
        public void Throws_when_start_after_end()
        {
            BlockTree blockTree = Build.A.BlockTree().OfChainLength(3).TestObject;
            Assert.Throws<ArgumentException>(() => blockTree.DeleteChainSlice(2, 1));
        }

        [Test]
        public void Throws_when_start_at_zero()
        {
            BlockTree blockTree = Build.A.BlockTree().OfChainLength(3).TestObject;
            Assert.Throws<ArgumentException>(() => blockTree.DeleteChainSlice(0, 1));
        }

        [Test]
        public void Throws_when_start_below_zero()
        {
            BlockTree blockTree = Build.A.BlockTree().OfChainLength(3).TestObject;
            Assert.Throws<ArgumentException>(() => blockTree.DeleteChainSlice(-1, 1));
        }

        [Test]
        public void Cannot_delete_too_many()
        {
            BlockTree blockTree = Build.A.BlockTree().OfChainLength(3).TestObject;
            Assert.Throws<ArgumentException>(() => blockTree.DeleteChainSlice(1000, 52001));
        }
        
        [Test]
        public void Cannot_add_blocks_when_blocked()
        {
            BlockTree blockTree = Build.A.BlockTree().OfChainLength(3).TestObject;
            blockTree.BlockAcceptingNewBlocks();
            blockTree.SuggestBlock(Build.A.Block.WithNumber(3).TestObject).Should().Be(AddBlockResult.CannotAccept);
        }
        
        [Test]
        public void Can_block_and_unblock_adding_blocks()
        {
            BlockTree blockTree = Build.A.BlockTree().OfChainLength(3).TestObject;
            blockTree.CanAcceptNewBlocks.Should().BeTrue();
            blockTree.BlockAcceptingNewBlocks();
            blockTree.CanAcceptNewBlocks.Should().BeFalse();
            blockTree.BlockAcceptingNewBlocks();
            blockTree.ReleaseAcceptingNewBlocks();
            blockTree.CanAcceptNewBlocks.Should().BeFalse();
            blockTree.ReleaseAcceptingNewBlocks();
            blockTree.CanAcceptNewBlocks.Should().BeTrue();
        }

        [TestCase(10, 10000000ul)]
        [TestCase(4, 4000000ul)]
        [TestCase(10, null)]
        public void Recovers_total_difficulty(int chainLength, ulong? expectedTotalDifficulty)
        {
            BlockTreeBuilder blockTreeBuilder = Build.A.BlockTree().OfChainLength(chainLength);
            BlockTree blockTree = blockTreeBuilder.TestObject;
            int chainLeft = expectedTotalDifficulty.HasValue ? 1 : 0;
            for (int i = chainLength - 1; i >= chainLeft; i--)
            {
                ChainLevelInfo? level = blockTreeBuilder.ChainLevelInfoRepository.LoadLevel(i);
                for (int j = 0; j < level.BlockInfos.Length; j++)
                {
                    Keccak blockHash = level.BlockInfos[j].BlockHash;
                    BlockHeader? header = blockTree.FindHeader(blockHash, BlockTreeLookupOptions.None);
                    header.TotalDifficulty = null;
                }
                blockTreeBuilder.ChainLevelInfoRepository.Delete(i);
            }

            if (expectedTotalDifficulty.HasValue)
            {
                blockTree.FindBlock(blockTree.Head.Hash, BlockTreeLookupOptions.None).TotalDifficulty.Should().Be(new UInt256(expectedTotalDifficulty.Value));
                for (int i = chainLength - 1; i >= chainLeft; i--)
                {
                    ChainLevelInfo? level = blockTreeBuilder.ChainLevelInfoRepository.LoadLevel(i);
                    level.Should().NotBeNull();
                    level.BlockInfos.Should().HaveCount(1);
                }
            }
            else
            {
                Action action = () => blockTree.FindBlock(blockTree.Head.Hash, BlockTreeLookupOptions.None);
                action.Should().Throw<InvalidOperationException>();
            }
        }
        
        [Test]
        public async Task Visitor_can_block_adding_blocks()
        {
            BlockTree blockTree = Build.A.BlockTree().OfChainLength(3).TestObject;
            ManualResetEvent manualResetEvent = new ManualResetEvent(false);
            Task acceptTask = blockTree.Accept(new TestBlockTreeVisitor(manualResetEvent), CancellationToken.None);
            blockTree.CanAcceptNewBlocks.Should().BeFalse();
            manualResetEvent.Set();
            await acceptTask;
        }

        [Test]
        public async Task SuggestBlockAsync_should_wait_for_blockTree_unlock()
        {
            BlockTree blockTree = Build.A.BlockTree().OfChainLength(3).TestObject;
            blockTree.BlockAcceptingNewBlocks();
            Task suggest = blockTree.SuggestBlockAsync(Build.A.Block.WithNumber(3).TestObject);
            suggest.Status.Should().Be(TaskStatus.WaitingForActivation);
            blockTree.ReleaseAcceptingNewBlocks();
            await suggest;
            suggest.Status.Should().Be(TaskStatus.RanToCompletion);
        }
        
        [Test]
        public async Task SuggestBlockAsync_works_well_with_multiple_locks_and_unlocks()
        {
            BlockTree blockTree = Build.A.BlockTree().OfChainLength(3).TestObject;
            blockTree.BlockAcceptingNewBlocks();        // 1st blockade
            blockTree.ReleaseAcceptingNewBlocks();      // release - access unlocked
            blockTree.BlockAcceptingNewBlocks();        // 1st blockade
            blockTree.BlockAcceptingNewBlocks();        // 2nd blockade
            blockTree.BlockAcceptingNewBlocks();        // 3rd blockade
            Task suggest = blockTree.SuggestBlockAsync(Build.A.Block.WithNumber(3).TestObject);
            suggest.Status.Should().Be(TaskStatus.WaitingForActivation);
            blockTree.ReleaseAcceptingNewBlocks();      // 1st release - 2 blockades left
            suggest.Status.Should().Be(TaskStatus.WaitingForActivation);
            blockTree.ReleaseAcceptingNewBlocks();      // 2nd release - 1 blockade left
            suggest.Status.Should().Be(TaskStatus.WaitingForActivation);
            blockTree.BlockAcceptingNewBlocks();        // 1 more blockade - 2 blockades left
            suggest.Status.Should().Be(TaskStatus.WaitingForActivation);
            blockTree.ReleaseAcceptingNewBlocks();      // release - 1 blockade left
            suggest.Status.Should().Be(TaskStatus.WaitingForActivation);
            blockTree.ReleaseAcceptingNewBlocks();      // 3rd release - access unlocked
            await suggest;
            suggest.Status.Should().Be(TaskStatus.RanToCompletion);
        }
        
        [Test]
        public async Task SuggestBlockAsync_works_well_when_there_are_no_blockades()
        {
            BlockTree blockTree = Build.A.BlockTree().OfChainLength(3).TestObject;
            Task suggest = blockTree.SuggestBlockAsync(Build.A.Block.WithNumber(3).TestObject);
            await suggest;
            suggest.Status.Should().Be(TaskStatus.RanToCompletion);
        }

        private class TestBlockTreeVisitor : IBlockTreeVisitor
        {
            private readonly ManualResetEvent _manualResetEvent;
            private bool _wait = true;

            public TestBlockTreeVisitor(ManualResetEvent manualResetEvent)
            {
                _manualResetEvent = manualResetEvent;
            }

            public bool PreventsAcceptingNewBlocks { get; } = true;
            public long StartLevelInclusive { get; } = 0;
            public long EndLevelExclusive { get; } = 3;
            public async Task<LevelVisitOutcome> VisitLevelStart(ChainLevelInfo chainLevelInfo, long levelNumber, CancellationToken cancellationToken)
            {
                if (_wait)
                {
                    await _manualResetEvent.WaitOneAsync(cancellationToken);
                    _wait = false;
                }

                return LevelVisitOutcome.None;
            }

            public Task<bool> VisitMissing(Keccak hash, CancellationToken cancellationToken)
            {
                return Task.FromResult(true);
            }

            public Task<HeaderVisitOutcome> VisitHeader(BlockHeader header, CancellationToken cancellationToken)
            {
                return Task.FromResult(HeaderVisitOutcome.None);
            }

            public Task<BlockVisitOutcome> VisitBlock(Block block, CancellationToken cancellationToken)
            {
                return Task.FromResult(BlockVisitOutcome.None);
            }

            public Task<LevelVisitOutcome> VisitLevelEnd(ChainLevelInfo chainLevelInfo, long levelNumber, CancellationToken cancellationToken)
            {
                return Task.FromResult(LevelVisitOutcome.None);
            }
        }
    }
}<|MERGE_RESOLUTION|>--- conflicted
+++ resolved
@@ -1220,11 +1220,7 @@
                 blocksDb,
                 headersDb,
                 blockInfosDb,
-<<<<<<< HEAD
-                metadataDb, 
-=======
                 metadataDb,
->>>>>>> dfdabe69
                 new ChainLevelInfoRepository(blockInfosDb),
                 MainnetSpecProvider.Instance,
                 NullBloomStorage.Instance,
