--- conflicted
+++ resolved
@@ -16,12 +16,11 @@
 using Nethermind.Logging;
 using Nethermind.State;
 using Nethermind.Trie.Pruning;
-<<<<<<< HEAD
 using Nethermind.Evm.CodeAnalysis.IL;
 using Microsoft.Diagnostics.Runtime;
 using Nethermind.Evm.Config;
 using Microsoft.Diagnostics.Tracing.Parsers;
-using Nethermind.Evm.Tracing.GethStyle;
+using Nethermind.Blockchain.Tracing.GethStyle;
 using static System.Runtime.InteropServices.JavaScript.JSType;
 using System.Collections.Generic;
 using Nethermind.Blockchain;
@@ -32,7 +31,7 @@
 using BenchmarkDotNet.Running;
 using Nethermind.Specs.Forks;
 using Nethermind.Abi;
-using Nethermind.Evm.Tracing.GethStyle.Custom.JavaScript;
+using Nethermind.Blockchain.Tracing.GethStyle.Custom.JavaScript;
 using Nethermind.Evm.Test.ILEVM;
 using Nethermind.Crypto;
 using Nethermind.Evm.Test;
@@ -44,9 +43,6 @@
 using Nethermind.Consensus.Processing;
 using Grpc.Core;
 using Nethermind.Trie;
-=======
-using Nethermind.Blockchain;
->>>>>>> 9864df97
 
 namespace Nethermind.Evm.Benchmark
 {
@@ -96,24 +92,19 @@
             _stateProvider = new WorldState(trieStore, codeDb, new OneLoggerLogManager(NullLogger.Instance));
             _stateProvider.CreateAccount(Address.Zero, 1000.Ether());
             _stateProvider.Commit(_spec);
-<<<<<<< HEAD
-=======
-            EthereumCodeInfoRepository codeInfoRepository = new();
+
+            bytecode = _bytecode;
+
+
+            ILogManager logmanager = NullLogManager.Instance;
+
+            _logger = logmanager.GetClassLogger();
+
+            EthereumCodeInfoRepository _codeInfoRepository = new();
+            codeInfoRepository = new TestCodeInfoRepository();
             _virtualMachine = new VirtualMachine(_blockhashProvider, MainnetSpecProvider.Instance, LimboLogs.Instance);
             _virtualMachine.SetBlockExecutionContext(new BlockExecutionContext(_header, _spec));
             _virtualMachine.SetTxExecutionContext(new TxExecutionContext(Address.Zero, codeInfoRepository, null, 0));
->>>>>>> 9864df97
-
-            bytecode = _bytecode;
-
-            codeInfoRepository = new TestCodeInfoRepository();
-
-            ILogManager logmanager = NullLogManager.Instance;
-
-            _logger = logmanager.GetClassLogger();
-
-            _virtualMachine = new VirtualMachine(_blockhashProvider, MainnetSpecProvider.Instance, logmanager, vmConfig);
-
             var (address, targetCodeHash) = InsertCode(bytecode);
 
             var driver =
