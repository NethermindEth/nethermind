// SPDX-FileCopyrightText: 2024 Demerzel Solutions Limited
// SPDX-License-Identifier: LGPL-3.0-only

using NUnit.Framework;
using System;
using System.Collections.Generic;
using System.Linq;
using System.Threading.Tasks;
using Nethermind.Merge.Plugin;
using Nethermind.Merge.Plugin.Data;
using Nethermind.Consensus.Producers;
using Nethermind.Core;
using System.Threading;
using Nethermind.Merge.Plugin.Test;

namespace Nethermind.Shutter.Test;

[TestFixture]
public class ShutterIntegrationTests : BaseEngineModuleTests
{
    private const int BuildingSlot = (int)ShutterTestsCommon.InitialSlot;
    private const ulong BuildingSlotTimestamp = ShutterTestsCommon.InitialSlotTimestamp;

    [Test]
    public async Task Can_load_when_previous_block_arrives_late()
    {
        Random rnd = new(ShutterTestsCommon.Seed);
        Timestamper timestamper = ShutterTestsCommon.InitTimestamper(BuildingSlotTimestamp - 5, 0);
        PayloadAttributes payloadAttributes = new()
        {
            Timestamp = BuildingSlotTimestamp
        };

        using var chain = (ShutterTestBlockchain)await new ShutterTestBlockchain(rnd, timestamper).Build(ShutterTestsCommon.SpecProvider);
        IEngineRpcModule rpc = chain.EngineRpcModule;
        IReadOnlyList<ExecutionPayload> executionPayloads = await ProduceBranchV1(rpc, chain, BuildingSlot - 2, CreateParentBlockRequestOnHead(chain.BlockTree), true, null, 5);
        ExecutionPayload lastPayload = executionPayloads[^1];

        // keys arrive 5 seconds before slot start
        // waits for previous block to timeout then loads txs
        chain.Api!.AdvanceSlot(20);

        // no events loaded initially
        var txs = chain.Api.TxSource.GetTransactions(chain.BlockTree!.Head!.Header, 0, payloadAttributes).ToList();
        Assert.That(txs, Has.Count.EqualTo(0));

        // after timeout they should be loaded
        using CancellationTokenSource cts = new();
        await chain.Api.TxSource.WaitForTransactions((ulong)BuildingSlot, cts.Token);
        txs = chain.Api.TxSource.GetTransactions(chain.BlockTree!.Head!.Header, 0, payloadAttributes).ToList();
        Assert.That(txs, Has.Count.EqualTo(20));

        // late block arrives, then next block should contain loaded transactions
        IReadOnlyList<ExecutionPayload> payloads = await ProduceBranchV1(rpc, chain, 2, lastPayload, true, null, 5);
        lastPayload = payloads[^1];
        Block? b = lastPayload.TryGetBlock().Block;
        Assert.That(b!.Transactions, Has.Length.EqualTo(20));
    }


    [Test]
    public async Task Can_load_when_block_arrives_before_keys()
    {
        Random rnd = new(ShutterTestsCommon.Seed);
        Timestamper timestamper = ShutterTestsCommon.InitTimestamper(BuildingSlotTimestamp, 0);
        PayloadAttributes payloadAttributes = new()
        {
            Timestamp = BuildingSlotTimestamp
        };

        using var chain = (ShutterTestBlockchain)await new ShutterTestBlockchain(rnd, timestamper).Build(ShutterTestsCommon.SpecProvider);
        IEngineRpcModule rpc = chain.EngineRpcModule;
        IReadOnlyList<ExecutionPayload> executionPayloads = await ProduceBranchV1(rpc, chain, BuildingSlot - 2, CreateParentBlockRequestOnHead(chain.BlockTree), true, null, 5);
        ExecutionPayload lastPayload = executionPayloads[executionPayloads.Count - 1];

        // no events loaded initially
        var txs = chain.Api!.TxSource.GetTransactions(chain.BlockTree!.Head!.Header, 0, payloadAttributes).ToList();
        Assert.That(txs, Has.Count.EqualTo(0));

        chain.Api.AdvanceSlot(20);

        IReadOnlyList<ExecutionPayload> payloads = await ProduceBranchV1(rpc, chain, 1, lastPayload, true, null, 5);
        lastPayload = payloads[0];

        txs = chain.Api.TxSource.GetTransactions(chain.BlockTree!.Head!.Header, 0, payloadAttributes).ToList();
        Assert.That(txs, Has.Count.EqualTo(20));

        payloads = await ProduceBranchV1(rpc, chain, 1, lastPayload, true, null, 5);
        lastPayload = payloads[0];
        Block? b = lastPayload.TryGetBlock().Block;
        Assert.That(b!.Transactions, Has.Length.EqualTo(20));
    }

<<<<<<< HEAD
    // todo: refactor shutter block improvement proccess
    // [Test]
    // [NonParallelizable]
    // public async Task Can_increment_metric_on_missed_keys()
    // {
    //     Random rnd = new(ShutterTestsCommon.Seed);
    //     long time = 1;
    //     Timestamper timestamper = new(time);

    //     Metrics.ShutterKeysMissed = 0;

    //     using var chain = (ShutterTestBlockchain)await new ShutterTestBlockchain(rnd, timestamper).Build(ShutterTestsCommon.SpecProvider);
    //     IEngineRpcModule rpc = CreateEngineModule(chain);

    //     ExecutionPayload lastPayload = CreateParentBlockRequestOnHead(chain.BlockTree);
    //     for (int i = 0; i < 5; i++)
    //     {
    //         // KeysMissed will be incremented when get_payload is called
    //         lastPayload = (await ProduceBranchV1(rpc, chain, 1, lastPayload, true, null, 5))[0];

    //         time += (long)ShutterTestsCommon.SlotLength.TotalSeconds;
    //     }

    //     Assert.That(Metrics.ShutterKeysMissed, Is.EqualTo(5));
    // }
=======
    [Test]
    [NonParallelizable]
    public async Task Can_increment_metric_on_missed_keys()
    {
        Random rnd = new(ShutterTestsCommon.Seed);
        long time = 1;
        Timestamper timestamper = new(time);

        Metrics.ShutterKeysMissed = 0;

        using var chain = (ShutterTestBlockchain)await new ShutterTestBlockchain(rnd, timestamper).Build(ShutterTestsCommon.SpecProvider);
        IEngineRpcModule rpc = chain.EngineRpcModule;

        ExecutionPayload lastPayload = CreateParentBlockRequestOnHead(chain.BlockTree);
        for (int i = 0; i < 5; i++)
        {
            // KeysMissed will be incremented when get_payload is called
            lastPayload = (await ProduceBranchV1(rpc, chain, 1, lastPayload, true, null, 5))[0];

            time += (long)ShutterTestsCommon.SlotLength.TotalSeconds;
        }

        Assert.That(Metrics.ShutterKeysMissed, Is.EqualTo(5));
    }

>>>>>>> bea66a5b
}<|MERGE_RESOLUTION|>--- conflicted
+++ resolved
@@ -91,7 +91,6 @@
         Assert.That(b!.Transactions, Has.Length.EqualTo(20));
     }
 
-<<<<<<< HEAD
     // todo: refactor shutter block improvement proccess
     // [Test]
     // [NonParallelizable]
@@ -104,7 +103,7 @@
     //     Metrics.ShutterKeysMissed = 0;
 
     //     using var chain = (ShutterTestBlockchain)await new ShutterTestBlockchain(rnd, timestamper).Build(ShutterTestsCommon.SpecProvider);
-    //     IEngineRpcModule rpc = CreateEngineModule(chain);
+    //     IEngineRpcModule rpc = chain.EngineRpcModule;
 
     //     ExecutionPayload lastPayload = CreateParentBlockRequestOnHead(chain.BlockTree);
     //     for (int i = 0; i < 5; i++)
@@ -117,31 +116,4 @@
 
     //     Assert.That(Metrics.ShutterKeysMissed, Is.EqualTo(5));
     // }
-=======
-    [Test]
-    [NonParallelizable]
-    public async Task Can_increment_metric_on_missed_keys()
-    {
-        Random rnd = new(ShutterTestsCommon.Seed);
-        long time = 1;
-        Timestamper timestamper = new(time);
-
-        Metrics.ShutterKeysMissed = 0;
-
-        using var chain = (ShutterTestBlockchain)await new ShutterTestBlockchain(rnd, timestamper).Build(ShutterTestsCommon.SpecProvider);
-        IEngineRpcModule rpc = chain.EngineRpcModule;
-
-        ExecutionPayload lastPayload = CreateParentBlockRequestOnHead(chain.BlockTree);
-        for (int i = 0; i < 5; i++)
-        {
-            // KeysMissed will be incremented when get_payload is called
-            lastPayload = (await ProduceBranchV1(rpc, chain, 1, lastPayload, true, null, 5))[0];
-
-            time += (long)ShutterTestsCommon.SlotLength.TotalSeconds;
-        }
-
-        Assert.That(Metrics.ShutterKeysMissed, Is.EqualTo(5));
-    }
-
->>>>>>> bea66a5b
 }