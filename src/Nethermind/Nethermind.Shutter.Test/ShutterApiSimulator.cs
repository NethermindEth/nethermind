--- conflicted
+++ resolved
@@ -11,7 +11,6 @@
 using Nethermind.Blockchain;
 using Nethermind.Blockchain.Find;
 using Nethermind.Blockchain.Receipts;
-using Nethermind.Consensus.Processing;
 using Nethermind.Core;
 using Nethermind.Core.Specs;
 using Nethermind.Core.Test.Builders;
@@ -42,11 +41,7 @@
     ShutterValidatorsInfo validatorsInfo,
     Random rnd
         ) : ShutterApi(abiEncoder, blockTree, ecdsa, logFinder, receiptStorage,
-<<<<<<< HEAD
-        logManager, specProvider, timestamper, new ReadOnlyTxProcessingEnvFactory(worldStateManager, blockTree, specProvider, logManager), fileSystem,
-=======
         logManager, specProvider, timestamper, shareableTxProcessorSource, fileSystem,
->>>>>>> 2e346112
         keyStoreConfig, cfg, validatorsInfo, ShutterTestsCommon.SlotLength, IPAddress.None)
 {
     public int EonUpdateCalled = 0;
