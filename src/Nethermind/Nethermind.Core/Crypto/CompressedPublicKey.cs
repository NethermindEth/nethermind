﻿//  Copyright (c) 2021 Demerzel Solutions Limited
//  This file is part of the Nethermind library.
// 
//  The Nethermind library is free software: you can redistribute it and/or modify
//  it under the terms of the GNU Lesser General Public License as published by
//  the Free Software Foundation, either version 3 of the License, or
//  (at your option) any later version.
// 
//  The Nethermind library is distributed in the hope that it will be useful,
//  but WITHOUT ANY WARRANTY; without even the implied warranty of
//  MERCHANTABILITY or FITNESS FOR A PARTICULAR PURPOSE. See the
//  GNU Lesser General Public License for more details.
// 
//  You should have received a copy of the GNU Lesser General Public License
//  along with the Nethermind. If not, see <http://www.gnu.org/licenses/>.
// 

using System;
using System.Runtime.InteropServices;
using Nethermind.Core.Extensions;
using Nethermind.Secp256k1;

namespace Nethermind.Core.Crypto
{

    public class CompressedPublicKey : IEquatable<CompressedPublicKey>
    {
        public const int LengthInBytes = 33;

        public CompressedPublicKey(string? hexString)
            : this(Core.Extensions.Bytes.FromHexString(hexString ?? throw new ArgumentNullException(nameof(hexString))))
        {
        }

        public CompressedPublicKey(ReadOnlySpan<byte> bytes)
        {
            if (bytes.Length != LengthInBytes)
            {
                throw new ArgumentException($"{nameof(CompressedPublicKey)} should be {LengthInBytes} bytes long",
                    nameof(bytes));
            }

<<<<<<< HEAD
            Bytes = bytes.Slice(bytes.Length - LengthInBytes, LengthInBytes).ToArray();
        }
=======
    public PublicKey Decompress()
    {
        return new PublicKey(Proxy.Decompress(Bytes));
    }
    
    public byte[] Bytes { get; }
>>>>>>> 14ec7708

        public byte[] Bytes { get; }

        public bool Equals(CompressedPublicKey? other)
        {
            if (other is null)
            {
                return false;
            }

            return Core.Extensions.Bytes.AreEqual(Bytes, other.Bytes);
        }

        public override bool Equals(object? obj)
        {
            return Equals(obj as CompressedPublicKey);
        }

        public override int GetHashCode()
        {
            return MemoryMarshal.Read<int>(Bytes);
        }

        public override string ToString()
        {
            return Bytes.ToHexString(true);
        }

        public string ToString(bool with0X)
        {
            return Bytes.ToHexString(with0X);
        }
    }
}<|MERGE_RESOLUTION|>--- conflicted
+++ resolved
@@ -40,19 +40,15 @@
                     nameof(bytes));
             }
 
-<<<<<<< HEAD
             Bytes = bytes.Slice(bytes.Length - LengthInBytes, LengthInBytes).ToArray();
         }
-=======
+
     public PublicKey Decompress()
     {
         return new PublicKey(Proxy.Decompress(Bytes));
     }
     
     public byte[] Bytes { get; }
->>>>>>> 14ec7708
-
-        public byte[] Bytes { get; }
 
         public bool Equals(CompressedPublicKey? other)
         {
