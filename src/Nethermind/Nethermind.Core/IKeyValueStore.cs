--- conflicted
+++ resolved
@@ -69,14 +69,11 @@
         void Remove(ReadOnlySpan<byte> key) => Set(key, null);
     }
 
-<<<<<<< HEAD
-=======
     public interface IMergeableKeyValueStore : IWriteOnlyKeyValueStore
     {
         void Merge(ReadOnlySpan<byte> key, ReadOnlySpan<byte> value, WriteFlags flags = WriteFlags.None);
     }
 
->>>>>>> d5256c8e
     public interface ISortedKeyValueStore : IKeyValueStore
     {
         byte[]? FirstKey { get; }
@@ -90,10 +87,7 @@
     /// </summary>
     public interface ISortedView : IDisposable
     {
-<<<<<<< HEAD
-=======
         public bool StartBefore(ReadOnlySpan<byte> value);
->>>>>>> d5256c8e
         public bool MoveNext();
         public ReadOnlySpan<byte> CurrentKey { get; }
         public ReadOnlySpan<byte> CurrentValue { get; }
