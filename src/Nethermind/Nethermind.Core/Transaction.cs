--- conflicted
+++ resolved
@@ -350,11 +350,7 @@
     /// <summary>
     /// System call like transaction that is to be executed by the node without including in the block.
     /// </summary>
-<<<<<<< HEAD
-    public class SystemCall : Transaction
-=======
     public sealed class SystemCall : Transaction
->>>>>>> 2e346112
     {
     }
 
