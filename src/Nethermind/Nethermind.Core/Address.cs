// SPDX-FileCopyrightText: 2022 Demerzel Solutions Limited
// SPDX-License-Identifier: LGPL-3.0-only

using System;
using System.ComponentModel;
using System.Drawing;
using System.Globalization;
using System.Runtime.CompilerServices;
using System.Runtime.InteropServices;
using Nethermind.Core.Crypto;
using Nethermind.Core.Extensions;
using Nethermind.Int256;

namespace Nethermind.Core
{
    [TypeConverter(typeof(AddressTypeConverter))]
    public class Address : IEquatable<Address>, IComparable<Address>
    {
        public const int Size = 20;
        private const int HexCharsCount = 2 * Size; // 5a4eab120fb44eb6684e5e32785702ff45ea344d
        private const int PrefixedHexCharsCount = 2 + HexCharsCount; // 0x5a4eab120fb44eb6684e5e32785702ff45ea344d

        public static Address Zero { get; } = new(new byte[Size]);
        public static Address SystemUser { get; } = new("0xfffffffffffffffffffffffffffffffffffffffe");

        public byte[] Bytes { get; }

        public Address(Hash256 keccak) : this(keccak.Bytes.Slice(12, Size).ToArray()) { }

        public Address(in ValueHash256 keccak) : this(keccak.BytesAsSpan.Slice(12, Size).ToArray()) { }

        public byte this[int index] => Bytes[index];

        public static bool IsValidAddress(string hexString, bool allowPrefix)
        {
            if (!(hexString.Length == HexCharsCount || allowPrefix && hexString.Length == PrefixedHexCharsCount))
            {
                return false;
            }

            bool hasPrefix = hexString.Length == PrefixedHexCharsCount;
            if (hasPrefix)
            {
                if (hexString[0] != '0' || hexString[1] != 'x')
                {
                    return false;
                }
            }

            for (int i = hasPrefix ? 2 : 0; i < hexString.Length; i++)
            {
                char c = hexString[i];
                bool isHex = (c >= '0' && c <= '9') ||
                             (c >= 'a' && c <= 'f') ||
                             (c >= 'A' && c <= 'F');

                if (!isHex) return false;
            }

            return true;
        }

        public Address(string hexString) : this(Extensions.Bytes.FromHexString(hexString)) { }

        public static bool TryParse(string? value, out Address? address)
        {
            if (value is not null)
            {
                try
                {
                    byte[] bytes = Extensions.Bytes.FromHexString(value);
<<<<<<< HEAD
                    if (bytes.Length == ByteLength)
=======
                    if (bytes?.Length == Size)
>>>>>>> b11273d7
                    {
                        address = new Address(bytes);
                        return true;
                    }
                }
                catch (IndexOutOfRangeException) { }
            }

            address = default;
            return false;
        }

        public static bool TryParseVariableLength(string? value, out Address? address)
        {
            if (value is not null)
            {
                try
                {
                    address = new Address(Extensions.Bytes.FromHexString(value, ByteLength));
                    return true;
                }
                catch (IndexOutOfRangeException) { }
            }

            address = default;
            return false;
        }

        public Address(byte[] bytes)
        {
            if (bytes is null)
            {
                throw new ArgumentNullException(nameof(bytes));
            }

            if (bytes.Length != Size)
            {
                throw new ArgumentException(
                    $"{nameof(Address)} should be {Size} bytes long and is {bytes.Length} bytes long",
                    nameof(bytes));
            }

            Bytes = bytes;
        }

        public bool Equals(Address? other)
        {
            if (ReferenceEquals(null, other))
            {
                return false;
            }

            if (ReferenceEquals(this, other))
            {
                return true;
            }

            return Nethermind.Core.Extensions.Bytes.AreEqual(Bytes, other.Bytes);
        }

        public static Address FromNumber(in UInt256 number)
        {
            byte[] addressBytes = new byte[20];
            number.ToBigEndian(addressBytes);
            return new Address(addressBytes);
        }

        public override string ToString() => ToString(true, false);

        /// <summary>
        ///     https://github.com/ethereum/EIPs/issues/55
        /// </summary>
        /// <returns></returns>
        public string ToString(bool withEip55Checksum) => ToString(true, withEip55Checksum);

        /// <summary>
        ///     https://github.com/ethereum/EIPs/issues/55
        /// </summary>
        /// <returns></returns>
        public string ToString(bool withZeroX, bool withEip55Checksum) => Bytes.ToHexString(withZeroX, false, withEip55Checksum);

        public override bool Equals(object? obj)
        {
            if (ReferenceEquals(null, obj))
            {
                return false;
            }

            if (ReferenceEquals(this, obj))
            {
                return true;
            }

            return obj.GetType() == GetType() && Equals((Address)obj);
        }

        public override int GetHashCode()
        {
            long l0 = Unsafe.ReadUnaligned<long>(ref MemoryMarshal.GetArrayDataReference(Bytes));
            long l1 = Unsafe.ReadUnaligned<long>(ref Unsafe.Add(ref MemoryMarshal.GetArrayDataReference(Bytes), sizeof(long)));
            int i2 = Unsafe.ReadUnaligned<int>(ref Unsafe.Add(ref MemoryMarshal.GetArrayDataReference(Bytes), sizeof(long) * 2));
            l0 ^= l1 ^ i2;
            return (int)(l0 ^ (l0 >> 32));
        }

        public static bool operator ==(Address? a, Address? b)
        {
            if (ReferenceEquals(a, b))
            {
                return true;
            }

            return a?.Equals(b) ?? false;
        }

        public static bool operator !=(Address? a, Address? b) => !(a == b);

        public AddressStructRef ToStructRef() => new(Bytes);

        public int CompareTo(Address? other) => Bytes.AsSpan().SequenceCompareTo(other?.Bytes);

        private class AddressTypeConverter : TypeConverter
        {
            public override object? ConvertFrom(ITypeDescriptorContext? context, CultureInfo? culture, object value) =>
                value is string stringValue ? new Address(stringValue) : base.ConvertFrom(context, culture, value);

            public override object? ConvertTo(ITypeDescriptorContext? context, CultureInfo? culture, object? value, Type destinationType) =>
                destinationType == typeof(string) && value is not null
                    ? ((Address)value).ToString()
                    : base.ConvertTo(context, culture, value, destinationType);

            public override bool CanConvertFrom(ITypeDescriptorContext? context, Type sourceType) =>
                sourceType == typeof(string) || base.CanConvertFrom(context, sourceType);

            public override bool CanConvertTo(ITypeDescriptorContext? context, Type? destinationType) =>
                destinationType == typeof(string) || base.CanConvertTo(context, destinationType);
        }
    }

    public ref struct AddressStructRef
    {
        public const int ByteLength = 20;
        private const int HexCharsCount = 2 * ByteLength; // 5a4eab120fb44eb6684e5e32785702ff45ea344d
        private const int PrefixedHexCharsCount = 2 + HexCharsCount; // 0x5a4eab120fb44eb6684e5e32785702ff45ea344d

        public Span<byte> Bytes { get; }

        public AddressStructRef(Hash256StructRef keccak) : this(keccak.Bytes.Slice(12, ByteLength)) { }

        public AddressStructRef(in ValueHash256 keccak) : this(keccak.BytesAsSpan.Slice(12, ByteLength).ToArray()) { }

        public byte this[int index] => Bytes[index];

        public static bool IsValidAddress(string hexString, bool allowPrefix)
        {
            if (!(hexString.Length == HexCharsCount || allowPrefix && hexString.Length == PrefixedHexCharsCount))
            {
                return false;
            }

            bool hasPrefix = hexString.Length == PrefixedHexCharsCount;
            if (hasPrefix)
            {
                if (hexString[0] != '0' || hexString[1] != 'x')
                {
                    return false;
                }
            }

            for (int i = hasPrefix ? 2 : 0; i < hexString.Length; i++)
            {
                char c = hexString[i];
                bool isHex = (c >= '0' && c <= '9') ||
                             (c >= 'a' && c <= 'f') ||
                             (c >= 'A' && c <= 'F');

                if (!isHex) return false;
            }

            return true;
        }

        public AddressStructRef(string hexString) : this(Extensions.Bytes.FromHexString(hexString)) { }

        public AddressStructRef(Span<byte> bytes)
        {
            if (bytes.Length != ByteLength)
            {
                throw new ArgumentException(
                    $"{nameof(Address)} should be {ByteLength} bytes long and is {bytes.Length} bytes long",
                    nameof(bytes));
            }

            Bytes = bytes;
        }

        public static AddressStructRef FromNumber(in UInt256 number)
        {
            byte[] addressBytes = new byte[20];
            number.ToBigEndian(addressBytes);
            return new AddressStructRef(addressBytes);
        }

        public override string ToString() => ToString(true, false);

        /// <summary>
        ///     https://github.com/ethereum/EIPs/issues/55
        /// </summary>
        /// <returns></returns>
        public string ToString(bool withEip55Checksum) => ToString(true, withEip55Checksum);

        /// <summary>
        ///     https://github.com/ethereum/EIPs/issues/55
        /// </summary>
        /// <returns></returns>
        public string ToString(bool withZeroX, bool withEip55Checksum) => Bytes.ToHexString(withZeroX, false, withEip55Checksum);

        public bool Equals(Address? other) => !ReferenceEquals(null, other) && Nethermind.Core.Extensions.Bytes.AreEqual(Bytes, other.Bytes);

        public bool Equals(AddressStructRef other) => Nethermind.Core.Extensions.Bytes.AreEqual(Bytes, other.Bytes);

        public override bool Equals(object? obj)
        {
            if (ReferenceEquals(null, obj))
            {
                return false;
            }

            return obj.GetType() == typeof(Address) && Equals((Address)obj);
        }

        public override int GetHashCode() => MemoryMarshal.Read<int>(Bytes);

        public static bool operator ==(AddressStructRef a, Address? b) => a.Equals(b);

        public static bool operator !=(AddressStructRef a, Address? b) => !(a == b);

        public static bool operator ==(Address? a, AddressStructRef b) => b.Equals(a);

        public static bool operator !=(Address? a, AddressStructRef b) => !(a == b);

        public static bool operator ==(AddressStructRef a, AddressStructRef b) => a.Equals(b);

        public static bool operator !=(AddressStructRef a, AddressStructRef b) => !(a == b);

        public Address ToAddress() => new(Bytes.ToArray());
    }
}<|MERGE_RESOLUTION|>--- conflicted
+++ resolved
@@ -69,11 +69,7 @@
                 try
                 {
                     byte[] bytes = Extensions.Bytes.FromHexString(value);
-<<<<<<< HEAD
-                    if (bytes.Length == ByteLength)
-=======
                     if (bytes?.Length == Size)
->>>>>>> b11273d7
                     {
                         address = new Address(bytes);
                         return true;
@@ -92,7 +88,7 @@
             {
                 try
                 {
-                    address = new Address(Extensions.Bytes.FromHexString(value, ByteLength));
+                    address = new Address(Extensions.Bytes.FromHexString(value, Size));
                     return true;
                 }
                 catch (IndexOutOfRangeException) { }
