--- conflicted
+++ resolved
@@ -179,15 +179,10 @@
         {
             if (node.Next == offset)
             {
-<<<<<<< HEAD
-                // Debug.Assert(_leastRecentlyUsed == offset, "this should only be true for a list with only one node");
-=======
                 if (_leastRecentlyUsed != offset)
                 {
                     InvalidNotSingleNodeList();
                 }
->>>>>>> 5b34399e
-                // Do nothing only one node
             }
             else
             {
@@ -198,23 +193,17 @@
 
         private void Remove(ref LruCacheItem node, int offset)
         {
-<<<<<<< HEAD
-            // Debug.Assert(_leastRecentlyUsed >= 0, "This method shouldn't be called on empty list!");
+            if (_leastRecentlyUsed < 0)
+            {
+                InvalidRemoveFromEmptyList();
+            }
+
             if (node.Next == offset)
             {
-                // Debug.Assert(_leastRecentlyUsed == offset, "this should only be true for a list with only one node");
-=======
-            if (_leastRecentlyUsed < 0)
-            {
-                InvalidRemoveFromEmptyList();
-            }
-            if (node.Next == offset)
-            {
                 if (_leastRecentlyUsed != offset)
                 {
                     InvalidNotSingleNodeList();
                 }
->>>>>>> 5b34399e
                 _leastRecentlyUsed = -1;
             }
             else
