﻿<Project Sdk="Microsoft.NET.Sdk">
  <PropertyGroup>
    <TargetFramework>net6.0</TargetFramework>
    <AllowUnsafeBlocks>true</AllowUnsafeBlocks>
    <LangVersion>latest</LangVersion>
    <Nullable>enable</Nullable>
    <Deterministic>true</Deterministic>
    <ProduceReferenceAssembly>true</ProduceReferenceAssembly>
  </PropertyGroup>
  <PropertyGroup Condition=" '$(Configuration)' == 'Debug' ">
    <AllowUnsafeBlocks>true</AllowUnsafeBlocks>
  </PropertyGroup>
  <PropertyGroup Condition=" '$(Configuration)' == 'Release' ">
    <AllowUnsafeBlocks>true</AllowUnsafeBlocks>
  </PropertyGroup>
  <ItemGroup>
    <ProjectReference Include="..\..\int256\src\Nethermind.Int256\Nethermind.Int256.csproj" />
    <ProjectReference Include="..\Nethermind.HashLib\Nethermind.HashLib.csproj">
      <Project>{75B8BE8D-18B0-493C-8BA5-083D4B952BF9}</Project>
      <Name>Nethermind.HashLib</Name>
    </ProjectReference>
<<<<<<< HEAD
    <PackageReference Include="System.IdentityModel.Tokens.Jwt" Version="6.16.0" />
=======
    <PackageReference Include="System.IdentityModel.Tokens.Jwt" Version="6.18.0" />
>>>>>>> fcd3497b
    <ProjectReference Include="..\Nethermind.Logging\Nethermind.Logging.csproj" />
    <ProjectReference Include="..\Nethermind.Secp256k1\Nethermind.Secp256k1.csproj" />
  </ItemGroup>
</Project><|MERGE_RESOLUTION|>--- conflicted
+++ resolved
@@ -19,11 +19,7 @@
       <Project>{75B8BE8D-18B0-493C-8BA5-083D4B952BF9}</Project>
       <Name>Nethermind.HashLib</Name>
     </ProjectReference>
-<<<<<<< HEAD
-    <PackageReference Include="System.IdentityModel.Tokens.Jwt" Version="6.16.0" />
-=======
     <PackageReference Include="System.IdentityModel.Tokens.Jwt" Version="6.18.0" />
->>>>>>> fcd3497b
     <ProjectReference Include="..\Nethermind.Logging\Nethermind.Logging.csproj" />
     <ProjectReference Include="..\Nethermind.Secp256k1\Nethermind.Secp256k1.csproj" />
   </ItemGroup>
