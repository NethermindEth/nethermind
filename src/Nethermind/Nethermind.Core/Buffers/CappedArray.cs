// SPDX-FileCopyrightText: 2023 Demerzel Solutions Limited
// SPDX-License-Identifier: LGPL-3.0-only

using System;
using System.Diagnostics;
using System.Diagnostics.CodeAnalysis;

namespace Nethermind.Core.Buffers;

/// <summary>
/// Basically like ArraySegment, but only contain length, which reduces it size from 16byte to 12byte. Useful for
/// polling memory where memory pool usually can't return exactly the same size of data. To conserve space, The
/// underlying array can be null and this struct is meant to be non nullable, checking the `IsNull` property to check
/// if it represent null.
/// </summary>
public readonly struct CappedArray<T>
{
    private readonly static CappedArray<T> _null = default;
    private readonly static CappedArray<T> _empty = new CappedArray<T>(Array.Empty<T>());
    public static ref readonly CappedArray<T> Null => ref _null;
    public static ref readonly CappedArray<T> Empty => ref _empty;
    public static object NullBoxed { get; } = _null;
    public static object EmptyBoxed { get; } = _empty;

    private readonly T[]? _array;
    private readonly int _length;

    public CappedArray(T[]? array, int length)
    {
        _array = array;
        _length = length;
    }

    public CappedArray(T[]? array)
    {
        if (array is not null)
        {
            _array = array;
            _length = array.Length;
        }
    }

    public static implicit operator ReadOnlySpan<T>(in CappedArray<T> array)
    {
        return array.AsSpan();
    }

    public static implicit operator CappedArray<T>(T[]? array)
    {
        if (array is null) return default;
        return new CappedArray<T>(array);
    }

    public T this[int index]
    {
        get
        {
            T[] array = _array!;
            if (index >= _length || (uint)index >= (uint)array.Length)
            {
                ThrowArgumentOutOfRangeException();
            }

            return array[index];
        }
        set
        {
            T[] array = _array!;
            if (index >= _length || (uint)index >= (uint)array.Length)
            {
                ThrowArgumentOutOfRangeException();
            }

            array[index] = value;
        }
    }

    [DoesNotReturn]
    [StackTraceHidden]
    private static void ThrowArgumentOutOfRangeException()
    {
        throw new ArgumentOutOfRangeException();
    }

    public readonly int Length => _length;
    public readonly int UnderlyingLength => _array?.Length ?? 0;

    public readonly T[]? UnderlyingArray => _array;
    public readonly bool IsUncapped => _length == _array?.Length;
    public readonly bool IsNull => _array is null;
    public readonly bool IsNotNull => _array is not null;
    public readonly bool IsNotNullOrEmpty => _length > 0;

    public readonly Span<T> AsSpan()
    {
        return _array.AsSpan(0, _length);
    }

    public readonly Span<T> AsSpan(int start, int length)
    {
        return _array.AsSpan(start, length);
    }

    public readonly T[]? ToArray()
    {
        T[]? array = _array;

        if (array is null) return null;
        if (array.Length == 0) return Array.Empty<T>();
        if (_length == array.Length) return array;
        return AsSpan().ToArray();
    }

    public readonly ArraySegment<T> AsArraySegment()
    {
        return AsArraySegment(0, _length);
    }

    public readonly ArraySegment<T> AsArraySegment(int start, int length)
    {
<<<<<<< HEAD
        if (_array == null || start < 0 || length < 0 || start + length > _length)
        {
            ThrowArgumentOutOfRangeException();
        }
        return new ArraySegment<T>(_array, start, length);
=======
        return new ArraySegment<T>(_array!, start, length);
>>>>>>> e303b4c4
    }
}<|MERGE_RESOLUTION|>--- conflicted
+++ resolved
@@ -118,14 +118,6 @@
 
     public readonly ArraySegment<T> AsArraySegment(int start, int length)
     {
-<<<<<<< HEAD
-        if (_array == null || start < 0 || length < 0 || start + length > _length)
-        {
-            ThrowArgumentOutOfRangeException();
-        }
-        return new ArraySegment<T>(_array, start, length);
-=======
         return new ArraySegment<T>(_array!, start, length);
->>>>>>> e303b4c4
     }
 }