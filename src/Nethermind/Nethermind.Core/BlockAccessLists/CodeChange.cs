--- conflicted
+++ resolved
@@ -11,12 +11,8 @@
 
 public readonly struct CodeChange(ushort blockAccessIndex, byte[] newCode) : IEquatable<CodeChange>, IIndexedChange
 {
-<<<<<<< HEAD
     public int BlockAccessIndex { get; init; } = blockAccessIndex;
-=======
-    public ushort BlockAccessIndex { get; init; } = blockAccessIndex;
     [JsonConverter(typeof(ByteArrayConverter))]
->>>>>>> b963b7a6
     public byte[] NewCode { get; init; } = newCode;
 
     public readonly bool Equals(CodeChange other) =>
