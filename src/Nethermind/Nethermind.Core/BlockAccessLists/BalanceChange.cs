// SPDX-FileCopyrightText: 2025 Demerzel Solutions Limited
// SPDX-License-Identifier: LGPL-3.0-only

using System;
using System.Text.Json.Serialization;
using Nethermind.Int256;
using Nethermind.Serialization.Json;

namespace Nethermind.Core.BlockAccessLists;

public readonly struct BalanceChange(int blockAccessIndex, UInt256 postBalance) : IEquatable<BalanceChange>, IIndexedChange
{
<<<<<<< HEAD
    public int BlockAccessIndex { get; init; } = blockAccessIndex;
=======
    public ushort BlockAccessIndex { get; init; } = blockAccessIndex;
    [JsonConverter(typeof(UInt256Converter))]
>>>>>>> b963b7a6
    public UInt256 PostBalance { get; init; } = postBalance;

    public readonly bool Equals(BalanceChange other) =>
        BlockAccessIndex == other.BlockAccessIndex &&
        PostBalance == other.PostBalance;

    public override readonly bool Equals(object? obj) =>
        obj is BalanceChange other && Equals(other);

    public override readonly int GetHashCode() =>
        HashCode.Combine(BlockAccessIndex, PostBalance);

    public static bool operator ==(BalanceChange left, BalanceChange right) =>
        left.Equals(right);

    public static bool operator !=(BalanceChange left, BalanceChange right) =>
        !(left == right);
}<|MERGE_RESOLUTION|>--- conflicted
+++ resolved
@@ -10,12 +10,8 @@
 
 public readonly struct BalanceChange(int blockAccessIndex, UInt256 postBalance) : IEquatable<BalanceChange>, IIndexedChange
 {
-<<<<<<< HEAD
     public int BlockAccessIndex { get; init; } = blockAccessIndex;
-=======
-    public ushort BlockAccessIndex { get; init; } = blockAccessIndex;
     [JsonConverter(typeof(UInt256Converter))]
->>>>>>> b963b7a6
     public UInt256 PostBalance { get; init; } = postBalance;
 
     public readonly bool Equals(BalanceChange other) =>
