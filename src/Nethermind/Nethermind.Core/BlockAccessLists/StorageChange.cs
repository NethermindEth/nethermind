
// SPDX-FileCopyrightText: 2025 Demerzel Solutions Limited
// SPDX-License-Identifier: LGPL-3.0-only

using System;
using System.Linq;
using System.Text.Json.Serialization;
using Nethermind.Serialization.Json;

namespace Nethermind.Core.BlockAccessLists;

public readonly struct StorageChange(int blockAccessIndex, byte[] newValue) : IEquatable<StorageChange>, IIndexedChange
{
<<<<<<< HEAD
    public int BlockAccessIndex { get; init; } = blockAccessIndex;
=======
    public ushort BlockAccessIndex { get; init; } = blockAccessIndex;
    [JsonConverter(typeof(ByteArrayConverter))]
>>>>>>> b963b7a6
    public byte[] NewValue { get; init; } = newValue;

    public readonly bool Equals(StorageChange other) =>
        BlockAccessIndex == other.BlockAccessIndex &&
        NewValue.SequenceEqual(other.NewValue);

    public override readonly bool Equals(object? obj) =>
        obj is StorageChange other && Equals(other);

    public override readonly int GetHashCode() =>
        HashCode.Combine(BlockAccessIndex, NewValue);

    public static bool operator ==(StorageChange left, StorageChange right) =>
        left.Equals(right);

    public static bool operator !=(StorageChange left, StorageChange right) =>
        !(left == right);
}<|MERGE_RESOLUTION|>--- conflicted
+++ resolved
@@ -11,12 +11,8 @@
 
 public readonly struct StorageChange(int blockAccessIndex, byte[] newValue) : IEquatable<StorageChange>, IIndexedChange
 {
-<<<<<<< HEAD
     public int BlockAccessIndex { get; init; } = blockAccessIndex;
-=======
-    public ushort BlockAccessIndex { get; init; } = blockAccessIndex;
     [JsonConverter(typeof(ByteArrayConverter))]
->>>>>>> b963b7a6
     public byte[] NewValue { get; init; } = newValue;
 
     public readonly bool Equals(StorageChange other) =>
