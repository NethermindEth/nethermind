
// SPDX-FileCopyrightText: 2025 Demerzel Solutions Limited
// SPDX-License-Identifier: LGPL-3.0-only

using System;
using System.Collections.Generic;
using System.Diagnostics.CodeAnalysis;
using System.Linq;
using Nethermind.Core.Collections;
using System.Text.Json.Serialization;
using Nethermind.Int256;
using Nethermind.Serialization.Json;

namespace Nethermind.Core.BlockAccessLists;

<<<<<<< HEAD
public class SlotChanges(byte[] slot, SortedList<int, StorageChange> changes) : IEquatable<SlotChanges>
{
    [JsonConverter(typeof(ByteArrayConverter))]
    public byte[] Slot { get; init; } = slot;

    public EnumerableWithCount<StorageChange> Changes =>
        _changes.Keys.FirstOrDefault() == -1 ?
            new(_changes.Values.Skip(1), _changes.Count - 1) :
            new(_changes.Values, _changes.Count);

    private readonly SortedList<int, StorageChange> _changes = changes;
=======
public class SlotChanges(UInt256 slot, List<StorageChange> changes) : IEquatable<SlotChanges>
{
    [JsonConverter(typeof(UInt256Converter))]
    public UInt256 Slot { get; init; } = slot;
    public List<StorageChange> Changes { get; init; } = changes;
>>>>>>> 5c57c150

    public SlotChanges(UInt256 slot) : this(slot, [])
    {
    }

    public bool Equals(SlotChanges? other) =>
        other is not null &&
        Slot.Equals(other.Slot) &&
        Changes.SequenceEqual(other.Changes);

    public override bool Equals(object? obj) =>
        obj is SlotChanges other && Equals(other);

    public override int GetHashCode() =>
        HashCode.Combine(Slot, Changes);

    public static bool operator ==(SlotChanges left, SlotChanges right) =>
        left.Equals(right);

    public static bool operator !=(SlotChanges left, SlotChanges right) =>
        !(left == right);

    public void AddStorageChange(StorageChange storageChange)
        => _changes.Add(storageChange.BlockAccessIndex, storageChange);

    public bool PopStorageChange(int index, [NotNullWhen(true)] out StorageChange? storageChange)
    {
        storageChange = null;

        if (_changes.Count == 0)
            return false;

        StorageChange lastChange = Changes.Last();

        if (lastChange.BlockAccessIndex == index)
        {
            _changes.RemoveAt(_changes.Count - 1);
            storageChange = lastChange;
            return true;
        }

        return false;
    }

    public byte[] Get(int blockAccessIndex)
    {
        return [];
    }

}<|MERGE_RESOLUTION|>--- conflicted
+++ resolved
@@ -13,25 +13,16 @@
 
 namespace Nethermind.Core.BlockAccessLists;
 
-<<<<<<< HEAD
-public class SlotChanges(byte[] slot, SortedList<int, StorageChange> changes) : IEquatable<SlotChanges>
+public class SlotChanges(UInt256 slot, SortedList<int, StorageChange> changes) : IEquatable<SlotChanges>
 {
-    [JsonConverter(typeof(ByteArrayConverter))]
-    public byte[] Slot { get; init; } = slot;
-
+    [JsonConverter(typeof(UInt256Converter))]
+    public UInt256 Slot { get; init; } = slot;
     public EnumerableWithCount<StorageChange> Changes =>
         _changes.Keys.FirstOrDefault() == -1 ?
             new(_changes.Values.Skip(1), _changes.Count - 1) :
             new(_changes.Values, _changes.Count);
 
     private readonly SortedList<int, StorageChange> _changes = changes;
-=======
-public class SlotChanges(UInt256 slot, List<StorageChange> changes) : IEquatable<SlotChanges>
-{
-    [JsonConverter(typeof(UInt256Converter))]
-    public UInt256 Slot { get; init; } = slot;
-    public List<StorageChange> Changes { get; init; } = changes;
->>>>>>> 5c57c150
 
     public SlotChanges(UInt256 slot) : this(slot, [])
     {
