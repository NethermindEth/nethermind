--- conflicted
+++ resolved
@@ -447,11 +447,7 @@
         public IIndexedChange? PreviousValue { get; init; }
         public UInt256? PreTxBalance { get; init; }
         public byte[]? PreTxStorage { get; init; }
-<<<<<<< HEAD
+        public byte[]? PreTxCode { get; init; }
         public int BlockAccessIndex { get; init; }
-=======
-        public byte[]? PreTxCode { get; init; }
-        public ushort BlockAccessIndex { get; init; }
->>>>>>> b963b7a6
     }
 }