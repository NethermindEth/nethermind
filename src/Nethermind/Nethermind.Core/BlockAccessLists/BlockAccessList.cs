// SPDX-FileCopyrightText: 2025 Demerzel Solutions Limited
// SPDX-License-Identifier: LGPL-3.0-only

using System;
using System.Collections.Generic;
using System.Data;
using System.Diagnostics;
using System.Linq;
using System.Text.Json;
using System.Text.Json.Serialization;
using Nethermind.Core.Collections;
using Nethermind.Int256;

namespace Nethermind.Core.BlockAccessLists;

public struct BlockAccessList : IEquatable<BlockAccessList>, IJournal<int>
{
    [JsonIgnore]
    public int Index = 0;
    public readonly EnumerableWithCount<AccountChanges> AccountChanges => new(_accountChanges.Values, _accountChanges.Count);
    public readonly bool HasAccount(Address address) => _accountChanges.ContainsKey(address);

    private readonly SortedDictionary<Address, AccountChanges> _accountChanges = [];
    private readonly Stack<Change> _changes = new();

    public BlockAccessList()
    {
    }

    public BlockAccessList(SortedDictionary<Address, AccountChanges> accountChanges)
    {
        _accountChanges = accountChanges;
    }

    public readonly bool Equals(BlockAccessList other) =>
        _accountChanges.SequenceEqual(other._accountChanges);

    public override readonly bool Equals(object? obj) =>
        obj is BlockAccessList other && Equals(other);

    public override readonly int GetHashCode() =>
        _accountChanges.Count.GetHashCode();

    public static bool operator ==(BlockAccessList left, BlockAccessList right) =>
        left.Equals(right);

    public static bool operator !=(BlockAccessList left, BlockAccessList right) =>
        !(left == right);

    public readonly AccountChanges? GetAccountChanges(Address address) => _accountChanges.TryGetValue(address, out AccountChanges? value) ? value : null;

    public void IncrementBlockAccessIndex()
    {
        _changes.Clear();
        Index++;
    }

    public void ResetBlockAccessIndex()
    {
        _changes.Clear();
        Index = 0;
    }

    public void AddBalanceChange(Address address, UInt256 before, UInt256 after)
    {
        if (address == Address.SystemUser && before == after)
        {
            return;
        }

        BalanceChange balanceChange = new()
        {
            BlockAccessIndex = Index,
            PostBalance = after
        };

        AccountChanges accountChanges = GetOrAddAccountChanges(address);

        // don't add zero balance transfers, but add empty account changes
        if (before == after)
        {
            return;
        }

        bool changedDuringTx = HasBalanceChangedDuringTx(address, before, after);
        accountChanges.PopBalanceChange(Index, out BalanceChange? oldBalanceChange);

        _changes.Push(new()
        {
            Address = address,
            Type = ChangeType.BalanceChange,
            PreviousValue = oldBalanceChange,
            PreTxBalance = before,
            BlockAccessIndex = Index
        });

        if (changedDuringTx)
        {
            accountChanges.AddBalanceChange(balanceChange);
        }
    }

    public void AddCodeChange(Address address, byte[] before, byte[] after)
    {
        CodeChange codeChange = new()
        {
            BlockAccessIndex = Index,
            NewCode = after
        };

        AccountChanges accountChanges = GetOrAddAccountChanges(address);

        if (Enumerable.SequenceEqual(before, after))
        {
            return;
        }

        bool changedDuringTx = HasCodeChangedDuringTx(accountChanges.Address, before, after);
        accountChanges.PopCodeChange(Index, out CodeChange? oldCodeChange);
        _changes.Push(new()
        {
            Address = address,
            Type = ChangeType.CodeChange,
            PreviousValue = oldCodeChange,
            PreTxCode = before
        });

        if (changedDuringTx)
        {
            accountChanges.AddCodeChange(codeChange);
        }
    }

    public void AddNonceChange(Address address, ulong newNonce)
    {
        if (newNonce == 0)
        {
            return;
        }

        NonceChange nonceChange = new()
        {
            BlockAccessIndex = Index,
            NewNonce = newNonce
        };

        AccountChanges accountChanges = GetOrAddAccountChanges(address);

        accountChanges.PopNonceChange(Index, out NonceChange? oldNonceChange);
        _changes.Push(new()
        {
            Address = address,
            Type = ChangeType.NonceChange,
            PreviousValue = oldNonceChange
        });

        accountChanges.AddNonceChange(nonceChange);
    }

    public readonly void AddAccountRead(Address address)
    {
        if (!_accountChanges.ContainsKey(address))
        {
            _accountChanges.Add(address, new(address));
        }
    }

    public void AddStorageChange(Address address, UInt256 key, UInt256 before, UInt256 after)
    {
        AccountChanges accountChanges = GetOrAddAccountChanges(address);

        if (before != after)
        {
            StorageChange(accountChanges, key, before, after);
        }
    }

    public void AddStorageChange(in StorageCell storageCell, UInt256 before, UInt256 after)
    {
        Address address = storageCell.Address;
        AccountChanges accountChanges = GetOrAddAccountChanges(address);

        if (before != after)
        {
            StorageChange(accountChanges, storageCell.Index, before, after);
        }
    }

    public readonly void AddStorageRead(in StorageCell storageCell) =>
        AddStorageRead(storageCell.Address, storageCell.Index);

    public readonly void AddStorageRead(Address address, UInt256 key)
    {
        AccountChanges accountChanges = GetOrAddAccountChanges(address);

        if (!accountChanges.HasStorageChange(key))
        {
            accountChanges.AddStorageRead(key);
        }
    }

    public void DeleteAccount(Address address, UInt256 oldBalance)
    {
        AccountChanges accountChanges = GetOrAddAccountChanges(address);
        accountChanges.SelfDestruct();
        AddBalanceChange(address, oldBalance, 0);
    }

    private void StorageChange(AccountChanges accountChanges, in UInt256 key, in UInt256 before, in UInt256 after)
    {
        SlotChanges slotChanges = accountChanges.GetOrAddSlotChanges(key);

        bool changedDuringTx = HasStorageChangedDuringTx(accountChanges.Address, key, before, after);
        slotChanges.PopStorageChange(Index, out StorageChange? oldStorageChange);

        _changes.Push(new()
        {
            Address = accountChanges.Address,
            BlockAccessIndex = Index,
            Slot = key,
            Type = ChangeType.StorageChange,
            PreviousValue = oldStorageChange,
            PreTxStorage = before
        });

        if (changedDuringTx)
        {
            // byte[] newValue = new byte[32];
            // after.CopyTo(newValue.AsSpan()[(32 - after.Length)..]);
            StorageChange storageChange = new()
            {
                BlockAccessIndex = Index,
                NewValue = after
            };

<<<<<<< HEAD
            slotChanges.AddStorageChange(storageChange);
            accountChanges.RemoveStorageRead(storageKey);
=======
            slotChanges.Changes.Add(storageChange);
            accountChanges.RemoveStorageRead(key);
>>>>>>> 5c57c150
        }
        else
        {
            accountChanges.ClearEmptySlotChangesAndAddRead(key);
        }
    }

    public readonly int TakeSnapshot()
        => _changes.Count;

    public readonly void Restore(int snapshot)
    {
        snapshot = int.Max(0, snapshot);
        while (_changes.Count > snapshot)
        {
            Change change = _changes.Pop();
            AccountChanges accountChanges = _accountChanges[change.Address];
            switch (change.Type)
            {
                case ChangeType.BalanceChange:
                    BalanceChange? previousBalance = change.PreviousValue is null ? null : (BalanceChange)change.PreviousValue;

                    // balance could have gone back to pre-tx value
                    // so would already be empty
                    accountChanges.PopBalanceChange(change.BlockAccessIndex, out _); // todo: this index must be the same?
                    if (previousBalance is not null)
                    {
                        accountChanges.AddBalanceChange(previousBalance.Value);
                    }
                    break;
                case ChangeType.CodeChange:
                    CodeChange? previousCode = change.PreviousValue is null ? null : (CodeChange)change.PreviousValue;

                    accountChanges.PopCodeChange(Index, out _);
                    if (previousCode is not null)
                    {
                        accountChanges.AddCodeChange(previousCode.Value);
                    }
                    break;
                case ChangeType.NonceChange:
                    NonceChange? previousNonce = change.PreviousValue is null ? null : (NonceChange)change.PreviousValue;

                    accountChanges.PopNonceChange(Index, out _);
                    if (previousNonce is not null)
                    {
                        accountChanges.AddNonceChange(previousNonce.Value);
                    }
                    break;
                case ChangeType.StorageChange:
                    StorageChange? previousStorage = change.PreviousValue is null ? null : (StorageChange)change.PreviousValue;
                    accountChanges.TryGetSlotChanges(change.Slot!.Value, out SlotChanges? slotChanges);

                    slotChanges!.PopStorageChange(Index, out _);
                    if (previousStorage is not null)
                    {
                        slotChanges.AddStorageChange(previousStorage.Value);
                    }

                    accountChanges.ClearEmptySlotChangesAndAddRead(change.Slot!.Value);
                    break;
            }
        }
    }

    public override readonly string? ToString()
        => JsonSerializer.Serialize(this);

    private readonly bool HasBalanceChangedDuringTx(Address address, UInt256 beforeInstr, UInt256 afterInstr)
    {
        AccountChanges accountChanges = _accountChanges[address];
        int count = accountChanges.BalanceChanges.Count();

        if (count == 0)
        {
            // first balance change of block
            // return balance prior to this instruction
            return beforeInstr != afterInstr;
        }

        foreach (BalanceChange balanceChange in accountChanges.BalanceChanges.Reverse())
        {
            if (balanceChange.BlockAccessIndex != Index)
            {
                // balance changed in previous tx in block
                return balanceChange.PostBalance != afterInstr;
            }
        }

        // balance only changed within this transaction
        foreach (Change change in _changes)
        {
            if (change.Type == ChangeType.BalanceChange && change.Address == address && change.PreviousValue is null)
            {
                // first change of this transaction & block
                return change.PreTxBalance!.Value != afterInstr;
            }
        }

        // should never happen
        Debug.Fail("Error calculating pre tx balance");
        return true;
    }

    private readonly bool HasStorageChangedDuringTx(Address address, UInt256 key, in UInt256 beforeInstr, in UInt256 afterInstr)
    {
        AccountChanges accountChanges = _accountChanges[address];

        if (!accountChanges.TryGetSlotChanges(key, out SlotChanges? slotChanges) || slotChanges.Changes.Count == 0)
        {
            // first storage change of block
            // return storage prior to this instruction
            return beforeInstr != afterInstr;
        }

        foreach (StorageChange storageChange in slotChanges.Changes.AsEnumerable().Reverse())
        {
            if (storageChange.BlockAccessIndex != Index)
            {
                // storage changed in previous tx in block
                return storageChange.NewValue != afterInstr;
            }
        }

        // storage only changed within this transaction
        foreach (Change change in _changes)
        {
            if (
                change.Type == ChangeType.StorageChange &&
                change.Address == address &&
                change.Slot == key &&
                change.PreviousValue is null)
            {
                // first change of this transaction & block
                return change.PreTxStorage is null || change.PreTxStorage != afterInstr;
            }
        }

        // should never happen
        Debug.Fail("Error calculating pre tx storage");
        return true;
    }

    private readonly bool HasCodeChangedDuringTx(Address address, in ReadOnlySpan<byte> beforeInstr, in ReadOnlySpan<byte> afterInstr)
    {
        AccountChanges accountChanges = _accountChanges[address];
        int count = accountChanges.CodeChanges.Count();

        if (count == 0)
        {
            // first code change of block
            // return code prior to this instruction
            return !Enumerable.SequenceEqual(beforeInstr.ToArray(), afterInstr.ToArray());
        }

        foreach (CodeChange codeChange in accountChanges.CodeChanges.Reverse())
        {
            if (codeChange.BlockAccessIndex != Index)
            {
                // code changed in previous tx in block
                return !Enumerable.SequenceEqual(codeChange.NewCode, afterInstr.ToArray());
            }
        }

        // storage only changed within this transaction
        foreach (Change change in _changes)
        {
            if (change.Type == ChangeType.CodeChange && change.Address == address && change.PreviousValue is null)
            {
                // first change of this transaction & block
                return change.PreTxCode is null || !Enumerable.SequenceEqual(change.PreTxCode, afterInstr.ToArray());
            }
        }

        // should never happen
        Debug.Fail("Error calculating pre tx code");
        return true;
    }

    private readonly AccountChanges GetOrAddAccountChanges(Address address)
    {
        if (!_accountChanges.TryGetValue(address, out AccountChanges? existing))
        {
            AccountChanges accountChanges = new(address);
            _accountChanges.Add(address, accountChanges);
            return accountChanges;
        }
        return existing;
    }

    private enum ChangeType
    {
        BalanceChange = 0,
        CodeChange = 1,
        NonceChange = 2,
        StorageChange = 3
    }

    private readonly struct Change
    {
        public Address Address { get; init; }
        public UInt256? Slot { get; init; }
        public ChangeType Type { get; init; }
        public IIndexedChange? PreviousValue { get; init; }
        public UInt256? PreTxBalance { get; init; }
        public UInt256? PreTxStorage { get; init; }
        public byte[]? PreTxCode { get; init; }
        public int BlockAccessIndex { get; init; }
    }
}<|MERGE_RESOLUTION|>--- conflicted
+++ resolved
@@ -233,13 +233,8 @@
                 NewValue = after
             };
 
-<<<<<<< HEAD
             slotChanges.AddStorageChange(storageChange);
-            accountChanges.RemoveStorageRead(storageKey);
-=======
-            slotChanges.Changes.Add(storageChange);
             accountChanges.RemoveStorageRead(key);
->>>>>>> 5c57c150
         }
         else
         {
