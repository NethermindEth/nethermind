--- conflicted
+++ resolved
@@ -115,23 +115,10 @@
 
         public string ToString(Format format) => format switch
         {
-<<<<<<< HEAD
             Format.Full => ToString(string.Empty),
-            Format.FullHashAndNumber => Hash == null ? $"{Number} null" : $"{Number} ({Hash})",
-            _ => Hash == null ? $"{Number} null" : $"{Number} ({Hash.ToShortString()})",
+            Format.FullHashAndNumber => Hash is null ? $"{Number} null" : $"{Number} ({Hash})",
+            _ => Hash is null ? $"{Number} null" : $"{Number} ({Hash.ToShortString()})",
         };
-=======
-            switch (format)
-            {
-                case Format.Full:
-                    return ToString(string.Empty);
-                case Format.FullHashAndNumber:
-                    return Hash is null ? $"{Number} null" : $"{Number} ({Hash})";
-                default:
-                    return Hash is null ? $"{Number} null" : $"{Number} ({Hash.ToShortString()})";
-            }
-        }
->>>>>>> f14da669
 
         [Todo(Improve.Refactor, "Use IFormattable here")]
         public enum Format
