--- conflicted
+++ resolved
@@ -31,12 +31,7 @@
             CollectionsMarshal.SetCount(_list, snapshot + 1);
         }
 
-<<<<<<< HEAD
-        [DoesNotReturn]
-        [StackTraceHidden]
-=======
         [DoesNotReturn, StackTraceHidden]
->>>>>>> 2e346112
         private void ThrowInvalidRestore(int snapshot)
             => throw new InvalidOperationException($"{nameof(JournalCollection<T>)} tried to restore snapshot {snapshot} beyond current position {Count}");
 
