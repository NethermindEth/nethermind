// SPDX-FileCopyrightText: 2022 Demerzel Solutions Limited
// SPDX-License-Identifier: LGPL-3.0-only

using System;
using System.Buffers;
using System.Collections;
using System.Collections.Generic;
using System.Diagnostics;
using System.Diagnostics.CodeAnalysis;
using System.Runtime.CompilerServices;
using System.Threading;

namespace Nethermind.Core.Collections;

public sealed class ArrayPoolList<T> : IList<T>, IList, IOwnedReadOnlyList<T>
{
    private readonly ArrayPool<T> _arrayPool;
    private T[] _array;
    private int _capacity;
    private bool _disposed;

    public ArrayPoolList(int capacity) : this(ArrayPool<T>.Shared, capacity) { }

    public ArrayPoolList(int capacity, int count) : this(ArrayPool<T>.Shared, capacity, count) { }

    public ArrayPoolList(int capacity, IEnumerable<T> enumerable) : this(capacity) => this.AddRange(enumerable);

    public ArrayPoolList(ReadOnlySpan<T> span) : this(span.Length) => AddRange(span);

    public ArrayPoolList(ArrayPool<T> arrayPool, int capacity, int startingCount = 0)
    {
        _arrayPool = arrayPool;

        if (capacity != 0)
        {
            _array = arrayPool.Rent(capacity);
            _array.AsSpan(0, startingCount).Clear();
        }
        else
        {
            _array = [];
        }
        _capacity = _array.Length;

        Count = startingCount;
    }

    ReadOnlySpan<T> IOwnedReadOnlyList<T>.AsSpan()
    {
        return AsSpan();
    }

<<<<<<< HEAD
    IEnumerator<T> IEnumerable<T>.GetEnumerator() => GetEnumerator();

    public ArrayPoolListEnumerator GetEnumerator()
=======
    public PooledArrayEnumerator<T> GetEnumerator()
>>>>>>> aeebe91f
    {
        GuardDispose();
        return new PooledArrayEnumerator<T>(_array, Count);
    }


    [MethodImpl(MethodImplOptions.AggressiveInlining)]
    private void GuardDispose()
    {
        if (_disposed)
        {
            ThrowObjectDisposed();
        }

        [DoesNotReturn]
        static void ThrowObjectDisposed()
        {
            throw new ObjectDisposedException(nameof(ArrayPoolList<T>));
        }
    }

    IEnumerator<T> IEnumerable<T>.GetEnumerator() => GetEnumerator();

    IEnumerator IEnumerable.GetEnumerator() => GetEnumerator();

    public void Add(T item)
    {
        GuardResize();
        _array[Count++] = item;
    }

    int IList.Add(object? value)
    {
        ThrowHelper.IfNullAndNullsAreIllegalThenThrow<T>(value, nameof(value));

        Add((T)value!);

        return Count - 1;
    }

    public void AddRange(ReadOnlySpan<T> items)
    {
        GuardResize(items.Length);
        items.CopyTo(_array.AsSpan(Count, items.Length));
        Count += items.Length;
    }

    public void Clear()
    {
        ClearToCount(_array);
        Count = 0;
    }

    public bool Contains(T item)
    {
        GuardDispose();
        int indexOf = Array.IndexOf(_array, item);
        return indexOf >= 0 && indexOf < Count;
    }

    bool IList.Contains(object? value) => IsCompatibleObject(value) && Contains((T)value!);

    public void CopyTo(T[] array, int arrayIndex)
    {
        GuardDispose();
        _array.AsMemory(0, Count).CopyTo(array.AsMemory(arrayIndex));
    }

    void ICollection.CopyTo(Array array, int index)
    {
        if ((array is not null) && (array.Rank != 1))
            throw new ArgumentException("Only single dimensional arrays are supported.", nameof(array));

        GuardDispose();

        Array.Copy(_array, 0, array!, index, Count);
    }

    public int Count { get; private set; } = 0;
    public void ReduceCount(int count)
    {
        GuardDispose();
        var oldCount = Count;
        if (count == oldCount) return;

        if (count > oldCount)
        {
            ThrowOnlyReduce(count);
        }

        Count = count;
        if (count < _capacity / 2)
        {
            // Reduced to less than half of the capacity, resize the array.
            T[] newArray = _arrayPool.Rent(count);
            _array.AsSpan(0, count).CopyTo(newArray);
            T[] oldArray = Interlocked.Exchange(ref _array, newArray);
            _capacity = newArray.Length;
            ClearToCount(oldArray);
            _arrayPool.Return(oldArray);
        }
        else if (RuntimeHelpers.IsReferenceOrContainsReferences<T>())
        {
            // Release any references to the objects in the array that are no longer in use.
            Array.Clear(_array, count, oldCount - count);
        }

        void ThrowOnlyReduce(int count)
        {
            throw new ArgumentException($"Count can only be reduced. {count} is larger than {Count}", nameof(count));
        }
    }

    private void ClearToCount(T[] array)
    {
        int count = Count;
        // Release any references to the objects in the array so can be GC'd.
        if (count > 0 && RuntimeHelpers.IsReferenceOrContainsReferences<T>())
        {
            Array.Clear(array, 0, count);
        }
    }

    public void Sort(Comparison<T> comparison)
    {
        ArgumentNullException.ThrowIfNull(comparison);
        GuardDispose();

        if (Count > 1)
        {
            _array.AsSpan(0, Count).Sort(comparison);
        }
    }

    public int Capacity => _capacity;

    bool IList.IsFixedSize => false;

    bool ICollection<T>.IsReadOnly => false;

    bool IList.IsReadOnly => false;

    bool ICollection.IsSynchronized => false;

    object ICollection.SyncRoot => this;

    public int IndexOf(T item)
    {
        GuardDispose();
        int indexOf = Array.IndexOf(_array, item);
        return indexOf < Count ? indexOf : -1;
    }

    int IList.IndexOf(object? value) => IsCompatibleObject(value) ? IndexOf((T)value!) : -1;

    public void Insert(int index, T item)
    {
        GuardResize();
        GuardIndex(index, allowEqualToCount: true);
        _array.AsMemory(index, Count - index).CopyTo(_array.AsMemory(index + 1));
        _array[index] = item;
        Count++;
    }

    void IList.Insert(int index, object? value)
    {
        ThrowHelper.IfNullAndNullsAreIllegalThenThrow<T>(value, nameof(value));

        Insert(index, (T)value!);
    }

    private void GuardResize(int itemsToAdd = 1)
    {
        GuardDispose();
        int newCount = Count + itemsToAdd;
        if (_capacity == 0)
        {
            _array = _arrayPool.Rent(newCount);
            _capacity = _array.Length;
        }
        else if (newCount > _capacity)
        {
            int newCapacity = _capacity * 2;
            if (newCapacity == 0) newCapacity = 1;
            while (newCount > newCapacity)
            {
                newCapacity *= 2;
            }
            T[] newArray = _arrayPool.Rent(newCapacity);
            _array.CopyTo(newArray, 0);
            T[] oldArray = Interlocked.Exchange(ref _array, newArray);
            _capacity = newArray.Length;
            ClearToCount(oldArray);
            _arrayPool.Return(oldArray);
        }
    }

    public bool Remove(T item) => RemoveAtInternal(IndexOf(item), false);

    void IList.Remove(object? value)
    {
        if (IsCompatibleObject(value))
            Remove((T)value!);
    }

    public void RemoveAt(int index) => RemoveAtInternal(index, true);

    private bool RemoveAtInternal(int index, bool shouldThrow)
    {
        bool isValid = GuardIndex(index, shouldThrow);
        if (isValid)
        {
            int start = index + 1;
            if (start < Count)
            {
                _array.AsMemory(start, Count - index).CopyTo(_array.AsMemory(index));
            }

            Count--;
            if (RuntimeHelpers.IsReferenceOrContainsReferences<T>())
            {
                _array[Count] = default!;
            }
        }

        return isValid;
    }

    public void Truncate(int newLength)
    {
        GuardDispose();
        GuardIndex(newLength, allowEqualToCount: true);
        Count = newLength;
    }

    public ref T GetRef(int index)
    {
        GuardIndex(index);
        return ref _array[index];
    }

    public T this[int index]
    {
        get
        {
            GuardIndex(index);
            return _array[index];
        }
        set
        {
            GuardIndex(index);
            _array[index] = value;
        }
    }

    object? IList.this[int index]
    {
        get => this[index];
        set
        {
            ThrowHelper.IfNullAndNullsAreIllegalThenThrow<T>(value, nameof(value));

            this[index] = (T)value!;
        }
    }

    private bool GuardIndex(int index, bool shouldThrow = true, bool allowEqualToCount = false)
    {
        GuardDispose();
        int count = Count;
        if ((uint)index > (uint)count || (!allowEqualToCount && index == count))
        {
            if (shouldThrow)
            {
                ThrowArgumentOutOfRangeException();
            }
            return false;
        }

        return true;

        [DoesNotReturn]
        static void ThrowArgumentOutOfRangeException()
        {
            throw new ArgumentOutOfRangeException(nameof(index));
        }
    }

    private static bool IsCompatibleObject(object? value) => value is T || value is null && default(T) is null;

    public static ArrayPoolList<T> Empty() => new(0);

<<<<<<< HEAD
    public struct ArrayPoolListEnumerator(T[] array, int count) : IEnumerator<T>
    {
        private int _index = -1;

        public bool MoveNext() => ++_index < count;
=======
>>>>>>> aeebe91f


    public void Dispose()
    {
        // Noop for empty array as sometimes this is used as part of an empty shared response.
        if (_capacity == 0) return;

        if (!_disposed)
        {
            _disposed = true;
            T[]? array = _array;
            _array = null!;
            if (array is not null)
            {
                ClearToCount(array);
                _arrayPool.Return(array);
            }
            Count = 0;
        }

#if DEBUG
        GC.SuppressFinalize(this);
#endif
    }

#if DEBUG
    private readonly StackTrace _creationStackTrace = new();

    ~ArrayPoolList()
    {
        if (_capacity != 0 && !_disposed)
        {
            Console.Error.WriteLine($"Warning: {nameof(ArrayPoolList<T>)} was not disposed. Created at: {_creationStackTrace}");
        }
    }
#endif

    public Span<T> AsSpan() => _array.AsSpan(0, Count);
    public Memory<T> AsMemory() => new(_array, 0, Count);
    public ReadOnlyMemory<T> AsReadOnlyMemory() => new(_array, 0, Count);
    public T[] UnsafeGetInternalArray() => _array;
    public void Reverse() => AsSpan().Reverse();
}<|MERGE_RESOLUTION|>--- conflicted
+++ resolved
@@ -50,18 +50,11 @@
         return AsSpan();
     }
 
-<<<<<<< HEAD
-    IEnumerator<T> IEnumerable<T>.GetEnumerator() => GetEnumerator();
-
-    public ArrayPoolListEnumerator GetEnumerator()
-=======
     public PooledArrayEnumerator<T> GetEnumerator()
->>>>>>> aeebe91f
     {
         GuardDispose();
         return new PooledArrayEnumerator<T>(_array, Count);
     }
-
 
     [MethodImpl(MethodImplOptions.AggressiveInlining)]
     private void GuardDispose()
@@ -349,14 +342,6 @@
 
     public static ArrayPoolList<T> Empty() => new(0);
 
-<<<<<<< HEAD
-    public struct ArrayPoolListEnumerator(T[] array, int count) : IEnumerator<T>
-    {
-        private int _index = -1;
-
-        public bool MoveNext() => ++_index < count;
-=======
->>>>>>> aeebe91f
 
 
     public void Dispose()
