// SPDX-FileCopyrightText: 2022 Demerzel Solutions Limited
// SPDX-License-Identifier: LGPL-3.0-only

using System.Diagnostics.CodeAnalysis;
using Nethermind.Core.Specs;
using Nethermind.Int256;

namespace Nethermind.Core
{
    public static class TransactionExtensions
    {
        public static bool IsSystem(this Transaction tx) =>
            tx is SystemTransaction || tx.SenderAddress == Address.SystemUser || tx.IsOPSystemTransaction;

        public static bool IsFree(this Transaction tx) => tx.IsSystem() || tx.IsServiceTransaction;

        public static bool TryCalculatePremiumPerGas(this Transaction tx, in UInt256 baseFeePerGas, out UInt256 premiumPerGas)
        {
            bool freeTransaction = tx.IsFree();
            UInt256 feeCap = tx.Supports1559 ? tx.MaxFeePerGas : tx.MaxPriorityFeePerGas;
            if (baseFeePerGas > feeCap)
            {
                premiumPerGas = UInt256.Zero;
                return freeTransaction;
            }

            premiumPerGas = UInt256.Min(tx.MaxPriorityFeePerGas, feeCap - baseFeePerGas);
            return true;
        }

        public static UInt256 CalculateTransactionPotentialCost(this Transaction tx, bool eip1559Enabled, in UInt256 baseFee)
        {
            if (eip1559Enabled)
            {
                UInt256 effectiveGasPrice = tx.CalculateEffectiveGasPrice(eip1559Enabled, baseFee);
                if (tx.IsServiceTransaction)
                {
                    effectiveGasPrice = UInt256.Zero;
                }

                return effectiveGasPrice * (ulong)tx.GasLimit + tx.ValueRef;
            }

<<<<<<< HEAD
            return tx.GasPrice * (ulong)tx.GasLimit + tx.ValueRef;
=======
            return tx.MaxPriorityFeePerGas * (ulong)tx.GasLimit + tx.ValueRef;
>>>>>>> 2e346112
        }

        public static UInt256 CalculateEffectiveGasPrice(this Transaction tx, bool eip1559Enabled, in UInt256 baseFee)
        {
            if (eip1559Enabled)
            {
                if (UInt256.AddOverflow(tx.MaxPriorityFeePerGas, baseFee, out UInt256 effectiveFee))
                {
                    return tx.MaxFeePerGas;
                }

                return UInt256.Min(tx.MaxFeePerGas, effectiveFee);
            }

            return tx.MaxPriorityFeePerGas;
        }

        public static UInt256 CalculateMaxPriorityFeePerGas(this Transaction tx, bool eip1559Enabled, in UInt256 baseFee) =>
            eip1559Enabled ? UInt256.Min(tx.MaxPriorityFeePerGas, tx.MaxFeePerGas > baseFee ? tx.MaxFeePerGas - baseFee : 0) : tx.MaxPriorityFeePerGas;

        public static bool IsAboveInitCode(this Transaction tx, IReleaseSpec spec) =>
            tx.IsContractCreation && spec.IsEip3860Enabled && tx.DataLength > spec.MaxInitCodeSize;

        public static bool TryGetByTxType<T>(this T?[] array, TxType txType, [NotNullWhen(true)] out T? item)
        {
            var type = (byte)txType;
            if (type > Transaction.MaxTxType)
            {
                item = default;
                return false;
            }

            item = array[type];
            return item != null;
        }

        public static ulong GetBlobGas(this Transaction tx) => (uint)tx.GetBlobCount() * Eip4844Constants.GasPerBlob;
        public static int GetBlobCount(this Transaction tx) => tx.BlobVersionedHashes?.Length ?? 0;
    }
}<|MERGE_RESOLUTION|>--- conflicted
+++ resolved
@@ -41,11 +41,7 @@
                 return effectiveGasPrice * (ulong)tx.GasLimit + tx.ValueRef;
             }
 
-<<<<<<< HEAD
-            return tx.GasPrice * (ulong)tx.GasLimit + tx.ValueRef;
-=======
             return tx.MaxPriorityFeePerGas * (ulong)tx.GasLimit + tx.ValueRef;
->>>>>>> 2e346112
         }
 
         public static UInt256 CalculateEffectiveGasPrice(this Transaction tx, bool eip1559Enabled, in UInt256 baseFee)
