// SPDX-FileCopyrightText: 2025 Demerzel Solutions Limited
// SPDX-License-Identifier: LGPL-3.0-only

using System;
using System.Buffers;
using System.Linq;
using System.Runtime.CompilerServices;
using System.Security.Cryptography;
using Nethermind.Core.Collections;
using Nethermind.Core.Crypto;

namespace Nethermind.Core.ExecutionRequest;

public static class ExecutionRequestExtensions
{
    public const int PublicKeySize = 48;
    public const int WithdrawalCredentialsSize = Hash256.Size;
    public const int AmountSize = sizeof(ulong);
    public const int SignatureSize = 96;
    public const int IndexSize = sizeof(ulong);
    public const int DepositRequestsBytesSize = PublicKeySize + WithdrawalCredentialsSize + AmountSize + SignatureSize + IndexSize;

    public const int WithdrawalRequestsBytesSize = Address.Size + PublicKeySize /*validator_pubkey: Bytes48*/ + sizeof(ulong) /*amount: uint64*/;
    public const int ConsolidationRequestsBytesSize = Address.Size + PublicKeySize /*source_pubkey: Bytes48*/ + PublicKeySize /*target_pubkey: Bytes48*/;
    public const int MaxRequestsCount = 3;

<<<<<<< HEAD
=======


>>>>>>> eee5ac23
    public static readonly byte[][] EmptyRequests = [];
    public static readonly Hash256 EmptyRequestsHash = CalculateHashFromFlatEncodedRequests(EmptyRequests);

    [SkipLocalsInit]
    public static Hash256 CalculateHashFromFlatEncodedRequests(byte[][]? flatEncodedRequests)
    {
        // make sure that length is 3 or less elements
        if (flatEncodedRequests is null)
        {
            throw new ArgumentException("Flat encoded requests must be an array");
        }

        using ArrayPoolList<byte> concatenatedHashes = new(Hash256.Size * MaxRequestsCount);
        foreach (byte[] requests in flatEncodedRequests)
        {
            if (requests.Length <= 1) continue;
            concatenatedHashes.AddRange(SHA256.HashData(requests));
        }

        // Compute sha256 of the concatenated hashes
        return new Hash256(SHA256.HashData(concatenatedHashes.UnsafeGetInternalArray().AsSpan(0, concatenatedHashes.Count)));
    }


    // the following functions are only used in tests
    public static ArrayPoolList<byte[]> GetFlatEncodedRequests(
        ExecutionRequest[] depositRequests,
        ExecutionRequest[] withdrawalRequests,
        ExecutionRequest[] consolidationRequests
    )
    {
        var result = new ArrayPoolList<byte[]>(MaxRequestsCount);

        if (depositRequests.Length > 0)
        {
            result.Add(FlatEncodeRequests(depositRequests, depositRequests.Length * DepositRequestsBytesSize, (byte)ExecutionRequestType.Deposit));
        }

        if (withdrawalRequests.Length > 0)
        {
            result.Add(FlatEncodeRequests(withdrawalRequests, withdrawalRequests.Length * WithdrawalRequestsBytesSize, (byte)ExecutionRequestType.WithdrawalRequest));
        }

        if (consolidationRequests.Length > 0)
        {
            result.Add(FlatEncodeRequests(consolidationRequests, consolidationRequests.Length * ConsolidationRequestsBytesSize, (byte)ExecutionRequestType.ConsolidationRequest));
        }

        return result;

        static byte[] FlatEncodeRequests(ExecutionRequest[] requests, int bufferSize, byte type)
        {
            using ArrayPoolList<byte> buffer = new(bufferSize + 1) { type };

            foreach (ExecutionRequest request in requests)
            {
                buffer.AddRange(request.RequestData!);
            }

            return buffer.ToArray();
        }
    }
}<|MERGE_RESOLUTION|>--- conflicted
+++ resolved
@@ -24,11 +24,8 @@
     public const int ConsolidationRequestsBytesSize = Address.Size + PublicKeySize /*source_pubkey: Bytes48*/ + PublicKeySize /*target_pubkey: Bytes48*/;
     public const int MaxRequestsCount = 3;
 
-<<<<<<< HEAD
-=======
 
 
->>>>>>> eee5ac23
     public static readonly byte[][] EmptyRequests = [];
     public static readonly Hash256 EmptyRequestsHash = CalculateHashFromFlatEncodedRequests(EmptyRequests);
 
