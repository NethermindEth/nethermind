//  Copyright (c) 2021 Demerzel Solutions Limited
//  This file is part of the Nethermind library.
// 
//  The Nethermind library is free software: you can redistribute it and/or modify
//  it under the terms of the GNU Lesser General Public License as published by
//  the Free Software Foundation, either version 3 of the License, or
//  (at your option) any later version.
// 
//  The Nethermind library is distributed in the hope that it will be useful,
//  but WITHOUT ANY WARRANTY; without even the implied warranty of
//  MERCHANTABILITY or FITNESS FOR A PARTICULAR PURPOSE. See the
//  GNU Lesser General Public License for more details.
// 
//  You should have received a copy of the GNU Lesser General Public License
//  along with the Nethermind. If not, see <http://www.gnu.org/licenses/>.

using Nethermind.Int256;

namespace Nethermind.Core.Specs
{
    /// <summary>
    /// https://github.com/ethereum/EIPs
    /// </summary>
    public interface IReleaseSpec
    {
        public string Name { get; }
        long MaximumExtraDataSize { get; }
        long MaxCodeSize { get; }
        //EIP-3860: Limit and meter initcode
        long MaxInitCodeSize => 2 * MaxCodeSize;
        long MinGasLimit { get; }
        long GasLimitBoundDivisor { get; }
        UInt256 BlockReward { get; }
        long DifficultyBombDelay { get; }
        long DifficultyBoundDivisor { get; }
        long? FixedDifficulty { get; }
        int MaximumUncleCount { get; }

        /// <summary>
        /// ---
        /// In chainspec - Ethash.Duration
        /// </summary>
        bool IsTimeAdjustmentPostOlympic { get; }

        /// <summary>
        /// Homestead contract creation via transaction cost set to 21000 + 32000 (previously 21000)
        /// Failing init does not create an empty code contract
        /// Difficulty adjustment changed
        /// Transaction signature uniqueness (s-value has to be less or equal than than secp256k1n/2)
        /// </summary>
        bool IsEip2Enabled { get; }

        /// <summary>
        /// Homestead DELEGATECALL instruction added
        /// </summary>
        bool IsEip7Enabled { get; }

        /// <summary>
        /// Byzantium Change difficulty adjustment to target mean block time including uncles
        /// </summary>
        bool IsEip100Enabled { get; }

        /// <summary>
        /// Byzantium REVERT instruction in the Ethereum Virtual Machine
        /// ---
        /// in chainspec Ethash.Eip100bTransition
        /// </summary>
        bool IsEip140Enabled { get; }

        /// <summary>
        /// Tangerine Whistle Gas cost of IO operations increased
        /// </summary>
        bool IsEip150Enabled { get; }

        /// <summary>
        /// Spurious Dragon Chain ID in signatures (replay attack protection)
        /// </summary>
        bool IsEip155Enabled { get; }

        /// <summary>
        /// Spurious Dragon State clearing
        /// </summary>
        bool IsEip158Enabled { get; }

        /// <summary>
        /// Spurious Dragon EXP cost increase
        /// </summary>
        bool IsEip160Enabled { get; }

        /// <summary>
        /// Spurious Dragon Code size limit
        /// ---
        /// in chainspec MaxCodeSizeTransition
        /// </summary>
        bool IsEip170Enabled { get; }

        /// <summary>
        /// Byzantium Precompiled contracts for addition and scalar multiplication on the elliptic curve alt_bn128
        /// ---
        /// in chainspec in builtin accounts
        /// </summary>
        bool IsEip196Enabled { get; }

        /// <summary>
        /// Byzantium Precompiled contracts for optimal ate pairing check on the elliptic curve alt_bn128
        /// ---
        /// in chainspec in builtin accounts
        /// </summary>
        bool IsEip197Enabled { get; }

        /// <summary>
        /// Byzantium Precompiled contract for bigint modular exponentiation
        /// ---
        /// in chainspec in builtin accounts
        /// </summary>
        bool IsEip198Enabled { get; }

        /// <summary>
        /// Byzantium New opcodes: RETURNDATASIZE and RETURNDATACOPY
        /// </summary>
        bool IsEip211Enabled { get; }

        /// <summary>
        /// Byzantium New opcode STATICCALL
        /// </summary>
        bool IsEip214Enabled { get; }

        /// <summary>
        /// Byzantium Difficulty Bomb Delay and Block Reward Reduction
        /// ---
        /// in chainspec as DifficultyBombDelays
        /// </summary>
        bool IsEip649Enabled { get; }

        /// <summary>
        /// Byzantium Embedding transaction return data in receipts
        /// </summary>
        bool IsEip658Enabled { get; }

        /// <summary>
        /// Constantinople SHL, SHR, SAR instructions
        /// </summary>
        bool IsEip145Enabled { get; }

        /// <summary>
        /// Constantinople Skinny CREATE2
        /// </summary>
        bool IsEip1014Enabled { get; }

        /// <summary>
        /// Constantinople EXTCODEHASH instructions
        /// </summary>
        bool IsEip1052Enabled { get; }

        /// <summary>
        /// Constantinople Net gas metering for SSTORE operations
        /// </summary>
        bool IsEip1283Enabled { get; }

        /// <summary>
        /// Constantinople Difficulty Bomb Delay and Block Reward Adjustment
        /// ---
        /// in chainspec as DifficultyBombDelays and BlockReward
        /// </summary>
        bool IsEip1234Enabled { get; }

        /// <summary>
        /// Istanbul ChainID opcode
        /// </summary>
        bool IsEip1344Enabled { get; }

        /// <summary>
        /// Istanbul transaction data gas cost reduction
        /// </summary>
        bool IsEip2028Enabled { get; }

        /// <summary>
        /// Istanbul Blake2F precompile
        /// </summary>
        bool IsEip152Enabled { get; }

        /// <summary>
        /// Istanbul alt_bn128 gas cost reduction
        /// </summary>
        bool IsEip1108Enabled { get; }

        /// <summary>
        /// Istanbul state opcodes gas cost increase
        /// </summary>
        bool IsEip1884Enabled { get; }

        /// <summary>
        /// Istanbul net-metered SSTORE
        /// </summary>
        bool IsEip2200Enabled { get; }

        /// <summary>
        /// Berlin subroutines -> https://github.com/ethereum/EIPs/issues/2315
        /// </summary>
        bool IsEip2315Enabled { get; }

        /// <summary>
        /// Berlin BLS crypto precompiles
        /// </summary>
        bool IsEip2537Enabled { get; }

        /// <summary>
        /// Berlin MODEXP precompiles
        /// </summary>
        bool IsEip2565Enabled { get; }

        /// <summary>
        /// Berlin gas cost increases for state reading opcodes
        /// </summary>
        bool IsEip2929Enabled { get; }

        /// <summary>
        /// Berlin access lists
        /// </summary>
        bool IsEip2930Enabled { get; }

        /// <summary>
        /// Should EIP158 be ignored for this account.
        /// </summary>
        /// <remarks>THis is needed for SystemUser account compatibility with Parity.</remarks>
        /// <param name="address"></param>
        /// <returns></returns>
        bool IsEip158IgnoredAccount(Address address);

        /// <summary>
        /// Gas target and base fee, and fee burning.
        /// </summary>
        bool IsEip1559Enabled { get; }

        /// <summary>
        /// BaseFee opcode
        /// </summary>
        bool IsEip3198Enabled { get; }

        /// <summary>
        /// Reduction in refunds
        /// </summary>
        bool IsEip3529Enabled { get; }

        /// <summary>
        /// Reject new contracts starting with the 0xEF byte 
        /// </summary>
        bool IsEip3541Enabled { get; }

        /// <summary>
        /// Reject transactions where senders have non-empty code hash
        /// </summary>
        bool IsEip3607Enabled { get; }

        /// <summary>
        /// Upgrade consensus to Proof-of-Stake
        /// </summary>
        bool IsEip3675Enabled { get; }

        /// <summary>
        /// Warm COINBASE
        /// </summary>
        bool IsEip3651Enabled { get; }

        /// <summary>
        /// Transient storage
        /// </summary>
        bool IsEip1153Enabled { get; }


        /// <summary>
        /// PUSH0 instruction
        /// </summary>
        bool IsEip3855Enabled { get; }

        /// <summary>
<<<<<<< HEAD
        /// Deactivate SELFDESTRUCT
        /// </summary>
        bool IsEip4758Enabled { get; }
=======
        /// EIP-3860: Limit and meter initcode
        /// </summary>
        bool IsEip3860Enabled { get; }
>>>>>>> db065d56

        /// <summary>
        /// Should transactions be validated against chainId.
        /// </summary>
        /// <remarks>Backward compatibility for early Kovan blocks.</remarks>
        bool ValidateChainId => true;

        /// <summary>
        /// Should validate ReceiptsRoot.
        /// </summary>
        /// <remarks>Backward compatibility for early Kovan blocks.</remarks>
        bool ValidateReceipts => true;

        public long Eip1559TransitionBlock { get; }

        // STATE related 
        public bool ClearEmptyAccountWhenTouched => IsEip158Enabled;

        // VM
        public bool LimitCodeSize => IsEip170Enabled;

        public bool UseHotAndColdStorage => IsEip2929Enabled;

        public bool UseTxAccessLists => IsEip2930Enabled;

        public bool AddCoinbaseToTxAccessList => IsEip3651Enabled;

        public bool ModExpEnabled => IsEip198Enabled;

        public bool Bn128Enabled => IsEip196Enabled && IsEip197Enabled;

        public bool BlakeEnabled => IsEip152Enabled;

        public bool Bls381Enabled => IsEip2537Enabled;

        public bool ChargeForTopLevelCreate => IsEip2Enabled;

        public bool FailOnOutOfGasCodeDeposit => IsEip2Enabled;

        public bool UseShanghaiDDosProtection => IsEip150Enabled;

        public bool UseExpDDosProtection => IsEip160Enabled;

        public bool UseLargeStateDDosProtection => IsEip1884Enabled;

        public bool ReturnDataOpcodesEnabled => IsEip211Enabled;

        public bool ChainIdOpcodeEnabled => IsEip1344Enabled;

        public bool Create2OpcodeEnabled => IsEip1014Enabled;

        public bool DelegateCallEnabled => IsEip7Enabled;

        public bool StaticCallEnabled => IsEip214Enabled;

        public bool ShiftOpcodesEnabled => IsEip145Enabled;

        public bool SubroutinesEnabled => IsEip2315Enabled;

        public bool RevertOpcodeEnabled => IsEip140Enabled;

        public bool ExtCodeHashOpcodeEnabled => IsEip1052Enabled;

        public bool SelfBalanceOpcodeEnabled => IsEip1884Enabled;

        public bool UseConstantinopleNetGasMetering => IsEip1283Enabled;

        public bool UseIstanbulNetGasMetering => IsEip2200Enabled;

        public bool UseNetGasMetering => UseConstantinopleNetGasMetering | UseIstanbulNetGasMetering;

        public bool UseNetGasMeteringWithAStipendFix => UseIstanbulNetGasMetering;

        public bool Use63Over64Rule => UseShanghaiDDosProtection;

        public bool BaseFeeEnabled => IsEip3198Enabled;

        // EVM Related
        public bool IncludePush0Instruction => IsEip3855Enabled;

        public Address? Eip1559FeeCollector => null;

        public UInt256? Eip1559BaseFeeMinValue => null;

        public bool TransientStorageEnabled => IsEip1153Enabled;

        public bool SelfDestructDeactivated => IsEip4758Enabled;
    }
}<|MERGE_RESOLUTION|>--- conflicted
+++ resolved
@@ -274,15 +274,14 @@
         bool IsEip3855Enabled { get; }
 
         /// <summary>
-<<<<<<< HEAD
+        /// EIP-3860: Limit and meter initcode
+        /// </summary>
+        bool IsEip3860Enabled { get; }
+
+        /// <summary>
         /// Deactivate SELFDESTRUCT
         /// </summary>
         bool IsEip4758Enabled { get; }
-=======
-        /// EIP-3860: Limit and meter initcode
-        /// </summary>
-        bool IsEip3860Enabled { get; }
->>>>>>> db065d56
 
         /// <summary>
         /// Should transactions be validated against chainId.
