--- conflicted
+++ resolved
@@ -244,18 +244,17 @@
         /// Reject new contracts starting with the 0xEF byte 
         /// </summary>
         bool IsEip3541Enabled { get; }
-        
-        /// <summary>
-<<<<<<< HEAD
+
+        /// <summary>
         /// Reject transactions where senders have non-empty code hash
         /// </summary>
         bool IsEip3607Enabled { get; }
-=======
+		
+        /// <summary>
         /// Upgrade consensus to Proof-of-Stake
         /// </summary>
         bool IsEip3675Enabled { get; }
->>>>>>> 28632424
-        
+
         /// <summary>
         /// Should transactions be validated against chainId.
         /// </summary>
