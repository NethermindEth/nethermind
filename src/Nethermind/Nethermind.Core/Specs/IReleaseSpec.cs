// SPDX-FileCopyrightText: 2022 Demerzel Solutions Limited
// SPDX-License-Identifier: LGPL-3.0-only

using Nethermind.Int256;

namespace Nethermind.Core.Specs
{
    /// <summary>
    /// https://github.com/ethereum/EIPs
    /// </summary>
    public interface IReleaseSpec : IEip1559Spec, IReceiptSpec
    {
        public string Name { get; }
        long MaximumExtraDataSize { get; }
        long MaxCodeSize { get; }
        //EIP-3860: Limit and meter initcode
        long MaxInitCodeSize => 2 * MaxCodeSize;
        long MinGasLimit { get; }
        long GasLimitBoundDivisor { get; }
        UInt256 BlockReward { get; }
        long DifficultyBombDelay { get; }
        long DifficultyBoundDivisor { get; }
        long? FixedDifficulty { get; }
        int MaximumUncleCount { get; }

        /// <summary>
        /// ---
        /// In chainspec - Ethash.Duration
        /// </summary>
        bool IsTimeAdjustmentPostOlympic { get; }

        /// <summary>
        /// Homestead contract creation via transaction cost set to 21000 + 32000 (previously 21000)
        /// Failing init does not create an empty code contract
        /// Difficulty adjustment changed
        /// Transaction signature uniqueness (s-value has to be less or equal than than secp256k1n/2)
        /// </summary>
        bool IsEip2Enabled { get; }

        /// <summary>
        /// Homestead DELEGATECALL instruction added
        /// </summary>
        bool IsEip7Enabled { get; }

        /// <summary>
        /// Byzantium Change difficulty adjustment to target mean block time including uncles
        /// </summary>
        bool IsEip100Enabled { get; }

        /// <summary>
        /// Byzantium REVERT instruction in the Ethereum Virtual Machine
        /// ---
        /// in chainspec Ethash.Eip100bTransition
        /// </summary>
        bool IsEip140Enabled { get; }

        /// <summary>
        /// Tangerine Whistle Gas cost of IO operations increased
        /// </summary>
        bool IsEip150Enabled { get; }

        /// <summary>
        /// Spurious Dragon Chain ID in signatures (replay attack protection)
        /// </summary>
        bool IsEip155Enabled { get; }

        /// <summary>
        /// Spurious Dragon State clearing
        /// </summary>
        bool IsEip158Enabled { get; }

        /// <summary>
        /// Spurious Dragon EXP cost increase
        /// </summary>
        bool IsEip160Enabled { get; }

        /// <summary>
        /// Spurious Dragon Code size limit
        /// ---
        /// in chainspec MaxCodeSizeTransition
        /// </summary>
        bool IsEip170Enabled { get; }

        /// <summary>
        /// Byzantium Precompiled contracts for addition and scalar multiplication on the elliptic curve alt_bn128
        /// ---
        /// in chainspec in builtin accounts
        /// </summary>
        bool IsEip196Enabled { get; }

        /// <summary>
        /// Byzantium Precompiled contracts for optimal ate pairing check on the elliptic curve alt_bn128
        /// ---
        /// in chainspec in builtin accounts
        /// </summary>
        bool IsEip197Enabled { get; }

        /// <summary>
        /// Byzantium Precompiled contract for bigint modular exponentiation
        /// ---
        /// in chainspec in builtin accounts
        /// </summary>
        bool IsEip198Enabled { get; }

        /// <summary>
        /// Byzantium New opcodes: RETURNDATASIZE and RETURNDATACOPY
        /// </summary>
        bool IsEip211Enabled { get; }

        /// <summary>
        /// Byzantium New opcode STATICCALL
        /// </summary>
        bool IsEip214Enabled { get; }

        /// <summary>
        /// Byzantium Difficulty Bomb Delay and Block Reward Reduction
        /// ---
        /// in chainspec as DifficultyBombDelays
        /// </summary>
        bool IsEip649Enabled { get; }

        /// <summary>
        /// Constantinople SHL, SHR, SAR instructions
        /// </summary>
        bool IsEip145Enabled { get; }

        /// <summary>
        /// Constantinople Skinny CREATE2
        /// </summary>
        bool IsEip1014Enabled { get; }

        /// <summary>
        /// Constantinople EXTCODEHASH instructions
        /// </summary>
        bool IsEip1052Enabled { get; }

        /// <summary>
        /// Constantinople Net gas metering for SSTORE operations
        /// </summary>
        bool IsEip1283Enabled { get; }

        /// <summary>
        /// Constantinople Difficulty Bomb Delay and Block Reward Adjustment
        /// ---
        /// in chainspec as DifficultyBombDelays and BlockReward
        /// </summary>
        bool IsEip1234Enabled { get; }

        /// <summary>
        /// Istanbul ChainID opcode
        /// </summary>
        bool IsEip1344Enabled { get; }

        /// <summary>
        /// Istanbul transaction data gas cost reduction
        /// </summary>
        bool IsEip2028Enabled { get; }

        /// <summary>
        /// Istanbul Blake2F precompile
        /// </summary>
        bool IsEip152Enabled { get; }

        /// <summary>
        /// Istanbul alt_bn128 gas cost reduction
        /// </summary>
        bool IsEip1108Enabled { get; }

        /// <summary>
        /// Istanbul state opcodes gas cost increase
        /// </summary>
        bool IsEip1884Enabled { get; }

        /// <summary>
        /// Istanbul net-metered SSTORE
        /// </summary>
        bool IsEip2200Enabled { get; }

        /// <summary>
        /// Berlin BLS crypto precompiles
        /// </summary>
        bool IsEip2537Enabled { get; }

        /// <summary>
        /// Berlin MODEXP precompiles
        /// </summary>
        bool IsEip2565Enabled { get; }

        /// <summary>
        /// Berlin gas cost increases for state reading opcodes
        /// </summary>
        bool IsEip2929Enabled { get; }

        /// <summary>
        /// Berlin access lists
        /// </summary>
        bool IsEip2930Enabled { get; }

        /// <summary>
        /// Should EIP158 be ignored for this account.
        /// </summary>
        /// <remarks>THis is needed for SystemUser account compatibility with Parity.</remarks>
        /// <param name="address"></param>
        /// <returns></returns>
        bool IsEip158IgnoredAccount(Address address) => false;

        /// <summary>
        /// BaseFee opcode
        /// </summary>
        bool IsEip3198Enabled { get; }

        /// <summary>
        /// Reduction in refunds
        /// </summary>
        bool IsEip3529Enabled { get; }

        /// <summary>
        /// Reject new contracts starting with the 0xEF byte
        /// </summary>
        bool IsEip3541Enabled { get; }

        /// <summary>
        /// Reject transactions where senders have non-empty code hash
        /// </summary>
        bool IsEip3607Enabled { get; }

        /// <summary>
        /// Warm COINBASE
        /// </summary>
        bool IsEip3651Enabled { get; }

        /// <summary>
        /// Transient storage
        /// </summary>
        bool IsEip1153Enabled { get; }


        /// <summary>
        /// PUSH0 instruction
        /// </summary>
        bool IsEip3855Enabled { get; }

        /// <summary>
        /// MCOPY instruction
        /// </summary>
        bool IsEip5656Enabled { get; }

        /// <summary>
        /// EIP-3860: Limit and meter initcode
        /// </summary>
        bool IsEip3860Enabled { get; }

        /// <summary>
        /// Gets or sets a value indicating whether the
        /// <see href="https://eips.ethereum.org/EIPS/eip-4895">EIP-4895</see>
        /// validator withdrawals are enabled.
        /// </summary>
        bool IsEip4895Enabled { get; }

        /// <summary>
        /// Blob transactions
        /// </summary>
        bool IsEip4844Enabled { get; }

        /// <summary>
        /// Parent Beacon Block precompile
        /// </summary>
        bool IsEip4788Enabled { get; }
        Address? Eip4788ContractAddress { get; }


        /// <summary>
        /// EIP-6110: Supply validator deposits on chain
        /// </summary>
        bool IsEip6110Enabled { get; }
        bool DepositsEnabled => IsEip6110Enabled;
        Address DepositContractAddress { get; }

        /// <summary>
        /// Execution layer triggerable exits
        /// </summary>
        bool IsEip7002Enabled { get; }
        bool WithdrawalRequestsEnabled => IsEip7002Enabled;
        Address Eip7002ContractAddress { get; }


        /// <summary>
        /// EIP-7251: triggered consolidations
        /// </summary>
        bool IsEip7251Enabled { get; }
        bool ConsolidationRequestsEnabled => IsEip7251Enabled;
        Address Eip7251ContractAddress { get; }


        /// <summary>
        /// Save historical block hashes in state
        /// </summary>
        bool IsEip2935Enabled { get; }

        /// <summary>
        /// Fetch blockHashes from the state for BLOCKHASH opCode
        /// </summary>
        bool IsEip7709Enabled { get; }
        Address Eip2935ContractAddress { get; }

        /// <summary>
        /// SELFDESTRUCT only in same transaction
        /// </summary>
        bool IsEip6780Enabled { get; }

        /// <summary>
<<<<<<< HEAD
        /// Eof execution env in EVM
        /// </summary>
        bool IsEofEnabled { get; }
=======
        /// Transactions that allows code delegation for EOA
        /// </summary>
        bool IsEip7702Enabled { get; }

        /// <summary>
        /// Blob base fee collection for Gnosis
        /// </summary>
        bool IsEip4844FeeCollectorEnabled { get; }
>>>>>>> 0944765b

        /// <summary>
        /// Secp256r1 precompile
        /// </summary>
        bool IsRip7212Enabled { get; }

        /// OP Granite
        bool IsOpGraniteEnabled { get; }

        /// <summary>
        /// Should transactions be validated against chainId.
        /// </summary>
        /// <remarks>Backward compatibility for early Kovan blocks.</remarks>
        bool ValidateChainId => true;

        public ulong WithdrawalTimestamp { get; }

        public ulong Eip4844TransitionTimestamp { get; }

        // STATE related
        public bool ClearEmptyAccountWhenTouched => IsEip158Enabled;

        // VM
        public bool LimitCodeSize => IsEip170Enabled;

        public bool UseHotAndColdStorage => IsEip2929Enabled;

        public bool UseTxAccessLists => IsEip2930Enabled;

        public bool AddCoinbaseToTxAccessList => IsEip3651Enabled;

        public bool ModExpEnabled => IsEip198Enabled;

        public bool Bn128Enabled => IsEip196Enabled && IsEip197Enabled;

        public bool BlakeEnabled => IsEip152Enabled;

        public bool Bls381Enabled => IsEip2537Enabled;

        public bool ChargeForTopLevelCreate => IsEip2Enabled;

        public bool FailOnOutOfGasCodeDeposit => IsEip2Enabled;

        public bool UseShanghaiDDosProtection => IsEip150Enabled;

        public bool UseExpDDosProtection => IsEip160Enabled;

        public bool UseLargeStateDDosProtection => IsEip1884Enabled;

        public bool ReturnDataOpcodesEnabled => IsEip211Enabled;

        public bool ChainIdOpcodeEnabled => IsEip1344Enabled;

        public bool Create2OpcodeEnabled => IsEip1014Enabled;

        public bool DelegateCallEnabled => IsEip7Enabled;

        public bool StaticCallEnabled => IsEip214Enabled;

        public bool ShiftOpcodesEnabled => IsEip145Enabled;

        public bool RevertOpcodeEnabled => IsEip140Enabled;

        public bool ExtCodeHashOpcodeEnabled => IsEip1052Enabled;

        public bool SelfBalanceOpcodeEnabled => IsEip1884Enabled;

        public bool UseConstantinopleNetGasMetering => IsEip1283Enabled;

        public bool UseIstanbulNetGasMetering => IsEip2200Enabled;

        public bool UseNetGasMetering => UseConstantinopleNetGasMetering | UseIstanbulNetGasMetering;

        public bool UseNetGasMeteringWithAStipendFix => UseIstanbulNetGasMetering;

        public bool Use63Over64Rule => UseShanghaiDDosProtection;

        public bool BaseFeeEnabled => IsEip3198Enabled;

        // EVM Related
        public bool IncludePush0Instruction => IsEip3855Enabled;

        public bool TransientStorageEnabled => IsEip1153Enabled;

        public bool WithdrawalsEnabled => IsEip4895Enabled;
        public bool SelfdestructOnlyOnSameTransaction => IsEip6780Enabled;

        public bool IsBeaconBlockRootAvailable => IsEip4788Enabled;
        public bool IsBlockHashInStateAvailable => IsEip7709Enabled;
        public bool MCopyIncluded => IsEip5656Enabled;

        public bool BlobBaseFeeEnabled => IsEip4844Enabled;

        bool IsAuthorizationListEnabled => IsEip7702Enabled;

        public bool RequestsEnabled => ConsolidationRequestsEnabled || WithdrawalRequestsEnabled || DepositsEnabled;
    }
}<|MERGE_RESOLUTION|>--- conflicted
+++ resolved
@@ -309,11 +309,12 @@
         bool IsEip6780Enabled { get; }
 
         /// <summary>
-<<<<<<< HEAD
         /// Eof execution env in EVM
         /// </summary>
         bool IsEofEnabled { get; }
-=======
+
+        /// <summary>
+        /// <summary>
         /// Transactions that allows code delegation for EOA
         /// </summary>
         bool IsEip7702Enabled { get; }
@@ -322,7 +323,6 @@
         /// Blob base fee collection for Gnosis
         /// </summary>
         bool IsEip4844FeeCollectorEnabled { get; }
->>>>>>> 0944765b
 
         /// <summary>
         /// Secp256r1 precompile
