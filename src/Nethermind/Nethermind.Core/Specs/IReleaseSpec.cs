// SPDX-FileCopyrightText: 2022 Demerzel Solutions Limited
// SPDX-License-Identifier: LGPL-3.0-only

using Nethermind.Int256;

namespace Nethermind.Core.Specs
{
    /// <summary>
    /// https://github.com/ethereum/EIPs
    /// </summary>
    public interface IReleaseSpec : IEip1559Spec, IReceiptSpec
    {
        public string Name { get; }
        long MaximumExtraDataSize { get; }
        long MaxCodeSize { get; }
        //EIP-3860: Limit and meter initcode
        long MaxInitCodeSize => 2 * MaxCodeSize;
        long MinGasLimit { get; }
        long GasLimitBoundDivisor { get; }
        UInt256 BlockReward { get; }
        long DifficultyBombDelay { get; }
        long DifficultyBoundDivisor { get; }
        long? FixedDifficulty { get; }
        int MaximumUncleCount { get; }

        /// <summary>
        /// ---
        /// In chainspec - Ethash.Duration
        /// </summary>
        bool IsTimeAdjustmentPostOlympic { get; }

        /// <summary>
        /// Homestead contract creation via transaction cost set to 21000 + 32000 (previously 21000)
        /// Failing init does not create an empty code contract
        /// Difficulty adjustment changed
        /// Transaction signature uniqueness (s-value has to be less or equal than than secp256k1n/2)
        /// </summary>
        bool IsEip2Enabled { get; }

        /// <summary>
        /// Homestead DELEGATECALL instruction added
        /// </summary>
        bool IsEip7Enabled { get; }

        /// <summary>
        /// Byzantium Change difficulty adjustment to target mean block time including uncles
        /// </summary>
        bool IsEip100Enabled { get; }

        /// <summary>
        /// Byzantium REVERT instruction in the Ethereum Virtual Machine
        /// ---
        /// in chainspec Ethash.Eip100bTransition
        /// </summary>
        bool IsEip140Enabled { get; }

        /// <summary>
        /// Tangerine Whistle Gas cost of IO operations increased
        /// </summary>
        bool IsEip150Enabled { get; }

        /// <summary>
        /// Spurious Dragon Chain ID in signatures (replay attack protection)
        /// </summary>
        bool IsEip155Enabled { get; }

        /// <summary>
        /// Spurious Dragon State clearing
        /// </summary>
        bool IsEip158Enabled { get; }

        /// <summary>
        /// Spurious Dragon EXP cost increase
        /// </summary>
        bool IsEip160Enabled { get; }

        /// <summary>
        /// Spurious Dragon Code size limit
        /// ---
        /// in chainspec MaxCodeSizeTransition
        /// </summary>
        bool IsEip170Enabled { get; }

        /// <summary>
        /// Byzantium Precompiled contracts for addition and scalar multiplication on the elliptic curve alt_bn128
        /// ---
        /// in chainspec in builtin accounts
        /// </summary>
        bool IsEip196Enabled { get; }

        /// <summary>
        /// Byzantium Precompiled contracts for optimal ate pairing check on the elliptic curve alt_bn128
        /// ---
        /// in chainspec in builtin accounts
        /// </summary>
        bool IsEip197Enabled { get; }

        /// <summary>
        /// Byzantium Precompiled contract for bigint modular exponentiation
        /// ---
        /// in chainspec in builtin accounts
        /// </summary>
        bool IsEip198Enabled { get; }

        /// <summary>
        /// Byzantium New opcodes: RETURNDATASIZE and RETURNDATACOPY
        /// </summary>
        bool IsEip211Enabled { get; }

        /// <summary>
        /// Byzantium New opcode STATICCALL
        /// </summary>
        bool IsEip214Enabled { get; }

        /// <summary>
        /// Byzantium Difficulty Bomb Delay and Block Reward Reduction
        /// ---
        /// in chainspec as DifficultyBombDelays
        /// </summary>
        bool IsEip649Enabled { get; }

        /// <summary>
        /// Constantinople SHL, SHR, SAR instructions
        /// </summary>
        bool IsEip145Enabled { get; }

        /// <summary>
        /// Constantinople Skinny CREATE2
        /// </summary>
        bool IsEip1014Enabled { get; }

        /// <summary>
        /// Constantinople EXTCODEHASH instructions
        /// </summary>
        bool IsEip1052Enabled { get; }

        /// <summary>
        /// Constantinople Net gas metering for SSTORE operations
        /// </summary>
        bool IsEip1283Enabled { get; }

        /// <summary>
        /// Constantinople Difficulty Bomb Delay and Block Reward Adjustment
        /// ---
        /// in chainspec as DifficultyBombDelays and BlockReward
        /// </summary>
        bool IsEip1234Enabled { get; }

        /// <summary>
        /// Istanbul ChainID opcode
        /// </summary>
        bool IsEip1344Enabled { get; }

        /// <summary>
        /// Istanbul transaction data gas cost reduction
        /// </summary>
        bool IsEip2028Enabled { get; }

        /// <summary>
        /// Istanbul Blake2F precompile
        /// </summary>
        bool IsEip152Enabled { get; }

        /// <summary>
        /// Istanbul alt_bn128 gas cost reduction
        /// </summary>
        bool IsEip1108Enabled { get; }

        /// <summary>
        /// Istanbul state opcodes gas cost increase
        /// </summary>
        bool IsEip1884Enabled { get; }

        /// <summary>
        /// Istanbul net-metered SSTORE
        /// </summary>
        bool IsEip2200Enabled { get; }

        /// <summary>
        /// Berlin BLS crypto precompiles
        /// </summary>
        bool IsEip2537Enabled { get; }

        /// <summary>
        /// Berlin MODEXP precompiles
        /// </summary>
        bool IsEip2565Enabled { get; }

        /// <summary>
        /// Berlin gas cost increases for state reading opcodes
        /// </summary>
        bool IsEip2929Enabled { get; }

        /// <summary>
        /// Berlin access lists
        /// </summary>
        bool IsEip2930Enabled { get; }

        /// <summary>
        /// Should EIP158 be ignored for this account.
        /// </summary>
        /// <remarks>THis is needed for SystemUser account compatibility with Parity.</remarks>
        /// <param name="address"></param>
        /// <returns></returns>
        bool IsEip158IgnoredAccount(Address address);

        /// <summary>
        /// BaseFee opcode
        /// </summary>
        bool IsEip3198Enabled { get; }

        /// <summary>
        /// Reduction in refunds
        /// </summary>
        bool IsEip3529Enabled { get; }

        /// <summary>
        /// Reject new contracts starting with the 0xEF byte
        /// </summary>
        bool IsEip3541Enabled { get; }

        /// <summary>
        /// Reject transactions where senders have non-empty code hash
        /// </summary>
        bool IsEip3607Enabled { get; }

        /// <summary>
        /// Warm COINBASE
        /// </summary>
        bool IsEip3651Enabled { get; }

        /// <summary>
        /// Transient storage
        /// </summary>
        bool IsEip1153Enabled { get; }


        /// <summary>
        /// PUSH0 instruction
        /// </summary>
        bool IsEip3855Enabled { get; }

        /// <summary>
        /// MCOPY instruction
        /// </summary>
        bool IsEip5656Enabled { get; }

        /// <summary>
        /// EIP-3860: Limit and meter initcode
        /// </summary>
        bool IsEip3860Enabled { get; }

        /// <summary>
        /// Gets or sets a value indicating whether the
        /// <see href="https://eips.ethereum.org/EIPS/eip-4895">EIP-4895</see>
        /// validator withdrawals are enabled.
        /// </summary>
        bool IsEip4895Enabled { get; }

        /// <summary>
        /// Blob transactions
        /// </summary>
        bool IsEip4844Enabled { get; }

        /// <summary>
        /// Parent Beacon Block precompile
        /// </summary>
        bool IsEip4788Enabled { get; }
        Address Eip4788ContractAddress { get; }

        /// <summary>
        /// Save historical block hashes in state
        /// </summary>
        bool IsEip2935Enabled { get; }
        Address Eip2935ContractAddress { get; }

        /// <summary>
        /// SELFDESTRUCT only in same transaction
        /// </summary>
        bool IsEip6780Enabled { get; }

        /// <summary>
<<<<<<< HEAD
        /// Eof execution env in EVM
        /// </summary>
        bool IsEofEnabled { get; }
=======
        /// Secp256r1 precompile
        /// </summary>
        bool IsRip7212Enabled { get; }
>>>>>>> 45209c4b

        /// <summary>
        /// Should transactions be validated against chainId.
        /// </summary>
        /// <remarks>Backward compatibility for early Kovan blocks.</remarks>
        bool ValidateChainId => true;

        public ulong WithdrawalTimestamp { get; }

        public ulong Eip4844TransitionTimestamp { get; }

        // STATE related
        public bool ClearEmptyAccountWhenTouched => IsEip158Enabled;

        // VM
        public bool LimitCodeSize => IsEip170Enabled;

        public bool UseHotAndColdStorage => IsEip2929Enabled;

        public bool UseTxAccessLists => IsEip2930Enabled;

        public bool AddCoinbaseToTxAccessList => IsEip3651Enabled;

        public bool ModExpEnabled => IsEip198Enabled;

        public bool Bn128Enabled => IsEip196Enabled && IsEip197Enabled;

        public bool BlakeEnabled => IsEip152Enabled;

        public bool Bls381Enabled => IsEip2537Enabled;

        public bool ChargeForTopLevelCreate => IsEip2Enabled;

        public bool FailOnOutOfGasCodeDeposit => IsEip2Enabled;

        public bool UseShanghaiDDosProtection => IsEip150Enabled;

        public bool UseExpDDosProtection => IsEip160Enabled;

        public bool UseLargeStateDDosProtection => IsEip1884Enabled;

        public bool ReturnDataOpcodesEnabled => IsEip211Enabled;

        public bool ChainIdOpcodeEnabled => IsEip1344Enabled;

        public bool Create2OpcodeEnabled => IsEip1014Enabled;

        public bool DelegateCallEnabled => IsEip7Enabled;

        public bool StaticCallEnabled => IsEip214Enabled;

        public bool ShiftOpcodesEnabled => IsEip145Enabled;

        public bool RevertOpcodeEnabled => IsEip140Enabled;

        public bool ExtCodeHashOpcodeEnabled => IsEip1052Enabled;

        public bool SelfBalanceOpcodeEnabled => IsEip1884Enabled;

        public bool UseConstantinopleNetGasMetering => IsEip1283Enabled;

        public bool UseIstanbulNetGasMetering => IsEip2200Enabled;

        public bool UseNetGasMetering => UseConstantinopleNetGasMetering | UseIstanbulNetGasMetering;

        public bool UseNetGasMeteringWithAStipendFix => UseIstanbulNetGasMetering;

        public bool Use63Over64Rule => UseShanghaiDDosProtection;

        public bool BaseFeeEnabled => IsEip3198Enabled;

        // EVM Related
        public bool IncludePush0Instruction => IsEip3855Enabled;

        public bool TransientStorageEnabled => IsEip1153Enabled;

        public bool WithdrawalsEnabled => IsEip4895Enabled;
        public bool SelfdestructOnlyOnSameTransaction => IsEip6780Enabled;

        public bool IsBeaconBlockRootAvailable => IsEip4788Enabled;
        public bool IsBlockHashInStateAvailable => IsEip2935Enabled;
        public bool MCopyIncluded => IsEip5656Enabled;
        public bool BlobBaseFeeEnabled => IsEip4844Enabled;
    }
}<|MERGE_RESOLUTION|>--- conflicted
+++ resolved
@@ -280,15 +280,14 @@
         bool IsEip6780Enabled { get; }
 
         /// <summary>
-<<<<<<< HEAD
         /// Eof execution env in EVM
         /// </summary>
         bool IsEofEnabled { get; }
-=======
+
+        /// <summary>
         /// Secp256r1 precompile
         /// </summary>
         bool IsRip7212Enabled { get; }
->>>>>>> 45209c4b
 
         /// <summary>
         /// Should transactions be validated against chainId.
