// SPDX-FileCopyrightText: 2022 Demerzel Solutions Limited
// SPDX-License-Identifier: LGPL-3.0-only

using Nethermind.Int256;

namespace Nethermind.Core.Specs
{
    /// <summary>
    /// https://github.com/ethereum/EIPs
    /// </summary>
    public interface IReleaseSpec : IEip1559Spec, IReceiptSpec
    {
        public string Name { get; }
        long MaximumExtraDataSize { get; }
        long MaxCodeSize { get; }
        //EIP-3860: Limit and meter initcode
        long MaxInitCodeSize => 2 * MaxCodeSize;
        long MinGasLimit { get; }
        long GasLimitBoundDivisor { get; }
        UInt256 BlockReward { get; }
        long DifficultyBombDelay { get; }
        long DifficultyBoundDivisor { get; }
        long? FixedDifficulty { get; }
        int MaximumUncleCount { get; }

        /// <summary>
        /// ---
        /// In chainspec - Ethash.Duration
        /// </summary>
        bool IsTimeAdjustmentPostOlympic { get; }

        /// <summary>
        /// Homestead contract creation via transaction cost set to 21000 + 32000 (previously 21000)
        /// Failing init does not create an empty code contract
        /// Difficulty adjustment changed
        /// Transaction signature uniqueness (s-value has to be less or equal than than secp256k1n/2)
        /// </summary>
        bool IsEip2Enabled { get; }

        /// <summary>
        /// Homestead DELEGATECALL instruction added
        /// </summary>
        bool IsEip7Enabled { get; }

        /// <summary>
        /// Byzantium Change difficulty adjustment to target mean block time including uncles
        /// </summary>
        bool IsEip100Enabled { get; }

        /// <summary>
        /// Byzantium REVERT instruction in the Ethereum Virtual Machine
        /// ---
        /// in chainspec Ethash.Eip100bTransition
        /// </summary>
        bool IsEip140Enabled { get; }

        /// <summary>
        /// Tangerine Whistle Gas cost of IO operations increased
        /// </summary>
        bool IsEip150Enabled { get; }

        /// <summary>
        /// Spurious Dragon Chain ID in signatures (replay attack protection)
        /// </summary>
        bool IsEip155Enabled { get; }

        /// <summary>
        /// Spurious Dragon State clearing
        /// </summary>
        bool IsEip158Enabled { get; }

        /// <summary>
        /// Spurious Dragon EXP cost increase
        /// </summary>
        bool IsEip160Enabled { get; }

        /// <summary>
        /// Spurious Dragon Code size limit
        /// ---
        /// in chainspec MaxCodeSizeTransition
        /// </summary>
        bool IsEip170Enabled { get; }

        /// <summary>
        /// Byzantium Precompiled contracts for addition and scalar multiplication on the elliptic curve alt_bn128
        /// ---
        /// in chainspec in builtin accounts
        /// </summary>
        bool IsEip196Enabled { get; }

        /// <summary>
        /// Byzantium Precompiled contracts for optimal ate pairing check on the elliptic curve alt_bn128
        /// ---
        /// in chainspec in builtin accounts
        /// </summary>
        bool IsEip197Enabled { get; }

        /// <summary>
        /// Byzantium Precompiled contract for bigint modular exponentiation
        /// ---
        /// in chainspec in builtin accounts
        /// </summary>
        bool IsEip198Enabled { get; }

        /// <summary>
        /// Byzantium New opcodes: RETURNDATASIZE and RETURNDATACOPY
        /// </summary>
        bool IsEip211Enabled { get; }

        /// <summary>
        /// Byzantium New opcode STATICCALL
        /// </summary>
        bool IsEip214Enabled { get; }

        /// <summary>
        /// Byzantium Difficulty Bomb Delay and Block Reward Reduction
        /// ---
        /// in chainspec as DifficultyBombDelays
        /// </summary>
        bool IsEip649Enabled { get; }

        /// <summary>
        /// Constantinople SHL, SHR, SAR instructions
        /// </summary>
        bool IsEip145Enabled { get; }

        /// <summary>
        /// Constantinople Skinny CREATE2
        /// </summary>
        bool IsEip1014Enabled { get; }

        /// <summary>
        /// Constantinople EXTCODEHASH instructions
        /// </summary>
        bool IsEip1052Enabled { get; }

        /// <summary>
        /// Constantinople Net gas metering for SSTORE operations
        /// </summary>
        bool IsEip1283Enabled { get; }

        /// <summary>
        /// Constantinople Difficulty Bomb Delay and Block Reward Adjustment
        /// ---
        /// in chainspec as DifficultyBombDelays and BlockReward
        /// </summary>
        bool IsEip1234Enabled { get; }

        /// <summary>
        /// Istanbul ChainID opcode
        /// </summary>
        bool IsEip1344Enabled { get; }

        /// <summary>
        /// Istanbul transaction data gas cost reduction
        /// </summary>
        bool IsEip2028Enabled { get; }

        /// <summary>
        /// Istanbul Blake2F precompile
        /// </summary>
        bool IsEip152Enabled { get; }

        /// <summary>
        /// Istanbul alt_bn128 gas cost reduction
        /// </summary>
        bool IsEip1108Enabled { get; }

        /// <summary>
        /// Istanbul state opcodes gas cost increase
        /// </summary>
        bool IsEip1884Enabled { get; }

        /// <summary>
        /// Istanbul net-metered SSTORE
        /// </summary>
        bool IsEip2200Enabled { get; }

        /// <summary>
        /// Berlin subroutines -> https://github.com/ethereum/EIPs/issues/2315
        /// </summary>
        bool IsEip2315Enabled { get; }

        /// <summary>
        /// Berlin BLS crypto precompiles
        /// </summary>
        bool IsEip2537Enabled { get; }

        /// <summary>
        /// Berlin MODEXP precompiles
        /// </summary>
        bool IsEip2565Enabled { get; }

        /// <summary>
        /// Berlin gas cost increases for state reading opcodes
        /// </summary>
        bool IsEip2929Enabled { get; }

        /// <summary>
        /// Berlin access lists
        /// </summary>
        bool IsEip2930Enabled { get; }

        /// <summary>
        /// Should EIP158 be ignored for this account.
        /// </summary>
        /// <remarks>THis is needed for SystemUser account compatibility with Parity.</remarks>
        /// <param name="address"></param>
        /// <returns></returns>
        bool IsEip158IgnoredAccount(Address address);
        /// <summary>
        /// BaseFee opcode
        /// </summary>
        bool IsEip3198Enabled { get; }

        /// <summary>
        /// Reduction in refunds
        /// </summary>
        bool IsEip3529Enabled { get; }

        /// <summary>
        /// Reject new contracts starting with the 0xEF byte
        /// </summary>
        bool IsEip3541Enabled { get; }

        /// <summary>
        /// Reject transactions where senders have non-empty code hash
        /// </summary>
        bool IsEip3607Enabled { get; }

        /// <summary>
        /// Warm COINBASE
        /// </summary>
        bool IsEip3651Enabled { get; }

        /// <summary>
        /// Transient storage
        /// </summary>
        bool IsEip1153Enabled { get; }


        /// <summary>
        /// PUSH0 instruction
        /// </summary>
        bool IsEip3855Enabled { get; }

        /// <summary>
        /// MCOPY instruction
        /// </summary>
        bool IsEip5656Enabled { get; }

        /// <summary>
        /// EIP-3860: Limit and meter initcode
        /// </summary>
        bool IsEip3860Enabled { get; }

        /// <summary>
        /// Gets or sets a value indicating whether the
        /// <see href="https://eips.ethereum.org/EIPS/eip-4895">EIP-4895</see>
        /// validator withdrawals are enabled.
        /// </summary>
        bool IsEip4895Enabled { get; }

        /// <summary>
        /// Blob transactions
        /// </summary>
        bool IsEip4844Enabled { get; }

        /// <summary>
        /// Parent Beacon Block precompile
        /// </summary>
        bool IsEip4788Enabled { get; }
        Address? Eip4788ContractAddress { get; }


        /// <summary>
        /// EIP-6110: Supply validator deposits on chain
        /// </summary>
        bool IsEip6110Enabled { get; }
        bool DepositsEnabled => IsEip6110Enabled;
        Address DepositContractAddress { get; }

        /// <summary>
        /// Execution layer triggerable exits
        /// </summary>
        bool IsEip7002Enabled { get; }
        bool WithdrawalRequestsEnabled => IsEip7002Enabled;
        Address Eip7002ContractAddress { get; }

        /// <summary>
        /// Save historical block hashes in state
        /// </summary>
        bool IsEip2935Enabled { get; }
        Address Eip2935ContractAddress { get; }

        /// <summary>
        /// SELFDESTRUCT only in same transaction
        /// </summary>
        bool IsEip6780Enabled { get; }

        /// <summary>
        /// https://eips.ethereum.org/EIPS/eip-3074
        /// AUTH and AUTHCALL for EOA
        /// </summary>
        bool IsEip3074Enabled { get; }

        /// <summary>
        /// Should transactions be validated against chainId.
        /// </summary>
        /// <remarks>Backward compatibility for early Kovan blocks.</remarks>
        bool ValidateChainId => true;

        public ulong WithdrawalTimestamp { get; }

        public ulong Eip4844TransitionTimestamp { get; }

        // STATE related
        public bool ClearEmptyAccountWhenTouched => IsEip158Enabled;

        // VM
        public bool LimitCodeSize => IsEip170Enabled;

        public bool UseHotAndColdStorage => IsEip2929Enabled;

        public bool UseTxAccessLists => IsEip2930Enabled;

        public bool AddCoinbaseToTxAccessList => IsEip3651Enabled;

        public bool ModExpEnabled => IsEip198Enabled;

        public bool Bn128Enabled => IsEip196Enabled && IsEip197Enabled;

        public bool BlakeEnabled => IsEip152Enabled;

        public bool Bls381Enabled => IsEip2537Enabled;

        public bool ChargeForTopLevelCreate => IsEip2Enabled;

        public bool FailOnOutOfGasCodeDeposit => IsEip2Enabled;

        public bool UseShanghaiDDosProtection => IsEip150Enabled;

        public bool UseExpDDosProtection => IsEip160Enabled;

        public bool UseLargeStateDDosProtection => IsEip1884Enabled;

        public bool ReturnDataOpcodesEnabled => IsEip211Enabled;

        public bool ChainIdOpcodeEnabled => IsEip1344Enabled;

        public bool Create2OpcodeEnabled => IsEip1014Enabled;

        public bool DelegateCallEnabled => IsEip7Enabled;

        public bool StaticCallEnabled => IsEip214Enabled;

        public bool ShiftOpcodesEnabled => IsEip145Enabled;

        public bool SubroutinesEnabled => IsEip2315Enabled;

        public bool RevertOpcodeEnabled => IsEip140Enabled;

        public bool ExtCodeHashOpcodeEnabled => IsEip1052Enabled;

        public bool SelfBalanceOpcodeEnabled => IsEip1884Enabled;

        public bool UseConstantinopleNetGasMetering => IsEip1283Enabled;

        public bool UseIstanbulNetGasMetering => IsEip2200Enabled;

        public bool UseNetGasMetering => UseConstantinopleNetGasMetering | UseIstanbulNetGasMetering;

        public bool UseNetGasMeteringWithAStipendFix => UseIstanbulNetGasMetering;

        public bool Use63Over64Rule => UseShanghaiDDosProtection;

        public bool BaseFeeEnabled => IsEip3198Enabled;

        // EVM Related
        public bool IncludePush0Instruction => IsEip3855Enabled;

        public bool TransientStorageEnabled => IsEip1153Enabled;

        public bool WithdrawalsEnabled => IsEip4895Enabled;
        public bool SelfdestructOnlyOnSameTransaction => IsEip6780Enabled;

        public bool IsBeaconBlockRootAvailable => IsEip4788Enabled;
        public bool IsBlockHashInStateAvailable => IsEip2935Enabled;
        public bool MCopyIncluded => IsEip5656Enabled;

        /// <summary>
        /// AuRaSystemCalls - true
        /// GethStyleSystemCalls - false
        /// </summary>
        /// <remarks>
        /// We support two types of system calls in Nethermind:
        /// 1. Geth-style:
        /// - We don't create a system account if it doesn't exist.
        /// - We adhere to geth behavior for State clearing - no state touch for subtraction.
        /// - We don't use a custom release spec for those transactions.
        /// 2. AuRa (Parity-style):
        /// - We create a system account if it doesn't exist.
        /// - We use a custom release spec with EIP158 disabled.
        /// </remarks>
        public bool AuRaSystemCalls { get; }
        public bool BlobBaseFeeEnabled => IsEip4844Enabled;

<<<<<<< HEAD
        public bool ConsensusRequestsEnabled => WithdrawalRequestsEnabled || DepositsEnabled;
=======
        bool AuthCallsEnabled => IsEip3074Enabled;
>>>>>>> 94ea7a3b
    }
}<|MERGE_RESOLUTION|>--- conflicted
+++ resolved
@@ -405,10 +405,8 @@
         public bool AuRaSystemCalls { get; }
         public bool BlobBaseFeeEnabled => IsEip4844Enabled;
 
-<<<<<<< HEAD
+        bool AuthCallsEnabled => IsEip3074Enabled;
+
         public bool ConsensusRequestsEnabled => WithdrawalRequestsEnabled || DepositsEnabled;
-=======
-        bool AuthCallsEnabled => IsEip3074Enabled;
->>>>>>> 94ea7a3b
     }
 }