--- conflicted
+++ resolved
@@ -270,14 +270,11 @@
         /// </summary>
         bool IsEip3540Enabled { get; }
 
-<<<<<<< HEAD
         /// <summary>
         /// Strict bytecode validation 
         /// </summary>
         bool IsEip3670Enabled { get; }
 
-=======
->>>>>>> fa9f81e1
 
         /// <summary>
         /// Should transactions be validated against chainId.
