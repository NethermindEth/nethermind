--- conflicted
+++ resolved
@@ -530,15 +530,10 @@
         /// </summary>
         public bool IsRip7728Enabled { get; }
 
-<<<<<<< HEAD
         /// <summary>
         // Censored addresses on gnosis
         /// </summary>
-        HashSet<AddressAsKey> CensoredSenders { get; }
-        HashSet<AddressAsKey> CensoredTo { get; }
-=======
-        public FrozenSet<AddressAsKey> InvalidSenders { get; }
-        public FrozenSet<AddressAsKey> InvalidTo { get; }
->>>>>>> 052f4eff
+        FrozenSet<AddressAsKey>? CensoredSenders { get; }
+        FrozenSet<AddressAsKey>? CensoredTo { get; }
     }
 }