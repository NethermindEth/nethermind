// SPDX-FileCopyrightText: 2022 Demerzel Solutions Limited
// SPDX-License-Identifier: LGPL-3.0-only

using Nethermind.Int256;

namespace Nethermind.Core.Specs
{
    /// <summary>
    /// https://github.com/ethereum/EIPs
    /// </summary>
    public interface IReleaseSpec : IEip1559Spec, IReceiptSpec
    {
        public string Name { get; }
        long MaximumExtraDataSize { get; }
        long MaxCodeSize { get; }
        //EIP-3860: Limit and meter initcode
        long MaxInitCodeSize => 2 * MaxCodeSize;
        long MinGasLimit { get; }
        long GasLimitBoundDivisor { get; }
        UInt256 BlockReward { get; }
        long DifficultyBombDelay { get; }
        long DifficultyBoundDivisor { get; }
        long? FixedDifficulty { get; }
        int MaximumUncleCount { get; }

        /// <summary>
        /// ---
        /// In chainspec - Ethash.Duration
        /// </summary>
        bool IsTimeAdjustmentPostOlympic { get; }

        /// <summary>
        /// Homestead contract creation via transaction cost set to 21000 + 32000 (previously 21000)
        /// Failing init does not create an empty code contract
        /// Difficulty adjustment changed
        /// Transaction signature uniqueness (s-value has to be less or equal than than secp256k1n/2)
        /// </summary>
        bool IsEip2Enabled { get; }

        /// <summary>
        /// Homestead DELEGATECALL instruction added
        /// </summary>
        bool IsEip7Enabled { get; }

        /// <summary>
        /// Byzantium Change difficulty adjustment to target mean block time including uncles
        /// </summary>
        bool IsEip100Enabled { get; }

        /// <summary>
        /// Byzantium REVERT instruction in the Ethereum Virtual Machine
        /// ---
        /// in chainspec Ethash.Eip100bTransition
        /// </summary>
        bool IsEip140Enabled { get; }

        /// <summary>
        /// Tangerine Whistle Gas cost of IO operations increased
        /// </summary>
        bool IsEip150Enabled { get; }

        /// <summary>
        /// Spurious Dragon Chain ID in signatures (replay attack protection)
        /// </summary>
        bool IsEip155Enabled { get; }

        /// <summary>
        /// Spurious Dragon State clearing
        /// </summary>
        bool IsEip158Enabled { get; }

        /// <summary>
        /// Spurious Dragon EXP cost increase
        /// </summary>
        bool IsEip160Enabled { get; }

        /// <summary>
        /// Spurious Dragon Code size limit
        /// ---
        /// in chainspec MaxCodeSizeTransition
        /// </summary>
        bool IsEip170Enabled { get; }

        /// <summary>
        /// Byzantium Precompiled contracts for addition and scalar multiplication on the elliptic curve alt_bn128
        /// ---
        /// in chainspec in builtin accounts
        /// </summary>
        bool IsEip196Enabled { get; }

        /// <summary>
        /// Byzantium Precompiled contracts for optimal ate pairing check on the elliptic curve alt_bn128
        /// ---
        /// in chainspec in builtin accounts
        /// </summary>
        bool IsEip197Enabled { get; }

        /// <summary>
        /// Byzantium Precompiled contract for bigint modular exponentiation
        /// ---
        /// in chainspec in builtin accounts
        /// </summary>
        bool IsEip198Enabled { get; }

        /// <summary>
        /// Byzantium New opcodes: RETURNDATASIZE and RETURNDATACOPY
        /// </summary>
        bool IsEip211Enabled { get; }

        /// <summary>
        /// Byzantium New opcode STATICCALL
        /// </summary>
        bool IsEip214Enabled { get; }

        /// <summary>
        /// Byzantium Difficulty Bomb Delay and Block Reward Reduction
        /// ---
        /// in chainspec as DifficultyBombDelays
        /// </summary>
        bool IsEip649Enabled { get; }

        /// <summary>
        /// Constantinople SHL, SHR, SAR instructions
        /// </summary>
        bool IsEip145Enabled { get; }

        /// <summary>
        /// Constantinople Skinny CREATE2
        /// </summary>
        bool IsEip1014Enabled { get; }

        /// <summary>
        /// Constantinople EXTCODEHASH instructions
        /// </summary>
        bool IsEip1052Enabled { get; }

        /// <summary>
        /// Constantinople Net gas metering for SSTORE operations
        /// </summary>
        bool IsEip1283Enabled { get; }

        /// <summary>
        /// Constantinople Difficulty Bomb Delay and Block Reward Adjustment
        /// ---
        /// in chainspec as DifficultyBombDelays and BlockReward
        /// </summary>
        bool IsEip1234Enabled { get; }

        /// <summary>
        /// Istanbul ChainID opcode
        /// </summary>
        bool IsEip1344Enabled { get; }

        /// <summary>
        /// Istanbul transaction data gas cost reduction
        /// </summary>
        bool IsEip2028Enabled { get; }

        /// <summary>
        /// Istanbul Blake2F precompile
        /// </summary>
        bool IsEip152Enabled { get; }

        /// <summary>
        /// Istanbul alt_bn128 gas cost reduction
        /// </summary>
        bool IsEip1108Enabled { get; }

        /// <summary>
        /// Istanbul state opcodes gas cost increase
        /// </summary>
        bool IsEip1884Enabled { get; }

        /// <summary>
        /// Istanbul net-metered SSTORE
        /// </summary>
        bool IsEip2200Enabled { get; }

        /// <summary>
        /// Berlin subroutines -> https://github.com/ethereum/EIPs/issues/2315
        /// </summary>
        bool IsEip2315Enabled { get; }

        /// <summary>
        /// Berlin BLS crypto precompiles
        /// </summary>
        bool IsEip2537Enabled { get; }

        /// <summary>
        /// Berlin MODEXP precompiles
        /// </summary>
        bool IsEip2565Enabled { get; }

        /// <summary>
        /// Berlin gas cost increases for state reading opcodes
        /// </summary>
        bool IsEip2929Enabled { get; }

        /// <summary>
        /// Berlin access lists
        /// </summary>
        bool IsEip2930Enabled { get; }

        /// <summary>
        /// Should EIP158 be ignored for this account.
        /// </summary>
        /// <remarks>THis is needed for SystemUser account compatibility with Parity.</remarks>
        /// <param name="address"></param>
        /// <returns></returns>
        bool IsEip158IgnoredAccount(Address address);

        /// <summary>
        /// BaseFee opcode
        /// </summary>
        bool IsEip3198Enabled { get; }

        /// <summary>
        /// Reduction in refunds
        /// </summary>
        bool IsEip3529Enabled { get; }

        /// <summary>
        /// Reject new contracts starting with the 0xEF byte
        /// </summary>
        bool IsEip3541Enabled { get; }

        /// <summary>
        /// Reject transactions where senders have non-empty code hash
        /// </summary>
        bool IsEip3607Enabled { get; }

        /// <summary>
        /// Warm COINBASE
        /// </summary>
        bool IsEip3651Enabled { get; }

        /// <summary>
        /// Transient storage
        /// </summary>
        bool IsEip1153Enabled { get; }


        /// <summary>
        /// PUSH0 instruction
        /// </summary>
        bool IsEip3855Enabled { get; }

        /// <summary>
        /// EIP-3860: Limit and meter initcode
        /// </summary>
        bool IsEip3860Enabled { get; }

        /// <summary>
<<<<<<< HEAD
        /// Deactivate SELFDESTRUCT
        /// </summary>
        bool IsEip4758Enabled { get; }

        /// <summary>
        /// Should transactions be validated against chainId.
=======
        /// Gets or sets a value indicating whether the
        /// <see href="https://eips.ethereum.org/EIPS/eip-4895">EIP-4895</see>
        /// validator withdrawals are enabled.
>>>>>>> 5103c6ae
        /// </summary>
        bool IsEip4895Enabled { get; }

        /// <summary>
        /// Blob transactions
        /// </summary>
        bool IsEip4844Enabled { get; }

        /// <summary>
        /// Should transactions be validated against chainId.
        /// </summary>
        /// <remarks>Backward compatibility for early Kovan blocks.</remarks>
        bool ValidateChainId => true;

        public ulong WithdrawalTimestamp { get; }

        public ulong Eip4844TransitionTimestamp { get; }

        // STATE related 
        public bool ClearEmptyAccountWhenTouched => IsEip158Enabled;

        // VM
        public bool LimitCodeSize => IsEip170Enabled;

        public bool UseHotAndColdStorage => IsEip2929Enabled;

        public bool UseTxAccessLists => IsEip2930Enabled;

        public bool AddCoinbaseToTxAccessList => IsEip3651Enabled;

        public bool ModExpEnabled => IsEip198Enabled;

        public bool Bn128Enabled => IsEip196Enabled && IsEip197Enabled;

        public bool BlakeEnabled => IsEip152Enabled;

        public bool Bls381Enabled => IsEip2537Enabled;

        public bool ChargeForTopLevelCreate => IsEip2Enabled;

        public bool FailOnOutOfGasCodeDeposit => IsEip2Enabled;

        public bool UseShanghaiDDosProtection => IsEip150Enabled;

        public bool UseExpDDosProtection => IsEip160Enabled;

        public bool UseLargeStateDDosProtection => IsEip1884Enabled;

        public bool ReturnDataOpcodesEnabled => IsEip211Enabled;

        public bool ChainIdOpcodeEnabled => IsEip1344Enabled;

        public bool Create2OpcodeEnabled => IsEip1014Enabled;

        public bool DelegateCallEnabled => IsEip7Enabled;

        public bool StaticCallEnabled => IsEip214Enabled;

        public bool ShiftOpcodesEnabled => IsEip145Enabled;

        public bool SubroutinesEnabled => IsEip2315Enabled;

        public bool RevertOpcodeEnabled => IsEip140Enabled;

        public bool ExtCodeHashOpcodeEnabled => IsEip1052Enabled;

        public bool SelfBalanceOpcodeEnabled => IsEip1884Enabled;

        public bool UseConstantinopleNetGasMetering => IsEip1283Enabled;

        public bool UseIstanbulNetGasMetering => IsEip2200Enabled;

        public bool UseNetGasMetering => UseConstantinopleNetGasMetering | UseIstanbulNetGasMetering;

        public bool UseNetGasMeteringWithAStipendFix => UseIstanbulNetGasMetering;

        public bool Use63Over64Rule => UseShanghaiDDosProtection;

        public bool BaseFeeEnabled => IsEip3198Enabled;

        // EVM Related
        public bool IncludePush0Instruction => IsEip3855Enabled;

        public bool TransientStorageEnabled => IsEip1153Enabled;

<<<<<<< HEAD
        public bool SelfDestructDeactivated => IsEip4758Enabled;
=======
        public bool WithdrawalsEnabled => IsEip4895Enabled;
>>>>>>> 5103c6ae
    }
}<|MERGE_RESOLUTION|>--- conflicted
+++ resolved
@@ -251,18 +251,9 @@
         bool IsEip3860Enabled { get; }
 
         /// <summary>
-<<<<<<< HEAD
-        /// Deactivate SELFDESTRUCT
-        /// </summary>
-        bool IsEip4758Enabled { get; }
-
-        /// <summary>
-        /// Should transactions be validated against chainId.
-=======
         /// Gets or sets a value indicating whether the
         /// <see href="https://eips.ethereum.org/EIPS/eip-4895">EIP-4895</see>
         /// validator withdrawals are enabled.
->>>>>>> 5103c6ae
         /// </summary>
         bool IsEip4895Enabled { get; }
 
@@ -270,6 +261,11 @@
         /// Blob transactions
         /// </summary>
         bool IsEip4844Enabled { get; }
+
+        /// <summary>
+        /// SELFDESTRUCT only in same transaction
+        /// </summary>
+        bool IsEip6780Enabled { get; }
 
         /// <summary>
         /// Should transactions be validated against chainId.
@@ -348,10 +344,7 @@
 
         public bool TransientStorageEnabled => IsEip1153Enabled;
 
-<<<<<<< HEAD
-        public bool SelfDestructDeactivated => IsEip4758Enabled;
-=======
         public bool WithdrawalsEnabled => IsEip4895Enabled;
->>>>>>> 5103c6ae
+        public bool SelfdestructOnlyOnSameTransaction => IsEip6780Enabled;
     }
 }