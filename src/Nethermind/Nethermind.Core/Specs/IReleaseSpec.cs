--- conflicted
+++ resolved
@@ -435,19 +435,18 @@
         bool IsAuthorizationListEnabled => IsEip7702Enabled;
 
         public bool RequestsEnabled => ConsolidationRequestsEnabled || WithdrawalRequestsEnabled || DepositsEnabled;
-<<<<<<< HEAD
+
         public bool IsEip7594Enabled { get; }
-=======
 
         /// <summary>
         /// This property holds an array that, at runtime, is actually an array of function pointers
         /// with the signature:
         /// <c>delegate*<VirtualMachine, ref EvmStack, ref long, ref int, EvmExceptionType></c>.
-        /// The array is lazily populated with JIT-optimized instructions for an EVM without tracing, 
+        /// The array is lazily populated with JIT-optimized instructions for an EVM without tracing,
         /// but it cannot be explicitly typed as such due to cross-project layering constraints.
         /// </summary>
         /// <remarks>
-        /// Because of these layering issues, the property is declared as <see cref="System.Array"/> 
+        /// Because of these layering issues, the property is declared as <see cref="System.Array"/>
         /// even though it internally represents a typed array of function pointers.
         /// </remarks>
         public Array? EvmInstructionsNoTrace { get; set; }
@@ -456,15 +455,14 @@
         /// This property holds an array that, at runtime, is actually an array of function pointers
         /// with the signature:
         /// <c>delegate*<VirtualMachine, ref EvmStack, ref long, ref int, EvmExceptionType></c>.
-        /// The array is lazily populated with JIT-optimized instructions for an EVM, 
+        /// The array is lazily populated with JIT-optimized instructions for an EVM,
         /// capturing additional tracing data. It cannot be explicitly typed as such due to cross-project
         /// layering constraints.
         /// </summary>
         /// <remarks>
-        /// Because of these layering issues, the property is declared as <see cref="System.Array"/> 
+        /// Because of these layering issues, the property is declared as <see cref="System.Array"/>
         /// even though it internally represents a typed array of function pointers.
         /// </remarks>
         public Array? EvmInstructionsTraced { get; set; }
->>>>>>> 635f66c9
     }
 }