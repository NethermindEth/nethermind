// SPDX-FileCopyrightText: 2022 Demerzel Solutions Limited
// SPDX-License-Identifier: LGPL-3.0-only

using Nethermind.Int256;

namespace Nethermind.Core.Specs
{
    /// <summary>
    /// https://github.com/ethereum/EIPs
    /// </summary>
    public interface IReleaseSpec : IEip1559Spec, IReceiptSpec
    {
        public string Name { get; }
        long MaximumExtraDataSize { get; }
        long MaxCodeSize { get; }
        //EIP-3860: Limit and meter initcode
        long MaxInitCodeSize => 2 * MaxCodeSize;
        long MinGasLimit { get; }
        long GasLimitBoundDivisor { get; }
        UInt256 BlockReward { get; }
        long DifficultyBombDelay { get; }
        long DifficultyBoundDivisor { get; }
        long? FixedDifficulty { get; }
        int MaximumUncleCount { get; }

        /// <summary>
        /// ---
        /// In chainspec - Ethash.Duration
        /// </summary>
        bool IsTimeAdjustmentPostOlympic { get; }

        /// <summary>
        /// Homestead contract creation via transaction cost set to 21000 + 32000 (previously 21000)
        /// Failing init does not create an empty code contract
        /// Difficulty adjustment changed
        /// Transaction signature uniqueness (s-value has to be less or equal than than secp256k1n/2)
        /// </summary>
        bool IsEip2Enabled { get; }

        /// <summary>
        /// Homestead DELEGATECALL instruction added
        /// </summary>
        bool IsEip7Enabled { get; }

        /// <summary>
        /// Byzantium Change difficulty adjustment to target mean block time including uncles
        /// </summary>
        bool IsEip100Enabled { get; }

        /// <summary>
        /// Byzantium REVERT instruction in the Ethereum Virtual Machine
        /// ---
        /// in chainspec Ethash.Eip100bTransition
        /// </summary>
        bool IsEip140Enabled { get; }

        /// <summary>
        /// Tangerine Whistle Gas cost of IO operations increased
        /// </summary>
        bool IsEip150Enabled { get; }

        /// <summary>
        /// Spurious Dragon Chain ID in signatures (replay attack protection)
        /// </summary>
        bool IsEip155Enabled { get; }

        /// <summary>
        /// Spurious Dragon State clearing
        /// </summary>
        bool IsEip158Enabled { get; }

        /// <summary>
        /// Spurious Dragon EXP cost increase
        /// </summary>
        bool IsEip160Enabled { get; }

        /// <summary>
        /// Spurious Dragon Code size limit
        /// ---
        /// in chainspec MaxCodeSizeTransition
        /// </summary>
        bool IsEip170Enabled { get; }

        /// <summary>
        /// Byzantium Precompiled contracts for addition and scalar multiplication on the elliptic curve alt_bn128
        /// ---
        /// in chainspec in builtin accounts
        /// </summary>
        bool IsEip196Enabled { get; }

        /// <summary>
        /// Byzantium Precompiled contracts for optimal ate pairing check on the elliptic curve alt_bn128
        /// ---
        /// in chainspec in builtin accounts
        /// </summary>
        bool IsEip197Enabled { get; }

        /// <summary>
        /// Byzantium Precompiled contract for bigint modular exponentiation
        /// ---
        /// in chainspec in builtin accounts
        /// </summary>
        bool IsEip198Enabled { get; }

        /// <summary>
        /// Byzantium New opcodes: RETURNDATASIZE and RETURNDATACOPY
        /// </summary>
        bool IsEip211Enabled { get; }

        /// <summary>
        /// Byzantium New opcode STATICCALL
        /// </summary>
        bool IsEip214Enabled { get; }

        /// <summary>
        /// Byzantium Difficulty Bomb Delay and Block Reward Reduction
        /// ---
        /// in chainspec as DifficultyBombDelays
        /// </summary>
        bool IsEip649Enabled { get; }

        /// <summary>
        /// Constantinople SHL, SHR, SAR instructions
        /// </summary>
        bool IsEip145Enabled { get; }

        /// <summary>
        /// Constantinople Skinny CREATE2
        /// </summary>
        bool IsEip1014Enabled { get; }

        /// <summary>
        /// Constantinople EXTCODEHASH instructions
        /// </summary>
        bool IsEip1052Enabled { get; }

        /// <summary>
        /// Constantinople Net gas metering for SSTORE operations
        /// </summary>
        bool IsEip1283Enabled { get; }

        /// <summary>
        /// Constantinople Difficulty Bomb Delay and Block Reward Adjustment
        /// ---
        /// in chainspec as DifficultyBombDelays and BlockReward
        /// </summary>
        bool IsEip1234Enabled { get; }

        /// <summary>
        /// Istanbul ChainID opcode
        /// </summary>
        bool IsEip1344Enabled { get; }

        /// <summary>
        /// Istanbul transaction data gas cost reduction
        /// </summary>
        bool IsEip2028Enabled { get; }

        /// <summary>
        /// Istanbul Blake2F precompile
        /// </summary>
        bool IsEip152Enabled { get; }

        /// <summary>
        /// Istanbul alt_bn128 gas cost reduction
        /// </summary>
        bool IsEip1108Enabled { get; }

        /// <summary>
        /// Istanbul state opcodes gas cost increase
        /// </summary>
        bool IsEip1884Enabled { get; }

        /// <summary>
        /// Istanbul net-metered SSTORE
        /// </summary>
        bool IsEip2200Enabled { get; }

        /// <summary>
        /// Berlin BLS crypto precompiles
        /// </summary>
        bool IsEip2537Enabled { get; }

        /// <summary>
        /// Berlin MODEXP precompiles
        /// </summary>
        bool IsEip2565Enabled { get; }

        /// <summary>
        /// Berlin gas cost increases for state reading opcodes
        /// </summary>
        bool IsEip2929Enabled { get; }

        /// <summary>
        /// Berlin access lists
        /// </summary>
        bool IsEip2930Enabled { get; }

        /// <summary>
        /// Should EIP158 be ignored for this account.
        /// </summary>
        /// <remarks>THis is needed for SystemUser account compatibility with Parity.</remarks>
        /// <param name="address"></param>
        /// <returns></returns>
        bool IsEip158IgnoredAccount(Address address) => false;

        /// <summary>
        /// BaseFee opcode
        /// </summary>
        bool IsEip3198Enabled { get; }

        /// <summary>
        /// Reduction in refunds
        /// </summary>
        bool IsEip3529Enabled { get; }

        /// <summary>
        /// Reject new contracts starting with the 0xEF byte
        /// </summary>
        bool IsEip3541Enabled { get; }

        /// <summary>
        /// Reject transactions where senders have non-empty code hash
        /// </summary>
        bool IsEip3607Enabled { get; }

        /// <summary>
        /// Warm COINBASE
        /// </summary>
        bool IsEip3651Enabled { get; }

        /// <summary>
        /// Transient storage
        /// </summary>
        bool IsEip1153Enabled { get; }


        /// <summary>
        /// PUSH0 instruction
        /// </summary>
        bool IsEip3855Enabled { get; }

        /// <summary>
        /// MCOPY instruction
        /// </summary>
        bool IsEip5656Enabled { get; }

        /// <summary>
        /// EIP-3860: Limit and meter initcode
        /// </summary>
        bool IsEip3860Enabled { get; }

        /// <summary>
        /// Gets or sets a value indicating whether the
        /// <see href="https://eips.ethereum.org/EIPS/eip-4895">EIP-4895</see>
        /// validator withdrawals are enabled.
        /// </summary>
        bool IsEip4895Enabled { get; }

        /// <summary>
        /// Blob transactions
        /// </summary>
        bool IsEip4844Enabled { get; }

        /// <summary>
        /// Parent Beacon Block precompile
        /// </summary>
        bool IsEip4788Enabled { get; }
        Address? Eip4788ContractAddress { get; }


        /// <summary>
        /// EIP-6110: Supply validator deposits on chain
        /// </summary>
        bool IsEip6110Enabled { get; }
        bool DepositsEnabled => IsEip6110Enabled;
        Address DepositContractAddress { get; }

        /// <summary>
        /// Execution layer triggerable exits
        /// </summary>
        bool IsEip7002Enabled { get; }
        bool WithdrawalRequestsEnabled => IsEip7002Enabled;
        Address Eip7002ContractAddress { get; }


        /// <summary>
        /// EIP-7251: triggered consolidations
        /// </summary>
        bool IsEip7251Enabled { get; }
        bool ConsolidationRequestsEnabled => IsEip7251Enabled;
        Address Eip7251ContractAddress { get; }


        /// <summary>
        /// Save historical block hashes in state
        /// </summary>
        bool IsEip2935Enabled { get; }

        /// <summary>
        /// Fetch blockHashes from the state for BLOCKHASH opCode
        /// </summary>
        bool IsEip7709Enabled { get; }
        Address Eip2935ContractAddress { get; }

        /// <summary>
        /// SELFDESTRUCT only in same transaction
        /// </summary>
        bool IsEip6780Enabled { get; }

        /// <summary>
        /// Transactions that allows code delegation for EOA
        /// </summary>
        bool IsEip7702Enabled { get; }

        /// <summary>
        /// Blob base fee collection for Gnosis
        /// </summary>
        bool IsEip4844FeeCollectorEnabled { get; }

        /// <summary>
        /// Secp256r1 precompile
        /// </summary>
        bool IsRip7212Enabled { get; }

        /// OP Granite
        bool IsOpGraniteEnabled { get; }

        /// OP Holocene
        bool IsOpHoloceneEnabled { get; }

        /// Taiko Ontake
        bool IsOntakeEnabled { get; }

        /// <summary>
        ///  Increase call data cost
        /// </summary>
        bool IsEip7623Enabled { get; }

        /// <summary>
        /// Should transactions be validated against chainId.
        /// </summary>
        /// <remarks>Backward compatibility for early Kovan blocks.</remarks>
        bool ValidateChainId => true;

        /// <summary>
        /// EIP-7780: Add blob schedule to EL config files
        /// </summary>
        public ulong TargetBlobCount { get; }
        public ulong MaxBlobCount { get; }
<<<<<<< HEAD
=======
        public UInt256 BlobBaseFeeUpdateFraction { get; }
>>>>>>> b95ac182

        public ulong WithdrawalTimestamp { get; }

        public ulong Eip4844TransitionTimestamp { get; }

        // STATE related
        public bool ClearEmptyAccountWhenTouched => IsEip158Enabled;

        // VM
        public bool LimitCodeSize => IsEip170Enabled;

        public bool UseHotAndColdStorage => IsEip2929Enabled;

        public bool UseTxAccessLists => IsEip2930Enabled;

        public bool AddCoinbaseToTxAccessList => IsEip3651Enabled;

        public bool ModExpEnabled => IsEip198Enabled;

        public bool Bn128Enabled => IsEip196Enabled && IsEip197Enabled;

        public bool BlakeEnabled => IsEip152Enabled;

        public bool Bls381Enabled => IsEip2537Enabled;

        public bool ChargeForTopLevelCreate => IsEip2Enabled;

        public bool FailOnOutOfGasCodeDeposit => IsEip2Enabled;

        public bool UseShanghaiDDosProtection => IsEip150Enabled;

        public bool UseExpDDosProtection => IsEip160Enabled;

        public bool UseLargeStateDDosProtection => IsEip1884Enabled;

        public bool ReturnDataOpcodesEnabled => IsEip211Enabled;

        public bool ChainIdOpcodeEnabled => IsEip1344Enabled;

        public bool Create2OpcodeEnabled => IsEip1014Enabled;

        public bool DelegateCallEnabled => IsEip7Enabled;

        public bool StaticCallEnabled => IsEip214Enabled;

        public bool ShiftOpcodesEnabled => IsEip145Enabled;

        public bool RevertOpcodeEnabled => IsEip140Enabled;

        public bool ExtCodeHashOpcodeEnabled => IsEip1052Enabled;

        public bool SelfBalanceOpcodeEnabled => IsEip1884Enabled;

        public bool UseConstantinopleNetGasMetering => IsEip1283Enabled;

        public bool UseIstanbulNetGasMetering => IsEip2200Enabled;

        public bool UseNetGasMetering => UseConstantinopleNetGasMetering | UseIstanbulNetGasMetering;

        public bool UseNetGasMeteringWithAStipendFix => UseIstanbulNetGasMetering;

        public bool Use63Over64Rule => UseShanghaiDDosProtection;

        public bool BaseFeeEnabled => IsEip3198Enabled;

        // EVM Related
        public bool IncludePush0Instruction => IsEip3855Enabled;

        public bool TransientStorageEnabled => IsEip1153Enabled;

        public bool WithdrawalsEnabled => IsEip4895Enabled;
        public bool SelfdestructOnlyOnSameTransaction => IsEip6780Enabled;

        public bool IsBeaconBlockRootAvailable => IsEip4788Enabled;
        public bool IsBlockHashInStateAvailable => IsEip7709Enabled;
        public bool MCopyIncluded => IsEip5656Enabled;

        public bool BlobBaseFeeEnabled => IsEip4844Enabled;

        bool IsAuthorizationListEnabled => IsEip7702Enabled;

        public bool RequestsEnabled => ConsolidationRequestsEnabled || WithdrawalRequestsEnabled || DepositsEnabled;
    }
}<|MERGE_RESOLUTION|>--- conflicted
+++ resolved
@@ -348,10 +348,7 @@
         /// </summary>
         public ulong TargetBlobCount { get; }
         public ulong MaxBlobCount { get; }
-<<<<<<< HEAD
-=======
         public UInt256 BlobBaseFeeUpdateFraction { get; }
->>>>>>> b95ac182
 
         public ulong WithdrawalTimestamp { get; }
 
