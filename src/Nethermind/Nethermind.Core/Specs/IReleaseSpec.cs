--- conflicted
+++ resolved
@@ -350,11 +350,8 @@
         public bool TransientStorageEnabled => IsEip1153Enabled;
 
         public bool WithdrawalsEnabled => IsEip4895Enabled;
-<<<<<<< HEAD
         public bool SelfdestructOnlyOnSameTransaction => IsEip6780Enabled;
-=======
 
         bool MCopyIncluded => IsEip5656Enabled;
->>>>>>> 54e54bef
     }
 }