--- conflicted
+++ resolved
@@ -367,15 +367,12 @@
         bool IsEip7883Enabled { get; }
 
         /// <summary>
-<<<<<<< HEAD
-=======
         ///  RLP Execution Block Size Limit
         /// </summary>
         bool IsEip7934Enabled { get; }
         int Eip7934MaxRlpBlockSize { get; }
 
         /// <summary>
->>>>>>> eee5ac23
         /// Should transactions be validated against chainId.
         /// </summary>
         /// <remarks>Backward compatibility for early Kovan blocks.</remarks>
@@ -500,8 +497,6 @@
         /// </remarks>
         public Array? EvmInstructionsTraced { get; set; }
 
-<<<<<<< HEAD
-=======
         /// <summary>
         /// Determines whether the specified address is a precompiled contract for this release specification.
         /// </summary>
@@ -515,7 +510,6 @@
         /// </summary>
         HashSet<AddressAsKey> Precompiles { get; }
 
->>>>>>> eee5ac23
         public ProofVersion BlobProofVersion => IsEip7594Enabled ? ProofVersion.V1 : ProofVersion.V0;
 
         /// <summary>
@@ -524,8 +518,6 @@
         public bool IsEip7939Enabled { get; }
 
         public bool CLZEnabled => IsEip7939Enabled;
-<<<<<<< HEAD
-=======
 
         /// <summary>
         /// EIP-7907: Meter Contract Code Size And Increase Limit
@@ -536,6 +528,5 @@
         /// RIP-7728: L1SLOAD precompile for reading L1 storage from L2
         /// </summary>
         public bool IsRip7728Enabled { get; }
->>>>>>> eee5ac23
     }
 }