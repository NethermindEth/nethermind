// SPDX-FileCopyrightText: 2022 Demerzel Solutions Limited
// SPDX-License-Identifier: LGPL-3.0-only

using Nethermind.Int256;

namespace Nethermind.Core.Specs
{
    /// <summary>
    /// https://github.com/ethereum/EIPs
    /// </summary>
    public interface IReleaseSpec : IEip1559Spec, IReceiptSpec
    {
        public string Name { get; }
        long MaximumExtraDataSize { get; }
        long MaxCodeSize { get; }
        //EIP-3860: Limit and meter initcode
        long MaxInitCodeSize => 2 * MaxCodeSize;
        long MinGasLimit { get; }
        long GasLimitBoundDivisor { get; }
        UInt256 BlockReward { get; }
        long DifficultyBombDelay { get; }
        long DifficultyBoundDivisor { get; }
        long? FixedDifficulty { get; }
        int MaximumUncleCount { get; }

        /// <summary>
        /// ---
        /// In chainspec - Ethash.Duration
        /// </summary>
        bool IsTimeAdjustmentPostOlympic { get; }

        /// <summary>
        /// Homestead contract creation via transaction cost set to 21000 + 32000 (previously 21000)
        /// Failing init does not create an empty code contract
        /// Difficulty adjustment changed
        /// Transaction signature uniqueness (s-value has to be less or equal than than secp256k1n/2)
        /// </summary>
        bool IsEip2Enabled { get; }

        /// <summary>
        /// Homestead DELEGATECALL instruction added
        /// </summary>
        bool IsEip7Enabled { get; }

        /// <summary>
        /// Byzantium Change difficulty adjustment to target mean block time including uncles
        /// </summary>
        bool IsEip100Enabled { get; }

        /// <summary>
        /// Byzantium REVERT instruction in the Ethereum Virtual Machine
        /// ---
        /// in chainspec Ethash.Eip100bTransition
        /// </summary>
        bool IsEip140Enabled { get; }

        /// <summary>
        /// Tangerine Whistle Gas cost of IO operations increased
        /// </summary>
        bool IsEip150Enabled { get; }

        /// <summary>
        /// Spurious Dragon Chain ID in signatures (replay attack protection)
        /// </summary>
        bool IsEip155Enabled { get; }

        /// <summary>
        /// Spurious Dragon State clearing
        /// </summary>
        bool IsEip158Enabled { get; }

        /// <summary>
        /// Spurious Dragon EXP cost increase
        /// </summary>
        bool IsEip160Enabled { get; }

        /// <summary>
        /// Spurious Dragon Code size limit
        /// ---
        /// in chainspec MaxCodeSizeTransition
        /// </summary>
        bool IsEip170Enabled { get; }

        /// <summary>
        /// Byzantium Precompiled contracts for addition and scalar multiplication on the elliptic curve alt_bn128
        /// ---
        /// in chainspec in builtin accounts
        /// </summary>
        bool IsEip196Enabled { get; }

        /// <summary>
        /// Byzantium Precompiled contracts for optimal ate pairing check on the elliptic curve alt_bn128
        /// ---
        /// in chainspec in builtin accounts
        /// </summary>
        bool IsEip197Enabled { get; }

        /// <summary>
        /// Byzantium Precompiled contract for bigint modular exponentiation
        /// ---
        /// in chainspec in builtin accounts
        /// </summary>
        bool IsEip198Enabled { get; }

        /// <summary>
        /// Byzantium New opcodes: RETURNDATASIZE and RETURNDATACOPY
        /// </summary>
        bool IsEip211Enabled { get; }

        /// <summary>
        /// Byzantium New opcode STATICCALL
        /// </summary>
        bool IsEip214Enabled { get; }

        /// <summary>
        /// Byzantium Difficulty Bomb Delay and Block Reward Reduction
        /// ---
        /// in chainspec as DifficultyBombDelays
        /// </summary>
        bool IsEip649Enabled { get; }

        /// <summary>
        /// Constantinople SHL, SHR, SAR instructions
        /// </summary>
        bool IsEip145Enabled { get; }

        /// <summary>
        /// Constantinople Skinny CREATE2
        /// </summary>
        bool IsEip1014Enabled { get; }

        /// <summary>
        /// Constantinople EXTCODEHASH instructions
        /// </summary>
        bool IsEip1052Enabled { get; }

        /// <summary>
        /// Constantinople Net gas metering for SSTORE operations
        /// </summary>
        bool IsEip1283Enabled { get; }

        /// <summary>
        /// Constantinople Difficulty Bomb Delay and Block Reward Adjustment
        /// ---
        /// in chainspec as DifficultyBombDelays and BlockReward
        /// </summary>
        bool IsEip1234Enabled { get; }

        /// <summary>
        /// Istanbul ChainID opcode
        /// </summary>
        bool IsEip1344Enabled { get; }

        /// <summary>
        /// Istanbul transaction data gas cost reduction
        /// </summary>
        bool IsEip2028Enabled { get; }

        /// <summary>
        /// Istanbul Blake2F precompile
        /// </summary>
        bool IsEip152Enabled { get; }

        /// <summary>
        /// Istanbul alt_bn128 gas cost reduction
        /// </summary>
        bool IsEip1108Enabled { get; }

        /// <summary>
        /// Istanbul state opcodes gas cost increase
        /// </summary>
        bool IsEip1884Enabled { get; }

        /// <summary>
        /// Istanbul net-metered SSTORE
        /// </summary>
        bool IsEip2200Enabled { get; }

        /// <summary>
        /// Berlin BLS crypto precompiles
        /// </summary>
        bool IsEip2537Enabled { get; }

        /// <summary>
        /// Berlin MODEXP precompiles
        /// </summary>
        bool IsEip2565Enabled { get; }

        /// <summary>
        /// Berlin gas cost increases for state reading opcodes
        /// </summary>
        bool IsEip2929Enabled { get; }

        /// <summary>
        /// Berlin access lists
        /// </summary>
        bool IsEip2930Enabled { get; }

        /// <summary>
        /// Should EIP158 be ignored for this account.
        /// </summary>
        /// <remarks>THis is needed for SystemUser account compatibility with Parity.</remarks>
        /// <param name="address"></param>
        /// <returns></returns>
        bool IsEip158IgnoredAccount(Address address) => false;

        /// <summary>
        /// BaseFee opcode
        /// </summary>
        bool IsEip3198Enabled { get; }

        /// <summary>
        /// Reduction in refunds
        /// </summary>
        bool IsEip3529Enabled { get; }

        /// <summary>
        /// Reject new contracts starting with the 0xEF byte
        /// </summary>
        bool IsEip3541Enabled { get; }

        /// <summary>
        /// Reject transactions where senders have non-empty code hash
        /// </summary>
        bool IsEip3607Enabled { get; }

        /// <summary>
        /// Warm COINBASE
        /// </summary>
        bool IsEip3651Enabled { get; }

        /// <summary>
        /// Transient storage
        /// </summary>
        bool IsEip1153Enabled { get; }


        /// <summary>
        /// PUSH0 instruction
        /// </summary>
        bool IsEip3855Enabled { get; }

        /// <summary>
        /// MCOPY instruction
        /// </summary>
        bool IsEip5656Enabled { get; }

        /// <summary>
        /// EIP-3860: Limit and meter initcode
        /// </summary>
        bool IsEip3860Enabled { get; }

        /// <summary>
        /// Gets or sets a value indicating whether the
        /// <see href="https://eips.ethereum.org/EIPS/eip-4895">EIP-4895</see>
        /// validator withdrawals are enabled.
        /// </summary>
        bool IsEip4895Enabled { get; }

        /// <summary>
        /// Blob transactions
        /// </summary>
        bool IsEip4844Enabled { get; }

        /// <summary>
        /// Parent Beacon Block precompile
        /// </summary>
        bool IsEip4788Enabled { get; }
        Address? Eip4788ContractAddress { get; }


        /// <summary>
        /// EIP-6110: Supply validator deposits on chain
        /// </summary>
        bool IsEip6110Enabled { get; }
        bool DepositsEnabled => IsEip6110Enabled;
        Address DepositContractAddress { get; }

        /// <summary>
        /// Execution layer triggerable exits
        /// </summary>
        bool IsEip7002Enabled { get; }
        bool WithdrawalRequestsEnabled => IsEip7002Enabled;
        Address Eip7002ContractAddress { get; }


        /// <summary>
        /// EIP-7251: triggered consolidations
        /// </summary>
        bool IsEip7251Enabled { get; }
        bool ConsolidationRequestsEnabled => IsEip7251Enabled;
        Address Eip7251ContractAddress { get; }


        /// <summary>
        /// Save historical block hashes in state
        /// </summary>
        bool IsEip2935Enabled { get; }

        /// <summary>
        /// Fetch blockHashes from the state for BLOCKHASH opCode
        /// </summary>
        bool IsEip7709Enabled { get; }
        Address Eip2935ContractAddress { get; }

        /// <summary>
        /// SELFDESTRUCT only in same transaction
        /// </summary>
        bool IsEip6780Enabled { get; }

        /// <summary>
        /// Transactions that allows code delegation for EOA
        /// </summary>
        bool IsEip7702Enabled { get; }

        /// <summary>
        /// Blob base fee collection for Gnosis
        /// </summary>
        bool IsEip4844FeeCollectorEnabled { get; }

        /// <summary>
        /// Secp256r1 precompile
        /// </summary>
        bool IsRip7212Enabled { get; }

        bool IsEip7742Enabled { get; }

        /// OP Granite
        bool IsOpGraniteEnabled { get; }

        /// <summary>
        /// Should transactions be validated against chainId.
        /// </summary>
        /// <remarks>Backward compatibility for early Kovan blocks.</remarks>
        bool ValidateChainId => true;

        public ulong WithdrawalTimestamp { get; }

        public ulong Eip4844TransitionTimestamp { get; }

        // STATE related
        public bool ClearEmptyAccountWhenTouched => IsEip158Enabled;

        // VM
        public bool LimitCodeSize => IsEip170Enabled;

        public bool UseHotAndColdStorage => IsEip2929Enabled;

        public bool UseTxAccessLists => IsEip2930Enabled;

        public bool AddCoinbaseToTxAccessList => IsEip3651Enabled;

        public bool ModExpEnabled => IsEip198Enabled;

        public bool Bn128Enabled => IsEip196Enabled && IsEip197Enabled;

        public bool BlakeEnabled => IsEip152Enabled;

        public bool Bls381Enabled => IsEip2537Enabled;

        public bool ChargeForTopLevelCreate => IsEip2Enabled;

        public bool FailOnOutOfGasCodeDeposit => IsEip2Enabled;

        public bool UseShanghaiDDosProtection => IsEip150Enabled;

        public bool UseExpDDosProtection => IsEip160Enabled;

        public bool UseLargeStateDDosProtection => IsEip1884Enabled;

        public bool ReturnDataOpcodesEnabled => IsEip211Enabled;

        public bool ChainIdOpcodeEnabled => IsEip1344Enabled;

        public bool Create2OpcodeEnabled => IsEip1014Enabled;

        public bool DelegateCallEnabled => IsEip7Enabled;

        public bool StaticCallEnabled => IsEip214Enabled;

        public bool ShiftOpcodesEnabled => IsEip145Enabled;

        public bool RevertOpcodeEnabled => IsEip140Enabled;

        public bool ExtCodeHashOpcodeEnabled => IsEip1052Enabled;

        public bool SelfBalanceOpcodeEnabled => IsEip1884Enabled;

        public bool UseConstantinopleNetGasMetering => IsEip1283Enabled;

        public bool UseIstanbulNetGasMetering => IsEip2200Enabled;

        public bool UseNetGasMetering => UseConstantinopleNetGasMetering | UseIstanbulNetGasMetering;

        public bool UseNetGasMeteringWithAStipendFix => UseIstanbulNetGasMetering;

        public bool Use63Over64Rule => UseShanghaiDDosProtection;

        public bool BaseFeeEnabled => IsEip3198Enabled;

        // EVM Related
        public bool IncludePush0Instruction => IsEip3855Enabled;

        public bool TransientStorageEnabled => IsEip1153Enabled;

        public bool WithdrawalsEnabled => IsEip4895Enabled;
        public bool SelfdestructOnlyOnSameTransaction => IsEip6780Enabled;

        public bool IsBeaconBlockRootAvailable => IsEip4788Enabled;
        public bool IsBlockHashInStateAvailable => IsEip7709Enabled;
        public bool MCopyIncluded => IsEip5656Enabled;

        public bool BlobBaseFeeEnabled => IsEip4844Enabled;

<<<<<<< HEAD
        public bool ConsensusRequestsEnabled => WithdrawalRequestsEnabled || DepositsEnabled; // TODO should add IsEip7742?
=======
        bool IsAuthorizationListEnabled => IsEip7702Enabled;

        public bool RequestsEnabled => ConsolidationRequestsEnabled || WithdrawalRequestsEnabled || DepositsEnabled;
>>>>>>> 0944765b
    }
}<|MERGE_RESOLUTION|>--- conflicted
+++ resolved
@@ -412,12 +412,8 @@
 
         public bool BlobBaseFeeEnabled => IsEip4844Enabled;
 
-<<<<<<< HEAD
-        public bool ConsensusRequestsEnabled => WithdrawalRequestsEnabled || DepositsEnabled; // TODO should add IsEip7742?
-=======
         bool IsAuthorizationListEnabled => IsEip7702Enabled;
 
-        public bool RequestsEnabled => ConsolidationRequestsEnabled || WithdrawalRequestsEnabled || DepositsEnabled;
->>>>>>> 0944765b
+        public bool RequestsEnabled => ConsolidationRequestsEnabled || WithdrawalRequestsEnabled || DepositsEnabled; // TODO should add IsEip7742?
     }
 }