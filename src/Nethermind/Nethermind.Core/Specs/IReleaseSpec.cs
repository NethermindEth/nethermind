--- conflicted
+++ resolved
@@ -202,12 +202,8 @@
         /// <remarks>THis is needed for SystemUser account compatibility with Parity.</remarks>
         /// <param name="address"></param>
         /// <returns></returns>
-<<<<<<< HEAD
-        bool IsEip158IgnoredAccount(Address address);
-=======
         bool IsEip158IgnoredAccount(Address address) => false;
 
->>>>>>> 73b10fbd
         /// <summary>
         /// BaseFee opcode
         /// </summary>
@@ -389,21 +385,6 @@
         public bool IsBlockHashInStateAvailable => IsEip7709Enabled;
         public bool MCopyIncluded => IsEip5656Enabled;
 
-        /// <summary>
-        /// AuRaSystemCalls - true
-        /// GethStyleSystemCalls - false
-        /// </summary>
-        /// <remarks>
-        /// We support two types of system calls in Nethermind:
-        /// 1. Geth-style:
-        /// - We don't create a system account if it doesn't exist.
-        /// - We adhere to geth behavior for State clearing - no state touch for subtraction.
-        /// - We don't use a custom release spec for those transactions.
-        /// 2. AuRa (Parity-style):
-        /// - We create a system account if it doesn't exist.
-        /// - We use a custom release spec with EIP158 disabled.
-        /// </remarks>
-        public bool AuRaSystemCalls { get; }
         public bool BlobBaseFeeEnabled => IsEip4844Enabled;
 
         public bool ConsensusRequestsEnabled => WithdrawalRequestsEnabled || DepositsEnabled;
