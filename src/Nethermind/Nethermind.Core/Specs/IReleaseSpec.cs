--- conflicted
+++ resolved
@@ -241,11 +241,10 @@
         /// <remarks>Backward compatibility for early Kovan blocks.</remarks>
         bool ValidateReceipts => true;
         
-<<<<<<< HEAD
         public long Eip1559TransitionBlock { get; }
         
         public long Eip1559MigrationDuration { get; }
-=======
+
         // STATE related 
         public bool ClearEmptyAccountWhenTouched => IsEip158Enabled;
         
@@ -301,6 +300,5 @@
         public bool Use63Over64Rule => UseShanghaiDDosProtection;
         
         public bool UseTransactionTypes => IsEip2718Enabled;
->>>>>>> d372ddae
     }
 }