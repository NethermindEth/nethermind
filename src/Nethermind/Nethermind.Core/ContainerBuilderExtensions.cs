--- conflicted
+++ resolved
@@ -108,17 +108,8 @@
             .As<T>()
             .SingleInstance();
 
-<<<<<<< HEAD
-                TArg0 arg0 = factoryMethodInfo.GetParameters()[0].GetCustomAttribute<KeyFilterAttribute>() is { } keyFilter
-                    ? ctx.ResolveKeyed<TArg0>(keyFilter.Key)
-                    : ctx.Resolve<TArg0>();
-                TArg1 arg1 = factoryMethodInfo.GetParameters()[1].GetCustomAttribute<KeyFilterAttribute>() is { } keyFilter1
-                    ? ctx.ResolveKeyed<TArg1>(keyFilter1.Key)
-                    : ctx.Resolve<TArg1>();
-=======
-        return builder;
-    }
->>>>>>> eee5ac23
+        return builder;
+    }
 
     public static ContainerBuilder AddSingleton<T, TArg0, TArg1, TArg2, TArg3, TArg4>(this ContainerBuilder builder, Func<TArg0, TArg1, TArg2, TArg3, TArg4, T> factoryMethod) where T : class where TArg0 : notnull where TArg1 : notnull where TArg2 : notnull where TArg3 : notnull where TArg4 : notnull
     {
@@ -142,58 +133,6 @@
         return builder;
     }
 
-    public static ContainerBuilder AddSingleton<T, TArg0, TArg1, TArg2>(this ContainerBuilder builder, Func<TArg0, TArg1, TArg2, T> factoryMethod) where T : class where TArg0 : notnull where TArg1 : notnull where TArg2 : notnull
-    {
-        builder.Register((ctx) =>
-            {
-                MethodInfo factoryMethodInfo = factoryMethod.Method;
-
-                TArg0 arg0 = factoryMethodInfo.GetParameters()[0].GetCustomAttribute<KeyFilterAttribute>() is { } keyFilter
-                    ? ctx.ResolveKeyed<TArg0>(keyFilter.Key)
-                    : ctx.Resolve<TArg0>();
-                TArg1 arg1 = factoryMethodInfo.GetParameters()[1].GetCustomAttribute<KeyFilterAttribute>() is { } keyFilter1
-                    ? ctx.ResolveKeyed<TArg1>(keyFilter1.Key)
-                    : ctx.Resolve<TArg1>();
-                TArg2 arg2 = factoryMethodInfo.GetParameters()[2].GetCustomAttribute<KeyFilterAttribute>() is { } keyFilter2
-                    ? ctx.ResolveKeyed<TArg2>(keyFilter2.Key)
-                    : ctx.Resolve<TArg2>();
-
-                return factoryMethod(arg0, arg1, arg2);
-            })
-            .As<T>()
-            .SingleInstance();
-
-        return builder;
-    }
-
-
-    public static ContainerBuilder AddSingleton<T, TArg0, TArg1, TArg2, TArg3>(this ContainerBuilder builder, Func<TArg0, TArg1, TArg2, TArg3, T> factoryMethod) where T : class where TArg0 : notnull where TArg1 : notnull where TArg2 : notnull where TArg3 : notnull
-    {
-        builder.Register((ctx) =>
-            {
-                MethodInfo factoryMethodInfo = factoryMethod.Method;
-
-                TArg0 arg0 = factoryMethodInfo.GetParameters()[0].GetCustomAttribute<KeyFilterAttribute>() is { } keyFilter
-                    ? ctx.ResolveKeyed<TArg0>(keyFilter.Key)
-                    : ctx.Resolve<TArg0>();
-                TArg1 arg1 = factoryMethodInfo.GetParameters()[1].GetCustomAttribute<KeyFilterAttribute>() is { } keyFilter1
-                    ? ctx.ResolveKeyed<TArg1>(keyFilter1.Key)
-                    : ctx.Resolve<TArg1>();
-                TArg2 arg2 = factoryMethodInfo.GetParameters()[2].GetCustomAttribute<KeyFilterAttribute>() is { } keyFilter2
-                    ? ctx.ResolveKeyed<TArg2>(keyFilter2.Key)
-                    : ctx.Resolve<TArg2>();
-                TArg3 arg3 = factoryMethodInfo.GetParameters()[3].GetCustomAttribute<KeyFilterAttribute>() is { } keyFilter3
-                    ? ctx.ResolveKeyed<TArg3>(keyFilter3.Key)
-                    : ctx.Resolve<TArg3>();
-
-                return factoryMethod(arg0, arg1, arg2, arg3);
-            })
-            .As<T>()
-            .SingleInstance();
-
-        return builder;
-    }
-
     public static ContainerBuilder AddSingleton<T>(this ContainerBuilder builder, Func<IComponentContext, T> factory) where T : class
     {
         builder.Register(factory)
@@ -349,8 +288,6 @@
         return builder;
     }
 
-<<<<<<< HEAD
-=======
     public static ContainerBuilder AddKeyedScoped<T, TImpl>(this ContainerBuilder builder, object key) where TImpl : notnull where T : notnull
     {
         builder.RegisterType<TImpl>()
@@ -361,7 +298,6 @@
         return builder;
     }
 
->>>>>>> eee5ac23
     public static ContainerBuilder AddScoped<T>(this ContainerBuilder builder, Func<IComponentContext, T> factoryMethod) where T : class
     {
         return builder.AddScoped<T, IComponentContext>(factoryMethod);
@@ -370,11 +306,7 @@
     public static ContainerBuilder Add<T>(this ContainerBuilder builder) where T : class
     {
         builder.RegisterType<T>()
-<<<<<<< HEAD
-            .WithAttributeFiltering()
-=======
-            .CommonNethermindConfig()
->>>>>>> eee5ac23
+            .CommonNethermindConfig()
             .As<T>();
 
         return builder;
@@ -391,11 +323,7 @@
     public static ContainerBuilder Add<T, TImpl>(this ContainerBuilder builder) where T : class where TImpl : notnull
     {
         builder.RegisterType<TImpl>()
-<<<<<<< HEAD
-            .WithAttributeFiltering()
-=======
-            .CommonNethermindConfig()
->>>>>>> eee5ac23
+            .CommonNethermindConfig()
             .As<T>();
 
         return builder;
