--- conflicted
+++ resolved
@@ -154,17 +154,18 @@
         return builder;
     }
 
-<<<<<<< HEAD
     public static ContainerBuilder OnBuild(this ContainerBuilder builder, Action<ILifetimeScope> action)
     {
         builder.RegisterBuildCallback(action);
-=======
+
+        return builder;
+    }
+
     public static ContainerBuilder Bind<TFrom, TTo>(this ContainerBuilder builder) where TFrom : TTo where TTo : notnull
     {
         builder.Register((it) => it.Resolve<TFrom>())
             .As<TTo>()
             .ExternallyOwned();
->>>>>>> b192ced0
 
         return builder;
     }
