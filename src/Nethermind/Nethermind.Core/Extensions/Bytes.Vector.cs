// SPDX-FileCopyrightText: 2022 Demerzel Solutions Limited
// SPDX-License-Identifier: LGPL-3.0-only

using System;
using System.Runtime.CompilerServices;
using System.Runtime.InteropServices;
using System.Runtime.Intrinsics;
using System.Runtime.Intrinsics.X86;

namespace Nethermind.Core.Extensions
{
    public static unsafe partial class Bytes
    {
        private static readonly byte[] ReverseMask = { 15, 14, 13, 12, 11, 10, 9, 8, 7, 6, 5, 4, 3, 2, 1, 0, 15, 14, 13, 12, 11, 10, 9, 8, 7, 6, 5, 4, 3, 2, 1, 0 };
        private static readonly Vector256<byte> ReverseMaskVec;

        static Bytes()
        {
            if (Avx2.IsSupported)
            {
                fixed (byte* ptr_mask = ReverseMask)
                {
                    ReverseMaskVec = Avx2.LoadVector256(ptr_mask);
                }
            }
        }

        public static void Avx2Reverse256InPlace(Span<byte> bytes)
        {
            fixed (byte* inputPointer = bytes)
            {
                Vector256<byte> inputVector = Avx2.LoadVector256(inputPointer);
                Vector256<byte> resultVector = Avx2.Shuffle(inputVector, ReverseMaskVec);
                resultVector = Avx2.Permute4x64(resultVector.As<byte, ulong>(), 0b01001110).As<ulong, byte>();

                Avx2.Store(inputPointer, resultVector);
            }
        }

        [MethodImpl(MethodImplOptions.AggressiveOptimization)]
<<<<<<< HEAD
        public static void Or(this Span<byte> thisSpan, Span<byte> valueSpan)
=======
        public static void Or(this Span<byte> thisSpan, ReadOnlySpan<byte> valueSpan)
>>>>>>> b81070de
        {
            var length = thisSpan.Length;
            if (length != valueSpan.Length)
            {
                throw new ArgumentException("Both byte spans has to be same length.");
            }

            int i = 0;

            fixed (byte* thisPtr = thisSpan)
            fixed (byte* valuePtr = valueSpan)
            {
                if (Avx2.IsSupported)
                {
                    for (; i < length - (Vector256<byte>.Count - 1); i += Vector256<byte>.Count)
                    {
                        Vector256<byte> b1 = Avx2.LoadVector256(thisPtr + i);
                        Vector256<byte> b2 = Avx2.LoadVector256(valuePtr + i);
                        Avx2.Store(thisPtr + i, Avx2.Or(b1, b2));
                    }
                }
                else if (Sse2.IsSupported)
                {
                    for (; i < length - (Vector128<byte>.Count - 1); i += Vector128<byte>.Count)
                    {
                        Vector128<byte> b1 = Sse2.LoadVector128(thisPtr + i);
                        Vector128<byte> b2 = Sse2.LoadVector128(valuePtr + i);
                        Sse2.Store(thisPtr + i, Sse2.Or(b1, b2));
                    }
                }
            }

            for (; i < length; i++)
            {
                thisSpan[i] |= valueSpan[i];
            }
        }

        [MethodImpl(MethodImplOptions.AggressiveOptimization)]
<<<<<<< HEAD
        public static void Xor(this Span<byte> thisSpan, Span<byte> valueSpan)
=======
        public static void Xor(this Span<byte> thisSpan, ReadOnlySpan<byte> valueSpan)
>>>>>>> b81070de
        {
            var length = thisSpan.Length;
            if (length != valueSpan.Length)
            {
                throw new ArgumentException("Both byte spans has to be same length.");
            }

            int i = 0;

            fixed (byte* thisPtr = thisSpan)
            fixed (byte* valuePtr = valueSpan)
            {
                if (Avx2.IsSupported)
                {
                    for (; i < length - (Vector256<byte>.Count - 1); i += Vector256<byte>.Count)
                    {
                        Vector256<byte> b1 = Avx2.LoadVector256(thisPtr + i);
                        Vector256<byte> b2 = Avx2.LoadVector256(valuePtr + i);
                        Avx2.Store(thisPtr + i, Avx2.Xor(b1, b2));
                    }
                }
                else if (Sse2.IsSupported)
                {
                    for (; i < length - (Vector128<byte>.Count - 1); i += Vector128<byte>.Count)
                    {
                        Vector128<byte> b1 = Sse2.LoadVector128(thisPtr + i);
                        Vector128<byte> b2 = Sse2.LoadVector128(valuePtr + i);
                        Sse2.Store(thisPtr + i, Sse2.Xor(b1, b2));
                    }
                }
            }

            for (; i < length; i++)
            {
                thisSpan[i] ^= valueSpan[i];
            }
        }

        public static uint CountBits(this Span<byte> thisSpan)
        {
            uint result = 0;
            if (Popcnt.IsSupported)
            {
                Span<uint> uintSpam = MemoryMarshal.Cast<byte, uint>(thisSpan);
                for (int i = 0; i < uintSpam.Length; i++)
                {
                    result += Popcnt.PopCount(uintSpam[i]);
                }
            }
            else
            {
                for (int i = 0; i < thisSpan.Length; i++)
                {
                    int n = thisSpan[i];
                    while (n > 0)
                    {
                        n &= n - 1;
                        result++;
                    }
                }
            }

            return result;
        }
    }
}<|MERGE_RESOLUTION|>--- conflicted
+++ resolved
@@ -38,11 +38,7 @@
         }
 
         [MethodImpl(MethodImplOptions.AggressiveOptimization)]
-<<<<<<< HEAD
-        public static void Or(this Span<byte> thisSpan, Span<byte> valueSpan)
-=======
         public static void Or(this Span<byte> thisSpan, ReadOnlySpan<byte> valueSpan)
->>>>>>> b81070de
         {
             var length = thisSpan.Length;
             if (length != valueSpan.Length)
@@ -82,11 +78,7 @@
         }
 
         [MethodImpl(MethodImplOptions.AggressiveOptimization)]
-<<<<<<< HEAD
-        public static void Xor(this Span<byte> thisSpan, Span<byte> valueSpan)
-=======
         public static void Xor(this Span<byte> thisSpan, ReadOnlySpan<byte> valueSpan)
->>>>>>> b81070de
         {
             var length = thisSpan.Length;
             if (length != valueSpan.Length)
