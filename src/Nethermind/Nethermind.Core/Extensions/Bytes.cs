// SPDX-FileCopyrightText: 2022 Demerzel Solutions Limited
// SPDX-License-Identifier: LGPL-3.0-only

using System;
using System.Buffers.Binary;
using System.Collections;
using System.Collections.Generic;
using System.Diagnostics;
using System.Diagnostics.CodeAnalysis;
using System.IO;
using System.Numerics;
using System.Runtime.CompilerServices;
using System.Runtime.InteropServices;
using System.Runtime.Intrinsics.Arm;
using System.Runtime.Intrinsics.X86;
using System.Runtime.Intrinsics;
using System.Text;
using Nethermind.Core.Collections;
using Nethermind.Core.Crypto;
using Nethermind.Int256;

namespace Nethermind.Core.Extensions
{
    public static unsafe partial class Bytes
    {
        public static readonly IEqualityComparer<byte[]> EqualityComparer = new BytesEqualityComparer();
        public static readonly ISpanEqualityComparer<byte> SpanEqualityComparer = new SpanBytesEqualityComparer();
        public static readonly BytesComparer Comparer = new();

        private class BytesEqualityComparer : EqualityComparer<byte[]>
        {
            public override bool Equals(byte[]? x, byte[]? y)
            {
                return AreEqual(x, y);
            }

            public override int GetHashCode(byte[] obj)
            {
                return obj.GetSimplifiedHashCode();
            }
        }

        private class SpanBytesEqualityComparer : ISpanEqualityComparer<byte>
        {
            public bool Equals(ReadOnlySpan<byte> x, ReadOnlySpan<byte> y) => AreEqual(x, y);

            public int GetHashCode(ReadOnlySpan<byte> obj) => GetSimplifiedHashCode(obj);
        }

        public class BytesComparer : Comparer<byte[]>
        {
            public override int Compare(byte[]? x, byte[]? y)
            {
                if (ReferenceEquals(x, y)) return 0;

                if (x is null)
                {
                    return y is null ? 0 : 1;
                }

                if (y is null)
                {
                    return -1;
                }

                if (x.Length == 0)
                {
                    return y.Length == 0 ? 0 : 1;
                }

                for (int i = 0; i < x.Length; i++)
                {
                    if (y.Length <= i)
                    {
                        return -1;
                    }

                    int result = x[i].CompareTo(y[i]);
                    if (result != 0)
                    {
                        return result;
                    }
                }

                return y.Length > x.Length ? 1 : 0;
            }

            public int Compare(Span<byte> x, Span<byte> y)
            {
                if (Unsafe.AreSame(ref MemoryMarshal.GetReference(x), ref MemoryMarshal.GetReference(y)) &&
                    x.Length == y.Length)
                {
                    return 0;
                }

                if (x.Length == 0)
                {
                    return y.Length == 0 ? 0 : 1;
                }

                for (int i = 0; i < x.Length; i++)
                {
                    if (y.Length <= i)
                    {
                        return -1;
                    }

                    int result = x[i].CompareTo(y[i]);
                    if (result != 0)
                    {
                        return result;
                    }
                }

                return y.Length > x.Length ? 1 : 0;
            }
        }

        public static readonly byte[] Zero32 = new byte[32];

        public static readonly byte[] Empty = Array.Empty<byte>();

        public static readonly byte[] ZeroByte = new byte[] {0};

        [MethodImpl(MethodImplOptions.AggressiveInlining)]
        public static bool GetBit(this byte b, int bitNumber)
        {
            return (b & (1 << (7 - bitNumber))) != 0;
        }

        [MethodImpl(MethodImplOptions.AggressiveInlining)]
        public static void SetBit(this ref byte b, int bitNumber)
        {
            byte mask = (byte)(1 << (7 - bitNumber));
            b = b |= mask;
        }

        public static int GetHighestSetBitIndex(this byte b)
        {
            if ((b & 128) == 128) return 8;
            if ((b & 64) == 64) return 7;
            if ((b & 32) == 32) return 6;
            if ((b & 16) == 16) return 5;
            if ((b & 8) == 8) return 4;
            if ((b & 4) == 4) return 3;
            return (b & 2) == 2 ? 2 : b;
        }

        [MethodImpl(MethodImplOptions.AggressiveInlining)]
        public static bool AreEqual(ReadOnlySpan<byte> a1, ReadOnlySpan<byte> a2)
        {
            if (Unsafe.AreSame(ref MemoryMarshal.GetReference(a1), ref MemoryMarshal.GetReference(a2)) &&
                a1.Length == a2.Length)
            {
                return true;
            }

            // this works for nulls
            return a1.SequenceEqual(a2);
        }

        public static bool IsZero(this byte[] bytes)
        {
            return bytes.AsSpan().IndexOfAnyExcept((byte)0) < 0;
        }

        public static bool IsZero(this Span<byte> bytes)
        {
            return bytes.IndexOfAnyExcept((byte)0) < 0;
        }

        public static bool IsZero(this ReadOnlySpan<byte> bytes)
        {
            return bytes.IndexOfAnyExcept((byte)0) < 0;
        }

        public static int LeadingZerosCount(this Span<byte> bytes, int startIndex = 0)
        {
            int nonZeroIndex = bytes[startIndex..].IndexOfAnyExcept((byte)0);
            return nonZeroIndex < 0 ? bytes.Length - startIndex : nonZeroIndex;
        }

        public static int TrailingZerosCount(this byte[] bytes)
        {
            int lastIndex = bytes.AsSpan().LastIndexOfAnyExcept((byte)0);
            return lastIndex < 0 ? bytes.Length : bytes.Length - lastIndex - 1;
        }

        public static Span<byte> WithoutLeadingZeros(this byte[] bytes)
        {
            return bytes.AsSpan().WithoutLeadingZeros();
        }

        public static Span<byte> WithoutLeadingZeros(this Span<byte> bytes)
        {
            if (bytes.Length == 0) return new byte[] { 0 };

<<<<<<< HEAD
            return ZeroByte;
=======
            int nonZeroIndex = bytes.IndexOfAnyExcept((byte)0);
            return nonZeroIndex < 0 ? bytes[^1..] : bytes[nonZeroIndex..];
>>>>>>> 590800bb
        }

        public static byte[] Concat(byte prefix, byte[] bytes)
        {
            byte[] result = new byte[1 + bytes.Length];
            result[0] = prefix;
            Buffer.BlockCopy(bytes, 0, result, 1, bytes.Length);
            return result;
        }

        public static byte[] PadLeft(this byte[] bytes, int length, byte padding = 0)
            => bytes.Length == length ? bytes : bytes.AsSpan().PadLeft(length, padding);

        public static byte[] PadLeft(this Span<byte> bytes, int length, byte padding = 0)
        {
            if (bytes.Length == length)
            {
                return bytes.ToArray();
            }

            if (bytes.Length > length)
            {
                return bytes.Slice(0, length).ToArray();
            }

            byte[] result = new byte[length];
            bytes.CopyTo(result.AsSpan(length - bytes.Length));

            if (padding != 0)
            {
                for (int i = 0; i < length - bytes.Length; i++)
                {
                    result[i] = padding;
                }
            }

            return result;
        }

        public static byte[] PadRight(this byte[] bytes, int length)
        {
            if (bytes.Length == length)
            {
                return (byte[])bytes.Clone();
            }

            if (bytes.Length > length)
            {
                return bytes.Slice(0, length);
            }

            byte[] result = new byte[length];
            Buffer.BlockCopy(bytes, 0, result, 0, bytes.Length);
            return result;
        }

        public static byte[] Concat(params byte[][] parts)
        {
            int totalLength = 0;
            for (int i = 0; i < parts.Length; i++)
            {
                totalLength += parts[i].Length;
            }

            byte[] result = new byte[totalLength];
            int position = 0;
            for (int i = 0; i < parts.Length; i++)
            {
                Buffer.BlockCopy(parts[i], 0, result, position, parts[i].Length);
                position += parts[i].Length;
            }

            return result;
        }

        public static byte[] Concat(byte[] bytes, byte suffix)
        {
            byte[] result = new byte[bytes.Length + 1];
            result[^1] = suffix;
            Buffer.BlockCopy(bytes, 0, result, 0, bytes.Length);
            return result;
        }

        public static byte[] Reverse(byte[] bytes)
        {
            byte[] result = new byte[bytes.Length];
            for (int i = 0; i < bytes.Length; i++)
            {
                result[i] = bytes[bytes.Length - i - 1];
            }

            return result;
        }

        public static void ReverseInPlace(byte[] bytes)
        {
            for (int i = 0; i < bytes.Length / 2; i++)
            {
                (bytes[i], bytes[bytes.Length - i - 1]) = (bytes[bytes.Length - i - 1], bytes[i]);
            }
        }

        public static BigInteger ToUnsignedBigInteger(this byte[] bytes)
        {
            return ToUnsignedBigInteger(bytes.AsSpan());
        }

        public static BigInteger ToUnsignedBigInteger(this Span<byte> bytes)
        {
            return ToUnsignedBigInteger((ReadOnlySpan<byte>)bytes);
        }

        public static BigInteger ToUnsignedBigInteger(this ReadOnlySpan<byte> bytes)
        {
            return new(bytes, true, true);
        }

        public static uint ReadEthUInt32(this Span<byte> bytes)
        {
            return ReadEthUInt32((ReadOnlySpan<byte>)bytes);
        }

        public static uint ReadEthUInt32(this ReadOnlySpan<byte> bytes)
        {
            if (bytes.Length > 4)
            {
                bytes = bytes.Slice(bytes.Length - 4, 4);
            }

            if (bytes.Length == 4)
            {
                return BinaryPrimitives.ReadUInt32BigEndian(bytes);
            }

            Span<byte> fourBytes = stackalloc byte[4];
            bytes.CopyTo(fourBytes.Slice(4 - bytes.Length));
            return BinaryPrimitives.ReadUInt32BigEndian(fourBytes);
        }

        public static uint ReadEthUInt32LittleEndian(this Span<byte> bytes)
        {
            if (bytes.Length > 4)
            {
                bytes = bytes.Slice(bytes.Length - 4, 4);
            }

            if (bytes.Length == 4)
            {
                return BinaryPrimitives.ReadUInt32LittleEndian(bytes);
            }

            Span<byte> fourBytes = stackalloc byte[4];
            bytes.CopyTo(fourBytes.Slice(4 - bytes.Length));
            return BinaryPrimitives.ReadUInt32LittleEndian(fourBytes);
        }

        public static int ReadEthInt32(this Span<byte> bytes)
        {
            return ReadEthInt32((ReadOnlySpan<byte>)bytes);
        }

        public static int ReadEthInt32(this ReadOnlySpan<byte> bytes)
        {
            if (bytes.Length > 4)
            {
                bytes = bytes.Slice(bytes.Length - 4, 4);
            }

            if (bytes.Length == 4)
            {
                return BinaryPrimitives.ReadInt32BigEndian(bytes);
            }

            Span<byte> fourBytes = stackalloc byte[4];
            bytes.CopyTo(fourBytes.Slice(4 - bytes.Length));
            return BinaryPrimitives.ReadInt32BigEndian(fourBytes);
        }

        public static ulong ReadEthUInt64(this Span<byte> bytes)
        {
            return ReadEthUInt64((ReadOnlySpan<byte>)bytes);
        }

        public static ulong ReadEthUInt64(this ReadOnlySpan<byte> bytes)
        {
            if (bytes.Length > 8)
            {
                bytes = bytes.Slice(bytes.Length - 8, 8);
            }

            if (bytes.Length == 8)
            {
                return BinaryPrimitives.ReadUInt64BigEndian(bytes);
            }

            Span<byte> eightBytes = stackalloc byte[8];
            bytes.CopyTo(eightBytes.Slice(8 - bytes.Length));
            return BinaryPrimitives.ReadUInt64BigEndian(eightBytes);
        }

        public static BigInteger ToSignedBigInteger(this byte[] bytes, int byteLength)
        {
            if (bytes.Length == byteLength)
            {
                return new BigInteger(bytes.AsSpan(), false, true);
            }

            Debug.Assert(bytes.Length <= byteLength,
                $"{nameof(ToSignedBigInteger)} expects {nameof(byteLength)} parameter to be less than length of the {bytes}");
            bool needToExpand = bytes.Length != byteLength;
            byte[] bytesToUse = needToExpand ? new byte[byteLength] : bytes;
            if (needToExpand)
            {
                Buffer.BlockCopy(bytes, 0, bytesToUse, byteLength - bytes.Length, bytes.Length);
            }

            byte[] signedResult = new byte[byteLength];
            for (int i = 0; i < byteLength; i++)
            {
                signedResult[byteLength - i - 1] = bytesToUse[i];
            }

            return new BigInteger(signedResult);
        }

        public static UInt256 ToUInt256(this byte[] bytes)
        {
            return new(bytes, true);
        }

        private static byte Reverse(byte b)
        {
            b = (byte)((b & 0xF0) >> 4 | (b & 0x0F) << 4);
            b = (byte)((b & 0xCC) >> 2 | (b & 0x33) << 2);
            b = (byte)((b & 0xAA) >> 1 | (b & 0x55) << 1);
            return b;
        }

        public static byte[] ToBytes(this BitArray bits)
        {
            if (bits.Length % 8 != 0)
            {
                throw new ArgumentException(nameof(bits));
            }

            byte[] bytes = new byte[bits.Length / 8];
            bits.CopyTo(bytes, 0);
            for (int i = 0; i < bytes.Length; i++)
            {
                bytes[i] = Reverse(bytes[i]);
            }

            return bytes;
        }

        public static string ToBitString(this BitArray bits)
        {
            var sb = new StringBuilder();

            for (int i = 0; i < bits.Count; i++)
            {
                char c = bits[i] ? '1' : '0';
                sb.Append(c);
            }

            return sb.ToString();
        }

        public static BitArray ToBigEndianBitArray256(this Span<byte> bytes)
        {
            byte[] inverted = new byte[32];
            int startIndex = 32 - bytes.Length;
            for (int i = startIndex; i < inverted.Length; i++)
            {
                inverted[i] = Reverse(bytes[i - startIndex]);
            }

            return new BitArray(inverted);
        }

        public static string ToHexString(this byte[] bytes)
        {
            return ByteArrayToHexViaLookup32(bytes, false, false, false);
        }

        public static void StreamHex(this byte[] bytes, StreamWriter streamWriter)
        {
            bytes.AsSpan().StreamHex(streamWriter);
        }

        public static void StreamHex(this Span<byte> bytes, StreamWriter streamWriter)
        {
            for (int i = 0; i < bytes.Length; i++)
            {
                uint val = Lookup32[bytes[i]];
                streamWriter.Write((char)val);
                streamWriter.Write((char)(val >> 16));
            }
        }

        [MethodImpl(MethodImplOptions.AggressiveInlining)]
        public static string ToHexString(this byte[] bytes, bool withZeroX, bool noLeadingZeros = false, bool withEip55Checksum = false) =>
            ByteArrayToHexViaLookup32(bytes, withZeroX, noLeadingZeros, withEip55Checksum);

        private readonly struct StateSmall
        {
            public StateSmall(byte[] bytes, bool withZeroX)
            {
                Bytes = bytes;
                WithZeroX = withZeroX;
            }

            public readonly byte[] Bytes;
            public readonly bool WithZeroX;
        }

        private struct StateOld
        {
            public StateOld(byte[] bytes, int leadingZeros, bool withZeroX, bool withEip55Checksum)
            {
                Bytes = bytes;
                LeadingZeros = leadingZeros;
                WithZeroX = withZeroX;
                WithEip55Checksum = withEip55Checksum;
            }

            public int LeadingZeros;
            public byte[] Bytes;
            public bool WithZeroX;
            public bool WithEip55Checksum;
        }

        private readonly struct State
        {
            public State(byte[] bytes, int leadingZeros, bool withZeroX)
            {
                Bytes = bytes;
                LeadingZeros = leadingZeros;
                WithZeroX = withZeroX;
            }

            public readonly byte[] Bytes;
            public readonly int LeadingZeros;
            public readonly bool WithZeroX;
        }

        [DebuggerStepThrough]
        public static string ByteArrayToHexViaLookup32Safe(byte[] bytes, bool withZeroX)
        {
            if (bytes.Length == 0)
            {
                return withZeroX ? "0x" : string.Empty;
            }

            int length = bytes.Length * 2 + (withZeroX ? 2 : 0);
            StateSmall stateToPass = new(bytes, withZeroX);

            return string.Create(length, stateToPass, static (chars, state) =>
            {
                ref char charsRef = ref MemoryMarshal.GetReference(chars);

                byte[] bytes = state.Bytes;
                if (bytes.Length == 0)
                {
                    if (state.WithZeroX)
                    {
                        chars[1] = 'x';
                        chars[0] = '0';
                    }

                    return;
                }

                OutputBytesToCharHex(ref bytes[0], state.Bytes.Length, ref charsRef, state.WithZeroX, leadingZeros: 0);
            });
        }

        [DebuggerStepThrough]
        private static string ByteArrayToHexViaLookup32(byte[] bytes, bool withZeroX, bool skipLeadingZeros,
            bool withEip55Checksum)
        {
            int leadingZerosFirstCheck = skipLeadingZeros ? CountLeadingZeros(bytes) : 0;
            int length = bytes.Length * 2 + (withZeroX ? 2 : 0) - leadingZerosFirstCheck;
            if (skipLeadingZeros && length == (withZeroX ? 2 : 0))
            {
                return withZeroX ? "0x0" : "0";
            }

            State stateToPass = new(bytes, leadingZerosFirstCheck, withZeroX);

            return withEip55Checksum
                ? ByteArrayToHexViaLookup32Checksum(length, stateToPass)
                : string.Create(length, stateToPass, static (chars, state) =>
            {
                int skip = state.LeadingZeros / 2;
                byte[] bytes = state.Bytes;
                if (bytes.Length == 0)
                {
                    if (state.WithZeroX)
                    {
                        chars[1] = 'x';
                        chars[0] = '0';
                    }

                    return;
                }

                ref byte input = ref Unsafe.Add(ref bytes[0], skip);
                ref char charsRef = ref MemoryMarshal.GetReference(chars);
                OutputBytesToCharHex(ref input, state.Bytes.Length, ref charsRef, state.WithZeroX, state.LeadingZeros);
            });
        }

        internal static void OutputBytesToCharHex(ref byte input, int length, ref char charsRef, bool withZeroX, int leadingZeros)
        {
            if (withZeroX)
            {
                charsRef = '0';
                Unsafe.Add(ref charsRef, 1) = 'x';
                charsRef = ref Unsafe.Add(ref charsRef, 2);
            }

            int skip = leadingZeros / 2;
            if ((leadingZeros & 1) != 0)
            {
                skip++;
                // Odd number of hex chars, handle the first
                // seperately so loop can work in pairs
                uint val = Unsafe.Add(ref Lookup32[0], input);
                charsRef = (char)(val >> 16);

                charsRef = ref Unsafe.Add(ref charsRef, 1);
                input = ref Unsafe.Add(ref input, 1);
            }

            int toProcess = length - skip;
            if ((AdvSimd.Arm64.IsSupported || Ssse3.IsSupported) && toProcess >= 4)
            {
                // From HexConvertor.EncodeToUtf16_Vector128 in dotnet/runtime however that isn't exposed
                // in an accessible api that will give the lowercase output directly
                Vector128<byte> shuffleMask = Vector128.Create(
                    0xFF, 0xFF, 0, 0xFF, 0xFF, 0xFF, 1, 0xFF,
                    0xFF, 0xFF, 2, 0xFF, 0xFF, 0xFF, 3, 0xFF);

                Vector128<byte> asciiTable = Vector128.Create((byte)'0', (byte)'1', (byte)'2', (byte)'3',
                                     (byte)'4', (byte)'5', (byte)'6', (byte)'7',
                                     (byte)'8', (byte)'9', (byte)'a', (byte)'b',
                                     (byte)'c', (byte)'d', (byte)'e', (byte)'f');

                nuint pos = 0;
                Debug.Assert(toProcess >= 4);

                // it's used to ensure we can process the trailing elements in the same SIMD loop (with possible overlap)
                // but we won't double compute for any evenly divisible by 4 length since we
                // compare pos > lengthSubVector128 rather than pos >= lengthSubVector128
                nuint lengthSubVector128 = (nuint)toProcess - (nuint)Vector128<int>.Count;
                ref byte destRef = ref Unsafe.As<char, byte>(ref charsRef);
                do
                {
                    // Read 32bits from "bytes" span at "pos" offset
                    uint block = Unsafe.ReadUnaligned<uint>(
                        ref Unsafe.Add(ref input, pos));

                    // TODO: Remove once cross-platform Shuffle is landed
                    // https://github.com/dotnet/runtime/issues/63331
                    [MethodImpl(MethodImplOptions.AggressiveInlining)]
                    static Vector128<byte> Shuffle(Vector128<byte> value, Vector128<byte> mask)
                    {
                        if (Ssse3.IsSupported)
                        {
                            return Ssse3.Shuffle(value, mask);
                        }
                        else if (!AdvSimd.Arm64.IsSupported)
                        {
                            ThrowNotSupportedException();
                        }
                        return AdvSimd.Arm64.VectorTableLookup(value, mask);
                    }

                    // Calculate nibbles
                    Vector128<byte> lowNibbles = Shuffle(
                        Vector128.CreateScalarUnsafe(block).AsByte(), shuffleMask);

                    // ExtractVector128 is not entirely the same as ShiftRightLogical128BitLane, but it works here since
                    // first two bytes in lowNibbles are guaranteed to be zeros
                    Vector128<byte> shifted = Sse2.IsSupported ?
                        Sse2.ShiftRightLogical128BitLane(lowNibbles, 2) :
                        AdvSimd.ExtractVector128(lowNibbles, lowNibbles, 2);

                    Vector128<byte> highNibbles = Vector128.ShiftRightLogical(shifted.AsInt32(), 4).AsByte();

                    // Lookup the hex values at the positions of the indices
                    Vector128<byte> indices = (lowNibbles | highNibbles) & Vector128.Create((byte)0xF);
                    Vector128<byte> hex = Shuffle(asciiTable, indices);

                    // The high bytes (0x00) of the chars have also been converted
                    // to ascii hex '0', so clear them out.
                    hex &= Vector128.Create((ushort)0xFF).AsByte();
                    hex.StoreUnsafe(ref destRef, pos * 4); // we encode 4 bytes as a single char (0x0-0xF)
                    pos += (nuint)Vector128<int>.Count;

                    if (pos == (nuint)toProcess)
                    {
                        return;
                    }

                    // Overlap with the current chunk for trailing elements
                    if (pos > lengthSubVector128)
                    {
                        pos = lengthSubVector128;
                    }

                } while (true);
            }
            else
            {
                ref uint lookup32 = ref Lookup32[0];
                ref uint output = ref Unsafe.As<char, uint>(ref charsRef);
                while (toProcess >= 8)
                {
                    output = Unsafe.Add(ref lookup32, input);
                    Unsafe.Add(ref output, 1) = Unsafe.Add(ref lookup32, Unsafe.Add(ref input, 1));
                    Unsafe.Add(ref output, 2) = Unsafe.Add(ref lookup32, Unsafe.Add(ref input, 2));
                    Unsafe.Add(ref output, 3) = Unsafe.Add(ref lookup32, Unsafe.Add(ref input, 3));
                    Unsafe.Add(ref output, 4) = Unsafe.Add(ref lookup32, Unsafe.Add(ref input, 4));
                    Unsafe.Add(ref output, 5) = Unsafe.Add(ref lookup32, Unsafe.Add(ref input, 5));
                    Unsafe.Add(ref output, 6) = Unsafe.Add(ref lookup32, Unsafe.Add(ref input, 6));
                    Unsafe.Add(ref output, 7) = Unsafe.Add(ref lookup32, Unsafe.Add(ref input, 7));

                    output = ref Unsafe.Add(ref output, 8);
                    input = ref Unsafe.Add(ref input, 8);

                    toProcess -= 8;
                }

                while (toProcess > 0)
                {
                    output = Unsafe.Add(ref lookup32, input);

                    output = ref Unsafe.Add(ref output, 1);
                    input = ref Unsafe.Add(ref input, 1);

                    toProcess -= 1;
                }
            }

            [DoesNotReturn]
            static void ThrowNotSupportedException()
            {
                throw new NotSupportedException();
            }
        }

        private static string ByteArrayToHexViaLookup32Checksum(int length, State stateToPass)
        {
            return string.Create(length, stateToPass, static (chars, state) =>
            {
                // this path is rarely used - only in wallets
                byte[] bytesArray = state.Bytes;
                string hashHex = Keccak.Compute(bytesArray.ToHexString(false)).ToString(false);
                Span<byte> bytes = bytesArray;

                if (state.WithZeroX)
                {
                    chars[1] = 'x';
                    chars[0] = '0';
                    chars = chars[2..];
                }

                bool odd = state.LeadingZeros % 2 == 1;
                int oddity = odd ? 1 : 0;

                uint[] lookup32 = Lookup32;
                for (int i = 0; i < chars.Length; i += 2)
                {
                    uint val = lookup32[bytes[(i + state.LeadingZeros) / 2]];
                    if (i != 0 || !odd)
                    {
                        char char1 = (char)val;
                        chars[i - oddity] =
                            char.IsLetter(char1) && hashHex![i] > '7'
                                ? char.ToUpper(char1)
                                : char1;
                    }

                    char char2 = (char)(val >> 16);
                    chars[i + 1 - oddity] =
                        char.IsLetter(char2) && hashHex![i + 1] > '7'
                            ? char.ToUpper(char2)
                            : char2;
                }
            });
        }

        internal static uint[] Lookup32 = CreateLookup32("x2");

        private static uint[] CreateLookup32(string format)
        {
            uint[] result = new uint[256];
            for (int i = 0; i < 256; i++)
            {
                string s = i.ToString(format);
                result[i] = s[0] + ((uint)s[1] << 16);
            }

            return result;
        }

        internal static int CountLeadingZeros(ReadOnlySpan<byte> bytes)
        {
            int leadingZeros = 0;
            for (int i = 0; i < bytes.Length; i++)
            {
                if ((bytes[i] & 0b1111_0000) == 0)
                {
                    leadingZeros++;
                    if ((bytes[i] & 0b1111) == 0)
                    {
                        leadingZeros++;
                    }
                    else
                    {
                        break;
                    }
                }
                else
                {
                    break;
                }
            }

            return leadingZeros;
        }

        [DebuggerStepThrough]
        public static byte[] FromUtf8HexString(ReadOnlySpan<byte> hexString)
        {
            if (hexString.Length == 0)
            {
                return Array.Empty<byte>();
            }

            int oddMod = hexString.Length % 2;
            byte[] result = GC.AllocateUninitializedArray<byte>((hexString.Length >> 1) + oddMod);
            return HexConverter.TryDecodeFromUtf8(hexString, result, oddMod == 1) ? result : throw new FormatException("Incorrect hex string");
        }

        [DebuggerStepThrough]
        public static byte[] FromHexString(string hexString)
        {
            if (hexString is null)
            {
                throw new ArgumentNullException($"{nameof(hexString)}");
            }

            int start = hexString is ['0', 'x', ..] ? 2 : 0;
            ReadOnlySpan<char> chars = hexString.AsSpan(start);

            if (chars.Length == 0)
            {
                return Array.Empty<byte>();
            }

            int oddMod = hexString.Length % 2;
            byte[] result = GC.AllocateUninitializedArray<byte>((chars.Length >> 1) + oddMod);
            return HexConverter.TryDecodeFromUtf16(chars, result, oddMod == 1) ? result : throw new FormatException("Incorrect hex string");
        }

        [DebuggerStepThrough]
        public static byte[] FromHexStringOld(string hexString)
        {
            if (hexString is null)
            {
                throw new ArgumentNullException($"{nameof(hexString)}");
            }

            int startIndex = hexString.StartsWith("0x") ? 2 : 0;
            bool odd = hexString.Length % 2 == 1;
            int numberChars = hexString.Length - startIndex + (odd ? 1 : 0);
            byte[] bytes = new byte[numberChars / 2];
            for (int i = 0; i < numberChars; i += 2)
            {
                if (odd && i == 0)
                {
                    bytes[0] += FromHexNibble2Table[(byte)hexString[startIndex]];
                }
                else if (odd)
                {
                    bytes[i / 2] += FromHexNibble1Table[(byte)hexString[i + startIndex - 1]];
                    bytes[i / 2] += FromHexNibble2Table[(byte)hexString[i + startIndex]];
                }
                else
                {
                    bytes[i / 2] += FromHexNibble1Table[(byte)hexString[i + startIndex]];
                    bytes[i / 2] += FromHexNibble2Table[(byte)hexString[i + startIndex + 1]];
                }
            }

            return bytes;
        }

        private static byte[] FromHexNibble1Table =
        {
            255, 255, 255, 255, 255, 255, 255, 255, 255, 255,
            255, 255, 255, 255, 255, 255, 255, 255, 255, 255,
            255, 255, 255, 255, 255, 255, 255, 255, 255, 255,
            255, 255, 255, 255, 255, 255, 255, 255, 255, 255,
            255, 255, 255, 255, 255, 255, 255, 255, 0, 16,
            32, 48, 64, 80, 96, 112, 128, 144, 255, 255,
            255, 255, 255, 255, 255, 160, 176, 192, 208, 224,
            240, 255, 255, 255, 255, 255, 255, 255, 255, 255,
            255, 255, 255, 255, 255, 255, 255, 255, 255, 255,
            255, 255, 255, 255, 255, 255, 255, 160, 176, 192,
            208, 224, 240
        };

        private static byte[] FromHexNibble2Table =
        {
            255, 255, 255, 255, 255, 255, 255, 255, 255, 255,
            255, 255, 255, 255, 255, 255, 255, 255, 255, 255,
            255, 255, 255, 255, 255, 255, 255, 255, 255, 255,
            255, 255, 255, 255, 255, 255, 255, 255, 255, 255,
            255, 255, 255, 255, 255, 255, 255, 255, 0, 1,
            2, 3, 4, 5, 6, 7, 8, 9, 255, 255,
            255, 255, 255, 255, 255, 10, 11, 12, 13, 14,
            15, 255, 255, 255, 255, 255, 255, 255, 255, 255,
            255, 255, 255, 255, 255, 255, 255, 255, 255, 255,
            255, 255, 255, 255, 255, 255, 255, 10, 11, 12,
            13, 14, 15
        };

        [SuppressMessage("ReSharper", "NonReadonlyMemberInGetHashCode")]
        public static int GetSimplifiedHashCode(this byte[] bytes)
        {
            const int fnvPrime = 0x01000193;

            if (bytes.Length == 0)
            {
                return 0;
            }

            return (fnvPrime * bytes.Length * (((fnvPrime * (bytes[0] + 7)) ^ (bytes[^1] + 23)) + 11)) ^ (bytes[(bytes.Length - 1) / 2] + 53);
        }

        [SuppressMessage("ReSharper", "NonReadonlyMemberInGetHashCode")]
        public static int GetSimplifiedHashCode(this ReadOnlySpan<byte> bytes)
        {
            const int fnvPrime = 0x01000193;

            if (bytes.Length == 0)
            {
                return 0;
            }

            return (fnvPrime * bytes.Length * (((fnvPrime * (bytes[0] + 7)) ^ (bytes[^1] + 23)) + 11)) ^ (bytes[(bytes.Length - 1) / 2] + 53);
        }

        public static void ChangeEndianness8(Span<byte> bytes)
        {
            if (bytes.Length % 16 != 0)
            {
                throw new NotImplementedException("Has to be a multiple of 16");
            }

            Span<ulong> ulongs = MemoryMarshal.Cast<byte, ulong>(bytes);
            for (int i = 0; i < ulongs.Length / 2; i++)
            {
                ulong ith = ulongs[i];
                ulong endIth = ulongs[^(i + 1)];
                (ulongs[i], ulongs[^(i + 1)]) =
                    (BinaryPrimitives.ReverseEndianness(endIth), BinaryPrimitives.ReverseEndianness(ith));
            }
        }
    }
}<|MERGE_RESOLUTION|>--- conflicted
+++ resolved
@@ -195,12 +195,8 @@
         {
             if (bytes.Length == 0) return new byte[] { 0 };
 
-<<<<<<< HEAD
-            return ZeroByte;
-=======
             int nonZeroIndex = bytes.IndexOfAnyExcept((byte)0);
             return nonZeroIndex < 0 ? bytes[^1..] : bytes[nonZeroIndex..];
->>>>>>> 590800bb
         }
 
         public static byte[] Concat(byte prefix, byte[] bytes)
