--- conflicted
+++ resolved
@@ -379,19 +379,6 @@
             {
                 bytes = bytes.Slice(bytes.Length - 2, 2);
             }
-<<<<<<< HEAD
-
-            if (bytes.Length == 2)
-            {
-                return BinaryPrimitives.ReadInt16BigEndian(bytes);
-            }
-
-            Span<byte> fourBytes = stackalloc byte[2];
-            bytes.CopyTo(fourBytes.Slice(2 - bytes.Length));
-            return BinaryPrimitives.ReadInt16BigEndian(fourBytes);
-        }
-=======
->>>>>>> fa9f81e1
 
             if (bytes.Length == 2)
             {
