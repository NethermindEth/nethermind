// SPDX-FileCopyrightText: 2022 Demerzel Solutions Limited
// SPDX-License-Identifier: LGPL-3.0-only

using System;
using System.Buffers;
using System.Diagnostics;
using System.Runtime.CompilerServices;
using System.Runtime.InteropServices;

using Nethermind.Core.Crypto;

namespace Nethermind.Core.Extensions
{
    public static class SpanExtensions
    {
        public static string ToHexString(this in ReadOnlySpan<byte> span, bool withZeroX)
        {
            return ToHexString(span, withZeroX, false, false);
        }

        public static string ToHexString(this in Span<byte> span, bool withZeroX)
        {
            return ToHexString(span, withZeroX, false, false);
        }

        public static string ToHexString(this in ReadOnlySpan<byte> span)
        {
            return ToHexString(span, false, false, false);
        }

        public static string ToHexString(this in Span<byte> span)
        {
            return ToHexString(span, false, false, false);
        }

        public static string ToHexString(this in ReadOnlySpan<byte> span, bool withZeroX, bool noLeadingZeros, bool withEip55Checksum)
        {
            return ToHexViaLookup(span, withZeroX, noLeadingZeros, withEip55Checksum);
        }

        public static string ToHexString(this in Span<byte> span, bool withZeroX, bool noLeadingZeros, bool withEip55Checksum)
        {
            return ToHexViaLookup(span, withZeroX, noLeadingZeros, withEip55Checksum);
        }

        [DebuggerStepThrough]
        private static string ToHexViaLookup(ReadOnlySpan<byte> bytes, bool withZeroX, bool skipLeadingZeros, bool withEip55Checksum)
        {
            if (withEip55Checksum)
            {
                return ToHexStringWithEip55Checksum(bytes, withZeroX, skipLeadingZeros);
            }

            int leadingZeros = skipLeadingZeros ? Bytes.CountLeadingZeros(bytes) : 0;
            int length = bytes.Length * 2 + (withZeroX ? 2 : 0) - leadingZeros;

            char[] charArray = ArrayPool<char>.Shared.Rent(length);

            ref byte input = ref Unsafe.Add(ref MemoryMarshal.GetReference(bytes), leadingZeros / 2);
            Bytes.OutputBytesToCharHex(ref input, bytes.Length, ref charArray[0], withZeroX, leadingZeros);

            string result = new string(charArray.AsSpan(0, length));
            ArrayPool<char>.Shared.Return(charArray);

            return result;
        }

        private static string ToHexStringWithEip55Checksum(ReadOnlySpan<byte> bytes, bool withZeroX, bool skipLeadingZeros)
        {
            string hashHex = Keccak.Compute(bytes.ToHexString(false)).ToString(false);

            int leadingZeros = skipLeadingZeros ? Bytes.CountLeadingZeros(bytes) : 0;
            int length = bytes.Length * 2 + (withZeroX ? 2 : 0) - leadingZeros;
            if (leadingZeros >= 2)
            {
                bytes = bytes[(leadingZeros / 2)..];
            }
            char[] charArray = ArrayPool<char>.Shared.Rent(length);

            Span<char> chars = charArray.AsSpan(0, length);

            if (withZeroX)
            {
                // In reverse, bounds check on [1] will elide bounds check on [0]
                chars[1] = 'x';
                chars[0] = '0';
                // Trim off the two chars from the span
                chars = chars[2..];
            }

            uint[] lookup32 = Bytes.Lookup32;

            bool odd = (leadingZeros & 1) != 0;
            int oddity = odd ? 2 : 0;
            if (odd)
            {
                // Odd number of hex chars, handle the first
                // seperately so loop can work in pairs
                uint val = lookup32[bytes[0]];
                char char2 = (char)(val >> 16);
                chars[0] = char.IsLetter(char2) && hashHex[1] > '7'
                            ? char.ToUpper(char2)
                            : char2;

                // Trim off the first byte and char from the spans
                chars = chars[1..];
                bytes = bytes[1..];
            }

            for (int i = 0; i < chars.Length; i += 2)
            {
                uint val = lookup32[bytes[i / 2]];
                char char1 = (char)val;
                char char2 = (char)(val >> 16);

                chars[i] = char.IsLetter(char1) && hashHex[i + oddity] > '7'
                            ? char.ToUpper(char1)
                            : char1;
                chars[i + 1] = char.IsLetter(char2) && hashHex[i + 1 + oddity] > '7'
                            ? char.ToUpper(char2)
                            : char2;
            }

            string result = new string(charArray.AsSpan(0, length));
            ArrayPool<char>.Shared.Return(charArray);

            return result;
        }

<<<<<<< HEAD
        public static bool IsNullOrEmpty<T>(this in Span<T> span) => span == null || span.Length == 0;
        public static bool IsNullOrEmpty<T>(this in ReadOnlySpan<T> span) => span == null || span.Length == 0;
=======
        public static bool IsNullOrEmpty<T>(this in Span<T> span) => span.Length == 0;
        public static bool IsNull<T>(this in Span<T> span) => Unsafe.IsNullRef(ref MemoryMarshal.GetReference(span));
>>>>>>> cad37765
    }
}<|MERGE_RESOLUTION|>--- conflicted
+++ resolved
@@ -127,12 +127,9 @@
             return result;
         }
 
-<<<<<<< HEAD
-        public static bool IsNullOrEmpty<T>(this in Span<T> span) => span == null || span.Length == 0;
-        public static bool IsNullOrEmpty<T>(this in ReadOnlySpan<T> span) => span == null || span.Length == 0;
-=======
         public static bool IsNullOrEmpty<T>(this in Span<T> span) => span.Length == 0;
         public static bool IsNull<T>(this in Span<T> span) => Unsafe.IsNullRef(ref MemoryMarshal.GetReference(span));
->>>>>>> cad37765
+        public static bool IsNullOrEmpty<T>(this in ReadOnlySpan<T> span) => span.Length == 0;
+        public static bool IsNull<T>(this in ReadOnlySpan<T> span) => Unsafe.IsNullRef(ref MemoryMarshal.GetReference(span));
     }
 }