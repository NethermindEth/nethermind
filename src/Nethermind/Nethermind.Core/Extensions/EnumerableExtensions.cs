// SPDX-FileCopyrightText: 2022 Demerzel Solutions Limited
// SPDX-License-Identifier: LGPL-3.0-only

using System;
using System.Collections.Generic;
using System.Linq;
using Nethermind.Core.Collections;

namespace Nethermind.Core.Extensions
{
    public static class EnumerableExtensions
    {
        public static ISet<T> AsSet<T>(this IEnumerable<T> enumerable) =>
            enumerable as ISet<T> ?? enumerable.ToHashSet();

        public static IEnumerable<(T item, int index)> WithIndex<T>(this IEnumerable<T> self) =>
            self.Select((item, index) => (item, index));

        public static ArrayPoolList<T> ToPooledList<T>(this IEnumerable<T> enumerable, int count) => new(count, enumerable);
        public static ArrayPoolList<T> ToPooledList<T>(this IReadOnlyCollection<T> collection) => new(collection.Count, collection);

<<<<<<< HEAD
        public static IEnumerable<T> Shuffle<T>(this IEnumerable<T> enumerable)
        {
            return enumerable.Shuffle(new Random());
        }

        public static IEnumerable<T> Shuffle<T>(this IEnumerable<T> enumerable, Random rng)
        {
            return enumerable.ShuffleIterator(rng);
        }

        private static IEnumerable<T> ShuffleIterator<T>(this IEnumerable<T> enumerable, Random rng)
        {
            int size = enumerable.Count();
            List<T> buffer = enumerable.ToList();
            for (int i = 0; i < size; i++)
            {
                int j = rng.Next(i, size);
=======
        public static IEnumerable<T> Shuffle<T>(this IEnumerable<T> enumerable, Random rng, int maxSize = 100)
        {
            using ArrayPoolList<T> buffer = new(maxSize, enumerable);
            for (int i = 0; i < buffer.Count; i++)
            {
                int j = rng.Next(i, buffer.Count);
>>>>>>> b81070de
                yield return buffer[j];

                buffer[j] = buffer[i];
            }
        }
    }
}<|MERGE_RESOLUTION|>--- conflicted
+++ resolved
@@ -19,32 +19,12 @@
         public static ArrayPoolList<T> ToPooledList<T>(this IEnumerable<T> enumerable, int count) => new(count, enumerable);
         public static ArrayPoolList<T> ToPooledList<T>(this IReadOnlyCollection<T> collection) => new(collection.Count, collection);
 
-<<<<<<< HEAD
-        public static IEnumerable<T> Shuffle<T>(this IEnumerable<T> enumerable)
-        {
-            return enumerable.Shuffle(new Random());
-        }
-
-        public static IEnumerable<T> Shuffle<T>(this IEnumerable<T> enumerable, Random rng)
-        {
-            return enumerable.ShuffleIterator(rng);
-        }
-
-        private static IEnumerable<T> ShuffleIterator<T>(this IEnumerable<T> enumerable, Random rng)
-        {
-            int size = enumerable.Count();
-            List<T> buffer = enumerable.ToList();
-            for (int i = 0; i < size; i++)
-            {
-                int j = rng.Next(i, size);
-=======
         public static IEnumerable<T> Shuffle<T>(this IEnumerable<T> enumerable, Random rng, int maxSize = 100)
         {
             using ArrayPoolList<T> buffer = new(maxSize, enumerable);
             for (int i = 0; i < buffer.Count; i++)
             {
                 int j = rng.Next(i, buffer.Count);
->>>>>>> b81070de
                 yield return buffer[j];
 
                 buffer[j] = buffer[i];
