// SPDX-FileCopyrightText: 2022 Demerzel Solutions Limited
// SPDX-License-Identifier: LGPL-3.0-only

using System.Collections.Generic;
using System.Linq;
using Nethermind.Core.Collections;

namespace Nethermind.Core.Extensions
{
    public static class EnumerableExtensions
    {
        public static ISet<T> AsSet<T>(this IEnumerable<T> enumerable) =>
<<<<<<< HEAD
            enumerable is ISet<T> set ? set : enumerable.ToHashSet();

        public static IEnumerable<(T item, int index)> WithIndex<T>(this IEnumerable<T> self) =>
            self.Select((item, index) => (item, index));
=======
            enumerable as ISet<T> ?? enumerable.ToHashSet();

        public static ArrayPoolList<T> ToPooledList<T>(this IEnumerable<T> enumerable, int count) => new(count, enumerable);
        public static ArrayPoolList<T> ToPooledList<T>(this IReadOnlyCollection<T> collection) => new(collection.Count, collection);
>>>>>>> d18e4f69
    }
}<|MERGE_RESOLUTION|>--- conflicted
+++ resolved
@@ -10,16 +10,12 @@
     public static class EnumerableExtensions
     {
         public static ISet<T> AsSet<T>(this IEnumerable<T> enumerable) =>
-<<<<<<< HEAD
-            enumerable is ISet<T> set ? set : enumerable.ToHashSet();
+            enumerable as ISet<T> ?? enumerable.ToHashSet();
 
         public static IEnumerable<(T item, int index)> WithIndex<T>(this IEnumerable<T> self) =>
             self.Select((item, index) => (item, index));
-=======
-            enumerable as ISet<T> ?? enumerable.ToHashSet();
 
         public static ArrayPoolList<T> ToPooledList<T>(this IEnumerable<T> enumerable, int count) => new(count, enumerable);
         public static ArrayPoolList<T> ToPooledList<T>(this IReadOnlyCollection<T> collection) => new(collection.Count, collection);
->>>>>>> d18e4f69
     }
 }