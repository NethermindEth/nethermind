// SPDX-FileCopyrightText: 2022 Demerzel Solutions Limited
// SPDX-License-Identifier: LGPL-3.0-only

using System;
using System.Numerics;
using System.Runtime.CompilerServices;
using System.Runtime.Intrinsics;
using Nethermind.Core.Crypto;
using Nethermind.Int256;

namespace Nethermind.Core
{
    public class Account : IEquatable<Account>
    {
        public static readonly Account TotallyEmpty = new();

        private readonly Hash256? _codeHash;
        private readonly Hash256? _storageRoot;
        public readonly UInt256 Nonce;
        public readonly UInt256 Balance;

        public Account(in UInt256 balance)
        {
            _codeHash = null;
            _storageRoot = null;
            Nonce = default;
            Balance = balance;
        }

        public Account(in UInt256 nonce, in UInt256 balance)
        {
            _codeHash = null;
            _storageRoot = null;
            Nonce = nonce;
            Balance = balance;
        }

        private Account()
        {
            _codeHash = null;
            _storageRoot = null;
            Nonce = default;
            Balance = default;
        }

        public Account(in UInt256 nonce, in UInt256 balance, Hash256 storageRoot, Hash256 codeHash)
        {
            _codeHash = codeHash == Keccak.OfAnEmptyString ? null : codeHash;
            _storageRoot = storageRoot == Keccak.EmptyTreeHash ? null : storageRoot;
            Nonce = nonce;
            Balance = balance;
        }

        private Account(Account account, Hash256? storageRoot)
        {
            _codeHash = account._codeHash;
            _storageRoot = storageRoot == Keccak.EmptyTreeHash ? null : storageRoot;
            Nonce = account.Nonce;
            Balance = account.Balance;
        }

        private Account(Hash256? codeHash, Account account)
        {
            _codeHash = codeHash == Keccak.OfAnEmptyString ? null : codeHash;
            _storageRoot = account._storageRoot;
            Nonce = account.Nonce;
            Balance = account.Balance;
        }

        private Account(Account account, in UInt256 nonce, in UInt256 balance)
        {
            _codeHash = account._codeHash;
            _storageRoot = account._storageRoot;
            Nonce = nonce;
            Balance = balance;
        }

        public bool HasCode => _codeHash is not null;

        public bool HasStorage => _storageRoot is not null;

        public Hash256 StorageRoot => _storageRoot ?? Keccak.EmptyTreeHash;
        public Hash256 CodeHash => _codeHash ?? Keccak.OfAnEmptyString;
        public bool IsTotallyEmpty => _storageRoot is null && IsEmpty;
        public bool IsEmpty => _codeHash is null && Balance.IsZero && Nonce.IsZero;
        public bool IsContract => _codeHash is not null;
        public bool Equals(Account? other)
        {
            if (other is null) return false;
            if (ReferenceEquals(this, other)) return true;

            return Nonce == other.Nonce &&
                Balance == other.Balance &&
                _codeHash == other._codeHash &&
                _storageRoot == other._storageRoot;
        }
        public override bool Equals(object? obj) => Equals(obj as Account);
        public static bool operator ==(Account? left, Account? right)
        {
            if (left is not null)
            {
                return left.Equals(right);
            }
            return right is null;
        }
        public override int GetHashCode() => (int)BitOperations.Crc32C((uint)CodeHash.GetHashCode(), (ulong)Nonce.GetHashCode() << 8 | (uint)Balance.GetHashCode()) ^ StorageRoot.GetHashCode();
        public static bool operator !=(Account? left, Account? right) => !(left == right);

        public Account WithChangedBalance(in UInt256 newBalance)
        {
            return new(this, Nonce, newBalance);
        }

        public Account WithChangedNonce(in UInt256 newNonce)
        {
            return new(this, newNonce, Balance);
        }

        public Account WithChangedStorageRoot(Hash256 newStorageRoot)
        {
            return new(this, newStorageRoot);
        }

        public Account WithChangedCodeHash(Hash256 newCodeHash)
        {
            return new(newCodeHash, this);
        }

        public AccountStruct ToStruct() => new(Nonce, Balance, StorageRoot, CodeHash);
    }

    public readonly struct AccountStruct : IEquatable<AccountStruct>
    {
        private static readonly AccountStruct _totallyEmpty = Account.TotallyEmpty.ToStruct();
        public static ref readonly AccountStruct TotallyEmpty => ref _totallyEmpty;

        private readonly UInt256 _balance;
        private readonly UInt256 _nonce = default;
        public readonly ValueHash256 CodeHash = Keccak.OfAnEmptyString.ValueHash256;
        private readonly ValueHash256 _storageRoot = Keccak.EmptyTreeHash.ValueHash256;

        public AccountStruct(in UInt256 nonce, in UInt256 balance, in ValueHash256 storageRoot, in ValueHash256 codeHash)
        {
            _balance = balance;
            _nonce = nonce;
            CodeHash = codeHash;
            _storageRoot = storageRoot;
        }

        public AccountStruct(in UInt256 nonce, in UInt256 balance)
        {
            _balance = balance;
            _nonce = nonce;
        }

        public AccountStruct(in UInt256 balance)
        {
            _balance = balance;
        }

        public bool HasCode => CodeHash != Keccak.OfAnEmptyString.ValueHash256;

        public bool HasStorage => _storageRoot != Keccak.EmptyTreeHash.ValueHash256;

        public UInt256 Nonce => _nonce;
        public UInt256 Balance => _balance;
        public ValueHash256 StorageRoot => _storageRoot;
        public bool IsTotallyEmpty => IsEmpty && IsStorageEmpty;
        public bool IsEmpty => Balance.IsZero && Nonce.IsZero && CodeHash == Keccak.OfAnEmptyString.ValueHash256;
        public bool IsContract => CodeHash != Keccak.OfAnEmptyString.ValueHash256;
        public bool IsStorageEmpty => _storageRoot == Keccak.EmptyTreeHash.ValueHash256;
        public bool IsNull
        {
            get
            {
                // The following branchless code is generated by the JIT compiler for the IsNull property on x64
                //
                // Method Nethermind.Core.AccountStruct:get_IsNull():bool:this (FullOpts)
                // G_M000_IG01:
                //        vzeroupper
                //
                // G_M000_IG02:
                //        vmovups  ymm0, ymmword ptr [rcx]
                //        vpor     ymm0, ymm0, ymmword ptr [rcx+0x20]
                //        vpor     ymm0, ymm0, ymmword ptr [rcx+0x40]
                //        vpor     ymm0, ymm0, ymmword ptr [rcx+0x60]
                //        vptest   ymm0, ymm0
                //        sete     al
                //        movzx    rax, al
                //
                // G_M000_IG03:                ;; offset=0x0021
                //        vzeroupper
                //        ret
                // ; Total bytes of code: 37

                return (Unsafe.As<UInt256, Vector256<byte>>(ref Unsafe.AsRef(in _balance)) |
                    Unsafe.As<UInt256, Vector256<byte>>(ref Unsafe.AsRef(in _nonce)) |
                    Unsafe.As<ValueHash256, Vector256<byte>>(ref Unsafe.AsRef(in CodeHash)) |
                    Unsafe.As<ValueHash256, Vector256<byte>>(ref Unsafe.AsRef(in _storageRoot))) == default;
            }
        }

        public bool Equals(AccountStruct other)
        {
            return _nonce == other.Nonce &&
                   _balance == other.Balance &&
                   CodeHash == other.CodeHash &&
<<<<<<< HEAD
                   StorageRoot == other.StorageRoot;
=======
                   _storageRoot == other._storageRoot;
>>>>>>> eee5ac23
        }
    }
}<|MERGE_RESOLUTION|>--- conflicted
+++ resolved
@@ -205,11 +205,7 @@
             return _nonce == other.Nonce &&
                    _balance == other.Balance &&
                    CodeHash == other.CodeHash &&
-<<<<<<< HEAD
-                   StorageRoot == other.StorageRoot;
-=======
                    _storageRoot == other._storageRoot;
->>>>>>> eee5ac23
         }
     }
 }