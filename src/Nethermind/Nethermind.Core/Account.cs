// SPDX-FileCopyrightText: 2022 Demerzel Solutions Limited
// SPDX-License-Identifier: LGPL-3.0-only

using Nethermind.Core.Crypto;
using Nethermind.Int256;

namespace Nethermind.Core
{
    public class Account
    {
        public static readonly Account TotallyEmpty = new();

        private readonly Hash256? _codeHash;
        private readonly Hash256? _storageRoot;

        public Account(in UInt256 balance)
        {
            _codeHash = null;
            _storageRoot = null;
            Nonce = default;
            Balance = balance;
        }

        public Account(in UInt256 nonce, in UInt256 balance)
        {
            _codeHash = null;
            _storageRoot = null;
            Nonce = nonce;
            Balance = balance;
        }

        private Account()
        {
            _codeHash = null;
            _storageRoot = null;
            Nonce = default;
            Balance = default;
        }

        public Account(in UInt256 nonce, in UInt256 balance, Hash256 storageRoot, Hash256 codeHash)
        {
            _codeHash = codeHash == Keccak.OfAnEmptyString ? null : codeHash;
            _storageRoot = storageRoot == Keccak.EmptyTreeHash ? null : storageRoot;
            Nonce = nonce;
            Balance = balance;
        }

        private Account(Account account, Hash256? storageRoot)
        {
            _codeHash = account._codeHash;
            _storageRoot = storageRoot == Keccak.EmptyTreeHash ? null : storageRoot;
            Nonce = account.Nonce;
            Balance = account.Balance;
        }

        private Account(Hash256? codeHash, Account account)
        {
            _codeHash = codeHash == Keccak.OfAnEmptyString ? null : codeHash;
            _storageRoot = account._storageRoot;
            Nonce = account.Nonce;
            Balance = account.Balance;
        }

        private Account(Account account, in UInt256 nonce, in UInt256 balance)
        {
            _codeHash = account._codeHash;
            _storageRoot = account._storageRoot;
            Nonce = nonce;
            Balance = balance;
        }

        public bool HasCode => _codeHash is not null;

        public bool HasStorage => _storageRoot is not null;

        public UInt256 Nonce { get; }
        public UInt256 Balance { get; }
        public Hash256 StorageRoot => _storageRoot ?? Keccak.EmptyTreeHash;
        public Hash256 CodeHash => _codeHash ?? Keccak.OfAnEmptyString;
        public bool IsTotallyEmpty => _storageRoot is null && IsEmpty;
        public bool IsEmpty => _codeHash is null && Balance.IsZero && Nonce.IsZero;
        public bool IsContract => _codeHash is not null;

        public Account WithChangedBalance(in UInt256 newBalance)
        {
            return new(this, Nonce, newBalance);
        }

        public Account WithChangedNonce(in UInt256 newNonce)
        {
            return new(this, newNonce, Balance);
        }

        public Account WithChangedStorageRoot(Hash256 newStorageRoot)
        {
            return new(this, newStorageRoot);
        }

        public Account WithChangedCodeHash(Hash256 newCodeHash)
        {
            return new(newCodeHash, this);
        }

        public AccountStruct ToStruct() => new(Nonce, Balance, StorageRoot, CodeHash);
    }

    public readonly struct AccountStruct
    {
<<<<<<< HEAD
        public static readonly AccountStruct TotallyEmpty = Account.TotallyEmpty.ToStruct();
=======
        private readonly static AccountStruct _totallyEmpty = Account.TotallyEmpty.ToStruct();
        public static ref readonly AccountStruct TotallyEmpty => ref _totallyEmpty;

>>>>>>> fd9c8ba7
        private readonly ValueHash256 _codeHash = Keccak.OfAnEmptyString.ValueHash256;
        private readonly ValueHash256 _storageRoot = Keccak.EmptyTreeHash.ValueHash256;

        public AccountStruct(in UInt256 nonce, in UInt256 balance, in ValueHash256 storageRoot, in ValueHash256 codeHash)
        {
            _codeHash = codeHash;
            _storageRoot = storageRoot;
            Nonce = nonce;
            Balance = balance;
        }

        public AccountStruct(in UInt256 nonce, in UInt256 balance)
        {
            Nonce = nonce;
            Balance = balance;
        }

        public AccountStruct(in UInt256 balance)
        {
            Balance = balance;
        }

        public bool HasCode => _codeHash != Keccak.OfAnEmptyString.ValueHash256;

        public bool HasStorage => _storageRoot != Keccak.EmptyTreeHash.ValueHash256;

        public UInt256 Nonce { get; }
        public UInt256 Balance { get; }
        public ValueHash256 StorageRoot => _storageRoot;
        public ValueHash256 CodeHash => _codeHash;
        public bool IsTotallyEmpty => _storageRoot == Keccak.EmptyTreeHash.ValueHash256 && IsEmpty;
        public bool IsEmpty => _codeHash == Keccak.OfAnEmptyString.ValueHash256 && Balance.IsZero && Nonce.IsZero;
        public bool IsContract => _codeHash != Keccak.OfAnEmptyString.ValueHash256;
    }
}<|MERGE_RESOLUTION|>--- conflicted
+++ resolved
@@ -106,13 +106,9 @@
 
     public readonly struct AccountStruct
     {
-<<<<<<< HEAD
-        public static readonly AccountStruct TotallyEmpty = Account.TotallyEmpty.ToStruct();
-=======
         private readonly static AccountStruct _totallyEmpty = Account.TotallyEmpty.ToStruct();
         public static ref readonly AccountStruct TotallyEmpty => ref _totallyEmpty;
 
->>>>>>> fd9c8ba7
         private readonly ValueHash256 _codeHash = Keccak.OfAnEmptyString.ValueHash256;
         private readonly ValueHash256 _storageRoot = Keccak.EmptyTreeHash.ValueHash256;
 
