// SPDX-FileCopyrightText: 2022 Demerzel Solutions Limited
// SPDX-License-Identifier: LGPL-3.0-only

using System;
using System.Collections.Generic;
using System.Diagnostics;
using System.Linq;
using System.Text;
using Nethermind.Core.Crypto;
using Nethermind.Int256;

namespace Nethermind.Core;

[DebuggerDisplay("{Hash} ({Number})")]
public class Block
{
    public Block(BlockHeader blockHeader, BlockBody body)
    {
        Header = blockHeader;
        Body = body;
    }

    public Block(
        BlockHeader blockHeader,
        IEnumerable<Transaction> transactions,
        IEnumerable<BlockHeader> uncles,
        IEnumerable<Withdrawal>? withdrawals = null)
    {
        Header = blockHeader;
        Body = new(transactions.ToArray(), uncles.ToArray(), withdrawals?.ToArray());
    }

    public Block(BlockHeader blockHeader) : this(
        blockHeader,
        new(null, null, blockHeader.WithdrawalsRoot is null ? null : Array.Empty<Withdrawal>())
    )
    { }

    public Block WithReplacedHeader(BlockHeader newHeader) => new(newHeader, Body);

    public Block WithReplacedBody(BlockBody newBody) => new(Header, newBody);

    public Block WithReplacedBodyCloned(BlockBody newBody) => new(Header.Clone(), newBody);

    public BlockHeader Header { get; }

    public BlockBody Body { get; }

    public bool IsGenesis => Header.IsGenesis;

    public Transaction[] Transactions
    {
        get => Body.Transactions;
        protected set => Body.Transactions = value; // needed to produce blocks with unknown transaction count on start
    }

    public BlockHeader[] Uncles => Body.Uncles; // do not add setter here

    public Withdrawal[]? Withdrawals => Body.Withdrawals;

    public Keccak? Hash => Header.Hash; // do not add setter here

    public Keccak? ParentHash => Header.ParentHash; // do not add setter here

    public ulong Nonce => Header.Nonce; // do not add setter here

    public Keccak? MixHash => Header.MixHash; // do not add setter here

    public byte[]? ExtraData => Header.ExtraData; // do not add setter here

    public Bloom? Bloom => Header.Bloom; // do not add setter here

    public Keccak? UnclesHash => Header.UnclesHash; // do not add setter here

    public Address? Beneficiary => Header.Beneficiary; // do not add setter here

    public Address? Author => Header.Author; // do not add setter here

    public Keccak? StateRoot => Header.StateRoot; // do not add setter here

    public Keccak? TxRoot => Header.TxRoot; // do not add setter here

    public Keccak? ReceiptsRoot => Header.ReceiptsRoot; // do not add setter here

    public long GasLimit => Header.GasLimit; // do not add setter here

    public long GasUsed => Header.GasUsed; // do not add setter here

    public ulong Timestamp => Header.Timestamp; // do not add setter here

    public DateTime TimestampDate => Header.TimestampDate; // do not add setter here

    public long Number => Header.Number; // do not add setter here

    public UInt256 Difficulty => Header.Difficulty; // do not add setter here

    public UInt256? TotalDifficulty => Header.TotalDifficulty; // do not add setter here

    public UInt256 BaseFeePerGas => Header.BaseFeePerGas; // do not add setter here

    public bool IsPostMerge => Header.IsPostMerge; // do not add setter here

    public bool IsBodyMissing => Header.HasBody && Body.IsEmpty;

<<<<<<< HEAD
        public UInt256? ExcessDataGas => Header.ExcessDataGas; // do not add setter here

        public bool IsPostMerge => Header.IsPostMerge; // do not add setter here
=======
    public Keccak? WithdrawalsRoot => Header.WithdrawalsRoot; // do not add setter here
>>>>>>> 00459a4b

    public override string ToString() => ToString(Format.Short);

    public string ToString(Format format) => format switch
    {
        Format.Full => ToFullString(),
        Format.FullHashAndNumber => Hash is null ? $"{Number} null" : $"{Number} ({Hash})",
        Format.HashNumberAndTx => Hash is null
            ? $"{Number} null, tx count: {Body.Transactions.Length}"
            : $"{Number} {TimestampDate:HH:mm:ss} ({Hash?.ToShortString()}), tx count: {Body.Transactions.Length}",
        Format.HashNumberDiffAndTx => Hash is null
            ? $"{Number} null, diff: {Difficulty}, tx count: {Body.Transactions.Length}"
            : $"{Number} ({Hash?.ToShortString()}), diff: {Difficulty}, tx count: {Body.Transactions.Length}",
        _ => Hash is null ? $"{Number} null" : $"{Number} ({Hash?.ToShortString()})"
    };

    private string ToFullString()
    {
        StringBuilder builder = new();
        builder.AppendLine($"Block {Number}");
        builder.AppendLine("  Header:");
        builder.Append(Header.ToString("    "));

        builder.AppendLine("  Uncles:");
        foreach (BlockHeader uncle in Body.Uncles ?? Array.Empty<BlockHeader>())
        {
            builder.Append(uncle.ToString("    "));
        }

        builder.AppendLine("  Transactions:");
        foreach (Transaction tx in Body?.Transactions ?? Array.Empty<Transaction>())
        {
            builder.Append(tx.ToString("    "));
        }

        builder.AppendLine("  Withdrawals:");

        foreach (var w in Body?.Withdrawals ?? Array.Empty<Withdrawal>())
        {
            builder.Append(w.ToString("    "));
        }

        return builder.ToString();
    }

    public enum Format
    {
        Full,
        FullHashAndNumber,
        HashNumberAndTx,
        HashNumberDiffAndTx,
        Short
    }
}<|MERGE_RESOLUTION|>--- conflicted
+++ resolved
@@ -98,17 +98,13 @@
 
     public UInt256 BaseFeePerGas => Header.BaseFeePerGas; // do not add setter here
 
-    public bool IsPostMerge => Header.IsPostMerge; // do not add setter here
+        public UInt256? ExcessDataGas => Header.ExcessDataGas; // do not add setter here
+
+        public bool IsPostMerge => Header.IsPostMerge; // do not add setter here
 
     public bool IsBodyMissing => Header.HasBody && Body.IsEmpty;
 
-<<<<<<< HEAD
-        public UInt256? ExcessDataGas => Header.ExcessDataGas; // do not add setter here
-
-        public bool IsPostMerge => Header.IsPostMerge; // do not add setter here
-=======
     public Keccak? WithdrawalsRoot => Header.WithdrawalsRoot; // do not add setter here
->>>>>>> 00459a4b
 
     public override string ToString() => ToString(Format.Short);
 
