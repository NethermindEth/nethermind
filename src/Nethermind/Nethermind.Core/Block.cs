--- conflicted
+++ resolved
@@ -44,15 +44,6 @@
         {
         }
 
-<<<<<<< HEAD
-        public bool IsGenesis => Header.IsGenesis;
-
-        public Transaction[] Transactions => Body?.Transactions;
-
-        public BlockHeader[] Ommers => Body?.Ommers;
-
-=======
->>>>>>> c86e5422
         public BlockHeader Header { get; set; }
 
         public BlockBody Body { get; set; }
@@ -143,38 +134,14 @@
 
             return builder.ToString();
         }
-<<<<<<< HEAD
-
-        public override string ToString()
-        {
-            return ToString(Format.Short);
-        }
-=======
->>>>>>> c86e5422
 
         public enum Format
         {
-<<<<<<< HEAD
-            switch (format)
-            {
-                case Format.Full:
-                    return ToString(string.Empty);
-                case Format.FullHashAndNumber:
-                    return Hash == null ? $"{Number:N0} null" : $"{Number:N0} ({Hash})";
-                case Format.HashNumberAndTx:
-                    return Hash == null ? $"{Number:N0} null, tx count: {Body.Transactions.Length}" : $"{Number:N0} {TimestampDate:HH:mm:ss} ({Hash?.ToShortString()}), tx count: {Body.Transactions.Length:N0}";
-                case Format.HashNumberDiffAndTx:
-                    return Hash == null ? $"{Number:N0} null, diff: {Difficulty}, tx count: {Body.Transactions.Length}" : $"{Number:N0} ({Hash?.ToShortString()}), diff: {Difficulty}, tx count: {Body.Transactions.Length:N0}";
-                default:
-                    return Hash == null ? $"{Number:N0} null" : $"{Number:N0} ({Hash?.ToShortString()})";
-            }
-=======
             Full,
             FullHashAndNumber,
             HashNumberAndTx,
             HashNumberDiffAndTx,
             Short
->>>>>>> c86e5422
         }
     }
 }