--- conflicted
+++ resolved
@@ -253,16 +253,12 @@
 
     public override byte[] ReadAsPropertyName(ref Utf8JsonReader reader, Type typeToConvert, JsonSerializerOptions options)
     {
-<<<<<<< HEAD
-        return Convert(ref reader) ?? throw ThrowInvalidOperationException();
-=======
         byte[]? result = Convert(ref reader);
 
         if (result is null)
             ThrowInvalidOperationException();
 
         return result;
->>>>>>> 553ac700
     }
 
     public override void WriteAsPropertyName(Utf8JsonWriter writer, byte[] value, JsonSerializerOptions options)
