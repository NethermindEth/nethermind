--- conflicted
+++ resolved
@@ -178,7 +178,6 @@
 
             _window.Remove(_syncingInfoLabel);
             _window.Add(_balanceValueLabel);
-<<<<<<< HEAD
 
             AddButtons();
         }
@@ -187,22 +186,10 @@
         {
             var transferButton = new Button(1, 11, "Transfer");
             transferButton.Clicked = () =>
-=======
-            
-            var transferButton = new Button(1, 11, "Transfer");
-            transferButton.Clicked = () =>
-            {
-                TransferClicked?.Invoke(this, new TransferClickedEventArgs(_address, _balance));
-            };
-
-            var quitButton = new Button(15, 11, "Quit");
-            quitButton.Clicked = () =>
->>>>>>> e634c971
             {
                 Application.Top.Running = false;
                 Application.RequestStop();
             };
-<<<<<<< HEAD
 
             var quitButton = new Button(15, 11, "Quit");
             quitButton.Clicked = () =>
@@ -211,8 +198,6 @@
                 Application.Top.Running = false;
                 Application.RequestStop();
             };
-=======
->>>>>>> e634c971
             _window.Add(transferButton, quitButton);
         }
 
