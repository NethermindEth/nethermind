//  Copyright (c) 2018 Demerzel Solutions Limited
//  This file is part of the Nethermind library.
// 
//  The Nethermind library is free software: you can redistribute it and/or modify
//  it under the terms of the GNU Lesser General Public License as published by
//  the Free Software Foundation, either version 3 of the License, or
//  (at your option) any later version.
// 
//  The Nethermind library is distributed in the hope that it will be useful,
//  but WITHOUT ANY WARRANTY; without even the implied warranty of
//  MERCHANTABILITY or FITNESS FOR A PARTICULAR PURPOSE. See the
//  GNU Lesser General Public License for more details.
// 
//  You should have received a copy of the GNU Lesser General Public License
//  along with the Nethermind. If not, see <http://www.gnu.org/licenses/>.
// 

using System;
using System.Diagnostics;
using System.Net.Http;
using System.Runtime.InteropServices;
using System.Text.RegularExpressions;
using System.Threading;
using System.Threading.Tasks;
using Nethermind.Facade.Proxy;
using Nethermind.Logging;
using Nethermind.Serialization.Json;
using Terminal.Gui;

namespace Nethermind.BeamWallet.Modules.Addresses
{
    internal class AddressesModule : IModule
    {
        private readonly Regex _urlRegex = new Regex(@"^http(s)?://([\w-]+.)+[\w-]+(/[\w- ./?%&=])?",
            RegexOptions.Compiled);
        private readonly Regex _addressRegex = new Regex("(0x)([0-9A-Fa-f]{40})", RegexOptions.Compiled);
        private Process _process;
        private Timer _timer;
        private Window _mainWindow;
        private int _processId;
        private Label _runnerOnInfo;
        private Label _runnerOffInfo;
        private EthJsonRpcClientProxy _ethJsonRpcClientProxy;
        private bool _externalRunnerIsRunning;
        private const string DefaultUrl = "http://localhost:8545";
        private const string FileName = "Nethermind.Runner";

        public event EventHandler<(string nodeAddress, string address, Process process, bool _externalRunnerIsRunning)>
            AddressesSelected;

        public AddressesModule()
        {
            // if (!File.Exists(path))
            // {
            //     return;
            // }
            InitData();
            CreateWindow();
            CreateProcess();
            StartProcess();
        }

        private void InitData()
        {
            var httpClient = new HttpClient();
            var urls = new[] {DefaultUrl};
            var jsonRpcClientProxy = new JsonRpcClientProxy(new DefaultHttpClient(httpClient,
                new EthereumJsonSerializer(), LimboLogs.Instance, 0), urls, LimboLogs.Instance);
            _ethJsonRpcClientProxy = new EthJsonRpcClientProxy(jsonRpcClientProxy);
        }

        private void CreateWindow()
        {
            _mainWindow = new Window("Beam Wallet")
            {
                X = 0,
                Y = 0,
                Width = Dim.Fill(),
                Height = Dim.Fill()
            };
        }

        private void CreateProcess()
        {
            _process = new Process
            {
                StartInfo = new ProcessStartInfo
                {
                    FileName = GetFileName(),
                    Arguments = "--config mainnet_beam --JsonRpc.Enabled true",
                    RedirectStandardOutput = true
                }
            };
        }

        private static string GetFileName()
            => RuntimeInformation.IsOSPlatform(OSPlatform.Windows) ? $"{FileName}.exe" : $"./{FileName}";

        private async Task StartProcess()
        {
            AddInfo();
            AddRunnerInfo("Launching Nethermind.Runner...");

            var runnerIsRunning = await CheckIsProcessRunning();
            if (runnerIsRunning)
            {
                _externalRunnerIsRunning = true;
                AddRunnerInfo("Nethermind Runner is already running.");
                return;
            }

            try
            {
                _externalRunnerIsRunning = false;
                _process.Start();
                _processId = _process.Id;
                _timer = new Timer(Update, null, TimeSpan.Zero, TimeSpan.FromSeconds(8));
            }
            catch
            {
                AddRunnerInfo("Error with starting a Nethermind.Runner process.");
            }
        }

        private async Task<bool> CheckIsProcessRunning()
        {
            var result = await _ethJsonRpcClientProxy.eth_blockNumber();
            return result?.IsValid is true;
        }

        private void Update(object state)
        {
            UpdateRunnerState();
        }

        private void UpdateRunnerState()
        {
            Process process = null;
            try
            {
                process = Process.GetProcessById(_processId);
                AddRunnerInfo("Nethermind Runner is running.");
                return;
            }
            catch
            {
                // ignored
            }

            if (process is null)
            {
                if (_runnerOnInfo is {})
                {
                    _mainWindow.Remove(_runnerOnInfo);
                }

                _runnerOffInfo = new Label(3, 1, $"Nethermind Runner is stopped.. Please, wait for it to start.");
                _mainWindow.Add(_runnerOffInfo);
                _process.Start();
                _processId = _process.Id;
            }

            if (_runnerOffInfo is {})
            {
                _mainWindow.Remove(_runnerOffInfo);
            }

            _runnerOnInfo = new Label(3, 1, "Nethermind Runner is running.");
            _mainWindow.Add(_runnerOnInfo);
        }
<<<<<<< HEAD

=======
        
>>>>>>> a5eb71f4
        private void AddInfo()
        {
            var beamWalletInfo = new Label(3, 1, "Hello, Welcome to Nethermind Beam Wallet - a simple " +
                                                 "console application that allows you to easily" +
<<<<<<< HEAD
                                                 $"{Environment.NewLine}" +
                                                 "and quickly make transactions on Mainnet Ethereum." +
                                                 $"{Environment.NewLine}" +
                                                 "To get started you will need:" +
                                                 $"{Environment.NewLine}" +
                                                 "- your wallet address" +
                                                 $"{Environment.NewLine}" +
                                                 "- passphrase to your wallet" +
                                                 $"{Environment.NewLine}" +
                                                 "- keystore file" +
                                                 $"{Environment.NewLine}" +
                                                 "- and the address to which you want to transfer ETH." +
                                                 $"{Environment.NewLine}{Environment.NewLine}" +
                                                 "Before we start, please copy keystore file of your account into " +
                                                 "folder 'keystore' - this is" +
                                                 $"{Environment.NewLine}" +
                                                 "necessary to properly unlock the account before making a transaction." +
                                                 $"{Environment.NewLine}" +
                                                 "This is a Beta version, so for your own safety " +
                                                 "please, do not use an account with a high balance." +
                                                 $"{Environment.NewLine}{Environment.NewLine}" +
                                                 "To navigate through the application - use the TAB key or Up and Down arrows.");
            _mainWindow.Add(beamWalletInfo);
        }

=======
                                                 $"{Environment.NewLine}"+
                                                 "and quickly make transactions on Mainnet Ethereum." +
                                                 $"{Environment.NewLine}"+
                                                 "To get started you will need:" +
                                                 $"{Environment.NewLine}"+
                                                 "- your wallet address" +
                                                 $"{Environment.NewLine}"+
                                                 "- passphrase to your wallet" +
                                                 $"{Environment.NewLine}"+
                                                 "- keystore file" +
                                                 $"{Environment.NewLine}"+
                                                 "- and the address to which you want to transfer ETH." +
                                                 $"{Environment.NewLine}{Environment.NewLine}"+
                                                 "Before we start, please copy keystore file of your account into " +
                                                 "folder 'keystore' - this is" +
                                                 $"{Environment.NewLine}"+
                                                 "necessary to properly unlock the account before making a transaction." +
                                                 $"{Environment.NewLine}"+
                                                 "This is a Beta version, so for your own safety " +
                                                 "please, do not use an account with a high balance." +
                                                 $"{Environment.NewLine}{Environment.NewLine}"+
                                                 "To navigate through the application - use the TAB key or Up and Down arrows.");
            _mainWindow.Add(beamWalletInfo);
        }
        
>>>>>>> a5eb71f4
        private void AddRunnerInfo(string info)
        {
            if (_runnerOnInfo is {})
            {
                _mainWindow.Remove(_runnerOnInfo);
            }

            _runnerOnInfo = new Label(3, 16, $"{info}");
            _mainWindow.Add(_runnerOnInfo);
        }

        public Task<Window> InitAsync()
        {
            var nodeAddressLabel = new Label(3, 18, "Enter node address:");
            var nodeAddressTextField = new TextField(28, 18, 80, $"{DefaultUrl}");
            var addressLabel = new Label(3, 20, "Enter account address:");
            var addressTextField = new TextField(28, 20, 80, "");

            var okButton = new Button(28, 22, "OK");
            var quitButton = new Button(36, 22, "Quit");
            quitButton.Clicked = () =>
            {
                if (!_externalRunnerIsRunning)
                {
                    CloseAppWithRunner();
                }

                Application.Top.Running = false;
                Application.RequestStop();
            };

            okButton.Clicked = () =>
            {
                var nodeAddressString = nodeAddressTextField.Text.ToString();

                if (string.IsNullOrWhiteSpace(nodeAddressString))
                {
                    MessageBox.ErrorQuery(40, 7, "Error", "Node address is empty." +
                                                          $"{Environment.NewLine}(ESC to close)");
                    return;
                }

                if (!_urlRegex.IsMatch(nodeAddressString))
                {
                    MessageBox.ErrorQuery(40, 7, "Error", "Node address is invalid." +
                                                          $"{Environment.NewLine}(ESC to close)");
                    return;
                }

                var addressString = addressTextField.Text.ToString();

                if (string.IsNullOrWhiteSpace(addressString))
                {
                    MessageBox.ErrorQuery(40, 7, "Error", "Address is empty." +
                                                          $"{Environment.NewLine}(ESC to close)");
                    return;
                }

                if (addressString.Length != 42 || !_addressRegex.IsMatch(addressString))
                {
                    MessageBox.ErrorQuery(40, 7, "Error", "Address is invalid." +
                                                          $"{Environment.NewLine}(ESC to close)");
                    return;
                }

                AddressesSelected?.Invoke(this, (nodeAddressString, addressString, _process, _externalRunnerIsRunning));
            };
            _mainWindow.Add(addressLabel, nodeAddressLabel, nodeAddressTextField,
                addressTextField, okButton, quitButton);
<<<<<<< HEAD

=======
            
>>>>>>> a5eb71f4
            return Task.FromResult(_mainWindow);
        }

        private void CloseAppWithRunner()
        {
            var confirmed = MessageBox.Query(80, 8, "Confirmation",
                $"{Environment.NewLine}" +
                "Nethermind.Runner is running in the background. Do you want to stop it?", "Yes", "No");

            if (confirmed == 0)
            {
                try
                {
                    _process.Kill();
                }
                catch
                {
                    // ignored
                }
            }
        }
    }
}<|MERGE_RESOLUTION|>--- conflicted
+++ resolved
@@ -168,16 +168,10 @@
             _runnerOnInfo = new Label(3, 1, "Nethermind Runner is running.");
             _mainWindow.Add(_runnerOnInfo);
         }
-<<<<<<< HEAD
-
-=======
-        
->>>>>>> a5eb71f4
         private void AddInfo()
         {
             var beamWalletInfo = new Label(3, 1, "Hello, Welcome to Nethermind Beam Wallet - a simple " +
                                                  "console application that allows you to easily" +
-<<<<<<< HEAD
                                                  $"{Environment.NewLine}" +
                                                  "and quickly make transactions on Mainnet Ethereum." +
                                                  $"{Environment.NewLine}" +
@@ -203,33 +197,6 @@
             _mainWindow.Add(beamWalletInfo);
         }
 
-=======
-                                                 $"{Environment.NewLine}"+
-                                                 "and quickly make transactions on Mainnet Ethereum." +
-                                                 $"{Environment.NewLine}"+
-                                                 "To get started you will need:" +
-                                                 $"{Environment.NewLine}"+
-                                                 "- your wallet address" +
-                                                 $"{Environment.NewLine}"+
-                                                 "- passphrase to your wallet" +
-                                                 $"{Environment.NewLine}"+
-                                                 "- keystore file" +
-                                                 $"{Environment.NewLine}"+
-                                                 "- and the address to which you want to transfer ETH." +
-                                                 $"{Environment.NewLine}{Environment.NewLine}"+
-                                                 "Before we start, please copy keystore file of your account into " +
-                                                 "folder 'keystore' - this is" +
-                                                 $"{Environment.NewLine}"+
-                                                 "necessary to properly unlock the account before making a transaction." +
-                                                 $"{Environment.NewLine}"+
-                                                 "This is a Beta version, so for your own safety " +
-                                                 "please, do not use an account with a high balance." +
-                                                 $"{Environment.NewLine}{Environment.NewLine}"+
-                                                 "To navigate through the application - use the TAB key or Up and Down arrows.");
-            _mainWindow.Add(beamWalletInfo);
-        }
-        
->>>>>>> a5eb71f4
         private void AddRunnerInfo(string info)
         {
             if (_runnerOnInfo is {})
@@ -299,11 +266,6 @@
             };
             _mainWindow.Add(addressLabel, nodeAddressLabel, nodeAddressTextField,
                 addressTextField, okButton, quitButton);
-<<<<<<< HEAD
-
-=======
-            
->>>>>>> a5eb71f4
             return Task.FromResult(_mainWindow);
         }
 
