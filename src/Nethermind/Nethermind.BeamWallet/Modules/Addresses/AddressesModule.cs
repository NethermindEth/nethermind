--- conflicted
+++ resolved
@@ -127,28 +127,10 @@
         }
 
         private async Task CreateAccount(string passphrase)
-<<<<<<< HEAD
         {
             var address = await Extensions.TryExecuteAsync(() =>
                 _jsonRpcWalletClientProxy.personal_newAccount(passphrase));
             AddressesSelected?.Invoke(this, new AddressesSelectedEventArgs(DefaultUrl, address.ToString()));
-=======
-        {
-            var address = await CreateAccountAsync(passphrase);
-            AddressesSelected?.Invoke(this, new AddressesSelectedEventArgs(DefaultUrl, address.ToString()));
-        }
-
-        private async Task<Address> CreateAccountAsync(string passphrase)
-        {
-            RpcResult<Address> result;
-            do
-            {
-                result = await _jsonRpcWalletClientProxy.personal_newAccount(passphrase);
-
-            } while (!result.IsValid);
-
-            return result.Result;
->>>>>>> f8ac5e21
         }
 
         private Task<Window> HandleProvidedAddress()
