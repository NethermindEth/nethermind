//  Copyright (c) 2018 Demerzel Solutions Limited
//  This file is part of the Nethermind library.
// 
//  The Nethermind library is free software: you can redistribute it and/or modify
//  it under the terms of the GNU Lesser General Public License as published by
//  the Free Software Foundation, either version 3 of the License, or
//  (at your option) any later version.
// 
//  The Nethermind library is distributed in the hope that it will be useful,
//  but WITHOUT ANY WARRANTY; without even the implied warranty of
//  MERCHANTABILITY or FITNESS FOR A PARTICULAR PURPOSE. See the
//  GNU Lesser General Public License for more details.
// 
//  You should have received a copy of the GNU Lesser General Public License
//  along with the Nethermind. If not, see <http://www.gnu.org/licenses/>.
// 

using System;
using System.Globalization;
using System.Text.RegularExpressions;
using System.Threading;
using System.Threading.Tasks;
using Nethermind.BeamWallet.Clients;
using Nethermind.Core;
using Nethermind.Core.Crypto;
using Nethermind.Core.Extensions;
using Nethermind.Int256;
using Nethermind.Facade.Proxy;
using Nethermind.Facade.Proxy.Models;
using Terminal.Gui;

namespace Nethermind.BeamWallet.Modules.Transfer
{
    public class TransferModule : IModule
    {
        private readonly IEthJsonRpcClientProxy _ethJsonRpcClientProxy;
        private readonly IJsonRpcWalletClientProxy _jsonRpcWalletClientProxy;
        private readonly Address _address;
        private readonly UInt256 _gasPrice = 30000000000;
        private readonly UInt256 _gasLimit = 21000;
        private readonly Timer _timer;
        private decimal _estimateGas;
        private decimal _balanceEth;
        private string _value;
        private string _toAddress;
        private string _passphrase;
        private Window _transferWindow;
        private UInt256 _currentNonce;
        private BlockModel<TransactionModel> _latestBlock;
        private long _averageGasPriceNumber;
        private UInt256? _newNonce;
        private Button _backButton;
        private Button _transferButton;
        private Label _txHashLabel;
        private Label _balanceLabel;
        private TransactionModel _transaction;
        private Label _unlockFailedLbl;
        private Label _blockNumberLabel;
        private Label _nonceLabel;
        private Label _estimateGasLabel;
        private Label _sendingTransactionLabel;
        private Label _sentTransactionLabel;
        private Label _lockInfoLabel;
        private UInt256 _averageGasPrice;
        private decimal _transactionValue;
        private TextField _toAddressTextField;
        private Label _unlockInfoLbl;
        private readonly Regex _addressRegex = new Regex("(0x)([0-9A-Fa-f]{40})", RegexOptions.Compiled);
        private decimal _transactionFee;

        public TransferModule(IEthJsonRpcClientProxy ethJsonRpcClientProxy, IJsonRpcWalletClientProxy
            jsonRpcWalletClientProxy, Address address, decimal balanceEth)
        {
            _ethJsonRpcClientProxy = ethJsonRpcClientProxy;
            _jsonRpcWalletClientProxy = jsonRpcWalletClientProxy;
            _address = address;
            _balanceEth = balanceEth;
            TimeSpan interval = TimeSpan.FromSeconds(1);
            _timer = new Timer(Update, null, TimeSpan.Zero, interval);
        }

        private void Update(object state)
        {
            _ = UpdateBalanceAsync();
        }

        private async Task UpdateBalanceAsync()
        {
            if (_balanceLabel is null)
            {
                return;
            }

            var balance = await GetBalanceAsync();
            if (!balance.HasValue)
            {
                return;
            }

            _balanceEth = balance.Value;
            _transferWindow.Remove(_balanceLabel);
            _balanceLabel = new Label(65, 9, $"Balance: {_balanceEth} ETH");

            _transferWindow.Add(_balanceLabel);
        }

        private async Task<decimal?> GetBalanceAsync()
        {
            var result = await _ethJsonRpcClientProxy.eth_getBalance(_address);
            if (!result.IsValid || !result.Result.HasValue)
            {
                return null;
            }

            return WeiToEth(decimal.Parse(result.Result.ToString()));
        }

        private async Task GetAverageGasPriceAsync()
        {
            _blockNumberLabel = new Label(1, 23, "eth_getBlockByNumber: fetching...");
            _transferWindow.Add(_blockNumberLabel);
            RpcResult<BlockModel<TransactionModel>> result;
            do
            {
                result = await _ethJsonRpcClientProxy.eth_getBlockByNumberWithTransactionDetails(
                    BlockParameterModel.Latest,
                    true);
                if (!result.IsValid)
                {
                    await Task.Delay(2000);
                }
            } while (!result.IsValid);

            _latestBlock = result.Result;
            UInt256 sum = 0;
            if (_latestBlock.Transactions.Count == 0)
            {
                _averageGasPrice = _gasPrice;
                _transferWindow.Remove(_blockNumberLabel);
                _blockNumberLabel = new Label(1, 24,
                    $"Block number (latest): {_latestBlock.Number}, Average gas price: " +
                    $"{_averageGasPrice} WEI");
                _transferWindow.Add(_blockNumberLabel);
            }

            int transactionCount = 0;
            foreach (var transaction in _latestBlock.Transactions)
            {
                if (transaction.GasPrice > 100)
                {
                    sum += transaction.GasPrice;
                    transactionCount++;
                }
            }

            _averageGasPriceNumber = transactionCount > 0 ? (long)sum / transactionCount : (long)sum;
            _transferWindow.Remove(_blockNumberLabel);
            _blockNumberLabel = new Label(1, 24, $"Block number (latest): {_latestBlock.Number}, Average gas price: " +
                                                 $"{_averageGasPriceNumber} WEI");
            _transferWindow.Add(_blockNumberLabel);
            _averageGasPrice = UInt256.Parse(_averageGasPriceNumber.ToString());
        }

        private async Task GetTransactionCountAsync()
        {
            _nonceLabel = new Label(1, 26, "eth_getTransactionCount: fetching...");
            _transferWindow.Add(_nonceLabel);
            RpcResult<UInt256?> result;
            do
            {
                result = await _ethJsonRpcClientProxy.eth_getTransactionCount(_address);
                if (!result.IsValid)
                {
                    await Task.Delay(2000);
                }
            } while (!result.IsValid || !result.Result.HasValue);

            _currentNonce = result.Result.Value;
            _transferWindow.Remove(_nonceLabel);
            _nonceLabel = new Label(1, 26, $"Nonce: {_currentNonce}");
            _transferWindow.Add(_nonceLabel);
        }

        private async Task GetEstimateGasAsync()
        {
            _estimateGasLabel = new Label(1, 28, "eth_estimateGas: fetching...");
            _transferWindow.Add(_estimateGasLabel);

            RpcResult<byte[]> result;
            do
            {
                result = await _ethJsonRpcClientProxy.eth_estimateGas(_transaction,
                    BlockParameterModel.FromNumber(_latestBlock.Number));
                if (!result.IsValid)
                {
                    await Task.Delay(1500);
                }
            } while (!result.IsValid);

            var estimateGasResult = result.Result.ToHexString();
            SetEstimateGas(decimal.Parse(estimateGasResult));
            _transferWindow.Remove(_estimateGasLabel);
            _estimateGasLabel = new Label(1, 28, $"Gas limit: {_estimateGas}");
            _transferWindow.Add(_estimateGasLabel);
        }

        private void SetEstimateGas(decimal estimateGasResult)
        {
            if (estimateGasResult > (decimal)_gasLimit)
            {
                _estimateGas = estimateGasResult;
            }
            else
            {
                _estimateGas = (decimal)_gasLimit;
            }
        }

        public Task<Window> InitAsync()
        {
            _transferWindow = new Window("Transfer") {X = 0, Y = 0, Width = Dim.Fill(), Height = Dim.Fill()};

            AddInfo();

            var fromAddressLabel = new Label(1, 9, "From address:");
            var fromAddressValueLabel = new Label(20, 9, _address.ToString());
            _balanceLabel = new Label(65, 9, $"Balance: {_balanceEth} ETH");
            var toAddressLabel = new Label(1, 11, "To address:");
            _toAddressTextField = new TextField(20, 11, 80, "");
            var valueLabel = new Label(1, 13, "Value [ETH]:");
            var valueTextField = new TextField(20, 13, 80, "");
            var passphraseLabel = new Label(1, 15, "Passphrase:");
            var passphraseTextField = new TextField(20, 15, 80, "");
            passphraseTextField.Secret = true;

            _transferButton = new Button(20, 17, "Transfer");
            _transferButton.Clicked = async () =>
            {
                SetData(_toAddressTextField, valueTextField, passphraseTextField);
                await MakeTransferAsync();
            };
            _backButton = new Button(35, 17, "Back");
            _backButton.Clicked = () =>
            {
                Application.Top.Running = false;
                Application.RequestStop();
                Application.Shutdown();
            };
            var versionInfo = new Label(1, 19, "Beta version, Please check our docs: " +
                                               "https://docs.nethermind.io/nethermind/guides-and-helpers/beam-wallet");

            _transferWindow.Add(fromAddressLabel, fromAddressValueLabel, _balanceLabel, toAddressLabel,
                _toAddressTextField, valueLabel, valueTextField, passphraseLabel, passphraseTextField, _transferButton,
                _backButton, versionInfo);

            return Task.FromResult(_transferWindow);
        }

        private void AddInfo()
        {
            var transferInfo = new Label(1, 1, "Transfer ETH." +
                                               $"{Environment.NewLine}" +
                                               "- in the first input provide the address to which you want to send ETH" +
                                               $"{Environment.NewLine}" +
                                               "- in the input below enter the value of ETH that you want to transfer" +
                                               $"{Environment.NewLine}" +
                                               "- and in the last input enter the passphrase of your wallet." +
                                               $"{Environment.NewLine}{Environment.NewLine}" +
                                               "This is not the last step, you will be asked to confirm the transaction.");
            _transferWindow.Add(transferInfo);
        }

        private void SetData(TextField address, TextField value, TextField passphrase)
        {
            _toAddress = address.Text.ToString();
            _value = value.Text.ToString();
            _passphrase = passphrase.Text.ToString();
        }

        private async Task MakeTransferAsync()
        {
<<<<<<< HEAD
            try
            {
                DeleteButtons();
                DeleteLabels();
                var correctData = await ValidateData(_toAddress, _value);
                if (!correctData)
                {
                    return;
                }

                await GetAverageGasPriceAsync();
                await GetTransactionCountAsync();
                _transactionValue = decimal.Parse(_value);
                Address from = _address;
                Address to = new Address(_toAddress);
                UInt256 value = EthToWei(_value);
                _transaction = CreateTransaction(from, to, value, _gasLimit, _averageGasPrice, _currentNonce);
                await GetEstimateGasAsync();
                _transactionFee = _estimateGas * _averageGasPriceNumber;

                var confirmed = MessageBox.Query(80, 15, "Confirmation",
                    $"{Environment.NewLine}" +
                    "Do you confirm the transaction?" +
                    $"{Environment.NewLine}" +
                    $"{Environment.NewLine}" +
                    $"From: {_address}" +
                    $"{Environment.NewLine}" +
                    $"To: {_toAddress.ToLowerInvariant()}" +
                    $"{Environment.NewLine}" +
                    $"Value: {_transactionValue} ETH" +
                    $"{Environment.NewLine}" +
                    $"Gas limit: {_estimateGas}" +
                    $"{Environment.NewLine}" +
                    $"Gas price: {WeiToEth(_averageGasPriceNumber)} ETH" +
                    $"{Environment.NewLine}" +
                    $"Transaction fee: {WeiToEth(_transactionFee)} ETH",
                    "Yes", "No");

                if (confirmed != 0)
                {
                    await CancelSendingTransaction();
                    return;
                }

                if (!EnoughFunds())
                {
                    MessageBox.ErrorQuery(40, 7, "Error", "You do not have enough funds." +
                                                          $"{Environment.NewLine}(ESC to close)");
                    await CancelSendingTransaction();
                    return;
                }

                _sendingTransactionLabel =
                    new Label(1, 30, $"Sending transaction with nonce: {_transaction.Nonce}...");
                _transferWindow.Add(_sendingTransactionLabel);

                RpcResult<Keccak> sendTransactionResult;
                do
                {
                    sendTransactionResult = await _ethJsonRpcClientProxy.eth_sendTransaction(_transaction);
                    if (!sendTransactionResult.IsValid)
                    {
                        await Task.Delay(2000);
                    }
                } while (!sendTransactionResult.IsValid);

                do
                {
                    var newNonceResult = await _ethJsonRpcClientProxy.eth_getTransactionCount(_address);
                    _newNonce = newNonceResult.Result;
                    await Task.Delay(2000);
                } while (_newNonce == _currentNonce);

                _transferWindow.Add(_transferButton, _backButton);
                _transferWindow.Remove(_sendingTransactionLabel);

                _sentTransactionLabel = new Label(1, 30, $"Transaction sent with nonce {_transaction.Nonce}.");
                _transferWindow.Add(_sentTransactionLabel);
                if (sendTransactionResult.IsValid)
=======
            DeleteButtons();
            DeleteLabels();
            var correctData = await ValidateData(_toAddress, _value);
            if (!correctData)
            {
                return;
            }

            await GetAverageGasPriceAsync();
            await GetTransactionCountAsync();
            _transactionValue = decimal.Parse(_value);
            Address from = _address;
            Address to = new Address(_toAddress);
            UInt256 value = EthToWei(_value);
            _transaction = CreateTransaction(from, to, value, _gasLimit, _averageGasPrice, _currentNonce);
            await GetEstimateGasAsync();
            _transactionFee = _estimateGas * _averageGasPriceNumber;

            var confirmed = MessageBox.Query(80, 15, "Confirmation",
                $"{Environment.NewLine}" +
                "Do you confirm the transaction?" +
                $"{Environment.NewLine}" +
                $"{Environment.NewLine}" +
                $"From: {_address}" +
                $"{Environment.NewLine}" +
                $"To: {_toAddress.ToLowerInvariant()}" +
                $"{Environment.NewLine}" +
                $"Value: {_transactionValue} ETH" +
                $"{Environment.NewLine}" +
                $"Gas limit: {_estimateGas}" +
                $"{Environment.NewLine}" +
                $"Gas price: {WeiToEth(_averageGasPriceNumber)} ETH" +
                $"{Environment.NewLine}" +
                $"Transaction fee: {WeiToEth(_transactionFee)} ETH",
                "Yes", "No");

            if (confirmed != 0)
            {
                await CancelSendingTransaction();
                return;
            }

            if (!EnoughFunds())
            {
                MessageBox.ErrorQuery(40, 7, "Error", "You do not have enough funds." +
                                                      $"{Environment.NewLine}(ESC to close)");
                await CancelSendingTransaction();
                return;
            }

            _sendingTransactionLabel =
                new Label(1, 30, $"Sending transaction with nonce: {_transaction.Nonce}...");
            _transferWindow.Add(_sendingTransactionLabel);

            RpcResult<Keccak> sendTransactionResult;
            do
            {
                sendTransactionResult = await _ethJsonRpcClientProxy.eth_sendTransaction(_transaction);
                if (!sendTransactionResult.IsValid)
>>>>>>> e69aadf0
                {
                    await Task.Delay(2000);
                }
            } while (!sendTransactionResult.IsValid);

            do
            {
                var newNonceResult = await _ethJsonRpcClientProxy.eth_getTransactionCount(_address);
                _newNonce = newNonceResult.Result;
                await Task.Delay(2000);
            } while (_newNonce == _currentNonce);

<<<<<<< HEAD
                RpcResult<bool> lockAccountResult;
                do
                {
                    lockAccountResult = await _jsonRpcWalletClientProxy.personal_lockAccount(_address);
                    if (!lockAccountResult.IsValid)
                    {
                        await Task.Delay(2000);
                    }
                } while (!lockAccountResult.IsValid);

                _transferWindow.Remove(_lockInfoLabel);
                _lockInfoLabel = new Label(1, 34, "Account locked.");
                _transferWindow.Add(_lockInfoLabel);
            }
            catch (Exception ex)
            {
                MessageBox.ErrorQuery(50, 7, "Error", "There was an error while " +
                                                      "making a transfer. (ESC to close)");
                AddButtons();
=======
            _transferWindow.Add(_transferButton, _backButton);
            _transferWindow.Remove(_sendingTransactionLabel);

            _sentTransactionLabel = new Label(1, 30, $"Transaction sent with nonce {_transaction.Nonce}.");
            _transferWindow.Add(_sentTransactionLabel);
            if (sendTransactionResult.IsValid)
            {
                _txHashLabel = new Label(1, 32, $"Transaction hash: {sendTransactionResult.Result}");
                _transferWindow.Add(_txHashLabel);
>>>>>>> e69aadf0
            }

            _lockInfoLabel = new Label(1, 34, "personal_lockAccount: fetching...");
            _transferWindow.Add(_lockInfoLabel);

            RpcResult<bool> lockAccountResult;
            do
            {
                lockAccountResult = await _jsonRpcWalletClientProxy.personal_lockAccount(_address);
                if (!lockAccountResult.IsValid)
                {
                    await Task.Delay(2000);
                }
            } while (!lockAccountResult.IsValid);

            _transferWindow.Remove(_lockInfoLabel);
            _lockInfoLabel = new Label(1, 34, "Account locked.");
            _transferWindow.Add(_lockInfoLabel);
        }

        private async Task CancelSendingTransaction()
        {
            await LockAccount();
            DeleteLabels();
            AddButtons();
        }

        private bool EnoughFunds()
        {
            var transactionCost = _transactionValue + WeiToEth(_transactionFee);
            return _balanceEth >= transactionCost;
        }

        private async Task CancelSendingTransaction()
        {
            await LockAccount();
            DeleteLabels();
            AddButtons();
        }

        private bool EnoughFunds()
        {
            var transactionCost = _transactionValue + WeiToEth(_transactionFee);
            return _balanceEth >= transactionCost;
        }

        private async Task LockAccount()
        {
            RpcResult<bool> lockAccountResult;
            do
            {
                lockAccountResult = await _jsonRpcWalletClientProxy.personal_lockAccount(_address);
                if (!lockAccountResult.IsValid)
                {
                    await Task.Delay(2000);
                }
            } while (!lockAccountResult.IsValid);
        }

        private void AddButtons()
        {
            _transferWindow.Add(_transferButton);
            _transferWindow.Add(_backButton);
        }

        private void DeleteButtons()
        {
            _transferWindow.Remove(_backButton);
            _transferWindow.Remove(_transferButton);
            _transferWindow.SetFocus(_toAddressTextField);
        }

        private void DeleteLabels()
        {
            _transferWindow.Remove(_blockNumberLabel);
            _transferWindow.Remove(_nonceLabel);
            _transferWindow.Remove(_estimateGasLabel);
            _transferWindow.Remove(_unlockFailedLbl);
            _transferWindow.Remove(_unlockInfoLbl);
            _transferWindow.Remove(_sendingTransactionLabel);
            _transferWindow.Remove(_sentTransactionLabel);
            _transferWindow.Remove(_txHashLabel);
            _transferWindow.Remove(_lockInfoLabel);
        }

        private static TransactionModel CreateTransaction(Address fromAddress, Address toAddress, UInt256 value,
            UInt256 gas, UInt256 averageGasPrice, UInt256 nonce) => new TransactionModel
        {
            From = fromAddress,
            To = toAddress,
            Value = value,
            Gas = gas,
            GasPrice = averageGasPrice,
            Nonce = nonce
        };

        private async Task<bool> ValidateData(string address, string value)
        {
            if (string.IsNullOrEmpty(address) || address.Length != 42 || !_addressRegex.IsMatch(address))
            {
                MessageBox.ErrorQuery(40, 7, "Error", "Address is invalid." +
                                                      $"{Environment.NewLine}(ESC to close)");
                AddButtons();
                return false;
            }

            if (string.IsNullOrEmpty(value) || !decimal.TryParse(value, out _) || decimal.Parse(value) > _balanceEth)
            {
                MessageBox.ErrorQuery(40, 7, "Error", "Incorrect data." +
                                                      $"{Environment.NewLine}(ESC to close)");
                AddButtons();
                return false;
            }

            return await ValidatePassword();
        }

        private async Task<bool> ValidatePassword()
        {
            if (string.IsNullOrEmpty(_passphrase))
            {
                MessageBox.ErrorQuery(40, 7, "Error", "Passphrase can not be empty." +
                                                      $"{Environment.NewLine}(ESC to close)");
                AddButtons();
                return false;
            }
<<<<<<< HEAD

=======
            
>>>>>>> e69aadf0
            _unlockFailedLbl = new Label(1, 22, "personal_unlockAccount: fetching...");
            _transferWindow.Add(_unlockFailedLbl);

            RpcResult<bool> unlockAccountResult;
            do
            {
                unlockAccountResult = await _jsonRpcWalletClientProxy.personal_unlockAccount(_address, _passphrase);
                if (!unlockAccountResult.IsValid)
                {
                    await Task.Delay(3000);
                }
            } while (!unlockAccountResult.IsValid);

            _transferWindow.Remove(_unlockFailedLbl);

            if (!unlockAccountResult.Result)
            {
                MessageBox.ErrorQuery(40, 8, "Error",
                    "Unlocking account failed." +
                    $"{Environment.NewLine}Make sure you have pasted your Keystore File into keystore folder." +
                    $"{Environment.NewLine}(ESC to close)");
                DeleteLabels();
                AddButtons();
                return false;
            }

            _unlockInfoLbl = new Label(1, 22, "Account unlocked.");
            _transferWindow.Add(_unlockInfoLbl);

            DeleteButtons();
            return true;
        }

        private static UInt256 EthToWei(string result)
        {
            var resultDecimal = decimal.Parse(result);
            var resultRound = decimal.Round(resultDecimal * 1000000000000000000, 0);
            return UInt256.Parse(resultRound.ToString(CultureInfo.InvariantCulture));
        }

        private static decimal WeiToEth(decimal result) => result / 1000000000000000000;
    }
}<|MERGE_RESOLUTION|>--- conflicted
+++ resolved
@@ -279,7 +279,6 @@
 
         private async Task MakeTransferAsync()
         {
-<<<<<<< HEAD
             try
             {
                 DeleteButtons();
@@ -359,80 +358,14 @@
                 _sentTransactionLabel = new Label(1, 30, $"Transaction sent with nonce {_transaction.Nonce}.");
                 _transferWindow.Add(_sentTransactionLabel);
                 if (sendTransactionResult.IsValid)
-=======
-            DeleteButtons();
-            DeleteLabels();
-            var correctData = await ValidateData(_toAddress, _value);
-            if (!correctData)
-            {
-                return;
-            }
-
-            await GetAverageGasPriceAsync();
-            await GetTransactionCountAsync();
-            _transactionValue = decimal.Parse(_value);
-            Address from = _address;
-            Address to = new Address(_toAddress);
-            UInt256 value = EthToWei(_value);
-            _transaction = CreateTransaction(from, to, value, _gasLimit, _averageGasPrice, _currentNonce);
-            await GetEstimateGasAsync();
-            _transactionFee = _estimateGas * _averageGasPriceNumber;
-
-            var confirmed = MessageBox.Query(80, 15, "Confirmation",
-                $"{Environment.NewLine}" +
-                "Do you confirm the transaction?" +
-                $"{Environment.NewLine}" +
-                $"{Environment.NewLine}" +
-                $"From: {_address}" +
-                $"{Environment.NewLine}" +
-                $"To: {_toAddress.ToLowerInvariant()}" +
-                $"{Environment.NewLine}" +
-                $"Value: {_transactionValue} ETH" +
-                $"{Environment.NewLine}" +
-                $"Gas limit: {_estimateGas}" +
-                $"{Environment.NewLine}" +
-                $"Gas price: {WeiToEth(_averageGasPriceNumber)} ETH" +
-                $"{Environment.NewLine}" +
-                $"Transaction fee: {WeiToEth(_transactionFee)} ETH",
-                "Yes", "No");
-
-            if (confirmed != 0)
-            {
-                await CancelSendingTransaction();
-                return;
-            }
-
-            if (!EnoughFunds())
-            {
-                MessageBox.ErrorQuery(40, 7, "Error", "You do not have enough funds." +
-                                                      $"{Environment.NewLine}(ESC to close)");
-                await CancelSendingTransaction();
-                return;
-            }
-
-            _sendingTransactionLabel =
-                new Label(1, 30, $"Sending transaction with nonce: {_transaction.Nonce}...");
-            _transferWindow.Add(_sendingTransactionLabel);
-
-            RpcResult<Keccak> sendTransactionResult;
-            do
-            {
-                sendTransactionResult = await _ethJsonRpcClientProxy.eth_sendTransaction(_transaction);
-                if (!sendTransactionResult.IsValid)
->>>>>>> e69aadf0
-                {
-                    await Task.Delay(2000);
-                }
-            } while (!sendTransactionResult.IsValid);
-
-            do
-            {
-                var newNonceResult = await _ethJsonRpcClientProxy.eth_getTransactionCount(_address);
-                _newNonce = newNonceResult.Result;
-                await Task.Delay(2000);
-            } while (_newNonce == _currentNonce);
-
-<<<<<<< HEAD
+                {
+                    _txHashLabel = new Label(1, 32, $"Transaction hash: {sendTransactionResult.Result}");
+                    _transferWindow.Add(_txHashLabel);
+                }
+
+                _lockInfoLabel = new Label(1, 34, "personal_lockAccount: fetching...");
+                _transferWindow.Add(_lockInfoLabel);
+
                 RpcResult<bool> lockAccountResult;
                 do
                 {
@@ -452,48 +385,7 @@
                 MessageBox.ErrorQuery(50, 7, "Error", "There was an error while " +
                                                       "making a transfer. (ESC to close)");
                 AddButtons();
-=======
-            _transferWindow.Add(_transferButton, _backButton);
-            _transferWindow.Remove(_sendingTransactionLabel);
-
-            _sentTransactionLabel = new Label(1, 30, $"Transaction sent with nonce {_transaction.Nonce}.");
-            _transferWindow.Add(_sentTransactionLabel);
-            if (sendTransactionResult.IsValid)
-            {
-                _txHashLabel = new Label(1, 32, $"Transaction hash: {sendTransactionResult.Result}");
-                _transferWindow.Add(_txHashLabel);
->>>>>>> e69aadf0
-            }
-
-            _lockInfoLabel = new Label(1, 34, "personal_lockAccount: fetching...");
-            _transferWindow.Add(_lockInfoLabel);
-
-            RpcResult<bool> lockAccountResult;
-            do
-            {
-                lockAccountResult = await _jsonRpcWalletClientProxy.personal_lockAccount(_address);
-                if (!lockAccountResult.IsValid)
-                {
-                    await Task.Delay(2000);
-                }
-            } while (!lockAccountResult.IsValid);
-
-            _transferWindow.Remove(_lockInfoLabel);
-            _lockInfoLabel = new Label(1, 34, "Account locked.");
-            _transferWindow.Add(_lockInfoLabel);
-        }
-
-        private async Task CancelSendingTransaction()
-        {
-            await LockAccount();
-            DeleteLabels();
-            AddButtons();
-        }
-
-        private bool EnoughFunds()
-        {
-            var transactionCost = _transactionValue + WeiToEth(_transactionFee);
-            return _balanceEth >= transactionCost;
+            }
         }
 
         private async Task CancelSendingTransaction()
@@ -589,11 +481,6 @@
                 AddButtons();
                 return false;
             }
-<<<<<<< HEAD
-
-=======
-            
->>>>>>> e69aadf0
             _unlockFailedLbl = new Label(1, 22, "personal_unlockAccount: fetching...");
             _transferWindow.Add(_unlockFailedLbl);
 
