--- conflicted
+++ resolved
@@ -250,12 +250,7 @@
                 Application.Top.Running = false;
                 Application.RequestStop();
             };
-<<<<<<< HEAD
             var versionInfo = new Label(1, 19, "Beta version, Please check our docs: " +
-=======
-
-            var versionInfo = new Label(1, 11, "Beta version, Please check our docs: " +
->>>>>>> e5d8216a
                                                "https://docs.nethermind.io/nethermind/guides-and-helpers/beam-wallet");
 
             _transferWindow.Add(fromAddressLabel, fromAddressValueLabel, _balanceLabel, toAddressLabel,
@@ -466,13 +461,8 @@
                 AddButtons();
                 return false;
             }
-<<<<<<< HEAD
             
             _unlockFailedLbl = new Label(1, 20, "personal_unlockAccount: fetching...");
-=======
-
-            _unlockFailedLbl = new Label(1, 13, "personal_unlockAccount: fetching...");
->>>>>>> e5d8216a
             _transferWindow.Add(_unlockFailedLbl);
 
             RpcResult<bool> unlockAccountResult;
