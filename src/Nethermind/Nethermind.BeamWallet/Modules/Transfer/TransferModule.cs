--- conflicted
+++ resolved
@@ -17,11 +17,7 @@
 
 using System;
 using System.Globalization;
-<<<<<<< HEAD
-using System.Numerics;
-=======
 using System.Text.RegularExpressions;
->>>>>>> 978ebae2
 using System.Threading;
 using System.Threading.Tasks;
 using Nethermind.BeamWallet.Clients;
@@ -209,21 +205,13 @@
 
         private void SetEstimateGas(decimal estimateGasResult)
         {
-<<<<<<< HEAD
-            if (estimateGasResult > (decimal) (BigInteger) _gasLimit)
-=======
             if (estimateGasResult > (decimal)_gasLimit)
->>>>>>> 978ebae2
             {
                 _estimateGas = estimateGasResult;
             }
             else
             {
-<<<<<<< HEAD
-                _estimateGas = (decimal) (BigInteger) _gasLimit;
-=======
                 _estimateGas = (decimal)_gasLimit;
->>>>>>> 978ebae2
             }
         }
 
@@ -253,10 +241,7 @@
                 Application.Top.Running = false;
                 Application.RequestStop();
             };
-<<<<<<< HEAD
-
-=======
->>>>>>> 978ebae2
+
             var versionInfo = new Label(1, 11, "Beta version, Please check our docs: " +
                                                "https://docs.nethermind.io/nethermind/guides-and-helpers/beam-wallet");
 
@@ -427,11 +412,7 @@
                 return false;
             }
 
-<<<<<<< HEAD
-            return false;
-=======
             return await ValidatePassword();
->>>>>>> 978ebae2
         }
 
         private async Task<bool> ValidatePassword()
