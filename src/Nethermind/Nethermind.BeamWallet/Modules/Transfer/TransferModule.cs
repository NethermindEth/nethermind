//  Copyright (c) 2018 Demerzel Solutions Limited
//  This file is part of the Nethermind library.
// 
//  The Nethermind library is free software: you can redistribute it and/or modify
//  it under the terms of the GNU Lesser General Public License as published by
//  the Free Software Foundation, either version 3 of the License, or
//  (at your option) any later version.
// 
//  The Nethermind library is distributed in the hope that it will be useful,
//  but WITHOUT ANY WARRANTY; without even the implied warranty of
//  MERCHANTABILITY or FITNESS FOR A PARTICULAR PURPOSE. See the
//  GNU Lesser General Public License for more details.
// 
//  You should have received a copy of the GNU Lesser General Public License
//  along with the Nethermind. If not, see <http://www.gnu.org/licenses/>.
// 

using System;
using System.Globalization;
using System.Threading;
using System.Threading.Tasks;
using Nethermind.BeamWallet.Clients;
using Nethermind.Core;
using Nethermind.Core.Crypto;
using Nethermind.Core.Extensions;
using Nethermind.Dirichlet.Numerics;
using Nethermind.Facade.Proxy;
using Nethermind.Facade.Proxy.Models;
using Terminal.Gui;

namespace Nethermind.BeamWallet.Modules.Transfer
{
    public class TransferModule : IModule
    {
        private readonly IEthJsonRpcClientProxy _ethJsonRpcClientProxy;
        private readonly IJsonRpcWalletClientProxy _jsonRpcWalletClientProxy;
        private readonly Address _address;
        private readonly UInt256 _gasPrice = 30000000000;
        private readonly UInt256 _gasLimit = 21000;
        private readonly Timer _timer;
        private decimal _balanceEth;
        private string _value;
        private string _toAddress;
        private string _passphrase;
        private Window _transferWindow;
        private UInt256 _currentNonce;
        private BlockModel<TransactionModel> _latestBlock;
        private string _estimateGas;
        private long _averageGasPriceNumber;
        private UInt256? _newNonce;
        private Button _backButton;
        private Button _transferButton;
        private Label _txHashLabel;
        private Label _balanceLabel;
        private TransactionModel _transaction;
        private Label _unlockInfoLbl;
        private Label _blockNumberLabel;
        private Label _nonceLabel;
        private Label _estimateGasLabel;
        private Label _sendingTransactionLabel;
        private Label _sentTransactionLabel;
        private Label _lockInfoLabel;
        private UInt256 _averageGasPrice;

        public TransferModule(IEthJsonRpcClientProxy ethJsonRpcClientProxy, IJsonRpcWalletClientProxy
            jsonRpcWalletClientProxy, Address address, decimal balanceEth)
        {
            _ethJsonRpcClientProxy = ethJsonRpcClientProxy;
            _jsonRpcWalletClientProxy = jsonRpcWalletClientProxy;        
            _address = address;
            _balanceEth = balanceEth;
            TimeSpan interval = TimeSpan.FromSeconds(1);
            _timer = new Timer(Update, null, TimeSpan.Zero, interval);
        }
        
        private void Update(object state)
        {
            _ = UpdateBalanceAsync();
        }
        
        private async Task UpdateBalanceAsync()
        {
            if (_balanceLabel is null)
            {
                return;
            }
            
            var balance = await GetBalanceAsync();
            if (!balance.HasValue)    
            {
                return;
            }

            _balanceEth = balance.Value;
            _transferWindow.Remove(_balanceLabel);
            _balanceLabel = new Label(65, 1, $"Balance: {_balanceEth} ETH");

            _transferWindow.Add(_balanceLabel);
        }
        
        private async Task<decimal?> GetBalanceAsync()
        {
            var result = await _ethJsonRpcClientProxy.eth_getBalance(_address);
            if (!result.IsValid || !result.Result.HasValue)
            {
                return null;
            }
            return WeiToEth(decimal.Parse(result.Result.ToString()));
        }
        
        private async Task GetAverageGasPriceAsync()
        {
            _blockNumberLabel = new Label(1, 11, "eth_getBlockByNumber: calling...");
            _transferWindow.Add(_blockNumberLabel);
            RpcResult<BlockModel<TransactionModel>> result;
            do
            {
                result = await _ethJsonRpcClientProxy.eth_getBlockByNumberWithTransactionDetails(
                    BlockParameterModel.Latest,
                    true);
                if (!result.IsValid)
                {
                    await Task.Delay(2000);
                }
            } while (!result.IsValid);
            
            _latestBlock = result.Result;
            UInt256 sum = 0;
            if (_latestBlock.Transactions.Count == 0)
            {
                _averageGasPrice = _gasPrice;
                _transferWindow.Remove(_blockNumberLabel);
                _blockNumberLabel = new Label(1, 11, $"eth_getBlockByNumber: {_latestBlock.Number}, average gas price: " +
                                                     $"{_averageGasPrice} WEI");
                _transferWindow.Add(_blockNumberLabel);
            }
            
            int transactionCount = 0;
            foreach (var transaction in _latestBlock.Transactions)
            {
                if (transaction.GasPrice > 100)
                {
                    sum += transaction.GasPrice;
                    transactionCount++;
                }
            }

            _averageGasPriceNumber = transactionCount > 0 ? (long)sum / transactionCount : (long)sum;
            _transferWindow.Remove(_blockNumberLabel);
            _blockNumberLabel = new Label(1, 11, $"eth_getBlockByNumber: {_latestBlock.Number}, average gas price: " +
                                                $"{_averageGasPriceNumber} WEI");
            _transferWindow.Add(_blockNumberLabel);
            _averageGasPrice = UInt256.Parse(_averageGasPriceNumber.ToString());
        }

        private async Task GetTransactionCountAsync()
        {
            _nonceLabel = new Label(1, 13, "eth_getTransactionCount: calling...");
            _transferWindow.Add(_nonceLabel);
            RpcResult<UInt256?> result;
            do
            {
                result = await _ethJsonRpcClientProxy.eth_getTransactionCount(_address);
                if (!result.IsValid)
                {
                    await Task.Delay(3000);
                }
            } while (!result.IsValid || !result.Result.HasValue);
            _currentNonce = result.Result.Value;
            _transferWindow.Remove(_nonceLabel);
            _nonceLabel = new Label(1, 13, $"nonce: {_currentNonce}");
            _transferWindow.Add(_nonceLabel);
        }

        private async Task GetEstimateGasAsync()
        {
            _estimateGasLabel = new Label(1, 15, "eth_estimateGas: calling...");
            _transferWindow.Add(_estimateGasLabel);
            
            RpcResult<byte[]> result;
            do
            {
                result = await _ethJsonRpcClientProxy.eth_estimateGas(_transaction,
                    BlockParameterModel.FromNumber(_latestBlock.Number));
                if (!result.IsValid)
                {
                    await Task.Delay(3000);
                }
            } while (!result.IsValid);
            _estimateGas = result.Result.ToHexString();
            _transferWindow.Remove(_estimateGasLabel);
            _estimateGasLabel = new Label(1, 15, $"eth_estimateGas: {_estimateGas} WEI");
            _transferWindow.Add(_estimateGasLabel);
        }

        public Task<Window> InitAsync()
        {
            _transferWindow = new Window("Transfer") {X = 0, Y = 0, Width = Dim.Fill(), Height = Dim.Fill()};
            var fromAddressLabel = new Label(1, 1, "From address:");
            var fromAddressValueLabel = new Label(20, 1, _address.ToString());
            _balanceLabel = new Label(65, 1, $"Balance: {_balanceEth} ETH");
            var toAddressLabel = new Label(1, 3, "To address:");
            var toAddressTextField = new TextField(20, 3, 80, "");
            var valueLabel = new Label(1, 5, "Value [ETH]:");
            var valueTextField = new TextField(20, 5, 80, "");
            var passphraseLabel = new Label(1, 7, "Passphrase:");
            var passphraseTextField = new TextField(20, 7, 80, "");
            passphraseTextField.Secret = true;

            _transferButton = new Button(30, 9, "Transfer");
            _transferButton.Clicked = async () =>
            {
                SetData(toAddressTextField, valueTextField, passphraseTextField);
                await MakeTransferAsync();
            };
            _backButton = new Button(20, 9, "Back");
            _backButton.Clicked = () =>
            {
                Application.Top.Running = false;
                Application.RequestStop();
            };

            _transferWindow.Add(fromAddressLabel, fromAddressValueLabel, _balanceLabel, toAddressLabel,
                toAddressTextField, valueLabel, valueTextField, passphraseLabel, passphraseTextField, _backButton,
                _transferButton);

            return Task.FromResult(_transferWindow);
        }

        private void SetData(TextField address, TextField value, TextField passphrase)
        {
            _toAddress = address.Text.ToString();
            _value = value.Text.ToString();
            _passphrase = passphrase.Text.ToString();
        }
        private async Task MakeTransferAsync()
        {
            DeleteButtons();
            DeleteLabels();
            
            // personal_unlockAccount here 
            
            if (IncorrectData(_toAddress, _value, _passphrase))
            {
                Application.Run(_transferWindow);
                return;
            }

            await GetAverageGasPriceAsync();
            await GetTransactionCountAsync();
            Address from = _address;
            Address to = new Address(_toAddress);
            UInt256 value = EthToWei(_value);
            _transaction = CreateTransaction(from, to, value, _gasLimit, _averageGasPrice, _currentNonce);
            await GetEstimateGasAsync();
            decimal txFee = decimal.Parse(_estimateGas) * _averageGasPriceNumber;

            var confirmed = MessageBox.Query(80, 15, "Confirmation",
<<<<<<< HEAD
                $"{Environment.NewLine}" +
                "Do you confirm the transaction?" +
                $"{Environment.NewLine}" +
                $"{Environment.NewLine}" +
                $"From: {_address}" + 
                $"{Environment.NewLine}" +
=======
                $"{Environment.NewLine}" +
                "Do you confirm the transaction?" +
                $"{Environment.NewLine}" +
                $"{Environment.NewLine}" +
                $"From: {_address}" + 
                $"{Environment.NewLine}" +
>>>>>>> 47a929fe
                $"To: {_toAddress}" + 
                $"{Environment.NewLine}" +
                $"Value: {_transaction.Value} WEI" +
                $"{Environment.NewLine}" +
                $"Gas limit: {_estimateGas} WEI" +
                $"{Environment.NewLine}" +
                $"Gas price: {_averageGasPriceNumber} WEI" +
                $"{Environment.NewLine}" +
                $"Transaction fee: {txFee} WEI", "Yes", "No");
            
            if (confirmed == 0)
            {
                _unlockInfoLbl = new Label(1, 17, "personal_unlockAccount: calling...");
                _transferWindow.Add(_unlockInfoLbl);
            
                RpcResult<bool> unlockAccountResult;
                do
                {
                    unlockAccountResult = await _jsonRpcWalletClientProxy.personal_unlockAccount(_address, _passphrase);
                    if (!unlockAccountResult.IsValid)
                    {
                        await Task.Delay(3000);
                    }
                } while (!unlockAccountResult.IsValid);
                _transferWindow.Remove(_unlockInfoLbl);
                
                _unlockInfoLbl = new Label(1, 17, $"personal_unlockAccount: {unlockAccountResult.Result}");
                _transferWindow.Add(_unlockInfoLbl);

                if (!unlockAccountResult.Result)
                {
                    MessageBox.ErrorQuery(40, 7, "Error", "Unlocking account failed.");
                    DeleteLabels();
                    AddButtons();
                    Application.Run(_transferWindow);
                }
                
                if (unlockAccountResult.Result)
                {
                    _sendingTransactionLabel =
                        new Label(1, 19, $"Sending transaction with nonce: {_transaction.Nonce}.");
                    _transferWindow.Add(_sendingTransactionLabel);

                    RpcResult<Keccak> sendTransactionResult;
<<<<<<< HEAD
                    do
                    {
                        sendTransactionResult = await _ethJsonRpcClientProxy.eth_sendTransaction(_transaction);
                        if (!sendTransactionResult.IsValid)
                        {
                            await Task.Delay(3000);
                        }
                    } while (!sendTransactionResult.IsValid);

                    do
                    {
=======
                    do
                    {
                        sendTransactionResult = await _ethJsonRpcClientProxy.eth_sendTransaction(_transaction);
                        if (!sendTransactionResult.IsValid)
                        {
                            await Task.Delay(3000);
                        }
                    } while (!sendTransactionResult.IsValid);

                    do
                    {
>>>>>>> 47a929fe
                        var newNonceResult = await _ethJsonRpcClientProxy.eth_getTransactionCount(_address);
                        _newNonce = newNonceResult.Result;
                        if (!newNonceResult.IsValid)
                        {
                            await Task.Delay(3000);
                        }
                    } while (_newNonce == _currentNonce);

                    _transferWindow.Add(_backButton, _transferButton);
                    _transferWindow.Remove(_sendingTransactionLabel);

                    _sentTransactionLabel = new Label(1, 19, $"Transaction sent with nonce {_transaction.Nonce}.");
                    _transferWindow.Add(_sentTransactionLabel);
                    if (sendTransactionResult.IsValid)
                    {
                        _txHashLabel = new Label(1, 21, $"Transaction hash: {sendTransactionResult.Result}");
                        _transferWindow.Add(_txHashLabel);
                    }
                    
                    _lockInfoLabel = new Label(1, 23, "personal_lockAccount: calling...");
                    _transferWindow.Add(_lockInfoLabel);

                    RpcResult<bool> lockAccountResult;
                    do
                    {
                        lockAccountResult = await _jsonRpcWalletClientProxy.personal_lockAccount(_address);
                        if (!lockAccountResult.IsValid)
                        {
                            await Task.Delay(3000);
                        }
                    } while (!lockAccountResult.IsValid);
                    _transferWindow.Remove(_lockInfoLabel);
                    _lockInfoLabel = new Label(1, 23, $"personal_lockAccount: {lockAccountResult.Result}");
                    _transferWindow.Add(_lockInfoLabel);
                }
            }
            else
            {
                DeleteLabels();
                AddButtons();
            }
        }
<<<<<<< HEAD
        
=======
>>>>>>> 47a929fe
        private void AddButtons()
        {
            _transferWindow.Add(_backButton);
            _transferWindow.Add(_transferButton);
        }

        private void DeleteButtons()
        {
            _transferWindow.Remove(_backButton);
            _transferWindow.Remove(_transferButton);
        }

        private void DeleteLabels()
        {
            _transferWindow.Remove(_blockNumberLabel);
            _transferWindow.Remove(_nonceLabel);
            _transferWindow.Remove(_estimateGasLabel);
            _transferWindow.Remove(_unlockInfoLbl);
            _transferWindow.Remove(_sendingTransactionLabel);
            _transferWindow.Remove(_sentTransactionLabel);
            _transferWindow.Remove(_txHashLabel);
            _transferWindow.Remove(_lockInfoLabel);
        }

        private static TransactionModel CreateTransaction(Address fromAddress, Address toAddress, UInt256 value, UInt256 gas,
            UInt256 averageGasPrice, UInt256 nonce) => new TransactionModel
        {
            From = fromAddress,
            To = toAddress,
            Value = value,
            Gas = gas,
            GasPrice = averageGasPrice,
            Nonce = nonce
        };

        private bool IncorrectData(string address, string value, string passphrase)
        {
            if (string.IsNullOrEmpty(address) || string.IsNullOrEmpty(value) || string.IsNullOrEmpty(passphrase) ||
                !decimal.TryParse(value, out _) || decimal.Parse(value) > _balanceEth)
            {
                MessageBox.ErrorQuery(40, 7, "Error", "Incorrect data.");
                return true;
            }
            return false;
        }

        private static UInt256 EthToWei(string result)
        {
            var resultDecimal = decimal.Parse(result);
            var resultRound = decimal.Round(resultDecimal * 1000000000000000000, 0);
            return UInt256.Parse(resultRound.ToString(CultureInfo.InvariantCulture));
        }

        private static decimal WeiToEth(decimal result) => result / 1000000000000000000;
    }
}<|MERGE_RESOLUTION|>--- conflicted
+++ resolved
@@ -256,21 +256,12 @@
             decimal txFee = decimal.Parse(_estimateGas) * _averageGasPriceNumber;
 
             var confirmed = MessageBox.Query(80, 15, "Confirmation",
-<<<<<<< HEAD
                 $"{Environment.NewLine}" +
                 "Do you confirm the transaction?" +
                 $"{Environment.NewLine}" +
                 $"{Environment.NewLine}" +
                 $"From: {_address}" + 
                 $"{Environment.NewLine}" +
-=======
-                $"{Environment.NewLine}" +
-                "Do you confirm the transaction?" +
-                $"{Environment.NewLine}" +
-                $"{Environment.NewLine}" +
-                $"From: {_address}" + 
-                $"{Environment.NewLine}" +
->>>>>>> 47a929fe
                 $"To: {_toAddress}" + 
                 $"{Environment.NewLine}" +
                 $"Value: {_transaction.Value} WEI" +
@@ -315,7 +306,6 @@
                     _transferWindow.Add(_sendingTransactionLabel);
 
                     RpcResult<Keccak> sendTransactionResult;
-<<<<<<< HEAD
                     do
                     {
                         sendTransactionResult = await _ethJsonRpcClientProxy.eth_sendTransaction(_transaction);
@@ -327,19 +317,6 @@
 
                     do
                     {
-=======
-                    do
-                    {
-                        sendTransactionResult = await _ethJsonRpcClientProxy.eth_sendTransaction(_transaction);
-                        if (!sendTransactionResult.IsValid)
-                        {
-                            await Task.Delay(3000);
-                        }
-                    } while (!sendTransactionResult.IsValid);
-
-                    do
-                    {
->>>>>>> 47a929fe
                         var newNonceResult = await _ethJsonRpcClientProxy.eth_getTransactionCount(_address);
                         _newNonce = newNonceResult.Result;
                         if (!newNonceResult.IsValid)
@@ -382,10 +359,7 @@
                 AddButtons();
             }
         }
-<<<<<<< HEAD
-        
-=======
->>>>>>> 47a929fe
+
         private void AddButtons()
         {
             _transferWindow.Add(_backButton);
