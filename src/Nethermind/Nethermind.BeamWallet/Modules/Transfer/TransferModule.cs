--- conflicted
+++ resolved
@@ -136,14 +136,9 @@
             {
                 _averageGasPrice = _gasPrice;
                 _transferWindow.Remove(_blockNumberLabel);
-<<<<<<< HEAD
                 _blockNumberLabel = new Label(1, 16,
                     $"Block number (latest): {_latestBlock.Number}, Average gas price: " +
                     $"{_averageGasPrice} WEI");
-=======
-                _blockNumberLabel = new Label(1, 16, $"Block number (latest): {_latestBlock.Number}, Average gas price: " +
-                                                     $"{_averageGasPrice} WEI");
->>>>>>> a5eb71f4
                 _transferWindow.Add(_blockNumberLabel);
             }
 
@@ -160,11 +155,7 @@
             _averageGasPriceNumber = transactionCount > 0 ? (long)sum / transactionCount : (long)sum;
             _transferWindow.Remove(_blockNumberLabel);
             _blockNumberLabel = new Label(1, 16, $"Block number (latest): {_latestBlock.Number}, Average gas price: " +
-<<<<<<< HEAD
                                                  $"{_averageGasPriceNumber} WEI");
-=======
-                                                $"{_averageGasPriceNumber} WEI");
->>>>>>> a5eb71f4
             _transferWindow.Add(_blockNumberLabel);
             _averageGasPrice = UInt256.Parse(_averageGasPriceNumber.ToString());
         }
@@ -250,11 +241,6 @@
                 Application.Top.Running = false;
                 Application.RequestStop();
             };
-<<<<<<< HEAD
-
-=======
-            
->>>>>>> a5eb71f4
             var versionInfo = new Label(1, 11, "Beta version, Please check our docs: " +
                                                "https://docs.nethermind.io/nethermind/guides-and-helpers/beam-wallet");
 
@@ -276,15 +262,8 @@
         {
             DeleteButtons();
             DeleteLabels();
-<<<<<<< HEAD
             var correctData = await ValidateData(_toAddress, _value);
             if (!correctData)
-=======
-
-            var correctPassword = await ValidatePassword(_passphrase);
-
-            if (IncorrectData(_toAddress, _value) || !correctPassword)
->>>>>>> a5eb71f4
             {
                 return;
             }
@@ -339,7 +318,6 @@
                     _newNonce = newNonceResult.Result;
                     if (!newNonceResult.IsValid)
                     {
-<<<<<<< HEAD
                         await Task.Delay(2000);
                     }
                 } while (_newNonce == _currentNonce);
@@ -347,15 +325,6 @@
                 _transferWindow.Add(_transferButton, _backButton);
                 _transferWindow.Remove(_sendingTransactionLabel);
 
-=======
-                        await Task.Delay(3000);
-                    }
-                } while (_newNonce == _currentNonce);
-
-                _transferWindow.Add(_transferButton, _backButton);
-                _transferWindow.Remove(_sendingTransactionLabel);
-
->>>>>>> a5eb71f4
                 _sentTransactionLabel = new Label(1, 22, $"Transaction sent with nonce {_transaction.Nonce}.");
                 _transferWindow.Add(_sentTransactionLabel);
                 if (sendTransactionResult.IsValid)
@@ -373,25 +342,18 @@
                     lockAccountResult = await _jsonRpcWalletClientProxy.personal_lockAccount(_address);
                     if (!lockAccountResult.IsValid)
                     {
-<<<<<<< HEAD
                         await Task.Delay(2000);
-=======
-                        await Task.Delay(3000);
->>>>>>> a5eb71f4
                     }
                 } while (!lockAccountResult.IsValid);
 
                 _transferWindow.Remove(_lockInfoLabel);
                 _lockInfoLabel = new Label(1, 26, "Account locked.");
                 _transferWindow.Add(_lockInfoLabel);
-<<<<<<< HEAD
             }
             else
             {
                 DeleteLabels();
                 AddButtons();
-=======
->>>>>>> a5eb71f4
             }
         }
 
@@ -414,10 +376,7 @@
             _transferWindow.Remove(_nonceLabel);
             _transferWindow.Remove(_estimateGasLabel);
             _transferWindow.Remove(_unlockFailedLbl);
-<<<<<<< HEAD
             _transferWindow.Remove(_unlockInfoLbl);
-=======
->>>>>>> a5eb71f4
             _transferWindow.Remove(_sendingTransactionLabel);
             _transferWindow.Remove(_sentTransactionLabel);
             _transferWindow.Remove(_txHashLabel);
@@ -436,7 +395,6 @@
             Nonce = nonce
         };
 
-<<<<<<< HEAD
         private async Task<bool> ValidateData(string address, string value)
         {
             if (string.IsNullOrEmpty(address) || address.Length != 42 || !_addressRegex.IsMatch(address))
@@ -448,12 +406,6 @@
             }
 
             if (string.IsNullOrEmpty(value) || !decimal.TryParse(value, out _) || decimal.Parse(value) > _balanceEth)
-=======
-        private bool IncorrectData(string address, string value)
-        {
-            if (string.IsNullOrEmpty(address) || string.IsNullOrEmpty(value) ||
-                !decimal.TryParse(value, out _) || decimal.Parse(value) > _balanceEth)
->>>>>>> a5eb71f4
             {
                 MessageBox.ErrorQuery(40, 7, "Error", "Incorrect data." +
                                                       $"{Environment.NewLine}(ESC to close)");
@@ -461,52 +413,12 @@
                 return false;
             }
 
-            return await ValidatePassword(_passphrase);
-        }
-
-        private async Task<bool> ValidatePassword(string passphrase)
-        {
-            if (string.IsNullOrEmpty(passphrase))
-            {
-                MessageBox.ErrorQuery(40, 7, "Error", "Passphrase can not be empty." +
-                                                      $"{Environment.NewLine}(ESC to close)");
-                return false;
-            }
-
-            _unlockFailedLbl = new Label(1, 13, "personal_unlockAccount: fetching...");
-            _transferWindow.Add(_unlockFailedLbl);
-
-            RpcResult<bool> unlockAccountResult;
-            do
-            {
-                unlockAccountResult = await _jsonRpcWalletClientProxy.personal_unlockAccount(_address, _passphrase);
-                if (!unlockAccountResult.IsValid)
-                {
-                    await Task.Delay(2000);
-                }
-            } while (!unlockAccountResult.IsValid);
-
-            _transferWindow.Remove(_unlockFailedLbl);
-
-            if (!unlockAccountResult.Result)
-            {
-                MessageBox.ErrorQuery(40, 8, "Error",
-                    $"Unlocking account failed." +
-                    $"{Environment.NewLine}Make sure you have pasted your Keystore File into keystore folder." +
-                    $"{Environment.NewLine}(ESC to close)");
-                AddButtons();
-                return false;
-            }
-
-            _unlockInfoLbl = new Label(1, 14, "Account unlocked.");
-            _transferWindow.Add(_unlockInfoLbl);
-
-            return true;
-        }
-
-        private async Task<bool> ValidatePassword(string passphrase)
-        {
-            if (string.IsNullOrEmpty(passphrase))
+            return await ValidatePassword();
+        }
+
+        private async Task<bool> ValidatePassword()
+        {
+            if (string.IsNullOrEmpty(_passphrase))
             {
                 MessageBox.ErrorQuery(40, 7, "Error", "Passphrase can not be empty." +
                                                       $"{Environment.NewLine}(ESC to close)");
