// SPDX-FileCopyrightText: 2022 Demerzel Solutions Limited
// SPDX-License-Identifier: LGPL-3.0-only

using System;
<<<<<<< HEAD
=======
using System.Collections.Generic;
using System.Linq;
>>>>>>> ee070434
using FluentAssertions;
using Nethermind.Core;
using Nethermind.Core.Extensions;
using NUnit.Framework;

namespace Nethermind.Evm.Test
{
    public class TransactionSubstateTests
    {
        [Test]
        public void should_return_proper_revert_error_when_there_is_no_exception()
        {
            byte[] data = {0, 0, 0, 0,
                0, 0, 0, 0, 0, 0, 0, 0, 0, 0, 0, 0, 0, 0, 0, 0,
                0, 0, 0, 0, 0, 0, 0, 0, 0, 0, 0, 0, 0, 0, 0, 0x20,
                0, 0, 0, 0, 0, 0, 0, 0, 0, 0, 0, 0, 0, 0, 0, 0,
                0, 0, 0, 0, 0, 0, 0, 0, 0, 0, 0, 0, 0, 0, 0, 0x5,
                0x05, 0x06, 0x07, 0x08, 0x09};
            ReadOnlyMemory<byte> readOnlyMemory = new(data);
            TransactionSubstate transactionSubstate = new(readOnlyMemory,
                0,
                new ArraySegment<Address>(),
                new LogEntry[] { },
                true,
                true);
            transactionSubstate.Error.Should().Be("Reverted \u0005\u0006\u0007\u0008\t");
        }

        [Test]
        public void should_return_proper_revert_error_when_there_is_exception()
        {
            byte[] data = { 0x05, 0x06, 0x07, 0x08, 0x09 };
            ReadOnlyMemory<byte> readOnlyMemory = new(data);
            TransactionSubstate transactionSubstate = new(readOnlyMemory,
                0,
                new ArraySegment<Address>(),
                new LogEntry[] { },
                true,
                true);
            transactionSubstate.Error.Should().Be("Reverted \u0005\u0006\u0007\u0008\t");
        }

        [Test]
        public void should_return_weird_revert_error_when_there_is_exception()
        {
            byte[] data = TransactionSubstate.ErrorFunctionSelector.Concat(Bytes.FromHexString("0x00000001000000000000000000000000000000000000000012a9d65e7d180cfcf3601b6d00000000000000000000000000000000000000000000000000000001000276a400000000000000000000000000000000000000000000000000000000000000a0000000000000000000000000000000000000000000000000000000000000006a000000000300000000000115859c410282f6600012efb47fcfcad4f96c83d4ca676842fb03ef20a4770000000015f762bdaa80f6d9dc5518ff64cb7ba5717a10dabc4be3a41acd2c2f95ee22000012a9d65e7d180cfcf3601b6df0000000000000185594dac7eb0828ff000000000000000000000000")).ToArray();
            ReadOnlyMemory<byte> readOnlyMemory = new(data);
            TransactionSubstate transactionSubstate = new(readOnlyMemory,
                0,
                new ArraySegment<Address>(),
                new LogEntry[] { },
                true,
                true);
            transactionSubstate.Error.Should().Be("Reverted 0x08c379a000000001000000000000000000000000000000000000000012a9d65e7d180cfcf3601b6d00000000000000000000000000000000000000000000000000000001000276a400000000000000000000000000000000000000000000000000000000000000a0000000000000000000000000000000000000000000000000000000000000006a000000000300000000000115859c410282f6600012efb47fcfcad4f96c83d4ca676842fb03ef20a4770000000015f762bdaa80f6d9dc5518ff64cb7ba5717a10dabc4be3a41acd2c2f95ee22000012a9d65e7d180cfcf3601b6df0000000000000185594dac7eb0828ff000000000000000000000000");
        }

        [Test]
        [Description($"Replace with {nameof(should_return_proper_revert_error_when_revert_custom_error)} once fixed")]
        public void should_return_proper_revert_error_when_revert_custom_error_badly_implemented()
        {
            // See: https://github.com/NethermindEth/nethermind/issues/6024

            string hex =
                "0x220266b600000000000000000000000000000000000000000000000000000000000000000000000000000000000000000000000000000000000000000000000000000040000000000000000000000000000000000000000000000000000000000000001741413231206469646e2774207061792070726566756e64000000000000000000";
            byte[] data = Bytes.FromHexString(hex);
            ReadOnlyMemory<byte> readOnlyMemory = new(data);
            TransactionSubstate transactionSubstate = new(
                readOnlyMemory,
                0,
                new ArraySegment<Address>(),
                new LogEntry[] { },
                true,
                true);
            transactionSubstate.Error.Should().Be("Reverted 0x220266b600000000000000000000000000000000000000000000000000000000000000000000000000000000000000000000000000000000000000000000000000000040000000000000000000000000000000000000000000000000000000000000001741413231206469646e2774207061792070726566756e64000000000000000000");
        }

<<<<<<< HEAD
=======
        private static IEnumerable<(byte[], string)> ErrorFunctionTestCases()
        {
            yield return (
                new byte[]
                {
                    0x08, 0xc3, 0x79, 0xa0, // Function selector for Error(string)
                    0x00, 0x00, 0x00, 0x00, 0x00, 0x00, 0x00, 0x00, 0x00, 0x00, 0x00, 0x00, 0x00, 0x00, 0x00, 0x00, 0x00, 0x00, 0x00, 0x00, 0x00, 0x00, 0x00, 0x00, 0x00, 0x00, 0x00, 0x00, 0x00, 0x00, 0x00, 0x20, // Data offset
                    0x00, 0x00, 0x00, 0x00, 0x00, 0x00, 0x00, 0x00, 0x00, 0x00, 0x00, 0x00, 0x00, 0x00, 0x00, 0x00, 0x00, 0x00, 0x00, 0x00, 0x00, 0x00, 0x00, 0x00, 0x00, 0x00, 0x00, 0x00, 0x00, 0x00, 0x00, 0x1a, // String length
                    0x4e, 0x6f, 0x74, 0x20, 0x65, 0x6e, 0x6f, 0x75, 0x67, 0x68, 0x20, 0x45, 0x74, 0x68, 0x65, 0x72, 0x20, 0x70, 0x72, 0x6f, 0x76, 0x69, 0x64, 0x65, 0x64, 0x2e, 0x00, 0x00, 0x00, 0x00, 0x00, 0x00, // String data
                },
                "Reverted Not enough Ether provided.");

            yield return (
                new byte[]
                {
                    0x08, 0xc3, 0x79, 0xa0,
                    0x00, 0x00, 0x00, 0x00, 0x00, 0x00, 0x00, 0x00, 0x00, 0x00, 0x00, 0x00, 0x00, 0x00, 0x00, 0x00, 0x00, 0x00, 0x00, 0x00, 0x00, 0x00, 0x00, 0x00, 0x00, 0x00, 0x00, 0x00, 0x00, 0x00, 0x00, 0x20,
                    0x00, 0x00, 0x00, 0x00, 0x00, 0x00, 0x00, 0x00, 0x00, 0x00, 0x00, 0x00, 0x00, 0x00, 0x00, 0x00, 0x00, 0x00, 0x00, 0x00, 0x00, 0x00, 0x00, 0x00, 0x00, 0x00, 0x00, 0x00, 0x00, 0x00, 0x00, 0x12,
                    0x52, 0x65, 0x71, 0x3a, 0x3a, 0x55, 0x6e, 0x41, 0x75, 0x74, 0x68, 0x41, 0x75, 0x64, 0x69, 0x74, 0x6f, 0x72, 0x00, 0x00, 0x00, 0x00, 0x00, 0x00, 0x00, 0x00, 0x00, 0x00, 0x00, 0x00, 0x00, 0x00
                },
                "Reverted Req::UnAuthAuditor");

            // Invalid case
            yield return (new byte[] { 0x08, 0xc3, 0x79, 0xa0, 0xFF }, "Reverted 0x08c379a0ff");
        }

        private static IEnumerable<(byte[], string)> PanicFunctionTestCases()
        {
            yield return (
                new byte[]
                {
                    0x4e, 0x48, 0x7b, 0x71, // Function selector for Panic(uint256)
                    0x00, 0x00, 0x00, 0x00, 0x00, 0x00, 0x00, 0x00, 0x00, 0x00, 0x00, 0x00, 0x00, 0x00, 0x00, 0x00, 0x00, 0x00, 0x00, 0x00, 0x00, 0x00, 0x00, 0x00, 0x00, 0x00, 0x00, 0x00, 0x00, 0x00, 0x00, 0x00 // Panic code 0x0
                },
                "Reverted generic panic");

            yield return (
                new byte[]
                {
                    0x4e, 0x48, 0x7b, 0x71, // Function selector for Panic(uint256)
                    0x00, 0x00, 0x00, 0x00, 0x00, 0x00, 0x00, 0x00, 0x00, 0x00, 0x00, 0x00, 0x00, 0x00, 0x00, 0x00, 0x00, 0x00, 0x00, 0x00, 0x00, 0x00, 0x00, 0x00, 0x00, 0x00, 0x00, 0x00, 0x00, 0x00, 0x00, 0x22 // Panic code 0x22
                },
                "Reverted invalid encoded storage byte array accessed");

            yield return (
                new byte[]
                {
                    0x4e, 0x48, 0x7b, 0x71,
                    0x00, 0x00, 0x00, 0x00, 0x00, 0x00, 0x00, 0x00, 0x00, 0x00, 0x00, 0x00, 0x00, 0x00, 0x00, 0x00, 0x00, 0x00, 0x00, 0x00, 0x00, 0x00, 0x00, 0x00, 0x00, 0x00, 0x00, 0x00, 0x00, 0x00, 0x00, 0xFF // Unknown panic code
                },
                "Reverted unknown panic code (0xff)");

            // Invalid case
            yield return (new byte[] { 0xf0, 0x28, 0x8c, 0x28 }, "Reverted 0xf0288c28");
        }

        [Test]
        [TestCaseSource(nameof(ErrorFunctionTestCases))]
        [TestCaseSource(nameof(PanicFunctionTestCases))]
        public void should_return_proper_revert_error_when_using_special_functions((byte[] data, string expected) tc)
        {
            // See: https://docs.soliditylang.org/en/latest/control-structures.html#revert
            ReadOnlyMemory<byte> readOnlyMemory = new(tc.data);
            TransactionSubstate transactionSubstate = new(
                readOnlyMemory,
                0,
                new ArraySegment<Address>(),
                new LogEntry[] { },
                true,
                true);

            transactionSubstate.Error.Should().Be(tc.expected);
        }

>>>>>>> ee070434
        [Test]
        [Ignore("Badly implemented")]
        public void should_return_proper_revert_error_when_revert_custom_error()
        {
            byte[] data = {
                0x22, 0x02, 0x66, 0xb6, // Keccak of `FailedOp(uint256,string)` == 0x220266b6
                0x00, 0x00, 0x00, 0x00, 0x00, 0x00, 0x00, 0x00, 0x00, 0x00, 0x00, 0x00, 0x00, 0x00, 0x00, 0x00, 0x00, 0x00, 0x00, 0x00, 0x00, 0x00, 0x00, 0x00, 0x00, 0x00, 0x00, 0x00, 0x00, 0x00, 0x00, 0x00, 0x00, 0x00, 0x00, 0x00, 0x00, 0x00, 0x00, 0x00, 0x00, 0x00, 0x00, 0x00, 0x00, 0x00, 0x00, 0x00, 0x00, 0x00, 0x00, 0x00, 0x00, 0x00, 0x00, 0x00, 0x00, 0x00, 0x00, 0x00, 0x00, 0x00, 0x00, 0x40, 0x00, 0x00, 0x00, 0x00, 0x00, 0x00, 0x00, 0x00, 0x00, 0x00, 0x00, 0x00, 0x00, 0x00, 0x00, 0x00, 0x00, 0x00, 0x00, 0x00, 0x00, 0x00, 0x00, 0x00, 0x00, 0x00, 0x00, 0x00, 0x00, 0x00, 0x00,
                0x17,
                0x41, 0x41, 0x32, 0x31, 0x20, 0x64, 0x69, 0x64, 0x6e, 0x27, 0x74, 0x20, 0x70, 0x61, 0x79, 0x20, 0x70, 0x72, 0x65, 0x66, 0x75, 0x6e, 0x64, // "AA21 didn't pay prefund"
                0x00, 0x00, 0x00, 0x00, 0x00, 0x00, 0x00, 0x00, 0x00 };
            ReadOnlyMemory<byte> readOnlyMemory = new(data);
            TransactionSubstate transactionSubstate = new(
                readOnlyMemory,
                0,
                new ArraySegment<Address>(),
                new LogEntry[] { },
                true,
                true);
            transactionSubstate.Error.Should().Be("Reverted 0x41413231206469646e2774207061792070726566756e64");
        }
    }
}<|MERGE_RESOLUTION|>--- conflicted
+++ resolved
@@ -2,11 +2,8 @@
 // SPDX-License-Identifier: LGPL-3.0-only
 
 using System;
-<<<<<<< HEAD
-=======
 using System.Collections.Generic;
 using System.Linq;
->>>>>>> ee070434
 using FluentAssertions;
 using Nethermind.Core;
 using Nethermind.Core.Extensions;
@@ -83,8 +80,6 @@
             transactionSubstate.Error.Should().Be("Reverted 0x220266b600000000000000000000000000000000000000000000000000000000000000000000000000000000000000000000000000000000000000000000000000000040000000000000000000000000000000000000000000000000000000000000001741413231206469646e2774207061792070726566756e64000000000000000000");
         }
 
-<<<<<<< HEAD
-=======
         private static IEnumerable<(byte[], string)> ErrorFunctionTestCases()
         {
             yield return (
@@ -159,7 +154,6 @@
             transactionSubstate.Error.Should().Be(tc.expected);
         }
 
->>>>>>> ee070434
         [Test]
         [Ignore("Badly implemented")]
         public void should_return_proper_revert_error_when_revert_custom_error()
