// SPDX-FileCopyrightText: 2023 Demerzel Solutions Limited
// SPDX-License-Identifier: LGPL-3.0-only

using FluentAssertions;
using Nethermind.Core;
using Nethermind.Core.Test.Builders;
using Nethermind.Evm.Tracing.ParityStyle;
using Nethermind.Specs;
using Nethermind.Specs.Forks;
using NUnit.Framework;

namespace Nethermind.Evm.Test;

public class TransactionProcessorTraceTest : VirtualMachineTestsBase
{
    protected override long BlockNumber => MainnetSpecProvider.GrayGlacierBlockNumber;
    protected override ulong Timestamp => MainnetSpecProvider.ShanghaiBlockTimestamp;

    [TestCase(21000)]
    [TestCase(50000)]
    public void Trace_should_not_charge_gas(long gasLimit)
    {
        (Block block, Transaction transaction) = PrepareTx(BlockNumber, gasLimit);
        ParityLikeTxTracer tracer = new(block, transaction, ParityTraceTypes.All);
<<<<<<< HEAD
        _processor.Trace(transaction, new(block.Header, London.Instance), tracer);
=======
        _processor.Trace(transaction, new BlockExecutionContext(block.Header, Spec), tracer);
>>>>>>> 65189ede
        var senderBalance = tracer.BuildResult().StateChanges[TestItem.AddressA].Balance;
        (senderBalance.Before - senderBalance.After).Should().Be(transaction.Value);
    }
}<|MERGE_RESOLUTION|>--- conflicted
+++ resolved
@@ -22,11 +22,7 @@
     {
         (Block block, Transaction transaction) = PrepareTx(BlockNumber, gasLimit);
         ParityLikeTxTracer tracer = new(block, transaction, ParityTraceTypes.All);
-<<<<<<< HEAD
-        _processor.Trace(transaction, new(block.Header, London.Instance), tracer);
-=======
         _processor.Trace(transaction, new BlockExecutionContext(block.Header, Spec), tracer);
->>>>>>> 65189ede
         var senderBalance = tracer.BuildResult().StateChanges[TestItem.AddressA].Balance;
         (senderBalance.Before - senderBalance.After).Should().Be(transaction.Value);
     }
