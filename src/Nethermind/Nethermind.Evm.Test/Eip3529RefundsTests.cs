--- conflicted
+++ resolved
@@ -6,7 +6,6 @@
 using Nethermind.Core.Extensions;
 using Nethermind.Core.Specs;
 using Nethermind.Core.Test.Builders;
-using Nethermind.Core.Specs;
 using Nethermind.Crypto;
 using Nethermind.Evm.Tracing.ParityStyle;
 using Nethermind.Evm.TransactionProcessing;
@@ -81,11 +80,7 @@
 
             transaction.GasPrice = 20.GWei();
             TestAllTracerWithOutput tracer = CreateTracer();
-<<<<<<< HEAD
-            _processor.Execute(transaction, new(block.Header, SpecProvider.GetSpec(block.Header)), tracer);
-=======
             _processor.Execute(transaction, new BlockExecutionContext(block.Header, SpecProvider.GetSpec(block.Header)), tracer);
->>>>>>> 65189ede
 
             Assert.That(tracer.Refund, Is.EqualTo(refund));
             AssertGas(tracer, gasUsed + GasCostOf.Transaction - Math.Min((gasUsed + GasCostOf.Transaction) / (eip3529Enabled ? RefundHelper.MaxRefundQuotientEIP3529 : RefundHelper.MaxRefundQuotient), refund));
@@ -167,18 +162,6 @@
             Block block = Build.A.Block.WithNumber(blockNumber).WithTransactions(tx0, tx1, tx2, tx3).WithGasLimit(2 * gasLimit).TestObject;
 
             ParityLikeTxTracer tracer0 = new(block, tx0, ParityTraceTypes.Trace | ParityTraceTypes.StateDiff);
-<<<<<<< HEAD
-            _processor.Execute(tx0, new(block.Header, SpecProvider.GetSpec(block.Header)), tracer0);
-
-            TestAllTracerWithOutput tracer = CreateTracer();
-            _processor.Execute(tx1, new(block.Header, SpecProvider.GetSpec(block.Header)), tracer);
-
-            tracer = CreateTracer();
-            _processor.Execute(tx2, new(block.Header, SpecProvider.GetSpec(block.Header)), tracer);
-
-            tracer = CreateTracer();
-            _processor.Execute(tx3, new(block.Header, SpecProvider.GetSpec(block.Header)), tracer);
-=======
             var blCtx = new BlockExecutionContext(block.Header, SpecProvider.GetSpec(block.Header));
             _processor.Execute(tx0, blCtx, tracer0);
 
@@ -190,7 +173,6 @@
 
             tracer = CreateTracer();
             _processor.Execute(tx3, blCtx, tracer);
->>>>>>> 65189ede
             long expectedRefund = eip3529Enabled ? 0 : 24000;
 
             Assert.That(tracer.Refund, Is.EqualTo(expectedRefund));
