--- conflicted
+++ resolved
@@ -16,11 +16,6 @@
 using Nethermind.Specs.Forks;
 using Nethermind.Specs.Test;
 using NUnit.Framework;
-<<<<<<< HEAD
-using System;
-using System.IO;
-=======
->>>>>>> 1e475e02
 using System.Linq;
 
 namespace Nethermind.Evm.Test.ILEVM;
@@ -129,7 +124,6 @@
         return address;
     }
 
-<<<<<<< HEAD
     public Address InsertCode(byte[] bytecode, Address target)
     {
         var hashcode = Keccak.Compute(bytecode);
@@ -147,8 +141,6 @@
         return address;
     }
 
-=======
->>>>>>> 1e475e02
     public void ForceRunAnalysis(Address address, ILMode mode)
     {
         var codeinfo = CodeInfoRepository.GetCachedCodeInfo(TestState, address, Prague.Instance, out _);
