--- conflicted
+++ resolved
@@ -862,7 +862,6 @@
                     .JUMPDEST()
                     .JUMP(5)
                     .Done, EvmExceptionType.None);
-<<<<<<< HEAD
 
                 yield return ([Instruction.JUMPDEST], Prepare.EvmCode
                     .JUMPDEST()
@@ -874,8 +873,6 @@
                     .SSTORE()
                     .STOP()
                     .Done, EvmExceptionType.None);
-=======
->>>>>>> 3fd175f7
 
                 yield return ([Instruction.JUMPDEST], Prepare.EvmCode
                     .JUMPDEST()
@@ -1981,13 +1978,13 @@
             MethodInfo method = assembly
                 .GetTypes()
                 .First(type => type.CustomAttributes.Any(attr => attr.AttributeType == typeof(NethermindPrecompileAttribute)))
-                .GetMethod(nameof(ILEmittedEntryPoint));
+                .GetMethod(nameof(ILEmittedMethod));
             Assert.That(method, Is.Not.Null);
 
             AotContractsRepository.ClearCache();
             var hashcode = Keccak.Compute(testcase.bytecode);
 
-            AotContractsRepository.AddIledCode(hashcode, method.CreateDelegate<ILEmittedEntryPoint>());
+            AotContractsRepository.AddIledCode(hashcode, method.CreateDelegate<ILEmittedMethod>());
             Assert.That(AotContractsRepository.TryGetIledCode(hashcode, out var iledCode), Is.True, "AOT code is not found in the repository");
 
             enhancedChain.Execute<ITxTracer>(testcase.bytecode, NullTxTracer.Instance, forceAnalysis: false);
