// SPDX-FileCopyrightText: 2023 Demerzel Solutions Limited
// SPDX-License-Identifier: LGPL-3.0-only

using Nethermind.Core;
using Nethermind.Core.Extensions;
using Nethermind.Core.Specs;
using Nethermind.Specs;
using Nethermind.Core.Test.Builders;
using Nethermind.Crypto;
using Nethermind.Db;
using Nethermind.Int256;
using Nethermind.Evm.Tracing;
using Nethermind.Evm.TransactionProcessing;
using Nethermind.Logging;
using Nethermind.Specs.Forks;
using Nethermind.State;
using Nethermind.Trie.Pruning;
using NUnit.Framework;
using System.Collections.Generic;
using Nethermind.Core.Crypto;
using Nethermind.Serialization.Rlp;
using System;
using System.Linq;

namespace Nethermind.Evm.Test;

[TestFixture]
internal class TransactionProcessorEip7702Tests
{
    private ISpecProvider _specProvider;
    private IEthereumEcdsa _ethereumEcdsa;
    private TransactionProcessor _transactionProcessor;
    private IWorldState _stateProvider;

    [SetUp]
    public void Setup()
    {
        MemDb stateDb = new();
        _specProvider = new TestSpecProvider(Prague.Instance);
        TrieStore trieStore = new(stateDb, LimboLogs.Instance);
        _stateProvider = new WorldState(trieStore, new MemDb(), LimboLogs.Instance);
        CodeInfoRepository codeInfoRepository = new();
        VirtualMachine virtualMachine = new(new TestBlockhashProvider(_specProvider), _specProvider, codeInfoRepository, LimboLogs.Instance);
        _transactionProcessor = new TransactionProcessor(_specProvider, _stateProvider, virtualMachine, codeInfoRepository, LimboLogs.Instance);
        _ethereumEcdsa = new EthereumEcdsa(_specProvider.ChainId, LimboLogs.Instance);
    }

    [Test]
    public void Execute_TxHasAuthorizationWithCodeThatSavesCallerAddress_ExpectedAddressIsSaved()
    {
        PrivateKey sender = TestItem.PrivateKeyA;
        PrivateKey signer = TestItem.PrivateKeyB;
        Address codeSource = TestItem.AddressC;
        _stateProvider.CreateAccount(sender.Address, 1.Ether());
        //Save caller in storage slot 0
        byte[] code = Prepare.EvmCode
            .Op(Instruction.CALLER)
            .Op(Instruction.PUSH0)
            .Op(Instruction.SSTORE)
            .Done;
        DeployCode(codeSource, code);

        Transaction tx = Build.A.Transaction
            .WithType(TxType.SetCode)
            .WithTo(signer.Address)
            .WithGasLimit(60_000)
            .WithAuthorizationCode(CreateAuthorizationTuple(signer, _specProvider.ChainId, codeSource, null))
            .SignedAndResolved(_ethereumEcdsa, sender, true)
            .TestObject;
        Block block = Build.A.Block.WithNumber(long.MaxValue)
            .WithTimestamp(MainnetSpecProvider.PragueBlockTimestamp)
            .WithTransactions(tx)
            .WithGasLimit(10000000).TestObject;

        _transactionProcessor.Execute(tx, block.Header, NullTxTracer.Instance);

        ReadOnlySpan<byte> cell = _stateProvider.Get(new StorageCell(signer.Address, 0));

        Assert.That(new Address(cell.ToArray()), Is.EqualTo(sender.Address));
    }

    [Test]
    public void Execute_TxHasAuthorizationCodeButAuthorityHasCode_NoAuthorizedCodeIsExecuted()
    {
        PrivateKey sender = TestItem.PrivateKeyA;
        PrivateKey signer = TestItem.PrivateKeyB;
        Address codeSource = TestItem.AddressC;
        _stateProvider.CreateAccount(sender.Address, 1.Ether());
        //Save caller in storage slot 0
        byte[] code = Prepare.EvmCode
            .Op(Instruction.CALLER)
            .Op(Instruction.PUSH0)
            .Op(Instruction.SSTORE)
            .Done;
        DeployCode(codeSource, code);
        DeployCode(signer.Address, Prepare.EvmCode.Op(Instruction.GAS).Done);

        Transaction tx = Build.A.Transaction
            .WithType(TxType.SetCode)
            .WithTo(signer.Address)
            .WithGasLimit(60_000)
            .WithAuthorizationCode(CreateAuthorizationTuple(signer, _specProvider.ChainId, codeSource, null))
            .SignedAndResolved(_ethereumEcdsa, sender, true)
            .TestObject;
        Block block = Build.A.Block.WithNumber(long.MaxValue)
            .WithTimestamp(MainnetSpecProvider.PragueBlockTimestamp)
            .WithTransactions(tx)
            .WithGasLimit(10000000).TestObject;

        _transactionProcessor.Execute(tx, block.Header, NullTxTracer.Instance);

        ReadOnlySpan<byte> cell = _stateProvider.Get(new StorageCell(signer.Address, 0));

        Assert.That(cell.ToArray(), Is.EquivalentTo(new[] { 0x0 }));
    }

    public static IEnumerable<object[]> SenderSignerCases()
    {
        yield return new object[] { TestItem.PrivateKeyA, TestItem.PrivateKeyB };
        yield return new object[] { TestItem.PrivateKeyA, TestItem.PrivateKeyA };
    }
    [TestCaseSource(nameof(SenderSignerCases))]
<<<<<<< HEAD
    public void Execute_SenderAndSignerIsTheSameAndNotWithCodeThatSavesCallerAddress_SenderAddressIsSaved(PrivateKey sender, PrivateKey signer)
=======
    public void Execute_SenderAndSignerCombinationsWithCodeThatSavesCallerAddress_SenderAddressIsSaved(PrivateKey sender, PrivateKey signer)
>>>>>>> 050fe471
    {
        Address codeSource = TestItem.AddressC;
        _stateProvider.CreateAccount(sender.Address, 1.Ether());
        //Save caller in storage slot 0
        byte[] code = Prepare.EvmCode
            .Op(Instruction.CALLER)
            .Op(Instruction.PUSH0)
            .Op(Instruction.SSTORE)
            .Done;
        DeployCode(codeSource, code);

        Transaction tx = Build.A.Transaction
            .WithType(TxType.SetCode)
            .WithTo(signer.Address)
            .WithGasLimit(60_000)
            .WithAuthorizationCode(CreateAuthorizationTuple(signer, _specProvider.ChainId, codeSource, 0))
            .SignedAndResolved(_ethereumEcdsa, sender, true)
            .TestObject;
        Block block = Build.A.Block.WithNumber(long.MaxValue)
            .WithTimestamp(MainnetSpecProvider.PragueBlockTimestamp)
            .WithTransactions(tx)
            .WithGasLimit(10000000).TestObject;

        _transactionProcessor.Execute(tx, block.Header, NullTxTracer.Instance);

        ReadOnlySpan<byte> cell = _stateProvider.Get(new StorageCell(signer.Address, 0));

        Assert.That(new Address(cell.ToArray()), Is.EqualTo(sender.Address));
    }
    public static IEnumerable<object[]> DifferentCommitValues()
    {
        //Base case 
        yield return new object[] { 1ul, (UInt256)0, TestItem.AddressA.Bytes };
        //Wrong nonce
        yield return new object[] { 1ul, (UInt256)1, new[] { (byte)0x0 } };
        //Null nonce means it should be ignored
        yield return new object[] { 1ul, null, TestItem.AddressA.Bytes };
        //Wrong chain id
        yield return new object[] { 2ul, (UInt256)0, new[] { (byte)0x0 } };
    }

    [TestCaseSource(nameof(DifferentCommitValues))]
    public void Execute_CommitMessageHasDifferentData_ExpectedAddressIsSavedInStorageSlot(ulong chainId, UInt256? nonce, byte[] expectedStorageValue)
    {
        PrivateKey sender = TestItem.PrivateKeyA;
        PrivateKey signer = TestItem.PrivateKeyB;
        Address codeSource = TestItem.AddressC;
        _stateProvider.CreateAccount(sender.Address, 1.Ether());
        //Save caller in storage slot 0
        byte[] code = Prepare.EvmCode
            .Op(Instruction.CALLER)
            .Op(Instruction.PUSH0)
            .Op(Instruction.SSTORE)
            .Done;
        DeployCode(codeSource, code);

        Transaction tx = Build.A.Transaction
            .WithType(TxType.SetCode)
            .WithTo(signer.Address)
            .WithGasLimit(60_000)
            .WithAuthorizationCode(CreateAuthorizationTuple(signer, chainId, codeSource, nonce))
            .SignedAndResolved(_ethereumEcdsa, sender, true)
            .TestObject;
        Block block = Build.A.Block.WithNumber(long.MaxValue)
            .WithTimestamp(MainnetSpecProvider.PragueBlockTimestamp)
            .WithTransactions(tx)
            .WithGasLimit(10000000).TestObject;

        _transactionProcessor.Execute(tx, block.Header, NullTxTracer.Instance);

        Assert.That(_stateProvider.Get(new StorageCell(signer.Address, 0)).ToArray(), Is.EqualTo(expectedStorageValue));
    }

    [TestCase(0)]
    [TestCase(1)]
    [TestCase(10)]
    [TestCase(99)]
    public void Execute_TxHasDifferentAmountOfAuthorizedCode_UsedGasIsExpected(int count)
    {
        PrivateKey sender = TestItem.PrivateKeyA;
        PrivateKey signer = TestItem.PrivateKeyB;
        _stateProvider.CreateAccount(sender.Address, 1.Ether());

        Transaction tx = Build.A.Transaction
            .WithType(TxType.SetCode)
            .WithTo(signer.Address)
            .WithGasLimit(GasCostOf.Transaction + GasCostOf.PerAuthBaseCost * count)
            .WithAuthorizationCode(Enumerable.Range(0, count)
                                             .Select(i => CreateAuthorizationTuple(
                                                 signer,
                                                 _specProvider.ChainId,
                                                 //Copy empty code so will not add to gas cost
                                                 TestItem.AddressC,
                                                 null)))
            .SignedAndResolved(_ethereumEcdsa, sender, true)
            .TestObject;
        Block block = Build.A.Block.WithNumber(long.MaxValue)
            .WithTimestamp(MainnetSpecProvider.PragueBlockTimestamp)
            .WithTransactions(tx)
            .WithGasLimit(100000000).TestObject;

        CallOutputTracer tracer = new();

        _transactionProcessor.Execute(tx, block.Header, tracer);

        Assert.That(tracer.GasSpent, Is.EqualTo(GasCostOf.Transaction + GasCostOf.PerAuthBaseCost * count));
    }

    [Test]
    public void Execute_TxAuthorizationListWithBALANCE_WarmAccountReadGasIsCharged()
    {
        PrivateKey sender = TestItem.PrivateKeyA;
        PrivateKey signer = TestItem.PrivateKeyB;
        Address codeSource = TestItem.AddressC;
        _stateProvider.CreateAccount(sender.Address, 1.Ether());

        byte[] code = Prepare.EvmCode
            .PushData(signer.Address)
            .Op(Instruction.BALANCE)
            .Done;
        DeployCode(codeSource, code);

        Transaction tx = Build.A.Transaction
            .WithType(TxType.SetCode)
            .WithTo(signer.Address)
            .WithGasLimit(60_000)
            .WithAuthorizationCode(
                CreateAuthorizationTuple(
                    signer,
                    _specProvider.ChainId,
                    codeSource,
                    null))
            .SignedAndResolved(_ethereumEcdsa, sender, true)
            .TestObject;
        Block block = Build.A.Block.WithNumber(long.MaxValue)
            .WithTimestamp(MainnetSpecProvider.PragueBlockTimestamp)
            .WithTransactions(tx)
            .WithGasLimit(100000000).TestObject;

        CallOutputTracer tracer = new();

        _transactionProcessor.Execute(tx, block.Header, tracer);
        //Tx should only be charged for warm state read
        Assert.That(tracer.GasSpent, Is.EqualTo(GasCostOf.Transaction
            + GasCostOf.PerAuthBaseCost
            + Prague.Instance.GetBalanceCost()
            + GasCostOf.WarmStateRead
            + GasCostOf.VeryLow));
    }

    [TestCase(false, 1)]
    [TestCase(true, 2)]
    public void Execute_AuthorizationListHasSameAuthorityButDifferentCode_OnlyFirstInstanceIsUsed(bool reverseOrder, int expectedStoredValue)
    {
        PrivateKey sender = TestItem.PrivateKeyA;
        PrivateKey signer = TestItem.PrivateKeyB;
        Address firstCodeSource = TestItem.AddressC;
        Address secondCodeSource = TestItem.AddressD;
        _stateProvider.CreateAccount(sender.Address, 1.Ether());

        byte[] firstCode = Prepare.EvmCode
            .PushData(1)
            .Op(Instruction.PUSH0)
            .Op(Instruction.SSTORE)
            .Done;
        DeployCode(firstCodeSource, firstCode);

        byte[] secondCode = Prepare.EvmCode
            .PushData(2)
            .Op(Instruction.PUSH0)
            .Op(Instruction.SSTORE)
            .Done;
        DeployCode(secondCodeSource, secondCode);

        IEnumerable<AuthorizationTuple> authList = [
            CreateAuthorizationTuple(
                    signer,
                    _specProvider.ChainId,
                    firstCodeSource,
                    null),
            CreateAuthorizationTuple(
                    signer,
                    _specProvider.ChainId,
                    secondCodeSource,
                    null),
        ];
        if (reverseOrder)
        {
            authList = authList.Reverse();
        }
        Transaction tx = Build.A.Transaction
            .WithType(TxType.SetCode)
            .WithTo(signer.Address)
            .WithGasLimit(60_000)
            .WithAuthorizationCode(authList)
            .SignedAndResolved(_ethereumEcdsa, sender, true)
            .TestObject;
        Block block = Build.A.Block.WithNumber(long.MaxValue)
            .WithTimestamp(MainnetSpecProvider.PragueBlockTimestamp)
            .WithTransactions(tx)
            .WithGasLimit(10000000).TestObject;

        _transactionProcessor.Execute(tx, block.Header, NullTxTracer.Instance);

        Assert.That(_stateProvider.Get(new StorageCell(signer.Address, 0)).ToArray(), Is.EquivalentTo(new[] { expectedStoredValue }));
    }

    [TestCase]
    public void Execute_FirstTxHasAuthorizedCodeThatIncrementsAndSecondDoesNot_StorageSlotIsOnlyIncrementedOnce()
    {
        PrivateKey sender = TestItem.PrivateKeyA;
        PrivateKey signer = TestItem.PrivateKeyB;
        Address codeSource = TestItem.AddressC;
        _stateProvider.CreateAccount(sender.Address, 1.Ether());
        //Increment 1 everytime it's called 
        byte[] code = Prepare.EvmCode
            .Op(Instruction.PUSH0)
            .Op(Instruction.SLOAD)
            .PushData(1)
            .Op(Instruction.ADD)
            .Op(Instruction.PUSH0)
            .Op(Instruction.SSTORE)
            .Done;
        DeployCode(codeSource, code);

        Transaction tx1 = Build.A.Transaction
            .WithType(TxType.SetCode)
            .WithTo(signer.Address)
            .WithGasLimit(60_000)
            .WithAuthorizationCode(CreateAuthorizationTuple(
                    signer,
                    _specProvider.ChainId,
                    codeSource,
                    null))
            .SignedAndResolved(_ethereumEcdsa, sender, true)
            .TestObject;
        Transaction tx2 = Build.A.Transaction
            .WithType(TxType.SetCode)
            .WithNonce(1)
            .WithTo(signer.Address)
            .WithGasLimit(60_000)
            .WithAuthorizationCode([])
            .SignedAndResolved(_ethereumEcdsa, sender, true)
            .TestObject;
        Block block = Build.A.Block.WithNumber(long.MaxValue)
            .WithTimestamp(MainnetSpecProvider.PragueBlockTimestamp)
            .WithTransactions(tx1, tx2)
            .WithGasLimit(10000000).TestObject;

        _transactionProcessor.Execute(tx1, block.Header, NullTxTracer.Instance);
        _transactionProcessor.Execute(tx2, block.Header, NullTxTracer.Instance);

        Assert.That(_stateProvider.Get(new StorageCell(signer.Address, 0)).ToArray(), Is.EquivalentTo(new[] { 1 }));
    }

    [TestCase]
    public void Execute_EOACodeSavesCodeHashOfSigner_ExpectedHashIsStored()
    {
        PrivateKey sender = TestItem.PrivateKeyA;
        PrivateKey signer = TestItem.PrivateKeyB;
        Address codeSource = TestItem.AddressC;
        _stateProvider.CreateAccount(sender.Address, 1.Ether());
        byte[] code = Prepare.EvmCode
            .PushData(signer.Address)
            .Op(Instruction.EXTCODEHASH)
            .Op(Instruction.PUSH0)
            .Op(Instruction.SSTORE)
            .Done;
        DeployCode(codeSource, code);

        Transaction tx = Build.A.Transaction
            .WithType(TxType.SetCode)
            .WithTo(signer.Address)
            .WithGasLimit(60_000)
            .WithAuthorizationCode(CreateAuthorizationTuple(
                    signer,
                    _specProvider.ChainId,
                    codeSource,
                    null))
            .SignedAndResolved(_ethereumEcdsa, sender, true)
            .TestObject;
        Block block = Build.A.Block.WithNumber(long.MaxValue)
            .WithTimestamp(MainnetSpecProvider.PragueBlockTimestamp)
            .WithTransactions(tx)
            .WithGasLimit(10000000).TestObject;

        _transactionProcessor.Execute(tx, block.Header, NullTxTracer.Instance);

        Assert.That(new Hash256(_stateProvider.Get(new StorageCell(signer.Address, 0))), Is.EqualTo(Keccak.Compute(code)));
    }

    [TestCase]
    public void Execute_EOACodeSavesCodeSizeOfSigner_ExpectedSizeIsStored()
    {
        PrivateKey sender = TestItem.PrivateKeyA;
        PrivateKey signer = TestItem.PrivateKeyB;
        Address codeSource = TestItem.AddressC;
        _stateProvider.CreateAccount(sender.Address, 1.Ether());
        byte[] code = Prepare.EvmCode
            .PushData(signer.Address)
            .Op(Instruction.EXTCODESIZE)
            .Op(Instruction.PUSH0)
            .Op(Instruction.SSTORE)
            .Done;
        DeployCode(codeSource, code);

        Transaction tx = Build.A.Transaction
            .WithType(TxType.SetCode)
            .WithTo(signer.Address)
            .WithGasLimit(60_000)
            .WithAuthorizationCode(CreateAuthorizationTuple(
                    signer,
                    _specProvider.ChainId,
                    codeSource,
                    null))
            .SignedAndResolved(_ethereumEcdsa, sender, true)
            .TestObject;
        Block block = Build.A.Block.WithNumber(long.MaxValue)
            .WithTimestamp(MainnetSpecProvider.PragueBlockTimestamp)
            .WithTransactions(tx)
            .WithGasLimit(10000000).TestObject;

        _transactionProcessor.Execute(tx, block.Header, NullTxTracer.Instance);

        Assert.That(new UInt256(_stateProvider.Get(new StorageCell(signer.Address, 0))), Is.EqualTo((UInt256)code.Length));
    }

    [TestCase]
    public void Execute_EOAHasCodeThatCopiesAndReturnsCodeOfSigner_ReturnsExpectedCode()
    {
        PrivateKey sender = TestItem.PrivateKeyA;
        PrivateKey signer = TestItem.PrivateKeyB;
        Address codeSource = TestItem.AddressC;
        _stateProvider.CreateAccount(sender.Address, 1.Ether());
        byte[] code = Prepare.EvmCode
            .PushData(signer.Address)
            .Op(Instruction.EXTCODESIZE)
            .PushData(0)
            .PushData(0)
            .PushData(signer.Address)
            .Op(Instruction.EXTCODECOPY)
            .PushData(signer.Address)
            .Op(Instruction.EXTCODESIZE)
            .Op(Instruction.PUSH0)
            .Op(Instruction.RETURN)
            .Done;
        DeployCode(codeSource, code);

        Transaction tx = Build.A.Transaction
            .WithType(TxType.SetCode)
            .WithTo(signer.Address)
            .WithGasLimit(60_000)
            .WithAuthorizationCode(CreateAuthorizationTuple(
                    signer,
                    _specProvider.ChainId,
                    codeSource,
                    null))
            .SignedAndResolved(_ethereumEcdsa, sender, true)
            .TestObject;
        Block block = Build.A.Block.WithNumber(long.MaxValue)
            .WithTimestamp(MainnetSpecProvider.PragueBlockTimestamp)
            .WithTransactions(tx)
            .WithGasLimit(10000000).TestObject;
        CallOutputTracer tracer = new();
        _transactionProcessor.Execute(tx, block.Header, tracer);

        Assert.That(tracer.ReturnValue, Is.EquivalentTo(code));
    }

    [TestCase]
    public void Execute_EOAHasCodeThatCopiesCurrentRunningCodeAndReturnsIt_ReturnsExpectedCode()
    {
        PrivateKey sender = TestItem.PrivateKeyA;
        PrivateKey signer = TestItem.PrivateKeyB;
        Address codeSource = TestItem.AddressC;
        _stateProvider.CreateAccount(sender.Address, 1.Ether());
        byte[] code = Prepare.EvmCode
            .PushData(signer.Address)
            .Op(Instruction.EXTCODESIZE)
            .PushData(0)
            .PushData(0)
            .Op(Instruction.CODECOPY)
            .PushData(signer.Address)
            .Op(Instruction.EXTCODESIZE)
            .Op(Instruction.PUSH0)
            .Op(Instruction.RETURN)
            .Done;
        DeployCode(codeSource, code);

        Transaction tx = Build.A.Transaction
            .WithType(TxType.SetCode)
            .WithTo(signer.Address)
            .WithGasLimit(60_000)
            .WithAuthorizationCode(CreateAuthorizationTuple(
                    signer,
                    _specProvider.ChainId,
                    codeSource,
                    null))
            .SignedAndResolved(_ethereumEcdsa, sender, true)
            .TestObject;
        Block block = Build.A.Block.WithNumber(long.MaxValue)
            .WithTimestamp(MainnetSpecProvider.PragueBlockTimestamp)
            .WithTransactions(tx)
            .WithGasLimit(10000000).TestObject;
        CallOutputTracer tracer = new();
        _transactionProcessor.Execute(tx, block.Header, tracer);

        Assert.That(tracer.ReturnValue, Is.EquivalentTo(code));
    }

    private void DeployCode(Address codeSource, byte[] code)
    {
        _stateProvider.CreateAccountIfNotExists(codeSource, 0);
        _stateProvider.InsertCode(codeSource, Keccak.Compute(code), code, _specProvider.GetSpec(MainnetSpecProvider.PragueActivation));
    }

    private AuthorizationTuple CreateAuthorizationTuple(PrivateKey signer, ulong chainId, Address codeAddress, UInt256? nonce)
    {
        AuthorizationTupleDecoder decoder = new();
        RlpStream rlp = decoder.EncodeWithoutSignature(chainId, codeAddress, nonce);
        Span<byte> code = stackalloc byte[rlp.Length + 1];
        code[0] = Eip7702Constants.Magic;
        rlp.Data.AsSpan().CopyTo(code.Slice(1));

        Signature sig = _ethereumEcdsa.Sign(signer, Keccak.Compute(code));

        return new AuthorizationTuple(chainId, codeAddress, nonce, sig);
    }

}<|MERGE_RESOLUTION|>--- conflicted
+++ resolved
@@ -120,11 +120,7 @@
         yield return new object[] { TestItem.PrivateKeyA, TestItem.PrivateKeyA };
     }
     [TestCaseSource(nameof(SenderSignerCases))]
-<<<<<<< HEAD
-    public void Execute_SenderAndSignerIsTheSameAndNotWithCodeThatSavesCallerAddress_SenderAddressIsSaved(PrivateKey sender, PrivateKey signer)
-=======
     public void Execute_SenderAndSignerCombinationsWithCodeThatSavesCallerAddress_SenderAddressIsSaved(PrivateKey sender, PrivateKey signer)
->>>>>>> 050fe471
     {
         Address codeSource = TestItem.AddressC;
         _stateProvider.CreateAccount(sender.Address, 1.Ether());
