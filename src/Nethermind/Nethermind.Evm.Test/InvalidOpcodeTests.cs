--- conflicted
+++ resolved
@@ -193,13 +193,7 @@
             {
                 logger.Info($"============ Testing opcode {i}==================");
                 Instruction instruction = (Instruction)i;
-<<<<<<< HEAD
-                Prepare prepCode = Prepare.EvmCode
-                    .Op(instruction);
-                if (instruction is Instruction.CALLF or Instruction.RETF or Instruction.RJUMP or Instruction.RJUMPI)
-=======
                 if(instruction is Instruction.RJUMP or Instruction.RJUMPI or Instruction.RJUMPV or Instruction.CALLF or Instruction.RETF)
->>>>>>> 53181f57
                 {
                     continue;
                 }
