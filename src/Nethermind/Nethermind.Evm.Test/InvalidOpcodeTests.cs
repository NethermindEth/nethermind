--- conflicted
+++ resolved
@@ -194,13 +194,6 @@
             {
                 logger.Info($"============ Testing opcode {i}==================");
                 Instruction instruction = (Instruction)i;
-<<<<<<< HEAD
-                if (instruction.IsOnlyForEofBytecode())
-                {
-                    continue;
-                }
-=======
->>>>>>> ae3e60dd
                 Prepare prepCode = Prepare.EvmCode
                     .Op(instruction);
 
