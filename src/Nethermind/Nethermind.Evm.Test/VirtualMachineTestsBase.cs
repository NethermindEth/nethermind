// SPDX-FileCopyrightText: 2022 Demerzel Solutions Limited
// SPDX-License-Identifier: LGPL-3.0-only

using System;
using System.Numerics;
using Nethermind.Core;
using Nethermind.Core.Crypto;
using Nethermind.Core.Extensions;
using Nethermind.Core.Specs;
using Nethermind.Specs;
using Nethermind.Core.Test.Builders;
using Nethermind.Crypto;
using Nethermind.Db;
using Nethermind.Int256;
using Nethermind.Evm.Tracing;
using Nethermind.Evm.Tracing.GethStyle;
using Nethermind.Evm.TransactionProcessing;
using Nethermind.Logging;
using Nethermind.State;
using Nethermind.Trie.Pruning;
using NUnit.Framework;

namespace Nethermind.Evm.Test;

public class VirtualMachineTestsBase
{
    protected const string SampleHexData1 = "a01234";
    protected const string SampleHexData2 = "b15678";
    protected const string HexZero = "00";
    protected const long DefaultBlockGasLimit = 8000000;

    private IEthereumEcdsa _ethereumEcdsa;
    protected ITransactionProcessor _processor;
    private IDb _stateDb;

    protected VirtualMachine Machine { get; private set; }
    protected IWorldState TestState { get; private set; }
    protected static Address Contract { get; } = new("0xd75a3a95360e44a3874e691fb48d77855f127069");
    protected static Address Sender { get; } = TestItem.AddressA;
    protected static Address Recipient { get; } = TestItem.AddressB;
    protected static Address Miner { get; } = TestItem.AddressD;

    protected static PrivateKey SenderKey { get; } = TestItem.PrivateKeyA;
    protected static PrivateKey RecipientKey { get; } = TestItem.PrivateKeyB;
    protected static PrivateKey MinerKey { get; } = TestItem.PrivateKeyD;

    protected virtual long BlockNumber { get; } = MainnetSpecProvider.ByzantiumBlockNumber;
    protected virtual ulong Timestamp => 0UL;
    protected virtual ISpecProvider SpecProvider => MainnetSpecProvider.Instance;
    protected IReleaseSpec Spec => SpecProvider.GetSpec(BlockNumber, Timestamp);

    protected virtual ILogManager GetLogManager()
    {
        return LimboLogs.Instance;
    }

    [SetUp]
    public virtual void Setup()
    {
        ILogManager logManager = GetLogManager();

        IDb codeDb = new MemDb();
        _stateDb = new MemDb();
        ITrieStore trieStore = new TrieStore(_stateDb, logManager);
        TestState = new WorldState(trieStore, codeDb, logManager);
        _ethereumEcdsa = new EthereumEcdsa(SpecProvider.ChainId, logManager);
        IBlockhashProvider blockhashProvider = TestBlockhashProvider.Instance;
        Machine = new VirtualMachine(blockhashProvider, SpecProvider, logManager);
        _processor = new TransactionProcessor(SpecProvider, TestState, Machine, logManager);
    }

    protected GethLikeTxTrace ExecuteAndTrace(params byte[] code)
    {
        GethLikeTxMemoryTracer tracer = new(GethTraceOptions.Default with { EnableMemory = true });
        (Block block, Transaction transaction) = PrepareTx(BlockNumber, 100000, code);
        _processor.Execute(transaction, block.Header, tracer);
        return tracer.BuildResult();
    }

    protected GethLikeTxTrace ExecuteAndTrace(long blockNumber, long gasLimit, params byte[] code)
    {
        GethLikeTxMemoryTracer tracer = new(GethTraceOptions.Default);
        (Block block, Transaction transaction) = PrepareTx(blockNumber, gasLimit, code);
        _processor.Execute(transaction, block.Header, tracer);
        return tracer.BuildResult();
    }

    protected GethLikeTxTrace ExecuteAndTraceToFile(Action<GethTxFileTraceEntry> dumpCallback, byte[] code, GethTraceOptions options)
    {
        GethLikeTxFileTracer tracer = new(dumpCallback, options);
        (Block block, Transaction transaction) = PrepareTx(BlockNumber, 100000, code);
        _processor.Execute(transaction, block.Header, tracer);
        return tracer.BuildResult();
    }

    protected TestAllTracerWithOutput Execute(long blockNumber, ulong timestamp, params byte[] code)
    {
        (Block block, Transaction transaction) = PrepareTx(blockNumber, 100000, code, timestamp: timestamp);
        TestAllTracerWithOutput tracer = CreateTracer();
        _processor.Execute(transaction, block.Header, tracer);
        return tracer;
    }

    protected TestAllTracerWithOutput Execute(params byte[] code)
    {
        return Execute(BlockNumber, Timestamp, code);
    }

    protected virtual TestAllTracerWithOutput CreateTracer() => new();

    protected T Execute<T>(T tracer, byte[] code, ForkActivation? forkActivation = null) where T : ITxTracer
    {
        (Block block, Transaction transaction) = PrepareTx(forkActivation?.BlockNumber ?? BlockNumber, 100000, code, timestamp: forkActivation?.Timestamp ?? Timestamp);
        _processor.Execute(transaction, block.Header, tracer);
        return tracer;
    }

    protected TestAllTracerWithOutput Execute(long blockNumber, long gasLimit, byte[] code,
        long blockGasLimit = DefaultBlockGasLimit, ulong timestamp = 0, byte[][] blobVersionedHashes = null)
    {
        (Block block, Transaction transaction) = PrepareTx(blockNumber, gasLimit, code,
            blockGasLimit: blockGasLimit, timestamp: timestamp, blobVersionedHashes: blobVersionedHashes);
        TestAllTracerWithOutput tracer = CreateTracer();
        _processor.Execute(transaction, block.Header, tracer);
        return tracer;
    }

    protected (Block block, Transaction transaction) PrepareTx(
        long blockNumber,
        long gasLimit,
        byte[]? code = null,
        SenderRecipientAndMiner? senderRecipientAndMiner = null,
        int value = 1,
        long blockGasLimit = DefaultBlockGasLimit,
        ulong timestamp = 0,
        byte[][]? blobVersionedHashes = null)
    {
        senderRecipientAndMiner ??= SenderRecipientAndMiner.Default;

        // checking if account exists - because creating new accounts overwrites already existing accounts,
        // thus overwriting storage roots - essentially clearing the storage slots
        // earlier it used to work - because the cache mapping address:storageTree was never cleared on account of
        // TestState.CommitTrees() not being called. But now the WorldState.CommitTrees which also calls TestState.CommitTrees, clearing the cache.
        if (!TestState.AccountExists(senderRecipientAndMiner.Sender))
            TestState.CreateAccount(senderRecipientAndMiner.Sender, 100.Ether());
        else
            TestState.AddToBalance(senderRecipientAndMiner.Sender, 100.Ether(), SpecProvider.GenesisSpec);

        if (!TestState.AccountExists(senderRecipientAndMiner.Recipient))
            TestState.CreateAccount(senderRecipientAndMiner.Recipient, 100.Ether());
        else
            TestState.AddToBalance(senderRecipientAndMiner.Recipient, 100.Ether(), SpecProvider.GenesisSpec);

        if (code is not null)
        {
            TestState.InsertCode(senderRecipientAndMiner.Recipient, code, SpecProvider.GenesisSpec);
        }

        GetLogManager().GetClassLogger().Debug("Committing initial state");
        TestState.Commit(SpecProvider.GenesisSpec);
        GetLogManager().GetClassLogger().Debug("Committed initial state");
        GetLogManager().GetClassLogger().Debug("Committing initial tree");
        TestState.CommitTree(0);
        GetLogManager().GetClassLogger().Debug("Committed initial tree");

        Transaction transaction = Build.A.Transaction
            .WithGasLimit(gasLimit)
            .WithGasPrice(1)
            .WithValue(value)
            .WithBlobVersionedHashes(blobVersionedHashes)
            .WithNonce(TestState.GetNonce(senderRecipientAndMiner.Sender))
            .To(senderRecipientAndMiner.Recipient)
            .SignedAndResolved(_ethereumEcdsa, senderRecipientAndMiner.SenderKey)
            .TestObject;

        Block block = BuildBlock(blockNumber, senderRecipientAndMiner, transaction, blockGasLimit, timestamp);
        return (block, transaction);
    }

    protected (Block block, Transaction transaction) PrepareTx(long blockNumber, long gasLimit, byte[] code,
        byte[] input, UInt256 value, SenderRecipientAndMiner senderRecipientAndMiner = null)
    {
        senderRecipientAndMiner ??= SenderRecipientAndMiner.Default;

        // checking if account exists - because creating new accounts overwrites already existing accounts,
        // thus overwriting storage roots - essentially clearing the storage slots
        // earlier it used to work - because the cache mapping address:storageTree was never cleared on account of
        // TestState.CommitTrees() not being called. But now the WorldState.CommitTrees which also calls TestState.CommitTrees, clearing the cache.
        if (!TestState.AccountExists(senderRecipientAndMiner.Sender))
            TestState.CreateAccount(senderRecipientAndMiner.Sender, 100.Ether());
        else
            TestState.AddToBalance(senderRecipientAndMiner.Sender, 100.Ether(), SpecProvider.GenesisSpec);

        if (!TestState.AccountExists(senderRecipientAndMiner.Recipient))
            TestState.CreateAccount(senderRecipientAndMiner.Recipient, 100.Ether());
        else
            TestState.AddToBalance(senderRecipientAndMiner.Recipient, 100.Ether(), SpecProvider.GenesisSpec);
        TestState.InsertCode(senderRecipientAndMiner.Recipient, code, SpecProvider.GenesisSpec);

        TestState.Commit(SpecProvider.GenesisSpec);

        Transaction transaction = Build.A.Transaction
            .WithGasLimit(gasLimit)
            .WithGasPrice(1)
            .WithNonce(TestState.GetNonce(senderRecipientAndMiner.Sender))
            .WithData(input)
            .WithValue(value)
            .To(senderRecipientAndMiner.Recipient)
            .SignedAndResolved(_ethereumEcdsa, senderRecipientAndMiner.SenderKey)
            .TestObject;

        Block block = BuildBlock(blockNumber, senderRecipientAndMiner);
        return (block, transaction);
    }

    protected (Block block, Transaction transaction) PrepareInitTx(long blockNumber, long gasLimit, byte[] code,
        SenderRecipientAndMiner senderRecipientAndMiner = null)
    {
        senderRecipientAndMiner ??= SenderRecipientAndMiner.Default;
        TestState.CreateAccount(senderRecipientAndMiner.Sender, 100.Ether());
        TestState.Commit(SpecProvider.GenesisSpec);

        Transaction transaction = Build.A.Transaction
            .WithTo(null)
            .WithGasLimit(gasLimit)
            .WithGasPrice(1)
            .WithCode(code)
            .SignedAndResolved(_ethereumEcdsa, senderRecipientAndMiner.SenderKey)
            .TestObject;

        Block block = BuildBlock(blockNumber, senderRecipientAndMiner);
        return (block, transaction);
    }

<<<<<<< HEAD
        protected virtual Block BuildBlock(long blockNumber, SenderRecipientAndMiner senderRecipientAndMiner,
            Transaction tx, long blockGasLimit = DefaultBlockGasLimit,
            ulong timestamp = 0)
        {
            senderRecipientAndMiner ??= SenderRecipientAndMiner.Default;
            return Build.A.Block.WithNumber(blockNumber)
                .WithTransactions(tx is null ? new Transaction[0] : new[] { tx })
                .WithGasLimit(blockGasLimit)
                .WithBeneficiary(senderRecipientAndMiner.Miner)
                .WithBlobGasUsed(0)
                .WithExcessBlobGas(0)
                .WithTimestamp(timestamp)
                .WithParentBeaconBlockRoot(TestItem.KeccakG)
                .TestObject;
        }
=======
    protected Block BuildBlock(long blockNumber, SenderRecipientAndMiner senderRecipientAndMiner)
    {
        return BuildBlock(blockNumber, senderRecipientAndMiner, null);
    }
>>>>>>> 932e352f

    protected virtual Block BuildBlock(long blockNumber, SenderRecipientAndMiner senderRecipientAndMiner,
        Transaction tx, long blockGasLimit = DefaultBlockGasLimit,
        ulong timestamp = 0)
    {
        senderRecipientAndMiner ??= SenderRecipientAndMiner.Default;
        return Build.A.Block.WithNumber(blockNumber)
            .WithTransactions(tx is null ? new Transaction[0] : new[] { tx })
            .WithGasLimit(blockGasLimit)
            .WithBeneficiary(senderRecipientAndMiner.Miner)
            .WithBlobGasUsed(0)
            .WithExcessBlobGas(0)
            .WithTimestamp(timestamp)
            .TestObject;
    }

    protected void AssertGas(TestAllTracerWithOutput receipt, long gas)
    {
        Assert.That(receipt.GasSpent, Is.EqualTo(gas), "gas");
    }

    protected void AssertStorage(UInt256 address, Address value)
    {
        Assert.That(TestState.Get(new StorageCell(Recipient, address)).PadLeft(32), Is.EqualTo(value.Bytes.PadLeft(32)), "storage");
    }

    protected void AssertStorage(UInt256 address, Keccak value)
    {
        Assert.That(TestState.Get(new StorageCell(Recipient, address)).PadLeft(32), Is.EqualTo(value.BytesToArray()), "storage");
    }

    protected void AssertStorage(UInt256 address, ReadOnlySpan<byte> value)
    {
        Assert.That(TestState.Get(new StorageCell(Recipient, address)).PadLeft(32), Is.EqualTo(new ZeroPaddedSpan(value, 32 - value.Length, PadDirection.Left).ToArray()), "storage");
    }

    protected void AssertStorage(UInt256 address, BigInteger expectedValue)
    {
        byte[] actualValue = TestState.Get(new StorageCell(Recipient, address));
        byte[] expected = expectedValue < 0 ? expectedValue.ToBigEndianByteArray(32) : expectedValue.ToBigEndianByteArray();
        Assert.That(actualValue, Is.EqualTo(expected), "storage");
    }

    protected void AssertStorage(UInt256 address, UInt256 expectedValue)
    {
        byte[] bytes = ((BigInteger)expectedValue).ToBigEndianByteArray();

        byte[] actualValue = TestState.Get(new StorageCell(Recipient, address));
        Assert.That(actualValue, Is.EqualTo(bytes), "storage");
    }

    private static int _callIndex = -1;

    protected void AssertStorage(StorageCell storageCell, UInt256 expectedValue)
    {
        _callIndex++;
        if (!TestState.AccountExists(storageCell.Address))
        {
            Assert.That(new byte[] { 0 }, Is.EqualTo(expectedValue.ToBigEndian().WithoutLeadingZeros().ToArray()), $"storage {storageCell}, call {_callIndex}");
        }
        else
        {
            byte[] actualValue = TestState.Get(storageCell);
            Assert.That(actualValue, Is.EqualTo(expectedValue.ToBigEndian().WithoutLeadingZeros().ToArray()), $"storage {storageCell}, call {_callIndex}");
        }
    }

    protected void AssertCodeHash(Address address, Keccak codeHash)
    {
        Assert.That(TestState.GetCodeHash(address), Is.EqualTo(codeHash), "code hash");
    }
}<|MERGE_RESOLUTION|>--- conflicted
+++ resolved
@@ -232,7 +232,11 @@
         return (block, transaction);
     }
 
-<<<<<<< HEAD
+    protected Block BuildBlock(long blockNumber, SenderRecipientAndMiner senderRecipientAndMiner)
+    {
+        return BuildBlock(blockNumber, senderRecipientAndMiner, null);
+    }
+
         protected virtual Block BuildBlock(long blockNumber, SenderRecipientAndMiner senderRecipientAndMiner,
             Transaction tx, long blockGasLimit = DefaultBlockGasLimit,
             ulong timestamp = 0)
@@ -248,27 +252,6 @@
                 .WithParentBeaconBlockRoot(TestItem.KeccakG)
                 .TestObject;
         }
-=======
-    protected Block BuildBlock(long blockNumber, SenderRecipientAndMiner senderRecipientAndMiner)
-    {
-        return BuildBlock(blockNumber, senderRecipientAndMiner, null);
-    }
->>>>>>> 932e352f
-
-    protected virtual Block BuildBlock(long blockNumber, SenderRecipientAndMiner senderRecipientAndMiner,
-        Transaction tx, long blockGasLimit = DefaultBlockGasLimit,
-        ulong timestamp = 0)
-    {
-        senderRecipientAndMiner ??= SenderRecipientAndMiner.Default;
-        return Build.A.Block.WithNumber(blockNumber)
-            .WithTransactions(tx is null ? new Transaction[0] : new[] { tx })
-            .WithGasLimit(blockGasLimit)
-            .WithBeneficiary(senderRecipientAndMiner.Miner)
-            .WithBlobGasUsed(0)
-            .WithExcessBlobGas(0)
-            .WithTimestamp(timestamp)
-            .TestObject;
-    }
 
     protected void AssertGas(TestAllTracerWithOutput receipt, long gas)
     {
