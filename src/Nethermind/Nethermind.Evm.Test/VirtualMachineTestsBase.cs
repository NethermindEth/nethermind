--- conflicted
+++ resolved
@@ -67,16 +67,10 @@
         ITrieStore trieStore = new TrieStore(_stateDb, logManager);
         TestState = new WorldState(trieStore, codeDb, logManager);
         _ethereumEcdsa = new EthereumEcdsa(SpecProvider.ChainId, logManager);
-<<<<<<< HEAD
-        IBlockhashProvider blockhashProvider = TestBlockhashProvider.Instance;
+        IBlockhashProvider blockhashProvider = new TestBlockhashProvider(_specProvider);
         CodeInfoRepository = new CodeInfoRepository();
         Machine = new VirtualMachine(blockhashProvider, SpecProvider, CodeInfoRepository, logManager);
         _processor = new TransactionProcessor(SpecProvider, TestState, Machine, CodeInfoRepository, logManager);
-=======
-        IBlockhashProvider blockhashProvider = new TestBlockhashProvider(SpecProvider);
-        Machine = new VirtualMachine(blockhashProvider, SpecProvider, logManager);
-        _processor = new TransactionProcessor(SpecProvider, TestState, Machine, logManager);
->>>>>>> 7b161e63
     }
 
     [TearDown]
