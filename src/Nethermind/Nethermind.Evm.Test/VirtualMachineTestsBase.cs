--- conflicted
+++ resolved
@@ -30,14 +30,14 @@
     public const string HexZero = "00";
     public const long DefaultBlockGasLimit = 8000000;
 
-    protected IEthereumEcdsa _ethereumEcdsa;
+    private IEthereumEcdsa _ethereumEcdsa;
+    protected ITransactionProcessor _processor;
     protected IBlockhashProvider _blockhashProvider;
-    protected ITransactionProcessor _processor;
-    protected IDb _stateDb;
+    private IDb _stateDb;
 
     protected VirtualMachine Machine { get; set; }
-    protected ICodeInfoRepository CodeInfoRepository { get; set; }
-    protected IWorldState TestState { get; set; }
+    protected CodeInfoRepository CodeInfoRepository { get; private set; }
+    protected IWorldState TestState { get; private set; }
     protected static Address Contract { get; } = new("0xd75a3a95360e44a3874e691fb48d77855f127069");
     protected static Address Sender { get; } = TestItem.AddressA;
     protected static Address Recipient { get; } = TestItem.AddressB;
@@ -50,7 +50,13 @@
     protected virtual ForkActivation Activation => (BlockNumber, Timestamp);
     protected virtual long BlockNumber { get; } = MainnetSpecProvider.ByzantiumBlockNumber;
     protected virtual ulong Timestamp => 0UL;
-    protected virtual ISpecProvider SpecProvider { get; set; } = MainnetSpecProvider.Instance;
+
+    private ISpecProvider _specProvider;
+    protected virtual ISpecProvider SpecProvider
+    {
+        get => _specProvider;
+        set => _specProvider = value;
+    }
     protected IReleaseSpec Spec => SpecProvider.GetSpec(Activation);
 
     protected virtual ILogManager GetLogManager()
@@ -68,15 +74,9 @@
         WorldStateManager worldStateManager = TestWorldStateFactory.CreateForTest(dbProvider, logManager);
         TestState = worldStateManager.GlobalWorldState;
         _ethereumEcdsa = new EthereumEcdsa(SpecProvider.ChainId);
-<<<<<<< HEAD
-        _blockhashProvider = new TestBlockhashProvider(SpecProvider);
-        CodeInfoRepository = new TestCodeInfoRepository();
-        Machine = new VirtualMachine(_blockhashProvider, SpecProvider, CodeInfoRepository, logManager);
-=======
         IBlockhashProvider blockhashProvider = new TestBlockhashProvider(SpecProvider);
         CodeInfoRepository = new CodeInfoRepository();
         Machine = new VirtualMachine(blockhashProvider, SpecProvider, logManager);
->>>>>>> 59509837
         _processor = new TransactionProcessor(SpecProvider, TestState, Machine, CodeInfoRepository, logManager);
     }
 
@@ -131,20 +131,13 @@
         return tracer;
     }
 
-    protected TestAllTracerWithOutput Execute(ForkActivation activation, Transaction tx)
-    {
-        (Block block, _) = PrepareTx(activation, 100000, null);
+    protected TestAllTracerWithOutput Execute(ForkActivation activation, Transaction tx, long gasLimit = 100000)
+    {
+        (Block block, _) = PrepareTx(activation, gasLimit, null);
         TestAllTracerWithOutput tracer = CreateTracer();
         _processor.Execute(tx, new BlockExecutionContext(block.Header, Spec), tracer);
         return tracer;
     }
-    protected ITxTracer Execute<T>(ForkActivation activation, Transaction tx, T tracer)
-        where T : ITxTracer
-    {
-        (Block block, _) = PrepareTx(activation, 100000, null);
-        _processor.Execute(tx, new BlockExecutionContext(block.Header, Spec), tracer);
-        return tracer;
-    }
 
     protected TestAllTracerWithOutput Execute(params byte[] code)
     {
@@ -158,8 +151,7 @@
     protected virtual TestAllTracerWithOutput CreateTracer() => new();
 
 
-    protected T ExecuteBlock<T>(T tracer, byte[] code, ForkActivation? forkActivation = null)
-        where T : IBlockTracer
+    protected T ExecuteBlock<T>(T tracer, byte[] code, ForkActivation? forkActivation = null) where T : IBlockTracer
     {
         (Block block, Transaction transaction) = PrepareTx(forkActivation ?? Activation, 100000, code);
         tracer.StartNewBlockTrace(block);
@@ -170,7 +162,7 @@
         return tracer;
     }
 
-    protected T Execute<T>(T tracer, byte[] code, ForkActivation? forkActivation = null, long gasLimit = 100000, byte[][]? blobVersionedHashes = null) where T : ITxTracer
+    protected T Execute<T>(T tracer, byte[] code, ForkActivation? forkActivation = null) where T : ITxTracer
     {
         (Block block, Transaction transaction) = PrepareTx(forkActivation ?? Activation, 100000, code);
         _processor.Execute(transaction, new BlockExecutionContext(block.Header, Spec), tracer);
