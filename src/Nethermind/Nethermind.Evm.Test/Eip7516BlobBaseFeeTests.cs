// SPDX-FileCopyrightText: 2022 Demerzel Solutions Limited
// SPDX-License-Identifier: LGPL-3.0-only

using FluentAssertions;
using Nethermind.Core;
using Nethermind.Core.Specs;
using Nethermind.Evm.TransactionProcessing;
using Nethermind.Int256;
using Nethermind.Logging;
using Nethermind.Specs;
using Nethermind.Specs.Forks;
using NUnit.Framework;

namespace Nethermind.Evm.Test;

public class Eip7516BlobBaseFeeTests : VirtualMachineTestsBase
{
    [TestCase(true, 0ul)]
    [TestCase(true, 100ul)]
    [TestCase(true, 20ul)]
    [TestCase(false, 20ul)]
    [TestCase(false, 0ul)]
    [TestCase(true, 0ul)]
    [TestCase(true, 100ul)]
    [TestCase(true, 20ul)]
    [TestCase(false, 20ul)]
    [TestCase(false, 0ul)]
    public void Blob_Base_fee_opcode_should_return_expected_results(bool eip7516Enabled, ulong excessBlobGas)
    {
        _processor = new TransactionProcessor(SpecProvider, TestState, Machine, CodeInfoRepository, LimboLogs.Instance);
        byte[] code = Prepare.EvmCode
            .Op(Instruction.BLOBBASEFEE)
            .PushData(0)
            .Op(Instruction.SSTORE)
            .Done;

        ForkActivation activation = eip7516Enabled ? MainnetSpecProvider.CancunActivation : MainnetSpecProvider.ShanghaiActivation;
        (Block block, Transaction transaction) = PrepareTx(activation, 100000, code);
        block.Header.ExcessBlobGas = excessBlobGas;

        IReleaseSpec spec = SpecProvider.GetSpec(activation);
        TestAllTracerWithOutput tracer = CreateTracer();
<<<<<<< HEAD
        _processor.Execute(transaction, new(block.Header, London.Instance), tracer);

        _ = BlobGasCalculator.TryCalculateFeePerBlobGas(excessBlobGas, out UInt256 expectedFeePerBlobGas, London.Instance);
=======
        _processor.Execute(transaction, new BlockExecutionContext(block.Header, spec), tracer);
        _ = BlobGasCalculator.TryCalculateFeePerBlobGas(excessBlobGas, spec.BlobBaseFeeUpdateFraction, out UInt256 expectedFeePerBlobGas);
>>>>>>> 65189ede
        if (eip7516Enabled)
        {
            AssertStorage((UInt256)0, expectedFeePerBlobGas);
        }
        else
        {
            tracer.Error.Should().Be(EvmExceptionType.BadInstruction.ToString());
            AssertStorage((UInt256)0, (UInt256)0);
        }
    }
}<|MERGE_RESOLUTION|>--- conflicted
+++ resolved
@@ -40,14 +40,8 @@
 
         IReleaseSpec spec = SpecProvider.GetSpec(activation);
         TestAllTracerWithOutput tracer = CreateTracer();
-<<<<<<< HEAD
-        _processor.Execute(transaction, new(block.Header, London.Instance), tracer);
-
-        _ = BlobGasCalculator.TryCalculateFeePerBlobGas(excessBlobGas, out UInt256 expectedFeePerBlobGas, London.Instance);
-=======
         _processor.Execute(transaction, new BlockExecutionContext(block.Header, spec), tracer);
-        _ = BlobGasCalculator.TryCalculateFeePerBlobGas(excessBlobGas, spec.BlobBaseFeeUpdateFraction, out UInt256 expectedFeePerBlobGas);
->>>>>>> 65189ede
+        _ = BlobGasCalculator.TryCalculateFeePerBlobGas(excessBlobGas, out UInt256 expectedFeePerBlobGas, spec);
         if (eip7516Enabled)
         {
             AssertStorage((UInt256)0, expectedFeePerBlobGas);
