// SPDX-FileCopyrightText: 2022 Demerzel Solutions Limited
// SPDX-License-Identifier: LGPL-3.0-only

using System;
using System.Threading;
using FluentAssertions;
using Nethermind.Blockchain;
using Nethermind.Blockchain.Tracing;
using Nethermind.Core;
using Nethermind.Core.Extensions;
using Nethermind.Core.Test;
using Nethermind.Core.Test.Builders;
using Nethermind.Crypto;
using Nethermind.Db;
using Nethermind.Evm.Tracing;
using Nethermind.Evm.TransactionProcessing;
using Nethermind.Logging;
using Nethermind.Specs;
using Nethermind.Specs.Test;
using Nethermind.Evm.State;
using Nethermind.Trie.Pruning;
using Nethermind.Int256;
using NUnit.Framework;
using Nethermind.Specs.GnosisForks;
using Nethermind.State;

namespace Nethermind.Evm.Test;

public class TransactionProcessorFeeTests
{
    private TestSpecProvider _specProvider;
    private IEthereumEcdsa _ethereumEcdsa;
    private ITransactionProcessor _transactionProcessor;
    private IWorldState _stateProvider;
    private IDisposable _worldStateCloser;
    private OverridableReleaseSpec _spec;

    [SetUp]
    public void Setup()
    {
        _spec = new(PragueGnosis.Instance);
        _specProvider = new TestSpecProvider(_spec);

        IWorldStateManager worldStateManager = TestWorldStateFactory.CreateForTest();
        _stateProvider = worldStateManager.GlobalWorldState;
<<<<<<< HEAD
=======
        _worldStateCloser = _stateProvider.BeginScope(IWorldState.PreGenesis);
>>>>>>> 2e346112
        _stateProvider.CreateAccount(TestItem.AddressA, 1.Ether());
        _stateProvider.Commit(_specProvider.GenesisSpec);
        _stateProvider.CommitTree(0);

        EthereumCodeInfoRepository codeInfoRepository = new();
        VirtualMachine virtualMachine = new(new TestBlockhashProvider(_specProvider), _specProvider, LimboLogs.Instance);
        _transactionProcessor = new TransactionProcessor(_specProvider, _stateProvider, virtualMachine, codeInfoRepository, LimboLogs.Instance);
        _ethereumEcdsa = new EthereumEcdsa(_specProvider.ChainId);
    }

    [TearDown]
    public void TearDown()
    {
        _worldStateCloser.Dispose();
    }

    [TestCase(true, true)]
    [TestCase(false, true)]
    [TestCase(true, false)]
    [TestCase(false, false)]
    public void Check_fees_with_fee_collector(bool isTransactionEip1559, bool withFeeCollector)
    {
        if (withFeeCollector)
        {
            _spec.FeeCollector = TestItem.AddressC;
        }

        Transaction tx = Build.A.Transaction
            .SignedAndResolved(_ethereumEcdsa, TestItem.PrivateKeyA).WithGasPrice(10).WithMaxFeePerGas(10)
            .WithType(isTransactionEip1559 ? TxType.EIP1559 : TxType.Legacy).WithGasLimit(21000).TestObject;
        Block block = Build.A.Block.WithNumber(1)
            .WithBeneficiary(TestItem.AddressB).WithBaseFeePerGas(1).WithTransactions(tx).WithGasLimit(21000)
            .TestObject;

        FeesTracer tracer = new();
        CompositeBlockTracer compositeTracer = new();
        compositeTracer.Add(tracer);
        compositeTracer.Add(NullBlockTracer.Instance);

        ExecuteAndTrace(block, compositeTracer);

        tracer.Fees.Should().Be(189000);
        tracer.BurntFees.Should().Be(21000);
    }

    private readonly Address SelfDestructAddress = new("0x89aa9b2ce05aaef815f25b237238c0b4ffff6ae3");

    [Test]
    public void Check_fees_with_fee_collector_destroy_coinbase()
    {
        _spec.FeeCollector = TestItem.AddressC;

        _stateProvider.CreateAccount(TestItem.AddressB, 100.Ether());

        byte[] byteCode = Prepare.EvmCode
            .PushData(SelfDestructAddress)
            .Op(Instruction.SELFDESTRUCT)
            .Done;

        Transaction tx = Build.A.Transaction
            .WithGasPrice(10)
            .WithMaxFeePerGas(10)
            .WithChainId(BlockchainIds.Gnosis)
            .WithType(TxType.EIP1559)
            .WithGasLimit(30000000)
            .WithCode(byteCode)
            .SignedAndResolved(_ethereumEcdsa, TestItem.PrivateKeyB).TestObject;
        Block block = Build.A.Block.WithNumber(1)
            .WithBeneficiary(SelfDestructAddress).WithBaseFeePerGas(1).WithTransactions(tx).WithGasLimit(30000000)
            .TestObject;

        FeesTracer tracer = new();
        CompositeBlockTracer compositeTracer = new();
        compositeTracer.Add(tracer);
        compositeTracer.Add(NullBlockTracer.Instance);

        ExecuteAndTrace(block, compositeTracer);

        tracer.Fees.Should().Be(525213);
        tracer.BurntFees.Should().Be(58357);
    }

    [TestCase(false)]
    [TestCase(true)]
    public void Check_paid_fees_multiple_transactions(bool withFeeCollector)
    {
        if (withFeeCollector)
        {
            _spec.FeeCollector = TestItem.AddressC;
        }

        Transaction tx1 = Build.A.Transaction
            .SignedAndResolved(_ethereumEcdsa, TestItem.PrivateKeyA).WithType(TxType.EIP1559)
            .WithMaxFeePerGas(3).WithMaxPriorityFeePerGas(1).WithGasLimit(21000).TestObject;
        Transaction tx2 = Build.A.Transaction.WithType(TxType.Legacy)
            .SignedAndResolved(_ethereumEcdsa, TestItem.PrivateKeyA).WithNonce(1)
            .WithGasPrice(10).WithGasLimit(21000).TestObject;
        Block block = Build.A.Block.WithNumber(0).WithBaseFeePerGas(2)
            .WithBeneficiary(TestItem.AddressB).WithTransactions(tx1, tx2).WithGasLimit(42000).TestObject;

        FeesTracer tracer = new();
        ExecuteAndTrace(block, tracer);

        // tx1: 1 * 21000
        // tx2: (10 - 2) * 21000 = 168000
        tracer.Fees.Should().Be(189000);

        block.GasUsed.Should().Be(42000);
        tracer.BurntFees.Should().Be(84000);
    }

    [TestCase(false)]
    [TestCase(true)]
    public void Check_paid_fees_with_blob(bool withFeeCollector)
    {
        UInt256 initialBalance = 0;
        if (withFeeCollector)
        {
            _spec.FeeCollector = TestItem.AddressC;
            initialBalance = _stateProvider.GetBalance(TestItem.AddressC);
        }

        BlockHeader header = Build.A.BlockHeader.WithExcessBlobGas(0).TestObject;

        Transaction tx = Build.A.Transaction
            .SignedAndResolved(_ethereumEcdsa, TestItem.PrivateKeyA).WithType(TxType.Blob)
            .WithBlobVersionedHashes(1).WithMaxFeePerBlobGas(1).TestObject;

        Block block = Build.A.Block.WithNumber(0).WithBaseFeePerGas(1)
            .WithBeneficiary(TestItem.AddressB).WithTransactions(tx).WithGasLimit(21000).WithHeader(header).TestObject;

        FeesTracer tracer = new();
        ExecuteAndTrace(block, tracer);

        tracer.Fees.Should().Be(0);

        block.GasUsed.Should().Be(21000);
        tracer.BurntFees.Should().Be(131072);

        if (withFeeCollector)
        {
            UInt256 currentBalance = _stateProvider.GetBalance(TestItem.AddressC);
            (currentBalance - initialBalance).Should().Be(131072);
        }
    }

    [Test]
    public void Check_paid_fees_with_byte_code()
    {
        byte[] byteCode = Prepare.EvmCode
            .CallWithValue(Address.Zero, 0, 1)
            .PushData(1)
            .PushData(1)
            .Op(Instruction.SSTORE)
            .PushData(0)
            .PushData(1)
            .Op(Instruction.SSTORE)
            .Op(Instruction.STOP)
            .Done;
        Transaction tx1 = Build.A.Transaction
            .SignedAndResolved(_ethereumEcdsa, TestItem.PrivateKeyA).WithMaxFeePerGas(3).WithMaxPriorityFeePerGas(2)
            .WithType(TxType.EIP1559).WithGasLimit(21000).TestObject;
        Transaction tx2 = Build.A.Transaction
            .SignedAndResolved(_ethereumEcdsa, TestItem.PrivateKeyA).WithNonce(1).WithGasPrice(10)
            .WithType(TxType.Legacy).WithGasLimit(21000).TestObject;
        Transaction tx3 = Build.A.Transaction
            .SignedAndResolved(_ethereumEcdsa, TestItem.PrivateKeyA).WithNonce(2).WithMaxFeePerGas(2).WithMaxPriorityFeePerGas(1)
            .WithType(TxType.EIP1559).WithCode(byteCode)
            .WithGasLimit(60000).TestObject;
        Block block = Build.A.Block.WithNumber(MainnetSpecProvider.LondonBlockNumber)
            .WithBeneficiary(TestItem.AddressB).WithBaseFeePerGas(1).WithTransactions(tx1, tx2, tx3)
            .WithGasLimit(102000).TestObject;

        FeesTracer tracer = new();
        ExecuteAndTrace(block, tracer);

        // tx1: 2 * 21000
        // tx2: (10 - 1) * 21000
        // tx3: 1 * 60000
        tracer.Fees.Should().Be(291000);

        block.GasUsed.Should().Be(102000);
        tracer.BurntFees.Should().Be(102000);
    }

    [TestCase(false)]
    [TestCase(true)]
    public void Should_stop_when_cancellation(bool withCancellation)
    {
        Transaction tx1 = Build.A.Transaction
            .SignedAndResolved(_ethereumEcdsa, TestItem.PrivateKeyA).WithType(TxType.EIP1559)
            .WithMaxFeePerGas(3).WithMaxPriorityFeePerGas(1).WithGasLimit(21000).TestObject;
        Transaction tx2 = Build.A.Transaction.WithType(TxType.Legacy)
            .SignedAndResolved(_ethereumEcdsa, TestItem.PrivateKeyA).WithNonce(1)
            .WithGasPrice(10).WithGasLimit(21000).TestObject;
        Block block = Build.A.Block.WithNumber(0).WithBaseFeePerGas(2)
            .WithBeneficiary(TestItem.AddressB).WithTransactions(tx1, tx2).WithGasLimit(42000).TestObject;

        FeesTracer feesTracer = new();

        CancellationTokenSource source = new();
        CancellationToken token = source.Token;

        CancellationBlockTracer cancellationBlockTracer = new(feesTracer, token);

        BlockReceiptsTracer blockTracer = new();
        blockTracer.SetOtherTracer(cancellationBlockTracer);

        var blkCtx = new BlockExecutionContext(block.Header, _spec);
        blockTracer.StartNewBlockTrace(block);
        {
            var txTracer = blockTracer.StartNewTxTrace(tx1);
            _transactionProcessor.Execute(tx1, blkCtx, txTracer);
            blockTracer.EndTxTrace();
        }

        if (withCancellation)
        {
            source.Cancel();
        }

        try
        {
            var txTracer = blockTracer.StartNewTxTrace(tx2);
            _transactionProcessor.Execute(tx2, blkCtx, txTracer);
            blockTracer.EndTxTrace();
            blockTracer.EndBlockTrace();
        }
        catch (OperationCanceledException) { }

        if (withCancellation)
        {
            // tx1: 1 * 21000
            feesTracer.Fees.Should().Be(21000);
            feesTracer.BurntFees.Should().Be(42000);
        }
        else
        {
            // tx2: (10 - 2) * 21000 = 168000
            feesTracer.Fees.Should().Be(189000);
            feesTracer.BurntFees.Should().Be(84000);
        }
    }

    [Test]
    public void Check_fees_with_free_transaction()
    {
        Transaction tx1 = Build.A.Transaction
            .SignedAndResolved(_ethereumEcdsa, TestItem.PrivateKeyA).WithType(TxType.EIP1559)
            .WithMaxFeePerGas(3).WithMaxPriorityFeePerGas(1).WithGasLimit(21000).TestObject;
        Transaction tx2 = Build.A.Transaction
            .SignedAndResolved(_ethereumEcdsa, TestItem.PrivateKeyA).WithNonce(1).WithIsServiceTransaction(true)
            .WithType(TxType.EIP1559).WithMaxFeePerGas(3)
            .WithMaxPriorityFeePerGas(1).WithGasLimit(21000).TestObject;
        Transaction tx3 = new SystemTransaction();
        Block block = Build.A.Block.WithNumber(0).WithBaseFeePerGas(1)
            .WithBeneficiary(TestItem.AddressB).WithTransactions(tx1, tx2, tx3).WithGasLimit(42000).TestObject;

        FeesTracer tracer = new();
        ExecuteAndTrace(block, tracer);

        tracer.Fees.Should().Be(42000);

        block.GasUsed.Should().Be(42000);
        tracer.BurntFees.Should().Be(21000);
    }

    private void ExecuteAndTrace(Block block, IBlockTracer otherTracer)
    {
        BlockReceiptsTracer tracer = new();
        tracer.SetOtherTracer(otherTracer);

        tracer.StartNewBlockTrace(block);
        foreach (Transaction tx in block.Transactions)
        {
            var txTracer = tracer.StartNewTxTrace(tx);
            _transactionProcessor.Execute(tx, new BlockExecutionContext(block.Header, _spec), txTracer);
            tracer.EndTxTrace();
        }
        tracer.EndBlockTrace();
    }
}<|MERGE_RESOLUTION|>--- conflicted
+++ resolved
@@ -43,10 +43,7 @@
 
         IWorldStateManager worldStateManager = TestWorldStateFactory.CreateForTest();
         _stateProvider = worldStateManager.GlobalWorldState;
-<<<<<<< HEAD
-=======
         _worldStateCloser = _stateProvider.BeginScope(IWorldState.PreGenesis);
->>>>>>> 2e346112
         _stateProvider.CreateAccount(TestItem.AddressA, 1.Ether());
         _stateProvider.Commit(_specProvider.GenesisSpec);
         _stateProvider.CommitTree(0);
