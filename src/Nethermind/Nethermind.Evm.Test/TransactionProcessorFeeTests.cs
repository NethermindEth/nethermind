--- conflicted
+++ resolved
@@ -245,11 +245,7 @@
         blockTracer.StartNewBlockTrace(block);
         {
             var txTracer = blockTracer.StartNewTxTrace(tx1);
-<<<<<<< HEAD
-            _transactionProcessor.Execute(tx1, new(block.Header, _spec), txTracer);
-=======
             _transactionProcessor.Execute(tx1, blkCtx, txTracer);
->>>>>>> 65189ede
             blockTracer.EndTxTrace();
         }
 
@@ -261,11 +257,7 @@
         try
         {
             var txTracer = blockTracer.StartNewTxTrace(tx2);
-<<<<<<< HEAD
-            _transactionProcessor.Execute(tx2, new(block.Header, _spec), txTracer);
-=======
             _transactionProcessor.Execute(tx2, blkCtx, txTracer);
->>>>>>> 65189ede
             blockTracer.EndTxTrace();
             blockTracer.EndBlockTrace();
         }
@@ -317,11 +309,7 @@
         foreach (Transaction tx in block.Transactions)
         {
             var txTracer = tracer.StartNewTxTrace(tx);
-<<<<<<< HEAD
-            _transactionProcessor.Execute(tx, new(block.Header, _spec), txTracer);
-=======
             _transactionProcessor.Execute(tx, new BlockExecutionContext(block.Header, _spec), txTracer);
->>>>>>> 65189ede
             tracer.EndTxTrace();
         }
         tracer.EndBlockTrace();
