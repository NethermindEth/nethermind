--- conflicted
+++ resolved
@@ -151,12 +151,7 @@
         public void Execute<T>(byte[] bytecode, T tracer, ForkActivation? fork = null, long gasAvailable = 1_000_000)
             where T : ITxTracer
         {
-<<<<<<< HEAD
-            Execute<T>(tracer, bytecode, fork, 1_000_000);
-            //Execute<T>(tracer, bytecode, (ForkActivation)10000000000, 1_000_000);
-=======
             Execute<T>(tracer, bytecode, fork, gasAvailable);
->>>>>>> dbdeb62a
         }
 
         public Address InsertCode(byte[] bytecode)
