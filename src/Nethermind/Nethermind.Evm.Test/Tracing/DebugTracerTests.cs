// SPDX-FileCopyrightText: 2022 Demerzel Solutions Limited
// SPDX-License-Identifier: LGPL-3.0-only

#if DEBUG
using Nethermind.Evm.Tracing.DebugTrace;
using Nethermind.Evm.Tracing.GethStyle;
using NUnit.Framework;
using System.Threading;
using Nethermind.Core.Extensions;

namespace Nethermind.Evm.Test
{
    public class DebugTracerTests : VirtualMachineTestsBase
    {
        public GethLikeTxTracer GethLikeTxTracer => new GethLikeTxTracer(GethTraceOptions.Default);

        [SetUp]
        public override void Setup()
        {
            base.Setup();
        }

        [TestCase("0x5b601760005600")]
        public void Debugger_Halts_Execution_On_Breakpoint(string bytecodeHex)
        {
            // this bytecode create an infinite loop that keeps pushing 0x17 to the stack so it is bound to stackoverflow (or even to use up its gas) i.e :
            byte[] bytecode = Bytes.FromHexString(bytecodeHex);

            (int depth, int pc) JUMP_OPCODE_PTR_BREAK_POINT = (0, 5);
            using DebugTracer tracer = new DebugTracer(GethLikeTxTracer)
            {
                // we activate GoToNextBreakpoint mode (i.e : deactivate StepByStepMode)
                IsStepByStepModeOn = false,
            };

            // we set the break point to BREAK_POINT
            tracer.SetBreakPoint(JUMP_OPCODE_PTR_BREAK_POINT);

            // we set the break point to BREAK_POINT
            Thread vmThread = new Thread(() => Execute(tracer, bytecode));
            vmThread.Start();

            // we run the bytecode for <confidenceLevelDesired> iteration and check how many times we stopped at BREAK_POINT
            int confidenceLevelDesired = 100;
            int confidenceLevelReached = 0;
            int iterationsCount = 0;

            // Test fails if iterationsCount != confidenceLevelReached != confidenceLevelDesired
            bool TestFailed = false;

            while (vmThread.IsAlive)
            {
                if (tracer.CanReadState)
                {
                    iterationsCount++;
                    confidenceLevelReached += tracer.CurrentState.ProgramCounter == JUMP_OPCODE_PTR_BREAK_POINT.pc ? 1 : 0;
                    if (iterationsCount == confidenceLevelDesired)
                    {
                        TestFailed = confidenceLevelReached < confidenceLevelDesired;
                        tracer.Abort();
                        vmThread.Interrupt();
                        break;
                    }

                    tracer.MoveNext();
                }

            }

            Assert.False(TestFailed);
        }

        [TestCase("0x5b601760005600")]
        public void Debugger_Halts_Execution_On_Breakpoint_If_Condition_Is_True(string bytecodeHex)
        {
            // this bytecode create an infinite loop that keeps pushing 0x17 to the stack so it is bound to stackoverflow (or even to use up its gas) i.e :
            byte[] bytecode = Bytes.FromHexString(bytecodeHex);

            (int depth, int pc) JUMP_OPCODE_PTR_BREAK_POINT = (0, 5);
            using DebugTracer tracer = new DebugTracer(GethLikeTxTracer)
            {
                // we activate GoToNextBreakpoint mode (i.e : deactivate StepByStepMode)
                IsStepByStepModeOn = false,
            };

            // we set the break point to BREAK_POINT
            tracer.SetBreakPoint(JUMP_OPCODE_PTR_BREAK_POINT, state =>
            {
                return state.DataStackHead == 23;
            });

            Thread vmThread = new(() => Execute(tracer, bytecode));
            vmThread.Start();

            // we run the bytecode for <confidenceLevelDesired> iteration and check how many times we stopped at BREAK_POINT
            int confidenceLevelDesired = 100;
            int confidenceLevelReached = 0;
            int iterationsCount = 0;

            // Test fails if confidenceLevelReached > 1
            bool TestFailed = false;

            while (vmThread.IsAlive)
            {
                if (tracer.CanReadState)
                {
                    iterationsCount++;
                    confidenceLevelReached += tracer.CurrentState.ProgramCounter == JUMP_OPCODE_PTR_BREAK_POINT.pc ? 1 : 0;

                    if (iterationsCount == confidenceLevelDesired)
                    {
                        TestFailed = confidenceLevelReached > 1;

                        tracer.Abort();
                        vmThread.Interrupt();
                    }

                    tracer.MoveNext();
                }
            }

            Assert.False(TestFailed);
        }

        [TestCase("0x5b5b5b5b5b5b5b5b5b5b00")]
        public void Debugger_Halts_Execution_On_Eeach_Iteration_using_StepByStepMode(string bytecodeHex)
        {
            // this bytecode is just a bunch of NOP/JUMPDEST, the idea is it will take as much bytes in the bytecode as steps to go throught it
            byte[] bytecode = Bytes.FromHexString(bytecodeHex);

            using DebugTracer tracer = new DebugTracer(GethLikeTxTracer)
            {
                // we activate step by step mode in tracer
                IsStepByStepModeOn = true,
            };

            Thread vmThread = new Thread(() => Execute(tracer, bytecode));
            vmThread.Start();

            int countBreaks = 0;

            while (vmThread.IsAlive)
            {
                if (tracer.CanReadState)
                {
                    // we count how many steps it took to run the bytecode
                    countBreaks++;

                    tracer.MoveNext();
                }
            }

            countBreaks--; //Pre-run break

            // we check that it matches the number of opcodes in the bytecode
            Assert.That(bytecode.Length, Is.EqualTo(countBreaks));
        }

        [TestCase("0x5b5b5b5b5b5b5b5b5b5b00")]
        public void Debugger_Skips_Single_Step_Breakpoints_When_MoveNext_Uses_Override(string bytecodeHex)
        {
            // this bytecode is just a bunch of NOP/JUMPDEST, the idea is it will take as much bytes in the bytecode as steps to go throught it
            byte[] bytecode = Bytes.FromHexString(bytecodeHex);

            using DebugTracer tracer = new DebugTracer(GethLikeTxTracer)
            {
                // we activate step by step mode in tracer
                IsStepByStepModeOn = true,
            };

            Thread vmThread = new Thread(() => Execute(tracer, bytecode));
            vmThread.Start();

            int countBreaks = 0;

            while (vmThread.IsAlive)
            {
                if (tracer.CanReadState)
                {
                    // we count how many steps it took to run the bytecode
                    countBreaks++;

                    tracer.MoveNext(executeOneStep: false);
                }
            }

            // we check that it matches the number of opcodes in the bytecode
            Assert.That(countBreaks, Is.EqualTo(1));
        }

        [TestCase("0x5b5b5b5b5b5b5b5b5b5b00")]
        public void Debugger_Switches_To_Single_Steps_After_First_Breakpoint(string bytecodeHex)
        {
            // this bytecode is just a bunch of NOP/JUMPDEST, the idea is it will take as much bytes in the bytecode as steps to go throught it
            byte[] bytecode = Bytes.FromHexString(bytecodeHex);

            (int depth, int pc) BREAKPOINT = (0, 5);
            using DebugTracer tracer = new DebugTracer(GethLikeTxTracer)
            {
                // we activate step by step mode in tracer
                IsStepByStepModeOn = false,
            };

            tracer.SetBreakPoint(BREAKPOINT);

            Thread vmThread = new Thread(() => Execute(tracer, bytecode));
            vmThread.Start();

            int countBreaks = -1; // not counting the post-run stop

            while (vmThread.IsAlive)
            {
                if (tracer.CanReadState)
                {
                    // we count how many steps it took to run the bytecode
                    countBreaks++;

                    tracer.MoveNext(executeOneStep: true);
                }
            }

            // we check that it matches the number of opcodes in the bytecode
            Assert.That(countBreaks, Is.EqualTo(bytecode.Length - BREAKPOINT.pc));
        }

        [TestCase("0x5b601760005600")]
        public void Debugger_Can_Alter_Program_Counter(string bytecodeHex)
        {
            // this bytecode create an infinite loop that keeps pushing 0x17 to the stack so it is bound to stackoverflow (or even to use up its gas) i.e :
            byte[] bytecode = Bytes.FromHexString(bytecodeHex);

            (int depth, int pc) JUMP_OPCODE_PTR_BREAK_POINT = (0, 5);
            using DebugTracer tracer = new DebugTracer(GethLikeTxTracer)
            {
                IsStepByStepModeOn = true,
            };

            tracer.SetBreakPoint(JUMP_OPCODE_PTR_BREAK_POINT);

            Thread vmThread = new Thread(() => Execute(tracer, bytecode));
            vmThread.Start();

            while (vmThread.IsAlive)
            {
                if (tracer.CanReadState)
                {
                    tracer.CurrentState.ProgramCounter++;
                    tracer.MoveNext();
                }
            }

            // we check if bytecode execution failed
            var resultTraces = (tracer.InnerTracer as GethLikeTxTracer).BuildResult();
            Assert.IsFalse(resultTraces.Failed);
        }

        [TestCase("5b6017600160005700")]
        public void Debugger_Can_Alter_Data_Stack(string bytecodeHex)
        {
            // this bytecode create an infinite loop that keeps pushing 0x17 to the stack so it is bound to stackoverflow (or even to use up its gas) i.e :
            byte[] bytecode = Bytes.FromHexString(bytecodeHex);

            (int depth, int pc) JUMP_OPCODE_PTR_BREAK_POINT = (0, 5);
            using DebugTracer tracer = new(GethLikeTxTracer)
            {
                IsStepByStepModeOn = false,
            };

            tracer.SetBreakPoint(JUMP_OPCODE_PTR_BREAK_POINT);

            Thread vmThread = new Thread(() => Execute(tracer, bytecode));
            vmThread.Start();

            while (vmThread.IsAlive)
            {
                if (tracer.CanReadState)
                {
                    // we pop the condition and overwrite it with a false to force breaking out of the loop
<<<<<<< HEAD
                    EvmStack<VirtualMachine.NotTracing> stack = new(tracer.CurrentState.DataStack, tracer.CurrentState.DataStackHead, tracer);
=======
                    EvmStack<VirtualMachine.IsTracing> stack = new(tracer.CurrentState.DataStack, tracer.CurrentState.DataStackHead, tracer);
>>>>>>> 3f8de70e
                    stack.PopLimbo();
                    stack.PushByte(0x00);

                    tracer.MoveNext();
                }
            }

            // we check if bytecode execution failed
            var resultTraces = (tracer.InnerTracer as GethLikeTxTracer).BuildResult();
            Assert.IsFalse(resultTraces.Failed);
        }

        [TestCase("6017806000526000511460005260206000f3")]
        public void Debugger_Can_Alter_Memory(string bytecodeHex)
        {
            // this bytecode create an infinite loop that keeps pushing 0x17 to the stack so it is bound to stackoverflow (or even to use up its gas) i.e :
            byte[] bytecode = Bytes.FromHexString(bytecodeHex);

            (int depth, int pc) MSTORE_OPCODE_PTR_BREAK_POINT = (0, 6);
            using DebugTracer tracer = new DebugTracer(GethLikeTxTracer)
            {
                IsStepByStepModeOn = false,
            };

            tracer.SetBreakPoint(MSTORE_OPCODE_PTR_BREAK_POINT);

            Thread vmThread = new Thread(() => Execute(tracer, bytecode));
            vmThread.Start();

            while (vmThread.IsAlive)
            {
                if (tracer.CanReadState)
                {
                    // we alter the value stored in memory to force EQ check at the end to fail
                    tracer.CurrentState.Memory.SaveByte(31, 0x0A);

                    tracer.MoveNext();
                }
            }

            // we check if bytecode execution failed
            var resultTraces = (tracer.InnerTracer as GethLikeTxTracer).BuildResult();
            Assert.IsTrue(resultTraces.ReturnValue[31] == 0);
        }

        [TestCase("6017806000526000511460005260206000f3")]
        public void Use_Debug_Tracer_To_Check_Assertion_Live(string bytecodeHex)
        {
            // this bytecode create an infinite loop that keeps pushing 0x17 to the stack so it is bound to stackoverflow (or even to use up its gas) i.e :
            byte[] bytecode = Bytes.FromHexString(bytecodeHex);

            (int depth, int pc) MSTORE_OPCODE_PTR_BREAK_POINT = (0, 6);
            (int depth, int pc) POST_MSTORE_OPCODE_PTR_BREAK_POINT = MSTORE_OPCODE_PTR_BREAK_POINT with
            {
                pc = MSTORE_OPCODE_PTR_BREAK_POINT.pc + 1
            };

            using DebugTracer tracer = new DebugTracer(GethLikeTxTracer)
            {
                IsStepByStepModeOn = false,
            };

            tracer.SetBreakPoint(MSTORE_OPCODE_PTR_BREAK_POINT);
            tracer.SetBreakPoint(POST_MSTORE_OPCODE_PTR_BREAK_POINT);

            Thread vmThread = new Thread(() => Execute(tracer, bytecode));
            vmThread.Start();

            long? gasAvailable_pre_MSTORE = null;
            while (vmThread.IsAlive)
            {
                if (tracer.CanReadState)
                {
                    // we alter the value stored in memory to force EQ check at the end to fail
                    if (gasAvailable_pre_MSTORE is null) gasAvailable_pre_MSTORE = tracer.CurrentState.GasAvailable;
                    else
                    {
                        long gasAvailable_post_MSTORE = tracer.CurrentState.GasAvailable;
                        Assert.That(gasAvailable_pre_MSTORE - gasAvailable_post_MSTORE, Is.EqualTo(GasCostOf.VeryLow));
                    }
                    tracer.MoveNext();
                }
            }
        }

        [TestCase("ef601700")]
        public void Use_Debug_Tracer_To_Check_failure_status(string bytecodeHex)
        {
            // this bytecode fails on first opcode INVALID
            byte[] bytecode = Bytes.FromHexString(bytecodeHex);

            using DebugTracer tracer = new DebugTracer(GethLikeTxTracer)
            {
                IsStepByStepModeOn = true,
            };

            Thread vmThread = new Thread(() => Execute(tracer, bytecode));
            vmThread.Start();

            while (vmThread.IsAlive)
            {
                if (tracer.CanReadState)
                {
                    tracer.MoveNext();
                }
            }

            // we check if bytecode execution failed
            var resultTraces = (tracer.InnerTracer as GethLikeTxTracer).BuildResult();
            Assert.IsTrue(resultTraces.Failed);
        }


        [TestCase("0x716860176017601701500060005260096017f3600052601260006000f0")]
        public void Debugger_stops_at_correct_breakpoint_depth(string bytecodeHex)
        {
            // this bytecode fails on first opcode INVALID
            byte[] bytecode = Bytes.FromHexString(bytecodeHex);

            (int depth, int pc) TARGET_OPCODE_PTR_BREAK_POINT = (1, 0);
            using DebugTracer tracer = new DebugTracer(GethLikeTxTracer);

            tracer.SetBreakPoint(TARGET_OPCODE_PTR_BREAK_POINT);

            Thread vmThread = new Thread(() => Execute(tracer, bytecode));
            vmThread.Start();

            bool stoppedAtCorrectBreakpoint = false;
            while (vmThread.IsAlive)
            {
                if (tracer.CanReadState)
                {
                    if (tracer.CurrentState.Env.CallDepth == TARGET_OPCODE_PTR_BREAK_POINT.depth && tracer.CurrentState.ProgramCounter == TARGET_OPCODE_PTR_BREAK_POINT.pc)
                    {
                        stoppedAtCorrectBreakpoint = true;
                    }
                    else
                    {
                        stoppedAtCorrectBreakpoint = false;
                    }
                    tracer.MoveNext();
                }
            }

            Assert.That(stoppedAtCorrectBreakpoint, Is.True);
        }

        [TestCase("0x5b601760005600")]
        public void Debugger_Halts_Execution_When_Global_Condition_Is_Met(string bytecodeHex)
        {
            // this bytecode fails on first opcode INVALID
            byte[] bytecode = Bytes.FromHexString(bytecodeHex);

            const int DATA_STACK_HEIGHT = 10;
            using DebugTracer tracer = new DebugTracer(GethLikeTxTracer);

            tracer.SetCondtion(state => state.DataStackHead == DATA_STACK_HEIGHT);

            Thread vmThread = new Thread(() => Execute(tracer, bytecode));
            vmThread.Start();

            bool stoppedAtLeastOneTime = false;
            while (vmThread.IsAlive)
            {
                if (tracer.CanReadState)
                {
                    Assert.That(tracer.CurrentState.DataStackHead, Is.EqualTo(DATA_STACK_HEIGHT));
                    stoppedAtLeastOneTime = true;
                    tracer.MoveNext();
                }
            }

            Assert.That(stoppedAtLeastOneTime, Is.True);
        }

        [TestCase("0x5b601760005600")]
        public void Debugger_Wont_Halt_If_Breakpoint_Is_Unreacheable(string bytecodeHex)
        {
            byte[] bytecode = Bytes.FromHexString(bytecodeHex);

            (int depth, int pc) TARGET_OPCODE_PTR_BREAK_POINT = (1, 0);
            using DebugTracer tracer = new DebugTracer(GethLikeTxTracer);

            tracer.SetBreakPoint(TARGET_OPCODE_PTR_BREAK_POINT);

            Thread vmThread = new Thread(() => Execute(tracer, bytecode));
            vmThread.Start();

            bool stoppedAtCorrectBreakpoint = false;
            while (vmThread.IsAlive)
            {
                if (tracer.CanReadState)
                {
                    stoppedAtCorrectBreakpoint = true;
                    tracer.MoveNext();
                }
            }

            Assert.That(stoppedAtCorrectBreakpoint, Is.False);
        }
    }
}
#endif<|MERGE_RESOLUTION|>--- conflicted
+++ resolved
@@ -276,11 +276,7 @@
                 if (tracer.CanReadState)
                 {
                     // we pop the condition and overwrite it with a false to force breaking out of the loop
-<<<<<<< HEAD
-                    EvmStack<VirtualMachine.NotTracing> stack = new(tracer.CurrentState.DataStack, tracer.CurrentState.DataStackHead, tracer);
-=======
                     EvmStack<VirtualMachine.IsTracing> stack = new(tracer.CurrentState.DataStack, tracer.CurrentState.DataStackHead, tracer);
->>>>>>> 3f8de70e
                     stack.PopLimbo();
                     stack.PushByte(0x00);
 
