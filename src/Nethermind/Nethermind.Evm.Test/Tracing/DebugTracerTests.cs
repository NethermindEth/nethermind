// SPDX-FileCopyrightText: 2022 Demerzel Solutions Limited
// SPDX-License-Identifier: LGPL-3.0-only

#if DEBUG
using Nethermind.Evm.Tracing.GethStyle;
using NUnit.Framework;
using System.Threading;
using Nethermind.Core.Extensions;
using Nethermind.Evm.Tracing.Debugger;

namespace Nethermind.Evm.Test;

public class DebugTracerTests : VirtualMachineTestsBase
{
    public GethLikeTxMemoryTracer GethLikeTxTracer => new GethLikeTxMemoryTracer(GethTraceOptions.Default);

    [SetUp]
    public override void Setup()
    {
        base.Setup();
    }

    [TestCase("0x5b601760005600")]
    public void Debugger_Halts_Execution_On_Breakpoint(string bytecodeHex)
    {
        // this bytecode create an infinite loop that keeps pushing 0x17 to the stack so it is bound to stackoverflow (or even to use up its gas) i.e :
        byte[] bytecode = Bytes.FromHexString(bytecodeHex);

        (int depth, int pc) JUMP_OPCODE_PTR_BREAK_POINT = (0, 5);
        using DebugTracer tracer = new DebugTracer(GethLikeTxTracer)
        {
            // we activate GoToNextBreakpoint mode (i.e : deactivate StepByStepMode)
            IsStepByStepModeOn = false,
        };

        // we set the break point to BREAK_POINT
        tracer.SetBreakPoint(JUMP_OPCODE_PTR_BREAK_POINT);

        // we set the break point to BREAK_POINT
        Thread vmThread = new Thread(() => Execute(tracer, bytecode));
        vmThread.Start();

        // we run the bytecode for <confidenceLevelDesired> iteration and check how many times we stopped at BREAK_POINT
        int confidenceLevelDesired = 100;
        int confidenceLevelReached = 0;
        int iterationsCount = 0;

        // Test fails if iterationsCount != confidenceLevelReached != confidenceLevelDesired
        bool TestFailed = false;

        while (vmThread.IsAlive)
        {
            if (tracer.CanReadState)
            {
                iterationsCount++;
                confidenceLevelReached += tracer.CurrentState.ProgramCounter == JUMP_OPCODE_PTR_BREAK_POINT.pc ? 1 : 0;
                if (iterationsCount == confidenceLevelDesired)
                {
                    TestFailed = confidenceLevelReached < confidenceLevelDesired;
                    tracer.Abort();
                    vmThread.Interrupt();
                    break;
                }

                tracer.MoveNext();
            }

        }

        Assert.That(TestFailed, Is.False);
    }

    [TestCase("0x5b601760005600")]
    public void Debugger_Halts_Execution_On_Breakpoint_If_Condition_Is_True(string bytecodeHex)
    {
        // this bytecode create an infinite loop that keeps pushing 0x17 to the stack so it is bound to stackoverflow (or even to use up its gas) i.e :
        byte[] bytecode = Bytes.FromHexString(bytecodeHex);

        (int depth, int pc) JUMP_OPCODE_PTR_BREAK_POINT = (0, 5);
        using DebugTracer tracer = new DebugTracer(GethLikeTxTracer)
        {
            // we activate GoToNextBreakpoint mode (i.e : deactivate StepByStepMode)
            IsStepByStepModeOn = false,
        };

        // we set the break point to BREAK_POINT
        tracer.SetBreakPoint(JUMP_OPCODE_PTR_BREAK_POINT, state =>
        {
            return state.DataStackHead == 23;
        });

        Thread vmThread = new(() => Execute(tracer, bytecode));
        vmThread.Start();

        // we run the bytecode for <confidenceLevelDesired> iteration and check how many times we stopped at BREAK_POINT
        int confidenceLevelDesired = 100;
        int confidenceLevelReached = 0;
        int iterationsCount = 0;

        // Test fails if confidenceLevelReached > 1
        bool TestFailed = false;

        while (vmThread.IsAlive)
        {
            if (tracer.CanReadState)
            {
                iterationsCount++;
                confidenceLevelReached += tracer.CurrentState.ProgramCounter == JUMP_OPCODE_PTR_BREAK_POINT.pc ? 1 : 0;

                if (iterationsCount == confidenceLevelDesired)
                {
                    TestFailed = confidenceLevelReached > 1;

                    tracer.Abort();
                    vmThread.Interrupt();
                }

                tracer.MoveNext();
            }
        }

        Assert.That(TestFailed, Is.False);
    }

    [TestCase("0x5b5b5b5b5b5b5b5b5b5b00")]
    public void Debugger_Halts_Execution_On_Eeach_Iteration_using_StepByStepMode(string bytecodeHex)
    {
        // this bytecode is just a bunch of NOP/JUMPDEST, the idea is it will take as much bytes in the bytecode as steps to go throught it
        byte[] bytecode = Bytes.FromHexString(bytecodeHex);

        using DebugTracer tracer = new DebugTracer(GethLikeTxTracer)
        {
            // we activate step by step mode in tracer
            IsStepByStepModeOn = true,
        };

        Thread vmThread = new Thread(() => Execute(tracer, bytecode));
        vmThread.Start();

        int countBreaks = 0;

        while (vmThread.IsAlive)
        {
            if (tracer.CanReadState)
            {
                // we count how many steps it took to run the bytecode
                countBreaks++;

                tracer.MoveNext();
            }
        }

        countBreaks--; //Pre-run break

        // we check that it matches the number of opcodes in the bytecode
        Assert.That(bytecode.Length, Is.EqualTo(countBreaks));
    }

    [TestCase("0x5b5b5b5b5b5b5b5b5b5b00")]
    public void Debugger_Skips_Single_Step_Breakpoints_When_MoveNext_Uses_Override(string bytecodeHex)
    {
        // this bytecode is just a bunch of NOP/JUMPDEST, the idea is it will take as much bytes in the bytecode as steps to go throught it
        byte[] bytecode = Bytes.FromHexString(bytecodeHex);

        using DebugTracer tracer = new DebugTracer(GethLikeTxTracer)
        {
            // we activate step by step mode in tracer
            IsStepByStepModeOn = true,
        };

        Thread vmThread = new Thread(() => Execute(tracer, bytecode));
        vmThread.Start();

        int countBreaks = 0;

        while (vmThread.IsAlive)
        {
            if (tracer.CanReadState)
            {
                // we count how many steps it took to run the bytecode
                countBreaks++;

                tracer.MoveNext(executeOneStep: false);
            }
        }

        // we check that it matches the number of opcodes in the bytecode
        Assert.That(countBreaks, Is.EqualTo(1));
    }

    [TestCase("0x5b5b5b5b5b5b5b5b5b5b00")]
    public void Debugger_Switches_To_Single_Steps_After_First_Breakpoint(string bytecodeHex)
    {
        // this bytecode is just a bunch of NOP/JUMPDEST, the idea is it will take as much bytes in the bytecode as steps to go throught it
        byte[] bytecode = Bytes.FromHexString(bytecodeHex);

        (int depth, int pc) BREAKPOINT = (0, 5);
        using DebugTracer tracer = new DebugTracer(GethLikeTxTracer)
        {
            // we activate step by step mode in tracer
            IsStepByStepModeOn = false,
        };

        tracer.SetBreakPoint(BREAKPOINT);

        Thread vmThread = new Thread(() => Execute(tracer, bytecode));
        vmThread.Start();

        int countBreaks = -1; // not counting the post-run stop

        while (vmThread.IsAlive)
        {
            if (tracer.CanReadState)
            {
                // we count how many steps it took to run the bytecode
                countBreaks++;

                tracer.MoveNext(executeOneStep: true);
            }
        }

        // we check that it matches the number of opcodes in the bytecode
        Assert.That(countBreaks, Is.EqualTo(bytecode.Length - BREAKPOINT.pc));
    }

    [TestCase("0x5b601760005600")]
    public void Debugger_Can_Alter_Program_Counter(string bytecodeHex)
    {
        // this bytecode create an infinite loop that keeps pushing 0x17 to the stack so it is bound to stackoverflow (or even to use up its gas) i.e :
        byte[] bytecode = Bytes.FromHexString(bytecodeHex);

        (int depth, int pc) JUMP_OPCODE_PTR_BREAK_POINT = (0, 5);
        using DebugTracer tracer = new DebugTracer(GethLikeTxTracer)
        {
            IsStepByStepModeOn = true,
        };

        tracer.SetBreakPoint(JUMP_OPCODE_PTR_BREAK_POINT);

        Thread vmThread = new Thread(() => Execute(tracer, bytecode));
        vmThread.Start();

        while (vmThread.IsAlive)
        {
            if (tracer.CanReadState)
            {
                tracer.CurrentState.ProgramCounter++;
                tracer.MoveNext();
            }
        }

        // we check if bytecode execution failed
        var resultTraces = (tracer.InnerTracer as GethLikeTxMemoryTracer).BuildResult();
        Assert.That(resultTraces.Failed, Is.False);
    }

    [TestCase("5b6017600160005700")]
    public void Debugger_Can_Alter_Data_Stack(string bytecodeHex)
    {
        // this bytecode create an infinite loop that keeps pushing 0x17 to the stack so it is bound to stackoverflow (or even to use up its gas) i.e :
        byte[] bytecode = Bytes.FromHexString(bytecodeHex);

        (int depth, int pc) JUMP_OPCODE_PTR_BREAK_POINT = (0, 5);
        using DebugTracer tracer = new(GethLikeTxTracer)
        {
            IsStepByStepModeOn = false,
        };

        tracer.SetBreakPoint(JUMP_OPCODE_PTR_BREAK_POINT);

        Thread vmThread = new Thread(() => Execute(tracer, bytecode));
        vmThread.Start();

        while (vmThread.IsAlive)
        {
            if (tracer.CanReadState)
            {
                // we pop the condition and overwrite it with a false to force breaking out of the loop
<<<<<<< HEAD
                EvmStack<VirtualMachine.IsTracing> stack = new(tracer.CurrentState.DataStack, tracer.CurrentState.DataStackHead, tracer);
                if (!stack.PopLimbo()) throw new EvmStackUnderflowException();
=======
                EvmStack<VirtualMachine.IsTracing> stack = new(tracer.CurrentState.DataStackHead, tracer, tracer.CurrentState.DataStack);
                stack.PopLimbo();
>>>>>>> 3c252dcb
                stack.PushByte(0x00);

                tracer.MoveNext();
            }
        }

        // we check if bytecode execution failed
        var resultTraces = (tracer.InnerTracer as GethLikeTxMemoryTracer).BuildResult();
        Assert.That(resultTraces.Failed, Is.False);
    }

    [TestCase("6017806000526000511460005260206000f3")]
    public void Debugger_Can_Alter_Memory(string bytecodeHex)
    {
        // this bytecode create an infinite loop that keeps pushing 0x17 to the stack so it is bound to stackoverflow (or even to use up its gas) i.e :
        byte[] bytecode = Bytes.FromHexString(bytecodeHex);

        (int depth, int pc) MSTORE_OPCODE_PTR_BREAK_POINT = (0, 6);
        using DebugTracer tracer = new DebugTracer(GethLikeTxTracer)
        {
            IsStepByStepModeOn = false,
        };

        tracer.SetBreakPoint(MSTORE_OPCODE_PTR_BREAK_POINT);

        Thread vmThread = new Thread(() => Execute(tracer, bytecode));
        vmThread.Start();

        while (vmThread.IsAlive)
        {
            if (tracer.CanReadState)
            {
                // we alter the value stored in memory to force EQ check at the end to fail
                tracer.CurrentState.Memory.SaveByte(31, 0x0A);

                tracer.MoveNext();
            }
        }

        // we check if bytecode execution failed
        var resultTraces = (tracer.InnerTracer as GethLikeTxMemoryTracer).BuildResult();
        Assert.That(resultTraces.ReturnValue[31] == 0, Is.True);
    }

    [TestCase("6017806000526000511460005260206000f3")]
    public void Use_Debug_Tracer_To_Check_Assertion_Live(string bytecodeHex)
    {
        // this bytecode create an infinite loop that keeps pushing 0x17 to the stack so it is bound to stackoverflow (or even to use up its gas) i.e :
        byte[] bytecode = Bytes.FromHexString(bytecodeHex);

        (int depth, int pc) MSTORE_OPCODE_PTR_BREAK_POINT = (0, 6);
        (int depth, int pc) POST_MSTORE_OPCODE_PTR_BREAK_POINT = MSTORE_OPCODE_PTR_BREAK_POINT with
        {
            pc = MSTORE_OPCODE_PTR_BREAK_POINT.pc + 1
        };

        using DebugTracer tracer = new DebugTracer(GethLikeTxTracer)
        {
            IsStepByStepModeOn = false,
        };

        tracer.SetBreakPoint(MSTORE_OPCODE_PTR_BREAK_POINT);
        tracer.SetBreakPoint(POST_MSTORE_OPCODE_PTR_BREAK_POINT);

        Thread vmThread = new Thread(() => Execute(tracer, bytecode));
        vmThread.Start();

        long? gasAvailable_pre_MSTORE = null;
        while (vmThread.IsAlive)
        {
            if (tracer.CanReadState)
            {
                // we alter the value stored in memory to force EQ check at the end to fail
                if (gasAvailable_pre_MSTORE is null) gasAvailable_pre_MSTORE = tracer.CurrentState.GasAvailable;
                else
                {
                    long gasAvailable_post_MSTORE = tracer.CurrentState.GasAvailable;
                    Assert.That(gasAvailable_pre_MSTORE - gasAvailable_post_MSTORE, Is.EqualTo(GasCostOf.VeryLow));
                }
                tracer.MoveNext();
            }
        }
    }

    [TestCase("ef601700")]
    public void Use_Debug_Tracer_To_Check_failure_status(string bytecodeHex)
    {
        // this bytecode fails on first opcode INVALID
        byte[] bytecode = Bytes.FromHexString(bytecodeHex);

        using DebugTracer tracer = new DebugTracer(GethLikeTxTracer)
        {
            IsStepByStepModeOn = true,
        };

        Thread vmThread = new Thread(() => Execute(tracer, bytecode));
        vmThread.Start();

        while (vmThread.IsAlive)
        {
            if (tracer.CanReadState)
            {
                tracer.MoveNext();
            }
        }

        // we check if bytecode execution failed
        var resultTraces = (tracer.InnerTracer as GethLikeTxMemoryTracer).BuildResult();
        Assert.That(resultTraces.Failed, Is.True);
    }


    [TestCase("0x716860176017601701500060005260096017f3600052601260006000f0")]
    public void Debugger_stops_at_correct_breakpoint_depth(string bytecodeHex)
    {
        // this bytecode fails on first opcode INVALID
        byte[] bytecode = Bytes.FromHexString(bytecodeHex);

        (int depth, int pc) TARGET_OPCODE_PTR_BREAK_POINT = (1, 0);
        using DebugTracer tracer = new DebugTracer(GethLikeTxTracer);

        tracer.SetBreakPoint(TARGET_OPCODE_PTR_BREAK_POINT);

        Thread vmThread = new Thread(() => Execute(tracer, bytecode));
        vmThread.Start();

        bool stoppedAtCorrectBreakpoint = false;
        while (vmThread.IsAlive)
        {
            if (tracer.CanReadState)
            {
                if (tracer.CurrentState.Env.CallDepth == TARGET_OPCODE_PTR_BREAK_POINT.depth && tracer.CurrentState.ProgramCounter == TARGET_OPCODE_PTR_BREAK_POINT.pc)
                {
                    stoppedAtCorrectBreakpoint = true;
                }
                else
                {
                    stoppedAtCorrectBreakpoint = false;
                }
                tracer.MoveNext();
            }
        }

        Assert.That(stoppedAtCorrectBreakpoint, Is.True);
    }

    [TestCase("0x5b601760005600")]
    public void Debugger_Halts_Execution_When_Global_Condition_Is_Met(string bytecodeHex)
    {
        // this bytecode fails on first opcode INVALID
        byte[] bytecode = Bytes.FromHexString(bytecodeHex);

        const int DATA_STACK_HEIGHT = 10;
        using DebugTracer tracer = new DebugTracer(GethLikeTxTracer);

        tracer.SetCondtion(state => state.DataStackHead == DATA_STACK_HEIGHT);

        Thread vmThread = new Thread(() => Execute(tracer, bytecode));
        vmThread.Start();

        bool stoppedAtLeastOneTime = false;
        while (vmThread.IsAlive)
        {
            if (tracer.CanReadState)
            {
                Assert.That(tracer.CurrentState.DataStackHead, Is.EqualTo(DATA_STACK_HEIGHT));
                stoppedAtLeastOneTime = true;
                tracer.MoveNext();
            }
        }

        Assert.That(stoppedAtLeastOneTime, Is.True);
    }

    [TestCase("0x5b601760005600")]
    public void Debugger_Wont_Halt_If_Breakpoint_Is_Unreacheable(string bytecodeHex)
    {
        byte[] bytecode = Bytes.FromHexString(bytecodeHex);

        (int depth, int pc) TARGET_OPCODE_PTR_BREAK_POINT = (1, 0);
        using DebugTracer tracer = new DebugTracer(GethLikeTxTracer);

        tracer.SetBreakPoint(TARGET_OPCODE_PTR_BREAK_POINT);

        Thread vmThread = new Thread(() => Execute(tracer, bytecode));
        vmThread.Start();

        bool stoppedAtCorrectBreakpoint = false;
        while (vmThread.IsAlive)
        {
            if (tracer.CanReadState)
            {
                stoppedAtCorrectBreakpoint = true;
                tracer.MoveNext();
            }
        }

        Assert.That(stoppedAtCorrectBreakpoint, Is.False);
    }
}
#endif<|MERGE_RESOLUTION|>--- conflicted
+++ resolved
@@ -276,13 +276,8 @@
             if (tracer.CanReadState)
             {
                 // we pop the condition and overwrite it with a false to force breaking out of the loop
-<<<<<<< HEAD
-                EvmStack<VirtualMachine.IsTracing> stack = new(tracer.CurrentState.DataStack, tracer.CurrentState.DataStackHead, tracer);
+                EvmStack<VirtualMachine.IsTracing> stack = new(tracer.CurrentState.DataStackHead, tracer, tracer.CurrentState.DataStack);
                 if (!stack.PopLimbo()) throw new EvmStackUnderflowException();
-=======
-                EvmStack<VirtualMachine.IsTracing> stack = new(tracer.CurrentState.DataStackHead, tracer, tracer.CurrentState.DataStack);
-                stack.PopLimbo();
->>>>>>> 3c252dcb
                 stack.PushByte(0x00);
 
                 tracer.MoveNext();
