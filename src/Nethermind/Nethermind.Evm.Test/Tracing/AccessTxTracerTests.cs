// SPDX-FileCopyrightText: 2022 Demerzel Solutions Limited
// SPDX-License-Identifier: LGPL-3.0-only

using System.Collections;
using System.Collections.Generic;
using System.Linq;
using FluentAssertions;
using Nethermind.Core;
using Nethermind.Core.Collections;
using Nethermind.Core.Specs;
using Nethermind.Core.Test.Builders;
using Nethermind.Evm.Tracing;
using Nethermind.Int256;
using Nethermind.Specs;
using Nethermind.Specs.Forks;
using NUnit.Framework;

namespace Nethermind.Evm.Test.Tracing
{
    [TestFixture]
    public class AccessTxTracerTests : VirtualMachineTestsBase
    {
        [Test]
        public void Records_get_correct_accessed_addresses()
        {
            byte[] code = Prepare.EvmCode
                .Call(TestItem.AddressC, 50000)
                .Op(Instruction.STOP)
                .Done;

            TestState.Commit(Berlin.Instance);

            (AccessTxTracer tracer, _, _) = ExecuteAndTraceAccessCall(SenderRecipientAndMiner.Default, code);

            IEnumerable<Address> addressesAccessed = tracer.AccessList!.Select(static tuples => tuples.Address);
            IEnumerable<Address> expected = new[] {
                SenderRecipientAndMiner.Default.Sender, SenderRecipientAndMiner.Default.Recipient, TestItem.AddressC
            };

            addressesAccessed.Should().BeEquivalentTo(expected);
        }

        [Test]
        public void Records_get_correct_accessed_keys()
        {
            byte[] code = Prepare.EvmCode
                .PushData("0x01")
                .PushData("0x69")
                .Op(Instruction.SSTORE)
                .Done;

            (AccessTxTracer tracer, _, _) = ExecuteAndTraceAccessCall(SenderRecipientAndMiner.Default, code);

            tracer.AccessList!.Should().BeEquivalentTo(
                new[]
                {
                    (SenderRecipientAndMiner.Default.Sender, System.Array.Empty<UInt256>()),
                    (SenderRecipientAndMiner.Default.Recipient, new UInt256[] { 105 })
                });
        }

        public static IEnumerable OptimizedAddressCases
        {
            get
            {
                yield return new TestCaseData(
                    new Address[] { TestItem.AddressA, TestItem.AddressB },
                    System.Array.Empty<Address>());
                yield return new TestCaseData(
                    new Address[] { TestItem.AddressB },
                    new[] { TestItem.AddressA });
                yield return new TestCaseData(
                    new Address[] { TestItem.AddressA },
                    new[] { TestItem.AddressB });
            }
        }

        [TestCaseSource(nameof(OptimizedAddressCases))]
        public void ReportAccess_AddressIsSetToOptmizedWithNoStorageCells_OnlyAddressesNotOptimizedIsInTheAccesslist(IEnumerable<Address> optimized, IEnumerable<Address> expected)
        {
            JournalSet<Address> accessedAddresses = [TestItem.AddressA, TestItem.AddressB];
            JournalSet<StorageCell> accessedStorageCells = [];
            AccessTxTracer sut = new(optimized.ToArray());

            sut.ReportAccess(accessedAddresses, accessedStorageCells);

            Assert.That(sut.AccessList.Select(static a => a.Address).ToArray(), Is.EquivalentTo(expected));
        }

        [Test]
        public void ReportAccess_AddressAIsSetToOptmizedAndHasStorageCell_AddressAAndBIsInTheAccesslist()
        {
            JournalSet<Address> accessedAddresses = [TestItem.AddressA, TestItem.AddressB];
            JournalSet<StorageCell> accessedStorageCells = [new StorageCell(TestItem.AddressA, 0)];
            AccessTxTracer sut = new(TestItem.AddressA);

            sut.ReportAccess(accessedAddresses, accessedStorageCells);

            Assert.That(sut.AccessList.Select(static x => x.Address).ToArray(), Is.EquivalentTo(new[] { TestItem.AddressA, TestItem.AddressB }));
        }

        [Test]
        public void ReportAccess_AddressAIsSetToOptmizedAndHasStorageCell_AccesslistHasCorrectStorageCell()
        {
            JournalSet<Address> accessedAddresses = [TestItem.AddressA, TestItem.AddressB];
            JournalSet<StorageCell> accessedStorageCells = [new StorageCell(TestItem.AddressA, 1)];
            AccessTxTracer sut = new(TestItem.AddressA);

            sut.ReportAccess(accessedAddresses, accessedStorageCells);

            Assert.That(sut.AccessList.Select(static x => x.StorageKeys), Has.Exactly(1).Contains(new UInt256(1)));
        }

        protected override ISpecProvider SpecProvider => new TestSpecProvider(Berlin.Instance);

        protected (AccessTxTracer trace, Block block, Transaction transaction) ExecuteAndTraceAccessCall(SenderRecipientAndMiner addresses, params byte[] code)
        {
            (Block block, Transaction transaction) = PrepareTx(BlockNumber, 100000, code, addresses);
            AccessTxTracer tracer = new();
<<<<<<< HEAD
            _processor.Execute(transaction, new(block.Header, SpecProvider.GetSpec(block.Header)), tracer);
=======
            _processor.Execute(transaction, new BlockExecutionContext(block.Header, Spec), tracer);
>>>>>>> 65189ede
            return (tracer, block, transaction);
        }
    }
}<|MERGE_RESOLUTION|>--- conflicted
+++ resolved
@@ -117,11 +117,7 @@
         {
             (Block block, Transaction transaction) = PrepareTx(BlockNumber, 100000, code, addresses);
             AccessTxTracer tracer = new();
-<<<<<<< HEAD
-            _processor.Execute(transaction, new(block.Header, SpecProvider.GetSpec(block.Header)), tracer);
-=======
             _processor.Execute(transaction, new BlockExecutionContext(block.Header, Spec), tracer);
->>>>>>> 65189ede
             return (tracer, block, transaction);
         }
     }
