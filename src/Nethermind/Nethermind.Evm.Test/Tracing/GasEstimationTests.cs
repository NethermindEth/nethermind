--- conflicted
+++ resolved
@@ -627,10 +627,7 @@
                 _specProvider = MainnetSpecProvider.Instance;
                 IWorldStateManager worldStateManager = TestWorldStateFactory.CreateForTest();
                 _stateProvider = worldStateManager.GlobalWorldState;
-<<<<<<< HEAD
-=======
                 _closer = _stateProvider.BeginScope(IWorldState.PreGenesis);
->>>>>>> eee5ac23
                 _stateProvider.CreateAccount(TestItem.AddressA, 1.Ether());
                 _stateProvider.Commit(_specProvider.GenesisSpec);
                 _stateProvider.CommitTree(0);
