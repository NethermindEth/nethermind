--- conflicted
+++ resolved
@@ -796,11 +796,7 @@
     {
         (Block block, Transaction transaction) = PrepareInitTx((BlockNumber, Timestamp), 100000, code);
         ParityLikeTxTracer tracer = new(block, transaction, ParityTraceTypes.Trace | ParityTraceTypes.StateDiff);
-<<<<<<< HEAD
-        _processor.Execute(transaction, new(block.Header, Spec), tracer);
-=======
         _processor.Execute(transaction, new BlockExecutionContext(block.Header, Spec), tracer);
->>>>>>> 65189ede
         return (tracer.BuildResult(), block, transaction);
     }
 
@@ -808,11 +804,7 @@
     {
         (Block block, Transaction transaction) = PrepareTx(BlockNumber, 100000, code);
         ParityLikeTxTracer tracer = new(block, transaction, ParityTraceTypes.Trace | ParityTraceTypes.StateDiff | ParityTraceTypes.VmTrace);
-<<<<<<< HEAD
-        _processor.Execute(transaction, new(block.Header, Spec), tracer);
-=======
         _processor.Execute(transaction, new BlockExecutionContext(block.Header, Spec), tracer);
->>>>>>> 65189ede
         return (tracer.BuildResult(), block, transaction);
     }
 
@@ -820,11 +812,7 @@
     {
         (Block block, Transaction transaction) = PrepareTx(BlockNumber, 100000, code);
         ParityLikeTxTracer tracer = new(block, transaction, traceTypes);
-<<<<<<< HEAD
-        _processor.Execute(transaction, new(block.Header, Spec), tracer);
-=======
         _processor.Execute(transaction, new BlockExecutionContext(block.Header, Spec), tracer);
->>>>>>> 65189ede
         return (tracer.BuildResult(), block, transaction);
     }
 
@@ -832,11 +820,7 @@
     {
         (Block block, Transaction transaction) = PrepareTx(BlockNumber, 100000, code, input, value);
         ParityLikeTxTracer tracer = new(block, transaction, ParityTraceTypes.Trace | ParityTraceTypes.StateDiff);
-<<<<<<< HEAD
-        _ = _processor.Execute(transaction, new(block.Header, Spec), tracer);
-=======
         _ = _processor.Execute(transaction, new BlockExecutionContext(block.Header, Spec), tracer);
->>>>>>> 65189ede
         return (tracer.BuildResult(), block, transaction);
     }
 }