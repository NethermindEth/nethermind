--- conflicted
+++ resolved
@@ -71,20 +71,12 @@
             .WithBaseFeePerGas(1)
             .TestObject;
 
-<<<<<<< HEAD
-        _transactionProcessor.CallAndRestore(blobTx, new(block.Header, _specProvider.GenesisSpec), NullTxTracer.Instance);
-        UInt256 deltaBalance = balance - _stateProvider.GetBalance(TestItem.PrivateKeyA.Address);
-        Assert.That(deltaBalance, Is.EqualTo(UInt256.Zero));
-
-        _transactionProcessor.Execute(blobTx, new(block.Header, _specProvider.GenesisSpec), NullTxTracer.Instance);
-=======
         var blkCtx = new BlockExecutionContext(block.Header, _specProvider.GetSpec(block.Header));
         _transactionProcessor.CallAndRestore(blobTx, blkCtx, NullTxTracer.Instance);
         UInt256 deltaBalance = balance - _stateProvider.GetBalance(TestItem.PrivateKeyA.Address);
         Assert.That(deltaBalance, Is.EqualTo(UInt256.Zero));
 
         _transactionProcessor.Execute(blobTx, blkCtx, NullTxTracer.Instance);
->>>>>>> 65189ede
         deltaBalance = balance - _stateProvider.GetBalance(TestItem.PrivateKeyA.Address);
 
         return deltaBalance;
