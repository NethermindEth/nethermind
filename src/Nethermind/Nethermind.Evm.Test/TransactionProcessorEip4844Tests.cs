// SPDX-FileCopyrightText: 2023 Demerzel Solutions Limited
// SPDX-License-Identifier: LGPL-3.0-only

using Nethermind.Core;
using Nethermind.Core.Extensions;
using Nethermind.Core.Specs;
using Nethermind.Specs;
using Nethermind.Core.Test.Builders;
using Nethermind.Crypto;
using Nethermind.Db;
using Nethermind.Int256;
using Nethermind.Evm.Tracing;
using Nethermind.Evm.TransactionProcessing;
using Nethermind.Logging;
using Nethermind.Specs.Forks;
using Nethermind.State;
using Nethermind.Trie.Pruning;
using NUnit.Framework;
using System.Collections.Generic;

namespace Nethermind.Evm.Test;

[TestFixture]
internal class TransactionProcessorEip4844Tests
{
    private ISpecProvider _specProvider = null!;
    private IEthereumEcdsa _ethereumEcdsa = null!;
    private TransactionProcessor _transactionProcessor = null!;
    private IWorldState _stateProvider = null!;

    [SetUp]
    public void Setup()
    {
        MemDb stateDb = new();
        _specProvider = new TestSpecProvider(Cancun.Instance);
        TrieStore trieStore = new(stateDb, LimboLogs.Instance);
        _stateProvider = new WorldState(trieStore, new MemDb(), LimboLogs.Instance);
<<<<<<< HEAD
        CodeInfoRepository codeInfoRepository = new();
        VirtualMachine virtualMachine = new(TestBlockhashProvider.Instance, _specProvider, codeInfoRepository, LimboLogs.Instance);
        _transactionProcessor = new TransactionProcessor(_specProvider, _stateProvider, virtualMachine, codeInfoRepository, LimboLogs.Instance);
=======
        VirtualMachine virtualMachine = new(new TestBlockhashProvider(_specProvider), _specProvider, LimboLogs.Instance);
        _transactionProcessor = new TransactionProcessor(_specProvider, _stateProvider, virtualMachine, LimboLogs.Instance);
>>>>>>> 7b161e63
        _ethereumEcdsa = new EthereumEcdsa(_specProvider.ChainId, LimboLogs.Instance);
    }


    [TestCaseSource(nameof(BalanceIsAffectedByBlobGasTestCaseSource))]
    [TestCaseSource(nameof(BalanceIsNotAffectedWhenNotEnoughFunds))]
    public UInt256 Balance_is_affected_by_blob_gas_on_execution(UInt256 balance, int blobCount,
        ulong maxFeePerBlobGas, ulong excessBlobGas, ulong value)
    {
        _stateProvider.CreateAccount(TestItem.AddressA, balance);
        _stateProvider.Commit(_specProvider.GenesisSpec);
        _stateProvider.CommitTree(0);

        long gasLimit = GasCostOf.Transaction;
        Transaction blobTx = Build.A.Transaction
            .WithValue(value)
            .WithGasPrice(1)
            .WithMaxFeePerGas(1)
            .WithMaxFeePerBlobGas(maxFeePerBlobGas)
            .WithGasLimit(gasLimit)
            .WithShardBlobTxTypeAndFields(blobCount)
            .SignedAndResolved(_ethereumEcdsa, TestItem.PrivateKeyA)
            .TestObject;

        Block block = Build.A.Block
            .WithNumber(1)
            .WithTransactions(blobTx)
            .WithGasLimit(gasLimit)
            .WithExcessBlobGas(excessBlobGas)
            .WithBaseFeePerGas(1)
            .TestObject;

        _transactionProcessor.CallAndRestore(blobTx, block.Header, NullTxTracer.Instance);
        UInt256 deltaBalance = balance - _stateProvider.GetBalance(TestItem.PrivateKeyA.Address);
        Assert.That(deltaBalance, Is.EqualTo(UInt256.Zero));

        _transactionProcessor.Execute(blobTx, block.Header, NullTxTracer.Instance);
        deltaBalance = balance - _stateProvider.GetBalance(TestItem.PrivateKeyA.Address);

        return deltaBalance;
    }

    public static IEnumerable<TestCaseData> BalanceIsAffectedByBlobGasTestCaseSource()
    {
        yield return new TestCaseData((UInt256)(GasCostOf.Transaction + Eip4844Constants.GasPerBlob), 1, 1ul, 0ul, 0ul)
        {
            TestName = "Blob gas consumed for 1 blob, minimal balance",
            ExpectedResult = (UInt256)(GasCostOf.Transaction + Eip4844Constants.GasPerBlob),
        };
        yield return new TestCaseData(1.Ether(), 1, 1ul, 0ul, 0ul)
        {
            TestName = "Blob gas consumed for 1 blob",
            ExpectedResult = (UInt256)(GasCostOf.Transaction + Eip4844Constants.GasPerBlob),
        };
        yield return new TestCaseData(1.Ether(), 2, 1ul, 0ul, 0ul)
        {
            TestName = "Blob gas consumed for 2 blobs",
            ExpectedResult = (UInt256)(GasCostOf.Transaction + 2 * Eip4844Constants.GasPerBlob),
        };
        yield return new TestCaseData(1.Ether(), (int)(Eip4844Constants.MaxBlobGasPerTransaction / Eip4844Constants.GasPerBlob), 1ul, 0ul, 0ul)
        {
            TestName = "Blob gas consumed for max blobs",
            ExpectedResult = (UInt256)(GasCostOf.Transaction + Eip4844Constants.MaxBlobGasPerTransaction),
        };
        yield return new TestCaseData(1.Ether(), 1, 10ul, 0ul, 0ul)
        {
            TestName = $"Blob gas consumed for 1 blob, with {nameof(Transaction.MaxFeePerBlobGas)} more than needed",
            ExpectedResult = (UInt256)(GasCostOf.Transaction + Eip4844Constants.GasPerBlob),
        };
        yield return new TestCaseData(1.Ether(), 1, 10ul, (ulong)Eip4844Constants.BlobGasPriceUpdateFraction, 0ul)
        {
            TestName = $"Blob gas consumed for 1 blob, with blob gas price hiking",
            ExpectedResult = (UInt256)(GasCostOf.Transaction + Eip4844Constants.GasPerBlob * 2),
        };
        yield return new TestCaseData(1.Ether(), 1, 10ul, (ulong)Eip4844Constants.BlobGasPriceUpdateFraction, 2ul)
        {
            TestName = $"Blob gas consumed for 1 blob, with blob gas price hiking and some {nameof(Transaction.Value)}",
            ExpectedResult = (UInt256)(GasCostOf.Transaction + Eip4844Constants.GasPerBlob * 2 + 2),
        };
    }

    public static IEnumerable<TestCaseData> BalanceIsNotAffectedWhenNotEnoughFunds()
    {
        yield return new TestCaseData((UInt256)(GasCostOf.Transaction + Eip4844Constants.GasPerBlob - 1), 1, 1ul, 0ul, 0ul)
        {
            TestName = $"Rejected if balance is not enough, all funds are returned",
            ExpectedResult = UInt256.Zero,
        };
        yield return new TestCaseData((UInt256)(GasCostOf.Transaction + Eip4844Constants.GasPerBlob + 41), 1, 1ul, 0ul, 42ul)
        {
            TestName = $"Rejected if balance is not enough to cover {nameof(Transaction.Value)} also, all funds are returned",
            ExpectedResult = UInt256.Zero,
        };
        yield return new TestCaseData((UInt256)(GasCostOf.Transaction + Eip4844Constants.GasPerBlob), 1, 10ul, (ulong)Eip4844Constants.BlobGasPriceUpdateFraction, 0ul)
        {
            TestName = $"Rejected if balance is not enough due to blob gas price hiking, all funds are returned",
            ExpectedResult = UInt256.Zero,
        };
        yield return new TestCaseData((UInt256)(GasCostOf.Transaction + Eip4844Constants.GasPerBlob), 1, 2ul, 0ul, 0ul)
        {
            TestName = $"Rejected if balance does not cover {nameof(Transaction.MaxFeePerBlobGas)}, all funds are returned",
            ExpectedResult = UInt256.Zero,
        };
        yield return new TestCaseData((UInt256)(GasCostOf.Transaction + 2 * Eip4844Constants.GasPerBlob + 41), 1, 2ul, 0ul, 42ul)
        {
            TestName = $"Rejected if balance does not cover {nameof(Transaction.MaxFeePerBlobGas)} + {nameof(Transaction.Value)}, all funds are returned",
            ExpectedResult = UInt256.Zero,
        };
    }
}<|MERGE_RESOLUTION|>--- conflicted
+++ resolved
@@ -35,14 +35,9 @@
         _specProvider = new TestSpecProvider(Cancun.Instance);
         TrieStore trieStore = new(stateDb, LimboLogs.Instance);
         _stateProvider = new WorldState(trieStore, new MemDb(), LimboLogs.Instance);
-<<<<<<< HEAD
         CodeInfoRepository codeInfoRepository = new();
-        VirtualMachine virtualMachine = new(TestBlockhashProvider.Instance, _specProvider, codeInfoRepository, LimboLogs.Instance);
+        VirtualMachine virtualMachine = new(new TestBlockhashProvider(_specProvider), _specProvider, codeInfoRepository, LimboLogs.Instance);
         _transactionProcessor = new TransactionProcessor(_specProvider, _stateProvider, virtualMachine, codeInfoRepository, LimboLogs.Instance);
-=======
-        VirtualMachine virtualMachine = new(new TestBlockhashProvider(_specProvider), _specProvider, LimboLogs.Instance);
-        _transactionProcessor = new TransactionProcessor(_specProvider, _stateProvider, virtualMachine, LimboLogs.Instance);
->>>>>>> 7b161e63
         _ethereumEcdsa = new EthereumEcdsa(_specProvider.ChainId, LimboLogs.Instance);
     }
 
