--- conflicted
+++ resolved
@@ -16,13 +16,9 @@
 using Nethermind.Evm.State;
 using NUnit.Framework;
 using System.Collections.Generic;
-<<<<<<< HEAD
-using Nethermind.Core.Test;
-=======
 using Nethermind.Blockchain;
 using Nethermind.Core.Test;
 using Nethermind.State;
->>>>>>> eee5ac23
 
 namespace Nethermind.Evm.Test;
 
@@ -41,12 +37,8 @@
         _specProvider = new TestSpecProvider(Cancun.Instance);
         IWorldStateManager worldStateManager = TestWorldStateFactory.CreateForTest();
         _stateProvider = worldStateManager.GlobalWorldState;
-<<<<<<< HEAD
-        CodeInfoRepository codeInfoRepository = new();
-=======
         _worldStateCloser = _stateProvider.BeginScope(IWorldState.PreGenesis);
         EthereumCodeInfoRepository codeInfoRepository = new();
->>>>>>> eee5ac23
         VirtualMachine virtualMachine = new(new TestBlockhashProvider(_specProvider), _specProvider, LimboLogs.Instance);
         _transactionProcessor = new TransactionProcessor(_specProvider, _stateProvider, virtualMachine, codeInfoRepository, LimboLogs.Instance);
         _ethereumEcdsa = new EthereumEcdsa(_specProvider.ChainId);
