﻿//  Copyright (c) 2018 Demerzel Solutions Limited
//  This file is part of the Nethermind library.
// 
//  The Nethermind library is free software: you can redistribute it and/or modify
//  it under the terms of the GNU Lesser General Public License as published by
//  the Free Software Foundation, either version 3 of the License, or
//  (at your option) any later version.
// 
//  The Nethermind library is distributed in the hope that it will be useful,
//  but WITHOUT ANY WARRANTY; without even the implied warranty of
//  MERCHANTABILITY or FITNESS FOR A PARTICULAR PURPOSE. See the
//  GNU Lesser General Public License for more details.
// 
//  You should have received a copy of the GNU Lesser General Public License
//  along with the Nethermind. If not, see <http://www.gnu.org/licenses/>.

using Nethermind.Core;
using Nethermind.Core.Crypto;
using Nethermind.Core.Extensions;
using Nethermind.Specs;
using Nethermind.Core.Test.Builders;
using Nethermind.Store;
using NUnit.Framework;

namespace Nethermind.Evm.Test
{
    [TestFixture(true)]
    [TestFixture(false)]
    public class VmCodeDepositTests : VirtualMachineTestsBase
    {
        private long _blockNumber = MainNetSpecProvider.ByzantiumBlockNumber;

        protected override long BlockNumber => _blockNumber;

<<<<<<< HEAD
        public VmCodeDepositTests(bool useBeamSync)
        {
            UseBeamSync = useBeamSync;
=======
        public VmCodeDepositTests(bool useHmb)
        {
            UseHmb = useHmb;
>>>>>>> b53c4090
        }
        
        [SetUp]
        public override void Setup()
        {
            _blockNumber = MainNetSpecProvider.ByzantiumBlockNumber;
        }
        
        [Test(Description = "Refunds should not be given when the call fails due to lack of gas for code deposit payment")]
        public void Regression_mainnet_6108276()
        {
            Address deployed = ContractAddress.From(TestItem.AddressC, 0);
            StorageCell storageCell = new StorageCell(deployed, 1);

            byte[] deployedCode = new byte[100]; // cost is * 200

            byte[] initCode = Prepare.EvmCode
                .PushData(1)
                .PushData(1)
                .Op(Instruction.SSTORE)
                .PushData(0)
                .PushData(1)
                .Op(Instruction.SSTORE) // here we reset storage so we would get refund of 15000 gas
                .ForInitOf(deployedCode).Done;

            byte[] createCode = Prepare.EvmCode
                .Create(initCode, 0)
                .PushData(0)
                .Op(Instruction.SSTORE)
                .Done;

            TestState.CreateAccount(TestItem.AddressC, 1.Ether());
            Keccak createCodeHash = TestState.UpdateCode(createCode);
            TestState.UpdateCodeHash(TestItem.AddressC, createCodeHash, Spec);

            byte[] code = Prepare.EvmCode
                .Call(TestItem.AddressC, 32000 + 20003 + 20000 + 5000 + 500 + 0) // not enough
                .Done;

            var receipt = Execute(code);
            byte[] result = Storage.Get(storageCell);
            Assert.AreEqual(new byte[] {0}, result, "storage reverted");
            Assert.AreEqual(98777, receipt.GasSpent, "no refund");
            
            byte[] returnData = Storage.Get(new StorageCell(TestItem.AddressC, 0));
            Assert.AreEqual(new byte[1], returnData, "address returned");
        }
        
        [Test(Description = "Deposit OutOfGas before EIP-2")]
        public void Regression_mainnet_226522()
        {
            _blockNumber = 1;
            Address deployed = ContractAddress.From(TestItem.AddressC, 0);
            StorageCell storageCell = new StorageCell(deployed, 1);

            byte[] deployedCode = new byte[106]; // cost is * 200

            byte[] initCode = Prepare.EvmCode
                .PushData(1)
                .PushData(1)
                .Op(Instruction.SSTORE)
                .PushData(0)
                .PushData(1)
                .Op(Instruction.SSTORE) // here we reset storage so we would get refund of 15000 gas
                .ForInitOf(deployedCode).Done;

            byte[] createCode = Prepare.EvmCode
                .Create(initCode, 0)
                .PushData(0)
                .Op(Instruction.SSTORE)
                .Done;

            TestState.CreateAccount(TestItem.AddressC, 1.Ether());
            Keccak createCodeHash = TestState.UpdateCode(createCode);
            TestState.UpdateCodeHash(TestItem.AddressC, createCodeHash, Spec);

            byte[] code = Prepare.EvmCode
                .Call(TestItem.AddressC, 32000 + 20003 + 20000 + 5000 + 500 + 0) // not enough
                .Done;

            var receipt = Execute(code);
            byte[] result = Storage.Get(storageCell);
            Assert.AreEqual(new byte[] {0}, result, "storage reverted");
            Assert.AreEqual(83136, receipt.GasSpent, "with refund");
            
            byte[] returnData = Storage.Get(new StorageCell(TestItem.AddressC, 0));
            Assert.AreEqual(deployed.Bytes, returnData, "address returned");
        }
    }
}<|MERGE_RESOLUTION|>--- conflicted
+++ resolved
@@ -32,15 +32,9 @@
 
         protected override long BlockNumber => _blockNumber;
 
-<<<<<<< HEAD
         public VmCodeDepositTests(bool useBeamSync)
         {
             UseBeamSync = useBeamSync;
-=======
-        public VmCodeDepositTests(bool useHmb)
-        {
-            UseHmb = useHmb;
->>>>>>> b53c4090
         }
         
         [SetUp]
