// SPDX-FileCopyrightText: 2022 Demerzel Solutions Limited
// SPDX-License-Identifier: LGPL-3.0-only

using System;
using System.Linq;
using FluentAssertions;
using Nethermind.Core;
using Nethermind.Specs;
using Nethermind.Core.Test.Builders;
using Nethermind.Evm.Tracing;
using Nethermind.Serialization.Rlp;
using NUnit.Framework;

namespace Nethermind.Evm.Test
{
    [Explicit("Failing on MacOS GitHub Actions with stack overflow")]
    [TestFixture]
    public class GasPriceExtractorTests : VirtualMachineTestsBase
    {
        protected override long BlockNumber => MainnetSpecProvider.IstanbulBlockNumber;

        [Test]
        public void Block_header_rlp_size_assumption_is_correct()
        {
            Rlp rlp = BuildHeader();

            rlp.Bytes.Length.Should().BeLessThan(600);
        }

        [Test]
        public void Intrinsic_gas_cost_assumption_is_correct()
        {
            Rlp rlp = BuildHeader();

            Transaction tx = Build.A.Transaction.WithData(rlp.Bytes).TestObject;
            IntrinsicGas gasCost = IntrinsicGasCalculator.Calculate(tx, Spec);
            gasCost.FloorGas.Should().Be(0);
            gasCost.Standard.Should().BeLessThan(21000 + 9600);
        }

        [Test]
        public void Keccak_gas_cost_assumption_is_correct()
        {
            Rlp rlp = BuildHeader();

            Transaction tx = Build.A.Transaction.WithData(rlp.Bytes).TestObject;
            var gasCost = IntrinsicGasCalculator.Calculate(tx, Spec);
            gasCost.FloorGas.Should().Be(0);
            gasCost.Standard.Should().BeLessThan(21000 + 9600);

            byte[] bytecode =
                Prepare.EvmCode
                    .PushData("0x0200")
                    .PushData(0)
                    .PushData(0)
                    .Op(Instruction.CALLDATACOPY)
                    .PushData("0x0200")
                    .PushData(0)
                    .Op(Instruction.KECCAK256)
                    .Done;

            (Block block, Transaction transaction) = PrepareTx(
                BlockNumber, 1000000, bytecode, rlp.Bytes, 0);

            CallOutputTracer callOutputTracer = new();
<<<<<<< HEAD
            _processor.Execute(transaction, new(block.Header, Spec), callOutputTracer);
=======
            _processor.Execute(transaction, new BlockExecutionContext(block.Header, Spec), callOutputTracer);
>>>>>>> 65189ede
            long minorCostsEstimate = 100;
            long keccakCostEstimate = 30 + 512 / 6;
            callOutputTracer.GasSpent.Should().BeLessThan(21000 + 9600 + minorCostsEstimate + keccakCostEstimate);
        }

        [Test]
        public void Blockhash_times_256_gas_cost_assumption_is_correct()
        {
            Rlp rlp = BuildHeader();
            byte[] bytecode =
                Prepare.EvmCode
                    .PushData(256)
                    .Op(Instruction.JUMPDEST)
                    .PushData(1)
                    .Op(Instruction.DUP2)
                    .Op(Instruction.SUB)
                    .Op(Instruction.DUP1)
                    .Op(Instruction.BLOCKHASH)
                    .Op(Instruction.POP)
                    .PushData(0)
                    .Op(Instruction.DUP2)
                    .Op(Instruction.GT)
                    .PushData(3)
                    .Op(Instruction.JUMPI)
                    .Op(Instruction.STOP)
                    .Done;

            (Block block, Transaction transaction) = PrepareTx(
                BlockNumber, 1000000, bytecode, rlp.Bytes, 0);

            CallOutputTracer callOutputTracer = new();
<<<<<<< HEAD
            _processor.Execute(transaction, new(block.Header, Spec), callOutputTracer);
=======
            _processor.Execute(transaction, new BlockExecutionContext(block.Header, Spec), callOutputTracer);
>>>>>>> 65189ede
            callOutputTracer.GasSpent.Should().BeLessThan(21000 + 9600 + 20000);
        }

        [Test]
        public void Blockhash_times_256_no_loop()
        {
            Rlp rlp = BuildHeader();
            Prepare bytecodeBuilder = Prepare.EvmCode
                    .PushData(0)
                    .PushData(1);

            for (int i = 0; i < 256; i++)
            {
                bytecodeBuilder.Op(Instruction.ADD)
                    .Op(Instruction.BLOCKHASH)
                    .PushData(1);
            }

            byte[] bytecode = bytecodeBuilder.Done;

            (Block block, Transaction transaction) = PrepareTx(
                BlockNumber, 1000000, bytecode, rlp.Bytes, 0);

            CallOutputTracer callOutputTracer = new();
<<<<<<< HEAD
            _processor.Execute(transaction, new(block.Header, Spec), callOutputTracer);
=======
            _processor.Execute(transaction, new BlockExecutionContext(block.Header, Spec), callOutputTracer);
>>>>>>> 65189ede
            callOutputTracer.GasSpent.Should().BeLessThan(21000 + 9600 + 20000);
        }

        private static Rlp BuildHeader()
        {
            HeaderDecoder decoder = new();
            BlockHeader blockHeader = Build.A.BlockHeader
                .WithBloom(new Bloom(Enumerable.Repeat((byte)1, 256).ToArray())).TestObject;
            Rlp rlp = decoder.Encode(blockHeader);
            return rlp;
        }
    }
}<|MERGE_RESOLUTION|>--- conflicted
+++ resolved
@@ -63,11 +63,7 @@
                 BlockNumber, 1000000, bytecode, rlp.Bytes, 0);
 
             CallOutputTracer callOutputTracer = new();
-<<<<<<< HEAD
-            _processor.Execute(transaction, new(block.Header, Spec), callOutputTracer);
-=======
             _processor.Execute(transaction, new BlockExecutionContext(block.Header, Spec), callOutputTracer);
->>>>>>> 65189ede
             long minorCostsEstimate = 100;
             long keccakCostEstimate = 30 + 512 / 6;
             callOutputTracer.GasSpent.Should().BeLessThan(21000 + 9600 + minorCostsEstimate + keccakCostEstimate);
@@ -99,11 +95,7 @@
                 BlockNumber, 1000000, bytecode, rlp.Bytes, 0);
 
             CallOutputTracer callOutputTracer = new();
-<<<<<<< HEAD
-            _processor.Execute(transaction, new(block.Header, Spec), callOutputTracer);
-=======
             _processor.Execute(transaction, new BlockExecutionContext(block.Header, Spec), callOutputTracer);
->>>>>>> 65189ede
             callOutputTracer.GasSpent.Should().BeLessThan(21000 + 9600 + 20000);
         }
 
@@ -128,11 +120,7 @@
                 BlockNumber, 1000000, bytecode, rlp.Bytes, 0);
 
             CallOutputTracer callOutputTracer = new();
-<<<<<<< HEAD
-            _processor.Execute(transaction, new(block.Header, Spec), callOutputTracer);
-=======
             _processor.Execute(transaction, new BlockExecutionContext(block.Header, Spec), callOutputTracer);
->>>>>>> 65189ede
             callOutputTracer.GasSpent.Should().BeLessThan(21000 + 9600 + 20000);
         }
 
