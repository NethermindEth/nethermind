--- conflicted
+++ resolved
@@ -35,12 +35,8 @@
         _specProvider = new TestSpecProvider(Prague.Instance);
         IWorldStateManager worldStateManager = TestWorldStateFactory.CreateForTest();
         _stateProvider = worldStateManager.GlobalWorldState;
-<<<<<<< HEAD
-        CodeInfoRepository codeInfoRepository = new();
-=======
         _worldStateCloser = _stateProvider.BeginScope(IWorldState.PreGenesis);
         EthereumCodeInfoRepository codeInfoRepository = new();
->>>>>>> eee5ac23
         VirtualMachine virtualMachine = new(new TestBlockhashProvider(_specProvider), _specProvider, LimboLogs.Instance);
         _transactionProcessor = new TransactionProcessor(_specProvider, _stateProvider, virtualMachine, codeInfoRepository, LimboLogs.Instance);
         _ethereumEcdsa = new EthereumEcdsa(_specProvider.ChainId);
