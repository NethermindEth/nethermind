// SPDX-FileCopyrightText: 2025 Demerzel Solutions Limited
// SPDX-License-Identifier: LGPL-3.0-only

using System;
using Nethermind.Blockchain;
using Nethermind.Core;
using Nethermind.Core.Extensions;
using Nethermind.Core.Specs;
using Nethermind.Core.Test;
using Nethermind.Core.Test.Builders;
using Nethermind.Crypto;
using Nethermind.Evm.Tracing;
using Nethermind.Evm.TransactionProcessing;
using Nethermind.Int256;
using Nethermind.Logging;
using Nethermind.Specs;
using Nethermind.Specs.Forks;
using Nethermind.Evm.State;
using Nethermind.State;
using NUnit.Framework;

namespace Nethermind.Evm.Test;

public class TransactionProcessorEip7623Tests
{
    private ISpecProvider _specProvider;
    private IEthereumEcdsa _ethereumEcdsa;
    private ITransactionProcessor _transactionProcessor;
    private IWorldState _stateProvider;
    private IDisposable _worldStateCloser;

    [SetUp]
    public void Setup()
    {
        _specProvider = new TestSpecProvider(Prague.Instance);
        IWorldStateManager worldStateManager = TestWorldStateFactory.CreateForTest();
        _stateProvider = worldStateManager.GlobalWorldState;
        _worldStateCloser = _stateProvider.BeginScope(IWorldState.PreGenesis);
        EthereumCodeInfoRepository codeInfoRepository = new();
        VirtualMachine virtualMachine = new(new TestBlockhashProvider(_specProvider), _specProvider, LimboLogs.Instance);
        _transactionProcessor = new TransactionProcessor(_specProvider, _stateProvider, virtualMachine, codeInfoRepository, LimboLogs.Instance);
        _ethereumEcdsa = new EthereumEcdsa(_specProvider.ChainId);
    }

<<<<<<< HEAD
    [TestCase(21006, false, TestName = "GasLimit=IntrinsicGas")]
    [TestCase(21010, true, TestName = "GasLimit=FloorGas")]
=======
    [TearDown]
    public void TearDown()
    {
        _worldStateCloser?.Dispose();
    }

    [TestCase(21006, true, TestName = "GasLimit=IntrinsicGas")]
    [TestCase(21010, false, TestName = "GasLimit=FloorGas")]
>>>>>>> 5250e8ad

    public void transaction_validation_intrinsic_below_floor(long gasLimit, bool executed)
    {
        _stateProvider.CreateAccount(TestItem.AddressA, 1.Ether());
        _stateProvider.Commit(_specProvider.GenesisSpec);
        _stateProvider.CommitTree(0);

        Transaction tx = Build.A.Transaction
            .WithData([0])
            .WithGasPrice(1)
            .WithMaxFeePerGas(1)
            .WithTo(TestItem.AddressB)
            .WithValue(100.GWei())
            .WithGasLimit(gasLimit)
            .SignedAndResolved(_ethereumEcdsa, TestItem.PrivateKeyA)
            .TestObject;

        Block block = Build.A.Block.WithNumber(long.MaxValue)
            .WithTimestamp(MainnetSpecProvider.PragueBlockTimestamp)
            .WithTransactions(tx)
            .WithGasLimit(10000000).TestObject;

        TransactionResult result = _transactionProcessor.Execute(tx, new BlockExecutionContext(block.Header, _specProvider.GetSpec(block.Header)), NullTxTracer.Instance);
        Assert.That(result.TransactionExecuted, Is.EqualTo(executed));
    }

    [Test]
    public void balance_validation_intrinsic_below_floor()
    {
        _stateProvider.CreateAccount(TestItem.AddressA, 1.Ether());
        _stateProvider.Commit(_specProvider.GenesisSpec);
        _stateProvider.CommitTree(0);

        Transaction tx = Build.A.Transaction
            .WithData([0])
            .WithGasPrice(1)
            .WithMaxFeePerGas(1)
            .WithTo(TestItem.AddressB)
            .WithValue(100.GWei())
            .WithGasLimit(21010)
            .SignedAndResolved(_ethereumEcdsa, TestItem.PrivateKeyA)
            .TestObject;

        Block block = Build.A.Block.WithNumber(long.MaxValue)
            .WithTimestamp(MainnetSpecProvider.PragueBlockTimestamp)
            .WithTransactions(tx)
            .WithGasLimit(10000000).TestObject;

        _transactionProcessor.Execute(tx, new BlockExecutionContext(block.Header, _specProvider.GetSpec(block.Header)), NullTxTracer.Instance);

        UInt256 balance = _stateProvider.GetBalance(TestItem.AddressA);
        Assert.That(balance, Is.EqualTo(1.Ether() - 100.GWei() - 21010));
    }
}<|MERGE_RESOLUTION|>--- conflicted
+++ resolved
@@ -42,10 +42,6 @@
         _ethereumEcdsa = new EthereumEcdsa(_specProvider.ChainId);
     }
 
-<<<<<<< HEAD
-    [TestCase(21006, false, TestName = "GasLimit=IntrinsicGas")]
-    [TestCase(21010, true, TestName = "GasLimit=FloorGas")]
-=======
     [TearDown]
     public void TearDown()
     {
@@ -54,7 +50,6 @@
 
     [TestCase(21006, true, TestName = "GasLimit=IntrinsicGas")]
     [TestCase(21010, false, TestName = "GasLimit=FloorGas")]
->>>>>>> 5250e8ad
 
     public void transaction_validation_intrinsic_below_floor(long gasLimit, bool executed)
     {
