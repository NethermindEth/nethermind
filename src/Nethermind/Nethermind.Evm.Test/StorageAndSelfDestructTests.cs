// SPDX-FileCopyrightText: 2022 Demerzel Solutions Limited
// SPDX-License-Identifier: LGPL-3.0-only

using Nethermind.Core;
using Nethermind.Core.Extensions;
using Nethermind.Core.Specs;
using Nethermind.Core.Test.Builders;
using Nethermind.Crypto;
using Nethermind.Int256;
using Nethermind.Evm.Tracing.ParityStyle;
using Nethermind.Specs;
using Nethermind.Specs.Forks;
using Nethermind.State;
using NUnit.Framework;

namespace Nethermind.Evm.Test
{
    [TestFixture]
    public class StorageAndSelfDestructTests : VirtualMachineTestsBase
    {
        protected override long BlockNumber => MainnetSpecProvider.MuirGlacierBlockNumber;

        protected override ISpecProvider SpecProvider => MainnetSpecProvider.Instance;

        [Test]
        public void Load_self_destruct()
        {
            TestState.CreateAccount(TestItem.PrivateKeyA.Address, 100.Ether());
            TestState.Commit(SpecProvider.GenesisSpec);
            TestState.CommitTree(0);

            byte[] initByteCode = Prepare.EvmCode
                .ForInitOf(
                    Prepare.EvmCode
                        .PushData(1)
                        .Op(Instruction.SLOAD)
                        .PushData(1)
                        .Op(Instruction.EQ)
                        .PushData(17)
                        .Op(Instruction.JUMPI)
                        .PushData(1)
                        .PushData(1)
                        .Op(Instruction.SSTORE)
                        .PushData(21)
                        .Op(Instruction.JUMP)
                        .Op(Instruction.JUMPDEST)
                        .PushData(0)
                        .Op(Instruction.SELFDESTRUCT)
                        .Op(Instruction.JUMPDEST)
                        .Done)
                .Done;

            Address contractAddress = ContractAddress.From(TestItem.PrivateKeyA.Address, 0);

            byte[] byteCode1 = Prepare.EvmCode
                .Call(contractAddress, 100000)
                .Op(Instruction.STOP).Done;

            byte[] byteCode2 = Prepare.EvmCode
                .Call(contractAddress, 100000)
                .Op(Instruction.STOP).Done;

            long gasLimit = 1000000;

            EthereumEcdsa ecdsa = new(1);
            Transaction initTx = Build.A.Transaction.WithCode(initByteCode).WithGasLimit(gasLimit).SignedAndResolved(ecdsa, TestItem.PrivateKeyA).TestObject;
            Transaction tx1 = Build.A.Transaction.WithCode(byteCode1).WithGasLimit(gasLimit).WithNonce(1).SignedAndResolved(ecdsa, TestItem.PrivateKeyA).TestObject;
            Transaction tx2 = Build.A.Transaction.WithCode(byteCode2).WithGasLimit(gasLimit).WithNonce(2).SignedAndResolved(ecdsa, TestItem.PrivateKeyA).TestObject;
            Block block = Build.A.Block.WithNumber(MainnetSpecProvider.MuirGlacierBlockNumber).WithTransactions(initTx, tx1, tx2).WithGasLimit(2 * gasLimit).TestObject;

            ParityLikeTxTracer initTracer = new(block, initTx, ParityTraceTypes.Trace | ParityTraceTypes.StateDiff);
<<<<<<< HEAD
            _processor.Execute(initTx, new(block.Header, SpecProvider.GenesisSpec), initTracer);
            AssertStorage(new StorageCell(contractAddress, 1), 0);

            ParityLikeTxTracer tracer1 = new(block, tx1, ParityTraceTypes.Trace | ParityTraceTypes.StateDiff);
            _processor.Execute(tx1, new(block.Header, SpecProvider.GenesisSpec), tracer1);
            AssertStorage(new StorageCell(contractAddress, 1), 1);

            ParityLikeTxTracer tracer2 = new(block, tx2, ParityTraceTypes.Trace | ParityTraceTypes.StateDiff);
            _processor.Execute(tx2, new(block.Header, SpecProvider.GenesisSpec), tracer2);
=======
            var blCtx = new BlockExecutionContext(block.Header, Spec);
            _processor.Execute(initTx, blCtx, initTracer);
            AssertStorage(new StorageCell(contractAddress, 1), 0);

            ParityLikeTxTracer tracer1 = new(block, tx1, ParityTraceTypes.Trace | ParityTraceTypes.StateDiff);
            _processor.Execute(tx1, blCtx, tracer1);
            AssertStorage(new StorageCell(contractAddress, 1), 1);

            ParityLikeTxTracer tracer2 = new(block, tx2, ParityTraceTypes.Trace | ParityTraceTypes.StateDiff);
            _processor.Execute(tx2, blCtx, tracer2);
>>>>>>> 65189ede
            AssertStorage(new StorageCell(contractAddress, 1), 0);
        }

        [Test]
        public void Destroy_restore_store()
        {
            TestState.CreateAccount(TestItem.PrivateKeyA.Address, 100.Ether());
            TestState.Commit(SpecProvider.GenesisSpec);
            TestState.CommitTree(0);

            byte[] baseInitCodeStore = Prepare.EvmCode
                .PushData(2)
                .PushData(2)
                .Op(Instruction.SSTORE).Done;

            byte[] baseInitCodeAfterStore = Prepare.EvmCode
                .ForInitOf(
                    Prepare.EvmCode
                        .PushData(1)
                        .Op(Instruction.SLOAD)
                        .PushData(1)
                        .Op(Instruction.EQ)
                        .PushData(17)
                        .Op(Instruction.JUMPI)
                        .PushData(1)
                        .PushData(1)
                        .Op(Instruction.SSTORE)
                        .PushData(21)
                        .Op(Instruction.JUMP)
                        .Op(Instruction.JUMPDEST)
                        .PushData(0)
                        .Op(Instruction.SELFDESTRUCT)
                        .Op(Instruction.JUMPDEST)
                        .Done)
                .Done;

            byte[] baseInitCode = Bytes.Concat(baseInitCodeStore, baseInitCodeAfterStore);

            byte[] create2Code = Prepare.EvmCode
                .ForCreate2Of(baseInitCode)
                .Done;

            byte[] initOfCreate2Code = Prepare.EvmCode
                .ForInitOf(create2Code)
                .Done;

            Address deployingContractAddress = ContractAddress.From(TestItem.PrivateKeyA.Address, 0);
            Address deploymentAddress = ContractAddress.From(deployingContractAddress, new byte[32], baseInitCode);

            byte[] deploy = Prepare.EvmCode
                .Call(deployingContractAddress, 100000)
                .Op(Instruction.STOP).Done;

            byte[] byteCode1 = Prepare.EvmCode
                .Call(deploymentAddress, 100000)
                .Op(Instruction.STOP).Done;

            byte[] byteCode2 = Prepare.EvmCode
                .Call(deploymentAddress, 100000)
                .Op(Instruction.STOP).Done;

            long gasLimit = 1000000;

            EthereumEcdsa ecdsa = new(1);
            // deploy create 2
            Transaction tx0 = Build.A.Transaction.WithCode(initOfCreate2Code).WithGasLimit(gasLimit).SignedAndResolved(ecdsa, TestItem.PrivateKeyA).TestObject;
            // invoke create 2 to deploy contract
            Transaction tx1 = Build.A.Transaction.WithCode(deploy).WithGasLimit(gasLimit).WithNonce(1).SignedAndResolved(ecdsa, TestItem.PrivateKeyA).TestObject;
            // call contract once
            Transaction tx2 = Build.A.Transaction.WithCode(byteCode1).WithGasLimit(gasLimit).WithNonce(2).SignedAndResolved(ecdsa, TestItem.PrivateKeyA).TestObject;
            // self destruct contract
            Transaction tx3 = Build.A.Transaction.WithCode(byteCode2).WithGasLimit(gasLimit).WithNonce(3).SignedAndResolved(ecdsa, TestItem.PrivateKeyA).TestObject;
            // deploy again using create2
            Transaction tx4 = Build.A.Transaction.WithCode(deploy).WithGasLimit(gasLimit).WithNonce(4).SignedAndResolved(ecdsa, TestItem.PrivateKeyA).TestObject;
            // call newly deployed once
            Transaction tx5 = Build.A.Transaction.WithCode(byteCode1).WithGasLimit(gasLimit).WithNonce(5).SignedAndResolved(ecdsa, TestItem.PrivateKeyA).TestObject;
            Block block = Build.A.Block.WithNumber(MainnetSpecProvider.MuirGlacierBlockNumber).WithTransactions(tx0, tx1, tx2, tx3, tx4, tx5).WithGasLimit(2 * gasLimit).TestObject;

            ParityLikeTxTracer tracer0 = new(block, tx0, ParityTraceTypes.Trace | ParityTraceTypes.StateDiff);
<<<<<<< HEAD
            _processor.Execute(tx0, new(block.Header, SpecProvider.GenesisSpec), tracer0);
            // AssertStorage(new StorageCell(deploymentAddress, 1), 0);

            ParityLikeTxTracer tracer = new(block, tx1, ParityTraceTypes.Trace | ParityTraceTypes.StateDiff);
            _processor.Execute(tx1, new(block.Header, SpecProvider.GenesisSpec), tracer);
=======
            var blCtx = new BlockExecutionContext(block.Header, Spec);
            _processor.Execute(tx0, blCtx, tracer0);
            // AssertStorage(new StorageCell(deploymentAddress, 1), 0);

            ParityLikeTxTracer tracer = new(block, tx1, ParityTraceTypes.Trace | ParityTraceTypes.StateDiff);
            _processor.Execute(tx1, blCtx, tracer);
>>>>>>> 65189ede
            // AssertStorage(new StorageCell(deploymentAddress, 1), 0);
            // AssertStorage(new StorageCell(deploymentAddress, 2), 2);

            tracer = new ParityLikeTxTracer(block, tx2, ParityTraceTypes.Trace | ParityTraceTypes.StateDiff);
<<<<<<< HEAD
            _processor.Execute(tx2, new(block.Header, SpecProvider.GenesisSpec), tracer);
=======
            _processor.Execute(tx2, blCtx, tracer);
>>>>>>> 65189ede
            // AssertStorage(new StorageCell(deploymentAddress, 1), 1);
            // AssertStorage(new StorageCell(deploymentAddress, 2), 2);

            tracer = new ParityLikeTxTracer(block, tx3, ParityTraceTypes.Trace | ParityTraceTypes.StateDiff);
<<<<<<< HEAD
            _processor.Execute(tx3, new(block.Header, SpecProvider.GenesisSpec), tracer);
=======
            _processor.Execute(tx3, blCtx, tracer);
>>>>>>> 65189ede
            // AssertStorage(new StorageCell(deploymentAddress, 1), 0);
            // AssertStorage(new StorageCell(deploymentAddress, 2), 0);

            tracer = new ParityLikeTxTracer(block, tx4, ParityTraceTypes.Trace | ParityTraceTypes.StateDiff);
<<<<<<< HEAD
            _processor.Execute(tx4, new(block.Header, SpecProvider.GenesisSpec), tracer);
=======
            _processor.Execute(tx4, blCtx, tracer);
>>>>>>> 65189ede
            // AssertStorage(new StorageCell(deploymentAddress, 1), 0);
            // AssertStorage(new StorageCell(deploymentAddress, 2), 2);

            tracer = new ParityLikeTxTracer(block, tx5, ParityTraceTypes.Trace | ParityTraceTypes.StateDiff);
<<<<<<< HEAD
            _processor.Execute(tx5, new(block.Header, SpecProvider.GenesisSpec), tracer);
=======
            _processor.Execute(tx5, blCtx, tracer);
>>>>>>> 65189ede
            AssertStorage(new StorageCell(deploymentAddress, 1), 1);
            AssertStorage(new StorageCell(deploymentAddress, 2), 2);
        }

        [Test]
        public void Destroy_restore_store_different_cells()
        {
            TestState.CreateAccount(TestItem.PrivateKeyA.Address, 100.Ether());
            TestState.Commit(SpecProvider.GenesisSpec);
            TestState.CommitTree(0);

            byte[] baseInitCodeStore = Prepare.EvmCode
                .PushData(2)
                .Op(Instruction.CALLVALUE)
                .Op(Instruction.SSTORE).Done;

            byte[] baseInitCodeAfterStore = Prepare.EvmCode
                .ForInitOf(
                    Prepare.EvmCode
                        .PushData(1)
                        .Op(Instruction.SLOAD)
                        .PushData(1)
                        .Op(Instruction.EQ)
                        .PushData(17)
                        .Op(Instruction.JUMPI)
                        .PushData(1)
                        .PushData(1)
                        .Op(Instruction.SSTORE)
                        .PushData(21)
                        .Op(Instruction.JUMP)
                        .Op(Instruction.JUMPDEST)
                        .PushData(0)
                        .Op(Instruction.SELFDESTRUCT)
                        .Op(Instruction.JUMPDEST)
                        .Done)
                .Done;

            byte[] baseInitCode = Bytes.Concat(baseInitCodeStore, baseInitCodeAfterStore);

            byte[] create2Code = Prepare.EvmCode
                .ForCreate2Of(baseInitCode)
                .Done;

            byte[] initOfCreate2Code = Prepare.EvmCode
                .ForInitOf(create2Code)
                .Done;

            Address deployingContractAddress = ContractAddress.From(TestItem.PrivateKeyA.Address, 0);
            Address deploymentAddress = ContractAddress.From(deployingContractAddress, new byte[32], baseInitCode);

            byte[] deploy = Prepare.EvmCode
                .CallWithValue(deployingContractAddress, 100000)
                .Op(Instruction.STOP).Done;

            byte[] byteCode1 = Prepare.EvmCode
                .CallWithValue(deploymentAddress, 100000)
                .Op(Instruction.STOP).Done;

            byte[] byteCode2 = Prepare.EvmCode
                .CallWithValue(deploymentAddress, 100000)
                .Op(Instruction.STOP).Done;

            long gasLimit = 1000000;

            EthereumEcdsa ecdsa = new(1);
            // deploy create 2
            Transaction tx0 = Build.A.Transaction.WithCode(initOfCreate2Code).WithGasLimit(gasLimit).SignedAndResolved(ecdsa, TestItem.PrivateKeyA).TestObject;
            // invoke create 2 to deploy contract
            Transaction tx1 = Build.A.Transaction.WithValue(2).WithCode(deploy).WithGasLimit(gasLimit).WithNonce(1).SignedAndResolved(ecdsa, TestItem.PrivateKeyA).TestObject;
            // call contract once
            Transaction tx2 = Build.A.Transaction.WithCode(byteCode1).WithGasLimit(gasLimit).WithNonce(2).SignedAndResolved(ecdsa, TestItem.PrivateKeyA).TestObject;
            // self destruct contract
            Transaction tx3 = Build.A.Transaction.WithCode(byteCode2).WithGasLimit(gasLimit).WithNonce(3).SignedAndResolved(ecdsa, TestItem.PrivateKeyA).TestObject;
            // deploy again using create2
            Transaction tx4 = Build.A.Transaction.WithValue(3).WithCode(deploy).WithGasLimit(gasLimit).WithNonce(4).SignedAndResolved(ecdsa, TestItem.PrivateKeyA).TestObject;
            // call newly deployed once
            Transaction tx5 = Build.A.Transaction.WithCode(byteCode1).WithGasLimit(gasLimit).WithNonce(5).SignedAndResolved(ecdsa, TestItem.PrivateKeyA).TestObject;
            Block block = Build.A.Block.WithNumber(MainnetSpecProvider.MuirGlacierBlockNumber).WithTransactions(tx0, tx1, tx2, tx3, tx4, tx5).WithGasLimit(2 * gasLimit).TestObject;

            ParityLikeTxTracer tracer0 = new(block, tx0, ParityTraceTypes.Trace | ParityTraceTypes.StateDiff);
<<<<<<< HEAD
            _processor.Execute(tx0, new(block.Header, SpecProvider.GenesisSpec), tracer0);
            AssertStorage(new StorageCell(deploymentAddress, 1), 0);

            ParityLikeTxTracer tracer = new(block, tx1, ParityTraceTypes.Trace | ParityTraceTypes.StateDiff);
            _processor.Execute(tx1, new(block.Header, SpecProvider.GenesisSpec), tracer);
=======
            var blCtx = new BlockExecutionContext(block.Header, Spec);
            _processor.Execute(tx0, blCtx, tracer0);
            AssertStorage(new StorageCell(deploymentAddress, 1), 0);

            ParityLikeTxTracer tracer = new(block, tx1, ParityTraceTypes.Trace | ParityTraceTypes.StateDiff);
            _processor.Execute(tx1, blCtx, tracer);
>>>>>>> 65189ede
            // AssertStorage(new StorageCell(deploymentAddress, 1), 0);
            // AssertStorage(new StorageCell(deploymentAddress, 2), 2);

            tracer = new ParityLikeTxTracer(block, tx2, ParityTraceTypes.Trace | ParityTraceTypes.StateDiff);
<<<<<<< HEAD
            _processor.Execute(tx2, new(block.Header, SpecProvider.GenesisSpec), tracer);
=======
            _processor.Execute(tx2, blCtx, tracer);
>>>>>>> 65189ede
            // AssertStorage(new StorageCell(deploymentAddress, 1), 1);
            // AssertStorage(new StorageCell(deploymentAddress, 2), 2);
            // AssertStorage(new StorageCell(deploymentAddress, 3), 0);

            tracer = new ParityLikeTxTracer(block, tx3, ParityTraceTypes.Trace | ParityTraceTypes.StateDiff);
<<<<<<< HEAD
            _processor.Execute(tx3, new(block.Header, SpecProvider.GenesisSpec), tracer);
=======
            _processor.Execute(tx3, blCtx, tracer);
>>>>>>> 65189ede
            // AssertStorage(new StorageCell(deploymentAddress, 1), 0);
            // AssertStorage(new StorageCell(deploymentAddress, 2), 0);
            // AssertStorage(new StorageCell(deploymentAddress, 3), 0);

            tracer = new ParityLikeTxTracer(block, tx4, ParityTraceTypes.Trace | ParityTraceTypes.StateDiff);
<<<<<<< HEAD
            _processor.Execute(tx4, new(block.Header, SpecProvider.GenesisSpec), tracer);
=======
            _processor.Execute(tx4, blCtx, tracer);
>>>>>>> 65189ede
            // AssertStorage(new StorageCell(deploymentAddress, 1), 0);
            // AssertStorage(new StorageCell(deploymentAddress, 2), 0);
            // AssertStorage(new StorageCell(deploymentAddress, 3), 2);

            tracer = new ParityLikeTxTracer(block, tx5, ParityTraceTypes.Trace | ParityTraceTypes.StateDiff);
<<<<<<< HEAD
            _processor.Execute(tx5, new(block.Header, SpecProvider.GenesisSpec), tracer);
=======
            _processor.Execute(tx5, blCtx, tracer);
>>>>>>> 65189ede
            AssertStorage(new StorageCell(deploymentAddress, 1), 1);
            AssertStorage(new StorageCell(deploymentAddress, 2), 0);
            AssertStorage(new StorageCell(deploymentAddress, 3), 2);
        }

        [Test]
        public void Destroy_restore_store_different_cells_previously_existing()
        {
            byte[] baseInitCodeStore = Prepare.EvmCode
                .PushData(2)
                .Op(Instruction.CALLVALUE)
                .Op(Instruction.SSTORE).Done;

            byte[] contractCode = Prepare.EvmCode
                .PushData(1)
                .Op(Instruction.SLOAD)
                .PushData(1)
                .Op(Instruction.EQ)
                .PushData(17)
                .Op(Instruction.JUMPI)
                .PushData(1)
                .PushData(1)
                .Op(Instruction.SSTORE)
                .PushData(21)
                .Op(Instruction.JUMP)
                .Op(Instruction.JUMPDEST)
                .PushData(0)
                .Op(Instruction.SELFDESTRUCT)
                .Op(Instruction.JUMPDEST)
                .Done;

            byte[] baseInitCodeAfterStore = Prepare.EvmCode
                .ForInitOf(contractCode)
                .Done;

            byte[] baseInitCode = Bytes.Concat(baseInitCodeStore, baseInitCodeAfterStore);

            byte[] create2Code = Prepare.EvmCode
                .ForCreate2Of(baseInitCode)
                .Done;

            byte[] initOfCreate2Code = Prepare.EvmCode
                .ForInitOf(create2Code)
                .Done;

            Address deployingContractAddress = ContractAddress.From(TestItem.PrivateKeyA.Address, 0);
            Address deploymentAddress = ContractAddress.From(deployingContractAddress, new byte[32], baseInitCode);

            byte[] deploy = Prepare.EvmCode
                .CallWithValue(deployingContractAddress, 100000)
                .Op(Instruction.STOP).Done;

            byte[] byteCode1 = Prepare.EvmCode
                .CallWithValue(deploymentAddress, 100000)
                .Op(Instruction.STOP).Done;

            byte[] byteCode2 = Prepare.EvmCode
                .CallWithValue(deploymentAddress, 100000)
                .Op(Instruction.STOP).Done;

            TestState.CreateAccount(TestItem.PrivateKeyA.Address, 100.Ether());
            //TestState.Commit(SpecProvider.GenesisSpec);
            //TestState.CommitTree(0);

            TestState.CreateAccount(deploymentAddress, UInt256.One);
            TestState.InsertCode(deploymentAddress, contractCode, MuirGlacier.Instance);

            TestState.Set(new StorageCell(deploymentAddress, 7), new byte[] { 7 });
            TestState.Commit(MuirGlacier.Instance);
            TestState.CommitTree(0);

            long gasLimit = 1000000;

            EthereumEcdsa ecdsa = new(1);
            // deploy create 2
            Transaction tx0 = Build.A.Transaction.WithCode(initOfCreate2Code).WithGasLimit(gasLimit).SignedAndResolved(ecdsa, TestItem.PrivateKeyA).TestObject;
            // call contract once
            Transaction tx1 = Build.A.Transaction.WithCode(byteCode1).WithGasLimit(gasLimit).WithNonce(1).SignedAndResolved(ecdsa, TestItem.PrivateKeyA).TestObject;
            // self destruct contract
            Transaction tx2 = Build.A.Transaction.WithCode(byteCode2).WithGasLimit(gasLimit).WithNonce(2).SignedAndResolved(ecdsa, TestItem.PrivateKeyA).TestObject;
            // deploy again using create2
            Transaction tx3 = Build.A.Transaction.WithValue(3).WithCode(deploy).WithGasLimit(gasLimit).WithNonce(3).SignedAndResolved(ecdsa, TestItem.PrivateKeyA).TestObject;
            // call newly deployed once
            Transaction tx4 = Build.A.Transaction.WithCode(byteCode1).WithGasLimit(gasLimit).WithNonce(4).SignedAndResolved(ecdsa, TestItem.PrivateKeyA).TestObject;
            Block block = Build.A.Block.WithNumber(MainnetSpecProvider.MuirGlacierBlockNumber).WithTransactions(tx0, tx1, tx2, tx3, tx4).WithGasLimit(2 * gasLimit).TestObject;

            ParityLikeTxTracer tracer = new(block, tx0, ParityTraceTypes.Trace | ParityTraceTypes.StateDiff);
<<<<<<< HEAD
            _processor.Execute(tx0, new(block.Header, SpecProvider.GenesisSpec), tracer);

            tracer = new ParityLikeTxTracer(block, tx1, ParityTraceTypes.Trace | ParityTraceTypes.StateDiff);
            _processor.Execute(tx1, new(block.Header, SpecProvider.GenesisSpec), tracer);
            // AssertStorage(new StorageCell(deploymentAddress, 7), 7);

            tracer = new ParityLikeTxTracer(block, tx2, ParityTraceTypes.Trace | ParityTraceTypes.StateDiff);
            _processor.Execute(tx2, new(block.Header, SpecProvider.GenesisSpec), tracer);
            // AssertStorage(new StorageCell(deploymentAddress, 7), 0);

            tracer = new ParityLikeTxTracer(block, tx3, ParityTraceTypes.Trace | ParityTraceTypes.StateDiff);
            _processor.Execute(tx3, new(block.Header, SpecProvider.GenesisSpec), tracer);
            AssertStorage(new StorageCell(deploymentAddress, 7), 0);

            tracer = new ParityLikeTxTracer(block, tx4, ParityTraceTypes.Trace | ParityTraceTypes.StateDiff);
            _processor.Execute(tx4, new(block.Header, SpecProvider.GenesisSpec), tracer);
=======
            var blCtx = new BlockExecutionContext(block.Header, Spec);
            _processor.Execute(tx0, blCtx, tracer);

            tracer = new ParityLikeTxTracer(block, tx1, ParityTraceTypes.Trace | ParityTraceTypes.StateDiff);
            _processor.Execute(tx1, blCtx, tracer);
            // AssertStorage(new StorageCell(deploymentAddress, 7), 7);

            tracer = new ParityLikeTxTracer(block, tx2, ParityTraceTypes.Trace | ParityTraceTypes.StateDiff);
            _processor.Execute(tx2, blCtx, tracer);
            // AssertStorage(new StorageCell(deploymentAddress, 7), 0);

            tracer = new ParityLikeTxTracer(block, tx3, ParityTraceTypes.Trace | ParityTraceTypes.StateDiff);
            _processor.Execute(tx3, blCtx, tracer);
            AssertStorage(new StorageCell(deploymentAddress, 7), 0);

            tracer = new ParityLikeTxTracer(block, tx4, ParityTraceTypes.Trace | ParityTraceTypes.StateDiff);
            _processor.Execute(tx4, blCtx, tracer);
>>>>>>> 65189ede
            AssertStorage(new StorageCell(deploymentAddress, 7), 0);
        }
    }
}<|MERGE_RESOLUTION|>--- conflicted
+++ resolved
@@ -69,17 +69,6 @@
             Block block = Build.A.Block.WithNumber(MainnetSpecProvider.MuirGlacierBlockNumber).WithTransactions(initTx, tx1, tx2).WithGasLimit(2 * gasLimit).TestObject;
 
             ParityLikeTxTracer initTracer = new(block, initTx, ParityTraceTypes.Trace | ParityTraceTypes.StateDiff);
-<<<<<<< HEAD
-            _processor.Execute(initTx, new(block.Header, SpecProvider.GenesisSpec), initTracer);
-            AssertStorage(new StorageCell(contractAddress, 1), 0);
-
-            ParityLikeTxTracer tracer1 = new(block, tx1, ParityTraceTypes.Trace | ParityTraceTypes.StateDiff);
-            _processor.Execute(tx1, new(block.Header, SpecProvider.GenesisSpec), tracer1);
-            AssertStorage(new StorageCell(contractAddress, 1), 1);
-
-            ParityLikeTxTracer tracer2 = new(block, tx2, ParityTraceTypes.Trace | ParityTraceTypes.StateDiff);
-            _processor.Execute(tx2, new(block.Header, SpecProvider.GenesisSpec), tracer2);
-=======
             var blCtx = new BlockExecutionContext(block.Header, Spec);
             _processor.Execute(initTx, blCtx, initTracer);
             AssertStorage(new StorageCell(contractAddress, 1), 0);
@@ -90,7 +79,6 @@
 
             ParityLikeTxTracer tracer2 = new(block, tx2, ParityTraceTypes.Trace | ParityTraceTypes.StateDiff);
             _processor.Execute(tx2, blCtx, tracer2);
->>>>>>> 65189ede
             AssertStorage(new StorageCell(contractAddress, 1), 0);
         }
 
@@ -170,56 +158,32 @@
             Block block = Build.A.Block.WithNumber(MainnetSpecProvider.MuirGlacierBlockNumber).WithTransactions(tx0, tx1, tx2, tx3, tx4, tx5).WithGasLimit(2 * gasLimit).TestObject;
 
             ParityLikeTxTracer tracer0 = new(block, tx0, ParityTraceTypes.Trace | ParityTraceTypes.StateDiff);
-<<<<<<< HEAD
-            _processor.Execute(tx0, new(block.Header, SpecProvider.GenesisSpec), tracer0);
-            // AssertStorage(new StorageCell(deploymentAddress, 1), 0);
-
-            ParityLikeTxTracer tracer = new(block, tx1, ParityTraceTypes.Trace | ParityTraceTypes.StateDiff);
-            _processor.Execute(tx1, new(block.Header, SpecProvider.GenesisSpec), tracer);
-=======
             var blCtx = new BlockExecutionContext(block.Header, Spec);
             _processor.Execute(tx0, blCtx, tracer0);
             // AssertStorage(new StorageCell(deploymentAddress, 1), 0);
 
             ParityLikeTxTracer tracer = new(block, tx1, ParityTraceTypes.Trace | ParityTraceTypes.StateDiff);
             _processor.Execute(tx1, blCtx, tracer);
->>>>>>> 65189ede
             // AssertStorage(new StorageCell(deploymentAddress, 1), 0);
             // AssertStorage(new StorageCell(deploymentAddress, 2), 2);
 
             tracer = new ParityLikeTxTracer(block, tx2, ParityTraceTypes.Trace | ParityTraceTypes.StateDiff);
-<<<<<<< HEAD
-            _processor.Execute(tx2, new(block.Header, SpecProvider.GenesisSpec), tracer);
-=======
             _processor.Execute(tx2, blCtx, tracer);
->>>>>>> 65189ede
             // AssertStorage(new StorageCell(deploymentAddress, 1), 1);
             // AssertStorage(new StorageCell(deploymentAddress, 2), 2);
 
             tracer = new ParityLikeTxTracer(block, tx3, ParityTraceTypes.Trace | ParityTraceTypes.StateDiff);
-<<<<<<< HEAD
-            _processor.Execute(tx3, new(block.Header, SpecProvider.GenesisSpec), tracer);
-=======
             _processor.Execute(tx3, blCtx, tracer);
->>>>>>> 65189ede
             // AssertStorage(new StorageCell(deploymentAddress, 1), 0);
             // AssertStorage(new StorageCell(deploymentAddress, 2), 0);
 
             tracer = new ParityLikeTxTracer(block, tx4, ParityTraceTypes.Trace | ParityTraceTypes.StateDiff);
-<<<<<<< HEAD
-            _processor.Execute(tx4, new(block.Header, SpecProvider.GenesisSpec), tracer);
-=======
             _processor.Execute(tx4, blCtx, tracer);
->>>>>>> 65189ede
             // AssertStorage(new StorageCell(deploymentAddress, 1), 0);
             // AssertStorage(new StorageCell(deploymentAddress, 2), 2);
 
             tracer = new ParityLikeTxTracer(block, tx5, ParityTraceTypes.Trace | ParityTraceTypes.StateDiff);
-<<<<<<< HEAD
-            _processor.Execute(tx5, new(block.Header, SpecProvider.GenesisSpec), tracer);
-=======
             _processor.Execute(tx5, blCtx, tracer);
->>>>>>> 65189ede
             AssertStorage(new StorageCell(deploymentAddress, 1), 1);
             AssertStorage(new StorageCell(deploymentAddress, 2), 2);
         }
@@ -300,59 +264,35 @@
             Block block = Build.A.Block.WithNumber(MainnetSpecProvider.MuirGlacierBlockNumber).WithTransactions(tx0, tx1, tx2, tx3, tx4, tx5).WithGasLimit(2 * gasLimit).TestObject;
 
             ParityLikeTxTracer tracer0 = new(block, tx0, ParityTraceTypes.Trace | ParityTraceTypes.StateDiff);
-<<<<<<< HEAD
-            _processor.Execute(tx0, new(block.Header, SpecProvider.GenesisSpec), tracer0);
-            AssertStorage(new StorageCell(deploymentAddress, 1), 0);
-
-            ParityLikeTxTracer tracer = new(block, tx1, ParityTraceTypes.Trace | ParityTraceTypes.StateDiff);
-            _processor.Execute(tx1, new(block.Header, SpecProvider.GenesisSpec), tracer);
-=======
             var blCtx = new BlockExecutionContext(block.Header, Spec);
             _processor.Execute(tx0, blCtx, tracer0);
             AssertStorage(new StorageCell(deploymentAddress, 1), 0);
 
             ParityLikeTxTracer tracer = new(block, tx1, ParityTraceTypes.Trace | ParityTraceTypes.StateDiff);
             _processor.Execute(tx1, blCtx, tracer);
->>>>>>> 65189ede
             // AssertStorage(new StorageCell(deploymentAddress, 1), 0);
             // AssertStorage(new StorageCell(deploymentAddress, 2), 2);
 
             tracer = new ParityLikeTxTracer(block, tx2, ParityTraceTypes.Trace | ParityTraceTypes.StateDiff);
-<<<<<<< HEAD
-            _processor.Execute(tx2, new(block.Header, SpecProvider.GenesisSpec), tracer);
-=======
             _processor.Execute(tx2, blCtx, tracer);
->>>>>>> 65189ede
             // AssertStorage(new StorageCell(deploymentAddress, 1), 1);
             // AssertStorage(new StorageCell(deploymentAddress, 2), 2);
             // AssertStorage(new StorageCell(deploymentAddress, 3), 0);
 
             tracer = new ParityLikeTxTracer(block, tx3, ParityTraceTypes.Trace | ParityTraceTypes.StateDiff);
-<<<<<<< HEAD
-            _processor.Execute(tx3, new(block.Header, SpecProvider.GenesisSpec), tracer);
-=======
             _processor.Execute(tx3, blCtx, tracer);
->>>>>>> 65189ede
             // AssertStorage(new StorageCell(deploymentAddress, 1), 0);
             // AssertStorage(new StorageCell(deploymentAddress, 2), 0);
             // AssertStorage(new StorageCell(deploymentAddress, 3), 0);
 
             tracer = new ParityLikeTxTracer(block, tx4, ParityTraceTypes.Trace | ParityTraceTypes.StateDiff);
-<<<<<<< HEAD
-            _processor.Execute(tx4, new(block.Header, SpecProvider.GenesisSpec), tracer);
-=======
             _processor.Execute(tx4, blCtx, tracer);
->>>>>>> 65189ede
             // AssertStorage(new StorageCell(deploymentAddress, 1), 0);
             // AssertStorage(new StorageCell(deploymentAddress, 2), 0);
             // AssertStorage(new StorageCell(deploymentAddress, 3), 2);
 
             tracer = new ParityLikeTxTracer(block, tx5, ParityTraceTypes.Trace | ParityTraceTypes.StateDiff);
-<<<<<<< HEAD
-            _processor.Execute(tx5, new(block.Header, SpecProvider.GenesisSpec), tracer);
-=======
             _processor.Execute(tx5, blCtx, tracer);
->>>>>>> 65189ede
             AssertStorage(new StorageCell(deploymentAddress, 1), 1);
             AssertStorage(new StorageCell(deploymentAddress, 2), 0);
             AssertStorage(new StorageCell(deploymentAddress, 3), 2);
@@ -440,24 +380,6 @@
             Block block = Build.A.Block.WithNumber(MainnetSpecProvider.MuirGlacierBlockNumber).WithTransactions(tx0, tx1, tx2, tx3, tx4).WithGasLimit(2 * gasLimit).TestObject;
 
             ParityLikeTxTracer tracer = new(block, tx0, ParityTraceTypes.Trace | ParityTraceTypes.StateDiff);
-<<<<<<< HEAD
-            _processor.Execute(tx0, new(block.Header, SpecProvider.GenesisSpec), tracer);
-
-            tracer = new ParityLikeTxTracer(block, tx1, ParityTraceTypes.Trace | ParityTraceTypes.StateDiff);
-            _processor.Execute(tx1, new(block.Header, SpecProvider.GenesisSpec), tracer);
-            // AssertStorage(new StorageCell(deploymentAddress, 7), 7);
-
-            tracer = new ParityLikeTxTracer(block, tx2, ParityTraceTypes.Trace | ParityTraceTypes.StateDiff);
-            _processor.Execute(tx2, new(block.Header, SpecProvider.GenesisSpec), tracer);
-            // AssertStorage(new StorageCell(deploymentAddress, 7), 0);
-
-            tracer = new ParityLikeTxTracer(block, tx3, ParityTraceTypes.Trace | ParityTraceTypes.StateDiff);
-            _processor.Execute(tx3, new(block.Header, SpecProvider.GenesisSpec), tracer);
-            AssertStorage(new StorageCell(deploymentAddress, 7), 0);
-
-            tracer = new ParityLikeTxTracer(block, tx4, ParityTraceTypes.Trace | ParityTraceTypes.StateDiff);
-            _processor.Execute(tx4, new(block.Header, SpecProvider.GenesisSpec), tracer);
-=======
             var blCtx = new BlockExecutionContext(block.Header, Spec);
             _processor.Execute(tx0, blCtx, tracer);
 
@@ -475,7 +397,6 @@
 
             tracer = new ParityLikeTxTracer(block, tx4, ParityTraceTypes.Trace | ParityTraceTypes.StateDiff);
             _processor.Execute(tx4, blCtx, tracer);
->>>>>>> 65189ede
             AssertStorage(new StorageCell(deploymentAddress, 7), 0);
         }
     }
