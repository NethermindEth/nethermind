--- conflicted
+++ resolved
@@ -8,7 +8,6 @@
 using Nethermind.Int256;
 using Nethermind.Logging;
 using Nethermind.Specs;
-using Nethermind.Core.Specs;
 using NUnit.Framework;
 
 namespace Nethermind.Evm.Test
@@ -49,11 +48,7 @@
             }
 
             TestAllTracerWithOutput tracer = CreateTracer();
-<<<<<<< HEAD
-            _processor.Execute(transaction, new(block.Header, SpecProvider.GetSpec(block.Header)), tracer);
-=======
             _processor.Execute(transaction, new BlockExecutionContext(block.Header, SpecProvider.GetSpec(block.Header)), tracer);
->>>>>>> 65189ede
 
             if (eip3198Enabled)
             {
