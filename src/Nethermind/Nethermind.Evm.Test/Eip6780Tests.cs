//  Copyright (c) 2021 Demerzel Solutions Limited
//  This file is part of the Nethermind library.
//
//  The Nethermind library is free software: you can redistribute it and/or modify
//  it under the terms of the GNU Lesser General Public License as published by
//  the Free Software Foundation, either version 3 of the License, or
//  (at your option) any later version.
//
//  The Nethermind library is distributed in the hope that it will be useful,
//  but WITHOUT ANY WARRANTY; without even the implied warranty of
//  MERCHANTABILITY or FITNESS FOR A PARTICULAR PURPOSE. See the
//  GNU Lesser General Public License for more details.
//
//  You should have received a copy of the GNU Lesser General Public License
//  along with the Nethermind. If not, see <http://www.gnu.org/licenses/>.

using Nethermind.Core;
using Nethermind.Core.Extensions;
using Nethermind.Core.Test.Builders;
using Nethermind.Crypto;
using Nethermind.Int256;
using Nethermind.Specs;
using NUnit.Framework;
using FluentAssertions;
using Nethermind.Evm.Tracing;
using Nethermind.Core.Crypto;
using System;
using Nethermind.Core.Specs;

namespace Nethermind.Evm.Test
{
    [TestFixture]
    public class Eip6780Tests : VirtualMachineTestsBase
    {
        protected override long BlockNumber => MainnetSpecProvider.ParisBlockNumber;
        protected override ulong Timestamp => MainnetSpecProvider.CancunBlockTimestamp;

        private byte[] _selfDestructCode;
        private Address _contractAddress;
        private byte[] _initCode;
        private readonly long _gasLimit = 1000000;
        private readonly EthereumEcdsa _ecdsa = new(1);

        [SetUp]
        public override void Setup()
        {
            base.Setup();
            TestState.CreateAccount(TestItem.PrivateKeyA.Address, 1000.Ether());
            TestState.Commit(SpecProvider.GenesisSpec);
            TestState.CommitTree(0);
            _selfDestructCode = Prepare.EvmCode
                .SELFDESTRUCT(TestItem.PrivateKeyB.Address)
                .Done;
            _contractAddress = ContractAddress.From(TestItem.PrivateKeyA.Address, 0);
            _initCode = Prepare.EvmCode
                .ForInitOf(_selfDestructCode)
                .Done;
        }

        [TestCase(0ul, false)]
        [TestCase(MainnetSpecProvider.CancunBlockTimestamp, true)]
        public void self_destruct_not_in_same_transaction(ulong timestamp, bool onlyOnSameTransaction)
        {
            byte[] contractCall = Prepare.EvmCode
                .Call(_contractAddress, 100000)
                .Op(Instruction.STOP).Done;
            Transaction initTx = Build.A.Transaction.WithCode(_initCode).WithValue(99.Ether()).WithGasLimit(_gasLimit).SignedAndResolved(_ecdsa, TestItem.PrivateKeyA).TestObject;
            Transaction tx1 = Build.A.Transaction.WithCode(contractCall).WithGasLimit(_gasLimit).WithNonce(1).SignedAndResolved(_ecdsa, TestItem.PrivateKeyA).TestObject;
            Block block = Build.A.Block.WithNumber(BlockNumber)
                .WithTimestamp(timestamp)
                .WithTransactions(initTx, tx1).WithGasLimit(2 * _gasLimit).TestObject;
<<<<<<< HEAD
            _processor.Execute(initTx, block.Header, NullTxTracer.Instance);
=======
            IReleaseSpec spec = SpecProvider.GetSpec(block.Header);
            _processor.Execute(initTx, new BlockExecutionContext(block.Header, spec), NullTxTracer.Instance);
>>>>>>> 52b679af
            UInt256 contractBalanceAfterInit = TestState.GetBalance(_contractAddress);
            _processor.Execute(tx1, new BlockExecutionContext(block.Header, spec), NullTxTracer.Instance);

            contractBalanceAfterInit.Should().Be(99.Ether());
            AssertSendAll();
            if (onlyOnSameTransaction)
                AssertNotDestroyed();
            else
                AssertDestroyed();
        }

        [TestCase(0ul, false)]
        [TestCase(MainnetSpecProvider.CancunBlockTimestamp, true)]
        public void self_destruct_not_in_same_transaction_should_not_burn(ulong timestamp, bool onlyOnSameTransaction)
        {
            _selfDestructCode = Prepare.EvmCode
                .SELFDESTRUCT(_contractAddress)
                .Done;
            _initCode = Prepare.EvmCode
                .ForInitOf(_selfDestructCode)
                .Done;
            byte[] contractCall = Prepare.EvmCode
                .Call(_contractAddress, 100000)
                .Op(Instruction.STOP).Done;
            Transaction initTx = Build.A.Transaction.WithCode(_initCode).WithValue(99.Ether()).WithGasLimit(_gasLimit).SignedAndResolved(_ecdsa, TestItem.PrivateKeyA).TestObject;
            Transaction tx1 = Build.A.Transaction.WithCode(contractCall).WithGasLimit(_gasLimit).WithNonce(1).SignedAndResolved(_ecdsa, TestItem.PrivateKeyA).TestObject;
            Block block = Build.A.Block.WithNumber(BlockNumber)
                .WithTimestamp(timestamp)
                .WithTransactions(initTx, tx1).WithGasLimit(2 * _gasLimit).TestObject;

            _processor.Execute(initTx, new BlockExecutionContext(block.Header, Spec), NullTxTracer.Instance);
            UInt256 contractBalanceAfterInit = TestState.GetBalance(_contractAddress);
            _processor.Execute(tx1, new BlockExecutionContext(block.Header, Spec), NullTxTracer.Instance);

            contractBalanceAfterInit.Should().Be(99.Ether());
            if (onlyOnSameTransaction)
                TestState.GetBalance(_contractAddress).Should().Be(99.Ether()); // not burnt
            else
                TestState.GetBalance(_contractAddress).Should().Be(0); // burnt
            if (onlyOnSameTransaction)
                AssertNotDestroyed();
            else
                AssertDestroyed();
        }

        [Test]
        public void self_destruct_in_same_transaction()
        {
            byte[] salt = new UInt256(123).ToBigEndian();
            Address createTxAddress = ContractAddress.From(TestItem.PrivateKeyA.Address, 0);
            _contractAddress = ContractAddress.From(createTxAddress, salt, _initCode);
            byte[] tx1 = Prepare.EvmCode
                .Create2(_initCode, salt, 99.Ether())
                .Call(_contractAddress, 100000)
                .STOP()
                .Done;

            Transaction createTx = Build.A.Transaction.WithCode(tx1).WithValue(100.Ether()).WithGasLimit(_gasLimit).SignedAndResolved(_ecdsa, TestItem.PrivateKeyA).TestObject;
            Block block = Build.A.Block.WithNumber(BlockNumber)
                .WithTimestamp(Timestamp)
                .WithTransactions(createTx).WithGasLimit(2 * _gasLimit).TestObject;

            _processor.Execute(createTx, new BlockExecutionContext(block.Header, Spec), NullTxTracer.Instance);

            AssertDestroyed();
            AssertSendAll();
        }

        [Test]
        public void self_destruct_in_initcode_of_create_opcodes()
        {
            byte[] salt = new UInt256(123).ToBigEndian();
            Address createTxAddress = ContractAddress.From(TestItem.PrivateKeyA.Address, 0);
            _contractAddress = ContractAddress.From(createTxAddress, salt, _selfDestructCode);
            byte[] tx1 = Prepare.EvmCode
                .Create2(_selfDestructCode, salt, 99.Ether())
                .STOP()
                .Done;

            Transaction createTx = Build.A.Transaction.WithCode(tx1).WithValue(100.Ether()).WithGasLimit(_gasLimit).SignedAndResolved(_ecdsa, TestItem.PrivateKeyA).TestObject;
            Block block = Build.A.Block.WithNumber(BlockNumber)
                .WithTimestamp(Timestamp)
                .WithTransactions(createTx).WithGasLimit(2 * _gasLimit).TestObject;

            _processor.Execute(createTx, new BlockExecutionContext(block.Header, Spec), NullTxTracer.Instance);

            AssertDestroyed();
            AssertSendAll();
        }

        [Test]
        public void self_destruct_in_initcode_of_create_tx()
        {
            Transaction createTx = Build.A.Transaction.WithCode(_selfDestructCode).WithValue(99.Ether()).WithGasLimit(_gasLimit).SignedAndResolved(_ecdsa, TestItem.PrivateKeyA).TestObject;
            Block block = Build.A.Block.WithNumber(BlockNumber)
                .WithTimestamp(Timestamp)
                .WithTransactions(createTx).WithGasLimit(2 * _gasLimit).TestObject;

            _processor.Execute(createTx, new BlockExecutionContext(block.Header, Spec), NullTxTracer.Instance);

            AssertDestroyed();
            AssertSendAll();
        }

        private void AssertNotDestroyed()
        {
            AssertCodeHash(_contractAddress, Keccak.Compute(_selfDestructCode.AsSpan()));
        }

        private void AssertDestroyed(Address address = null)
        {
            TestState.AccountExists(address ?? _contractAddress).Should().BeFalse();
        }

        private void AssertSendAll()
        {
            TestState.GetBalance(_contractAddress).Should().Be(0);
            TestState.GetBalance(TestItem.PrivateKeyB.Address).Should().Be(99.Ether());
        }

    }
}<|MERGE_RESOLUTION|>--- conflicted
+++ resolved
@@ -69,14 +69,9 @@
             Block block = Build.A.Block.WithNumber(BlockNumber)
                 .WithTimestamp(timestamp)
                 .WithTransactions(initTx, tx1).WithGasLimit(2 * _gasLimit).TestObject;
-<<<<<<< HEAD
             _processor.Execute(initTx, block.Header, NullTxTracer.Instance);
-=======
-            IReleaseSpec spec = SpecProvider.GetSpec(block.Header);
-            _processor.Execute(initTx, new BlockExecutionContext(block.Header, spec), NullTxTracer.Instance);
->>>>>>> 52b679af
             UInt256 contractBalanceAfterInit = TestState.GetBalance(_contractAddress);
-            _processor.Execute(tx1, new BlockExecutionContext(block.Header, spec), NullTxTracer.Instance);
+            _processor.Execute(tx1, block.Header, NullTxTracer.Instance);
 
             contractBalanceAfterInit.Should().Be(99.Ether());
             AssertSendAll();
@@ -105,9 +100,9 @@
                 .WithTimestamp(timestamp)
                 .WithTransactions(initTx, tx1).WithGasLimit(2 * _gasLimit).TestObject;
 
-            _processor.Execute(initTx, new BlockExecutionContext(block.Header, Spec), NullTxTracer.Instance);
+            _processor.Execute(initTx, block.Header, NullTxTracer.Instance);
             UInt256 contractBalanceAfterInit = TestState.GetBalance(_contractAddress);
-            _processor.Execute(tx1, new BlockExecutionContext(block.Header, Spec), NullTxTracer.Instance);
+            _processor.Execute(tx1, block.Header, NullTxTracer.Instance);
 
             contractBalanceAfterInit.Should().Be(99.Ether());
             if (onlyOnSameTransaction)
@@ -137,7 +132,7 @@
                 .WithTimestamp(Timestamp)
                 .WithTransactions(createTx).WithGasLimit(2 * _gasLimit).TestObject;
 
-            _processor.Execute(createTx, new BlockExecutionContext(block.Header, Spec), NullTxTracer.Instance);
+            _processor.Execute(createTx, block.Header, NullTxTracer.Instance);
 
             AssertDestroyed();
             AssertSendAll();
@@ -159,7 +154,7 @@
                 .WithTimestamp(Timestamp)
                 .WithTransactions(createTx).WithGasLimit(2 * _gasLimit).TestObject;
 
-            _processor.Execute(createTx, new BlockExecutionContext(block.Header, Spec), NullTxTracer.Instance);
+            _processor.Execute(createTx, block.Header, NullTxTracer.Instance);
 
             AssertDestroyed();
             AssertSendAll();
@@ -173,7 +168,7 @@
                 .WithTimestamp(Timestamp)
                 .WithTransactions(createTx).WithGasLimit(2 * _gasLimit).TestObject;
 
-            _processor.Execute(createTx, new BlockExecutionContext(block.Header, Spec), NullTxTracer.Instance);
+            _processor.Execute(createTx, block.Header, NullTxTracer.Instance);
 
             AssertDestroyed();
             AssertSendAll();
