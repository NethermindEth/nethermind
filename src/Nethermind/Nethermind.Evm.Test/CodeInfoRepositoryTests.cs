// SPDX-FileCopyrightText: 2024 Demerzel Solutions Limited
// SPDX-License-Identifier: LGPL-3.0-only

using Nethermind.Core.Crypto;
using Nethermind.Core;
using NSubstitute;
using NUnit.Framework;
using System.Collections.Generic;
using Nethermind.Core.Test.Builders;
using FluentAssertions;
using Nethermind.Blockchain;
using Nethermind.Evm.State;
using Nethermind.Core.Specs;
using Nethermind.Evm.CodeAnalysis;
using Nethermind.Core.Extensions;
using Nethermind.Core.Test;
<<<<<<< HEAD
using Nethermind.Db;
using Nethermind.Trie.Pruning;
=======
using Nethermind.State;
>>>>>>> eee5ac23

namespace Nethermind.Evm.Test;

[TestFixture, Parallelizable]
public class CodeInfoRepositoryTests
{
    public static IEnumerable<object[]> NotDelegationCodeCases()
    {
        byte[] rndAddress = new byte[20];
        TestContext.CurrentContext.Random.NextBytes(rndAddress);
        //Change first byte of the delegation header
        byte[] code = [.. Eip7702Constants.DelegationHeader, .. rndAddress];
        code[0] = TestContext.CurrentContext.Random.NextByte(0xee);
        yield return new object[]
        {
            code
        };
        //Change second byte of the delegation header
        code = [.. Eip7702Constants.DelegationHeader, .. rndAddress];
        code[1] = TestContext.CurrentContext.Random.NextByte(0x2, 0xff);
        yield return new object[]
        {
            code
        };
        //Change third byte of the delegation header
        code = [.. Eip7702Constants.DelegationHeader, .. rndAddress];
        code[2] = TestContext.CurrentContext.Random.NextByte(0x1, 0xff);
        yield return new object[]
        {
            code
        };
        code = [.. Eip7702Constants.DelegationHeader, .. new byte[21]];
        yield return new object[]
        {
            code
        };
        code = [.. Eip7702Constants.DelegationHeader, .. new byte[19]];
        yield return new object[]
        {
            code
        };
    }
    [TestCaseSource(nameof(NotDelegationCodeCases))]
    public void TryGetDelegation_CodeIsNotDelegation_ReturnsFalse(byte[] code)
    {
<<<<<<< HEAD
        IDbProvider dbProvider = TestMemDbProvider.Init();
        WorldStateManager worldStateManager = TestWorldStateFactory.CreateForTest(dbProvider, LimboLogs.Instance);
        IWorldState stateProvider = worldStateManager.GlobalWorldState;
=======
        IWorldStateManager worldStateManager = TestWorldStateFactory.CreateForTest();
        IWorldState stateProvider = worldStateManager.GlobalWorldState;
        using var _scope = stateProvider.BeginScope(IWorldState.PreGenesis);
>>>>>>> eee5ac23
        stateProvider.CreateAccount(TestItem.AddressA, 0);
        stateProvider.InsertCode(TestItem.AddressA, code, Substitute.For<IReleaseSpec>());
        EthereumCodeInfoRepository sut = new();

        sut.TryGetDelegation(stateProvider, TestItem.AddressA, Substitute.For<IReleaseSpec>(), out _).Should().Be(false);
    }


    public static IEnumerable<object[]> DelegationCodeCases()
    {
        byte[] address = new byte[20];
        byte[] code = [.. Eip7702Constants.DelegationHeader, .. address];
        yield return new object[]
        {
            code
        };
        TestContext.CurrentContext.Random.NextBytes(address);
        code = [.. Eip7702Constants.DelegationHeader, .. address];
        yield return new object[]
        {
            code
        };
    }
    [TestCaseSource(nameof(DelegationCodeCases))]
    public void TryGetDelegation_CodeTryGetDelegation_ReturnsTrue(byte[] code)
    {
<<<<<<< HEAD
        IDbProvider dbProvider = TestMemDbProvider.Init();
        WorldStateManager worldStateManager = TestWorldStateFactory.CreateForTest(dbProvider, LimboLogs.Instance);
        IWorldState stateProvider = worldStateManager.GlobalWorldState;
=======
        IWorldStateManager worldStateManager = TestWorldStateFactory.CreateForTest();
        IWorldState stateProvider = worldStateManager.GlobalWorldState;
        using var _scope = stateProvider.BeginScope(IWorldState.PreGenesis);
>>>>>>> eee5ac23
        stateProvider.CreateAccount(TestItem.AddressA, 0);
        stateProvider.InsertCode(TestItem.AddressA, code, Substitute.For<IReleaseSpec>());
        EthereumCodeInfoRepository sut = new();

        sut.TryGetDelegation(stateProvider, TestItem.AddressA, Substitute.For<IReleaseSpec>(), out _).Should().Be(true);
    }

    [TestCaseSource(nameof(DelegationCodeCases))]
    public void TryGetDelegation_CodeTryGetDelegation_CorrectDelegationAddressIsSet(byte[] code)
    {
<<<<<<< HEAD
        IDbProvider dbProvider = TestMemDbProvider.Init();
        WorldStateManager worldStateManager = TestWorldStateFactory.CreateForTest(dbProvider, LimboLogs.Instance);
        IWorldState stateProvider = worldStateManager.GlobalWorldState;
=======
        IWorldStateManager worldStateManager = TestWorldStateFactory.CreateForTest();
        IWorldState stateProvider = worldStateManager.GlobalWorldState;
        using var _ = stateProvider.BeginScope(IWorldState.PreGenesis);
>>>>>>> eee5ac23
        stateProvider.CreateAccount(TestItem.AddressA, 0);
        stateProvider.InsertCode(TestItem.AddressA, code, Substitute.For<IReleaseSpec>());
        EthereumCodeInfoRepository sut = new();

        Address result;
        sut.TryGetDelegation(stateProvider, TestItem.AddressA, Substitute.For<IReleaseSpec>(), out result);

        result.Should().Be(new Address(code.Slice(3, Address.Size)));
    }

    [TestCaseSource(nameof(DelegationCodeCases))]
    public void GetExecutableCodeHash_CodeTryGetDelegation_ReturnsHashOfDelegated(byte[] code)
    {
<<<<<<< HEAD
        IDbProvider dbProvider = TestMemDbProvider.Init();
        WorldStateManager worldStateManager = TestWorldStateFactory.CreateForTest(dbProvider, LimboLogs.Instance);
        IWorldState stateProvider = worldStateManager.GlobalWorldState;
=======
        IWorldStateManager worldStateManager = TestWorldStateFactory.CreateForTest();
        IWorldState stateProvider = worldStateManager.GlobalWorldState;
        using var _ = stateProvider.BeginScope(IWorldState.PreGenesis);
>>>>>>> eee5ac23
        stateProvider.CreateAccount(TestItem.AddressA, 0);
        stateProvider.InsertCode(TestItem.AddressA, code, Substitute.For<IReleaseSpec>());
        Address delegationAddress = new Address(code.Slice(3, Address.Size));
        byte[] delegationCode = new byte[32];
        stateProvider.CreateAccount(delegationAddress, 0);
        stateProvider.InsertCode(delegationAddress, delegationCode, Substitute.For<IReleaseSpec>());

        EthereumCodeInfoRepository sut = new();

        sut.GetExecutableCodeHash(stateProvider, TestItem.AddressA, Substitute.For<IReleaseSpec>()).Should().Be(Keccak.Compute(code).ValueHash256);
    }

    [TestCaseSource(nameof(NotDelegationCodeCases))]
    public void GetExecutableCodeHash_CodeIsNotDelegation_ReturnsCodeHashOfAddress(byte[] code)
    {
<<<<<<< HEAD
        IDbProvider dbProvider = TestMemDbProvider.Init();
        WorldStateManager worldStateManager = TestWorldStateFactory.CreateForTest(dbProvider, LimboLogs.Instance);
        IWorldState stateProvider = worldStateManager.GlobalWorldState;
=======
        IWorldStateManager worldStateManager = TestWorldStateFactory.CreateForTest();
        IWorldState stateProvider = worldStateManager.GlobalWorldState;
        using var _ = stateProvider.BeginScope(IWorldState.PreGenesis);
>>>>>>> eee5ac23
        stateProvider.CreateAccount(TestItem.AddressA, 0);
        stateProvider.InsertCode(TestItem.AddressA, code, Substitute.For<IReleaseSpec>());

        EthereumCodeInfoRepository sut = new();

        sut.GetExecutableCodeHash(stateProvider, TestItem.AddressA, Substitute.For<IReleaseSpec>()).Should().Be(Keccak.Compute(code).ValueHash256);
    }

    [TestCaseSource(nameof(DelegationCodeCases))]
    public void GetCachedCodeInfo_CodeTryGetDelegation_ReturnsCodeOfDelegation(byte[] code)
    {
<<<<<<< HEAD
        IDbProvider dbProvider = TestMemDbProvider.Init();
        WorldStateManager worldStateManager = TestWorldStateFactory.CreateForTest(dbProvider, LimboLogs.Instance);
        IWorldState stateProvider = worldStateManager.GlobalWorldState;
=======
        IWorldStateManager worldStateManager = TestWorldStateFactory.CreateForTest();
        IWorldState stateProvider = worldStateManager.GlobalWorldState;
        using var _ = stateProvider.BeginScope(IWorldState.PreGenesis);
>>>>>>> eee5ac23
        stateProvider.CreateAccount(TestItem.AddressA, 0);
        stateProvider.InsertCode(TestItem.AddressA, code, Substitute.For<IReleaseSpec>());
        Address delegationAddress = new Address(code.Slice(3, Address.Size));
        stateProvider.CreateAccount(delegationAddress, 0);
        byte[] delegationCode = new byte[32];
        stateProvider.InsertCode(delegationAddress, delegationCode, Substitute.For<IReleaseSpec>());
        EthereumCodeInfoRepository sut = new();

        ICodeInfo result = sut.GetCachedCodeInfo(stateProvider, TestItem.AddressA, Substitute.For<IReleaseSpec>());
        result.CodeSpan.ToArray().Should().BeEquivalentTo(delegationCode);
    }

    [TestCaseSource(nameof(NotDelegationCodeCases))]
    public void GetCachedCodeInfo_CodeIsNotDelegation_ReturnsCodeOfAddress(byte[] code)
    {
<<<<<<< HEAD
        IDbProvider dbProvider = TestMemDbProvider.Init();
        WorldStateManager worldStateManager = TestWorldStateFactory.CreateForTest(dbProvider, LimboLogs.Instance);
        IWorldState stateProvider = worldStateManager.GlobalWorldState;
=======
        IWorldStateManager worldStateManager = TestWorldStateFactory.CreateForTest();
        IWorldState stateProvider = worldStateManager.GlobalWorldState;
        using var _ = stateProvider.BeginScope(IWorldState.PreGenesis);
>>>>>>> eee5ac23
        stateProvider.CreateAccount(TestItem.AddressA, 0);
        stateProvider.InsertCode(TestItem.AddressA, code, Substitute.For<IReleaseSpec>());

        EthereumCodeInfoRepository sut = new();

        sut.GetCachedCodeInfo(stateProvider, TestItem.AddressA, Substitute.For<IReleaseSpec>()).Should().BeEquivalentTo(new CodeInfo(code));
    }
}<|MERGE_RESOLUTION|>--- conflicted
+++ resolved
@@ -14,12 +14,7 @@
 using Nethermind.Evm.CodeAnalysis;
 using Nethermind.Core.Extensions;
 using Nethermind.Core.Test;
-<<<<<<< HEAD
-using Nethermind.Db;
-using Nethermind.Trie.Pruning;
-=======
 using Nethermind.State;
->>>>>>> eee5ac23
 
 namespace Nethermind.Evm.Test;
 
@@ -65,15 +60,9 @@
     [TestCaseSource(nameof(NotDelegationCodeCases))]
     public void TryGetDelegation_CodeIsNotDelegation_ReturnsFalse(byte[] code)
     {
-<<<<<<< HEAD
-        IDbProvider dbProvider = TestMemDbProvider.Init();
-        WorldStateManager worldStateManager = TestWorldStateFactory.CreateForTest(dbProvider, LimboLogs.Instance);
-        IWorldState stateProvider = worldStateManager.GlobalWorldState;
-=======
         IWorldStateManager worldStateManager = TestWorldStateFactory.CreateForTest();
         IWorldState stateProvider = worldStateManager.GlobalWorldState;
         using var _scope = stateProvider.BeginScope(IWorldState.PreGenesis);
->>>>>>> eee5ac23
         stateProvider.CreateAccount(TestItem.AddressA, 0);
         stateProvider.InsertCode(TestItem.AddressA, code, Substitute.For<IReleaseSpec>());
         EthereumCodeInfoRepository sut = new();
@@ -100,15 +89,9 @@
     [TestCaseSource(nameof(DelegationCodeCases))]
     public void TryGetDelegation_CodeTryGetDelegation_ReturnsTrue(byte[] code)
     {
-<<<<<<< HEAD
-        IDbProvider dbProvider = TestMemDbProvider.Init();
-        WorldStateManager worldStateManager = TestWorldStateFactory.CreateForTest(dbProvider, LimboLogs.Instance);
-        IWorldState stateProvider = worldStateManager.GlobalWorldState;
-=======
         IWorldStateManager worldStateManager = TestWorldStateFactory.CreateForTest();
         IWorldState stateProvider = worldStateManager.GlobalWorldState;
         using var _scope = stateProvider.BeginScope(IWorldState.PreGenesis);
->>>>>>> eee5ac23
         stateProvider.CreateAccount(TestItem.AddressA, 0);
         stateProvider.InsertCode(TestItem.AddressA, code, Substitute.For<IReleaseSpec>());
         EthereumCodeInfoRepository sut = new();
@@ -119,15 +102,9 @@
     [TestCaseSource(nameof(DelegationCodeCases))]
     public void TryGetDelegation_CodeTryGetDelegation_CorrectDelegationAddressIsSet(byte[] code)
     {
-<<<<<<< HEAD
-        IDbProvider dbProvider = TestMemDbProvider.Init();
-        WorldStateManager worldStateManager = TestWorldStateFactory.CreateForTest(dbProvider, LimboLogs.Instance);
-        IWorldState stateProvider = worldStateManager.GlobalWorldState;
-=======
         IWorldStateManager worldStateManager = TestWorldStateFactory.CreateForTest();
         IWorldState stateProvider = worldStateManager.GlobalWorldState;
         using var _ = stateProvider.BeginScope(IWorldState.PreGenesis);
->>>>>>> eee5ac23
         stateProvider.CreateAccount(TestItem.AddressA, 0);
         stateProvider.InsertCode(TestItem.AddressA, code, Substitute.For<IReleaseSpec>());
         EthereumCodeInfoRepository sut = new();
@@ -141,15 +118,9 @@
     [TestCaseSource(nameof(DelegationCodeCases))]
     public void GetExecutableCodeHash_CodeTryGetDelegation_ReturnsHashOfDelegated(byte[] code)
     {
-<<<<<<< HEAD
-        IDbProvider dbProvider = TestMemDbProvider.Init();
-        WorldStateManager worldStateManager = TestWorldStateFactory.CreateForTest(dbProvider, LimboLogs.Instance);
-        IWorldState stateProvider = worldStateManager.GlobalWorldState;
-=======
         IWorldStateManager worldStateManager = TestWorldStateFactory.CreateForTest();
         IWorldState stateProvider = worldStateManager.GlobalWorldState;
         using var _ = stateProvider.BeginScope(IWorldState.PreGenesis);
->>>>>>> eee5ac23
         stateProvider.CreateAccount(TestItem.AddressA, 0);
         stateProvider.InsertCode(TestItem.AddressA, code, Substitute.For<IReleaseSpec>());
         Address delegationAddress = new Address(code.Slice(3, Address.Size));
@@ -165,15 +136,9 @@
     [TestCaseSource(nameof(NotDelegationCodeCases))]
     public void GetExecutableCodeHash_CodeIsNotDelegation_ReturnsCodeHashOfAddress(byte[] code)
     {
-<<<<<<< HEAD
-        IDbProvider dbProvider = TestMemDbProvider.Init();
-        WorldStateManager worldStateManager = TestWorldStateFactory.CreateForTest(dbProvider, LimboLogs.Instance);
-        IWorldState stateProvider = worldStateManager.GlobalWorldState;
-=======
         IWorldStateManager worldStateManager = TestWorldStateFactory.CreateForTest();
         IWorldState stateProvider = worldStateManager.GlobalWorldState;
         using var _ = stateProvider.BeginScope(IWorldState.PreGenesis);
->>>>>>> eee5ac23
         stateProvider.CreateAccount(TestItem.AddressA, 0);
         stateProvider.InsertCode(TestItem.AddressA, code, Substitute.For<IReleaseSpec>());
 
@@ -185,15 +150,9 @@
     [TestCaseSource(nameof(DelegationCodeCases))]
     public void GetCachedCodeInfo_CodeTryGetDelegation_ReturnsCodeOfDelegation(byte[] code)
     {
-<<<<<<< HEAD
-        IDbProvider dbProvider = TestMemDbProvider.Init();
-        WorldStateManager worldStateManager = TestWorldStateFactory.CreateForTest(dbProvider, LimboLogs.Instance);
-        IWorldState stateProvider = worldStateManager.GlobalWorldState;
-=======
         IWorldStateManager worldStateManager = TestWorldStateFactory.CreateForTest();
         IWorldState stateProvider = worldStateManager.GlobalWorldState;
         using var _ = stateProvider.BeginScope(IWorldState.PreGenesis);
->>>>>>> eee5ac23
         stateProvider.CreateAccount(TestItem.AddressA, 0);
         stateProvider.InsertCode(TestItem.AddressA, code, Substitute.For<IReleaseSpec>());
         Address delegationAddress = new Address(code.Slice(3, Address.Size));
@@ -209,15 +168,9 @@
     [TestCaseSource(nameof(NotDelegationCodeCases))]
     public void GetCachedCodeInfo_CodeIsNotDelegation_ReturnsCodeOfAddress(byte[] code)
     {
-<<<<<<< HEAD
-        IDbProvider dbProvider = TestMemDbProvider.Init();
-        WorldStateManager worldStateManager = TestWorldStateFactory.CreateForTest(dbProvider, LimboLogs.Instance);
-        IWorldState stateProvider = worldStateManager.GlobalWorldState;
-=======
         IWorldStateManager worldStateManager = TestWorldStateFactory.CreateForTest();
         IWorldState stateProvider = worldStateManager.GlobalWorldState;
         using var _ = stateProvider.BeginScope(IWorldState.PreGenesis);
->>>>>>> eee5ac23
         stateProvider.CreateAccount(TestItem.AddressA, 0);
         stateProvider.InsertCode(TestItem.AddressA, code, Substitute.For<IReleaseSpec>());
 
