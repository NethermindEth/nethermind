--- conflicted
+++ resolved
@@ -159,11 +159,7 @@
         stateProvider.InsertCode(delegationAddress, delegationCode, Substitute.For<IReleaseSpec>());
         CodeInfoRepository sut = new();
 
-<<<<<<< HEAD
-        CodeInfo result = sut.GetCachedCodeInfo(stateProvider, TestItem.AddressA, Substitute.For<IReleaseSpec>(), out _);
-=======
         ICodeInfo result = sut.GetCachedCodeInfo(stateProvider, TestItem.AddressA, Substitute.For<IReleaseSpec>());
->>>>>>> 59509837
         result.MachineCode.ToArray().Should().BeEquivalentTo(delegationCode);
     }
 
@@ -175,10 +171,8 @@
         stateProvider.CreateAccount(TestItem.AddressA, 0);
         stateProvider.InsertCode(TestItem.AddressA, code, Substitute.For<IReleaseSpec>());
 
-        var codehash = code.Length == 0 ? ValueKeccak.OfAnEmptyString : ValueKeccak.Compute(code);
-
         CodeInfoRepository sut = new();
 
-        sut.GetCachedCodeInfo(stateProvider, TestItem.AddressA, Substitute.For<IReleaseSpec>(), out _).Should().BeEquivalentTo(new CodeInfo(code, codehash));
+        sut.GetCachedCodeInfo(stateProvider, TestItem.AddressA, Substitute.For<IReleaseSpec>()).Should().BeEquivalentTo(new CodeInfo(code));
     }
 }