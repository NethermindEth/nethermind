// SPDX-FileCopyrightText: 2022 Demerzel Solutions Limited
// SPDX-License-Identifier: LGPL-3.0-only

using System;
using System.Collections.Generic;
using System.Linq;
using Nethermind.Core;
using Nethermind.Core.Crypto;
using Nethermind.Core.Specs;
using Nethermind.Core.Test.Builders;
using Nethermind.Crypto;
using Nethermind.Db;
using Nethermind.Evm.Tracing;
using Nethermind.Evm.TransactionProcessing;
using Nethermind.Int256;
using Nethermind.Logging;
using Nethermind.Specs;
using Nethermind.Specs.Forks;
using Nethermind.State;
using Nethermind.Trie.Pruning;
using FluentAssertions;
using NUnit.Framework;

namespace Nethermind.Evm.Test;

public class EvmPooledMemoryTests : EvmMemoryTestsBase
{
    protected override IEvmMemory CreateEvmMemory()
    {
        return new EvmPooledMemory();
    }

    [TestCase(32, 1)]
    [TestCase(0, 0)]
    [TestCase(33, 2)]
    [TestCase(64, 2)]
    [TestCase(int.MaxValue, int.MaxValue / 32 + 1)]
    public void Div32Ceiling(int input, int expectedResult)
    {
        long result = EvmPooledMemory.Div32Ceiling((ulong)input);
        TestContext.Out.WriteLine($"Memory cost (gas): {result}");
        Assert.That(result, Is.EqualTo(expectedResult));
    }

    private const int MaxCodeSize = 24576;

    [TestCase(0, 0)]
    [TestCase(0, 32)]
    [TestCase(0, 256)]
    [TestCase(0, 2048)]
    [TestCase(0, MaxCodeSize)]
    [TestCase(10 * MaxCodeSize, MaxCodeSize)]
    [TestCase(100 * MaxCodeSize, MaxCodeSize)]
    [TestCase(1000 * MaxCodeSize, MaxCodeSize)]
    [TestCase(0, 1024 * 1024)]
    [TestCase(0, Int32.MaxValue)]
    public void MemoryCost(int destination, int memoryAllocation)
    {
        EvmPooledMemory memory = new();
        UInt256 dest = (UInt256)destination;
        long result = memory.CalculateMemoryCost(in dest, (UInt256)memoryAllocation);
        TestContext.Out.WriteLine($"Gas cost of allocating {memoryAllocation} starting from {dest}: {result}");
    }

    [Test]
    public void Inspect_should_not_change_evm_memory()
    {
        EvmPooledMemory memory = new();
        memory.Save(3, TestItem.KeccakA.Bytes);
        ulong initialSize = memory.Size;
        ReadOnlyMemory<byte> result = memory.Inspect(initialSize + 32, 32);
        Assert.That(memory.Size, Is.EqualTo(initialSize));
        Assert.That(result, Is.EqualTo(ReadOnlyMemory<byte>.Empty));
    }

    [Test]
    public void Inspect_can_read_memory()
    {
        const int offset = 3;
        byte[] expectedEmptyRead = new byte[32 - offset];
        byte[] expectedKeccakRead = TestItem.KeccakA.BytesToArray();
        EvmPooledMemory memory = new();
        memory.Save((UInt256)offset, expectedKeccakRead);
        ulong initialSize = memory.Size;
        ReadOnlyMemory<byte> actualKeccakMemoryRead = memory.Inspect((UInt256)offset, 32);
        ReadOnlyMemory<byte> actualEmptyRead = memory.Inspect(32 + (UInt256)offset, 32 - (UInt256)offset);
        Assert.That(memory.Size, Is.EqualTo(initialSize));
        Assert.That(actualKeccakMemoryRead.ToArray(), Is.EqualTo(expectedKeccakRead));
        Assert.That(actualEmptyRead.ToArray(), Is.EqualTo(expectedEmptyRead));
    }

    [Test]
    public void Load_should_update_size_of_memory()
    {
        byte[] expectedResult = new byte[32];
        EvmPooledMemory memory = new();
        memory.Save(3, TestItem.KeccakA.Bytes);
        ulong initialSize = memory.Size;
        ReadOnlyMemory<byte> result = memory.Load(initialSize + 32, 32);
        Assert.That(memory.Size, Is.Not.EqualTo(initialSize));
        Assert.That(result.ToArray(), Is.EqualTo(expectedResult));
    }

    [Test]
    public void GetTrace_should_not_throw_on_not_initialized_memory()
    {
        EvmPooledMemory memory = new();
        memory.CalculateMemoryCost(0, 32);
        memory.GetTrace().ToHexWordList().Should().BeEquivalentTo(new string[] { "0000000000000000000000000000000000000000000000000000000000000000" });
    }

    [Test]
    public void GetTrace_memory_should_not_bleed_between_txs()
    {
        var first = new byte[] {
            0x5b, 0x38, 0x36, 0x59, 0x59, 0x59, 0x59, 0x52, 0x3a, 0x60, 0x05, 0x30,
            0xf4, 0x05, 0x56};
        var second = new byte[] {
            0x5b, 0x36, 0x59, 0x3a, 0x34, 0x60, 0x5b, 0x59, 0x05, 0x30, 0xf4, 0x3a,
            0x56};

        var a = Run(second).ToString();
        Run(first);
        var b = Run(second).ToString();

        Assert.That(b, Is.EqualTo(a));
    }

    [Test]
    public void GetTrace_memory_should_not_overflow()
    {
        var input = new byte[] {
            0x5b, 0x59, 0x60, 0x20, 0x59, 0x81, 0x91, 0x52, 0x44, 0x36, 0x5a, 0x3b,
            0x59, 0xf4, 0x5b, 0x31, 0x56, 0x08};
        Run(input);
    }

    private static readonly PrivateKey PrivateKeyD = new("0000000000000000000000000000000000000000000000000000001000000000");
    private static readonly Address sender = new Address("0x59ede65f910076f60e07b2aeb189c72348525e72");

    private static readonly Address to = new Address("0x000000000000000000000000636f6e7472616374");
    private static readonly Address coinbase = new Address("0x4444588443C3a91288c5002483449Aba1054192b");
    // for testing purposes, particular chain id does not matter. Maybe make random id so it captures the idea that signature should would irrespective of chain
    private static readonly EthereumEcdsa ethereumEcdsa = new(BlockchainIds.GenericNonRealNetwork);
    private static string Run(byte[] input)
    {
        long blocknr = 12965000;
        long gas = 34218;
        ulong ts = 123456;
        MemDb stateDb = new();
        TrieStore trieStore = new(
                stateDb,
                LimboLogs.Instance);
        IWorldState stateProvider = new WorldState(
                trieStore,
                new MemDb(),
                LimboLogs.Instance);
        ISpecProvider specProvider = new TestSpecProvider(London.Instance);
        CodeInfoRepository codeInfoRepository = new();
        VirtualMachine virtualMachine = new(
            new TestBlockhashProvider(specProvider),
                specProvider,
                codeInfoRepository,
                LimboLogs.Instance);
        TransactionProcessor transactionProcessor = new TransactionProcessor(
                specProvider,
                stateProvider,
                virtualMachine,
                codeInfoRepository,
                LimboLogs.Instance);

        stateProvider.CreateAccount(to, 123);
        stateProvider.InsertCode(to, input, specProvider.GenesisSpec);

        stateProvider.CreateAccount(sender, 40000000);
        stateProvider.Commit(specProvider.GenesisSpec);

        stateProvider.CommitTree(0);

        Transaction tx = Build.A.Transaction.
            WithData(input).
            WithTo(to).
            WithGasLimit(gas).
            WithGasPrice(0).
            WithValue(0).
            SignedAndResolved(ethereumEcdsa, PrivateKeyD, true).
            TestObject;
        Block block = Build.A.Block.
            WithBeneficiary(coinbase).
            WithNumber(blocknr + 1).
            WithTimestamp(ts).
            WithTransactions(tx).
            WithGasLimit(30000000).
            WithDifficulty(0).
            TestObject;
        MyTracer tracer = new();
        transactionProcessor.Execute(
                tx,
                new BlockExecutionContext(block.Header),
                tracer);
        return tracer.lastmemline;
    }
}

public class MyTracer : ITxTracer, IDisposable
{
<<<<<<< HEAD
    [TestFixture]
    public class EvmPooledMemoryTests : EvmMemoryTestsBase
    {
        protected override IEvmMemory CreateEvmMemory()
        {
            return new EvmPooledMemory();
        }

        [TestCase(32, 1)]
        [TestCase(0, 0)]
        [TestCase(33, 2)]
        [TestCase(64, 2)]
        [TestCase(int.MaxValue, int.MaxValue / 32 + 1)]
        public void Div32Ceiling(int input, int expectedResult)
        {
            long result = EvmPooledMemory.Div32Ceiling((ulong)input);
            TestContext.WriteLine($"Memory cost (gas): {result}");
            Assert.That(result, Is.EqualTo(expectedResult));
        }

        private const int MaxCodeSize = 24576;

        [TestCase(0, 0)]
        [TestCase(0, 32)]
        [TestCase(0, 256)]
        [TestCase(0, 2048)]
        [TestCase(0, MaxCodeSize)]
        [TestCase(10 * MaxCodeSize, MaxCodeSize)]
        [TestCase(100 * MaxCodeSize, MaxCodeSize)]
        [TestCase(1000 * MaxCodeSize, MaxCodeSize)]
        [TestCase(0, 1024 * 1024)]
        [TestCase(0, Int32.MaxValue)]
        public void MemoryCost(int destination, int memoryAllocation)
        {
            EvmPooledMemory memory = new();
            UInt256 dest = (UInt256)destination;
            long result = memory.CalculateMemoryCost(in dest, (UInt256)memoryAllocation);
            TestContext.WriteLine($"Gas cost of allocating {memoryAllocation} starting from {dest}: {result}");
        }

        [Test]
        public void Inspect_should_not_change_evm_memory()
        {
            EvmPooledMemory memory = new();
            memory.Save(3, TestItem.KeccakA.Bytes);
            ulong initialSize = memory.Size;
            ReadOnlyMemory<byte> result = memory.Inspect(initialSize + 32, 32);
            Assert.That(memory.Size, Is.EqualTo(initialSize));
            Assert.That(result, Is.EqualTo(ReadOnlyMemory<byte>.Empty));
        }

        [Test]
        public void Inspect_can_read_memory()
        {
            const int offset = 3;
            byte[] expectedEmptyRead = new byte[32 - offset];
            byte[] expectedKeccakRead = TestItem.KeccakA.BytesToArray();
            EvmPooledMemory memory = new();
            memory.Save((UInt256)offset, expectedKeccakRead);
            ulong initialSize = memory.Size;
            ReadOnlyMemory<byte> actualKeccakMemoryRead = memory.Inspect((UInt256)offset, 32);
            ReadOnlyMemory<byte> actualEmptyRead = memory.Inspect(32 + (UInt256)offset, 32 - (UInt256)offset);
            Assert.That(memory.Size, Is.EqualTo(initialSize));
            Assert.That(actualKeccakMemoryRead.ToArray(), Is.EqualTo(expectedKeccakRead));
            Assert.That(actualEmptyRead.ToArray(), Is.EqualTo(expectedEmptyRead));
        }

        [Test]
        public void Load_should_update_size_of_memory()
        {
            byte[] expectedResult = new byte[32];
            EvmPooledMemory memory = new();
            memory.Save(3, TestItem.KeccakA.Bytes);
            ulong initialSize = memory.Size;
            ReadOnlyMemory<byte> result = memory.Load(initialSize + 32, 32);
            Assert.That(memory.Size, Is.Not.EqualTo(initialSize));
            Assert.That(result.ToArray(), Is.EqualTo(expectedResult));
        }

        [Test]
        public void GetTrace_should_not_throw_on_not_initialized_memory()
        {
            EvmPooledMemory memory = new();
            memory.CalculateMemoryCost(0, 32);
            memory.GetTrace().ToHexWordList().Should().BeEquivalentTo(new string[] { "0000000000000000000000000000000000000000000000000000000000000000" });
        }

        [Test]
        public void GetTrace_memory_should_not_bleed_between_txs()
        {
            var first = new byte[] {
                0x5b, 0x38, 0x36, 0x59, 0x59, 0x59, 0x59, 0x52, 0x3a, 0x60, 0x05, 0x30,
                0xf4, 0x05, 0x56};
            var second = new byte[] {
                0x5b, 0x36, 0x59, 0x3a, 0x34, 0x60, 0x5b, 0x59, 0x05, 0x30, 0xf4, 0x3a,
                0x56};

            var a = Run(second).ToString();
            Run(first);
            var b = Run(second).ToString();

            Assert.That(b, Is.EqualTo(a));
        }

        [Test]
        public void GetTrace_memory_should_not_overflow()
        {
            var input = new byte[] {
                0x5b, 0x59, 0x60, 0x20, 0x59, 0x81, 0x91, 0x52, 0x44, 0x36, 0x5a, 0x3b,
                0x59, 0xf4, 0x5b, 0x31, 0x56, 0x08};
            Run(input);
        }

        private static readonly PrivateKey PrivateKeyD = new("0000000000000000000000000000000000000000000000000000001000000000");
        private static readonly Address sender = new Address("0x59ede65f910076f60e07b2aeb189c72348525e72");

        private static readonly Address to = new Address("0x000000000000000000000000636f6e7472616374");
        private static readonly Address coinbase = new Address("0x4444588443C3a91288c5002483449Aba1054192b");
        // for testing purposes, particular chain id does not matter. Maybe make random id so it captures the idea that signature should would irrespective of chain
        private static readonly EthereumEcdsa ethereumEcdsa = new(BlockchainIds.GenericNonRealNetwork);
        private static string Run(byte[] input)
        {
            long blocknr = 12965000;
            long gas = 34218;
            ulong ts = 123456;
            MemDb stateDb = new();
            TrieStore trieStore = new(
                    stateDb,
                    LimboLogs.Instance);
            IWorldState stateProvider = new WorldState(
                    trieStore,
                    new MemDb(),
                    LimboLogs.Instance);
            ISpecProvider specProvider = new TestSpecProvider(London.Instance);
            CodeInfoRepository codeInfoRepository = new();
            VirtualMachine virtualMachine = new(
                new TestBlockhashProvider(specProvider),
                    specProvider,
                    codeInfoRepository,
                    LimboLogs.Instance);
            TransactionProcessor transactionProcessor = new TransactionProcessor(
                    specProvider,
                    stateProvider,
                    virtualMachine,
                    codeInfoRepository,
                    LimboLogs.Instance);

            stateProvider.CreateAccount(to, 123);
            stateProvider.InsertCode(to, input, specProvider.GenesisSpec);

            stateProvider.CreateAccount(sender, 40000000);
            stateProvider.Commit(specProvider.GenesisSpec);

            stateProvider.CommitTree(0);

            Transaction tx = Build.A.Transaction.
                WithData(input).
                WithTo(to).
                WithGasLimit(gas).
                WithGasPrice(0).
                WithValue(0).
                SignedAndResolved(ethereumEcdsa, PrivateKeyD, true).
                TestObject;
            Block block = Build.A.Block.
                WithBeneficiary(coinbase).
                WithNumber(blocknr + 1).
                WithTimestamp(ts).
                WithTransactions(tx).
                WithGasLimit(30000000).
                WithDifficulty(0).
                TestObject;
            MyTracer tracer = new();
            transactionProcessor.Execute(
                    tx,
                    new BlockExecutionContext(block.Header),
                    tracer);
            return tracer.lastmemline;
        }
    }

    public class MyTracer : ITxTracer, IDisposable
    {
        public bool IsTracingReceipt => true;
        public bool IsTracingActions => false;
        public bool IsTracingOpLevelStorage => true;
        public bool IsTracingMemory => true;
        public bool IsTracingDetailedMemory { get; set; } = true;
        public bool IsTracingInstructions => true;
        public bool IsTracingRefunds { get; } = false;
        public bool IsTracingCode => true;
        public bool IsTracingStack { get; set; } = true;
        public bool IsTracingState => false;
        public bool IsTracingStorage => false;
        public bool IsTracingBlockHash { get; } = false;
        public bool IsTracingAccess { get; } = false;
        public bool IsTracingFees => false;
        public bool IsTracingLogs => false;
        public bool IsTracing => IsTracingReceipt
                                 || IsTracingActions
                                 || IsTracingOpLevelStorage
                                 || IsTracingMemory
                                 || IsTracingInstructions
                                 || IsTracingRefunds
                                 || IsTracingCode
                                 || IsTracingStack
                                 || IsTracingBlockHash
                                 || IsTracingAccess
                                 || IsTracingFees
                                 || IsTracingLogs;

        public string lastmemline;

        public void MarkAsSuccess(Address recipient, long gasSpent, byte[] output, LogEntry[] logs, Hash256 stateRoot = null)
        {
        }

        public void MarkAsFailed(Address recipient, long gasSpent, byte[] output, string error, Hash256 stateRoot = null)
        {
        }

        public void StartOperation(int pc, Instruction opcode, long gas, in ExecutionEnvironment env)
        {
        }

        public void ReportOperationError(EvmExceptionType error)
        {
        }

        public void ReportOperationRemainingGas(long gas)
        {
        }

        public void ReportLog(LogEntry log)
        {
        }

        public void SetOperationStack(TraceStack stack)
        {
        }

        public void SetOperationMemory(TraceMemory memoryTrace)
        {
            lastmemline = string.Concat("0x", string.Join("", memoryTrace.ToHexWordList().Select(mt => mt.Replace("0x", string.Empty))));
        }

        public void SetOperationMemorySize(ulong newSize)
        {
        }

        public void ReportMemoryChange(long offset, in ReadOnlySpan<byte> data)
        {
        }

        public void ReportStorageChange(in ReadOnlySpan<byte> key, in ReadOnlySpan<byte> value)
        {
        }

        public void SetOperationStorage(Address address, UInt256 storageIndex, ReadOnlySpan<byte> newValue, ReadOnlySpan<byte> currentValue)
        {
        }

        public void LoadOperationStorage(Address address, UInt256 storageIndex, ReadOnlySpan<byte> value)
        {
        }

        public void ReportSelfDestruct(Address address, UInt256 balance, Address refundAddress)
        {
            throw new NotSupportedException();
        }

        public void ReportBalanceChange(Address address, UInt256? before, UInt256? after)
        {
            throw new NotSupportedException();
        }

        public void ReportCodeChange(Address address, byte[] before, byte[] after)
        {
            throw new NotSupportedException();
        }

        public void ReportNonceChange(Address address, UInt256? before, UInt256? after)
        {
            throw new NotSupportedException();
        }

        public void ReportAccountRead(Address address)
        {
            throw new NotImplementedException();
        }

        public void ReportStorageChange(in StorageCell storageAddress, byte[] before, byte[] after)
        {
            throw new NotSupportedException();
        }

        public void ReportStorageRead(in StorageCell storageCell)
        {
            throw new NotImplementedException();
        }

        public void ReportAction(long gas, UInt256 value, Address from, Address to, ReadOnlyMemory<byte> input, ExecutionType callType, bool isPrecompileCall = false)
        {
            throw new NotSupportedException();
        }

        public void ReportActionEnd(long gas, ReadOnlyMemory<byte> output)
        {
            throw new NotSupportedException();
        }

        public void ReportActionError(EvmExceptionType exceptionType)
        {
            throw new NotSupportedException();
        }

        public void ReportActionRevert(long gas, ReadOnlyMemory<byte> output)
        {
            throw new NotSupportedException();
        }

        public void ReportActionEnd(long gas, Address deploymentAddress, ReadOnlyMemory<byte> deployedCode)
        {
            throw new NotSupportedException();
        }

        public void ReportBlockHash(Hash256 blockHash)
        {
            throw new NotImplementedException();
        }

        public void ReportByteCode(ReadOnlyMemory<byte> byteCode)
        {
            throw new NotSupportedException();
        }

        public void ReportGasUpdateForVmTrace(long refund, long gasAvailable)
        {
        }

        public void ReportRefundForVmTrace(long refund, long gasAvailable)
        {
        }

        public void ReportRefund(long refund)
        {
        }

        public void ReportExtraGasPressure(long extraGasPressure)
        {
            throw new NotImplementedException();
        }

        public void ReportAccess(IReadOnlySet<Address> accessedAddresses, IReadOnlySet<StorageCell> accessedStorageCells)
        {
            throw new NotImplementedException();
        }

        public void ReportStackPush(in ReadOnlySpan<byte> stackItem)
        {
        }

        public void ReportFees(UInt256 fees, UInt256 burntFees)
        {
            throw new NotImplementedException();
        }

        public void ReportTransaction(Transaction transaction)
        {
        }

        public void Dispose() { }
=======
    public bool IsTracingReceipt => true;
    public bool IsTracingActions => false;
    public bool IsTracingOpLevelStorage => true;
    public bool IsTracingMemory => true;
    public bool IsTracingDetailedMemory { get; set; } = true;
    public bool IsTracingInstructions => true;
    public bool IsTracingRefunds { get; } = false;
    public bool IsTracingCode => true;
    public bool IsTracingStack { get; set; } = true;
    public bool IsTracingState => false;
    public bool IsTracingStorage => false;
    public bool IsTracingBlockHash { get; } = false;
    public bool IsTracingAccess { get; } = false;
    public bool IsTracingFees => false;
    public bool IsTracingLogs => false;
    public bool IsTracing => IsTracingReceipt
                             || IsTracingActions
                             || IsTracingOpLevelStorage
                             || IsTracingMemory
                             || IsTracingInstructions
                             || IsTracingRefunds
                             || IsTracingCode
                             || IsTracingStack
                             || IsTracingBlockHash
                             || IsTracingAccess
                             || IsTracingFees
                             || IsTracingLogs;

    public string lastmemline;

    public void MarkAsSuccess(Address recipient, long gasSpent, byte[] output, LogEntry[] logs, Hash256 stateRoot = null)
    {
    }

    public void MarkAsFailed(Address recipient, long gasSpent, byte[] output, string error, Hash256 stateRoot = null)
    {
    }

    public void StartOperation(int pc, Instruction opcode, long gas, in ExecutionEnvironment env)
    {
    }

    public void ReportOperationError(EvmExceptionType error)
    {
    }

    public void ReportOperationRemainingGas(long gas)
    {
    }

    public void ReportLog(LogEntry log)
    {
    }

    public void SetOperationStack(TraceStack stack)
    {
    }

    public void SetOperationMemory(TraceMemory memoryTrace)
    {
        lastmemline = string.Concat("0x", string.Join("", memoryTrace.ToHexWordList().Select(mt => mt.Replace("0x", string.Empty))));
    }

    public void SetOperationMemorySize(ulong newSize)
    {
    }

    public void ReportMemoryChange(long offset, in ReadOnlySpan<byte> data)
    {
    }

    public void ReportStorageChange(in ReadOnlySpan<byte> key, in ReadOnlySpan<byte> value)
    {
    }

    public void SetOperationStorage(Address address, UInt256 storageIndex, ReadOnlySpan<byte> newValue, ReadOnlySpan<byte> currentValue)
    {
>>>>>>> 6ab6e65b
    }

    public void LoadOperationStorage(Address address, UInt256 storageIndex, ReadOnlySpan<byte> value)
    {
    }

    public void ReportSelfDestruct(Address address, UInt256 balance, Address refundAddress)
    {
        throw new NotSupportedException();
    }

    public void ReportBalanceChange(Address address, UInt256? before, UInt256? after)
    {
        throw new NotSupportedException();
    }

    public void ReportCodeChange(Address address, byte[] before, byte[] after)
    {
        throw new NotSupportedException();
    }

    public void ReportNonceChange(Address address, UInt256? before, UInt256? after)
    {
        throw new NotSupportedException();
    }

    public void ReportAccountRead(Address address)
    {
        throw new NotImplementedException();
    }

    public void ReportStorageChange(in StorageCell storageAddress, byte[] before, byte[] after)
    {
        throw new NotSupportedException();
    }

    public void ReportStorageRead(in StorageCell storageCell)
    {
        throw new NotImplementedException();
    }

    public void ReportAction(long gas, UInt256 value, Address from, Address to, ReadOnlyMemory<byte> input, ExecutionType callType, bool isPrecompileCall = false)
    {
        throw new NotSupportedException();
    }

    public void ReportActionEnd(long gas, ReadOnlyMemory<byte> output)
    {
        throw new NotSupportedException();
    }

    public void ReportActionError(EvmExceptionType exceptionType)
    {
        throw new NotSupportedException();
    }

    public void ReportActionRevert(long gas, ReadOnlyMemory<byte> output)
    {
        throw new NotSupportedException();
    }

    public void ReportActionEnd(long gas, Address deploymentAddress, ReadOnlyMemory<byte> deployedCode)
    {
        throw new NotSupportedException();
    }

    public void ReportBlockHash(Hash256 blockHash)
    {
        throw new NotImplementedException();
    }

    public void ReportByteCode(ReadOnlyMemory<byte> byteCode)
    {
        throw new NotSupportedException();
    }

    public void ReportGasUpdateForVmTrace(long refund, long gasAvailable)
    {
    }

    public void ReportRefundForVmTrace(long refund, long gasAvailable)
    {
    }

    public void ReportRefund(long refund)
    {
    }

    public void ReportExtraGasPressure(long extraGasPressure)
    {
        throw new NotImplementedException();
    }

    public void ReportAccess(IReadOnlySet<Address> accessedAddresses, IReadOnlySet<StorageCell> accessedStorageCells)
    {
        throw new NotImplementedException();
    }

    public void ReportStackPush(in ReadOnlySpan<byte> stackItem)
    {
    }

    public void ReportFees(UInt256 fees, UInt256 burntFees)
    {
        throw new NotImplementedException();
    }

    public void Dispose() { }
}<|MERGE_RESOLUTION|>--- conflicted
+++ resolved
@@ -204,379 +204,6 @@
 
 public class MyTracer : ITxTracer, IDisposable
 {
-<<<<<<< HEAD
-    [TestFixture]
-    public class EvmPooledMemoryTests : EvmMemoryTestsBase
-    {
-        protected override IEvmMemory CreateEvmMemory()
-        {
-            return new EvmPooledMemory();
-        }
-
-        [TestCase(32, 1)]
-        [TestCase(0, 0)]
-        [TestCase(33, 2)]
-        [TestCase(64, 2)]
-        [TestCase(int.MaxValue, int.MaxValue / 32 + 1)]
-        public void Div32Ceiling(int input, int expectedResult)
-        {
-            long result = EvmPooledMemory.Div32Ceiling((ulong)input);
-            TestContext.WriteLine($"Memory cost (gas): {result}");
-            Assert.That(result, Is.EqualTo(expectedResult));
-        }
-
-        private const int MaxCodeSize = 24576;
-
-        [TestCase(0, 0)]
-        [TestCase(0, 32)]
-        [TestCase(0, 256)]
-        [TestCase(0, 2048)]
-        [TestCase(0, MaxCodeSize)]
-        [TestCase(10 * MaxCodeSize, MaxCodeSize)]
-        [TestCase(100 * MaxCodeSize, MaxCodeSize)]
-        [TestCase(1000 * MaxCodeSize, MaxCodeSize)]
-        [TestCase(0, 1024 * 1024)]
-        [TestCase(0, Int32.MaxValue)]
-        public void MemoryCost(int destination, int memoryAllocation)
-        {
-            EvmPooledMemory memory = new();
-            UInt256 dest = (UInt256)destination;
-            long result = memory.CalculateMemoryCost(in dest, (UInt256)memoryAllocation);
-            TestContext.WriteLine($"Gas cost of allocating {memoryAllocation} starting from {dest}: {result}");
-        }
-
-        [Test]
-        public void Inspect_should_not_change_evm_memory()
-        {
-            EvmPooledMemory memory = new();
-            memory.Save(3, TestItem.KeccakA.Bytes);
-            ulong initialSize = memory.Size;
-            ReadOnlyMemory<byte> result = memory.Inspect(initialSize + 32, 32);
-            Assert.That(memory.Size, Is.EqualTo(initialSize));
-            Assert.That(result, Is.EqualTo(ReadOnlyMemory<byte>.Empty));
-        }
-
-        [Test]
-        public void Inspect_can_read_memory()
-        {
-            const int offset = 3;
-            byte[] expectedEmptyRead = new byte[32 - offset];
-            byte[] expectedKeccakRead = TestItem.KeccakA.BytesToArray();
-            EvmPooledMemory memory = new();
-            memory.Save((UInt256)offset, expectedKeccakRead);
-            ulong initialSize = memory.Size;
-            ReadOnlyMemory<byte> actualKeccakMemoryRead = memory.Inspect((UInt256)offset, 32);
-            ReadOnlyMemory<byte> actualEmptyRead = memory.Inspect(32 + (UInt256)offset, 32 - (UInt256)offset);
-            Assert.That(memory.Size, Is.EqualTo(initialSize));
-            Assert.That(actualKeccakMemoryRead.ToArray(), Is.EqualTo(expectedKeccakRead));
-            Assert.That(actualEmptyRead.ToArray(), Is.EqualTo(expectedEmptyRead));
-        }
-
-        [Test]
-        public void Load_should_update_size_of_memory()
-        {
-            byte[] expectedResult = new byte[32];
-            EvmPooledMemory memory = new();
-            memory.Save(3, TestItem.KeccakA.Bytes);
-            ulong initialSize = memory.Size;
-            ReadOnlyMemory<byte> result = memory.Load(initialSize + 32, 32);
-            Assert.That(memory.Size, Is.Not.EqualTo(initialSize));
-            Assert.That(result.ToArray(), Is.EqualTo(expectedResult));
-        }
-
-        [Test]
-        public void GetTrace_should_not_throw_on_not_initialized_memory()
-        {
-            EvmPooledMemory memory = new();
-            memory.CalculateMemoryCost(0, 32);
-            memory.GetTrace().ToHexWordList().Should().BeEquivalentTo(new string[] { "0000000000000000000000000000000000000000000000000000000000000000" });
-        }
-
-        [Test]
-        public void GetTrace_memory_should_not_bleed_between_txs()
-        {
-            var first = new byte[] {
-                0x5b, 0x38, 0x36, 0x59, 0x59, 0x59, 0x59, 0x52, 0x3a, 0x60, 0x05, 0x30,
-                0xf4, 0x05, 0x56};
-            var second = new byte[] {
-                0x5b, 0x36, 0x59, 0x3a, 0x34, 0x60, 0x5b, 0x59, 0x05, 0x30, 0xf4, 0x3a,
-                0x56};
-
-            var a = Run(second).ToString();
-            Run(first);
-            var b = Run(second).ToString();
-
-            Assert.That(b, Is.EqualTo(a));
-        }
-
-        [Test]
-        public void GetTrace_memory_should_not_overflow()
-        {
-            var input = new byte[] {
-                0x5b, 0x59, 0x60, 0x20, 0x59, 0x81, 0x91, 0x52, 0x44, 0x36, 0x5a, 0x3b,
-                0x59, 0xf4, 0x5b, 0x31, 0x56, 0x08};
-            Run(input);
-        }
-
-        private static readonly PrivateKey PrivateKeyD = new("0000000000000000000000000000000000000000000000000000001000000000");
-        private static readonly Address sender = new Address("0x59ede65f910076f60e07b2aeb189c72348525e72");
-
-        private static readonly Address to = new Address("0x000000000000000000000000636f6e7472616374");
-        private static readonly Address coinbase = new Address("0x4444588443C3a91288c5002483449Aba1054192b");
-        // for testing purposes, particular chain id does not matter. Maybe make random id so it captures the idea that signature should would irrespective of chain
-        private static readonly EthereumEcdsa ethereumEcdsa = new(BlockchainIds.GenericNonRealNetwork);
-        private static string Run(byte[] input)
-        {
-            long blocknr = 12965000;
-            long gas = 34218;
-            ulong ts = 123456;
-            MemDb stateDb = new();
-            TrieStore trieStore = new(
-                    stateDb,
-                    LimboLogs.Instance);
-            IWorldState stateProvider = new WorldState(
-                    trieStore,
-                    new MemDb(),
-                    LimboLogs.Instance);
-            ISpecProvider specProvider = new TestSpecProvider(London.Instance);
-            CodeInfoRepository codeInfoRepository = new();
-            VirtualMachine virtualMachine = new(
-                new TestBlockhashProvider(specProvider),
-                    specProvider,
-                    codeInfoRepository,
-                    LimboLogs.Instance);
-            TransactionProcessor transactionProcessor = new TransactionProcessor(
-                    specProvider,
-                    stateProvider,
-                    virtualMachine,
-                    codeInfoRepository,
-                    LimboLogs.Instance);
-
-            stateProvider.CreateAccount(to, 123);
-            stateProvider.InsertCode(to, input, specProvider.GenesisSpec);
-
-            stateProvider.CreateAccount(sender, 40000000);
-            stateProvider.Commit(specProvider.GenesisSpec);
-
-            stateProvider.CommitTree(0);
-
-            Transaction tx = Build.A.Transaction.
-                WithData(input).
-                WithTo(to).
-                WithGasLimit(gas).
-                WithGasPrice(0).
-                WithValue(0).
-                SignedAndResolved(ethereumEcdsa, PrivateKeyD, true).
-                TestObject;
-            Block block = Build.A.Block.
-                WithBeneficiary(coinbase).
-                WithNumber(blocknr + 1).
-                WithTimestamp(ts).
-                WithTransactions(tx).
-                WithGasLimit(30000000).
-                WithDifficulty(0).
-                TestObject;
-            MyTracer tracer = new();
-            transactionProcessor.Execute(
-                    tx,
-                    new BlockExecutionContext(block.Header),
-                    tracer);
-            return tracer.lastmemline;
-        }
-    }
-
-    public class MyTracer : ITxTracer, IDisposable
-    {
-        public bool IsTracingReceipt => true;
-        public bool IsTracingActions => false;
-        public bool IsTracingOpLevelStorage => true;
-        public bool IsTracingMemory => true;
-        public bool IsTracingDetailedMemory { get; set; } = true;
-        public bool IsTracingInstructions => true;
-        public bool IsTracingRefunds { get; } = false;
-        public bool IsTracingCode => true;
-        public bool IsTracingStack { get; set; } = true;
-        public bool IsTracingState => false;
-        public bool IsTracingStorage => false;
-        public bool IsTracingBlockHash { get; } = false;
-        public bool IsTracingAccess { get; } = false;
-        public bool IsTracingFees => false;
-        public bool IsTracingLogs => false;
-        public bool IsTracing => IsTracingReceipt
-                                 || IsTracingActions
-                                 || IsTracingOpLevelStorage
-                                 || IsTracingMemory
-                                 || IsTracingInstructions
-                                 || IsTracingRefunds
-                                 || IsTracingCode
-                                 || IsTracingStack
-                                 || IsTracingBlockHash
-                                 || IsTracingAccess
-                                 || IsTracingFees
-                                 || IsTracingLogs;
-
-        public string lastmemline;
-
-        public void MarkAsSuccess(Address recipient, long gasSpent, byte[] output, LogEntry[] logs, Hash256 stateRoot = null)
-        {
-        }
-
-        public void MarkAsFailed(Address recipient, long gasSpent, byte[] output, string error, Hash256 stateRoot = null)
-        {
-        }
-
-        public void StartOperation(int pc, Instruction opcode, long gas, in ExecutionEnvironment env)
-        {
-        }
-
-        public void ReportOperationError(EvmExceptionType error)
-        {
-        }
-
-        public void ReportOperationRemainingGas(long gas)
-        {
-        }
-
-        public void ReportLog(LogEntry log)
-        {
-        }
-
-        public void SetOperationStack(TraceStack stack)
-        {
-        }
-
-        public void SetOperationMemory(TraceMemory memoryTrace)
-        {
-            lastmemline = string.Concat("0x", string.Join("", memoryTrace.ToHexWordList().Select(mt => mt.Replace("0x", string.Empty))));
-        }
-
-        public void SetOperationMemorySize(ulong newSize)
-        {
-        }
-
-        public void ReportMemoryChange(long offset, in ReadOnlySpan<byte> data)
-        {
-        }
-
-        public void ReportStorageChange(in ReadOnlySpan<byte> key, in ReadOnlySpan<byte> value)
-        {
-        }
-
-        public void SetOperationStorage(Address address, UInt256 storageIndex, ReadOnlySpan<byte> newValue, ReadOnlySpan<byte> currentValue)
-        {
-        }
-
-        public void LoadOperationStorage(Address address, UInt256 storageIndex, ReadOnlySpan<byte> value)
-        {
-        }
-
-        public void ReportSelfDestruct(Address address, UInt256 balance, Address refundAddress)
-        {
-            throw new NotSupportedException();
-        }
-
-        public void ReportBalanceChange(Address address, UInt256? before, UInt256? after)
-        {
-            throw new NotSupportedException();
-        }
-
-        public void ReportCodeChange(Address address, byte[] before, byte[] after)
-        {
-            throw new NotSupportedException();
-        }
-
-        public void ReportNonceChange(Address address, UInt256? before, UInt256? after)
-        {
-            throw new NotSupportedException();
-        }
-
-        public void ReportAccountRead(Address address)
-        {
-            throw new NotImplementedException();
-        }
-
-        public void ReportStorageChange(in StorageCell storageAddress, byte[] before, byte[] after)
-        {
-            throw new NotSupportedException();
-        }
-
-        public void ReportStorageRead(in StorageCell storageCell)
-        {
-            throw new NotImplementedException();
-        }
-
-        public void ReportAction(long gas, UInt256 value, Address from, Address to, ReadOnlyMemory<byte> input, ExecutionType callType, bool isPrecompileCall = false)
-        {
-            throw new NotSupportedException();
-        }
-
-        public void ReportActionEnd(long gas, ReadOnlyMemory<byte> output)
-        {
-            throw new NotSupportedException();
-        }
-
-        public void ReportActionError(EvmExceptionType exceptionType)
-        {
-            throw new NotSupportedException();
-        }
-
-        public void ReportActionRevert(long gas, ReadOnlyMemory<byte> output)
-        {
-            throw new NotSupportedException();
-        }
-
-        public void ReportActionEnd(long gas, Address deploymentAddress, ReadOnlyMemory<byte> deployedCode)
-        {
-            throw new NotSupportedException();
-        }
-
-        public void ReportBlockHash(Hash256 blockHash)
-        {
-            throw new NotImplementedException();
-        }
-
-        public void ReportByteCode(ReadOnlyMemory<byte> byteCode)
-        {
-            throw new NotSupportedException();
-        }
-
-        public void ReportGasUpdateForVmTrace(long refund, long gasAvailable)
-        {
-        }
-
-        public void ReportRefundForVmTrace(long refund, long gasAvailable)
-        {
-        }
-
-        public void ReportRefund(long refund)
-        {
-        }
-
-        public void ReportExtraGasPressure(long extraGasPressure)
-        {
-            throw new NotImplementedException();
-        }
-
-        public void ReportAccess(IReadOnlySet<Address> accessedAddresses, IReadOnlySet<StorageCell> accessedStorageCells)
-        {
-            throw new NotImplementedException();
-        }
-
-        public void ReportStackPush(in ReadOnlySpan<byte> stackItem)
-        {
-        }
-
-        public void ReportFees(UInt256 fees, UInt256 burntFees)
-        {
-            throw new NotImplementedException();
-        }
-
-        public void ReportTransaction(Transaction transaction)
-        {
-        }
-
-        public void Dispose() { }
-=======
     public bool IsTracingReceipt => true;
     public bool IsTracingActions => false;
     public bool IsTracingOpLevelStorage => true;
@@ -654,7 +281,6 @@
 
     public void SetOperationStorage(Address address, UInt256 storageIndex, ReadOnlySpan<byte> newValue, ReadOnlySpan<byte> currentValue)
     {
->>>>>>> 6ab6e65b
     }
 
     public void LoadOperationStorage(Address address, UInt256 storageIndex, ReadOnlySpan<byte> value)
