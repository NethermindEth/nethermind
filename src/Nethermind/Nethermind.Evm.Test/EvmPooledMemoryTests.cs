--- conflicted
+++ resolved
@@ -195,11 +195,7 @@
         MyTracer tracer = new();
         transactionProcessor.Execute(
                 tx,
-<<<<<<< HEAD
-                new(block.Header, specProvider.GenesisSpec),
-=======
                 new BlockExecutionContext(block.Header, specProvider.GetSpec(block.Header)),
->>>>>>> 65189ede
                 tracer);
         return tracer.lastmemline;
     }
