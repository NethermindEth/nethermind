--- conflicted
+++ resolved
@@ -144,11 +144,7 @@
         private static readonly Address coinbase = new Address("0x4444588443C3a91288c5002483449Aba1054192b");
         // for testing purposes, particular chain id does not matter. Maybe make random id so it captures the idea that signature should would irrespective of chain
         private static readonly EthereumEcdsa ethereumEcdsa = new(BlockchainIds.GenericNonRealNetwork);
-<<<<<<< HEAD
-        private static string run(byte[] input)
-=======
         private static string Run(byte[] input)
->>>>>>> aa0196b8
         {
             long blocknr = 12965000;
             long gas = 34218;
