--- conflicted
+++ resolved
@@ -53,53 +53,7 @@
             IsEip5450Enabled = false,
         });
 
-<<<<<<< HEAD
-        // valid code
-        [TestCase("0xEF00010100060060005DFFFB00", true, Description = "valid rjumpi with : offset = -5")]
-        [TestCase("0xEF00010100090060005D000300000000", true, Description = "valid rjumpi with : offset = 3")]
-        [TestCase("0xEF00010100060060005D000000", true, Description = "valid rjumpi with : offset = 0")]
-        [TestCase("0xEF0001010004005C000000", true, Description = "valid rjump with : offset = 0")]
-        [TestCase("0xEF0001010007005C000300000000", true, Description = "valid rjump with : offset = 3")]
-        [TestCase("0xEF000101000500005CFFFC00", true, Description = "valid rjump with : offset = -4")]
-        // code with invalid magic
-        [TestCase("0xEF0001010001005C", false, Description = "rjump truncated")]
-        [TestCase("0xEF0001010002005C00", false, Description = "rjump truncated")]
-        [TestCase("0xEF00010100030060005D", false, Description = "rjumpi truncated")]
-        [TestCase("0xEF00010100040060005D00", false, Description = "rjumpi truncated")]
-        [TestCase("0xEF0001010004005CFFFB00", false, Description = "rjump invalid destination, offset :  -5")]
-        [TestCase("0xEF0001010004005CFFF300", false, Description = "rjump invalid destination, offset : -13")]
-        [TestCase("0xEF0001010004005C000200", false, Description = "rjump invalid destination, offset :   2")]
-        [TestCase("0xEF0001010004005C000100", false, Description = "rjump invalid destination, offset :   1")]
-        [TestCase("0xEF0001010004005CFFFF00", false, Description = "rjump invalid destination, offset :  -1")]
-        [TestCase("0xEF00010100060060005CFFFC00", false, Description = "rjump invalid destination, offset :  -4")]
-        [TestCase("0xEF00010100060060005DFFF900", false, Description = "rjumpi invalid destination, offset :  -7")]
-        [TestCase("0xEF00010100060060005DFFF100", false, Description = "rjumpi invalid destination, offset :  -15")]
-        [TestCase("0xEF00010100060060005D000200", false, Description = "rjumpi invalid destination, offset :   2")]
-        [TestCase("0xEF00010100060060005D000100", false, Description = "rjumpi invalid destination, offset :   1")]
-        [TestCase("0xEF00010100060060005DFFFF00", false, Description = "rjumpi invalid destination, offset :   -1")]
-        [TestCase("0xEF00010100060060005DFFFC00", false, Description = "rjumpi invalid destination, offset :   -4")]
-        public void EIP4200_Compliant_formats_Test(string code, bool isCorrectlyFormated)
-        {
-            var bytecode = Prepare.EvmCode
-                .FromCode(code)
-                .Done;
-
-            var TargetReleaseSpec = new OverridableReleaseSpec(Shanghai.Instance)
-            {
-                IsEip4750Enabled = false,
-                IsEip5450Enabled = false,
-            };
-
-
-            bool checkResult = ByteCodeValidator.Instance.ValidateBytecode(bytecode, TargetReleaseSpec, out _);
-
-            checkResult.Should().Be(isCorrectlyFormated);
-        }
-
-        public static IEnumerable<TestCase> Eip4200TestCases
-=======
         public static IEnumerable<TestCase> Eip4200TxTestCases
->>>>>>> 665d3317
         {
             get
             {
@@ -380,7 +334,11 @@
         [Test]
         public void EOF_validation_tests([ValueSource(nameof(Eip4200TxTestCases))] TestCase testcase)
         {
-            var TargetReleaseSpec = new OverridableReleaseSpec(Shanghai.Instance);
+            var TargetReleaseSpec = new OverridableReleaseSpec(Shanghai.Instance)
+            {
+                IsEip4750Enabled = false,
+                IsEip5450Enabled = false,
+            };
 
             Instance.EOF_contract_header_parsing_tests(testcase, TargetReleaseSpec);
         }
