--- conflicted
+++ resolved
@@ -100,17 +100,10 @@
             }
         }
 
-<<<<<<< HEAD
-            var TargetReleaseSpec = new OverridableReleaseSpec(Shanghai.Instance)
-            {
-                IsEip4200Enabled = false,
-            };
-=======
         [Test]
         public void EOF_execution_tests([ValueSource(nameof(Eip3670BodyTestCases))] TestCase testcase)
         {
             TestAllTracerWithOutput receipts = Instance.EOF_contract_execution_tests(testcase.Bytecode);
->>>>>>> b87d3c4e
 
             receipts.StatusCode.Should().Be(testcase.Result.Status, $"{testcase.Result.Msg}");
         }
@@ -118,7 +111,10 @@
         [Test]
         public void EOF_validation_tests([ValueSource(nameof(Eip3670BodyTestCases))] TestCase testcase)
         {
-            var TargetReleaseSpec = new OverridableReleaseSpec(Shanghai.Instance);
+            var TargetReleaseSpec = new OverridableReleaseSpec(Shanghai.Instance)
+            {
+                IsEip4200Enabled = false
+            };
 
             Instance.EOF_contract_header_parsing_tests(testcase, TargetReleaseSpec);
         }
@@ -126,7 +122,10 @@
         [Test]
         public void Eip3670_contract_deployment_tests([ValueSource(nameof(Eip3670TxTestCases))] TestCase testcase)
         {
-            var TargetReleaseSpec = new OverridableReleaseSpec(Shanghai.Instance);
+            var TargetReleaseSpec = new OverridableReleaseSpec(Shanghai.Instance)
+            {
+                IsEip4200Enabled = false
+            };
 
             Instance.EOF_contract_deployment_tests(testcase, TargetReleaseSpec);
         }
