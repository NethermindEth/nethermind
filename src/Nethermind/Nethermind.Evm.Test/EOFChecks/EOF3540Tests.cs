//  Copyright (c) 2021 Demerzel Solutions Limited
//  This file is part of the Nethermind library.
//
//  The Nethermind library is free software: you can redistribute it and/or modify
//  it under the terms of the GNU Lesser General Public License as published by
//  the Free Software Foundation, either version 3 of the License, or
//  (at your option) any later version.
//
//  The Nethermind library is distributed in the hope that it will be useful,
//  but WITHOUT ANY WARRANTY; without even the implied warranty of
//  MERCHANTABILITY or FITNESS FOR A PARTICULAR PURPOSE. See the
//  GNU Lesser General Public License for more details.
//
//  You should have received a copy of the GNU Lesser General Public License
//  along with the Nethermind. If not, see <http://www.gnu.org/licenses/>.

using System;
using System.Collections.Generic;
using FluentAssertions;
using Nethermind.Core.Specs;
using Nethermind.Specs;
using Nethermind.Specs.Forks;
using Nethermind.Specs.Test;
using NUnit.Framework;
using TestCase = Nethermind.Evm.Test.EofTestsBase.TestCase;
using static Nethermind.Evm.Test.EofTestsBase;

namespace Nethermind.Evm.Test.EOFChecks
{
    /// <summary>
    /// https://gist.github.com/holiman/174548cad102096858583c6fbbb0649a
    /// </summary>
    public class EOF3540Tests
    {
        private EofTestsBase Instance => EofTestsBase.Instance(SpecProvider);
        private IReleaseSpec ShanghaiSpec = new OverridableReleaseSpec(Shanghai.Instance) { IsEip3670Enabled = false };
        private ISpecProvider SpecProvider => new TestSpecProvider(Frontier.Instance, ShanghaiSpec);

<<<<<<< HEAD
        protected ISpecProvider SpecProvider => new TestSpecProvider(Frontier.Instance, new OverridableReleaseSpec(Shanghai.Instance)
        {
            IsEip3670Enabled = false,
            IsEip4200Enabled = false,
        });
=======
>>>>>>> 48ea53bf
        // valid code
        public static IEnumerable<TestCase> Eip3540FmtTestCases
        {
            get
            {
                ScenarioCase baseCase = new(
                    Functions: new[] {
                        new FunctionCase(
                            InputCount : 0,
                            OutputCount : 0,
                            MaxStack : 2,
                            Body : Prepare.EvmCode
                                    .PushData(0x2a)
                                    .PushData(0x2b)
                                    .Op(Instruction.MSTORE8)
                                    .Op(Instruction.MSIZE)
                                    .PushData(0x0)
                                    .Op(Instruction.SSTORE)
                                    .Op(Instruction.STOP)
                                    .Done
                            )
                    },
                    Data: new byte[] { 0xbb, 0xee, 0xee, 0xff }
                );

                FormatScenario[] scenarios = Enum.GetValues<FormatScenario>();
                foreach (FormatScenario scenario in scenarios)
                {
                    yield return baseCase.GenerateFormatScenarios(scenario);
                }
            }
        }

        public static IEnumerable<TestCase> Eip3540TxTestCases
        {
            get
            {
                ScenarioCase baseCase = new(
                    Functions: new[] {
                        new FunctionCase(
                            InputCount : 0,
                            OutputCount : 0,
                            MaxStack : 2,
                            Body : Prepare.EvmCode
                                    .MUL(23, 3)
                                    .Done
                            )
                    },
                    Data: new byte[] { 0xbb, 0xee, 0xee, 0xff }
                );


                DeploymentScenario[] scenarios = Enum.GetValues<DeploymentScenario>();
                DeploymentContext[] contexts = Enum.GetValues<DeploymentContext>();
                foreach (DeploymentContext context in contexts)
                {
                    for (int i = 2; i < 1 << (scenarios.Length + 1); i++)
                    {
                        DeploymentScenario scenario = (DeploymentScenario)i;
                        yield return baseCase.GenerateDeploymentScenarios(scenario, context);
                    }
                }
            }
        }

        [Test]
        public void EOF_execution_tests([ValueSource(nameof(Eip3540FmtTestCases))] TestCase testcase)
        {
            TestAllTracerWithOutput receipts = Instance.EOF_contract_execution_tests(testcase.Bytecode);
            receipts.StatusCode.Should().Be(testcase.Result.Status, $"{testcase.Result.Msg}");
        }

        [Test]
        public void EOF_parsing_tests([ValueSource(nameof(Eip3540FmtTestCases))] TestCase testcase)
        {
<<<<<<< HEAD
            var TargetReleaseSpec = new OverridableReleaseSpec(Shanghai.Instance)
            {
                IsEip4200Enabled = false,
                IsEip3670Enabled = false
            };

            Instance.EOF_contract_header_parsing_tests(testcase, TargetReleaseSpec);
=======
            Instance.EOF_contract_header_parsing_tests(testcase, ShanghaiSpec);
>>>>>>> 48ea53bf
        }

        [Test]
        public void Eip3540_contract_deployment_tests([ValueSource(nameof(Eip3540TxTestCases))] TestCase testcase)
        {
<<<<<<< HEAD
            var TargetReleaseSpec = new OverridableReleaseSpec(Shanghai.Instance)
            {
                IsEip3670Enabled = false,
                IsEip4200Enabled = false,
            };

            Instance.EOF_contract_deployment_tests(testcase, TargetReleaseSpec);
=======
            Instance.EOF_contract_deployment_tests(testcase, ShanghaiSpec);
>>>>>>> 48ea53bf
        }

    }
}<|MERGE_RESOLUTION|>--- conflicted
+++ resolved
@@ -1,18 +1,5 @@
-//  Copyright (c) 2021 Demerzel Solutions Limited
-//  This file is part of the Nethermind library.
-//
-//  The Nethermind library is free software: you can redistribute it and/or modify
-//  it under the terms of the GNU Lesser General Public License as published by
-//  the Free Software Foundation, either version 3 of the License, or
-//  (at your option) any later version.
-//
-//  The Nethermind library is distributed in the hope that it will be useful,
-//  but WITHOUT ANY WARRANTY; without even the implied warranty of
-//  MERCHANTABILITY or FITNESS FOR A PARTICULAR PURPOSE. See the
-//  GNU Lesser General Public License for more details.
-//
-//  You should have received a copy of the GNU Lesser General Public License
-//  along with the Nethermind. If not, see <http://www.gnu.org/licenses/>.
+// SPDX-FileCopyrightText: 2023 Demerzel Solutions Limited
+// SPDX-License-Identifier: LGPL-3.0-only
 
 using System;
 using System.Collections.Generic;
@@ -22,8 +9,8 @@
 using Nethermind.Specs.Forks;
 using Nethermind.Specs.Test;
 using NUnit.Framework;
+using static Nethermind.Evm.Test.EofTestsBase;
 using TestCase = Nethermind.Evm.Test.EofTestsBase.TestCase;
-using static Nethermind.Evm.Test.EofTestsBase;
 
 namespace Nethermind.Evm.Test.EOFChecks
 {
@@ -34,16 +21,12 @@
     {
         private EofTestsBase Instance => EofTestsBase.Instance(SpecProvider);
         private IReleaseSpec ShanghaiSpec = new OverridableReleaseSpec(Shanghai.Instance) { IsEip3670Enabled = false };
-        private ISpecProvider SpecProvider => new TestSpecProvider(Frontier.Instance, ShanghaiSpec);
 
-<<<<<<< HEAD
         protected ISpecProvider SpecProvider => new TestSpecProvider(Frontier.Instance, new OverridableReleaseSpec(Shanghai.Instance)
         {
             IsEip3670Enabled = false,
             IsEip4200Enabled = false,
         });
-=======
->>>>>>> 48ea53bf
         // valid code
         public static IEnumerable<TestCase> Eip3540FmtTestCases
         {
@@ -119,7 +102,6 @@
         [Test]
         public void EOF_parsing_tests([ValueSource(nameof(Eip3540FmtTestCases))] TestCase testcase)
         {
-<<<<<<< HEAD
             var TargetReleaseSpec = new OverridableReleaseSpec(Shanghai.Instance)
             {
                 IsEip4200Enabled = false,
@@ -127,15 +109,11 @@
             };
 
             Instance.EOF_contract_header_parsing_tests(testcase, TargetReleaseSpec);
-=======
-            Instance.EOF_contract_header_parsing_tests(testcase, ShanghaiSpec);
->>>>>>> 48ea53bf
         }
 
         [Test]
         public void Eip3540_contract_deployment_tests([ValueSource(nameof(Eip3540TxTestCases))] TestCase testcase)
         {
-<<<<<<< HEAD
             var TargetReleaseSpec = new OverridableReleaseSpec(Shanghai.Instance)
             {
                 IsEip3670Enabled = false,
@@ -143,9 +121,6 @@
             };
 
             Instance.EOF_contract_deployment_tests(testcase, TargetReleaseSpec);
-=======
-            Instance.EOF_contract_deployment_tests(testcase, ShanghaiSpec);
->>>>>>> 48ea53bf
         }
 
     }
