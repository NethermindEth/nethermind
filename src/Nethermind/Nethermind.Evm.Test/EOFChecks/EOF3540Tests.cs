//  Copyright (c) 2021 Demerzel Solutions Limited
//  This file is part of the Nethermind library.
// 
//  The Nethermind library is free software: you can redistribute it and/or modify
//  it under the terms of the GNU Lesser General Public License as published by
//  the Free Software Foundation, either version 3 of the License, or
//  (at your option) any later version.
// 
//  The Nethermind library is distributed in the hope that it will be useful,
//  but WITHOUT ANY WARRANTY; without even the implied warranty of
//  MERCHANTABILITY or FITNESS FOR A PARTICULAR PURPOSE. See the
//  GNU Lesser General Public License for more details.
// 
//  You should have received a copy of the GNU Lesser General Public License
//  along with the Nethermind. If not, see <http://www.gnu.org/licenses/>.

using FluentAssertions;
using Nethermind.Core.Specs;
using Nethermind.Specs;
using NUnit.Framework;
using Nethermind.Specs.Forks;
using Nethermind.Evm.CodeAnalysis;
using System;
using System.Collections.Generic;
using Nethermind.Int256;
using Nethermind.Specs.Test;
using System.Text.Json;
using TestCase = Nethermind.Evm.Test.EofTestsBase.TestCase;
using Nethermind.Evm.EOF;
using static Nethermind.Evm.Test.EofTestsBase;

namespace Nethermind.Evm.Test
{
    /// <summary>
    /// https://gist.github.com/holiman/174548cad102096858583c6fbbb0649a
    /// </summary>
    public class EOF3540Tests
    {
        private EofTestsBase Instance => EofTestsBase.Instance(SpecProvider);

        protected ISpecProvider SpecProvider => new TestSpecProvider(Frontier.Instance, new OverridableReleaseSpec(Shanghai.Instance)
        {
            IsEip3670Enabled = false,
        });
        // valid code
<<<<<<< HEAD
        [TestCase("0xEF00010100010000", true, 1, 0, true)]
        [TestCase("0xEF0001010002006000", true, 2, 0, true)]
        [TestCase("0xEF0001010002020001006000AA", true, 2, 1, true)]
        [TestCase("0xEF0001010002020004006000AABBCCDD", true, 2, 4, true)]
        [TestCase("0xEF00010100040200020060006001AABB", true, 4, 2, true)]
        [TestCase("0xEF000101000602000400600060016002AABBCCDD", true, 6, 4, true)]
        // code with invalid magic
        [TestCase("0xEF", false, 0, 0, true, Description = "Incomplete Magic")]
        [TestCase("0xEF01", false, 0, 0, true, Description = "Incorrect Magic second byte")]
        [TestCase("0xEF0101010002020004006000AABBCCDD", false, 0, 0, true, Description = "Valid code with wrong magic second byte")]
        // code with valid magic but invalid body
        [TestCase("0xEF0000010002020004006000AABBCCDD", false, 0, 0, true, Description = "Invalid Version")]
        [TestCase("0xEF00010100", false, 0, 0, true, Description = "Code section missing")]
        [TestCase("0xEF0001010002006000DEADBEEF", false, 0, 0, true, Description = "Invalid total Size")]
        [TestCase("0xEF00010100020100020060006000", false, 0, 0, true, Description = "Multiple Code sections")]
        [TestCase("0xEF000101000002000200AABB", false, 0, 0, true, Description = "Empty code section")]
        [TestCase("0xEF000102000401000200AABBCCDD6000", false, 0, 0, true, Description = "Data section before code section")]
        [TestCase("0xEF000101000202", false, 0, 0, true, Description = "Data Section size Missing")]
        [TestCase("0xEF0001010002020004020004006000AABBCCDDAABBCCDD", false, 0, 0, true, Description = "Multiple Data sections")]
        [TestCase("0xEF0001010002030004006000AABBCCDD", false, 0, 0, true, Description = "Unknown Section")]
        // tests proposed on the eip paper
        [TestCase("0xEF", false, 0, 0, true, Description = "Incomplete magic")]
        [TestCase("0xEFFF0101000302000400600000AABBCCDD", false, 0, 0, true, Description = "Invalid magic")]
        [TestCase("0xEF00", false, 0, 0, true, Description = "No version")]
        [TestCase("0xEF000001000302000400600000AABBCCDD", false, 0, 0, true, Description = "Invalid version")]
        [TestCase("0xEF000201000302000400600000AABBCCDD", false, 0, 0, true, Description = "Invalid version")]
        [TestCase("0xEF00FF01000302000400600000AABBCCDD", false, 0, 0, true, Description = "Invalid version")]
        [TestCase("0xEF0001", false, 0, 0, true, Description = "No header")]
        [TestCase("0xEF000100", false, 0, 0, true, Description = "No code section")]
        [TestCase("0xEF000101", false, 0, 0, true, Description = "No code section size")]
        [TestCase("0xEF00010100", false, 0, 0, true, Description = "Code section size incomplete")]
        [TestCase("0xEF0001010003", false, 0, 0, true, Description = "No section terminator")]
        [TestCase("0xEF0001010003600000", false, 0, 0, true, Description = "No section terminator")]
        [TestCase("0xEF000101000200", false, 0, 0, true, Description = "No code section contents")]
        [TestCase("0xEF00010100020060", false, 0, 0, true, Description = "Code section contents incomplete")]
        [TestCase("0xEF000101000300600000DEADBEEF", false, 0, 0, true, Description = "Trailing bytes after code section")]
        [TestCase("0xEF000101000301000300600000600000", false, 0, 0, true, Description = "Multiple code sections")]
        [TestCase("0xEF000101000000", false, 0, 0, true, Description = "Empty code section")]
        [TestCase("0xEF000101000002000200AABB", false, 0, 0, true, Description = "Empty code section (with non-empty data section)")]
        [TestCase("0xEF000102000401000300AABBCCDD600000", false, 0, 0, true, Description = "Data section preceding code section")]
        [TestCase("0xEF000102000400AABBCCDD", false, 0, 0, true, Description = "Data section without code section")]
        [TestCase("0xEF000101000202", false, 0, 0, true, Description = "No data section size")]
        [TestCase("0xEF00010100020200", false, 0, 0, true, Description = "Data section size incomplete")]
        [TestCase("0xEF0001010003020004", false, 0, 0, true, Description = "No section terminator")]
        [TestCase("0xEF0001010003020004600000AABBCCDD", false, 0, 0, true, Description = "No section terminator")]
        [TestCase("0xEF000101000302000400600000", false, 0, 0, true, Description = "No data section contents")]
        [TestCase("0xEF000101000302000400600000AABBCC", false, 0, 0, true, Description = "Data section contents incomplete")]
        [TestCase("0xEF000101000302000400600000AABBCCDDEE", false, 0, 0, true, Description = "Trailing bytes after data section")]
        [TestCase("0xEF000101000302000402000400600000AABBCCDDAABBCCDD", false, 0, 0, true, Description = "Multiple data sections")]
        [TestCase("0xEF000101000101000102000102000100FEFEAABB", false, 0, 0, true, Description = "Multiple code and data sections")]
        [TestCase("0xEF000101000302000000600000", false, 0, 0, true, Description = "Empty data section")]
        [TestCase("0xEF0001010002030004006000AABBCCDD", false, 0, 0, true, Description = "Unknown section (id = 3)")]
        public void EOF_Compliant_formats_Test(string code, bool isCorrectFormated, int codeSize, int dataSize, bool isShanghaiFork)
        {
            var bytecode = Prepare.EvmCode
                .FromCode(code)
                .Done;

            var TargetReleaseSpec = new OverridableReleaseSpec(isShanghaiFork ? Shanghai.Instance : GrayGlacier.Instance)
            {
                IsEip3670Enabled = false,
            };


            EofHeader? expectedHeader = codeSize == 0 && dataSize == 0
                ? null
                : new EofHeader
                {
                    CodeSections = new SectionHeader[]
                    {
                        new SectionHeader
                        {
                            Size = (ushort)codeSize,
                            Start = dataSize == 0 ? 7 : 10
                        }
                    },
                    DataSection = new SectionHeader
                    {
                        Size = (ushort)dataSize,
                        Start = 10 + codeSize
                    },
                    Version = 1
                };
            var expectedJson = JsonSerializer.Serialize(expectedHeader);
            var checkResult = new ByteCodeValidator()
                .ValidateBytecode(bytecode, TargetReleaseSpec, out EofHeader? header);
            var actualJson = JsonSerializer.Serialize(header);

            if (isShanghaiFork)
            {
                Assert.AreEqual(actualJson, expectedJson);
                checkResult.Should().Be(isCorrectFormated);
            }
            else
            {
                checkResult.Should().Be(isCorrectFormated);
            }
        }

        public static IEnumerable<TestCase> Eip3540TestCases
=======
        public static IEnumerable<TestCase> Eip3540FmtTestCases
>>>>>>> ce290c1f
        {
            get
            {
                var basecase = new ScenarioCase(
                    Functions: new FunctionCase[] {
                        new FunctionCase(
                            InputCount : 0,
                            OutputCount : 0,
                            MaxStack : 2,
                            Body : Prepare.EvmCode
                                    .PushData(0x2a)
                                    .PushData(0x2b)
                                    .Op(Instruction.MSTORE8)
                                    .Op(Instruction.MSIZE)
                                    .PushData(0x0)
                                    .Op(Instruction.SSTORE)
                                    .Op(Instruction.STOP)
                                    .Done
                            )
                    },
                    Data: new byte[] { 0xbb, 0xee, 0xee, 0xff }
                );

                var scenarios = Enum.GetValues<FormatScenario>();
                foreach (var scenario in scenarios)
                {

                    yield return basecase.GenerateFormatScenarios(scenario);
                }
            }
        }

        public static IEnumerable<TestCase> Eip3540TxTestCases
        {
            get
            {
                var basecase = new ScenarioCase(
                    Functions: new FunctionCase[] {
                        new FunctionCase(
                            InputCount : 0,
                            OutputCount : 0,
                            MaxStack : 2,
                            Body : Prepare.EvmCode
                                    .MUL(23, 3)
                                    .Done
                            )
                    },
                    Data: new byte[] { 0xbb, 0xee, 0xee, 0xff }
                );


                var scenarios = Enum.GetValues<DeploymentScenario>();
                var contexts = Enum.GetValues<DeploymentContext>();
                foreach (var context in contexts)
                {
                    for (int i = 1; i < 1 << (scenarios.Length + 1); i++)
                    {
                        DeploymentScenario scenario = (DeploymentScenario)i;
                        yield return basecase.GenerateDeploymentScenarios(scenario, context);
                    }
                }
            }
        }

        [Test]
        public void EOF_execution_tests([ValueSource(nameof(Eip3540FmtTestCases))] TestCase testcase)
        {
            TestAllTracerWithOutput receipts = Instance.EOF_contract_execution_tests(testcase.Bytecode);

            receipts.StatusCode.Should().Be(testcase.Result.Status, $"{testcase.Result.Msg}");
        }

        [Test]
        public void EOF_parsing_tests([ValueSource(nameof(Eip3540FmtTestCases))] TestCase testcase)
        {
            Instance.EOF_contract_header_parsing_tests(testcase);
        }

        [Test]
        public void Eip3540_contract_deployment_tests([ValueSource(nameof(Eip3540TxTestCases))] TestCase testcase)
        {
            var TargetReleaseSpec = new OverridableReleaseSpec(Shanghai.Instance)
            {
                IsEip3670Enabled = false
            };

            Instance.EOF_contract_deployment_tests(testcase, TargetReleaseSpec);
        }

    }
}<|MERGE_RESOLUTION|>--- conflicted
+++ resolved
@@ -43,110 +43,7 @@
             IsEip3670Enabled = false,
         });
         // valid code
-<<<<<<< HEAD
-        [TestCase("0xEF00010100010000", true, 1, 0, true)]
-        [TestCase("0xEF0001010002006000", true, 2, 0, true)]
-        [TestCase("0xEF0001010002020001006000AA", true, 2, 1, true)]
-        [TestCase("0xEF0001010002020004006000AABBCCDD", true, 2, 4, true)]
-        [TestCase("0xEF00010100040200020060006001AABB", true, 4, 2, true)]
-        [TestCase("0xEF000101000602000400600060016002AABBCCDD", true, 6, 4, true)]
-        // code with invalid magic
-        [TestCase("0xEF", false, 0, 0, true, Description = "Incomplete Magic")]
-        [TestCase("0xEF01", false, 0, 0, true, Description = "Incorrect Magic second byte")]
-        [TestCase("0xEF0101010002020004006000AABBCCDD", false, 0, 0, true, Description = "Valid code with wrong magic second byte")]
-        // code with valid magic but invalid body
-        [TestCase("0xEF0000010002020004006000AABBCCDD", false, 0, 0, true, Description = "Invalid Version")]
-        [TestCase("0xEF00010100", false, 0, 0, true, Description = "Code section missing")]
-        [TestCase("0xEF0001010002006000DEADBEEF", false, 0, 0, true, Description = "Invalid total Size")]
-        [TestCase("0xEF00010100020100020060006000", false, 0, 0, true, Description = "Multiple Code sections")]
-        [TestCase("0xEF000101000002000200AABB", false, 0, 0, true, Description = "Empty code section")]
-        [TestCase("0xEF000102000401000200AABBCCDD6000", false, 0, 0, true, Description = "Data section before code section")]
-        [TestCase("0xEF000101000202", false, 0, 0, true, Description = "Data Section size Missing")]
-        [TestCase("0xEF0001010002020004020004006000AABBCCDDAABBCCDD", false, 0, 0, true, Description = "Multiple Data sections")]
-        [TestCase("0xEF0001010002030004006000AABBCCDD", false, 0, 0, true, Description = "Unknown Section")]
-        // tests proposed on the eip paper
-        [TestCase("0xEF", false, 0, 0, true, Description = "Incomplete magic")]
-        [TestCase("0xEFFF0101000302000400600000AABBCCDD", false, 0, 0, true, Description = "Invalid magic")]
-        [TestCase("0xEF00", false, 0, 0, true, Description = "No version")]
-        [TestCase("0xEF000001000302000400600000AABBCCDD", false, 0, 0, true, Description = "Invalid version")]
-        [TestCase("0xEF000201000302000400600000AABBCCDD", false, 0, 0, true, Description = "Invalid version")]
-        [TestCase("0xEF00FF01000302000400600000AABBCCDD", false, 0, 0, true, Description = "Invalid version")]
-        [TestCase("0xEF0001", false, 0, 0, true, Description = "No header")]
-        [TestCase("0xEF000100", false, 0, 0, true, Description = "No code section")]
-        [TestCase("0xEF000101", false, 0, 0, true, Description = "No code section size")]
-        [TestCase("0xEF00010100", false, 0, 0, true, Description = "Code section size incomplete")]
-        [TestCase("0xEF0001010003", false, 0, 0, true, Description = "No section terminator")]
-        [TestCase("0xEF0001010003600000", false, 0, 0, true, Description = "No section terminator")]
-        [TestCase("0xEF000101000200", false, 0, 0, true, Description = "No code section contents")]
-        [TestCase("0xEF00010100020060", false, 0, 0, true, Description = "Code section contents incomplete")]
-        [TestCase("0xEF000101000300600000DEADBEEF", false, 0, 0, true, Description = "Trailing bytes after code section")]
-        [TestCase("0xEF000101000301000300600000600000", false, 0, 0, true, Description = "Multiple code sections")]
-        [TestCase("0xEF000101000000", false, 0, 0, true, Description = "Empty code section")]
-        [TestCase("0xEF000101000002000200AABB", false, 0, 0, true, Description = "Empty code section (with non-empty data section)")]
-        [TestCase("0xEF000102000401000300AABBCCDD600000", false, 0, 0, true, Description = "Data section preceding code section")]
-        [TestCase("0xEF000102000400AABBCCDD", false, 0, 0, true, Description = "Data section without code section")]
-        [TestCase("0xEF000101000202", false, 0, 0, true, Description = "No data section size")]
-        [TestCase("0xEF00010100020200", false, 0, 0, true, Description = "Data section size incomplete")]
-        [TestCase("0xEF0001010003020004", false, 0, 0, true, Description = "No section terminator")]
-        [TestCase("0xEF0001010003020004600000AABBCCDD", false, 0, 0, true, Description = "No section terminator")]
-        [TestCase("0xEF000101000302000400600000", false, 0, 0, true, Description = "No data section contents")]
-        [TestCase("0xEF000101000302000400600000AABBCC", false, 0, 0, true, Description = "Data section contents incomplete")]
-        [TestCase("0xEF000101000302000400600000AABBCCDDEE", false, 0, 0, true, Description = "Trailing bytes after data section")]
-        [TestCase("0xEF000101000302000402000400600000AABBCCDDAABBCCDD", false, 0, 0, true, Description = "Multiple data sections")]
-        [TestCase("0xEF000101000101000102000102000100FEFEAABB", false, 0, 0, true, Description = "Multiple code and data sections")]
-        [TestCase("0xEF000101000302000000600000", false, 0, 0, true, Description = "Empty data section")]
-        [TestCase("0xEF0001010002030004006000AABBCCDD", false, 0, 0, true, Description = "Unknown section (id = 3)")]
-        public void EOF_Compliant_formats_Test(string code, bool isCorrectFormated, int codeSize, int dataSize, bool isShanghaiFork)
-        {
-            var bytecode = Prepare.EvmCode
-                .FromCode(code)
-                .Done;
-
-            var TargetReleaseSpec = new OverridableReleaseSpec(isShanghaiFork ? Shanghai.Instance : GrayGlacier.Instance)
-            {
-                IsEip3670Enabled = false,
-            };
-
-
-            EofHeader? expectedHeader = codeSize == 0 && dataSize == 0
-                ? null
-                : new EofHeader
-                {
-                    CodeSections = new SectionHeader[]
-                    {
-                        new SectionHeader
-                        {
-                            Size = (ushort)codeSize,
-                            Start = dataSize == 0 ? 7 : 10
-                        }
-                    },
-                    DataSection = new SectionHeader
-                    {
-                        Size = (ushort)dataSize,
-                        Start = 10 + codeSize
-                    },
-                    Version = 1
-                };
-            var expectedJson = JsonSerializer.Serialize(expectedHeader);
-            var checkResult = new ByteCodeValidator()
-                .ValidateBytecode(bytecode, TargetReleaseSpec, out EofHeader? header);
-            var actualJson = JsonSerializer.Serialize(header);
-
-            if (isShanghaiFork)
-            {
-                Assert.AreEqual(actualJson, expectedJson);
-                checkResult.Should().Be(isCorrectFormated);
-            }
-            else
-            {
-                checkResult.Should().Be(isCorrectFormated);
-            }
-        }
-
-        public static IEnumerable<TestCase> Eip3540TestCases
-=======
         public static IEnumerable<TestCase> Eip3540FmtTestCases
->>>>>>> ce290c1f
         {
             get
             {
@@ -222,7 +119,12 @@
         [Test]
         public void EOF_parsing_tests([ValueSource(nameof(Eip3540FmtTestCases))] TestCase testcase)
         {
-            Instance.EOF_contract_header_parsing_tests(testcase);
+            var TargetReleaseSpec = new OverridableReleaseSpec(Shanghai.Instance)
+            {
+                IsEip3670Enabled = false
+            };
+
+            Instance.EOF_contract_header_parsing_tests(testcase, TargetReleaseSpec);
         }
 
         [Test]
