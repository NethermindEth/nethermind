// SPDX-FileCopyrightText: 2022 Demerzel Solutions Limited
// SPDX-License-Identifier: LGPL-3.0-only

using System;
using FluentAssertions;
using Nethermind.Core;
using Nethermind.Core.Attributes;
using Nethermind.Core.Eip2930;
using Nethermind.Core.Extensions;
using Nethermind.Core.Specs;
using Nethermind.Specs;
using Nethermind.Core.Test.Builders;
using Nethermind.Crypto;
using Nethermind.Db;
using Nethermind.Int256;
using Nethermind.Evm.Tracing;
using Nethermind.Evm.Tracing.GethStyle;
using Nethermind.Evm.Tracing.ParityStyle;
using Nethermind.Evm.TransactionProcessing;
using Nethermind.Logging;
using Nethermind.Serialization.Json;
using Nethermind.Specs.Forks;
using Nethermind.State;
using Nethermind.Trie.Pruning;
using NUnit.Framework;
using Nethermind.Config;
using System.Collections.Generic;
using Nethermind.Core.Test;

namespace Nethermind.Evm.Test;

[TestFixture(true)]
[TestFixture(false)]
[Todo(Improve.Refactor, "Check why fixture test cases did not work")]
[Parallelizable(ParallelScope.Self)]
public class TransactionProcessorTests
{
    private readonly bool _isEip155Enabled;
    private readonly ISpecProvider _specProvider;
    private IEthereumEcdsa _ethereumEcdsa;
    private TransactionProcessor _transactionProcessor;
    private IWorldState _stateProvider;

    public TransactionProcessorTests(bool eip155Enabled)
    {
        _isEip155Enabled = eip155Enabled;
        _specProvider = MainnetSpecProvider.Instance;
    }

    private static readonly UInt256 AccountBalance = 1.Ether();

    [SetUp]
    public void Setup()
    {
        MemDb stateDb = new();
        TrieStore trieStore = TestTrieStoreFactory.Build(stateDb, LimboLogs.Instance);
        PreBlockCaches preBlockCaches = new();
        _stateProvider = new WorldState(trieStore, new MemDb(), LimboLogs.Instance, preBlockCaches);
        _stateProvider.CreateAccount(TestItem.AddressA, AccountBalance);
        _stateProvider.Commit(_specProvider.GenesisSpec);
        _stateProvider.CommitTree(0);

        CodeInfoRepository codeInfoRepository = new();
        VirtualMachine virtualMachine = new(new TestBlockhashProvider(_specProvider), _specProvider, LimboLogs.Instance);
        _transactionProcessor = new TransactionProcessor(_specProvider, _stateProvider, virtualMachine, codeInfoRepository, LimboLogs.Instance);
        _ethereumEcdsa = new EthereumEcdsa(_specProvider.ChainId);
    }

    [TestCase(true, true)]
    [TestCase(true, false)]
    [TestCase(false, true)]
    [TestCase(false, false)]
    public void Can_process_simple_transaction(bool withStateDiff, bool withTrace)
    {
        Transaction tx = Build.A.Transaction.SignedAndResolved(_ethereumEcdsa, TestItem.PrivateKeyA, _isEip155Enabled).WithGasLimit(100000).TestObject;
        Block block = Build.A.Block.WithNumber(1).WithTransactions(tx).TestObject;
        TransactionResult result = Execute(tx, block);
        Assert.That(result.Success, Is.True);
    }

    [TestCase(true, true)]
    [TestCase(true, false)]
    [TestCase(false, true)]
    [TestCase(false, false)]
    public void Sets_state_root_on_receipts_before_eip658(bool withStateDiff, bool withTrace)
    {
        Transaction tx = Build.A.Transaction.SignedAndResolved(_ethereumEcdsa, TestItem.PrivateKeyA, _isEip155Enabled).WithGasLimit(100000).TestObject;

        long blockNumber = _isEip155Enabled
            ? MainnetSpecProvider.ByzantiumBlockNumber
            : MainnetSpecProvider.ByzantiumBlockNumber - 1;
        Block block = Build.A.Block.WithNumber(blockNumber).WithTransactions(tx).TestObject;

        BlockReceiptsTracer tracer = BuildTracer(block, tx, withStateDiff, withTrace);
        _ = Execute(tx, block, tracer);

        if (_isEip155Enabled) // we use eip155 check just as a proxy on 658
        {
            Assert.That(tracer.TxReceipts![0].PostTransactionState, Is.Null);
        }
        else
        {
            Assert.That(tracer.TxReceipts![0].PostTransactionState, Is.Not.Null);
        }
    }

    [TestCase(true, true)]
    [TestCase(true, false)]
    [TestCase(false, true)]
    [TestCase(false, false)]
    public void Can_handle_quick_fail_on_intrinsic_gas(bool withStateDiff, bool withTrace)
    {
        Transaction tx = Build.A.Transaction.SignedAndResolved(_ethereumEcdsa, TestItem.PrivateKeyA, _isEip155Enabled).WithGasLimit(20000).TestObject;
        Block block = Build.A.Block.WithNumber(1).WithTransactions(tx).TestObject;
        TransactionResult result = Execute(tx, block);
        Assert.That(result.Fail, Is.True);
    }

    [TestCase(true, true)]
    [TestCase(true, false)]
    [TestCase(false, true)]
    [TestCase(false, false)]
    public void Can_handle_quick_fail_on_missing_sender(bool withStateDiff, bool withTrace)
    {
        Transaction tx = Build.A.Transaction.Signed(_ethereumEcdsa, TestItem.PrivateKeyA, _isEip155Enabled).WithGasLimit(100000).TestObject;
        Block block = Build.A.Block.WithNumber(1).WithTransactions(tx).TestObject;
        TransactionResult result = Execute(tx, block);
        Assert.That(result.Fail, Is.True);
    }

    [TestCase(true, true)]
    [TestCase(true, false)]
    [TestCase(false, true)]
    [TestCase(false, false)]
    public void Can_handle_quick_fail_on_non_existing_sender_account(bool withStateDiff, bool withTrace)
    {
        Transaction tx = Build.A.Transaction.SignedAndResolved(_ethereumEcdsa, TestItem.PrivateKeyB, _isEip155Enabled).WithGasLimit(100000).TestObject;
        Block block = Build.A.Block.WithNumber(1).WithTransactions(tx).TestObject;
        TransactionResult result = Execute(tx, block);
        Assert.That(result.Fail, Is.True);
    }

    [TestCase(true, true)]
    [TestCase(true, false)]
    [TestCase(false, true)]
    [TestCase(false, false)]
    public void Can_handle_quick_fail_on_invalid_nonce(bool withStateDiff, bool withTrace)
    {
        Transaction tx = Build.A.Transaction.SignedAndResolved(_ethereumEcdsa, TestItem.PrivateKeyA, _isEip155Enabled).WithGasLimit(100000).WithNonce(100).TestObject;
        Block block = Build.A.Block.WithNumber(1).WithTransactions(tx).TestObject;
        TransactionResult result = Execute(tx, block);
        Assert.That(result.Fail, Is.True);
    }

    [TestCase(true, true)]
    [TestCase(true, false)]
    [TestCase(false, true)]
    [TestCase(false, false)]
    public void Can_handle_quick_fail_on_not_enough_balance_on_intrinsic_gas(bool withStateDiff, bool withTrace)
    {
        AccessList.Builder accessListBuilder = new();
        foreach (Address address in TestItem.Addresses)
        {
            accessListBuilder.AddAddress(address);
        }

        Transaction tx = Build.A.Transaction
            .WithGasLimit(GasCostOf.Transaction * 2)
            .WithAccessList(accessListBuilder.Build())
            .SignedAndResolved(_ethereumEcdsa, TestItem.PrivateKeyA, _isEip155Enabled)
            .TestObject;

        tx.Value = AccountBalance - 3 * GasCostOf.Transaction;

        Block block = Build.A.Block.WithNumber(MainnetSpecProvider.BerlinBlockNumber).WithTransactions(tx).TestObject;

        TransactionResult result = Execute(tx, block);
        Assert.That(result.Fail, Is.True);
    }

    [TestCase(true, true)]
    [TestCase(true, false)]
    [TestCase(false, true)]
    [TestCase(false, false)]
    public void Can_handle_quick_fail_on_not_enough_balance_on_reserved_gas_payment(bool withStateDiff, bool withTrace)
    {
        Transaction tx = Build.A.Transaction
            .WithGasLimit(GasCostOf.Transaction * 2)
            .SignedAndResolved(_ethereumEcdsa, TestItem.PrivateKeyA, _isEip155Enabled)
            .TestObject;

        tx.Value = AccountBalance - GasCostOf.Transaction;

        Block block = Build.A.Block.WithNumber(MainnetSpecProvider.BerlinBlockNumber).WithTransactions(tx).TestObject;
        TransactionResult result = Execute(tx, block);
        Assert.That(result.Fail, Is.True);
    }

    [TestCase(true, true)]
    [TestCase(true, false)]
    [TestCase(false, true)]
    [TestCase(false, false)]
    public void Can_handle_quick_fail_when_balance_is_lower_than_fee_cap_times_gas(bool withStateDiff, bool withTrace)
    {
        Transaction tx = Build.A.Transaction.SignedAndResolved(_ethereumEcdsa, TestItem.PrivateKeyA, _isEip155Enabled)
            .WithMaxPriorityFeePerGas(5.GWei())
            .WithMaxFeePerGas(10.Ether())
            .WithType(TxType.EIP1559)
            .WithGasLimit(100000).TestObject;

        Block block = Build.A.Block.WithNumber(MainnetSpecProvider.LondonBlockNumber).WithTransactions(tx).TestObject;
        TransactionResult result = Execute(tx, block);
        Assert.That(result.Fail, Is.True);
    }

    [TestCase(true, true)]
    [TestCase(true, false)]
    [TestCase(false, true)]
    [TestCase(false, false)]
    public void Can_handle_quick_fail_on_above_block_gas_limit(bool withStateDiff, bool withTrace)
    {
        Transaction tx = Build.A.Transaction.SignedAndResolved(_ethereumEcdsa, TestItem.PrivateKeyA, _isEip155Enabled).WithGasLimit(100000).TestObject;
        Block block = Build.A.Block.WithNumber(1).WithTransactions(tx).WithGasLimit(20000).TestObject;
        TransactionResult result = Execute(tx, block);
        Assert.That(result.Fail, Is.True);
    }

    [TestCase(true, true)]
    [TestCase(true, false)]
    [TestCase(false, true)]
    [TestCase(false, false)]
    public void Will_not_cause_quick_fail_above_block_gas_limit_during_calls(bool withStateDiff, bool withTrace)
    {
        Transaction tx = Build.A.Transaction.SignedAndResolved(_ethereumEcdsa, TestItem.PrivateKeyA, _isEip155Enabled).WithGasLimit(100000).TestObject;
        Block block = Build.A.Block.WithNumber(1).WithTransactions(tx).WithGasLimit(20000).TestObject;
        TransactionResult result = CallAndRestore(tx, block);
        Assert.That(result.Success, Is.True);
    }

    [Test]
    public void Balance_is_not_changed_on_call_and_restore()
    {
        long gasLimit = 100000;
        Transaction tx = Build.A.Transaction
            .WithValue(AccountBalance - (UInt256)gasLimit)
            .WithGasPrice(1)
            .WithGasLimit(gasLimit)
            .SignedAndResolved(_ethereumEcdsa, TestItem.PrivateKeyA, _isEip155Enabled).TestObject;
        Block block = Build.A.Block.WithNumber(1).WithTransactions(tx).WithGasLimit(gasLimit).TestObject;

<<<<<<< HEAD
        _transactionProcessor.CallAndRestore(tx, new(block.Header, _specProvider.GetSpec(block.Header)), NullTxTracer.Instance);
=======
        _transactionProcessor.CallAndRestore(tx, new BlockExecutionContext(block.Header, _specProvider.GetSpec(block.Header)), NullTxTracer.Instance);
>>>>>>> 65189ede

        _stateProvider.GetBalance(TestItem.PrivateKeyA.Address).Should().Be(1.Ether());
    }

    [Test]
    public void Account_is_not_created_on_call_and_restore()
    {
        long gasLimit = 100000;
        Transaction tx = Build.A.Transaction
            .WithValue(0.Ether())
            .WithGasPrice(1)
            .WithGasLimit(gasLimit)
            .SignedAndResolved(_ethereumEcdsa, TestItem.PrivateKeyD, _isEip155Enabled)
            .TestObject;
        Block block = Build.A.Block.WithNumber(1).WithTransactions(tx).WithGasLimit(gasLimit).TestObject;

        _stateProvider.AccountExists(TestItem.PrivateKeyD.Address).Should().BeFalse();
<<<<<<< HEAD
        _transactionProcessor.CallAndRestore(tx, new(block.Header, _specProvider.GetSpec(block.Header)), NullTxTracer.Instance);
=======
        _transactionProcessor.CallAndRestore(tx, new BlockExecutionContext(block.Header, _specProvider.GetSpec(block.Header)), NullTxTracer.Instance);
>>>>>>> 65189ede
        _stateProvider.AccountExists(TestItem.PrivateKeyD.Address).Should().BeFalse();
    }

    [Test]
    public void Nonce_is_not_changed_on_call_and_restore()
    {
        long gasLimit = 100000;
        Transaction tx = Build.A.Transaction.SignedAndResolved(_ethereumEcdsa, TestItem.PrivateKeyA, _isEip155Enabled).WithValue(1.Ether() - (UInt256)gasLimit).WithGasPrice(1).WithGasLimit(gasLimit).TestObject;
        Block block = Build.A.Block.WithNumber(1).WithTransactions(tx).WithGasLimit(gasLimit).TestObject;

<<<<<<< HEAD
        _transactionProcessor.CallAndRestore(tx, new(block.Header, _specProvider.GetSpec(block.Header)), NullTxTracer.Instance);
=======
        _transactionProcessor.CallAndRestore(tx, new BlockExecutionContext(block.Header, _specProvider.GetSpec(block.Header)), NullTxTracer.Instance);
>>>>>>> 65189ede
        _stateProvider.GetNonce(TestItem.PrivateKeyA.Address).Should().Be(0);
    }

    [TestCase(true)]
    [TestCase(false)]
    public void Can_estimate_with_value(bool systemUser)
    {
        long gasLimit = 100000;
        Transaction tx = Build.A.Transaction.WithValue(UInt256.MaxValue).WithGasLimit(gasLimit)
            .WithSenderAddress(systemUser ? Address.SystemUser : TestItem.AddressA).TestObject;
        Block block = Build.A.Block.WithNumber(1).WithTransactions(tx).WithGasLimit(gasLimit).TestObject;

        EstimateGasTracer tracer = new();
<<<<<<< HEAD
        Action action = () => _transactionProcessor.CallAndRestore(tx, new(block.Header, _specProvider.GetSpec(block.Header)), tracer);
=======
        Action action = () => _transactionProcessor.CallAndRestore(tx, new BlockExecutionContext(block.Header, _specProvider.GetSpec(block.Header)), tracer);
>>>>>>> 65189ede
        if (!systemUser)
        {
            action.Should().Throw<InsufficientBalanceException>();
        }
        else
        {
            action.Should().NotThrow();
            tracer.GasSpent.Should().Be(21000);
        }
    }

    [TestCaseSource(nameof(EstimateWithHighTxValueTestCases))]
    public long Should_not_estimate_tx_with_high_value(UInt256 txValue)
    {
        long gasLimit = 100000;
        Transaction tx = Build.A.Transaction
            .WithValue(txValue)
            .WithGasLimit(gasLimit)
            .SignedAndResolved(_ethereumEcdsa, TestItem.PrivateKeyA, _isEip155Enabled)
            .TestObject;
        Block block = Build.A.Block.WithNumber(1).WithTransactions(tx).WithGasLimit(gasLimit).TestObject;

        EstimateGasTracer tracer = new();
        BlocksConfig blocksConfig = new();
        GasEstimator estimator = new(_transactionProcessor, _stateProvider, _specProvider, blocksConfig);

        long estimate = estimator.Estimate(tx, block.Header, tracer, out string? err, 0);
        Assert.That(err, Is.Null);

        return estimate;
    }

    public static IEnumerable<TestCaseData> EstimateWithHighTxValueTestCases
    {
        get
        {
            yield return new TestCaseData((UInt256)1)
            { TestName = "Sanity check", ExpectedResult = GasCostOf.Transaction };
            yield return new TestCaseData(AccountBalance - 1)
            { TestName = "Less than account balance", ExpectedResult = GasCostOf.Transaction };
            yield return new TestCaseData(AccountBalance - GasCostOf.Transaction)
            { TestName = "Account balance - tx cost", ExpectedResult = GasCostOf.Transaction };
            yield return new TestCaseData(AccountBalance - GasCostOf.Transaction + 1)
            { TestName = "More than (account balance - tx cost)", ExpectedResult = GasCostOf.Transaction };
            yield return new TestCaseData(AccountBalance)
            { TestName = "Exactly account balance", ExpectedResult = GasCostOf.Transaction };

            yield return new TestCaseData(AccountBalance + 1)
            { TestName = "More than account balance", ExpectedResult = 0L };
            yield return new TestCaseData(UInt256.MaxValue)
            { TestName = "Max value possible", ExpectedResult = 0L };
        }
    }


    [TestCase(562949953421312ul)]
    [TestCase(562949953421311ul)]
    public void Should_reject_tx_with_high_max_fee_per_gas(ulong topDigit)
    {
        Transaction tx = Build.A.Transaction.WithMaxFeePerGas(new(0, 0, 0, topDigit)).WithGasLimit(32768)
            .WithType(TxType.EIP1559).WithValue(0)
            .SignedAndResolved(_ethereumEcdsa, TestItem.PrivateKeyA, _isEip155Enabled)
            .TestObject;

        long blockNumber = MainnetSpecProvider.LondonBlockNumber;
        Block block = Build.A.Block.WithNumber(blockNumber).WithTransactions(tx).TestObject;
        TransactionResult result = Execute(tx, block);
        Assert.That(result.Fail, Is.True);
    }

    [TestCase]
    public void Can_estimate_simple()
    {
        long gasLimit = 100000;
        Transaction tx = Build.A.Transaction.SignedAndResolved(_ethereumEcdsa, TestItem.PrivateKeyA, _isEip155Enabled).WithGasLimit(gasLimit).TestObject;
        Block block = Build.A.Block.WithNumber(1).WithTransactions(tx).WithGasLimit(gasLimit).TestObject;

        EstimateGasTracer tracer = new();
        BlocksConfig blocksConfig = new();
        GasEstimator estimator = new(_transactionProcessor, _stateProvider, _specProvider, blocksConfig);
<<<<<<< HEAD
        _transactionProcessor.CallAndRestore(tx, new(block.Header, _specProvider.GetSpec(block.Header)), tracer);
=======
        _transactionProcessor.CallAndRestore(tx, new BlockExecutionContext(block.Header, _specProvider.GetSpec(block.Header)), tracer);
>>>>>>> 65189ede

        tracer.GasSpent.Should().Be(21000);
        estimator.Estimate(tx, block.Header, tracer, out string? err, 0).Should().Be(21000);
        Assert.That(err, Is.Null);
    }

    [TestCase]
    public void Can_estimate_with_refund()
    {
        byte[] initByteCode = Prepare.EvmCode
            .PushData(1)
            .PushData(1)
            .Op(Instruction.SSTORE)
            .PushData(0)
            .PushData(1)
            .Op(Instruction.SSTORE)
            .Op(Instruction.STOP)
            .Done;

        long gasLimit = 100000;

        Transaction tx = Build.A.Transaction.SignedAndResolved(_ethereumEcdsa, TestItem.PrivateKeyA, _isEip155Enabled).WithCode(initByteCode).WithGasLimit(gasLimit).TestObject;
        Block block = Build.A.Block.WithNumber(MainnetSpecProvider.MuirGlacierBlockNumber).WithTransactions(tx).WithGasLimit(2 * gasLimit).TestObject;

        IntrinsicGas intrinsicGas = IntrinsicGasCalculator.Calculate(tx, MuirGlacier.Instance);

<<<<<<< HEAD
        GethLikeTxMemoryTracer gethTracer = new(GethTraceOptions.Default);
        _transactionProcessor.CallAndRestore(tx, new(block.Header, _specProvider.GetSpec(block.Header)), gethTracer);
        TestContext.Out.WriteLine(new EthereumJsonSerializer().Serialize(gethTracer.BuildResult(), true));

        EstimateGasTracer tracer = new();
        _transactionProcessor.CallAndRestore(tx, new(block.Header, _specProvider.GetSpec(block.Header)), tracer);
=======
        GethLikeTxMemoryTracer gethTracer = new(tx, GethTraceOptions.Default);
        var blkCtx = new BlockExecutionContext(block.Header, _specProvider.GetSpec(block.Header));
        _transactionProcessor.CallAndRestore(tx, blkCtx, gethTracer);
        TestContext.Out.WriteLine(new EthereumJsonSerializer().Serialize(gethTracer.BuildResult(), true));

        EstimateGasTracer tracer = new();
        _transactionProcessor.CallAndRestore(tx, blkCtx, tracer);
>>>>>>> 65189ede

        BlocksConfig blocksConfig = new();
        GasEstimator estimator = new(_transactionProcessor, _stateProvider, _specProvider, blocksConfig);

        long actualIntrinsic = tx.GasLimit - tracer.IntrinsicGasAt;
        actualIntrinsic.Should().Be(intrinsicGas.Standard);
        IReleaseSpec releaseSpec = Berlin.Instance;
        tracer.CalculateAdditionalGasRequired(tx, releaseSpec).Should().Be(RefundOf.SSetReversedEip2200 + GasCostOf.CallStipend - GasCostOf.SStoreNetMeteredEip2200 + 1);
        tracer.GasSpent.Should().Be(54764L);
        long estimate = estimator.Estimate(tx, block.Header, tracer, out string? err, 0);
        estimate.Should().Be(75465L);
        Assert.That(err, Is.Null);

        ConfirmEnoughEstimate(tx, block, estimate);
    }


    [Test(Description = "Since the second call is a CREATE operation it has intrinsic gas of 21000 + 32000 + data")]
    public void Can_estimate_with_destroy_refund_and_below_intrinsic_pre_berlin()
    {
        byte[] initByteCode = Prepare.EvmCode.ForInitOf(Prepare.EvmCode.PushData(Address.Zero).Op(Instruction.SELFDESTRUCT).Done).Done;
        Address contractAddress = ContractAddress.From(TestItem.PrivateKeyA.Address, 0);

        byte[] byteCode = Prepare.EvmCode
            .Call(contractAddress, 46179)
            .Op(Instruction.STOP).Done;

        long gasLimit = 100000;

        Transaction initTx = Build.A.Transaction.SignedAndResolved(_ethereumEcdsa, TestItem.PrivateKeyA, _isEip155Enabled).WithCode(initByteCode).WithGasLimit(gasLimit).TestObject;
        Transaction tx = Build.A.Transaction.SignedAndResolved(_ethereumEcdsa, TestItem.PrivateKeyA, _isEip155Enabled).WithCode(byteCode).WithGasLimit(gasLimit).WithNonce(1).TestObject;
        Block block = Build.A.Block.WithNumber(MainnetSpecProvider.MuirGlacierBlockNumber).WithTransactions(tx).WithGasLimit(2 * gasLimit).TestObject;

        IReleaseSpec releaseSpec = MuirGlacier.Instance;
<<<<<<< HEAD
        long intrinsic = IntrinsicGasCalculator.Calculate(tx, releaseSpec);

        _transactionProcessor.Execute(initTx, new(block.Header, _specProvider.GetSpec(block.Header)), NullTxTracer.Instance);

        EstimateGasTracer tracer = new();
        GethLikeTxMemoryTracer gethTracer = new(GethTraceOptions.Default);
        _transactionProcessor.CallAndRestore(tx, new(block.Header, _specProvider.GetSpec(block.Header)), tracer);
        _transactionProcessor.CallAndRestore(tx, new(block.Header, _specProvider.GetSpec(block.Header)), gethTracer);
=======
        IntrinsicGas intrinsicGas = IntrinsicGasCalculator.Calculate(tx, releaseSpec);
        var blkCtx = new BlockExecutionContext(block.Header, releaseSpec);
        _transactionProcessor.Execute(initTx, blkCtx, NullTxTracer.Instance);

        EstimateGasTracer tracer = new();
        GethLikeTxMemoryTracer gethTracer = new(tx, GethTraceOptions.Default);
        _transactionProcessor.CallAndRestore(tx, blkCtx, tracer);
        _transactionProcessor.CallAndRestore(tx, blkCtx, gethTracer);
>>>>>>> 65189ede
        TestContext.Out.WriteLine(new EthereumJsonSerializer().Serialize(gethTracer.BuildResult(), true));

        BlocksConfig blocksConfig = new();
        GasEstimator estimator = new(_transactionProcessor, _stateProvider, _specProvider, blocksConfig);

        long actualIntrinsic = tx.GasLimit - tracer.IntrinsicGasAt;
        actualIntrinsic.Should().Be(intrinsicGas.Standard);
        tracer.CalculateAdditionalGasRequired(tx, releaseSpec).Should().Be(24080);
        tracer.GasSpent.Should().Be(35228L);
        long estimate = estimator.Estimate(tx, block.Header, tracer, out string? err, 0);
        estimate.Should().Be(59307);
        Assert.That(err, Is.Null);

        ConfirmEnoughEstimate(tx, block, estimate);
    }

    private void ConfirmEnoughEstimate(Transaction tx, Block block, long estimate)
    {
        CallOutputTracer outputTracer = new();
        tx.GasLimit = estimate;
        TestContext.Out.WriteLine(tx.GasLimit);

<<<<<<< HEAD
        GethLikeTxMemoryTracer gethTracer = new(GethTraceOptions.Default);
        _transactionProcessor.CallAndRestore(tx, new(block.Header, _specProvider.GetSpec(block.Header)), gethTracer);
        string traceEnoughGas = new EthereumJsonSerializer().Serialize(gethTracer.BuildResult(), true);

        _transactionProcessor.CallAndRestore(tx, new(block.Header, _specProvider.GetSpec(block.Header)), outputTracer);
=======
        GethLikeTxMemoryTracer gethTracer = new(tx, GethTraceOptions.Default);
        var blkCtx = new BlockExecutionContext(block.Header, _specProvider.GetSpec(block.Header));
        _transactionProcessor.CallAndRestore(tx, blkCtx, gethTracer);
        string traceEnoughGas = new EthereumJsonSerializer().Serialize(gethTracer.BuildResult(), true);

        _transactionProcessor.CallAndRestore(tx, blkCtx, outputTracer);
>>>>>>> 65189ede
        traceEnoughGas.Should().NotContain("OutOfGas");

        outputTracer = new CallOutputTracer();
        tx.GasLimit = Math.Min(estimate - 1, estimate * 63 / 64);
        TestContext.Out.WriteLine(tx.GasLimit);

<<<<<<< HEAD
        gethTracer = new GethLikeTxMemoryTracer(GethTraceOptions.Default);
        _transactionProcessor.CallAndRestore(tx, new(block.Header, _specProvider.GetSpec(block.Header)), gethTracer);
=======
        gethTracer = new GethLikeTxMemoryTracer(tx, GethTraceOptions.Default);
        _transactionProcessor.CallAndRestore(tx, blkCtx, gethTracer);
>>>>>>> 65189ede

        string traceOutOfGas = new EthereumJsonSerializer().Serialize(gethTracer.BuildResult(), true);
        TestContext.Out.WriteLine(traceOutOfGas);

<<<<<<< HEAD
        _transactionProcessor.CallAndRestore(tx, new(block.Header, _specProvider.GetSpec(block.Header)), outputTracer);
=======
        _transactionProcessor.CallAndRestore(tx, blkCtx, outputTracer);
>>>>>>> 65189ede

        bool failed = traceEnoughGas.Contains("failed") || traceEnoughGas.Contains("OutOfGas");
        failed.Should().BeTrue();
    }

    [TestCase]
    public void Can_estimate_with_stipend()
    {
        byte[] initByteCode = Prepare.EvmCode
            .CallWithValue(Address.Zero, 0, 1)
            .Op(Instruction.STOP)
            .Done;

        long gasLimit = 100000;

        Transaction tx = Build.A.Transaction.SignedAndResolved(_ethereumEcdsa, TestItem.PrivateKeyA, _isEip155Enabled).WithCode(initByteCode).WithGasLimit(gasLimit).TestObject;
        Block block = Build.A.Block.WithNumber(MainnetSpecProvider.MuirGlacierBlockNumber).WithTransactions(tx).WithGasLimit(2 * gasLimit).TestObject;

        IReleaseSpec releaseSpec = MuirGlacier.Instance;
        IntrinsicGas intrinsicGas = IntrinsicGasCalculator.Calculate(tx, releaseSpec);

<<<<<<< HEAD
        GethLikeTxMemoryTracer gethTracer = new(GethTraceOptions.Default);
        _transactionProcessor.CallAndRestore(tx, new(block.Header, _specProvider.GetSpec(block.Header)), gethTracer);
        TestContext.Out.WriteLine(new EthereumJsonSerializer().Serialize(gethTracer.BuildResult(), true));

        EstimateGasTracer tracer = new();
        _transactionProcessor.CallAndRestore(tx, new(block.Header, _specProvider.GetSpec(block.Header)), tracer);
=======
        GethLikeTxMemoryTracer gethTracer = new(tx, GethTraceOptions.Default);
        var blkCtx = new BlockExecutionContext(block.Header, releaseSpec);
        _transactionProcessor.CallAndRestore(tx, blkCtx, gethTracer);
        TestContext.Out.WriteLine(new EthereumJsonSerializer().Serialize(gethTracer.BuildResult(), true));

        EstimateGasTracer tracer = new();
        _transactionProcessor.CallAndRestore(tx, blkCtx, tracer);
>>>>>>> 65189ede

        BlocksConfig blocksConfig = new();
        GasEstimator estimator = new(_transactionProcessor, _stateProvider, _specProvider, blocksConfig);

        long actualIntrinsic = tx.GasLimit - tracer.IntrinsicGasAt;
        actualIntrinsic.Should().Be(intrinsicGas.Standard);
        tracer.CalculateAdditionalGasRequired(tx, releaseSpec).Should().Be(2300);
        tracer.GasSpent.Should().Be(85669L);
        long estimate = estimator.Estimate(tx, block.Header, tracer, out string? err, 0);
        estimate.Should().Be(87969L);
        Assert.That(err, Is.Null);

        ConfirmEnoughEstimate(tx, block, estimate);
    }

    [TestCase]
    public void Can_estimate_with_stipend_and_refund()
    {
        byte[] initByteCode = Prepare.EvmCode
            .CallWithValue(Address.Zero, 0, 1)
            .PushData(1)
            .PushData(1)
            .Op(Instruction.SSTORE)
            .PushData(0)
            .PushData(1)
            .Op(Instruction.SSTORE)
            .Op(Instruction.STOP)
            .Done;

        long gasLimit = 200000;

        Transaction tx = Build.A.Transaction.SignedAndResolved(_ethereumEcdsa, TestItem.PrivateKeyA, _isEip155Enabled).WithCode(initByteCode).WithGasLimit(gasLimit).TestObject;
        Block block = Build.A.Block.WithNumber(MainnetSpecProvider.MuirGlacierBlockNumber).WithTransactions(tx).WithGasLimit(2 * gasLimit).TestObject;

        IReleaseSpec releaseSpec = MuirGlacier.Instance;
        IntrinsicGas intrinsicGas = IntrinsicGasCalculator.Calculate(tx, releaseSpec);

<<<<<<< HEAD
        GethLikeTxMemoryTracer gethTracer = new(GethTraceOptions.Default);
        _transactionProcessor.CallAndRestore(tx, new(block.Header, _specProvider.GetSpec(block.Header)), gethTracer);
        TestContext.Out.WriteLine(new EthereumJsonSerializer().Serialize(gethTracer.BuildResult(), true));

        EstimateGasTracer tracer = new();
        _transactionProcessor.CallAndRestore(tx, new(block.Header, _specProvider.GetSpec(block.Header)), tracer);
=======
        GethLikeTxMemoryTracer gethTracer = new(tx, GethTraceOptions.Default);
        var blkCtx = new BlockExecutionContext(block.Header, releaseSpec);
        _transactionProcessor.CallAndRestore(tx, blkCtx, gethTracer);
        TestContext.Out.WriteLine(new EthereumJsonSerializer().Serialize(gethTracer.BuildResult(), true));

        EstimateGasTracer tracer = new();
        _transactionProcessor.CallAndRestore(tx, blkCtx, tracer);
>>>>>>> 65189ede

        BlocksConfig blocksConfig = new();
        GasEstimator estimator = new(_transactionProcessor, _stateProvider, _specProvider, blocksConfig);

        long actualIntrinsic = tx.GasLimit - tracer.IntrinsicGasAt;
        actualIntrinsic.Should().Be(intrinsicGas.Standard);
        tracer.CalculateAdditionalGasRequired(tx, releaseSpec).Should().Be(RefundOf.SSetReversedEip2200 + GasCostOf.CallStipend);
        tracer.GasSpent.Should().Be(87429L);
        long estimate = estimator.Estimate(tx, block.Header, tracer, out string? err, 0);
        estimate.Should().Be(108130L);
        Assert.That(err, Is.Null);

        ConfirmEnoughEstimate(tx, block, estimate);
    }

    [TestCase]
    public void Can_estimate_with_single_call()
    {
        byte[] initByteCode = Prepare.EvmCode
            .ForInitOf(Bytes.FromHexString("6000")).Done;

        Address contractAddress = ContractAddress.From(TestItem.PrivateKeyA.Address, 0);

        byte[] byteCode = Prepare.EvmCode
            .Call(contractAddress, 46179).Done;

        long gasLimit = 100000;

        Transaction initTx = Build.A.Transaction.SignedAndResolved(_ethereumEcdsa, TestItem.PrivateKeyA, _isEip155Enabled).WithCode(initByteCode).WithGasLimit(gasLimit).TestObject;
        Transaction tx = Build.A.Transaction.SignedAndResolved(_ethereumEcdsa, TestItem.PrivateKeyA, _isEip155Enabled).WithCode(byteCode).WithGasLimit(gasLimit).WithNonce(1).TestObject;
        Block block = Build.A.Block.WithNumber(MainnetSpecProvider.MuirGlacierBlockNumber).WithTransactions(tx).WithGasLimit(2 * gasLimit).TestObject;

        IReleaseSpec releaseSpec = Berlin.Instance;
        IntrinsicGas intrinsicGas = IntrinsicGasCalculator.Calculate(tx, releaseSpec);

<<<<<<< HEAD
        _transactionProcessor.Execute(initTx, new(block.Header, _specProvider.GetSpec(block.Header)), NullTxTracer.Instance);

        EstimateGasTracer tracer = new();
        _transactionProcessor.CallAndRestore(tx, new(block.Header, _specProvider.GetSpec(block.Header)), tracer);
=======
        var blkCtx = new BlockExecutionContext(block.Header, releaseSpec);
        _transactionProcessor.Execute(initTx, blkCtx, NullTxTracer.Instance);

        EstimateGasTracer tracer = new();
        _transactionProcessor.CallAndRestore(tx, blkCtx, tracer);
>>>>>>> 65189ede

        BlocksConfig blocksConfig = new();
        GasEstimator estimator = new(_transactionProcessor, _stateProvider, _specProvider, blocksConfig);

        long actualIntrinsic = tx.GasLimit - tracer.IntrinsicGasAt;
        actualIntrinsic.Should().Be(intrinsicGas.Standard);
        tracer.CalculateAdditionalGasRequired(tx, releaseSpec).Should().Be(1);
        tracer.GasSpent.Should().Be(54224L);
        long estimate = estimator.Estimate(tx, block.Header, tracer, out string? err, 0);
        estimate.Should().Be(54224L);
        Assert.That(err, Is.Null);

        ConfirmEnoughEstimate(tx, block, estimate);
    }

    [TestCase]
    public void Disables_Eip158_for_system_transactions()
    {
        long blockNumber = MainnetSpecProvider.SpuriousDragonBlockNumber + 1;
        _stateProvider.CreateAccount(TestItem.PrivateKeyA.Address, 0.Ether());
        IReleaseSpec spec = _specProvider.GetSpec((ForkActivation)blockNumber);
        _stateProvider.Commit(spec);
        Transaction tx = Build.A.SystemTransaction.SignedAndResolved(_ethereumEcdsa, TestItem.PrivateKeyA, _isEip155Enabled)
            .WithGasPrice(0)
            .WithValue(0)
            .TestObject;

        Block block = Build.A.Block.WithNumber(blockNumber).WithTransactions(tx).TestObject;

        BlockReceiptsTracer tracer = BuildTracer(block, tx, false, false);
        Execute(tx, block, tracer);
        _stateProvider.AccountExists(tx.SenderAddress).Should().BeTrue();
    }

    [TestCase]
    public void Balance_is_changed_on_buildup_and_restored()
    {
        long gasLimit = 100000;
        Transaction tx = Build.A.Transaction.SignedAndResolved(_ethereumEcdsa, TestItem.PrivateKeyA, _isEip155Enabled).WithValue(0).WithGasPrice(1).WithGasLimit(gasLimit).TestObject;
        Block block = Build.A.Block.WithNumber(MainnetSpecProvider.ByzantiumBlockNumber).WithTransactions(tx).WithGasLimit(gasLimit).TestObject;

        Snapshot state = _stateProvider.TakeSnapshot();
<<<<<<< HEAD
        _transactionProcessor.BuildUp(tx, new(block.Header, _specProvider.GetSpec(block.Header)), NullTxTracer.Instance);
=======
        _transactionProcessor.BuildUp(tx, new BlockExecutionContext(block.Header, _specProvider.GetSpec(block.Header)), NullTxTracer.Instance);
>>>>>>> 65189ede
        _stateProvider.GetBalance(TestItem.PrivateKeyA.Address).Should().Be(AccountBalance - GasCostOf.Transaction);

        _stateProvider.Restore(state);
        _stateProvider.GetBalance(TestItem.PrivateKeyA.Address).Should().Be(AccountBalance);
    }

    [TestCase]
    public void Account_is_not_created_on_buildup_and_restore()
    {
        long gasLimit = 100000;
        Transaction tx = Build.A.Transaction
            .WithValue(0.Ether())
            .WithGasPrice(1)
            .WithGasLimit(gasLimit)
            .SignedAndResolved(_ethereumEcdsa, TestItem.PrivateKeyD, _isEip155Enabled)
            .TestObject;
        Block block = Build.A.Block.WithNumber(MainnetSpecProvider.ByzantiumBlockNumber).WithTransactions(tx).WithGasLimit(gasLimit).TestObject;

        _stateProvider.AccountExists(TestItem.PrivateKeyD.Address).Should().BeFalse();
        Snapshot state = _stateProvider.TakeSnapshot();
<<<<<<< HEAD
        _transactionProcessor.BuildUp(tx, new(block.Header, _specProvider.GetSpec(block.Header)), NullTxTracer.Instance);
=======
        _transactionProcessor.BuildUp(tx, new BlockExecutionContext(block.Header, _specProvider.GetSpec(block.Header)), NullTxTracer.Instance);
>>>>>>> 65189ede
        _stateProvider.AccountExists(TestItem.PrivateKeyD.Address).Should().BeTrue();
        _stateProvider.Restore(state);
        _stateProvider.AccountExists(TestItem.PrivateKeyD.Address).Should().BeFalse();
    }

    [TestCase]
    public void Nonce_is_not_changed_on_buildup_and_restore()
    {
        long gasLimit = 100000;
        Transaction tx = Build.A.Transaction
            .WithValue(AccountBalance - (UInt256)gasLimit)
            .WithGasPrice(1)
            .WithGasLimit(gasLimit)
            .SignedAndResolved(_ethereumEcdsa, TestItem.PrivateKeyA, _isEip155Enabled)
            .TestObject;
        Block block = Build.A.Block.WithNumber(MainnetSpecProvider.ByzantiumBlockNumber).WithTransactions(tx).WithGasLimit(gasLimit).TestObject;

        Snapshot state = _stateProvider.TakeSnapshot();
<<<<<<< HEAD
        _transactionProcessor.BuildUp(tx, new(block.Header, _specProvider.GetSpec(block.Header)), NullTxTracer.Instance);
=======
        _transactionProcessor.BuildUp(tx, new BlockExecutionContext(block.Header, _specProvider.GetSpec(block.Header)), NullTxTracer.Instance);
>>>>>>> 65189ede
        _stateProvider.GetNonce(TestItem.PrivateKeyA.Address).Should().Be(1);
        _stateProvider.Restore(state);
        _stateProvider.GetNonce(TestItem.PrivateKeyA.Address).Should().Be(0);
    }

    [TestCase]
    public void State_changed_twice_in_buildup_should_have_correct_gas_cost()
    {
        long gasLimit = 100000;
        Transaction tx1 = Build.A.Transaction
            .WithValue(0).WithGasPrice(1).WithGasLimit(GasCostOf.Transaction)
            .SignedAndResolved(_ethereumEcdsa, TestItem.PrivateKeyA, _isEip155Enabled)
            .TestObject;
        Transaction tx2 = Build.A.Transaction
            .WithValue(0).WithNonce(1).WithGasPrice(1).WithGasLimit(GasCostOf.Transaction)
            .SignedAndResolved(_ethereumEcdsa, TestItem.PrivateKeyA, _isEip155Enabled)
            .TestObject;
        Block block = Build.A.Block.WithNumber(MainnetSpecProvider.ByzantiumBlockNumber).WithTransactions(tx1, tx2).WithGasLimit(gasLimit).TestObject;

        Snapshot state = _stateProvider.TakeSnapshot();
<<<<<<< HEAD
        _transactionProcessor.BuildUp(tx1, new(block.Header, _specProvider.GetSpec(block.Header)), NullTxTracer.Instance);
        _stateProvider.GetBalance(TestItem.PrivateKeyA.Address).Should().Be(AccountBalance - GasCostOf.Transaction);

        _transactionProcessor.BuildUp(tx2, new(block.Header, _specProvider.GetSpec(block.Header)), NullTxTracer.Instance);
=======
        var blkCtx = new BlockExecutionContext(block.Header, _specProvider.GetSpec(block.Header));
        _transactionProcessor.BuildUp(tx1, blkCtx, NullTxTracer.Instance);
        _stateProvider.GetBalance(TestItem.PrivateKeyA.Address).Should().Be(AccountBalance - GasCostOf.Transaction);

        _transactionProcessor.BuildUp(tx2, blkCtx, NullTxTracer.Instance);
>>>>>>> 65189ede
        _stateProvider.GetBalance(TestItem.PrivateKeyA.Address).Should().Be(AccountBalance - GasCostOf.Transaction * 2);

        _stateProvider.Restore(state);
        _stateProvider.GetBalance(TestItem.PrivateKeyA.Address).Should().Be(AccountBalance);
    }

    private BlockReceiptsTracer BuildTracer(Block block, Transaction tx, bool stateDiff, bool trace)
    {
        ParityTraceTypes types = ParityTraceTypes.None;
        if (stateDiff)
        {
            types = types | ParityTraceTypes.StateDiff;
        }

        if (trace)
        {
            types = types | ParityTraceTypes.Trace;
        }

        IBlockTracer otherTracer = types != ParityTraceTypes.None ? new ParityLikeBlockTracer(tx.Hash, ParityTraceTypes.Trace | ParityTraceTypes.StateDiff) : (IBlockTracer)NullBlockTracer.Instance;
        BlockReceiptsTracer tracer = new();
        tracer.SetOtherTracer(otherTracer);
        return tracer;
    }

    private TransactionResult Execute(Transaction tx, Block block, BlockReceiptsTracer? tracer = null)
    {
        tracer?.StartNewBlockTrace(block);
        tracer?.StartNewTxTrace(tx);
<<<<<<< HEAD
        TransactionResult result = _transactionProcessor.Execute(tx, new(block.Header, _specProvider.GetSpec(block.Header)), tracer ?? NullTxTracer.Instance);
=======
        TransactionResult result = _transactionProcessor.Execute(tx, new BlockExecutionContext(block.Header, _specProvider.GetSpec(block.Header)), tracer ?? NullTxTracer.Instance);
>>>>>>> 65189ede
        if (result)
        {
            tracer?.EndTxTrace();
            tracer?.EndBlockTrace();
        }

        return result;
    }

    private TransactionResult CallAndRestore(Transaction tx, Block block, BlockReceiptsTracer? tracer = null)
    {
        tracer?.StartNewBlockTrace(block);
        tracer?.StartNewTxTrace(tx);
<<<<<<< HEAD
        TransactionResult result = _transactionProcessor.CallAndRestore(tx, new(block.Header, _specProvider.GetSpec(block.Header)), tracer ?? NullTxTracer.Instance);
=======
        TransactionResult result = _transactionProcessor.CallAndRestore(tx, new BlockExecutionContext(block.Header, _specProvider.GetSpec(block.Header)), tracer ?? NullTxTracer.Instance);
>>>>>>> 65189ede
        if (result)
        {
            tracer?.EndTxTrace();
            tracer?.EndBlockTrace();
        }

        return result;
    }
}<|MERGE_RESOLUTION|>--- conflicted
+++ resolved
@@ -248,11 +248,7 @@
             .SignedAndResolved(_ethereumEcdsa, TestItem.PrivateKeyA, _isEip155Enabled).TestObject;
         Block block = Build.A.Block.WithNumber(1).WithTransactions(tx).WithGasLimit(gasLimit).TestObject;
 
-<<<<<<< HEAD
-        _transactionProcessor.CallAndRestore(tx, new(block.Header, _specProvider.GetSpec(block.Header)), NullTxTracer.Instance);
-=======
         _transactionProcessor.CallAndRestore(tx, new BlockExecutionContext(block.Header, _specProvider.GetSpec(block.Header)), NullTxTracer.Instance);
->>>>>>> 65189ede
 
         _stateProvider.GetBalance(TestItem.PrivateKeyA.Address).Should().Be(1.Ether());
     }
@@ -270,11 +266,7 @@
         Block block = Build.A.Block.WithNumber(1).WithTransactions(tx).WithGasLimit(gasLimit).TestObject;
 
         _stateProvider.AccountExists(TestItem.PrivateKeyD.Address).Should().BeFalse();
-<<<<<<< HEAD
-        _transactionProcessor.CallAndRestore(tx, new(block.Header, _specProvider.GetSpec(block.Header)), NullTxTracer.Instance);
-=======
         _transactionProcessor.CallAndRestore(tx, new BlockExecutionContext(block.Header, _specProvider.GetSpec(block.Header)), NullTxTracer.Instance);
->>>>>>> 65189ede
         _stateProvider.AccountExists(TestItem.PrivateKeyD.Address).Should().BeFalse();
     }
 
@@ -285,11 +277,7 @@
         Transaction tx = Build.A.Transaction.SignedAndResolved(_ethereumEcdsa, TestItem.PrivateKeyA, _isEip155Enabled).WithValue(1.Ether() - (UInt256)gasLimit).WithGasPrice(1).WithGasLimit(gasLimit).TestObject;
         Block block = Build.A.Block.WithNumber(1).WithTransactions(tx).WithGasLimit(gasLimit).TestObject;
 
-<<<<<<< HEAD
-        _transactionProcessor.CallAndRestore(tx, new(block.Header, _specProvider.GetSpec(block.Header)), NullTxTracer.Instance);
-=======
         _transactionProcessor.CallAndRestore(tx, new BlockExecutionContext(block.Header, _specProvider.GetSpec(block.Header)), NullTxTracer.Instance);
->>>>>>> 65189ede
         _stateProvider.GetNonce(TestItem.PrivateKeyA.Address).Should().Be(0);
     }
 
@@ -303,11 +291,7 @@
         Block block = Build.A.Block.WithNumber(1).WithTransactions(tx).WithGasLimit(gasLimit).TestObject;
 
         EstimateGasTracer tracer = new();
-<<<<<<< HEAD
-        Action action = () => _transactionProcessor.CallAndRestore(tx, new(block.Header, _specProvider.GetSpec(block.Header)), tracer);
-=======
         Action action = () => _transactionProcessor.CallAndRestore(tx, new BlockExecutionContext(block.Header, _specProvider.GetSpec(block.Header)), tracer);
->>>>>>> 65189ede
         if (!systemUser)
         {
             action.Should().Throw<InsufficientBalanceException>();
@@ -388,11 +372,7 @@
         EstimateGasTracer tracer = new();
         BlocksConfig blocksConfig = new();
         GasEstimator estimator = new(_transactionProcessor, _stateProvider, _specProvider, blocksConfig);
-<<<<<<< HEAD
-        _transactionProcessor.CallAndRestore(tx, new(block.Header, _specProvider.GetSpec(block.Header)), tracer);
-=======
         _transactionProcessor.CallAndRestore(tx, new BlockExecutionContext(block.Header, _specProvider.GetSpec(block.Header)), tracer);
->>>>>>> 65189ede
 
         tracer.GasSpent.Should().Be(21000);
         estimator.Estimate(tx, block.Header, tracer, out string? err, 0).Should().Be(21000);
@@ -419,14 +399,6 @@
 
         IntrinsicGas intrinsicGas = IntrinsicGasCalculator.Calculate(tx, MuirGlacier.Instance);
 
-<<<<<<< HEAD
-        GethLikeTxMemoryTracer gethTracer = new(GethTraceOptions.Default);
-        _transactionProcessor.CallAndRestore(tx, new(block.Header, _specProvider.GetSpec(block.Header)), gethTracer);
-        TestContext.Out.WriteLine(new EthereumJsonSerializer().Serialize(gethTracer.BuildResult(), true));
-
-        EstimateGasTracer tracer = new();
-        _transactionProcessor.CallAndRestore(tx, new(block.Header, _specProvider.GetSpec(block.Header)), tracer);
-=======
         GethLikeTxMemoryTracer gethTracer = new(tx, GethTraceOptions.Default);
         var blkCtx = new BlockExecutionContext(block.Header, _specProvider.GetSpec(block.Header));
         _transactionProcessor.CallAndRestore(tx, blkCtx, gethTracer);
@@ -434,7 +406,6 @@
 
         EstimateGasTracer tracer = new();
         _transactionProcessor.CallAndRestore(tx, blkCtx, tracer);
->>>>>>> 65189ede
 
         BlocksConfig blocksConfig = new();
         GasEstimator estimator = new(_transactionProcessor, _stateProvider, _specProvider, blocksConfig);
@@ -469,16 +440,6 @@
         Block block = Build.A.Block.WithNumber(MainnetSpecProvider.MuirGlacierBlockNumber).WithTransactions(tx).WithGasLimit(2 * gasLimit).TestObject;
 
         IReleaseSpec releaseSpec = MuirGlacier.Instance;
-<<<<<<< HEAD
-        long intrinsic = IntrinsicGasCalculator.Calculate(tx, releaseSpec);
-
-        _transactionProcessor.Execute(initTx, new(block.Header, _specProvider.GetSpec(block.Header)), NullTxTracer.Instance);
-
-        EstimateGasTracer tracer = new();
-        GethLikeTxMemoryTracer gethTracer = new(GethTraceOptions.Default);
-        _transactionProcessor.CallAndRestore(tx, new(block.Header, _specProvider.GetSpec(block.Header)), tracer);
-        _transactionProcessor.CallAndRestore(tx, new(block.Header, _specProvider.GetSpec(block.Header)), gethTracer);
-=======
         IntrinsicGas intrinsicGas = IntrinsicGasCalculator.Calculate(tx, releaseSpec);
         var blkCtx = new BlockExecutionContext(block.Header, releaseSpec);
         _transactionProcessor.Execute(initTx, blkCtx, NullTxTracer.Instance);
@@ -487,7 +448,6 @@
         GethLikeTxMemoryTracer gethTracer = new(tx, GethTraceOptions.Default);
         _transactionProcessor.CallAndRestore(tx, blkCtx, tracer);
         _transactionProcessor.CallAndRestore(tx, blkCtx, gethTracer);
->>>>>>> 65189ede
         TestContext.Out.WriteLine(new EthereumJsonSerializer().Serialize(gethTracer.BuildResult(), true));
 
         BlocksConfig blocksConfig = new();
@@ -510,42 +470,25 @@
         tx.GasLimit = estimate;
         TestContext.Out.WriteLine(tx.GasLimit);
 
-<<<<<<< HEAD
-        GethLikeTxMemoryTracer gethTracer = new(GethTraceOptions.Default);
-        _transactionProcessor.CallAndRestore(tx, new(block.Header, _specProvider.GetSpec(block.Header)), gethTracer);
-        string traceEnoughGas = new EthereumJsonSerializer().Serialize(gethTracer.BuildResult(), true);
-
-        _transactionProcessor.CallAndRestore(tx, new(block.Header, _specProvider.GetSpec(block.Header)), outputTracer);
-=======
         GethLikeTxMemoryTracer gethTracer = new(tx, GethTraceOptions.Default);
         var blkCtx = new BlockExecutionContext(block.Header, _specProvider.GetSpec(block.Header));
         _transactionProcessor.CallAndRestore(tx, blkCtx, gethTracer);
         string traceEnoughGas = new EthereumJsonSerializer().Serialize(gethTracer.BuildResult(), true);
 
         _transactionProcessor.CallAndRestore(tx, blkCtx, outputTracer);
->>>>>>> 65189ede
         traceEnoughGas.Should().NotContain("OutOfGas");
 
         outputTracer = new CallOutputTracer();
         tx.GasLimit = Math.Min(estimate - 1, estimate * 63 / 64);
         TestContext.Out.WriteLine(tx.GasLimit);
 
-<<<<<<< HEAD
-        gethTracer = new GethLikeTxMemoryTracer(GethTraceOptions.Default);
-        _transactionProcessor.CallAndRestore(tx, new(block.Header, _specProvider.GetSpec(block.Header)), gethTracer);
-=======
         gethTracer = new GethLikeTxMemoryTracer(tx, GethTraceOptions.Default);
         _transactionProcessor.CallAndRestore(tx, blkCtx, gethTracer);
->>>>>>> 65189ede
 
         string traceOutOfGas = new EthereumJsonSerializer().Serialize(gethTracer.BuildResult(), true);
         TestContext.Out.WriteLine(traceOutOfGas);
 
-<<<<<<< HEAD
-        _transactionProcessor.CallAndRestore(tx, new(block.Header, _specProvider.GetSpec(block.Header)), outputTracer);
-=======
         _transactionProcessor.CallAndRestore(tx, blkCtx, outputTracer);
->>>>>>> 65189ede
 
         bool failed = traceEnoughGas.Contains("failed") || traceEnoughGas.Contains("OutOfGas");
         failed.Should().BeTrue();
@@ -567,14 +510,6 @@
         IReleaseSpec releaseSpec = MuirGlacier.Instance;
         IntrinsicGas intrinsicGas = IntrinsicGasCalculator.Calculate(tx, releaseSpec);
 
-<<<<<<< HEAD
-        GethLikeTxMemoryTracer gethTracer = new(GethTraceOptions.Default);
-        _transactionProcessor.CallAndRestore(tx, new(block.Header, _specProvider.GetSpec(block.Header)), gethTracer);
-        TestContext.Out.WriteLine(new EthereumJsonSerializer().Serialize(gethTracer.BuildResult(), true));
-
-        EstimateGasTracer tracer = new();
-        _transactionProcessor.CallAndRestore(tx, new(block.Header, _specProvider.GetSpec(block.Header)), tracer);
-=======
         GethLikeTxMemoryTracer gethTracer = new(tx, GethTraceOptions.Default);
         var blkCtx = new BlockExecutionContext(block.Header, releaseSpec);
         _transactionProcessor.CallAndRestore(tx, blkCtx, gethTracer);
@@ -582,7 +517,6 @@
 
         EstimateGasTracer tracer = new();
         _transactionProcessor.CallAndRestore(tx, blkCtx, tracer);
->>>>>>> 65189ede
 
         BlocksConfig blocksConfig = new();
         GasEstimator estimator = new(_transactionProcessor, _stateProvider, _specProvider, blocksConfig);
@@ -620,14 +554,6 @@
         IReleaseSpec releaseSpec = MuirGlacier.Instance;
         IntrinsicGas intrinsicGas = IntrinsicGasCalculator.Calculate(tx, releaseSpec);
 
-<<<<<<< HEAD
-        GethLikeTxMemoryTracer gethTracer = new(GethTraceOptions.Default);
-        _transactionProcessor.CallAndRestore(tx, new(block.Header, _specProvider.GetSpec(block.Header)), gethTracer);
-        TestContext.Out.WriteLine(new EthereumJsonSerializer().Serialize(gethTracer.BuildResult(), true));
-
-        EstimateGasTracer tracer = new();
-        _transactionProcessor.CallAndRestore(tx, new(block.Header, _specProvider.GetSpec(block.Header)), tracer);
-=======
         GethLikeTxMemoryTracer gethTracer = new(tx, GethTraceOptions.Default);
         var blkCtx = new BlockExecutionContext(block.Header, releaseSpec);
         _transactionProcessor.CallAndRestore(tx, blkCtx, gethTracer);
@@ -635,7 +561,6 @@
 
         EstimateGasTracer tracer = new();
         _transactionProcessor.CallAndRestore(tx, blkCtx, tracer);
->>>>>>> 65189ede
 
         BlocksConfig blocksConfig = new();
         GasEstimator estimator = new(_transactionProcessor, _stateProvider, _specProvider, blocksConfig);
@@ -671,18 +596,11 @@
         IReleaseSpec releaseSpec = Berlin.Instance;
         IntrinsicGas intrinsicGas = IntrinsicGasCalculator.Calculate(tx, releaseSpec);
 
-<<<<<<< HEAD
-        _transactionProcessor.Execute(initTx, new(block.Header, _specProvider.GetSpec(block.Header)), NullTxTracer.Instance);
-
-        EstimateGasTracer tracer = new();
-        _transactionProcessor.CallAndRestore(tx, new(block.Header, _specProvider.GetSpec(block.Header)), tracer);
-=======
         var blkCtx = new BlockExecutionContext(block.Header, releaseSpec);
         _transactionProcessor.Execute(initTx, blkCtx, NullTxTracer.Instance);
 
         EstimateGasTracer tracer = new();
         _transactionProcessor.CallAndRestore(tx, blkCtx, tracer);
->>>>>>> 65189ede
 
         BlocksConfig blocksConfig = new();
         GasEstimator estimator = new(_transactionProcessor, _stateProvider, _specProvider, blocksConfig);
@@ -725,11 +643,7 @@
         Block block = Build.A.Block.WithNumber(MainnetSpecProvider.ByzantiumBlockNumber).WithTransactions(tx).WithGasLimit(gasLimit).TestObject;
 
         Snapshot state = _stateProvider.TakeSnapshot();
-<<<<<<< HEAD
-        _transactionProcessor.BuildUp(tx, new(block.Header, _specProvider.GetSpec(block.Header)), NullTxTracer.Instance);
-=======
         _transactionProcessor.BuildUp(tx, new BlockExecutionContext(block.Header, _specProvider.GetSpec(block.Header)), NullTxTracer.Instance);
->>>>>>> 65189ede
         _stateProvider.GetBalance(TestItem.PrivateKeyA.Address).Should().Be(AccountBalance - GasCostOf.Transaction);
 
         _stateProvider.Restore(state);
@@ -750,11 +664,7 @@
 
         _stateProvider.AccountExists(TestItem.PrivateKeyD.Address).Should().BeFalse();
         Snapshot state = _stateProvider.TakeSnapshot();
-<<<<<<< HEAD
-        _transactionProcessor.BuildUp(tx, new(block.Header, _specProvider.GetSpec(block.Header)), NullTxTracer.Instance);
-=======
         _transactionProcessor.BuildUp(tx, new BlockExecutionContext(block.Header, _specProvider.GetSpec(block.Header)), NullTxTracer.Instance);
->>>>>>> 65189ede
         _stateProvider.AccountExists(TestItem.PrivateKeyD.Address).Should().BeTrue();
         _stateProvider.Restore(state);
         _stateProvider.AccountExists(TestItem.PrivateKeyD.Address).Should().BeFalse();
@@ -773,11 +683,7 @@
         Block block = Build.A.Block.WithNumber(MainnetSpecProvider.ByzantiumBlockNumber).WithTransactions(tx).WithGasLimit(gasLimit).TestObject;
 
         Snapshot state = _stateProvider.TakeSnapshot();
-<<<<<<< HEAD
-        _transactionProcessor.BuildUp(tx, new(block.Header, _specProvider.GetSpec(block.Header)), NullTxTracer.Instance);
-=======
         _transactionProcessor.BuildUp(tx, new BlockExecutionContext(block.Header, _specProvider.GetSpec(block.Header)), NullTxTracer.Instance);
->>>>>>> 65189ede
         _stateProvider.GetNonce(TestItem.PrivateKeyA.Address).Should().Be(1);
         _stateProvider.Restore(state);
         _stateProvider.GetNonce(TestItem.PrivateKeyA.Address).Should().Be(0);
@@ -798,18 +704,11 @@
         Block block = Build.A.Block.WithNumber(MainnetSpecProvider.ByzantiumBlockNumber).WithTransactions(tx1, tx2).WithGasLimit(gasLimit).TestObject;
 
         Snapshot state = _stateProvider.TakeSnapshot();
-<<<<<<< HEAD
-        _transactionProcessor.BuildUp(tx1, new(block.Header, _specProvider.GetSpec(block.Header)), NullTxTracer.Instance);
-        _stateProvider.GetBalance(TestItem.PrivateKeyA.Address).Should().Be(AccountBalance - GasCostOf.Transaction);
-
-        _transactionProcessor.BuildUp(tx2, new(block.Header, _specProvider.GetSpec(block.Header)), NullTxTracer.Instance);
-=======
         var blkCtx = new BlockExecutionContext(block.Header, _specProvider.GetSpec(block.Header));
         _transactionProcessor.BuildUp(tx1, blkCtx, NullTxTracer.Instance);
         _stateProvider.GetBalance(TestItem.PrivateKeyA.Address).Should().Be(AccountBalance - GasCostOf.Transaction);
 
         _transactionProcessor.BuildUp(tx2, blkCtx, NullTxTracer.Instance);
->>>>>>> 65189ede
         _stateProvider.GetBalance(TestItem.PrivateKeyA.Address).Should().Be(AccountBalance - GasCostOf.Transaction * 2);
 
         _stateProvider.Restore(state);
@@ -839,11 +738,7 @@
     {
         tracer?.StartNewBlockTrace(block);
         tracer?.StartNewTxTrace(tx);
-<<<<<<< HEAD
-        TransactionResult result = _transactionProcessor.Execute(tx, new(block.Header, _specProvider.GetSpec(block.Header)), tracer ?? NullTxTracer.Instance);
-=======
         TransactionResult result = _transactionProcessor.Execute(tx, new BlockExecutionContext(block.Header, _specProvider.GetSpec(block.Header)), tracer ?? NullTxTracer.Instance);
->>>>>>> 65189ede
         if (result)
         {
             tracer?.EndTxTrace();
@@ -857,11 +752,7 @@
     {
         tracer?.StartNewBlockTrace(block);
         tracer?.StartNewTxTrace(tx);
-<<<<<<< HEAD
-        TransactionResult result = _transactionProcessor.CallAndRestore(tx, new(block.Header, _specProvider.GetSpec(block.Header)), tracer ?? NullTxTracer.Instance);
-=======
         TransactionResult result = _transactionProcessor.CallAndRestore(tx, new BlockExecutionContext(block.Header, _specProvider.GetSpec(block.Header)), tracer ?? NullTxTracer.Instance);
->>>>>>> 65189ede
         if (result)
         {
             tracer?.EndTxTrace();
