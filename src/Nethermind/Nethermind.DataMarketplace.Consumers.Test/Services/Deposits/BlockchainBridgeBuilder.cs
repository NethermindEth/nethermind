//  Copyright (c) 2018 Demerzel Solutions Limited
//  This file is part of the Nethermind library.
// 
//  The Nethermind library is free software: you can redistribute it and/or modify
//  it under the terms of the GNU Lesser General Public License as published by
//  the Free Software Foundation, either version 3 of the License, or
//  (at your option) any later version.
// 
//  The Nethermind library is distributed in the hope that it will be useful,
//  but WITHOUT ANY WARRANTY; without even the implied warranty of
//  MERCHANTABILITY or FITNESS FOR A PARTICULAR PURPOSE. See the
//  GNU Lesser General Public License for more details.
// 
//  You should have received a copy of the GNU Lesser General Public License
//  along with the Nethermind. If not, see <http://www.gnu.org/licenses/>.

using Nethermind.Blockchain;
using Nethermind.Blockchain.Filters;
using Nethermind.Blockchain.Find;
using Nethermind.Blockchain.Processing;
using Nethermind.Blockchain.Receipts;
using Nethermind.Core;
using Nethermind.Core.Test.Builders;
using Nethermind.Crypto;
using Nethermind.DataMarketplace.Core.Services;
using Nethermind.Db;
using Nethermind.Db.Blooms;
using Nethermind.Evm;
using Nethermind.Facade;
using Nethermind.Logging;
using Nethermind.Specs;
using Nethermind.State;
using Nethermind.Trie.Pruning;
using Nethermind.TxPool;
using Nethermind.TxPool.Storages;
using Nethermind.Wallet;
using BlockTree = Nethermind.Blockchain.BlockTree;

namespace Nethermind.DataMarketplace.Consumers.Test.Services.Deposits
{
    public static class BlockchainBridgeBuilder
    {
        public static INdmBlockchainBridge BuildABridge()
        {
            MemDbProvider memDbProvider = new MemDbProvider();
<<<<<<< HEAD
            StateReader stateReader = new StateReader(
                new TrieStore(memDbProvider.StateDb, LimboLogs.Instance), memDbProvider.CodeDb, LimboLogs.Instance);
            var trieStore = new TrieStore(memDbProvider.StateDb, LimboLogs.Instance);
            StateProvider stateProvider = new StateProvider(trieStore, memDbProvider.CodeDb, LimboLogs.Instance);
            StorageProvider storageProvider = new StorageProvider(trieStore, stateProvider, LimboLogs.Instance);
=======
            StateReader stateReader = new StateReader(memDbProvider.StateDb, memDbProvider.CodeDb, LimboLogs.Instance);
            StateProvider stateProvider = new StateProvider(memDbProvider.StateDb, memDbProvider.CodeDb, LimboLogs.Instance);
>>>>>>> 55c7bf4e
            IEthereumEcdsa ecdsa = new EthereumEcdsa(ChainId.Mainnet, LimboLogs.Instance);
            ITxPool txPool = new TxPool.TxPool(new InMemoryTxStorage(), Timestamper.Default, ecdsa, MainnetSpecProvider.Instance, new TxPoolConfig(), stateProvider, LimboLogs.Instance);
            BlockTree blockTree = Build.A.BlockTree().OfChainLength(1).TestObject;
            IWallet wallet = new DevWallet(new WalletConfig(), LimboLogs.Instance);
            LogFinder logFinder = new LogFinder(blockTree, new InMemoryReceiptStorage(), NullBloomStorage.Instance, LimboLogs.Instance, new ReceiptsRecovery(), 1024);

            ReadOnlyTxProcessingEnv processingEnv = new ReadOnlyTxProcessingEnv(
                new ReadOnlyDbProvider(memDbProvider, false),
                new TrieStore(memDbProvider.StateDb, LimboLogs.Instance),
                new ReadOnlyBlockTree(blockTree),
                MainnetSpecProvider.Instance, LimboLogs.Instance);
            BlockchainBridge blockchainBridge = new BlockchainBridge(
                processingEnv,
                txPool,
                new InMemoryReceiptStorage(),
                NullFilterStore.Instance,
                NullFilterManager.Instance,
                ecdsa,
                Timestamper.Default,
                logFinder,
                false,
                false);

            WalletTxSigner txSigner = new WalletTxSigner(wallet, ChainId.Mainnet);
            ITxSealer txSealer0 = new TxSealer(txSigner, Timestamper.Default);
            ITxSealer txSealer1 = new NonceReservingTxSealer(txSigner, Timestamper.Default, txPool);
            ITxSender txSender = new TxPoolSender(txPool, txSealer0, txSealer1);
            return new NdmBlockchainBridge(blockchainBridge, blockTree, stateReader, txSender);
        }
    }
}<|MERGE_RESOLUTION|>--- conflicted
+++ resolved
@@ -43,16 +43,10 @@
         public static INdmBlockchainBridge BuildABridge()
         {
             MemDbProvider memDbProvider = new MemDbProvider();
-<<<<<<< HEAD
             StateReader stateReader = new StateReader(
                 new TrieStore(memDbProvider.StateDb, LimboLogs.Instance), memDbProvider.CodeDb, LimboLogs.Instance);
             var trieStore = new TrieStore(memDbProvider.StateDb, LimboLogs.Instance);
             StateProvider stateProvider = new StateProvider(trieStore, memDbProvider.CodeDb, LimboLogs.Instance);
-            StorageProvider storageProvider = new StorageProvider(trieStore, stateProvider, LimboLogs.Instance);
-=======
-            StateReader stateReader = new StateReader(memDbProvider.StateDb, memDbProvider.CodeDb, LimboLogs.Instance);
-            StateProvider stateProvider = new StateProvider(memDbProvider.StateDb, memDbProvider.CodeDb, LimboLogs.Instance);
->>>>>>> 55c7bf4e
             IEthereumEcdsa ecdsa = new EthereumEcdsa(ChainId.Mainnet, LimboLogs.Instance);
             ITxPool txPool = new TxPool.TxPool(new InMemoryTxStorage(), Timestamper.Default, ecdsa, MainnetSpecProvider.Instance, new TxPoolConfig(), stateProvider, LimboLogs.Instance);
             BlockTree blockTree = Build.A.BlockTree().OfChainLength(1).TestObject;
