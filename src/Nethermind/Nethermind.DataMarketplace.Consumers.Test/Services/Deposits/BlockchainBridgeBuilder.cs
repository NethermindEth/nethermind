--- conflicted
+++ resolved
@@ -51,14 +51,9 @@
             StateProvider stateProvider = new StateProvider(trieStore, memDbProvider.CodeDb, LimboLogs.Instance);
             IEthereumEcdsa ecdsa = new EthereumEcdsa(ChainId.Mainnet, LimboLogs.Instance);
             BlockTree blockTree = Build.A.BlockTree().OfChainLength(1).TestObject;
-<<<<<<< HEAD
-            ITxPool txPool = new TxPool.TxPool(new InMemoryTxStorage(), ecdsa, MainnetSpecProvider.Instance, new TxPoolConfig(), stateProvider, new TransactionComparerProvider(MainnetSpecProvider.Instance, blockTree), LimboLogs.Instance);
-
-=======
             MainnetSpecProvider specProvider = MainnetSpecProvider.Instance;
             ITxPool txPool = new TxPool.TxPool(new InMemoryTxStorage(), ecdsa, new ChainHeadSpecProvider(specProvider, blockTree),
-                new TxPoolConfig(), stateProvider, new TxValidator(specProvider.ChainId), LimboLogs.Instance);
->>>>>>> 2f2c50fd
+                new TxPoolConfig(), stateProvider, new TransactionComparerProvider(MainnetSpecProvider.Instance, blockTree), new TxValidator(specProvider.ChainId), LimboLogs.Instance);
             IWallet wallet = new DevWallet(new WalletConfig(), LimboLogs.Instance);
             ReceiptsRecovery receiptsRecovery = new ReceiptsRecovery(ecdsa, specProvider);
             LogFinder logFinder = new LogFinder(blockTree, new InMemoryReceiptStorage(), NullBloomStorage.Instance, LimboLogs.Instance, receiptsRecovery, 1024);
