--- conflicted
+++ resolved
@@ -21,12 +21,9 @@
     public long? MaxBytesPerSec { get; set; }
     public long? MaxWriteBytesPerSec { get; set; }
     public int? BlockSize { get; set; } = 16 * 1024;
-<<<<<<< HEAD
     public ulong? ReadAheadSize { get; set; }
-=======
     public bool? UseDirectReads { get; set; } = false;
     public bool? UseDirectIoForFlushAndCompactions { get; set; } = false;
->>>>>>> 2fa3b60b
     public IDictionary<string, string>? AdditionalRocksDbOptions { get; set; }
 
     public ulong ReceiptsDbWriteBufferSize { get; set; } = (ulong)8.MiB();
