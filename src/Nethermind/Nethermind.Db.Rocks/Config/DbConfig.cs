// SPDX-FileCopyrightText: 2022 Demerzel Solutions Limited
// SPDX-License-Identifier: LGPL-3.0-only

using System.Collections.Generic;
using Nethermind.Core.Extensions;

namespace Nethermind.Db.Rocks.Config;

public class DbConfig : IDbConfig
{
    public static DbConfig Default = new DbConfig();

    public ulong SharedBlockCacheSize { get; set; } = (ulong)256.MiB();
    public bool SkipMemoryHintSetting { get; set; } = false;

    public ulong WriteBufferSize { get; set; } = (ulong)16.MiB();
    public uint WriteBufferNumber { get; set; } = 2;
    public ulong BlockCacheSize { get; set; } = 0;
    public bool CacheIndexAndFilterBlocks { get; set; } = false;
    public int? MaxOpenFiles { get; set; }
    public long? MaxBytesPerSec { get; set; }
    public int? BlockSize { get; set; } = 16 * 1024;
    public ulong? ReadAheadSize { get; set; } = (ulong)256.KiB();
    public bool? UseDirectReads { get; set; } = false;
    public bool? UseDirectIoForFlushAndCompactions { get; set; } = false;
    public bool? DisableCompression { get; set; } = false;
    public bool? UseLz4 { get; set; } = false;
    public ulong? CompactionReadAhead { get; set; } = (ulong)256.KiB();
    public IDictionary<string, string>? AdditionalRocksDbOptions { get; set; }
    public ulong? MaxBytesForLevelBase { get; set; } = (ulong)256.MiB();
    public ulong TargetFileSizeBase { get; set; } = (ulong)64.MiB();
    public int TargetFileSizeMultiplier { get; set; } = 1;
    public bool UseTwoLevelIndex { get; set; } = true;
    public bool UseHashIndex { get; set; } = false;
    public ulong? PrefixExtractorLength { get; set; } = null;
    public bool AllowMmapReads { get; set; } = false;
    public bool? VerifyChecksum { get; set; } = true;
    public double MaxBytesForLevelMultiplier { get; set; } = 10;
    public ulong? MaxCompactionBytes { get; set; } = null;
    public int MinWriteBufferNumberToMerge { get; set; } = 1;
    public ulong? RowCacheSize { get; set; } = null;
    public bool OptimizeFiltersForHits { get; set; } = true;
    public bool OnlyCompressLastLevel { get; set; } = false;
    public long? MaxWriteBufferSizeToMaintain { get; set; } = null;
    public bool UseHashSkipListMemtable { get; set; } = false;
<<<<<<< HEAD
    public int BlockRestartInterval { get; set; } = 16;
    public double MemtablePrefixBloomSizeRatio { get; set; } = 0.02;
    public bool AdviseRandomOnOpen { get; set; } = true;
    public bool LevelCompactionDynamicLevelBytes { get; set; } = false;
    public int BloomFilterBitsPerKey { get; set; } = 10;
    public ulong BytesPerSync { get; set; } = 0;
=======
    public int? BlockRestartInterval { get; set; } = 16;
    public double MemtablePrefixBloomSizeRatio { get; set; } = 0.02;
    public bool AdviseRandomOnOpen { get; set; } = true;
    public bool LevelCompactionDynamicLevelBytes { get; set; } = false;
    public int? BloomFilterBitsPerKey { get; set; } = 10;
    public int? UseRibbonFilterStartingFromLevel { get; set; }
    public ulong BytesPerSync { get; set; } = 0;
    public double? DataBlockIndexUtilRatio { get; set; }
>>>>>>> fad11b10

    public ulong ReceiptsDbWriteBufferSize { get; set; } = (ulong)2.MiB();
    public uint ReceiptsDbWriteBufferNumber { get; set; } = 2;
    public ulong ReceiptsDbBlockCacheSize { get; set; } = (ulong)8.MiB();
    public bool ReceiptsDbCacheIndexAndFilterBlocks { get; set; } = false;
    public int? ReceiptsDbMaxOpenFiles { get; set; }
    public long? ReceiptsDbMaxBytesPerSec { get; set; }
    public int? ReceiptsDbBlockSize { get; set; }
    public bool? ReceiptsDbUseDirectReads { get; set; }
    public bool? ReceiptsDbUseDirectIoForFlushAndCompactions { get; set; }
    public ulong? ReceiptsDbCompactionReadAhead { get; set; }
    public ulong ReceiptsDbTargetFileSizeBase { get; set; } = (ulong)256.MiB();
    public IDictionary<string, string>? ReceiptsDbAdditionalRocksDbOptions { get; set; }

    public ulong BlocksDbWriteBufferSize { get; set; } = (ulong)64.MiB();
    public uint BlocksDbWriteBufferNumber { get; set; } = 2;
    public ulong BlocksDbBlockCacheSize { get; set; } = (ulong)32.MiB();
    public bool BlocksDbCacheIndexAndFilterBlocks { get; set; } = false;
    public int? BlocksDbMaxOpenFiles { get; set; }
    public long? BlocksDbMaxBytesPerSec { get; set; }
    public int? BlocksBlockSize { get; set; }
    public bool? BlocksDbUseDirectReads { get; set; }
    public bool? BlocksDbUseDirectIoForFlushAndCompactions { get; set; }
    public ulong? BlocksDbCompactionReadAhead { get; set; }
    public IDictionary<string, string>? BlocksDbAdditionalRocksDbOptions { get; set; }

    public ulong HeadersDbWriteBufferSize { get; set; } = (ulong)8.MiB();
    public uint HeadersDbWriteBufferNumber { get; set; } = 2;
    public ulong HeadersDbBlockCacheSize { get; set; } = (ulong)32.MiB();
    public bool HeadersDbCacheIndexAndFilterBlocks { get; set; } = false;
    public int? HeadersDbMaxOpenFiles { get; set; }
    public long? HeadersDbMaxBytesPerSec { get; set; }
    public int? HeadersDbBlockSize { get; set; } = 32 * 1024;
    public bool? HeadersDbUseDirectReads { get; set; }
    public bool? HeadersDbUseDirectIoForFlushAndCompactions { get; set; }
    public ulong? HeadersDbCompactionReadAhead { get; set; }
    public IDictionary<string, string>? HeadersDbAdditionalRocksDbOptions { get; set; }
    public ulong? HeadersDbMaxBytesForLevelBase { get; set; } = (ulong)128.MiB();

    public ulong BlockNumbersDbWriteBufferSize { get; set; } = (ulong)8.MiB();
    public uint BlockNumbersDbWriteBufferNumber { get; set; } = 2;
    public ulong BlockNumbersDbBlockCacheSize { get; set; }
    public bool BlockNumbersDbCacheIndexAndFilterBlocks { get; set; }
    public int? BlockNumbersDbMaxOpenFiles { get; set; }
    public long? BlockNumbersDbMaxBytesPerSec { get; set; }
    public int? BlockNumbersDbBlockSize { get; set; } = 4 * 1024;
    public bool BlockNumbersDbUseHashIndex { get; set; } = true;
    public ulong? BlockNumbersDbRowCacheSize { get; set; } = (ulong)16.MiB();
    public bool? BlockNumbersDbUseHashSkipListMemtable { get; set; } = true;
    public bool? BlockNumbersDbUseDirectReads { get; set; }
    public bool? BlockNumbersDbUseDirectIoForFlushAndCompactions { get; set; }
    public ulong? BlockNumbersDbCompactionReadAhead { get; set; }
    public IDictionary<string, string>? BlockNumbersDbAdditionalRocksDbOptions { get; set; }
    public ulong? BlockNumbersDbMaxBytesForLevelBase { get; set; } = (ulong)16.MiB();

    public ulong BlockInfosDbWriteBufferSize { get; set; } = (ulong)4.MiB();
    public uint BlockInfosDbWriteBufferNumber { get; set; } = 2;
    public ulong BlockInfosDbBlockCacheSize { get; set; } = (ulong)16.MiB();
    public bool BlockInfosDbCacheIndexAndFilterBlocks { get; set; } = false;
    public int? BlockInfosDbMaxOpenFiles { get; set; }
    public long? BlockInfosDbMaxBytesPerSec { get; set; }
    public int? BlockInfosDbBlockSize { get; set; }
    public bool? BlockInfosDbUseDirectReads { get; set; }
    public bool? BlockInfosDbUseDirectIoForFlushAndCompactions { get; set; }
    public ulong? BlockInfosDbCompactionReadAhead { get; set; }
    public IDictionary<string, string>? BlockInfosDbAdditionalRocksDbOptions { get; set; }

    public ulong PendingTxsDbWriteBufferSize { get; set; } = (ulong)4.MiB();
    public uint PendingTxsDbWriteBufferNumber { get; set; } = 4;
    public ulong PendingTxsDbBlockCacheSize { get; set; } = 0;
    public bool PendingTxsDbCacheIndexAndFilterBlocks { get; set; } = false;
    public int? PendingTxsDbMaxOpenFiles { get; set; }
    public long? PendingTxsDbMaxBytesPerSec { get; set; }
    public int? PendingTxsDbBlockSize { get; set; }
    public bool? PendingTxsDbUseDirectReads { get; set; }
    public bool? PendingTxsDbUseDirectIoForFlushAndCompactions { get; set; }
    public ulong? PendingTxsDbCompactionReadAhead { get; set; }
    public IDictionary<string, string>? PendingTxsDbAdditionalRocksDbOptions { get; set; }

    public ulong CodeDbWriteBufferSize { get; set; } = (ulong)1.MiB();
    public uint CodeDbWriteBufferNumber { get; set; } = 2;
    public ulong CodeDbBlockCacheSize { get; set; } = 0;
    public bool CodeDbCacheIndexAndFilterBlocks { get; set; } = false;
    public int? CodeDbMaxOpenFiles { get; set; }
    public long? CodeDbMaxBytesPerSec { get; set; }
    public int? CodeDbBlockSize { get; set; } = 4 * 1024;
    public bool CodeDbUseHashIndex { get; set; } = true;
    public ulong? CodeDbRowCacheSize { get; set; } = (ulong)16.MiB();
    public bool? CodeDbUseHashSkipListMemtable { get; set; } = true;
    public bool? CodeUseDirectReads { get; set; }
    public bool? CodeUseDirectIoForFlushAndCompactions { get; set; }
    public ulong? CodeCompactionReadAhead { get; set; }
    public IDictionary<string, string>? CodeDbAdditionalRocksDbOptions { get; set; }

    public ulong BloomDbWriteBufferSize { get; set; } = (ulong)1.KiB();
    public uint BloomDbWriteBufferNumber { get; set; } = 4;
    public ulong BloomDbBlockCacheSize { get; set; } = 0;
    public bool BloomDbCacheIndexAndFilterBlocks { get; set; } = false;
    public int? BloomDbMaxOpenFiles { get; set; }
    public long? BloomDbMaxBytesPerSec { get; set; }
    public IDictionary<string, string>? BloomDbAdditionalRocksDbOptions { get; set; }

    public ulong WitnessDbWriteBufferSize { get; set; } = (ulong)1.KiB();
    public uint WitnessDbWriteBufferNumber { get; set; } = 4;
    public ulong WitnessDbBlockCacheSize { get; set; } = 0;
    public bool WitnessDbCacheIndexAndFilterBlocks { get; set; } = false;
    public int? WitnessDbMaxOpenFiles { get; set; }
    public long? WitnessDbMaxBytesPerSec { get; set; }
    public int? WitnessDbBlockSize { get; set; }
    public bool? WitnessUseDirectReads { get; set; }
    public bool? WitnessUseDirectIoForFlushAndCompactions { get; set; }
    public ulong? WitnessCompactionReadAhead { get; set; }
    public IDictionary<string, string>? WitnessDbAdditionalRocksDbOptions { get; set; }

    // TODO - profile and customize
    public ulong CanonicalHashTrieDbWriteBufferSize { get; set; } = (ulong)2.MB();
    public uint CanonicalHashTrieDbWriteBufferNumber { get; set; } = 4;
    public ulong CanonicalHashTrieDbBlockCacheSize { get; set; } = 0;
    public bool CanonicalHashTrieDbCacheIndexAndFilterBlocks { get; set; } = false;
    public int? CanonicalHashTrieDbMaxOpenFiles { get; set; }
    public long? CanonicalHashTrieDbMaxBytesPerSec { get; set; }
    public int? CanonicalHashTrieDbBlockSize { get; set; }
    public bool? CanonicalHashTrieUseDirectReads { get; set; }
    public bool? CanonicalHashTrieUseDirectIoForFlushAndCompactions { get; set; }
    public ulong? CanonicalHashTrieCompactionReadAhead { get; set; }
    public IDictionary<string, string>? CanonicalHashTrieDbAdditionalRocksDbOptions { get; set; }

    public ulong MetadataDbWriteBufferSize { get; set; } = (ulong)1.KiB();
    public uint MetadataDbWriteBufferNumber { get; set; } = 4;
    public ulong MetadataDbBlockCacheSize { get; set; } = 0;
    public bool MetadataDbCacheIndexAndFilterBlocks { get; set; } = false;
    public int? MetadataDbMaxOpenFiles { get; set; }
    public long? MetadataDbMaxBytesPerSec { get; set; }
    public int? MetadataDbBlockSize { get; set; }
    public bool? MetadataUseDirectReads { get; set; }
    public bool? MetadataUseDirectIoForFlushAndCompactions { get; set; }
    public ulong? MetadataCompactionReadAhead { get; set; }
    public IDictionary<string, string>? MetadataDbAdditionalRocksDbOptions { get; set; }

    public ulong StateDbWriteBufferSize { get; set; } = (ulong)64.MB();
<<<<<<< HEAD
    public uint StateDbWriteBufferNumber { get; set; } = 2;
=======
    public uint StateDbWriteBufferNumber { get; set; } = 4;
>>>>>>> fad11b10
    public ulong StateDbBlockCacheSize { get; set; }
    public bool StateDbCacheIndexAndFilterBlocks { get; set; }
    public int? StateDbMaxOpenFiles { get; set; }
    public long? StateDbMaxBytesPerSec { get; set; }
<<<<<<< HEAD
    public int? StateDbBlockSize { get; set; } = 16 * 1024;
    public bool? StateDbUseDirectReads { get; set; } = false;
    public bool? StateDbUseDirectIoForFlushAndCompactions { get; set; } = false;
=======
    public int? StateDbBlockSize { get; set; } = 32 * 1024;
    public bool? StateDbUseDirectReads { get; set; }
    public bool? StateDbUseDirectIoForFlushAndCompactions { get; set; }
>>>>>>> fad11b10
    public ulong? StateDbCompactionReadAhead { get; set; }
    public bool? StateDbDisableCompression { get; set; }
    public bool? StateDbUseLz4 { get; set; } = true;
    public int StateDbTargetFileSizeMultiplier { get; set; } = 2;
    public bool StateDbUseTwoLevelIndex { get; set; } = true;
    public bool StateDbUseHashIndex { get; set; } = false;
    public ulong? StateDbPrefixExtractorLength { get; set; } = null;
    public bool StateDbAllowMmapReads { get; set; }
    public bool? StateDbVerifyChecksum { get; set; }
    public double StateDbMaxBytesForLevelMultiplier { get; set; } = 30;
    public ulong? StateDbMaxBytesForLevelBase { get; set; } = (ulong)350.MiB();
    public ulong? StateDbMaxCompactionBytes { get; set; }
    public int StateDbMinWriteBufferNumberToMerge { get; set; } = 2;
    public ulong? StateDbRowCacheSize { get; set; }
    public bool StateDbOptimizeFiltersForHits { get; set; } = true;
    public bool StateDbOnlyCompressLastLevel { get; set; } = false;
    public long? StateDbMaxWriteBufferSizeToMaintain { get; set; }
    public bool StateDbUseHashSkipListMemtable { get; set; } = false;
<<<<<<< HEAD
    public int StateDbBlockRestartInterval { get; set; } = 16;
    public double StateDbMemtablePrefixBloomSizeRatio { get; set; } = 0.02;
    public bool StateDbAdviseRandomOnOpen { get; set; } = true;
    public int StateDbBloomFilterBitsPerKey { get; set; } = 10;
=======
    public int? StateDbBlockRestartInterval { get; set; } = 4;
    public double StateDbMemtablePrefixBloomSizeRatio { get; set; } = 0.02;
    public bool StateDbAdviseRandomOnOpen { get; set; }
    public int? StateDbBloomFilterBitsPerKey { get; set; } = 15;
    public int? StateDbUseRibbonFilterStartingFromLevel { get; set; } = 2;
    public double? StateDbDataBlockIndexUtilRatio { get; set; } = 0.5;
>>>>>>> fad11b10
    public IDictionary<string, string>? StateDbAdditionalRocksDbOptions { get; set; }

    public uint RecycleLogFileNum { get; set; } = 0;
    public bool WriteAheadLogSync { get; set; } = false;

    public bool EnableDbStatistics { get; set; } = false;
    public bool EnableMetricsUpdater { get; set; } = false;
    public uint StatsDumpPeriodSec { get; set; } = 600;
}<|MERGE_RESOLUTION|>--- conflicted
+++ resolved
@@ -43,14 +43,6 @@
     public bool OnlyCompressLastLevel { get; set; } = false;
     public long? MaxWriteBufferSizeToMaintain { get; set; } = null;
     public bool UseHashSkipListMemtable { get; set; } = false;
-<<<<<<< HEAD
-    public int BlockRestartInterval { get; set; } = 16;
-    public double MemtablePrefixBloomSizeRatio { get; set; } = 0.02;
-    public bool AdviseRandomOnOpen { get; set; } = true;
-    public bool LevelCompactionDynamicLevelBytes { get; set; } = false;
-    public int BloomFilterBitsPerKey { get; set; } = 10;
-    public ulong BytesPerSync { get; set; } = 0;
-=======
     public int? BlockRestartInterval { get; set; } = 16;
     public double MemtablePrefixBloomSizeRatio { get; set; } = 0.02;
     public bool AdviseRandomOnOpen { get; set; } = true;
@@ -59,7 +51,6 @@
     public int? UseRibbonFilterStartingFromLevel { get; set; }
     public ulong BytesPerSync { get; set; } = 0;
     public double? DataBlockIndexUtilRatio { get; set; }
->>>>>>> fad11b10
 
     public ulong ReceiptsDbWriteBufferSize { get; set; } = (ulong)2.MiB();
     public uint ReceiptsDbWriteBufferNumber { get; set; } = 2;
@@ -200,24 +191,14 @@
     public IDictionary<string, string>? MetadataDbAdditionalRocksDbOptions { get; set; }
 
     public ulong StateDbWriteBufferSize { get; set; } = (ulong)64.MB();
-<<<<<<< HEAD
-    public uint StateDbWriteBufferNumber { get; set; } = 2;
-=======
     public uint StateDbWriteBufferNumber { get; set; } = 4;
->>>>>>> fad11b10
     public ulong StateDbBlockCacheSize { get; set; }
     public bool StateDbCacheIndexAndFilterBlocks { get; set; }
     public int? StateDbMaxOpenFiles { get; set; }
     public long? StateDbMaxBytesPerSec { get; set; }
-<<<<<<< HEAD
-    public int? StateDbBlockSize { get; set; } = 16 * 1024;
-    public bool? StateDbUseDirectReads { get; set; } = false;
-    public bool? StateDbUseDirectIoForFlushAndCompactions { get; set; } = false;
-=======
     public int? StateDbBlockSize { get; set; } = 32 * 1024;
     public bool? StateDbUseDirectReads { get; set; }
     public bool? StateDbUseDirectIoForFlushAndCompactions { get; set; }
->>>>>>> fad11b10
     public ulong? StateDbCompactionReadAhead { get; set; }
     public bool? StateDbDisableCompression { get; set; }
     public bool? StateDbUseLz4 { get; set; } = true;
@@ -236,19 +217,12 @@
     public bool StateDbOnlyCompressLastLevel { get; set; } = false;
     public long? StateDbMaxWriteBufferSizeToMaintain { get; set; }
     public bool StateDbUseHashSkipListMemtable { get; set; } = false;
-<<<<<<< HEAD
-    public int StateDbBlockRestartInterval { get; set; } = 16;
-    public double StateDbMemtablePrefixBloomSizeRatio { get; set; } = 0.02;
-    public bool StateDbAdviseRandomOnOpen { get; set; } = true;
-    public int StateDbBloomFilterBitsPerKey { get; set; } = 10;
-=======
     public int? StateDbBlockRestartInterval { get; set; } = 4;
     public double StateDbMemtablePrefixBloomSizeRatio { get; set; } = 0.02;
     public bool StateDbAdviseRandomOnOpen { get; set; }
     public int? StateDbBloomFilterBitsPerKey { get; set; } = 15;
     public int? StateDbUseRibbonFilterStartingFromLevel { get; set; } = 2;
     public double? StateDbDataBlockIndexUtilRatio { get; set; } = 0.5;
->>>>>>> fad11b10
     public IDictionary<string, string>? StateDbAdditionalRocksDbOptions { get; set; }
 
     public uint RecycleLogFileNum { get; set; } = 0;
