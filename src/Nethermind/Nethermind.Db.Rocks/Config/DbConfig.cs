//  Copyright (c) 2018 Demerzel Solutions Limited
//  This file is part of the Nethermind library.
// 
//  The Nethermind library is free software: you can redistribute it and/or modify
//  it under the terms of the GNU Lesser General Public License as published by
//  the Free Software Foundation, either version 3 of the License, or
//  (at your option) any later version.
// 
//  The Nethermind library is distributed in the hope that it will be useful,
//  but WITHOUT ANY WARRANTY; without even the implied warranty of
//  MERCHANTABILITY or FITNESS FOR A PARTICULAR PURPOSE. See the
//  GNU Lesser General Public License for more details.
// 
//  You should have received a copy of the GNU Lesser General Public License
//  along with the Nethermind. If not, see <http://www.gnu.org/licenses/>.

using Nethermind.Core.Extensions;

namespace Nethermind.Db.Rocks.Config
{
    public class DbConfig : IDbConfig
    {
        public static DbConfig Default = new DbConfig();

        public ulong WriteBufferSize { get; set; } = 16.MiB();
        public uint WriteBufferNumber { get; set; } = 4;
        public ulong BlockCacheSize { get; set; } = 64.MiB();
        public bool CacheIndexAndFilterBlocks { get; set; } = false;

        public ulong ReceiptsDbWriteBufferSize { get; set; } = 8.MiB();
        public uint ReceiptsDbWriteBufferNumber { get; set; } = 4;
        public ulong ReceiptsDbBlockCacheSize { get; set; } = 32.MiB();
        public bool ReceiptsDbCacheIndexAndFilterBlocks { get; set; } = false;

        public ulong BlocksDbWriteBufferSize { get; set; } = 8.MiB();
        public uint BlocksDbWriteBufferNumber { get; set; } = 4;
        public ulong BlocksDbBlockCacheSize { get; set; } = 32.MiB();
        public bool BlocksDbCacheIndexAndFilterBlocks { get; set; } = false;

        public ulong HeadersDbWriteBufferSize { get; set; } = 8.MiB();
        public uint HeadersDbWriteBufferNumber { get; set; } = 4;
        public ulong HeadersDbBlockCacheSize { get; set; } = 32.MiB();
        public bool HeadersDbCacheIndexAndFilterBlocks { get; set; } = false;

        public ulong BlockInfosDbWriteBufferSize { get; set; } = 8.MiB();
        public uint BlockInfosDbWriteBufferNumber { get; set; } = 4;
        public ulong BlockInfosDbBlockCacheSize { get; set; } = 32.MiB();
        public bool BlockInfosDbCacheIndexAndFilterBlocks { get; set; } = false;

        public ulong PendingTxsDbWriteBufferSize { get; set; } = 4.MiB();
        public uint PendingTxsDbWriteBufferNumber { get; set; } = 4;
        public ulong PendingTxsDbBlockCacheSize { get; set; } = 16.MiB();
        public bool PendingTxsDbCacheIndexAndFilterBlocks { get; set; } = false;

        public ulong CodeDbWriteBufferSize { get; set; } = 2.MiB();
        public uint CodeDbWriteBufferNumber { get; set; } = 4;
        public ulong CodeDbBlockCacheSize { get; set; } = 8.MiB();
        public bool CodeDbCacheIndexAndFilterBlocks { get; set; } = false;
        
        public ulong BloomDbWriteBufferSize { get; set; } = 1.KiB();
        public uint BloomDbWriteBufferNumber { get; set; } = 4;
        public ulong BloomDbBlockCacheSize { get; set; } = 1.KiB();
        public bool BloomDbCacheIndexAndFilterBlocks { get; set; } = false;
        
        public ulong WitnessDbWriteBufferSize { get; set; } = 1.KiB();
        public uint WitnessDbWriteBufferNumber { get; set; } = 4;
        public ulong WitnessDbBlockCacheSize { get; set; } = 1.KiB();
        public bool WitnessDbCacheIndexAndFilterBlocks { get; set; } = false;

        // TODO - profile and customize
        public ulong CanonicalHashTrieDbWriteBufferSize { get; set; } = 2.MB();
        public uint CanonicalHashTrieDbWriteBufferNumber { get; set; } = 4;
        public ulong CanonicalHashTrieDbBlockCacheSize { get; set; } = 8.MB();
        public bool CanonicalHashTrieDbCacheIndexAndFilterBlocks { get; set; } = true;
<<<<<<< HEAD
        
        public bool DataAssetsDbCacheIndexAndFilterBlocks { get; set; } = false;
        public ulong DataAssetsDbBlockCacheSize { get; set; } = 1.KiB();
        public ulong DataAssetsDbWriteBufferSize { get; set; } = 1.KiB();
        public uint DataAssetsDbWriteBufferNumber { get; set; } = 4;
        
        public bool PaymentClaimsDbCacheIndexAndFilterBlocks { get; set; } = false;
        public ulong PaymentClaimsDbBlockCacheSize { get; set; } = 1.KiB();
        public ulong PaymentClaimsDbWriteBufferSize { get; set; } = 1.KiB();
        public uint PaymentClaimsDbWriteBufferNumber { get; set; } = 4;
=======
>>>>>>> b54d4c9d

        public uint RecycleLogFileNum { get; set; } = 0;
        public bool WriteAheadLogSync { get; set; } = false;
    }
}<|MERGE_RESOLUTION|>--- conflicted
+++ resolved
@@ -1,4 +1,4 @@
-//  Copyright (c) 2018 Demerzel Solutions Limited
+﻿//  Copyright (c) 2018 Demerzel Solutions Limited
 //  This file is part of the Nethermind library.
 // 
 //  The Nethermind library is free software: you can redistribute it and/or modify
@@ -72,20 +72,8 @@
         public uint CanonicalHashTrieDbWriteBufferNumber { get; set; } = 4;
         public ulong CanonicalHashTrieDbBlockCacheSize { get; set; } = 8.MB();
         public bool CanonicalHashTrieDbCacheIndexAndFilterBlocks { get; set; } = true;
-<<<<<<< HEAD
+
         
-        public bool DataAssetsDbCacheIndexAndFilterBlocks { get; set; } = false;
-        public ulong DataAssetsDbBlockCacheSize { get; set; } = 1.KiB();
-        public ulong DataAssetsDbWriteBufferSize { get; set; } = 1.KiB();
-        public uint DataAssetsDbWriteBufferNumber { get; set; } = 4;
-        
-        public bool PaymentClaimsDbCacheIndexAndFilterBlocks { get; set; } = false;
-        public ulong PaymentClaimsDbBlockCacheSize { get; set; } = 1.KiB();
-        public ulong PaymentClaimsDbWriteBufferSize { get; set; } = 1.KiB();
-        public uint PaymentClaimsDbWriteBufferNumber { get; set; } = 4;
-=======
->>>>>>> b54d4c9d
-
         public uint RecycleLogFileNum { get; set; } = 0;
         public bool WriteAheadLogSync { get; set; } = false;
     }
