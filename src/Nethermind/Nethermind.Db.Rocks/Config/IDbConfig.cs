--- conflicted
+++ resolved
@@ -188,9 +188,6 @@
     ulong? StateDbCompactionReadAhead { get; set; }
     bool? StateDbDisableCompression { get; set; }
     int StateDbTargetFileSizeMultiplier { get; set; }
-<<<<<<< HEAD
-    ulong? StateDbRowCacheSize { get; set; }
-=======
     bool StateDbUseTwoLevelIndex { get; set; }
     bool StateDbUseHashIndex { get; set; }
     ulong? StateDbPrefixExtractorLength { get; set; }
@@ -205,7 +202,6 @@
     long? StateDbMaxWriteBufferSizeToMaintain { get; set; }
     bool StateDbUseHashSkipListMemtable { get; set; }
     int StateDbBlockRestartInterval { get; set; }
->>>>>>> b6f593f7
     IDictionary<string, string>? StateDbAdditionalRocksDbOptions { get; set; }
 
     /// <summary>
