--- conflicted
+++ resolved
@@ -61,10 +61,6 @@
         _mainDb.MergeWithColumnFamily(key, _columnFamily, value, writeFlags);
     }
 
-<<<<<<< HEAD
-    public KeyValuePair<byte[], byte[]?>[] this[byte[][] keys] =>
-        _rocksDb.MultiGet(keys, keys.Select(k => _columnFamily).ToArray());
-=======
     public KeyValuePair<byte[], byte[]?>[] this[byte[][] keys]
     {
         get
@@ -74,7 +70,6 @@
             return _rocksDb.MultiGet(keys, columnFamilies);
         }
     }
->>>>>>> 553ac700
 
     public IEnumerable<KeyValuePair<byte[], byte[]?>> GetAll(bool ordered = false)
     {
