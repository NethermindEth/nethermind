// SPDX-FileCopyrightText: 2022 Demerzel Solutions Limited
// SPDX-License-Identifier: LGPL-3.0-only

using System;
using System.Collections.Generic;
using System.Linq;
using FastEnumUtility;
using Nethermind.Core;
using Nethermind.Db.Rocks.Config;
using Nethermind.Logging;
using RocksDbSharp;
using IWriteBatch = Nethermind.Core.IWriteBatch;

namespace Nethermind.Db.Rocks;

public class ColumnsDb<T> : DbOnTheRocks, IColumnsDb<T> where T : struct, Enum
{
    private readonly IDictionary<T, ColumnDb> _columnDbs = new Dictionary<T, ColumnDb>();

    public ColumnsDb(string basePath, DbSettings settings, IDbConfig dbConfig, IRocksDbConfigFactory rocksDbConfigFactory, ILogManager logManager, IReadOnlyList<T> keys, IntPtr? sharedCache = null)
        : this(basePath, settings, dbConfig, rocksDbConfigFactory, logManager, ResolveKeys(keys), sharedCache)
    {
    }

    private ColumnsDb(string basePath, DbSettings settings, IDbConfig dbConfig, IRocksDbConfigFactory rocksDbConfigFactory, ILogManager logManager, (IReadOnlyList<T> Keys, IList<string> ColumnNames) keyInfo, IntPtr? sharedCache)
        : base(basePath, settings, dbConfig, rocksDbConfigFactory, logManager, keyInfo.ColumnNames, sharedCache: sharedCache)
    {
        foreach (T key in keyInfo.Keys)
        {
            _columnDbs[key] = new ColumnDb(_db, this, key.ToString()!);
        }
    }

    protected override long FetchTotalPropertyValue(string propertyName)
    {
        long total = 0;
        foreach (KeyValuePair<T, ColumnDb> kv in _columnDbs)
        {
            long value = long.TryParse(_db.GetProperty(propertyName, kv.Value._columnFamily), out long parsedValue)
                ? parsedValue
                : 0;

            total += value;
        }

        return total;
    }

    public override void Compact()
    {
        foreach (T key in ColumnKeys)
        {
            _columnDbs[key].Compact();
        }
    }

    private static IReadOnlyList<T> GetEnumKeys(IReadOnlyList<T> keys)
    {
        if (typeof(T).IsEnum && keys.Count == 0)
        {
            keys = FastEnum.GetValues<T>().ToArray();
        }

        return keys;
    }

<<<<<<< HEAD
=======
    private static (IReadOnlyList<T> Keys, IList<string> ColumnNames) ResolveKeys(IReadOnlyList<T> keys)
    {
        IReadOnlyList<T> resolvedKeys = GetEnumKeys(keys);
        IList<string> columnNames = resolvedKeys.Select(static key => key.ToString()).ToList();

        return (resolvedKeys, columnNames);
    }

>>>>>>> 553ac700
    protected override void BuildOptions<TOptions>(IRocksDbConfig dbConfig, Options<TOptions> options, IntPtr? sharedCache, IMergeOperator? mergeOperator)
    {
        base.BuildOptions(dbConfig, options, sharedCache, mergeOperator);
        options.SetCreateMissingColumnFamilies();
    }

    public IDb GetColumnDb(T key) => _columnDbs[key];

    public IEnumerable<T> ColumnKeys => _columnDbs.Keys;

    public IReadOnlyColumnDb<T> CreateReadOnly(bool createInMemWriteStore)
    {
        return new ReadOnlyColumnsDb<T>(this, createInMemWriteStore);
    }

    public new IColumnsWriteBatch<T> StartWriteBatch()
    {
        return new RocksColumnsWriteBatch(this);
    }

    protected override void ApplyOptions(IDictionary<string, string> options)
    {
        string[] keys = options.Select<KeyValuePair<string, string>, string>(static e => e.Key).ToArray();
        string[] values = options.Select<KeyValuePair<string, string>, string>(static e => e.Value).ToArray();
        foreach (KeyValuePair<T, ColumnDb> cols in _columnDbs)
        {
            _rocksDbNative.rocksdb_set_options_cf(_db.Handle, cols.Value._columnFamily.Handle, keys.Length, keys, values);
        }
        base.ApplyOptions(options);
    }

    private class RocksColumnsWriteBatch : IColumnsWriteBatch<T>
    {
        internal RocksDbWriteBatch _writeBatch;
        private readonly ColumnsDb<T> _columnsDb;

        public RocksColumnsWriteBatch(ColumnsDb<T> columnsDb)
        {
            _writeBatch = new RocksDbWriteBatch(columnsDb);
            _columnsDb = columnsDb;
        }

        public IWriteBatch GetColumnBatch(T key)
        {
            return new RocksColumnWriteBatch(_columnsDb._columnDbs[key], this);
        }

        public void Dispose()
        {
            _writeBatch.Dispose();
        }
    }

    private class RocksColumnWriteBatch : IWriteBatch
    {
        private readonly ColumnDb _column;
        private readonly RocksColumnsWriteBatch _writeBatch;

        public RocksColumnWriteBatch(ColumnDb column, RocksColumnsWriteBatch writeBatch)
        {
            _column = column;
            _writeBatch = writeBatch;
        }

        public void Dispose()
        {
            _writeBatch.Dispose();
        }

        public void Clear()
        {
            _writeBatch._writeBatch.Clear();
        }

        public void Set(ReadOnlySpan<byte> key, byte[]? value, WriteFlags flags = WriteFlags.None)
        {
            _writeBatch._writeBatch.Set(key, value, _column._columnFamily, flags);
        }

        public void Merge(ReadOnlySpan<byte> key, ReadOnlySpan<byte> value, WriteFlags flags = WriteFlags.None)
        {
            _writeBatch._writeBatch.Merge(key, value, _column._columnFamily, flags);
        }
    }
}<|MERGE_RESOLUTION|>--- conflicted
+++ resolved
@@ -64,8 +64,6 @@
         return keys;
     }
 
-<<<<<<< HEAD
-=======
     private static (IReadOnlyList<T> Keys, IList<string> ColumnNames) ResolveKeys(IReadOnlyList<T> keys)
     {
         IReadOnlyList<T> resolvedKeys = GetEnumKeys(keys);
@@ -74,7 +72,6 @@
         return (resolvedKeys, columnNames);
     }
 
->>>>>>> 553ac700
     protected override void BuildOptions<TOptions>(IRocksDbConfig dbConfig, Options<TOptions> options, IntPtr? sharedCache, IMergeOperator? mergeOperator)
     {
         base.BuildOptions(dbConfig, options, sharedCache, mergeOperator);
