// SPDX-FileCopyrightText: 2022 Demerzel Solutions Limited
// SPDX-License-Identifier: LGPL-3.0-only

using System;
using System.Buffers.Binary;
using System.Collections.Concurrent;
using System.Collections.Generic;
using System.Diagnostics;
using System.Diagnostics.CodeAnalysis;
using System.IO;
using System.IO.Abstractions;
using System.Linq;
using System.Reflection;
using System.Runtime.InteropServices;
using System.Text.RegularExpressions;
using System.Threading;
using System.Threading.Tasks;
using ConcurrentCollections;
using Nethermind.Config;
using Nethermind.Core;
using Nethermind.Core.Crypto;
using Nethermind.Core.Exceptions;
using Nethermind.Core.Extensions;
using Nethermind.Db.Rocks.Config;
using Nethermind.Db.Rocks.Statistics;
using Nethermind.Logging;
using RocksDbSharp;
using IWriteBatch = Nethermind.Core.IWriteBatch;

namespace Nethermind.Db.Rocks;

<<<<<<< HEAD
public partial class DbOnTheRocks : IDb, ITunableDb, IReadOnlyNativeKeyValueStore, ISortedKeyValueStore
=======
public partial class DbOnTheRocks : IDb, ITunableDb, IReadOnlyNativeKeyValueStore, ISortedKeyValueStore, IMergeableKeyValueStore
>>>>>>> c5388661
{
    protected ILogger _logger;

    private string? _fullPath;

    private static readonly ConcurrentDictionary<string, RocksDb> _dbsByPath = new();

    private bool _isDisposing;
    private bool _isDisposed;

    private readonly ConcurrentHashSet<IWriteBatch> _currentBatches = new();

    internal readonly RocksDb _db;

    internal WriteOptions? WriteOptions { get; private set; }
    private WriteOptions? _noWalWrite;
    private WriteOptions? _lowPriorityAndNoWalWrite;
    private WriteOptions? _lowPriorityWriteOptions;

    private ReadOptions _defaultReadOptions = null!;
    private ReadOptions _hintCacheMissOptions = null!;
    internal ReadOptions? _readAheadReadOptions = null;

    internal DbOptions? DbOptions { get; private set; }
    private readonly IRocksDbConfigFactory _rocksDbConfigFactory;

    public string Name { get; }

    private static long _maxRocksSize;

    private long _maxThisDbSize;

    private IntPtr? _rowCache = null;

    private readonly DbSettings _settings;

    // Need to keep options from GC in case of merge operator applied, as they are used in callback
    // ReSharper disable once CollectionNeverQueried.Local
    private readonly List<OptionsHandle> _doNotGcOptions = [];

    private readonly IRocksDbConfig _perTableDbConfig;
    private ulong _maxBytesForLevelBase;
    private ulong _targetFileSizeBase;
    private int _minWriteBufferToMerge;

    private readonly IFileSystem _fileSystem;

    protected readonly RocksDbSharp.Native _rocksDbNative;

    private ITunableDb.TuneType _currentTune = ITunableDb.TuneType.Default;

    private string CorruptMarkerPath => Path.Join(_fullPath, "corrupt.marker");

    private readonly List<IDisposable> _metricsUpdaters = new();

    internal long _allocatedSpan = 0;
    private long _totalReads;
    private long _totalWrites;

    private readonly IteratorManager _iteratorManager;
    private ulong _writeBufferSize;
    private int _maxWriteBufferNumber;

    public DbOnTheRocks(
        string basePath,
        DbSettings dbSettings,
        IDbConfig dbConfig,
        IRocksDbConfigFactory rocksDbConfigFactory,
        ILogManager logManager,
        IList<string>? columnFamilies = null,
        RocksDbSharp.Native? rocksDbNative = null,
        IFileSystem? fileSystem = null,
        IntPtr? sharedCache = null)
    {
        _logger = logManager.GetClassLogger();
        _settings = dbSettings;
        Name = _settings.DbName;
        _fileSystem = fileSystem ?? new FileSystem();
        _rocksDbNative = rocksDbNative ?? RocksDbSharp.Native.Instance;
        _rocksDbConfigFactory = rocksDbConfigFactory;
        _perTableDbConfig = rocksDbConfigFactory.GetForDatabase(Name, null);
        _db = Init(basePath, dbSettings.DbPath, dbConfig, logManager, columnFamilies, dbSettings.DeleteOnStart, sharedCache);
        _iteratorManager = new IteratorManager(_db, null, _readAheadReadOptions);
    }

    protected virtual RocksDb DoOpen(string path, (DbOptions Options, ColumnFamilies? Families) db)
    {
        (DbOptions options, ColumnFamilies? families) = db;
        return families is null ? RocksDb.Open(options, path) : RocksDb.Open(options, path, families);
    }

    private RocksDb Open(string path, (DbOptions Options, ColumnFamilies? Families) db)
    {
        RepairIfCorrupted(db.Options);

        return DoOpen(path, db);
    }

    private RocksDb Init(string basePath, string dbPath, IDbConfig dbConfig, ILogManager? logManager,
        IList<string>? columnNames = null, bool deleteOnStart = false, IntPtr? sharedCache = null)
    {
        _fullPath = GetFullDbPath(dbPath, basePath);
        _logger = logManager?.GetClassLogger() ?? default;
        if (!Directory.Exists(_fullPath))
        {
            Directory.CreateDirectory(_fullPath);
        }
        else if (deleteOnStart)
        {
            Delete();
        }

        try
        {
            // ReSharper disable once VirtualMemberCallInConstructor
            if (_logger.IsDebug) _logger.Debug($"Building options for {Name} DB");
            DbOptions = new DbOptions();
            BuildOptions(_perTableDbConfig, DbOptions, sharedCache, _settings.MergeOperator);

            ColumnFamilies? columnFamilies = null;
            if (columnNames is not null)
            {
                columnFamilies = new ColumnFamilies();
                foreach (string enumColumnName in columnNames)
                {
                    string columnFamily = enumColumnName;

                    ColumnFamilyOptions options = new();
                    IRocksDbConfig columnConfig = _rocksDbConfigFactory.GetForDatabase(Name, columnFamily);
                    IMergeOperator? mergeOperator = _settings.ColumnsMergeOperators?.GetValueOrDefault(enumColumnName);
                    BuildOptions(columnConfig, options, sharedCache, mergeOperator);

                    // "default" is a special column name with rocksdb, which is what previously not specifying column goes to
                    if (columnFamily == "Default") columnFamily = "default";
                    columnFamilies.Add(columnFamily, options);
                }
            }

            // ReSharper disable once VirtualMemberCallInConstructor
            if (_logger.IsDebug) _logger.Debug($"Loading DB {Name,-13} from {_fullPath} with max memory footprint of {_maxThisDbSize / 1000 / 1000,5} MB");
            RocksDb db = _dbsByPath.GetOrAdd(_fullPath, (s, tuple) => Open(s, tuple), (DbOptions, columnFamilies));

            if (dbConfig.EnableMetricsUpdater)
            {
                DbMetricsUpdater<DbOptions> metricUpdater = new DbMetricsUpdater<DbOptions>(Name, DbOptions, db, null, dbConfig, _logger);
                metricUpdater.StartUpdating();
                _metricsUpdaters.Add(metricUpdater);

                if (columnFamilies is not null)
                {
                    foreach (ColumnFamilies.Descriptor columnFamily in columnFamilies)
                    {
                        if (columnFamily.Name == "default") continue;
                        if (db.TryGetColumnFamily(columnFamily.Name, out ColumnFamilyHandle handle))
                        {
                            DbMetricsUpdater<ColumnFamilyOptions> columnMetricUpdater = new DbMetricsUpdater<ColumnFamilyOptions>(
                                Name + "_" + columnFamily.Name, columnFamily.Options, db, handle, dbConfig, _logger);
                            columnMetricUpdater.StartUpdating();
                            _metricsUpdaters.Add(columnMetricUpdater);
                        }
                    }
                }
            }

            if (_perTableDbConfig.EnableFileWarmer)
            {
                WarmupFile(_fullPath, db);
            }

            return db;
        }
        catch (DllNotFoundException e) when (e.Message.Contains("libdl"))
        {
            throw;
        }
        catch (RocksDbException x) when (x.Message.Contains("LOCK"))
        {
            if (_logger.IsWarn) _logger.Warn("If your database did not close properly you need to call 'find -type f -name '*LOCK*' -delete' from the database folder");
            throw;
        }
        catch (RocksDbSharpException x)
        {
            CreateMarkerIfCorrupt(x);
            throw;
        }

    }

    private void WarmupFile(string basePath, RocksDb db)
    {
        long availableMemory = GC.GetGCMemoryInfo().TotalAvailableMemoryBytes;
        _logger.Info($"Warming up database {Name} assuming {availableMemory} bytes of available memory");
        List<(FileMetadata metadata, DateTime creationTime)> fileMetadatas = new();

        foreach (LiveFileMetadata liveFileMetadata in db.GetLiveFilesMetadata())
        {
            string fullPath = Path.Join(basePath, liveFileMetadata.FileMetadata.FileName);
            try
            {
                DateTime creationTime = File.GetCreationTimeUtc(fullPath);
                fileMetadatas.Add((liveFileMetadata.FileMetadata, creationTime));
            }
            catch (IOException)
            {
                // Maybe the file is gone or something. We ignore it.
            }
        }

        fileMetadatas.Sort((item1, item2) =>
        {
            // Sort them by level so that lower level get priority
            int levelDiff = item1.metadata.FileLevel - item2.metadata.FileLevel;
            if (levelDiff != 0) return levelDiff;

            // Otherwise, we pick which file is newest.
            return item2.creationTime.CompareTo(item1.creationTime);
        });

        long totalSize = 0;
        fileMetadatas = fileMetadatas.TakeWhile(metadata =>
        {
            availableMemory -= (long)metadata.metadata.FileSize;
            bool take = availableMemory > 0;
            if (take)
            {
                totalSize += (long)metadata.metadata.FileSize;
            }
            return take;
        })
            // We reverse them again so that lower level goes last so that it is the freshest.
            // Not all of the available memory is actually available so we are probably over reading things.
            .Reverse()
            .ToList();

        long totalRead = 0;
        Parallel.ForEach(fileMetadatas, (task) =>
        {
            string fullPath = Path.Join(basePath, task.metadata.FileName);
            _logger.Info($"{(totalRead * 100 / (double)totalSize):00.00}% Warming up file {fullPath}");

            try
            {
                byte[] buffer = new byte[512.KiB()];
                using FileStream stream = File.OpenRead(fullPath);
                int readCount = buffer.Length;
                while (readCount == buffer.Length)
                {
                    readCount = stream.Read(buffer);
                    Interlocked.Add(ref totalRead, readCount);
                }
            }
            catch (FileNotFoundException)
            {
                // Happens sometimes. We do nothing here.
            }
            catch (IOException e)
            {
                // Something unusual, but nothing noteworthy.
                _logger.Warn($"Exception warming up {fullPath} {e}");
            }
        });
    }

    private void CreateMarkerIfCorrupt(RocksDbSharpException rocksDbException)
    {
        if (rocksDbException.Message.Contains("Corruption:") || rocksDbException.Message.Contains("IO error"))
        {
            if (_logger.IsWarn) _logger.Warn($"Corrupted DB detected on path {_fullPath}. Please restart Nethermind to attempt repair.");
            _fileSystem.File.WriteAllText(CorruptMarkerPath, "marker");

            // Don't kill tests checking corruption response
            if (!rocksDbException.Message.Equals("Corruption: test corruption", StringComparison.Ordinal))
            {
                _logger.Error($"Fast shutdown due to {Name} DB corruption. Please restart.");
                Environment.Exit(ExitCodes.DbCorruption);
            }
        }
    }

    private void RepairIfCorrupted(DbOptions dbOptions)
    {
        string corruptMarker = CorruptMarkerPath;

        if (!_fileSystem.File.Exists(corruptMarker))
        {
            return;
        }

        if (_logger.IsWarn) _logger.Warn($"Corrupted DB marker detected for db {_fullPath}. Attempting repair...");
        _rocksDbNative.rocksdb_repair_db(dbOptions.Handle, _fullPath);

        if (_logger.IsWarn) _logger.Warn($"Repair completed. Some data may be lost. Consider a full resync.");
        _fileSystem.File.Delete(corruptMarker);
    }

    protected internal void UpdateReadMetrics()
    {
        Interlocked.Increment(ref _totalReads);
    }

    protected internal void UpdateWriteMetrics()
    {
        Interlocked.Increment(ref _totalWrites);
    }

    protected virtual long FetchTotalPropertyValue(string propertyName)
    {
        long value = long.TryParse(_db.GetProperty(propertyName), out long parsedValue)
            ? parsedValue
            : 0;

        return value;
    }

    public IDbMeta.DbMetric GatherMetric(bool isUsingSharedCache = false)
    {
        if (_isDisposed)
        {
            return new IDbMeta.DbMetric()
            {
                Size = 0,
                CacheSize = 0,
                IndexSize = 0,
                MemtableSize = 0,
                TotalReads = _totalReads,
                TotalWrites = _totalWrites,
            };
        }
        return new IDbMeta.DbMetric()
        {
            Size = GetSize(),
            CacheSize = GetCacheSize(isUsingSharedCache),
            IndexSize = GetIndexSize(),
            MemtableSize = GetMemtableSize(),
            TotalReads = _totalReads,
            TotalWrites = _totalWrites,
        };
    }

    private long GetSize()
    {
        try
        {
            long sstSize = FetchTotalPropertyValue("rocksdb.total-sst-files-size");
            long blobSize = FetchTotalPropertyValue("rocksdb.total-blob-file-size");
            return sstSize + blobSize;
        }
        catch (RocksDbSharpException e)
        {
            if (_logger.IsWarn)
                _logger.Warn($"Failed to update DB size metrics {e.Message}");
        }

        return 0;
    }

    private long GetCacheSize(bool isUsingSharedCache = false)
    {
        try
        {
            if (isUsingSharedCache)
            {
                // returning 0 as we are using shared cache.
                return 0;
            }
            return FetchTotalPropertyValue("rocksdb.block-cache-usage");
        }
        catch (RocksDbSharpException e)
        {
            if (_logger.IsWarn)
                _logger.Warn($"Failed to update DB size metrics {e.Message}");
        }

        return 0;
    }

    private long GetIndexSize()
    {
        try
        {
            return FetchTotalPropertyValue("rocksdb.estimate-table-readers-mem");
        }
        catch (RocksDbSharpException e)
        {
            if (_logger.IsWarn)
                _logger.Warn($"Failed to update DB size metrics {e.Message}");
        }

        return 0;
    }

    private long GetMemtableSize()
    {
        try
        {
            return FetchTotalPropertyValue("rocksdb.cur-size-all-mem-tables");
        }
        catch (RocksDbSharpException e)
        {
            if (_logger.IsWarn)
                _logger.Warn($"Failed to update DB size metrics {e.Message}");
        }

        return 0;
    }

    [GeneratedRegex("(?<optionName>[^; ]+)\\=(?<optionValue>[^; ]+);", RegexOptions.Singleline | RegexOptions.NonBacktracking | RegexOptions.ExplicitCapture)]
    private static partial Regex ExtractDbOptionsRegex();

    public static IDictionary<string, string> ExtractOptions(string dbOptions)
    {
        Dictionary<string, string> asDict = new();
        if (string.IsNullOrEmpty(dbOptions)) return asDict;

        foreach (Match match in ExtractDbOptionsRegex().Matches(dbOptions))
        {
            asDict[match.Groups["optionName"].ToString()] = match.Groups["optionValue"].ToString();
        }

        return asDict;
    }

    protected virtual void BuildOptions<T>(IRocksDbConfig dbConfig, Options<T> options, IntPtr? sharedCache, IMergeOperator? mergeOperator) where T : Options<T>
    {
        // This section is about the table factory.. and block cache apparently.
        // This effect the format of the SST files and usually require resync to take effect.
        // Note: Keep in mind, the term 'index' here usually means mapping to a block, not to a value.
        #region TableFactory sections

        string allOptions = dbConfig.RocksDbOptions + dbConfig.AdditionalRocksDbOptions;
        IDictionary<string, string> optionsAsDict = ExtractOptions(allOptions);
        _targetFileSizeBase = ulong.Parse(optionsAsDict["target_file_size_base"]);
        _maxBytesForLevelBase = ulong.Parse(optionsAsDict["max_bytes_for_level_base"]);
        _minWriteBufferToMerge = int.Parse(optionsAsDict["min_write_buffer_number_to_merge"]);
        _writeBufferSize = ulong.Parse(optionsAsDict["write_buffer_size"]);
        _maxWriteBufferNumber = int.Parse(optionsAsDict["max_write_buffer_number"]);

        BlockBasedTableOptions tableOptions = new();
        options.SetBlockBasedTableFactory(tableOptions);
        IntPtr optsPtr = Marshal.StringToHGlobalAnsi(dbConfig.RocksDbOptions);
        try
        {
            _rocksDbNative.rocksdb_get_options_from_string(options.Handle, optsPtr, options.Handle);
        }
        finally
        {
            Marshal.FreeHGlobal(optsPtr);
        }

        ulong blockCacheSize = 0;
        if (optionsAsDict.TryGetValue("block_based_table_factory.block_cache", out string? blockCacheSizeStr))
        {
            blockCacheSize = ulong.Parse(blockCacheSizeStr);
        }

        if (sharedCache is not null && blockCacheSize == 0)
        {
            tableOptions.SetBlockCache(sharedCache.Value);
        }

        if (dbConfig.WriteBufferSize is not null)
        {
            _writeBufferSize = dbConfig.WriteBufferSize.Value;
            options.SetWriteBufferSize(dbConfig.WriteBufferSize.Value);
        }

        if (dbConfig.WriteBufferNumber is not null)
        {
            _maxWriteBufferNumber = (int)dbConfig.WriteBufferNumber.Value;
            options.SetMaxWriteBufferNumber(_maxWriteBufferNumber);
        }
        if (_maxWriteBufferNumber < 1) throw new InvalidConfigurationException($"Error initializing {Name} db. Max write buffer number must be more than 1. max write buffer number: {_maxWriteBufferNumber}", ExitCodes.GeneralError);

        #endregion

        #region WriteBuffer

        // Note: Write buffer and write buffer num are modified by MemoryHintMan.
        lock (_dbsByPath)
        {
            ulong writeBufferSize = _writeBufferSize;
            int writeBufferNumber = _maxWriteBufferNumber;
            _maxThisDbSize += (long)writeBufferSize * writeBufferNumber;
            Interlocked.Add(ref _maxRocksSize, _maxThisDbSize);
            if (_logger.IsDebug)
                _logger.Debug(
                    $"Expected max memory footprint of {Name} DB is {_maxThisDbSize / 1000 / 1000} MB ({writeBufferNumber} * {writeBufferSize / 1000 / 1000} MB + {blockCacheSize / 1000 / 1000} MB)");
            if (_logger.IsDebug) _logger.Debug($"Total max DB footprint so far is {_maxRocksSize / 1000 / 1000} MB");
        }

        #endregion

        // This section affect compactions, flushes and the LSM shape.
        #region Compaction
        /*
         * Multi-Threaded Compactions
         * Compactions are needed to remove multiple copies of the same key that may occur if an application overwrites an existing key. Compactions also process deletions of keys. Compactions may occur in multiple threads if configured appropriately.
         * The entire database is stored in a set of sstfiles. When a memtable is full, its content is written out to a file in Level-0 (L0). RocksDB removes duplicate and overwritten keys in the memtable when it is flushed to a file in L0. Some files are periodically read in and merged to form larger files - this is called compaction.
         * The overall write throughput of an LSM database directly depends on the speed at which compactions can occur, especially when the data is stored in fast storage like SSD or RAM. RocksDB may be configured to issue concurrent compaction requests from multiple threads. It is observed that sustained write rates may increase by as much as a factor of 10 with multi-threaded compaction when the database is on SSDs, as compared to single-threaded compactions.
         * TKS: Observed 500MB/s compared to ~100MB/s between multithreaded and single thread compactions on my machine (processor count is returning 12 for 6 cores with hyperthreading)
         * TKS: CPU goes to insane 30% usage on idle - compacting only app
         */
        options.SetMaxBackgroundCompactions(Environment.ProcessorCount);
        options.SetMaxBackgroundFlushes(Environment.ProcessorCount);

        // This one set the threadpool env, so its actually different from the above two
        options.IncreaseParallelism(Environment.ProcessorCount);

        // VERY important to reduce stalls. Allow L0->L1 compaction to happen with multiple thread.
        _rocksDbNative.rocksdb_options_set_max_subcompactions(options.Handle, (uint)Environment.ProcessorCount);

        #endregion

        #region Other options

        if (dbConfig.RowCacheSize > 0)
        {
            // Row cache is basically a per-key cache. Nothing special to it. This is different from block cache
            // which cache the whole block at once, so read still need to traverse the block index, so this could be
            // more CPU efficient.
            // Note: Memtable also act like a per-key cache, that does not get updated on read. So in some case
            // maybe it make more sense to put more memory to memtable.
            _rowCache = _rocksDbNative.rocksdb_cache_create_lru(new UIntPtr(dbConfig.RowCacheSize.Value));
            _rocksDbNative.rocksdb_options_set_row_cache(options.Handle, _rowCache.Value);
        }

        options.SetCreateIfMissing();

        if (dbConfig.MaxOpenFiles.HasValue)
        {
            options.SetMaxOpenFiles(dbConfig.MaxOpenFiles.Value);
        }

        if (dbConfig.EnableDbStatistics)
        {
            options.EnableStatistics();
        }
        options.SetStatsDumpPeriodSec(dbConfig.StatsDumpPeriodSec);

        if (dbConfig.AdditionalRocksDbOptions is not null)
        {
            optsPtr = Marshal.StringToHGlobalAnsi(dbConfig.AdditionalRocksDbOptions);
            try
            {
                _rocksDbNative.rocksdb_get_options_from_string(options.Handle, optsPtr, options.Handle);
            }
            finally
            {
                Marshal.FreeHGlobal(optsPtr);
            }
        }

        if (mergeOperator is not null)
        {
            options.SetMergeOperator(new MergeOperatorAdapter(mergeOperator));
            lock (_doNotGcOptions)
                _doNotGcOptions.Add(options);
        }

        #endregion

        #region read-write options
        // TODO: These are not applied to column family
        WriteOptions = CreateWriteOptions(dbConfig);

        _noWalWrite = CreateWriteOptions(dbConfig);
        _noWalWrite.DisableWal(1);

        _lowPriorityWriteOptions = CreateWriteOptions(dbConfig);
        _rocksDbNative.rocksdb_writeoptions_set_low_pri(_lowPriorityWriteOptions.Handle, true);

        _lowPriorityAndNoWalWrite = CreateWriteOptions(dbConfig);
        _lowPriorityAndNoWalWrite.DisableWal(1);
        _rocksDbNative.rocksdb_writeoptions_set_low_pri(_lowPriorityAndNoWalWrite.Handle, true);

        _defaultReadOptions = new ReadOptions();
        _defaultReadOptions.SetVerifyChecksums(dbConfig.VerifyChecksum ?? true);

        _hintCacheMissOptions = new ReadOptions();
        _hintCacheMissOptions.SetVerifyChecksums(dbConfig.VerifyChecksum ?? true);
        _hintCacheMissOptions.SetFillCache(false);

        // When readahead flag is on, the next keys are expected to be after the current key. Increasing this value,
        // will increase the chances that the next keys will be in the cache, which reduces iops and latency. This
        // increases throughput, however, if a lot of the keys are not close to the current key, it will increase read
        // bandwidth requirement, since each read must be at least this size. This value is tuned for a batched trie
        // visitor on mainnet with 4GB memory budget and 4Gbps read bandwidth.
        if (dbConfig.ReadAheadSize != 0)
        {
            _readAheadReadOptions = new ReadOptions();
            _readAheadReadOptions.SetVerifyChecksums(dbConfig.VerifyChecksum ?? true);
            _readAheadReadOptions.SetReadaheadSize(dbConfig.ReadAheadSize ?? (ulong)256.KiB());
            _readAheadReadOptions.SetTailing(true);
        }
        #endregion
    }

    private static WriteOptions CreateWriteOptions(IRocksDbConfig dbConfig)
    {
        WriteOptions options = new();
        // potential fix for corruption on hard process termination, may cause performance degradation
        options.SetSync(dbConfig.WriteAheadLogSync);
        return options;
    }

    public byte[]? this[ReadOnlySpan<byte> key]
    {
        get => Get(key, ReadFlags.None);
        set => Set(key, value, WriteFlags.None);
    }

    public byte[]? Get(ReadOnlySpan<byte> key, ReadFlags flags = ReadFlags.None)
    {
        return GetWithColumnFamily(key, null, _iteratorManager, flags);
    }

    internal byte[]? GetWithColumnFamily(ReadOnlySpan<byte> key, ColumnFamilyHandle? cf, IteratorManager iteratorManager, ReadFlags flags = ReadFlags.None)
    {
        ObjectDisposedException.ThrowIf(_isDisposing, this);

        UpdateReadMetrics();

        try
        {
            if (_readAheadReadOptions is not null && (flags & ReadFlags.HintReadAhead) != 0)
            {
                byte[]? result = GetWithIterator(key, cf, iteratorManager, flags, out bool success);
                if (success)
                {
                    return result;
                }
            }

            return Get(key, cf, flags);
        }
        catch (RocksDbSharpException e)
        {
            CreateMarkerIfCorrupt(e);
            throw;
        }
    }

    private unsafe byte[]? GetWithIterator(ReadOnlySpan<byte> key, ColumnFamilyHandle? cf, IteratorManager iteratorManager, ReadFlags flags, out bool success)
    {
        success = true;

        using IteratorManager.RentWrapper wrapper = iteratorManager.Rent(flags);
        Iterator iterator = wrapper.Iterator;

        if (iterator.Valid() && TryCloseReadAhead(iterator, key, out byte[]? closeRes))
        {
            return closeRes;
        }

        iterator.Seek(key);
        if (iterator.Valid() && Bytes.AreEqual(iterator.GetKeySpan(), key))
        {
            return iterator.Value();
        }

        success = false;
        return null;
    }

    private unsafe byte[]? Get(ReadOnlySpan<byte> key, ColumnFamilyHandle? cf, ReadFlags flags)
    {
        // TODO: update when merged upstream: https://github.com/curiosity-ai/rocksdb-sharp/pull/61
        // return _db.Get(key, cf, (flags & ReadFlags.HintCacheMiss) != 0 ? _hintCacheMissOptions : _defaultReadOptions);

        nint db = _db.Handle;
        nint read_options = ((flags & ReadFlags.HintCacheMiss) != 0 ? _hintCacheMissOptions : _defaultReadOptions).Handle;
        UIntPtr skLength = (UIntPtr)key.Length;
        IntPtr handle;
        IntPtr errPtr;
        fixed (byte* ptr = &MemoryMarshal.GetReference(key))
        {
            handle = cf is null
                        ? Native.Instance.rocksdb_get_pinned(db, read_options, ptr, skLength, out errPtr)
                        : Native.Instance.rocksdb_get_pinned_cf(db, read_options, cf.Handle, ptr, skLength, out errPtr);
        }

        if (errPtr != IntPtr.Zero) ThrowRocksDbException(errPtr);
        if (handle == IntPtr.Zero) return null;

        try
        {
            IntPtr valuePtr = Native.Instance.rocksdb_pinnableslice_value(handle, out UIntPtr valueLength);
            if (valuePtr == IntPtr.Zero)
            {
                return null;
            }

            int length = (int)valueLength;
            byte[] result = new byte[length];
            new ReadOnlySpan<byte>((void*)valuePtr, length).CopyTo(new Span<byte>(result));
            return result;
        }
        finally
        {
            Native.Instance.rocksdb_pinnableslice_destroy(handle);
        }

        [DoesNotReturn, StackTraceHidden]
        static unsafe void ThrowRocksDbException(nint errPtr)
        {
            throw new RocksDbException(errPtr);
        }
    }

    /// <summary>
    /// iterator.Next() is about 10 to 20 times faster than iterator.Seek().
    /// Here we attempt to do that first. To prevent futile attempt some logic is added to approximately detect
    /// if the requested key is too far from the current key and skip this entirely.
    /// </summary>
    /// <param name="iterator"></param>
    /// <param name="key"></param>
    /// <returns></returns>
    private bool TryCloseReadAhead(Iterator iterator, ReadOnlySpan<byte> key, out byte[]? result)
    {
        // Probably hash db. Can't really do this with hashdb. Even with batched trie visitor, its going to skip a lot.
        if (key.Length <= 32)
        {
            result = null;
            return false;
        }

        iterator.Next();
        ReadOnlySpan<byte> currentKey = iterator.GetKeySpan();
        int compareResult = currentKey.SequenceCompareTo(key);
        if (compareResult == 0)
        {
            result = iterator.Value();
            return true; // This happens A LOT.
        }

        result = null;
        if (compareResult > 0)
        {
            return false;
        }

        // This happens, 0.5% of the time.
        // This is only useful for state as storage have way too different different address range between different
        // contract. That said, there isn't any real good threshold. Threshold is for some reasonably high value
        // above the average distance.
        ulong currentKeyInt = BinaryPrimitives.ReadUInt64BigEndian(currentKey);
        ulong requestedKeyInt = BinaryPrimitives.ReadUInt64BigEndian(key);
        ulong distance = requestedKeyInt - currentKeyInt;
        if (distance > 1_000_000_000)
        {
            return false;
        }

        for (int i = 0; i < 5 && compareResult < 0; i++)
        {
            iterator.Next();
            compareResult = iterator.GetKeySpan().SequenceCompareTo(key);
        }

        if (compareResult == 0)
        {
            result = iterator.Value();
            return true;
        }

        if (compareResult > 0)
        {
            // We've skipped it somehow
            result = null;
            return true;
        }

        return false;
    }

    public void Set(ReadOnlySpan<byte> key, byte[]? value, WriteFlags flags = WriteFlags.None)
    {
        SetWithColumnFamily(key, null, value, flags);
    }

    internal void SetWithColumnFamily(ReadOnlySpan<byte> key, ColumnFamilyHandle? cf, ReadOnlySpan<byte> value, WriteFlags flags = WriteFlags.None)
    {
        ObjectDisposedException.ThrowIf(_isDisposing, this);

        UpdateWriteMetrics();

        try
        {
            if (value.IsNull())
            {
                _db.Remove(key, cf, WriteFlagsToWriteOptions(flags));
            }
            else
            {
                _db.Put(key, value, cf, WriteFlagsToWriteOptions(flags));
            }
        }
        catch (RocksDbSharpException e)
        {
            CreateMarkerIfCorrupt(e);
            throw;
        }
    }

    public WriteOptions? WriteFlagsToWriteOptions(WriteFlags flags)
    {
        if ((flags & WriteFlags.LowPriorityAndNoWAL) == WriteFlags.LowPriorityAndNoWAL)
        {
            return _lowPriorityAndNoWalWrite;
        }

        if ((flags & WriteFlags.DisableWAL) == WriteFlags.DisableWAL)
        {
            return _noWalWrite;
        }

        if ((flags & WriteFlags.LowPriority) == WriteFlags.LowPriority)
        {
            return _lowPriorityWriteOptions;
        }

        return WriteOptions;
    }


    public KeyValuePair<byte[], byte[]?>[] this[byte[][] keys]
    {
        get
        {
            try
            {
                return _db.MultiGet(keys);
            }
            catch (RocksDbSharpException e)
            {
                CreateMarkerIfCorrupt(e);
                throw;
            }
        }
    }

    public Span<byte> GetSpan(scoped ReadOnlySpan<byte> key, ReadFlags flags)
    {
        return GetSpanWithColumnFamily(key, null, flags);
    }

    internal Span<byte> GetSpanWithColumnFamily(scoped ReadOnlySpan<byte> key, ColumnFamilyHandle? cf, ReadFlags flags)
    {
        ObjectDisposedException.ThrowIf(_isDisposing, this);

        UpdateReadMetrics();

        try
        {
            Span<byte> span = _db.GetSpan(key, cf, (flags & ReadFlags.HintCacheMiss) != 0 ? _hintCacheMissOptions : _defaultReadOptions);

            if (!span.IsNullOrEmpty())
            {
                Interlocked.Increment(ref _allocatedSpan);
                GC.AddMemoryPressure(span.Length);
            }
            return span;
        }
        catch (RocksDbSharpException e)
        {
            CreateMarkerIfCorrupt(e);
            throw;
        }
    }

    public void PutSpan(ReadOnlySpan<byte> key, ReadOnlySpan<byte> value, WriteFlags writeFlags)
    {
        SetWithColumnFamily(key, null, value, writeFlags);
    }

    public void Merge(ReadOnlySpan<byte> key, ReadOnlySpan<byte> value, WriteFlags flags = WriteFlags.None)
    {
        ObjectDisposedException.ThrowIf(_isDisposing, this);

        UpdateWriteMetrics();

        try
        {
            _db.Merge(key, value, null, WriteFlagsToWriteOptions(flags));
        }
        catch (RocksDbSharpException e)
        {
            CreateMarkerIfCorrupt(e);
            throw;
        }
    }

    internal void MergeWithColumnFamily(ReadOnlySpan<byte> key, ColumnFamilyHandle? cf, ReadOnlySpan<byte> value, WriteFlags flags = WriteFlags.None)
    {
        ObjectDisposedException.ThrowIf(_isDisposing, this);

        UpdateWriteMetrics();

        try
        {
            _db.Merge(key, value, cf, WriteFlagsToWriteOptions(flags));
        }
        catch (RocksDbSharpException e)
        {
            CreateMarkerIfCorrupt(e);
            throw;
        }
    }

    public void DangerousReleaseMemory(in ReadOnlySpan<byte> span)
    {
        if (!span.IsNullOrEmpty())
        {
            Interlocked.Decrement(ref _allocatedSpan);
            GC.RemoveMemoryPressure(span.Length);
        }
        _db.DangerousReleaseMemory(span);
    }

    public ReadOnlySpan<byte> GetNativeSlice(scoped ReadOnlySpan<byte> key, out IntPtr handle, ReadFlags flags)
        => GetNativeSlice(key, null, out handle, flags);

    public unsafe ReadOnlySpan<byte> GetNativeSlice(scoped ReadOnlySpan<byte> key, ColumnFamilyHandle? cf, out IntPtr handle, ReadFlags flags)
    {
        // TODO: update when merged upstream: https://github.com/curiosity-ai/rocksdb-sharp/pull/61
        // return _db.Get(key, cf, (flags & ReadFlags.HintCacheMiss) != 0 ? _hintCacheMissOptions : _defaultReadOptions);

        handle = default;
        nint db = _db.Handle;
        nint read_options = ((flags & ReadFlags.HintCacheMiss) != 0 ? _hintCacheMissOptions : _defaultReadOptions).Handle;
        UIntPtr skLength = (UIntPtr)key.Length;
        IntPtr errPtr;
        IntPtr slice;
        fixed (byte* ptr = &MemoryMarshal.GetReference(key))
        {
            slice = cf is null
                ? Native.Instance.rocksdb_get_pinned(db, read_options, ptr, skLength, out errPtr)
                : Native.Instance.rocksdb_get_pinned_cf(db, read_options, cf.Handle, ptr, skLength, out errPtr);
        }

        if (errPtr != IntPtr.Zero) ThrowRocksDbException(errPtr);
        if (slice == IntPtr.Zero) return null;

        try
        {
            IntPtr valuePtr = Native.Instance.rocksdb_pinnableslice_value(slice, out UIntPtr valueLength);
            if (valuePtr == IntPtr.Zero)
            {
                Native.Instance.rocksdb_pinnableslice_destroy(slice);
                return null;
            }

            int length = (int)valueLength;
            handle = slice;
            return new ReadOnlySpan<byte>((void*)valuePtr, length);
        }
        catch
        {
            Native.Instance.rocksdb_pinnableslice_destroy(slice);
            throw;
        }

        [DoesNotReturn, StackTraceHidden]
        static unsafe void ThrowRocksDbException(nint errPtr)
        {
            throw new RocksDbException(errPtr);
        }
    }

    public void DangerousReleaseHandle(IntPtr handle)
    {
        if (handle != default)
            Native.Instance.rocksdb_pinnableslice_destroy(handle);
    }

    public void Remove(ReadOnlySpan<byte> key)
    {
        ObjectDisposedException.ThrowIf(_isDisposing, this);

        try
        {
            _db.Remove(key, null, WriteOptions);
        }
        catch (RocksDbSharpException e)
        {
            CreateMarkerIfCorrupt(e);
            throw;
        }
    }

    public IEnumerable<KeyValuePair<byte[], byte[]?>> GetAll(bool ordered = false)
    {
        ObjectDisposedException.ThrowIf(_isDisposing, this);

        Iterator iterator = CreateIterator(ordered);
        return GetAllCore(iterator);
    }

    protected internal Iterator CreateIterator(bool ordered = false, ColumnFamilyHandle? ch = null)
    {
        ReadOptions readOptions = new();
        readOptions.SetTailing(!ordered);
        return CreateIterator(readOptions, ch);
    }

    protected internal Iterator CreateIterator(ReadOptions readOptions, ColumnFamilyHandle? ch = null)
    {
        try
        {
            return _db.NewIterator(ch, readOptions);
        }
        catch (RocksDbSharpException e)
        {
            CreateMarkerIfCorrupt(e);
            throw;
        }
    }

    public IEnumerable<byte[]> GetAllKeys(bool ordered = false)
    {
        ObjectDisposedException.ThrowIf(_isDisposed, this);

        Iterator iterator = CreateIterator(ordered);
        return GetAllKeysCore(iterator);
    }

    public IEnumerable<byte[]> GetAllValues(bool ordered = false)
    {
        ObjectDisposedException.ThrowIf(_isDisposing, this);

        Iterator iterator = CreateIterator(ordered);
        return GetAllValuesCore(iterator);
    }

    internal IEnumerable<byte[]> GetAllValuesCore(Iterator iterator)
    {
        try
        {
            try
            {
                iterator.SeekToFirst();
            }
            catch (RocksDbSharpException e)
            {
                CreateMarkerIfCorrupt(e);
                throw;
            }

            while (iterator.Valid())
            {
                yield return iterator.Value();
                try
                {
                    iterator.Next();
                }
                catch (RocksDbSharpException e)
                {
                    CreateMarkerIfCorrupt(e);
                    throw;
                }
            }
        }
        finally
        {
            try
            {
                iterator.Dispose();
            }
            catch (RocksDbSharpException e)
            {
                CreateMarkerIfCorrupt(e);
                throw;
            }
        }
    }

    internal IEnumerable<byte[]> GetAllKeysCore(Iterator iterator)
    {
        try
        {
            try
            {
                iterator.SeekToFirst();
            }
            catch (RocksDbSharpException e)
            {
                CreateMarkerIfCorrupt(e);
                throw;
            }

            while (iterator.Valid())
            {
                yield return iterator.Key();
                try
                {
                    iterator.Next();
                }
                catch (RocksDbSharpException e)
                {
                    CreateMarkerIfCorrupt(e);
                    throw;
                }
            }
        }
        finally
        {
            try
            {
                iterator.Dispose();
            }
            catch (RocksDbSharpException e)
            {
                CreateMarkerIfCorrupt(e);
                throw;
            }
        }
    }

    public IEnumerable<KeyValuePair<byte[], byte[]?>> GetAllCore(Iterator iterator)
    {
        try
        {
            ObjectDisposedException.ThrowIf(_isDisposing, this);

            try
            {
                iterator.SeekToFirst();
            }
            catch (RocksDbSharpException e)
            {
                CreateMarkerIfCorrupt(e);
                throw;
            }

            while (iterator.Valid())
            {
                yield return new KeyValuePair<byte[], byte[]?>(iterator.Key(), iterator.Value());

                try
                {
                    iterator.Next();
                }
                catch (RocksDbSharpException e)
                {
                    CreateMarkerIfCorrupt(e);
                    throw;
                }
            }
        }
        finally
        {
            try
            {
                iterator.Dispose();
            }
            catch (RocksDbSharpException e)
            {
                CreateMarkerIfCorrupt(e);
                throw;
            }
        }
    }

    public bool KeyExists(ReadOnlySpan<byte> key)
    {
        return KeyExistsWithColumn(key, null);
    }

    protected internal bool KeyExistsWithColumn(ReadOnlySpan<byte> key, ColumnFamilyHandle? cf)
    {
        ObjectDisposedException.ThrowIf(_isDisposing, this);

        try
        {
            return _db.HasKey(key, cf, _defaultReadOptions);
        }
        catch (RocksDbSharpException e)
        {
            CreateMarkerIfCorrupt(e);
            throw;
        }
    }

    public IWriteBatch StartWriteBatch()
    {
        IWriteBatch writeBatch = new RocksDbWriteBatch(this);
        _currentBatches.Add(writeBatch);
        return writeBatch;
    }

    internal class RocksDbWriteBatch : IWriteBatch
    {
        private readonly DbOnTheRocks _dbOnTheRocks;
        private WriteBatch _rocksBatch;
        private WriteFlags _writeFlags = WriteFlags.None;
        private bool _isDisposed;

        [ThreadStatic]
        private static WriteBatch? _reusableWriteBatch;

        /// <summary>
        /// Because of how rocksdb parallelize writes, a large write batch can stall other new concurrent writes, so
        /// we writes the batch in smaller batches. This removes atomicity so its only turned on when NoWAL flag is on.
        /// It does not work as well as just turning on unordered_write, but Snapshot and Iterator can still works.
        /// </summary>
        private const int MaxWritesOnNoWal = 256;
        private int _writeCount;

        public RocksDbWriteBatch(DbOnTheRocks dbOnTheRocks)
        {
            _dbOnTheRocks = dbOnTheRocks;
            _rocksBatch = CreateWriteBatch();

            ObjectDisposedException.ThrowIf(_dbOnTheRocks._isDisposing, _dbOnTheRocks);
        }

        private static WriteBatch CreateWriteBatch()
        {
            if (_reusableWriteBatch is null) return new WriteBatch();

            WriteBatch batch = _reusableWriteBatch;
            _reusableWriteBatch = null;
            return batch;
        }

        private static void ReturnWriteBatch(WriteBatch batch)
        {
            Native.Instance.rocksdb_writebatch_data(batch.Handle, out UIntPtr size);
            if (size > (uint)16.KiB() || _reusableWriteBatch is not null)
            {
                batch.Dispose();
                return;
            }

            batch.Clear();
            _reusableWriteBatch = batch;
        }

        public void Clear()
        {
            ObjectDisposedException.ThrowIf(_dbOnTheRocks._isDisposed, _dbOnTheRocks);

            _rocksBatch.Clear();
        }

        public void Dispose()
        {
            ObjectDisposedException.ThrowIf(_dbOnTheRocks._isDisposed, _dbOnTheRocks);

            if (_isDisposed)
            {
                return;
            }
            _isDisposed = true;

            try
            {
                _dbOnTheRocks._db.Write(_rocksBatch, _dbOnTheRocks.WriteFlagsToWriteOptions(_writeFlags));

                _dbOnTheRocks._currentBatches.TryRemove(this);
                ReturnWriteBatch(_rocksBatch);
            }
            catch (RocksDbSharpException e)
            {
                _dbOnTheRocks.CreateMarkerIfCorrupt(e);
                throw;
            }
        }

        public void Delete(ReadOnlySpan<byte> key, ColumnFamilyHandle? cf = null)
        {
            ObjectDisposedException.ThrowIf(_isDisposed, this);

            _rocksBatch.Delete(key, cf);
        }

        public void Set(ReadOnlySpan<byte> key, ReadOnlySpan<byte> value, ColumnFamilyHandle? cf = null, WriteFlags flags = WriteFlags.None)
        {
            ObjectDisposedException.ThrowIf(_isDisposed, this);

            if (value.IsNull())
            {
                _rocksBatch.Delete(key, cf);
            }
            else
            {
                _rocksBatch.Put(key, value, cf);
            }
            _writeFlags = flags;

            if ((flags & WriteFlags.DisableWAL) != 0) FlushOnTooManyWrites();
        }

        public void Set(ReadOnlySpan<byte> key, byte[]? value, WriteFlags flags = WriteFlags.None)
        {
            Set(key, value, null, flags);
        }

        public void PutSpan(ReadOnlySpan<byte> key, ReadOnlySpan<byte> value, WriteFlags flags = WriteFlags.None)
        {
            Set(key, value, null, flags);
        }

        public void Merge(ReadOnlySpan<byte> key, ReadOnlySpan<byte> value, WriteFlags flags = WriteFlags.None)
        {
            Merge(key, value, null, flags);
        }

        public void Merge(ReadOnlySpan<byte> key, ReadOnlySpan<byte> value, ColumnFamilyHandle? cf = null, WriteFlags flags = WriteFlags.None)
        {
            ObjectDisposedException.ThrowIf(_isDisposed, this);

            _rocksBatch.Merge(key, value, cf);
            _writeFlags = flags;

            if ((flags & WriteFlags.DisableWAL) != 0) FlushOnTooManyWrites();
        }

        private void FlushOnTooManyWrites()
        {
            if (Interlocked.Increment(ref _writeCount) % MaxWritesOnNoWal != 0) return;

            WriteBatch currentBatch = Interlocked.Exchange(ref _rocksBatch, CreateWriteBatch());

            try
            {
                _dbOnTheRocks._db.Write(currentBatch, _dbOnTheRocks.WriteFlagsToWriteOptions(_writeFlags));
                ReturnWriteBatch(currentBatch);
            }
            catch (RocksDbSharpException e)
            {
                _dbOnTheRocks.CreateMarkerIfCorrupt(e);
                throw;
            }
        }
    }

    public void Flush(bool onlyWal = false)
    {
        ObjectDisposedException.ThrowIf(_isDisposing, this);

        InnerFlush(onlyWal);
    }

    public void FlushWithColumnFamily(ColumnFamilyHandle familyHandle)
    {
        ObjectDisposedException.ThrowIf(_isDisposing, this);

        InnerFlush(familyHandle);
    }

    public virtual void Compact()
    {
        _db.CompactRange(Keccak.Zero.BytesToArray(), Keccak.MaxValue.BytesToArray());
    }

    private void InnerFlush(bool onlyWal)
    {
        try
        {
            _rocksDbNative.rocksdb_flush_wal(_db.Handle, true);

            if (!onlyWal)
            {
                _rocksDbNative.rocksdb_flush(_db.Handle, FlushOptions.DefaultFlushOptions.Handle);
            }
        }
        catch (RocksDbSharpException e)
        {
            CreateMarkerIfCorrupt(e);
        }
    }

    private void InnerFlush(ColumnFamilyHandle columnFamilyHandle)
    {
        try
        {
            _rocksDbNative.rocksdb_flush_cf(_db.Handle, FlushOptions.DefaultFlushOptions.Handle, columnFamilyHandle.Handle);
        }
        catch (RocksDbSharpException e)
        {
            CreateMarkerIfCorrupt(e);
        }
    }

    public void Clear()
    {
        Dispose();
        Delete();
    }

    private void Delete()
    {
        try
        {
            string fullPath = _fullPath!;
            if (Directory.Exists(fullPath))
            {
                // We want to keep the folder if it can have subfolders with copied databases from pruning
                if (_settings.CanDeleteFolder)
                {
                    Directory.Delete(fullPath, true);
                }
                else
                {
                    foreach (string file in Directory.EnumerateFiles(fullPath))
                    {
                        File.Delete(file);
                    }
                }
            }
        }
        catch (Exception e)
        {
            if (_logger.IsWarn) _logger.Warn($"Could not delete the {Name} database. {e.Message}");
        }
    }

    private class FlushOptions
    {
        internal static FlushOptions DefaultFlushOptions { get; } = new();

        public FlushOptions()
        {
            Handle = RocksDbSharp.Native.Instance.rocksdb_flushoptions_create();
        }

        public IntPtr Handle { get; private set; }

        ~FlushOptions()
        {
            if (Handle != IntPtr.Zero)
            {
                RocksDbSharp.Native.Instance.rocksdb_flushoptions_destroy(Handle);
                Handle = IntPtr.Zero;
            }
        }
    }

    private void ReleaseUnmanagedResources()
    {
        // ReSharper disable once ConstantConditionalAccessQualifier
        // running in finalizer, potentially not fully constructed
        foreach (IWriteBatch batch in _currentBatches)
        {
            batch.Dispose();
        }

        _iteratorManager.Dispose();
        _db.Dispose();

        if (_rowCache.HasValue)
        {
            _rocksDbNative.rocksdb_cache_destroy(_rowCache.Value);
        }
    }

    public void Dispose()
    {
        if (_isDisposing) return;
        _isDisposing = true;

        if (_logger.IsInfo) _logger.Info($"Disposing DB {Name}");

        foreach (IDisposable dbMetricsUpdater in _metricsUpdaters)
        {
            dbMetricsUpdater.Dispose();
        }

        if (_perTableDbConfig.FlushOnExit) InnerFlush(false);
        ReleaseUnmanagedResources();

        _dbsByPath.Remove(_fullPath!, out _);

        _isDisposed = true;
    }

    public static string GetFullDbPath(string dbPath, string basePath) => dbPath.GetApplicationResourcePath(basePath);

    /// <summary>
    /// Returns RocksDB version.
    /// </summary>
    /// <remarks>Since NuGet package version matches the underlying RocksDB native library version,
    /// this method returns the package version.</remarks>
    public static string? GetRocksDbVersion()
    {
        Assembly? rocksDbAssembly = Assembly.GetAssembly(typeof(RocksDb));
        Version? version = rocksDbAssembly?.GetName().Version;
        return version?.ToString(3);
    }

    public virtual void Tune(ITunableDb.TuneType type)
    {
        if (_currentTune == type) return;

        // See https://github.com/EighteenZi/rocksdb_wiki/blob/master/RocksDB-Tuning-Guide.md
        switch (type)
        {
            // Depending on tune type, allow num of L0 files to grow causing compaction to occur in larger size. This
            // reduces write amplification at the expense of read response time and amplification while the tune is
            // active. Additionally, the larger compaction causes larger spikes of IO, larger memory usage, and may temporarily
            // use up large amount of disk space. User may not want to enable this if they plan to run a validator node
            // while the node is still syncing, or run another node on the same machine. Specifying a rate limit
            // smoothens this spike somewhat by not blocking writes while allowing compaction to happen in background
            // at 1/10th the specified speed (if rate limited).
            //
            // Total writes written on different tune during mainnet sync in TB.
            // +-----------------------+-------+-------+-------+-------+-------+---------+
            // | L0FileNumTarget       | Total | State | Code  | Header| Blocks| Receipts |
            // +-----------------------+-------+-------+-------+-------+-------+---------+
            // | Default               | 5.055 | 2.27  | 0.242 | 0.123 | 1.14  | 1.280   |
            // | WriteBias             | 4.962 | 2.12  | 0.049 | 0.132 | 1.14  | 1.080   |
            // | HeavyWrite            | 3.592 | 1.32  | 0.032 | 0.116 | 1.14  | 0.984   |
            // | AggressiveHeavyWrite  | 3.029 | 0.92  | 0.024 | 0.118 | 1.14  | 0.827   |
            // | DisableCompaction     | 2.215 | 0.36  | 0.031 | 0.137 | 1.14  | 0.547   |
            // +-----------------------+-------+-------+-------+-------+-------+---------+
            // Note, in practice on my machine, the reads does not reach the SSD. Read measured from SSD is much lower
            // than read measured from process. It is likely that most files are cached as I have 128GB of RAM.
            // Also notice that the heavier the tune, the higher the reads.
            case ITunableDb.TuneType.WriteBias:
                // Keep the same l1 size but apply other adjustment which should increase buffer number and make
                // l0 the same size as l1, but keep the LSM the same. This improve flush parallelization, and
                // write amplification due to mismatch of l0 and l1 size, but does not reduce compaction from other
                // levels.
                ApplyOptions(GetHeavyWriteOptions(_maxBytesForLevelBase));
                break;
            case ITunableDb.TuneType.HeavyWrite:
                // Compaction spikes are clear at this point. Will definitely affect attestation performance.
                // Its unclear if it improve or slow down sync time. Seems to be the sweet spot.
                ApplyOptions(GetHeavyWriteOptions((ulong)2.GiB()));
                break;
            case ITunableDb.TuneType.AggressiveHeavyWrite:
                // For when, you are desperate, but don't wanna disable compaction completely, because you don't want
                // peers to drop. Tend to be faster than disabling compaction completely, except if your ratelimit
                // is a bit low and your compaction is lagging behind, which will trigger slowdown, so sync will hang
                // intermittently, but at least peer count is stable.
                ApplyOptions(GetHeavyWriteOptions((ulong)16.GiB()));
                break;
            case ITunableDb.TuneType.DisableCompaction:
                // Completely disable compaction. On mainnet, max num of l0 files for state seems to be about 10800.
                // Blocksdb are way more at 53000. Final compaction for state db need 30 minute, while blocks db need
                // 13 hour. Receipts db don't show up in metrics likely because its a column db.
                // Ram usage at that time was 86 GB. The default buffer size for blocks on mainnet is too low
                // to make this work reasonably well.
                // L0 to L1 compaction is known to be slower than other level so its
                // Snap sync performance suffer as it does have some read during stitching.
                // If you don't specify a lower open files limit, it has a tendency to crash, like.. the whole system
                // crash. I don't have any open file limit at OS level.
                // Also, if a peer send a packet that causes a query to the state db during snap sync like GetNodeData
                // or some of the tx filter querying state, It'll cause the network stack to hang and triggers a
                // large peer drops. Also happens on lesser tune, but weaker.
                // State sync essentially hang until that completes because its read heavy, and the uncompacted db is
                // slow to a halt.
                // Additionally, the number of open files handles measured from collectd jumped massively higher. Some
                // user config may not be able to handle this.
                // With all those cons, this result in the minimum write amplification possible via tweaking compaction
                // without changing memory budget. Not recommended for mainnet, unless you are very desperate.
                ApplyOptions(GetDisableCompactionOptions());
                break;
            case ITunableDb.TuneType.EnableBlobFiles:
                ApplyOptions(GetBlobFilesOptions());
                break;
            case ITunableDb.TuneType.HashDb:
                ApplyOptions(GetHashDbOptions());
                break;
            case ITunableDb.TuneType.Default:
            default:
                ApplyOptions(GetStandardOptions());
                break;
        }

        _currentTune = type;
    }

    protected virtual void ApplyOptions(IDictionary<string, string> options)
    {
        _db.SetOptions(options);
    }

    private IDictionary<string, string> GetStandardOptions()
    {
        // Defaults are from rocksdb source code
        return new Dictionary<string, string>()
        {
            { "write_buffer_size", _writeBufferSize.ToString() },
            { "max_write_buffer_number", _maxWriteBufferNumber.ToString() },

            { "level0_file_num_compaction_trigger", 4.ToString() },
            { "level0_slowdown_writes_trigger", 20.ToString() },

            // Very high, so that after moving from HeavyWrite, we don't immediately hang.
            // This does means that under very rare case, the l0 file can accumulate, which slow down the db
            // until they get compacted.
            { "level0_stop_writes_trigger", 1024.ToString() },

            { "max_bytes_for_level_base", _maxBytesForLevelBase.ToString() },
            { "target_file_size_base", _targetFileSizeBase.ToString() },
            { "disable_auto_compactions", "false" },

            { "enable_blob_files", "false" },

            { "soft_pending_compaction_bytes_limit", 64.GiB().ToString() },
            { "hard_pending_compaction_bytes_limit", 256.GiB().ToString() },
        };
    }

    private IDictionary<string, string> GetHashDbOptions()
    {
        return new Dictionary<string, string>()
        {
            // Some database config is slightly faster on hash db database. These are applied when hash db is detected
            // to prevent unexpected regression.
            { "table_factory.block_size", "4096" },
            { "table_factory.block_restart_interval", "16" },
            { "compression", "kSnappyCompression" },
            { "max_bytes_for_level_multiplier", "10" },
            { "max_bytes_for_level_base", "256000000" },
        };
    }

    /// <summary>
    /// Allow num of l0 file to grow very large. This dramatically increase read response time by about
    /// (l0FileNumTarget / (default num (4) + max level usually (4)). but it saves write bandwidth as l0->l1 happens
    /// in larger size. In addition to that, the large base l1 size means the number of level is a bit lower.
    /// Note: Regardless of max_open_files config, the number of files handle jumped by this number when compacting. It
    /// could be that l0->l1 compaction does not (or cant?) follow the max_open_files limit.
    /// </summary>
    /// <param name="l0FileNumTarget">
    ///  This caps the maximum allowed number of l0 files, which is also the read response time amplification.
    /// </param>
    /// <returns></returns>
    private IDictionary<string, string> GetHeavyWriteOptions(ulong l0SizeTarget)
    {
        // Make buffer (probably) smaller so that it does not take too much memory to have many of them.
        // More buffer means more parallel flush, but each read have to go through all buffer one by one much like l0
        // but no io, only cpu.
        // bufferSize*maxBufferNumber = 16MB*Core count, which is the max memory used, which tend to be the case as its now
        // stalled by compaction instead of flush.
        // The buffer is not compressed unlike l0File, so to account for it, its size need to be slightly larger.
        ulong targetFileSize = (ulong)16.MiB();
        ulong bufferSize = (ulong)(targetFileSize / _perTableDbConfig.CompressibilityHint);
        ulong l0FileSize = targetFileSize * (ulong)_minWriteBufferToMerge;
        ulong maxBufferNumber = (ulong)Environment.ProcessorCount;

        // Guide recommend to have l0 and l1 to be the same size. They have to be compacted together so if l1 is larger,
        // the extra size in l1 is basically extra rewrites. If l0 is larger... then I don't know why not. Even so, it seems to
        // always get triggered when l0 size exceed max_bytes_for_level_base even if file num is less than l0FileNumTarget.
        ulong l0FileNumTarget = l0SizeTarget / l0FileSize;
        ulong l1SizeTarget = l0SizeTarget;

        return new Dictionary<string, string>()
        {
            { "write_buffer_size", bufferSize.ToString() },
            { "max_write_buffer_number", maxBufferNumber.ToString() },

            { "max_bytes_for_level_base", l1SizeTarget.ToString() },
            { "level0_file_num_compaction_trigger", l0FileNumTarget.ToString() },

            // Note: If ratelimiter is not specified and if delayed_write_rate is not specified, the default is 16MBps.
            //   which basically means it'll hang.
            { "level0_slowdown_writes_trigger", (l0FileNumTarget * 2).ToString() },
            { "level0_stop_writes_trigger", (l0FileNumTarget * 4).ToString() },

            // Very high, so slowdown is only triggered by file num. Make things easier to predict.
            { "soft_pending_compaction_bytes_limit", 100000.GiB().ToString() },
            { "hard_pending_compaction_bytes_limit", 100000.GiB().ToString() },
        };
    }

    private IDictionary<string, string> GetDisableCompactionOptions()
    {
        IDictionary<string, string> heavyWriteOption = GetHeavyWriteOptions((ulong)32.GiB());

        heavyWriteOption["disable_auto_compactions"] = "true";
        // Increase the size of the write buffer, which reduces the number of l0 file by 4x. This does slows down
        // the memtable a little bit. So if you are not write limited, you'll get memtable limited instead.
        // This does increase the total memory buffer size, but counterintuitively, this reduces overall memory usage
        // as it ran out of bloom filter cache so it need to do actual IO.
        heavyWriteOption["write_buffer_size"] = 64.MiB().ToString();

        return heavyWriteOption;
    }


    private static IDictionary<string, string> GetBlobFilesOptions()
    {
        // Enable blob files, see: https://rocksdb.org/blog/2021/05/26/integrated-blob-db.html
        // This is very useful for blocks, as it almost eliminate 95% of the compaction as the main db no longer
        // store the actual data, but only points to blob files. This config reduces total blocks db writes from about
        // 4.6 TB to 0.76 TB, where even the the WAL took 0.45 TB (wal is not compressed), with peak writes of about 300MBps,
        // it may not even saturate a SATA SSD on a 1GBps internet.

        // You don't want to turn this on on other DB as it does add an indirection which take up an additional iop.
        // But for large values like blocks (3MB decompressed to 8MB), the response time increase is negligible.
        // However without a large buffer size, it will create tens of thousands of small files. There are
        // various workaround it, but it all increase total writes, which defeats the purpose.
        // Additionally, as the `max_bytes_for_level_base` is set to very low, existing user will suddenly
        // get a lot of compaction. So cant turn this on all the time. Turning this back off, will just put back
        // new data to SST files.

        return new Dictionary<string, string>()
        {
            { "enable_blob_files", "true" },
            { "blob_compression_type", "kSnappyCompression" },

            // Make file size big, so we have less of them.
            { "write_buffer_size", 256.MiB().ToString() },
            // Current memtable + 2 concurrent writes. Can't have too many of these as it take up RAM.
            { "max_write_buffer_number", 3.ToString() },

            // These two are SST files instead of the blobs, which are now much smaller.
            { "max_bytes_for_level_base", 4.MiB().ToString() },
            { "target_file_size_base", 1.MiB().ToString() },
        };
    }

    /// <summary>
    /// Iterators should not be kept for long as it will pin some memory block and sst file. This would show up as
    /// temporary higher disk usage or memory usage.
    ///
    /// This class handles a periodic timer which periodically dispose all iterator.
    /// </summary>
    internal class IteratorManager : IDisposable
    {
        private readonly ManagedIterators _readaheadIterators = new();
        private readonly ManagedIterators _readaheadIterators2 = new();
        private readonly ManagedIterators _readaheadIterators3 = new();
        private readonly RocksDb _rocksDb;
        private readonly ColumnFamilyHandle? _cf;
        private readonly ReadOptions? _readOptions;
        private readonly Timer _timer;
        private bool _isDisposed;

        // This is about once every two second maybe at max throughput.
        private const int IteratorUsageLimit = 1000000;

        public IteratorManager(RocksDb rocksDb, ColumnFamilyHandle? cf, ReadOptions? readOptions)
        {
            _rocksDb = rocksDb;
            _cf = cf;
            _readOptions = readOptions;

            _timer = new Timer(OnTimer, null, TimeSpan.Zero, TimeSpan.FromSeconds(10));
        }

        private void OnTimer(object? state)
        {
            if (_isDisposed) return;
            _readaheadIterators.ClearIterators();
            _readaheadIterators2.ClearIterators();
            _readaheadIterators3.ClearIterators();
        }

        public void Dispose()
        {
            if (_isDisposed) return;
            _isDisposed = true;
            _timer.Dispose();
            _readaheadIterators.DisposeAll();
            _readaheadIterators2.DisposeAll();
            _readaheadIterators3.DisposeAll();
        }

        public RentWrapper Rent(ReadFlags flags)
        {

            ManagedIterators iterators = _readaheadIterators;
            if ((flags & ReadFlags.HintReadAhead2) != 0)
            {
                iterators = _readaheadIterators2;
            }
            else if ((flags & ReadFlags.HintReadAhead3) != 0)
            {
                iterators = _readaheadIterators3;
            }

            IteratorHolder holder = iterators.Value!;
            // If null, we create a new one.
            Iterator? iterator = Interlocked.Exchange(ref holder.Iterator, null);
            return new RentWrapper(iterator ?? _rocksDb.NewIterator(_cf, _readOptions), flags, this);
        }

        private void Return(Iterator iterator, ReadFlags flags)
        {
            ManagedIterators iterators = _readaheadIterators;
            if ((flags & ReadFlags.HintReadAhead2) != 0)
            {
                iterators = _readaheadIterators2;
            }
            else if ((flags & ReadFlags.HintReadAhead3) != 0)
            {
                iterators = _readaheadIterators3;
            }

            IteratorHolder holder = iterators.Value!;

            // We don't keep using the same iterator for too long.
            if (holder.Usage > IteratorUsageLimit)
            {
                iterator.Dispose();
                holder.Usage = 0;
                return;
            }

            holder.Usage++;

            Iterator? oldIterator = Interlocked.Exchange(ref holder.Iterator, iterator);
            // Well... this is weird. I'll just dispose it.
            oldIterator?.Dispose();
        }

        public readonly struct RentWrapper(Iterator iterator, ReadFlags flags, IteratorManager manager) : IDisposable
        {
            public Iterator Iterator => iterator;

            public void Dispose()
            {
                manager.Return(iterator, flags);
            }
        }

        // Note: use of threadlocal is very important as the seek forward is fast, but the seek backward is not fast.
        private sealed class ManagedIterators : ThreadLocal<IteratorHolder>
        {
            private bool _disposed = false;

            public ManagedIterators() : base(static () => new IteratorHolder(), trackAllValues: true)
            {
            }

            public void ClearIterators()
            {
                if (_disposed) return;
                if (Values is not { } values) return;
                foreach (IteratorHolder iterator in values)
                {
                    iterator?.Dispose();
                }
            }

            public void DisposeAll()
            {
                ClearIterators();
                Dispose();
            }

            protected override void Dispose(bool disposing)
            {
                // Note: This is called from finalizer thread, so we can't use foreach to dispose all values
                Value?.Dispose();
                Value = null!;
                _disposed = true;
                base.Dispose(disposing);
            }
        }

        private class IteratorHolder : IDisposable
        {
            public Iterator? Iterator = null;
            public int Usage = 0;

            public void Dispose()
            {
                Interlocked.Exchange(ref Iterator, null)?.Dispose();
            }
        }
    }

    public byte[]? FirstKey
    {
        get
        {
            using Iterator iterator = _db.NewIterator();
            iterator.SeekToFirst();
            return iterator.Valid() ? iterator.GetKeySpan().ToArray() : null;
        }
    }

    public byte[]? LastKey
    {
        get
        {
            using Iterator iterator = _db.NewIterator();
            iterator.SeekToLast();
            return iterator.Valid() ? iterator.GetKeySpan().ToArray() : null;
        }
    }

    public ISortedView GetViewBetween(ReadOnlySpan<byte> firstKey, ReadOnlySpan<byte> lastKey)
    {
        return GetViewBetween(firstKey, lastKey, null);
    }

    internal ISortedView GetViewBetween(ReadOnlySpan<byte> firstKey, ReadOnlySpan<byte> lastKey, ColumnFamilyHandle? cf)
    {
        ReadOptions readOptions = new ReadOptions();

        unsafe
        {
            IntPtr iterateLowerBound = Marshal.AllocHGlobal(firstKey.Length);
            firstKey.CopyTo(new Span<byte>(iterateLowerBound.ToPointer(), firstKey.Length));
            Native.Instance.rocksdb_readoptions_set_iterate_lower_bound(readOptions.Handle, iterateLowerBound, (UIntPtr)firstKey.Length);

            IntPtr iterateUpperBound = Marshal.AllocHGlobal(lastKey.Length);
            lastKey.CopyTo(new Span<byte>(iterateUpperBound.ToPointer(), lastKey.Length));
            Native.Instance.rocksdb_readoptions_set_iterate_upper_bound(readOptions.Handle, iterateUpperBound, (UIntPtr)lastKey.Length);
        }

        Iterator iterator = CreateIterator(readOptions, cf);
        return new RocksdbSortedView(iterator);
    }
}<|MERGE_RESOLUTION|>--- conflicted
+++ resolved
@@ -29,11 +29,7 @@
 
 namespace Nethermind.Db.Rocks;
 
-<<<<<<< HEAD
-public partial class DbOnTheRocks : IDb, ITunableDb, IReadOnlyNativeKeyValueStore, ISortedKeyValueStore
-=======
 public partial class DbOnTheRocks : IDb, ITunableDb, IReadOnlyNativeKeyValueStore, ISortedKeyValueStore, IMergeableKeyValueStore
->>>>>>> c5388661
 {
     protected ILogger _logger;
 
