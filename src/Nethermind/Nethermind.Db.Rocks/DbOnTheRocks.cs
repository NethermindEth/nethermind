--- conflicted
+++ resolved
@@ -919,13 +919,8 @@
         fixed (byte* ptr = &MemoryMarshal.GetReference(key))
         {
             slice = cf is null
-<<<<<<< HEAD
-                        ? Native.Instance.rocksdb_get_pinned(db, read_options, ptr, skLength, out errPtr)
-                        : Native.Instance.rocksdb_get_pinned_cf(db, read_options, cf.Handle, ptr, skLength, out errPtr);
-=======
                 ? Native.Instance.rocksdb_get_pinned(db, read_options, ptr, skLength, out errPtr)
                 : Native.Instance.rocksdb_get_pinned_cf(db, read_options, cf.Handle, ptr, skLength, out errPtr);
->>>>>>> 2e346112
         }
 
         if (errPtr != IntPtr.Zero) ThrowRocksDbException(errPtr);
@@ -950,12 +945,7 @@
             throw;
         }
 
-<<<<<<< HEAD
-        [DoesNotReturn]
-        [StackTraceHidden]
-=======
         [DoesNotReturn, StackTraceHidden]
->>>>>>> 2e346112
         static unsafe void ThrowRocksDbException(nint errPtr)
         {
             throw new RocksDbException(errPtr);
