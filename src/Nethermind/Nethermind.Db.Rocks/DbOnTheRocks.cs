--- conflicted
+++ resolved
@@ -66,16 +66,12 @@
 
     private readonly DbSettings _settings;
 
-<<<<<<< HEAD
     // ReSharper disable once CollectionNeverQueried.Local
     // Need to keep options from GC in case of merge operator applied, as they are used in callback
     // TODO: find better way?
     private readonly ConcurrentBag<OptionsHandle> _doNotGcOptions = [];
 
-    private readonly PerTableDbConfig _perTableDbConfig;
-=======
     private readonly IRocksDbConfig _perTableDbConfig;
->>>>>>> 8cdb82cd
     private ulong _maxBytesForLevelBase;
     private ulong _targetFileSizeBase;
     private int _minWriteBufferToMerge;
