--- conflicted
+++ resolved
@@ -397,21 +397,17 @@
 
         UpdateReadMetrics();
 
-<<<<<<< HEAD
-        Span<byte> span = _db.GetSpan(key);
-        GC.AddMemoryPressure(span.Length);
-        return span;
-=======
-        try
-        {
-            return _db.GetSpan(key);
-        }
-        catch (RocksDbSharpException e)
-        {
-            CreateMarkerIfCorrupt(e);
-            throw;
-        }
->>>>>>> 276c554d
+        try
+        {
+            Span<byte> span = _db.GetSpan(key);
+            GC.AddMemoryPressure(span.Length);
+            return span;
+        }
+        catch (RocksDbSharpException e)
+        {
+            CreateMarkerIfCorrupt(e);
+            throw;
+        }
     }
 
     public void DangerousReleaseMemory(in Span<byte> span)
