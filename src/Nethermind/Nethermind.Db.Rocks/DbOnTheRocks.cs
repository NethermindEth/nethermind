// SPDX-FileCopyrightText: 2022 Demerzel Solutions Limited
// SPDX-License-Identifier: LGPL-3.0-only

using System;
using System.Buffers.Binary;
using System.Collections.Concurrent;
using System.Collections.Generic;
using System.Diagnostics;
using System.Diagnostics.CodeAnalysis;
using System.IO;
using System.IO.Abstractions;
using System.Linq;
using System.Reflection;
using System.Runtime.InteropServices;
using System.Text.RegularExpressions;
using System.Threading;
using System.Threading.Tasks;
using ConcurrentCollections;
using Nethermind.Config;
using Nethermind.Core;
using Nethermind.Core.Crypto;
using Nethermind.Core.Exceptions;
using Nethermind.Core.Extensions;
using Nethermind.Db.Rocks.Config;
using Nethermind.Db.Rocks.Statistics;
using Nethermind.Logging;
using RocksDbSharp;
using IWriteBatch = Nethermind.Core.IWriteBatch;

namespace Nethermind.Db.Rocks;

<<<<<<< HEAD
public partial class DbOnTheRocks : IDb, ITunableDb, IReadOnlyNativeKeyValueStore, ISortedKeyValueStore
=======
public partial class DbOnTheRocks : IDb, ITunableDb, IReadOnlyNativeKeyValueStore, ISortedKeyValueStore, IMergeableKeyValueStore
>>>>>>> d5256c8e
{
    protected ILogger _logger;

    private string? _fullPath;

    private static readonly ConcurrentDictionary<string, RocksDb> _dbsByPath = new();

    private bool _isDisposing;
    private bool _isDisposed;

    private readonly ConcurrentHashSet<IWriteBatch> _currentBatches = new();

    internal readonly RocksDb _db;

    internal WriteOptions? WriteOptions { get; private set; }
    private WriteOptions? _noWalWrite;
    private WriteOptions? _lowPriorityAndNoWalWrite;
    private WriteOptions? _lowPriorityWriteOptions;

    private ReadOptions _defaultReadOptions = null!;
    private ReadOptions _hintCacheMissOptions = null!;
    internal ReadOptions? _readAheadReadOptions = null;

    internal DbOptions? DbOptions { get; private set; }
    private readonly IRocksDbConfigFactory _rocksDbConfigFactory;

    public string Name { get; }

    private static long _maxRocksSize;

    private long _maxThisDbSize;

    private IntPtr? _rowCache = null;

    private readonly DbSettings _settings;

    // Need to keep options from GC in case of merge operator applied, as they are used in callback
    // ReSharper disable once CollectionNeverQueried.Local
    private readonly List<OptionsHandle> _doNotGcOptions = [];

    private readonly IRocksDbConfig _perTableDbConfig;
    private ulong _maxBytesForLevelBase;
    private ulong _targetFileSizeBase;
    private int _minWriteBufferToMerge;

    private readonly IFileSystem _fileSystem;

    protected readonly RocksDbSharp.Native _rocksDbNative;

    private ITunableDb.TuneType _currentTune = ITunableDb.TuneType.Default;

    private string CorruptMarkerPath => Path.Join(_fullPath, "corrupt.marker");

    private readonly List<IDisposable> _metricsUpdaters = new();

    internal long _allocatedSpan = 0;
    private long _totalReads;
    private long _totalWrites;

    private readonly IteratorManager _iteratorManager;
    private ulong _writeBufferSize;
    private int _maxWriteBufferNumber;

    public DbOnTheRocks(
        string basePath,
        DbSettings dbSettings,
        IDbConfig dbConfig,
        IRocksDbConfigFactory rocksDbConfigFactory,
        ILogManager logManager,
        IList<string>? columnFamilies = null,
        RocksDbSharp.Native? rocksDbNative = null,
        IFileSystem? fileSystem = null,
        IntPtr? sharedCache = null)
    {
        _logger = logManager.GetClassLogger();
        _settings = dbSettings;
        Name = _settings.DbName;
        _fileSystem = fileSystem ?? new FileSystem();
        _rocksDbNative = rocksDbNative ?? RocksDbSharp.Native.Instance;
        _rocksDbConfigFactory = rocksDbConfigFactory;
        _perTableDbConfig = rocksDbConfigFactory.GetForDatabase(Name, null);
        _db = Init(basePath, dbSettings.DbPath, dbConfig, logManager, columnFamilies, dbSettings.DeleteOnStart, sharedCache);
        _iteratorManager = new IteratorManager(_db, null, _readAheadReadOptions);
    }

    protected virtual RocksDb DoOpen(string path, (DbOptions Options, ColumnFamilies? Families) db)
    {
        (DbOptions options, ColumnFamilies? families) = db;
        return families is null ? RocksDb.Open(options, path) : RocksDb.Open(options, path, families);
    }

    private RocksDb Open(string path, (DbOptions Options, ColumnFamilies? Families) db)
    {
        RepairIfCorrupted(db.Options);

        return DoOpen(path, db);
    }

    private RocksDb Init(string basePath, string dbPath, IDbConfig dbConfig, ILogManager? logManager,
        IList<string>? columnNames = null, bool deleteOnStart = false, IntPtr? sharedCache = null)
    {
        _fullPath = GetFullDbPath(dbPath, basePath);
        _logger = logManager?.GetClassLogger() ?? default;
        if (!Directory.Exists(_fullPath))
        {
            Directory.CreateDirectory(_fullPath);
        }
        else if (deleteOnStart)
        {
            Delete();
        }

        try
        {
            // ReSharper disable once VirtualMemberCallInConstructor
            if (_logger.IsDebug) _logger.Debug($"Building options for {Name} DB");
            DbOptions = new DbOptions();
            BuildOptions(_perTableDbConfig, DbOptions, sharedCache, _settings.MergeOperator);

            ColumnFamilies? columnFamilies = null;
            if (columnNames is not null)
            {
                columnFamilies = new ColumnFamilies();
                foreach (string enumColumnName in columnNames)
                {
                    string columnFamily = enumColumnName;

                    ColumnFamilyOptions options = new();
                    IRocksDbConfig columnConfig = _rocksDbConfigFactory.GetForDatabase(Name, columnFamily);
                    IMergeOperator? mergeOperator = _settings.ColumnsMergeOperators?.GetValueOrDefault(enumColumnName);
                    BuildOptions(columnConfig, options, sharedCache, mergeOperator);

                    // "default" is a special column name with rocksdb, which is what previously not specifying column goes to
                    if (columnFamily == "Default") columnFamily = "default";
                    columnFamilies.Add(columnFamily, options);
                }
            }

            // ReSharper disable once VirtualMemberCallInConstructor
            if (_logger.IsDebug) _logger.Debug($"Loading DB {Name,-13} from {_fullPath} with max memory footprint of {_maxThisDbSize / 1000 / 1000,5} MB");
            RocksDb db = _dbsByPath.GetOrAdd(_fullPath, (s, tuple) => Open(s, tuple), (DbOptions, columnFamilies));

            if (dbConfig.EnableMetricsUpdater)
            {
                DbMetricsUpdater<DbOptions> metricUpdater = new DbMetricsUpdater<DbOptions>(Name, DbOptions, db, null, dbConfig, _logger);
                metricUpdater.StartUpdating();
                _metricsUpdaters.Add(metricUpdater);

                if (columnFamilies is not null)
                {
                    foreach (ColumnFamilies.Descriptor columnFamily in columnFamilies)
                    {
                        if (columnFamily.Name == "default") continue;
                        if (db.TryGetColumnFamily(columnFamily.Name, out ColumnFamilyHandle handle))
                        {
                            DbMetricsUpdater<ColumnFamilyOptions> columnMetricUpdater = new DbMetricsUpdater<ColumnFamilyOptions>(
                                Name + "_" + columnFamily.Name, columnFamily.Options, db, handle, dbConfig, _logger);
                            columnMetricUpdater.StartUpdating();
                            _metricsUpdaters.Add(columnMetricUpdater);
                        }
                    }
                }
            }

            if (_perTableDbConfig.EnableFileWarmer)
            {
                WarmupFile(_fullPath, db);
            }

            return db;
        }
        catch (DllNotFoundException e) when (e.Message.Contains("libdl"))
        {
            throw;
        }
        catch (RocksDbException x) when (x.Message.Contains("LOCK"))
        {
            if (_logger.IsWarn) _logger.Warn("If your database did not close properly you need to call 'find -type f -name '*LOCK*' -delete' from the database folder");
            throw;
        }
        catch (RocksDbSharpException x)
        {
            CreateMarkerIfCorrupt(x);
            throw;
        }

    }

    private void WarmupFile(string basePath, RocksDb db)
    {
        long availableMemory = GC.GetGCMemoryInfo().TotalAvailableMemoryBytes;
        _logger.Info($"Warming up database {Name} assuming {availableMemory} bytes of available memory");
        List<(FileMetadata metadata, DateTime creationTime)> fileMetadatas = new();

        foreach (LiveFileMetadata liveFileMetadata in db.GetLiveFilesMetadata())
        {
            string fullPath = Path.Join(basePath, liveFileMetadata.FileMetadata.FileName);
            try
            {
                DateTime creationTime = File.GetCreationTimeUtc(fullPath);
                fileMetadatas.Add((liveFileMetadata.FileMetadata, creationTime));
            }
            catch (IOException)
            {
                // Maybe the file is gone or something. We ignore it.
            }
        }

        fileMetadatas.Sort((item1, item2) =>
        {
            // Sort them by level so that lower level get priority
            int levelDiff = item1.metadata.FileLevel - item2.metadata.FileLevel;
            if (levelDiff != 0) return levelDiff;

            // Otherwise, we pick which file is newest.
            return item2.creationTime.CompareTo(item1.creationTime);
        });

        long totalSize = 0;
        fileMetadatas = fileMetadatas.TakeWhile(metadata =>
        {
            availableMemory -= (long)metadata.metadata.FileSize;
            bool take = availableMemory > 0;
            if (take)
            {
                totalSize += (long)metadata.metadata.FileSize;
            }
            return take;
        })
            // We reverse them again so that lower level goes last so that it is the freshest.
            // Not all of the available memory is actually available so we are probably over reading things.
            .Reverse()
            .ToList();

        long totalRead = 0;
        Parallel.ForEach(fileMetadatas, (task) =>
        {
            string fullPath = Path.Join(basePath, task.metadata.FileName);
            _logger.Info($"{(totalRead * 100 / (double)totalSize):00.00}% Warming up file {fullPath}");

            try
            {
                byte[] buffer = new byte[512.KiB()];
                using FileStream stream = File.OpenRead(fullPath);
                int readCount = buffer.Length;
                while (readCount == buffer.Length)
                {
                    readCount = stream.Read(buffer);
                    Interlocked.Add(ref totalRead, readCount);
                }
            }
            catch (FileNotFoundException)
            {
                // Happens sometimes. We do nothing here.
            }
            catch (IOException e)
            {
                // Something unusual, but nothing noteworthy.
                _logger.Warn($"Exception warming up {fullPath} {e}");
            }
        });
    }

    private void CreateMarkerIfCorrupt(RocksDbSharpException rocksDbException)
    {
        if (rocksDbException.Message.Contains("Corruption:") || rocksDbException.Message.Contains("IO error"))
        {
            if (_logger.IsWarn) _logger.Warn($"Corrupted DB detected on path {_fullPath}. Please restart Nethermind to attempt repair.");
            _fileSystem.File.WriteAllText(CorruptMarkerPath, "marker");

            // Don't kill tests checking corruption response
            if (!rocksDbException.Message.Equals("Corruption: test corruption", StringComparison.Ordinal))
            {
                _logger.Error($"Fast shutdown due to {Name} DB corruption. Please restart.");
                Environment.Exit(ExitCodes.DbCorruption);
            }
        }
    }

    private void RepairIfCorrupted(DbOptions dbOptions)
    {
        string corruptMarker = CorruptMarkerPath;

        if (!_fileSystem.File.Exists(corruptMarker))
        {
            return;
        }

        if (_logger.IsWarn) _logger.Warn($"Corrupted DB marker detected for db {_fullPath}. Attempting repair...");
        _rocksDbNative.rocksdb_repair_db(dbOptions.Handle, _fullPath);

        if (_logger.IsWarn) _logger.Warn($"Repair completed. Some data may be lost. Consider a full resync.");
        _fileSystem.File.Delete(corruptMarker);
    }

    protected internal void UpdateReadMetrics()
    {
        Interlocked.Increment(ref _totalReads);
    }

    protected internal void UpdateWriteMetrics()
    {
        Interlocked.Increment(ref _totalWrites);
    }

    protected virtual long FetchTotalPropertyValue(string propertyName)
    {
        long value = long.TryParse(_db.GetProperty(propertyName), out long parsedValue)
            ? parsedValue
            : 0;

        return value;
    }

    public IDbMeta.DbMetric GatherMetric(bool isUsingSharedCache = false)
    {
        if (_isDisposed)
        {
            return new IDbMeta.DbMetric()
            {
                Size = 0,
                CacheSize = 0,
                IndexSize = 0,
                MemtableSize = 0,
                TotalReads = _totalReads,
                TotalWrites = _totalWrites,
            };
        }
        return new IDbMeta.DbMetric()
        {
            Size = GetSize(),
            CacheSize = GetCacheSize(isUsingSharedCache),
            IndexSize = GetIndexSize(),
            MemtableSize = GetMemtableSize(),
            TotalReads = _totalReads,
            TotalWrites = _totalWrites,
        };
    }

    private long GetSize()
    {
        try
        {
            long sstSize = FetchTotalPropertyValue("rocksdb.total-sst-files-size");
            long blobSize = FetchTotalPropertyValue("rocksdb.total-blob-file-size");
            return sstSize + blobSize;
        }
        catch (RocksDbSharpException e)
        {
            if (_logger.IsWarn)
                _logger.Warn($"Failed to update DB size metrics {e.Message}");
        }

        return 0;
    }

    private long GetCacheSize(bool isUsingSharedCache = false)
    {
        try
        {
            if (isUsingSharedCache)
            {
                // returning 0 as we are using shared cache.
                return 0;
            }
            return FetchTotalPropertyValue("rocksdb.block-cache-usage");
        }
        catch (RocksDbSharpException e)
        {
            if (_logger.IsWarn)
                _logger.Warn($"Failed to update DB size metrics {e.Message}");
        }

        return 0;
    }

    private long GetIndexSize()
    {
        try
        {
            return FetchTotalPropertyValue("rocksdb.estimate-table-readers-mem");
        }
        catch (RocksDbSharpException e)
        {
            if (_logger.IsWarn)
                _logger.Warn($"Failed to update DB size metrics {e.Message}");
        }

        return 0;
    }

    private long GetMemtableSize()
    {
        try
        {
            return FetchTotalPropertyValue("rocksdb.cur-size-all-mem-tables");
        }
        catch (RocksDbSharpException e)
        {
            if (_logger.IsWarn)
                _logger.Warn($"Failed to update DB size metrics {e.Message}");
        }

        return 0;
    }

    [GeneratedRegex("(?<optionName>[^; ]+)\\=(?<optionValue>[^; ]+);", RegexOptions.Singleline | RegexOptions.NonBacktracking | RegexOptions.ExplicitCapture)]
    private static partial Regex ExtractDbOptionsRegex();

    public static IDictionary<string, string> ExtractOptions(string dbOptions)
    {
        Dictionary<string, string> asDict = new();
        if (string.IsNullOrEmpty(dbOptions)) return asDict;

        foreach (Match match in ExtractDbOptionsRegex().Matches(dbOptions))
        {
            asDict[match.Groups["optionName"].ToString()] = match.Groups["optionValue"].ToString();
        }

        return asDict;
    }

    protected virtual void BuildOptions<T>(IRocksDbConfig dbConfig, Options<T> options, IntPtr? sharedCache, IMergeOperator? mergeOperator) where T : Options<T>
    {
        // This section is about the table factory.. and block cache apparently.
        // This effect the format of the SST files and usually require resync to take effect.
        // Note: Keep in mind, the term 'index' here usually means mapping to a block, not to a value.
        #region TableFactory sections

        string allOptions = dbConfig.RocksDbOptions + dbConfig.AdditionalRocksDbOptions;
        IDictionary<string, string> optionsAsDict = ExtractOptions(allOptions);
        _targetFileSizeBase = ulong.Parse(optionsAsDict["target_file_size_base"]);
        _maxBytesForLevelBase = ulong.Parse(optionsAsDict["max_bytes_for_level_base"]);
        _minWriteBufferToMerge = int.Parse(optionsAsDict["min_write_buffer_number_to_merge"]);
        _writeBufferSize = ulong.Parse(optionsAsDict["write_buffer_size"]);
        _maxWriteBufferNumber = int.Parse(optionsAsDict["max_write_buffer_number"]);

        BlockBasedTableOptions tableOptions = new();
        options.SetBlockBasedTableFactory(tableOptions);
        IntPtr optsPtr = Marshal.StringToHGlobalAnsi(dbConfig.RocksDbOptions);
        try
        {
            _rocksDbNative.rocksdb_get_options_from_string(options.Handle, optsPtr, options.Handle);
        }
        finally
        {
            Marshal.FreeHGlobal(optsPtr);
        }

        ulong blockCacheSize = 0;
        if (optionsAsDict.TryGetValue("block_based_table_factory.block_cache", out string? blockCacheSizeStr))
        {
            blockCacheSize = ulong.Parse(blockCacheSizeStr);
        }

        if (sharedCache is not null && blockCacheSize == 0)
        {
            tableOptions.SetBlockCache(sharedCache.Value);
        }

        if (dbConfig.WriteBufferSize is not null)
        {
            _writeBufferSize = dbConfig.WriteBufferSize.Value;
            options.SetWriteBufferSize(dbConfig.WriteBufferSize.Value);
        }

        if (dbConfig.WriteBufferNumber is not null)
        {
            _maxWriteBufferNumber = (int)dbConfig.WriteBufferNumber.Value;
            options.SetMaxWriteBufferNumber(_maxWriteBufferNumber);
        }
        if (_maxWriteBufferNumber < 1) throw new InvalidConfigurationException($"Error initializing {Name} db. Max write buffer number must be more than 1. max write buffer number: {_maxWriteBufferNumber}", ExitCodes.GeneralError);

        #endregion

        #region WriteBuffer

        // Note: Write buffer and write buffer num are modified by MemoryHintMan.
        lock (_dbsByPath)
        {
            ulong writeBufferSize = _writeBufferSize;
            int writeBufferNumber = _maxWriteBufferNumber;
            _maxThisDbSize += (long)writeBufferSize * writeBufferNumber;
            Interlocked.Add(ref _maxRocksSize, _maxThisDbSize);
            if (_logger.IsDebug)
                _logger.Debug(
                    $"Expected max memory footprint of {Name} DB is {_maxThisDbSize / 1000 / 1000} MB ({writeBufferNumber} * {writeBufferSize / 1000 / 1000} MB + {blockCacheSize / 1000 / 1000} MB)");
            if (_logger.IsDebug) _logger.Debug($"Total max DB footprint so far is {_maxRocksSize / 1000 / 1000} MB");
        }

        #endregion

        // This section affect compactions, flushes and the LSM shape.
        #region Compaction
        /*
         * Multi-Threaded Compactions
         * Compactions are needed to remove multiple copies of the same key that may occur if an application overwrites an existing key. Compactions also process deletions of keys. Compactions may occur in multiple threads if configured appropriately.
         * The entire database is stored in a set of sstfiles. When a memtable is full, its content is written out to a file in Level-0 (L0). RocksDB removes duplicate and overwritten keys in the memtable when it is flushed to a file in L0. Some files are periodically read in and merged to form larger files - this is called compaction.
         * The overall write throughput of an LSM database directly depends on the speed at which compactions can occur, especially when the data is stored in fast storage like SSD or RAM. RocksDB may be configured to issue concurrent compaction requests from multiple threads. It is observed that sustained write rates may increase by as much as a factor of 10 with multi-threaded compaction when the database is on SSDs, as compared to single-threaded compactions.
         * TKS: Observed 500MB/s compared to ~100MB/s between multithreaded and single thread compactions on my machine (processor count is returning 12 for 6 cores with hyperthreading)
         * TKS: CPU goes to insane 30% usage on idle - compacting only app
         */
        options.SetMaxBackgroundCompactions(Environment.ProcessorCount);
        options.SetMaxBackgroundFlushes(Environment.ProcessorCount);

        // This one set the threadpool env, so its actually different from the above two
        options.IncreaseParallelism(Environment.ProcessorCount);

        // VERY important to reduce stalls. Allow L0->L1 compaction to happen with multiple thread.
        _rocksDbNative.rocksdb_options_set_max_subcompactions(options.Handle, (uint)Environment.ProcessorCount);

        #endregion

        #region Other options

        if (dbConfig.RowCacheSize > 0)
        {
            // Row cache is basically a per-key cache. Nothing special to it. This is different from block cache
            // which cache the whole block at once, so read still need to traverse the block index, so this could be
            // more CPU efficient.
            // Note: Memtable also act like a per-key cache, that does not get updated on read. So in some case
            // maybe it make more sense to put more memory to memtable.
            _rowCache = _rocksDbNative.rocksdb_cache_create_lru(new UIntPtr(dbConfig.RowCacheSize.Value));
            _rocksDbNative.rocksdb_options_set_row_cache(options.Handle, _rowCache.Value);
        }

        options.SetCreateIfMissing();

        if (dbConfig.MaxOpenFiles.HasValue)
        {
            options.SetMaxOpenFiles(dbConfig.MaxOpenFiles.Value);
        }

        if (dbConfig.EnableDbStatistics)
        {
            options.EnableStatistics();
        }
        options.SetStatsDumpPeriodSec(dbConfig.StatsDumpPeriodSec);

        if (dbConfig.AdditionalRocksDbOptions is not null)
        {
            optsPtr = Marshal.StringToHGlobalAnsi(dbConfig.AdditionalRocksDbOptions);
            try
            {
                _rocksDbNative.rocksdb_get_options_from_string(options.Handle, optsPtr, options.Handle);
            }
            finally
            {
                Marshal.FreeHGlobal(optsPtr);
            }
        }

        if (mergeOperator is not null)
        {
            options.SetMergeOperator(new MergeOperatorAdapter(mergeOperator));
            lock (_doNotGcOptions)
                _doNotGcOptions.Add(options);
        }

        #endregion

        #region read-write options
        // TODO: These are not applied to column family
        WriteOptions = CreateWriteOptions(dbConfig);

        _noWalWrite = CreateWriteOptions(dbConfig);
        _noWalWrite.DisableWal(1);

        _lowPriorityWriteOptions = CreateWriteOptions(dbConfig);
        _rocksDbNative.rocksdb_writeoptions_set_low_pri(_lowPriorityWriteOptions.Handle, true);

        _lowPriorityAndNoWalWrite = CreateWriteOptions(dbConfig);
        _lowPriorityAndNoWalWrite.DisableWal(1);
        _rocksDbNative.rocksdb_writeoptions_set_low_pri(_lowPriorityAndNoWalWrite.Handle, true);

        _defaultReadOptions = new ReadOptions();
        _defaultReadOptions.SetVerifyChecksums(dbConfig.VerifyChecksum ?? true);

        _hintCacheMissOptions = new ReadOptions();
        _hintCacheMissOptions.SetVerifyChecksums(dbConfig.VerifyChecksum ?? true);
        _hintCacheMissOptions.SetFillCache(false);

        // When readahead flag is on, the next keys are expected to be after the current key. Increasing this value,
        // will increase the chances that the next keys will be in the cache, which reduces iops and latency. This
        // increases throughput, however, if a lot of the keys are not close to the current key, it will increase read
        // bandwidth requirement, since each read must be at least this size. This value is tuned for a batched trie
        // visitor on mainnet with 4GB memory budget and 4Gbps read bandwidth.
        if (dbConfig.ReadAheadSize != 0)
        {
            _readAheadReadOptions = new ReadOptions();
            _readAheadReadOptions.SetVerifyChecksums(dbConfig.VerifyChecksum ?? true);
            _readAheadReadOptions.SetReadaheadSize(dbConfig.ReadAheadSize ?? (ulong)256.KiB());
            _readAheadReadOptions.SetTailing(true);
        }
        #endregion
    }

    private static WriteOptions CreateWriteOptions(IRocksDbConfig dbConfig)
    {
        WriteOptions options = new();
        // potential fix for corruption on hard process termination, may cause performance degradation
        options.SetSync(dbConfig.WriteAheadLogSync);
        return options;
    }

    public byte[]? this[ReadOnlySpan<byte> key]
    {
        get => Get(key, ReadFlags.None);
        set => Set(key, value, WriteFlags.None);
    }

    public byte[]? Get(ReadOnlySpan<byte> key, ReadFlags flags = ReadFlags.None)
    {
        return GetWithColumnFamily(key, null, _iteratorManager, flags);
    }

    internal byte[]? GetWithColumnFamily(ReadOnlySpan<byte> key, ColumnFamilyHandle? cf, IteratorManager iteratorManager, ReadFlags flags = ReadFlags.None)
    {
        ObjectDisposedException.ThrowIf(_isDisposing, this);

        UpdateReadMetrics();

        try
        {
            if (_readAheadReadOptions is not null && (flags & ReadFlags.HintReadAhead) != 0)
            {
                byte[]? result = GetWithIterator(key, cf, iteratorManager, flags, out bool success);
                if (success)
                {
                    return result;
                }
            }

            return Get(key, cf, flags);
        }
        catch (RocksDbSharpException e)
        {
            CreateMarkerIfCorrupt(e);
            throw;
        }
    }

    private unsafe byte[]? GetWithIterator(ReadOnlySpan<byte> key, ColumnFamilyHandle? cf, IteratorManager iteratorManager, ReadFlags flags, out bool success)
    {
        success = true;

        using IteratorManager.RentWrapper wrapper = iteratorManager.Rent(flags);
        Iterator iterator = wrapper.Iterator;

        if (iterator.Valid() && TryCloseReadAhead(iterator, key, out byte[]? closeRes))
        {
            return closeRes;
        }

        iterator.Seek(key);
        if (iterator.Valid() && Bytes.AreEqual(iterator.GetKeySpan(), key))
        {
            return iterator.Value();
        }

        success = false;
        return null;
    }

    private unsafe byte[]? Get(ReadOnlySpan<byte> key, ColumnFamilyHandle? cf, ReadFlags flags)
    {
        // TODO: update when merged upstream: https://github.com/curiosity-ai/rocksdb-sharp/pull/61
        // return _db.Get(key, cf, (flags & ReadFlags.HintCacheMiss) != 0 ? _hintCacheMissOptions : _defaultReadOptions);

        nint db = _db.Handle;
        nint read_options = ((flags & ReadFlags.HintCacheMiss) != 0 ? _hintCacheMissOptions : _defaultReadOptions).Handle;
        UIntPtr skLength = (UIntPtr)key.Length;
        IntPtr handle;
        IntPtr errPtr;
        fixed (byte* ptr = &MemoryMarshal.GetReference(key))
        {
            handle = cf is null
                        ? Native.Instance.rocksdb_get_pinned(db, read_options, ptr, skLength, out errPtr)
                        : Native.Instance.rocksdb_get_pinned_cf(db, read_options, cf.Handle, ptr, skLength, out errPtr);
        }

        if (errPtr != IntPtr.Zero) ThrowRocksDbException(errPtr);
        if (handle == IntPtr.Zero) return null;

        try
        {
            IntPtr valuePtr = Native.Instance.rocksdb_pinnableslice_value(handle, out UIntPtr valueLength);
            if (valuePtr == IntPtr.Zero)
            {
                return null;
            }

            int length = (int)valueLength;
            byte[] result = new byte[length];
            new ReadOnlySpan<byte>((void*)valuePtr, length).CopyTo(new Span<byte>(result));
            return result;
        }
        finally
        {
            Native.Instance.rocksdb_pinnableslice_destroy(handle);
        }

        [DoesNotReturn, StackTraceHidden]
        static unsafe void ThrowRocksDbException(nint errPtr)
        {
            throw new RocksDbException(errPtr);
        }
    }

    /// <summary>
    /// iterator.Next() is about 10 to 20 times faster than iterator.Seek().
    /// Here we attempt to do that first. To prevent futile attempt some logic is added to approximately detect
    /// if the requested key is too far from the current key and skip this entirely.
    /// </summary>
    /// <param name="iterator"></param>
    /// <param name="key"></param>
    /// <returns></returns>
    private bool TryCloseReadAhead(Iterator iterator, ReadOnlySpan<byte> key, out byte[]? result)
    {
        // Probably hash db. Can't really do this with hashdb. Even with batched trie visitor, its going to skip a lot.
        if (key.Length <= 32)
        {
            result = null;
            return false;
        }

        iterator.Next();
        ReadOnlySpan<byte> currentKey = iterator.GetKeySpan();
        int compareResult = currentKey.SequenceCompareTo(key);
        if (compareResult == 0)
        {
            result = iterator.Value();
            return true; // This happens A LOT.
        }

        result = null;
        if (compareResult > 0)
        {
            return false;
        }

        // This happens, 0.5% of the time.
        // This is only useful for state as storage have way too different different address range between different
        // contract. That said, there isn't any real good threshold. Threshold is for some reasonably high value
        // above the average distance.
        ulong currentKeyInt = BinaryPrimitives.ReadUInt64BigEndian(currentKey);
        ulong requestedKeyInt = BinaryPrimitives.ReadUInt64BigEndian(key);
        ulong distance = requestedKeyInt - currentKeyInt;
        if (distance > 1_000_000_000)
        {
            return false;
        }

        for (int i = 0; i < 5 && compareResult < 0; i++)
        {
            iterator.Next();
            compareResult = iterator.GetKeySpan().SequenceCompareTo(key);
        }

        if (compareResult == 0)
        {
            result = iterator.Value();
            return true;
        }

        if (compareResult > 0)
        {
            // We've skipped it somehow
            result = null;
            return true;
        }

        return false;
    }

    public void Set(ReadOnlySpan<byte> key, byte[]? value, WriteFlags flags = WriteFlags.None)
    {
        SetWithColumnFamily(key, null, value, flags);
    }

    internal void SetWithColumnFamily(ReadOnlySpan<byte> key, ColumnFamilyHandle? cf, ReadOnlySpan<byte> value, WriteFlags flags = WriteFlags.None)
    {
        ObjectDisposedException.ThrowIf(_isDisposing, this);

        UpdateWriteMetrics();

        try
        {
            if (value.IsNull())
            {
                _db.Remove(key, cf, WriteFlagsToWriteOptions(flags));
            }
            else
            {
                _db.Put(key, value, cf, WriteFlagsToWriteOptions(flags));
            }
        }
        catch (RocksDbSharpException e)
        {
            CreateMarkerIfCorrupt(e);
            throw;
        }
    }

    public WriteOptions? WriteFlagsToWriteOptions(WriteFlags flags)
    {
        if ((flags & WriteFlags.LowPriorityAndNoWAL) == WriteFlags.LowPriorityAndNoWAL)
        {
            return _lowPriorityAndNoWalWrite;
        }

        if ((flags & WriteFlags.DisableWAL) == WriteFlags.DisableWAL)
        {
            return _noWalWrite;
        }

        if ((flags & WriteFlags.LowPriority) == WriteFlags.LowPriority)
        {
            return _lowPriorityWriteOptions;
        }

        return WriteOptions;
    }


    public KeyValuePair<byte[], byte[]?>[] this[byte[][] keys]
    {
        get
        {
            try
            {
                return _db.MultiGet(keys);
            }
            catch (RocksDbSharpException e)
            {
                CreateMarkerIfCorrupt(e);
                throw;
            }
        }
    }

    public Span<byte> GetSpan(scoped ReadOnlySpan<byte> key, ReadFlags flags)
    {
        return GetSpanWithColumnFamily(key, null, flags);
    }

    internal Span<byte> GetSpanWithColumnFamily(scoped ReadOnlySpan<byte> key, ColumnFamilyHandle? cf, ReadFlags flags)
    {
        ObjectDisposedException.ThrowIf(_isDisposing, this);

        UpdateReadMetrics();

        try
        {
            Span<byte> span = _db.GetSpan(key, cf, (flags & ReadFlags.HintCacheMiss) != 0 ? _hintCacheMissOptions : _defaultReadOptions);

            if (!span.IsNullOrEmpty())
            {
                Interlocked.Increment(ref _allocatedSpan);
                GC.AddMemoryPressure(span.Length);
            }
            return span;
        }
        catch (RocksDbSharpException e)
        {
            CreateMarkerIfCorrupt(e);
            throw;
        }
    }

    public void PutSpan(ReadOnlySpan<byte> key, ReadOnlySpan<byte> value, WriteFlags writeFlags)
    {
        SetWithColumnFamily(key, null, value, writeFlags);
    }

    public void Merge(ReadOnlySpan<byte> key, ReadOnlySpan<byte> value, WriteFlags flags = WriteFlags.None)
    {
        ObjectDisposedException.ThrowIf(_isDisposing, this);

        UpdateWriteMetrics();

        try
        {
            _db.Merge(key, value, null, WriteFlagsToWriteOptions(flags));
        }
        catch (RocksDbSharpException e)
        {
            CreateMarkerIfCorrupt(e);
            throw;
        }
    }

    internal void MergeWithColumnFamily(ReadOnlySpan<byte> key, ColumnFamilyHandle? cf, ReadOnlySpan<byte> value, WriteFlags flags = WriteFlags.None)
    {
        ObjectDisposedException.ThrowIf(_isDisposing, this);

        UpdateWriteMetrics();

        try
        {
            _db.Merge(key, value, cf, WriteFlagsToWriteOptions(flags));
        }
        catch (RocksDbSharpException e)
        {
            CreateMarkerIfCorrupt(e);
            throw;
        }
    }

    public void DangerousReleaseMemory(in ReadOnlySpan<byte> span)
    {
        if (!span.IsNullOrEmpty())
        {
            Interlocked.Decrement(ref _allocatedSpan);
            GC.RemoveMemoryPressure(span.Length);
        }
        _db.DangerousReleaseMemory(span);
    }

    public ReadOnlySpan<byte> GetNativeSlice(scoped ReadOnlySpan<byte> key, out IntPtr handle, ReadFlags flags)
        => GetNativeSlice(key, null, out handle, flags);

    public unsafe ReadOnlySpan<byte> GetNativeSlice(scoped ReadOnlySpan<byte> key, ColumnFamilyHandle? cf, out IntPtr handle, ReadFlags flags)
    {
        // TODO: update when merged upstream: https://github.com/curiosity-ai/rocksdb-sharp/pull/61
        // return _db.Get(key, cf, (flags & ReadFlags.HintCacheMiss) != 0 ? _hintCacheMissOptions : _defaultReadOptions);

        handle = default;
        nint db = _db.Handle;
        nint read_options = ((flags & ReadFlags.HintCacheMiss) != 0 ? _hintCacheMissOptions : _defaultReadOptions).Handle;
        UIntPtr skLength = (UIntPtr)key.Length;
        IntPtr errPtr;
        IntPtr slice;
        fixed (byte* ptr = &MemoryMarshal.GetReference(key))
        {
            slice = cf is null
                ? Native.Instance.rocksdb_get_pinned(db, read_options, ptr, skLength, out errPtr)
                : Native.Instance.rocksdb_get_pinned_cf(db, read_options, cf.Handle, ptr, skLength, out errPtr);
        }

        if (errPtr != IntPtr.Zero) ThrowRocksDbException(errPtr);
        if (slice == IntPtr.Zero) return null;

        try
        {
            IntPtr valuePtr = Native.Instance.rocksdb_pinnableslice_value(slice, out UIntPtr valueLength);
            if (valuePtr == IntPtr.Zero)
            {
                Native.Instance.rocksdb_pinnableslice_destroy(slice);
                return null;
            }

            int length = (int)valueLength;
            handle = slice;
            return new ReadOnlySpan<byte>((void*)valuePtr, length);
        }
        catch
        {
            Native.Instance.rocksdb_pinnableslice_destroy(slice);
            throw;
        }

        [DoesNotReturn, StackTraceHidden]
        static unsafe void ThrowRocksDbException(nint errPtr)
        {
            throw new RocksDbException(errPtr);
        }
    }

    public void DangerousReleaseHandle(IntPtr handle)
    {
        if (handle != default)
            Native.Instance.rocksdb_pinnableslice_destroy(handle);
    }

    public void Remove(ReadOnlySpan<byte> key)
    {
        ObjectDisposedException.ThrowIf(_isDisposing, this);

        try
        {
            _db.Remove(key, null, WriteOptions);
        }
        catch (RocksDbSharpException e)
        {
            CreateMarkerIfCorrupt(e);
            throw;
        }
    }

    public IEnumerable<KeyValuePair<byte[], byte[]?>> GetAll(bool ordered = false)
    {
        ObjectDisposedException.ThrowIf(_isDisposing, this);

        Iterator iterator = CreateIterator(ordered);
        return GetAllCore(iterator);
    }

    protected internal Iterator CreateIterator(bool ordered = false, ColumnFamilyHandle? ch = null)
    {
        ReadOptions readOptions = new();
        readOptions.SetTailing(!ordered);
        return CreateIterator(readOptions, ch);
    }

    protected internal Iterator CreateIterator(ReadOptions readOptions, ColumnFamilyHandle? ch = null)
    {
        try
        {
            return _db.NewIterator(ch, readOptions);
        }
        catch (RocksDbSharpException e)
        {
            CreateMarkerIfCorrupt(e);
            throw;
        }
    }

    public IEnumerable<byte[]> GetAllKeys(bool ordered = false)
    {
        ObjectDisposedException.ThrowIf(_isDisposed, this);

        Iterator iterator = CreateIterator(ordered);
        return GetAllKeysCore(iterator);
    }

    public IEnumerable<byte[]> GetAllValues(bool ordered = false)
    {
        ObjectDisposedException.ThrowIf(_isDisposing, this);

        Iterator iterator = CreateIterator(ordered);
        return GetAllValuesCore(iterator);
    }

    internal IEnumerable<byte[]> GetAllValuesCore(Iterator iterator)
    {
        try
        {
            try
            {
                iterator.SeekToFirst();
            }
            catch (RocksDbSharpException e)
            {
                CreateMarkerIfCorrupt(e);
                throw;
            }

            while (iterator.Valid())
            {
                yield return iterator.Value();
                try
                {
                    iterator.Next();
                }
                catch (RocksDbSharpException e)
                {
                    CreateMarkerIfCorrupt(e);
                    throw;
                }
            }
        }
        finally
        {
            try
            {
                iterator.Dispose();
            }
            catch (RocksDbSharpException e)
            {
                CreateMarkerIfCorrupt(e);
                throw;
            }
        }
    }

    internal IEnumerable<byte[]> GetAllKeysCore(Iterator iterator)
    {
        try
        {
            try
            {
                iterator.SeekToFirst();
            }
            catch (RocksDbSharpException e)
            {
                CreateMarkerIfCorrupt(e);
                throw;
            }

            while (iterator.Valid())
            {
                yield return iterator.Key();
                try
                {
                    iterator.Next();
                }
                catch (RocksDbSharpException e)
                {
                    CreateMarkerIfCorrupt(e);
                    throw;
                }
            }
        }
        finally
        {
            try
            {
                iterator.Dispose();
            }
            catch (RocksDbSharpException e)
            {
                CreateMarkerIfCorrupt(e);
                throw;
            }
        }
    }

    public IEnumerable<KeyValuePair<byte[], byte[]?>> GetAllCore(Iterator iterator)
    {
        try
        {
            ObjectDisposedException.ThrowIf(_isDisposing, this);

            try
            {
                iterator.SeekToFirst();
            }
            catch (RocksDbSharpException e)
            {
                CreateMarkerIfCorrupt(e);
                throw;
            }

            while (iterator.Valid())
            {
                yield return new KeyValuePair<byte[], byte[]?>(iterator.Key(), iterator.Value());

                try
                {
                    iterator.Next();
                }
                catch (RocksDbSharpException e)
                {
                    CreateMarkerIfCorrupt(e);
                    throw;
                }
            }
        }
        finally
        {
            try
            {
                iterator.Dispose();
            }
            catch (RocksDbSharpException e)
            {
                CreateMarkerIfCorrupt(e);
                throw;
            }
        }
    }

    public bool KeyExists(ReadOnlySpan<byte> key)
    {
        return KeyExistsWithColumn(key, null);
    }

    protected internal bool KeyExistsWithColumn(ReadOnlySpan<byte> key, ColumnFamilyHandle? cf)
    {
        ObjectDisposedException.ThrowIf(_isDisposing, this);

        try
        {
            return _db.HasKey(key, cf, _defaultReadOptions);
        }
        catch (RocksDbSharpException e)
        {
            CreateMarkerIfCorrupt(e);
            throw;
        }
    }

    public IWriteBatch StartWriteBatch()
    {
        IWriteBatch writeBatch = new RocksDbWriteBatch(this);
        _currentBatches.Add(writeBatch);
        return writeBatch;
    }

    internal class RocksDbWriteBatch : IWriteBatch
    {
        private readonly DbOnTheRocks _dbOnTheRocks;
        private WriteBatch _rocksBatch;
        private WriteFlags _writeFlags = WriteFlags.None;
        private bool _isDisposed;

        [ThreadStatic]
        private static WriteBatch? _reusableWriteBatch;

        /// <summary>
        /// Because of how rocksdb parallelize writes, a large write batch can stall other new concurrent writes, so
        /// we writes the batch in smaller batches. This removes atomicity so its only turned on when NoWAL flag is on.
        /// It does not work as well as just turning on unordered_write, but Snapshot and Iterator can still works.
        /// </summary>
        private const int MaxWritesOnNoWal = 256;
        private int _writeCount;

        public RocksDbWriteBatch(DbOnTheRocks dbOnTheRocks)
        {
            _dbOnTheRocks = dbOnTheRocks;
            _rocksBatch = CreateWriteBatch();

            ObjectDisposedException.ThrowIf(_dbOnTheRocks._isDisposing, _dbOnTheRocks);
        }

        private static WriteBatch CreateWriteBatch()
        {
            if (_reusableWriteBatch is null) return new WriteBatch();

            WriteBatch batch = _reusableWriteBatch;
            _reusableWriteBatch = null;
            return batch;
        }

        private static void ReturnWriteBatch(WriteBatch batch)
        {
            Native.Instance.rocksdb_writebatch_data(batch.Handle, out UIntPtr size);
            if (size > (uint)16.KiB() || _reusableWriteBatch is not null)
            {
                batch.Dispose();
                return;
            }

            batch.Clear();
            _reusableWriteBatch = batch;
        }

        public void Clear()
        {
            ObjectDisposedException.ThrowIf(_dbOnTheRocks._isDisposed, _dbOnTheRocks);

            _rocksBatch.Clear();
        }

        public void Dispose()
        {
            ObjectDisposedException.ThrowIf(_dbOnTheRocks._isDisposed, _dbOnTheRocks);

            if (_isDisposed)
            {
                return;
            }
            _isDisposed = true;

            try
            {
                _dbOnTheRocks._db.Write(_rocksBatch, _dbOnTheRocks.WriteFlagsToWriteOptions(_writeFlags));

                _dbOnTheRocks._currentBatches.TryRemove(this);
                ReturnWriteBatch(_rocksBatch);
            }
            catch (RocksDbSharpException e)
            {
                _dbOnTheRocks.CreateMarkerIfCorrupt(e);
                throw;
            }
        }

        public void Delete(ReadOnlySpan<byte> key, ColumnFamilyHandle? cf = null)
        {
            ObjectDisposedException.ThrowIf(_isDisposed, this);

            _rocksBatch.Delete(key, cf);
        }

        public void Set(ReadOnlySpan<byte> key, ReadOnlySpan<byte> value, ColumnFamilyHandle? cf = null, WriteFlags flags = WriteFlags.None)
        {
            ObjectDisposedException.ThrowIf(_isDisposed, this);

            if (value.IsNull())
            {
                _rocksBatch.Delete(key, cf);
            }
            else
            {
                _rocksBatch.Put(key, value, cf);
            }
            _writeFlags = flags;

            if ((flags & WriteFlags.DisableWAL) != 0) FlushOnTooManyWrites();
        }

        public void Set(ReadOnlySpan<byte> key, byte[]? value, WriteFlags flags = WriteFlags.None)
        {
            Set(key, value, null, flags);
        }

        public void PutSpan(ReadOnlySpan<byte> key, ReadOnlySpan<byte> value, WriteFlags flags = WriteFlags.None)
        {
            Set(key, value, null, flags);
        }

        public void Merge(ReadOnlySpan<byte> key, ReadOnlySpan<byte> value, WriteFlags flags = WriteFlags.None)
        {
            Merge(key, value, null, flags);
        }

        public void Merge(ReadOnlySpan<byte> key, ReadOnlySpan<byte> value, ColumnFamilyHandle? cf = null, WriteFlags flags = WriteFlags.None)
        {
            ObjectDisposedException.ThrowIf(_isDisposed, this);

            _rocksBatch.Merge(key, value, cf);
            _writeFlags = flags;

            if ((flags & WriteFlags.DisableWAL) != 0) FlushOnTooManyWrites();
        }

        private void FlushOnTooManyWrites()
        {
            if (Interlocked.Increment(ref _writeCount) % MaxWritesOnNoWal != 0) return;

            WriteBatch currentBatch = Interlocked.Exchange(ref _rocksBatch, CreateWriteBatch());

            try
            {
                _dbOnTheRocks._db.Write(currentBatch, _dbOnTheRocks.WriteFlagsToWriteOptions(_writeFlags));
                ReturnWriteBatch(currentBatch);
            }
            catch (RocksDbSharpException e)
            {
                _dbOnTheRocks.CreateMarkerIfCorrupt(e);
                throw;
            }
        }
    }

    public void Flush(bool onlyWal = false)
    {
        ObjectDisposedException.ThrowIf(_isDisposing, this);

        InnerFlush(onlyWal);
    }

    public void FlushWithColumnFamily(ColumnFamilyHandle familyHandle)
    {
        ObjectDisposedException.ThrowIf(_isDisposing, this);

        InnerFlush(familyHandle);
    }

    public virtual void Compact()
    {
        _db.CompactRange(Keccak.Zero.BytesToArray(), Keccak.MaxValue.BytesToArray());
    }

    private void InnerFlush(bool onlyWal)
    {
        try
        {
            _rocksDbNative.rocksdb_flush_wal(_db.Handle, true);

            if (!onlyWal)
            {
                _rocksDbNative.rocksdb_flush(_db.Handle, FlushOptions.DefaultFlushOptions.Handle);
            }
        }
        catch (RocksDbSharpException e)
        {
            CreateMarkerIfCorrupt(e);
        }
    }

    private void InnerFlush(ColumnFamilyHandle columnFamilyHandle)
    {
        try
        {
            _rocksDbNative.rocksdb_flush_cf(_db.Handle, FlushOptions.DefaultFlushOptions.Handle, columnFamilyHandle.Handle);
        }
        catch (RocksDbSharpException e)
        {
            CreateMarkerIfCorrupt(e);
        }
    }

    public void Clear()
    {
        Dispose();
        Delete();
    }

    private void Delete()
    {
        try
        {
            string fullPath = _fullPath!;
            if (Directory.Exists(fullPath))
            {
                // We want to keep the folder if it can have subfolders with copied databases from pruning
                if (_settings.CanDeleteFolder)
                {
                    Directory.Delete(fullPath, true);
                }
                else
                {
                    foreach (string file in Directory.EnumerateFiles(fullPath))
                    {
                        File.Delete(file);
                    }
                }
            }
        }
        catch (Exception e)
        {
            if (_logger.IsWarn) _logger.Warn($"Could not delete the {Name} database. {e.Message}");
        }
    }

    private class FlushOptions
    {
        internal static FlushOptions DefaultFlushOptions { get; } = new();

        public FlushOptions()
        {
            Handle = RocksDbSharp.Native.Instance.rocksdb_flushoptions_create();
        }

        public IntPtr Handle { get; private set; }

        ~FlushOptions()
        {
            if (Handle != IntPtr.Zero)
            {
                RocksDbSharp.Native.Instance.rocksdb_flushoptions_destroy(Handle);
                Handle = IntPtr.Zero;
            }
        }
    }

    private void ReleaseUnmanagedResources()
    {
        // ReSharper disable once ConstantConditionalAccessQualifier
        // running in finalizer, potentially not fully constructed
        foreach (IWriteBatch batch in _currentBatches)
        {
            batch.Dispose();
        }

        _iteratorManager.Dispose();
        _db.Dispose();

        if (_rowCache.HasValue)
        {
            _rocksDbNative.rocksdb_cache_destroy(_rowCache.Value);
        }
    }

    public void Dispose()
    {
        if (_isDisposing) return;
        _isDisposing = true;

        if (_logger.IsInfo) _logger.Info($"Disposing DB {Name}");

        foreach (IDisposable dbMetricsUpdater in _metricsUpdaters)
        {
            dbMetricsUpdater.Dispose();
        }

        if (_perTableDbConfig.FlushOnExit) InnerFlush(false);
        ReleaseUnmanagedResources();

        _dbsByPath.Remove(_fullPath!, out _);

        _isDisposed = true;
    }

    public static string GetFullDbPath(string dbPath, string basePath) => dbPath.GetApplicationResourcePath(basePath);

    /// <summary>
    /// Returns RocksDB version.
    /// </summary>
    /// <remarks>Since NuGet package version matches the underlying RocksDB native library version,
    /// this method returns the package version.</remarks>
    public static string? GetRocksDbVersion()
    {
        Assembly? rocksDbAssembly = Assembly.GetAssembly(typeof(RocksDb));
        Version? version = rocksDbAssembly?.GetName().Version;
        return version?.ToString(3);
    }

    public virtual void Tune(ITunableDb.TuneType type)
    {
        if (_currentTune == type) return;

        // See https://github.com/EighteenZi/rocksdb_wiki/blob/master/RocksDB-Tuning-Guide.md
        switch (type)
        {
            // Depending on tune type, allow num of L0 files to grow causing compaction to occur in larger size. This
            // reduces write amplification at the expense of read response time and amplification while the tune is
            // active. Additionally, the larger compaction causes larger spikes of IO, larger memory usage, and may temporarily
            // use up large amount of disk space. User may not want to enable this if they plan to run a validator node
            // while the node is still syncing, or run another node on the same machine. Specifying a rate limit
            // smoothens this spike somewhat by not blocking writes while allowing compaction to happen in background
            // at 1/10th the specified speed (if rate limited).
            //
            // Total writes written on different tune during mainnet sync in TB.
            // +-----------------------+-------+-------+-------+-------+-------+---------+
            // | L0FileNumTarget       | Total | State | Code  | Header| Blocks| Receipts |
            // +-----------------------+-------+-------+-------+-------+-------+---------+
            // | Default               | 5.055 | 2.27  | 0.242 | 0.123 | 1.14  | 1.280   |
            // | WriteBias             | 4.962 | 2.12  | 0.049 | 0.132 | 1.14  | 1.080   |
            // | HeavyWrite            | 3.592 | 1.32  | 0.032 | 0.116 | 1.14  | 0.984   |
            // | AggressiveHeavyWrite  | 3.029 | 0.92  | 0.024 | 0.118 | 1.14  | 0.827   |
            // | DisableCompaction     | 2.215 | 0.36  | 0.031 | 0.137 | 1.14  | 0.547   |
            // +-----------------------+-------+-------+-------+-------+-------+---------+
            // Note, in practice on my machine, the reads does not reach the SSD. Read measured from SSD is much lower
            // than read measured from process. It is likely that most files are cached as I have 128GB of RAM.
            // Also notice that the heavier the tune, the higher the reads.
            case ITunableDb.TuneType.WriteBias:
                // Keep the same l1 size but apply other adjustment which should increase buffer number and make
                // l0 the same size as l1, but keep the LSM the same. This improve flush parallelization, and
                // write amplification due to mismatch of l0 and l1 size, but does not reduce compaction from other
                // levels.
                ApplyOptions(GetHeavyWriteOptions(_maxBytesForLevelBase));
                break;
            case ITunableDb.TuneType.HeavyWrite:
                // Compaction spikes are clear at this point. Will definitely affect attestation performance.
                // Its unclear if it improve or slow down sync time. Seems to be the sweet spot.
                ApplyOptions(GetHeavyWriteOptions((ulong)2.GiB()));
                break;
            case ITunableDb.TuneType.AggressiveHeavyWrite:
                // For when, you are desperate, but don't wanna disable compaction completely, because you don't want
                // peers to drop. Tend to be faster than disabling compaction completely, except if your ratelimit
                // is a bit low and your compaction is lagging behind, which will trigger slowdown, so sync will hang
                // intermittently, but at least peer count is stable.
                ApplyOptions(GetHeavyWriteOptions((ulong)16.GiB()));
                break;
            case ITunableDb.TuneType.DisableCompaction:
                // Completely disable compaction. On mainnet, max num of l0 files for state seems to be about 10800.
                // Blocksdb are way more at 53000. Final compaction for state db need 30 minute, while blocks db need
                // 13 hour. Receipts db don't show up in metrics likely because its a column db.
                // Ram usage at that time was 86 GB. The default buffer size for blocks on mainnet is too low
                // to make this work reasonably well.
                // L0 to L1 compaction is known to be slower than other level so its
                // Snap sync performance suffer as it does have some read during stitching.
                // If you don't specify a lower open files limit, it has a tendency to crash, like.. the whole system
                // crash. I don't have any open file limit at OS level.
                // Also, if a peer send a packet that causes a query to the state db during snap sync like GetNodeData
                // or some of the tx filter querying state, It'll cause the network stack to hang and triggers a
                // large peer drops. Also happens on lesser tune, but weaker.
                // State sync essentially hang until that completes because its read heavy, and the uncompacted db is
                // slow to a halt.
                // Additionally, the number of open files handles measured from collectd jumped massively higher. Some
                // user config may not be able to handle this.
                // With all those cons, this result in the minimum write amplification possible via tweaking compaction
                // without changing memory budget. Not recommended for mainnet, unless you are very desperate.
                ApplyOptions(GetDisableCompactionOptions());
                break;
            case ITunableDb.TuneType.EnableBlobFiles:
                ApplyOptions(GetBlobFilesOptions());
                break;
            case ITunableDb.TuneType.HashDb:
                ApplyOptions(GetHashDbOptions());
                break;
            case ITunableDb.TuneType.Default:
            default:
                ApplyOptions(GetStandardOptions());
                break;
        }

        _currentTune = type;
    }

    protected virtual void ApplyOptions(IDictionary<string, string> options)
    {
        _db.SetOptions(options);
    }

    private IDictionary<string, string> GetStandardOptions()
    {
        // Defaults are from rocksdb source code
        return new Dictionary<string, string>()
        {
            { "write_buffer_size", _writeBufferSize.ToString() },
            { "max_write_buffer_number", _maxWriteBufferNumber.ToString() },

            { "level0_file_num_compaction_trigger", 4.ToString() },
            { "level0_slowdown_writes_trigger", 20.ToString() },

            // Very high, so that after moving from HeavyWrite, we don't immediately hang.
            // This does means that under very rare case, the l0 file can accumulate, which slow down the db
            // until they get compacted.
            { "level0_stop_writes_trigger", 1024.ToString() },

            { "max_bytes_for_level_base", _maxBytesForLevelBase.ToString() },
            { "target_file_size_base", _targetFileSizeBase.ToString() },
            { "disable_auto_compactions", "false" },

            { "enable_blob_files", "false" },

            { "soft_pending_compaction_bytes_limit", 64.GiB().ToString() },
            { "hard_pending_compaction_bytes_limit", 256.GiB().ToString() },
        };
    }

    private IDictionary<string, string> GetHashDbOptions()
    {
        return new Dictionary<string, string>()
        {
            // Some database config is slightly faster on hash db database. These are applied when hash db is detected
            // to prevent unexpected regression.
            { "table_factory.block_size", "4096" },
            { "table_factory.block_restart_interval", "16" },
            { "compression", "kSnappyCompression" },
            { "max_bytes_for_level_multiplier", "10" },
            { "max_bytes_for_level_base", "256000000" },
        };
    }

    /// <summary>
    /// Allow num of l0 file to grow very large. This dramatically increase read response time by about
    /// (l0FileNumTarget / (default num (4) + max level usually (4)). but it saves write bandwidth as l0->l1 happens
    /// in larger size. In addition to that, the large base l1 size means the number of level is a bit lower.
    /// Note: Regardless of max_open_files config, the number of files handle jumped by this number when compacting. It
    /// could be that l0->l1 compaction does not (or cant?) follow the max_open_files limit.
    /// </summary>
    /// <param name="l0FileNumTarget">
    ///  This caps the maximum allowed number of l0 files, which is also the read response time amplification.
    /// </param>
    /// <returns></returns>
    private IDictionary<string, string> GetHeavyWriteOptions(ulong l0SizeTarget)
    {
        // Make buffer (probably) smaller so that it does not take too much memory to have many of them.
        // More buffer means more parallel flush, but each read have to go through all buffer one by one much like l0
        // but no io, only cpu.
        // bufferSize*maxBufferNumber = 16MB*Core count, which is the max memory used, which tend to be the case as its now
        // stalled by compaction instead of flush.
        // The buffer is not compressed unlike l0File, so to account for it, its size need to be slightly larger.
        ulong targetFileSize = (ulong)16.MiB();
        ulong bufferSize = (ulong)(targetFileSize / _perTableDbConfig.CompressibilityHint);
        ulong l0FileSize = targetFileSize * (ulong)_minWriteBufferToMerge;
        ulong maxBufferNumber = (ulong)Environment.ProcessorCount;

        // Guide recommend to have l0 and l1 to be the same size. They have to be compacted together so if l1 is larger,
        // the extra size in l1 is basically extra rewrites. If l0 is larger... then I don't know why not. Even so, it seems to
        // always get triggered when l0 size exceed max_bytes_for_level_base even if file num is less than l0FileNumTarget.
        ulong l0FileNumTarget = l0SizeTarget / l0FileSize;
        ulong l1SizeTarget = l0SizeTarget;

        return new Dictionary<string, string>()
        {
            { "write_buffer_size", bufferSize.ToString() },
            { "max_write_buffer_number", maxBufferNumber.ToString() },

            { "max_bytes_for_level_base", l1SizeTarget.ToString() },
            { "level0_file_num_compaction_trigger", l0FileNumTarget.ToString() },

            // Note: If ratelimiter is not specified and if delayed_write_rate is not specified, the default is 16MBps.
            //   which basically means it'll hang.
            { "level0_slowdown_writes_trigger", (l0FileNumTarget * 2).ToString() },
            { "level0_stop_writes_trigger", (l0FileNumTarget * 4).ToString() },

            // Very high, so slowdown is only triggered by file num. Make things easier to predict.
            { "soft_pending_compaction_bytes_limit", 100000.GiB().ToString() },
            { "hard_pending_compaction_bytes_limit", 100000.GiB().ToString() },
        };
    }

    private IDictionary<string, string> GetDisableCompactionOptions()
    {
        IDictionary<string, string> heavyWriteOption = GetHeavyWriteOptions((ulong)32.GiB());

        heavyWriteOption["disable_auto_compactions"] = "true";
        // Increase the size of the write buffer, which reduces the number of l0 file by 4x. This does slows down
        // the memtable a little bit. So if you are not write limited, you'll get memtable limited instead.
        // This does increase the total memory buffer size, but counterintuitively, this reduces overall memory usage
        // as it ran out of bloom filter cache so it need to do actual IO.
        heavyWriteOption["write_buffer_size"] = 64.MiB().ToString();

        return heavyWriteOption;
    }


    private static IDictionary<string, string> GetBlobFilesOptions()
    {
        // Enable blob files, see: https://rocksdb.org/blog/2021/05/26/integrated-blob-db.html
        // This is very useful for blocks, as it almost eliminate 95% of the compaction as the main db no longer
        // store the actual data, but only points to blob files. This config reduces total blocks db writes from about
        // 4.6 TB to 0.76 TB, where even the the WAL took 0.45 TB (wal is not compressed), with peak writes of about 300MBps,
        // it may not even saturate a SATA SSD on a 1GBps internet.

        // You don't want to turn this on on other DB as it does add an indirection which take up an additional iop.
        // But for large values like blocks (3MB decompressed to 8MB), the response time increase is negligible.
        // However without a large buffer size, it will create tens of thousands of small files. There are
        // various workaround it, but it all increase total writes, which defeats the purpose.
        // Additionally, as the `max_bytes_for_level_base` is set to very low, existing user will suddenly
        // get a lot of compaction. So cant turn this on all the time. Turning this back off, will just put back
        // new data to SST files.

        return new Dictionary<string, string>()
        {
            { "enable_blob_files", "true" },
            { "blob_compression_type", "kSnappyCompression" },

            // Make file size big, so we have less of them.
            { "write_buffer_size", 256.MiB().ToString() },
            // Current memtable + 2 concurrent writes. Can't have too many of these as it take up RAM.
            { "max_write_buffer_number", 3.ToString() },

            // These two are SST files instead of the blobs, which are now much smaller.
            { "max_bytes_for_level_base", 4.MiB().ToString() },
            { "target_file_size_base", 1.MiB().ToString() },
        };
    }

    /// <summary>
    /// Iterators should not be kept for long as it will pin some memory block and sst file. This would show up as
    /// temporary higher disk usage or memory usage.
    ///
    /// This class handles a periodic timer which periodically dispose all iterator.
    /// </summary>
    internal class IteratorManager : IDisposable
    {
        private readonly ManagedIterators _readaheadIterators = new();
        private readonly ManagedIterators _readaheadIterators2 = new();
        private readonly ManagedIterators _readaheadIterators3 = new();
        private readonly RocksDb _rocksDb;
        private readonly ColumnFamilyHandle? _cf;
        private readonly ReadOptions? _readOptions;
        private readonly Timer _timer;
        private bool _isDisposed;

        // This is about once every two second maybe at max throughput.
        private const int IteratorUsageLimit = 1000000;

        public IteratorManager(RocksDb rocksDb, ColumnFamilyHandle? cf, ReadOptions? readOptions)
        {
            _rocksDb = rocksDb;
            _cf = cf;
            _readOptions = readOptions;

            _timer = new Timer(OnTimer, null, TimeSpan.Zero, TimeSpan.FromSeconds(10));
        }

        private void OnTimer(object? state)
        {
            if (_isDisposed) return;
            _readaheadIterators.ClearIterators();
            _readaheadIterators2.ClearIterators();
            _readaheadIterators3.ClearIterators();
        }

        public void Dispose()
        {
            if (_isDisposed) return;
            _isDisposed = true;
            _timer.Dispose();
            _readaheadIterators.DisposeAll();
            _readaheadIterators2.DisposeAll();
            _readaheadIterators3.DisposeAll();
        }

        public RentWrapper Rent(ReadFlags flags)
        {

            ManagedIterators iterators = _readaheadIterators;
            if ((flags & ReadFlags.HintReadAhead2) != 0)
            {
                iterators = _readaheadIterators2;
            }
            else if ((flags & ReadFlags.HintReadAhead3) != 0)
            {
                iterators = _readaheadIterators3;
            }

            IteratorHolder holder = iterators.Value!;
            // If null, we create a new one.
            Iterator? iterator = Interlocked.Exchange(ref holder.Iterator, null);
            return new RentWrapper(iterator ?? _rocksDb.NewIterator(_cf, _readOptions), flags, this);
        }

        private void Return(Iterator iterator, ReadFlags flags)
        {
            ManagedIterators iterators = _readaheadIterators;
            if ((flags & ReadFlags.HintReadAhead2) != 0)
            {
                iterators = _readaheadIterators2;
            }
            else if ((flags & ReadFlags.HintReadAhead3) != 0)
            {
                iterators = _readaheadIterators3;
            }

            IteratorHolder holder = iterators.Value!;

            // We don't keep using the same iterator for too long.
            if (holder.Usage > IteratorUsageLimit)
            {
                iterator.Dispose();
                holder.Usage = 0;
                return;
            }

            holder.Usage++;

            Iterator? oldIterator = Interlocked.Exchange(ref holder.Iterator, iterator);
            // Well... this is weird. I'll just dispose it.
            oldIterator?.Dispose();
        }

        public readonly struct RentWrapper(Iterator iterator, ReadFlags flags, IteratorManager manager) : IDisposable
        {
            public Iterator Iterator => iterator;

            public void Dispose()
            {
                manager.Return(iterator, flags);
            }
        }

        // Note: use of threadlocal is very important as the seek forward is fast, but the seek backward is not fast.
        private sealed class ManagedIterators : ThreadLocal<IteratorHolder>
        {
            private bool _disposed = false;

            public ManagedIterators() : base(static () => new IteratorHolder(), trackAllValues: true)
            {
            }

            public void ClearIterators()
            {
                if (_disposed) return;
                if (Values is not { } values) return;
                foreach (IteratorHolder iterator in values)
                {
                    iterator?.Dispose();
                }
            }

            public void DisposeAll()
            {
                ClearIterators();
                Dispose();
            }

            protected override void Dispose(bool disposing)
            {
                // Note: This is called from finalizer thread, so we can't use foreach to dispose all values
                Value?.Dispose();
                Value = null!;
                _disposed = true;
                base.Dispose(disposing);
            }
        }

        private class IteratorHolder : IDisposable
        {
            public Iterator? Iterator = null;
            public int Usage = 0;

            public void Dispose()
            {
                Interlocked.Exchange(ref Iterator, null)?.Dispose();
            }
        }
    }

    public byte[]? FirstKey
    {
        get
        {
            using Iterator iterator = _db.NewIterator();
            iterator.SeekToFirst();
            return iterator.Valid() ? iterator.GetKeySpan().ToArray() : null;
        }
    }

    public byte[]? LastKey
    {
        get
        {
            using Iterator iterator = _db.NewIterator();
            iterator.SeekToLast();
            return iterator.Valid() ? iterator.GetKeySpan().ToArray() : null;
        }
    }

    public ISortedView GetViewBetween(ReadOnlySpan<byte> firstKey, ReadOnlySpan<byte> lastKey)
    {
        return GetViewBetween(firstKey, lastKey, null);
    }

    internal ISortedView GetViewBetween(ReadOnlySpan<byte> firstKey, ReadOnlySpan<byte> lastKey, ColumnFamilyHandle? cf)
    {
        ReadOptions readOptions = new ReadOptions();

        unsafe
        {
            IntPtr iterateLowerBound = Marshal.AllocHGlobal(firstKey.Length);
            firstKey.CopyTo(new Span<byte>(iterateLowerBound.ToPointer(), firstKey.Length));
            Native.Instance.rocksdb_readoptions_set_iterate_lower_bound(readOptions.Handle, iterateLowerBound, (UIntPtr)firstKey.Length);

            IntPtr iterateUpperBound = Marshal.AllocHGlobal(lastKey.Length);
            lastKey.CopyTo(new Span<byte>(iterateUpperBound.ToPointer(), lastKey.Length));
            Native.Instance.rocksdb_readoptions_set_iterate_upper_bound(readOptions.Handle, iterateUpperBound, (UIntPtr)lastKey.Length);
        }

        Iterator iterator = CreateIterator(readOptions, cf);
        return new RocksdbSortedView(iterator);
    }
}<|MERGE_RESOLUTION|>--- conflicted
+++ resolved
@@ -29,11 +29,7 @@
 
 namespace Nethermind.Db.Rocks;
 
-<<<<<<< HEAD
-public partial class DbOnTheRocks : IDb, ITunableDb, IReadOnlyNativeKeyValueStore, ISortedKeyValueStore
-=======
 public partial class DbOnTheRocks : IDb, ITunableDb, IReadOnlyNativeKeyValueStore, ISortedKeyValueStore, IMergeableKeyValueStore
->>>>>>> d5256c8e
 {
     protected ILogger _logger;
 
