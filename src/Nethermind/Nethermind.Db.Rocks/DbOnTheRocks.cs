// SPDX-FileCopyrightText: 2022 Demerzel Solutions Limited
// SPDX-License-Identifier: LGPL-3.0-only

using System;
using System.Collections.Concurrent;
using System.Collections.Generic;
using System.IO;
using System.IO.Abstractions;
using System.Reflection;
using System.Threading;
using ConcurrentCollections;
using Nethermind.Core;
using Nethermind.Core.Attributes;
using Nethermind.Core.Extensions;
using Nethermind.Db.Rocks.Config;
using Nethermind.Db.Rocks.Statistics;
using Nethermind.Logging;
using RocksDbSharp;

namespace Nethermind.Db.Rocks;

public class DbOnTheRocks : IDbWithSpan
{
    private ILogger _logger;

    private string? _fullPath;

    private static readonly ConcurrentDictionary<string, RocksDb> _dbsByPath = new();

    private bool _isDisposing;
    private bool _isDisposed;

    private readonly ConcurrentHashSet<IBatch> _currentBatches = new();

    internal readonly RocksDb _db;
    internal WriteOptions? WriteOptions { get; private set; }

    internal DbOptions? DbOptions { get; private set; }

    public string Name { get; }

    private static long _maxRocksSize;

    private long _maxThisDbSize;

    private static int _cacheInitialized;

    protected static IntPtr _cache;

    private readonly RocksDbSettings _settings;

    private readonly IFileSystem _fileSystem;

    private readonly RocksDbSharp.Native _rocksDbNative;

    private string CorruptMarkerPath => Path.Join(_fullPath, "corrupt.marker");

    protected static void InitCache(IDbConfig dbConfig)
    {
        if (Interlocked.CompareExchange(ref _cacheInitialized, 1, 0) == 0)
        {
            _cache = RocksDbSharp.Native.Instance.rocksdb_cache_create_lru(new UIntPtr(dbConfig.BlockCacheSize));
            Interlocked.Add(ref _maxRocksSize, (long)dbConfig.BlockCacheSize);
        }
    }

    public DbOnTheRocks(
        string basePath,
        RocksDbSettings rocksDbSettings,
        IDbConfig dbConfig,
        ILogManager logManager,
        ColumnFamilies? columnFamilies = null,
        RocksDbSharp.Native? rocksDbNative = null,
        IFileSystem? fileSystem = null)
    {
        _logger = logManager.GetClassLogger();
        _settings = rocksDbSettings;
        Name = _settings.DbName;
        _fileSystem = fileSystem ?? new FileSystem();
        _rocksDbNative = rocksDbNative ?? RocksDbSharp.Native.Instance;
        _db = Init(basePath, rocksDbSettings.DbPath, dbConfig, logManager, columnFamilies, rocksDbSettings.DeleteOnStart);
    }

    protected virtual RocksDb DoOpen(string path, (DbOptions Options, ColumnFamilies? Families) db)
    {
        (DbOptions options, ColumnFamilies? families) = db;
        return families is null ? RocksDb.Open(options, path) : RocksDb.Open(options, path, families);
    }

    private RocksDb Open(string path, (DbOptions Options, ColumnFamilies? Families) db)
    {
        RepairIfCorrupted(db.Options);

        return DoOpen(path, db);
    }

    private RocksDb Init(string basePath, string dbPath, IDbConfig dbConfig, ILogManager? logManager,
        ColumnFamilies? columnFamilies = null, bool deleteOnStart = false)
    {
        _fullPath = GetFullDbPath(dbPath, basePath);
        _logger = logManager?.GetClassLogger() ?? NullLogger.Instance;
        if (!Directory.Exists(_fullPath))
        {
            Directory.CreateDirectory(_fullPath);
        }
        else if (deleteOnStart)
        {
            Delete();
        }

        try
        {
            // ReSharper disable once VirtualMemberCallInConstructor
            if (_logger.IsDebug) _logger.Debug($"Building options for {Name} DB");
            DbOptions = BuildOptions(dbConfig);
            InitCache(dbConfig);

            // ReSharper disable once VirtualMemberCallInConstructor
            if (_logger.IsDebug) _logger.Debug($"Loading DB {Name,-13} from {_fullPath} with max memory footprint of {_maxThisDbSize / 1000 / 1000}MB");
            RocksDb db = _dbsByPath.GetOrAdd(_fullPath, (s, tuple) => Open(s, tuple), (DbOptions, columnFamilies));

            if (dbConfig.EnableMetricsUpdater)
            {
                new DbMetricsUpdater(Name, DbOptions, db, dbConfig, _logger).StartUpdating();
            }

            return db;
        }
        catch (DllNotFoundException e) when (e.Message.Contains("libdl"))
        {
            throw new ApplicationException(
                $"Unable to load 'libdl' necessary to init the RocksDB database. Please run{Environment.NewLine}" +
                $"sudo apt-get update && sudo apt-get install libsnappy-dev libc6-dev libc6 unzip{Environment.NewLine}" +
                "or similar depending on your distribution.");
        }
        catch (RocksDbException x) when (x.Message.Contains("LOCK"))
        {
            if (_logger.IsWarn) _logger.Warn("If your database did not close properly you need to call 'find -type f -name '*LOCK*' -delete' from the databse folder");
            throw;
        }
        catch (RocksDbSharpException x)
        {
            CreateMarkerIfCorrupt(x);
            throw;
        }

    }

    private void CreateMarkerIfCorrupt(RocksDbSharpException rocksDbException)
    {
        if (rocksDbException.Message.Contains("Corruption:"))
        {
            if (_logger.IsWarn) _logger.Warn($"Corrupted DB detected on path {_fullPath}. Please restart Nethermind to attempt repair.");
            _fileSystem.File.WriteAllText(CorruptMarkerPath, "marker");
        }
    }

    private void RepairIfCorrupted(DbOptions dbOptions)
    {
        string corruptMarker = CorruptMarkerPath;

        if (!_fileSystem.File.Exists(corruptMarker))
        {
            return;
        }

        if (_logger.IsWarn) _logger.Warn($"Corrupted DB marker detected for db {_fullPath}. Attempting repair...");
        _rocksDbNative.rocksdb_repair_db(dbOptions.Handle, _fullPath);

        if (_logger.IsWarn) _logger.Warn($"Repair completed. Some data may be lost. Consider a full resync.");
        _fileSystem.File.Delete(corruptMarker);
    }

    protected internal void UpdateReadMetrics()
    {
        if (_settings.UpdateReadMetrics is not null)
            _settings.UpdateReadMetrics?.Invoke();
        else
            Metrics.OtherDbReads++;
    }

    protected internal void UpdateWriteMetrics()
    {
        if (_settings.UpdateWriteMetrics is not null)
            _settings.UpdateWriteMetrics?.Invoke();
        else
            Metrics.OtherDbWrites++;
    }

    private T? ReadConfig<T>(IDbConfig dbConfig, string propertyName)
    {
        return ReadConfig<T>(dbConfig, propertyName, Name);
    }

    protected static T? ReadConfig<T>(IDbConfig dbConfig, string propertyName, string tableName)
    {
        string prefixed = string.Concat(tableName.StartsWith("State") ? string.Empty : string.Concat(tableName, "Db"),
            propertyName);
        try
        {
            Type type = dbConfig.GetType();
            PropertyInfo? propertyInfo = type.GetProperty(prefixed, BindingFlags.IgnoreCase | BindingFlags.Public | BindingFlags.Instance);
            // if no custom db property default to generic one
            propertyInfo ??= type.GetProperty(propertyName, BindingFlags.IgnoreCase | BindingFlags.Public | BindingFlags.Instance);
            return (T?)propertyInfo?.GetValue(dbConfig);
        }
        catch (Exception e)
        {
            throw new InvalidDataException($"Unable to read {prefixed} property from DB config", e);
        }
    }

    protected virtual DbOptions BuildOptions(IDbConfig dbConfig)
    {
        _maxThisDbSize = 0;
        BlockBasedTableOptions tableOptions = new();
        tableOptions.SetBlockSize(16 * 1024);
        tableOptions.SetPinL0FilterAndIndexBlocksInCache(true);
        tableOptions.SetCacheIndexAndFilterBlocks(GetCacheIndexAndFilterBlocks(dbConfig));

        tableOptions.SetFilterPolicy(BloomFilterPolicy.Create());
        tableOptions.SetFormatVersion(4);

        ulong blockCacheSize = GetBlockCacheSize(dbConfig);

        tableOptions.SetBlockCache(_cache);

        // IntPtr cache = RocksDbSharp.Native.Instance.rocksdb_cache_create_lru(new UIntPtr(blockCacheSize));
        // tableOptions.SetBlockCache(cache);

        DbOptions options = new();
        options.SetCreateIfMissing();
        options.SetAdviseRandomOnOpen(true);
        options.OptimizeForPointLookup(
            blockCacheSize); // I guess this should be the one option controlled by the DB size property - bind it to LRU cache size
        //options.SetCompression(CompressionTypeEnum.rocksdb_snappy_compression);
        //options.SetLevelCompactionDynamicLevelBytes(true);

        /*
         * Multi-Threaded Compactions
         * Compactions are needed to remove multiple copies of the same key that may occur if an application overwrites an existing key. Compactions also process deletions of keys. Compactions may occur in multiple threads if configured appropriately.
         * The entire database is stored in a set of sstfiles. When a memtable is full, its content is written out to a file in Level-0 (L0). RocksDB removes duplicate and overwritten keys in the memtable when it is flushed to a file in L0. Some files are periodically read in and merged to form larger files - this is called compaction.
         * The overall write throughput of an LSM database directly depends on the speed at which compactions can occur, especially when the data is stored in fast storage like SSD or RAM. RocksDB may be configured to issue concurrent compaction requests from multiple threads. It is observed that sustained write rates may increase by as much as a factor of 10 with multi-threaded compaction when the database is on SSDs, as compared to single-threaded compactions.
         * TKS: Observed 500MB/s compared to ~100MB/s between multithreaded and single thread compactions on my machine (processor count is returning 12 for 6 cores with hyperthreading)
         * TKS: CPU goes to insane 30% usage on idle - compacting only app
         */
        options.SetMaxBackgroundCompactions(Environment.ProcessorCount);

        //options.SetMaxOpenFiles(32);
        ulong writeBufferSize = GetWriteBufferSize(dbConfig);
        options.SetWriteBufferSize(writeBufferSize);
        int writeBufferNumber = (int)GetWriteBufferNumber(dbConfig);
        options.SetMaxWriteBufferNumber(writeBufferNumber);
        options.SetMinWriteBufferNumberToMerge(2);

        lock (_dbsByPath)
        {
            _maxThisDbSize += (long)writeBufferSize * writeBufferNumber;
            Interlocked.Add(ref _maxRocksSize, _maxThisDbSize);
            if (_logger.IsDebug)
                _logger.Debug(
                    $"Expected max memory footprint of {Name} DB is {_maxThisDbSize / 1000 / 1000}MB ({writeBufferNumber} * {writeBufferSize / 1000 / 1000}MB + {blockCacheSize / 1000 / 1000}MB)");
            if (_logger.IsDebug) _logger.Debug($"Total max DB footprint so far is {_maxRocksSize / 1000 / 1000}MB");
            ThisNodeInfo.AddInfo("Mem est DB   :", $"{_maxRocksSize / 1000 / 1000}MB".PadLeft(8));
        }

        options.SetBlockBasedTableFactory(tableOptions);

        options.SetMaxBackgroundFlushes(Environment.ProcessorCount);
        options.IncreaseParallelism(Environment.ProcessorCount);
        options.SetRecycleLogFileNum(dbConfig
            .RecycleLogFileNum); // potential optimization for reusing allocated log files

        //            options.SetLevelCompactionDynamicLevelBytes(true); // only switch on on empty DBs
        WriteOptions = new WriteOptions();
        WriteOptions.SetSync(dbConfig
            .WriteAheadLogSync); // potential fix for corruption on hard process termination, may cause performance degradation

        if (dbConfig.EnableDbStatistics)
        {
            options.EnableStatistics();
        }
        options.SetStatsDumpPeriodSec(dbConfig.StatsDumpPeriodSec);

        return options;
    }

    private bool GetCacheIndexAndFilterBlocks(IDbConfig dbConfig)
    {
        return _settings.CacheIndexAndFilterBlocks.HasValue
            ? _settings.CacheIndexAndFilterBlocks.Value
            : ReadConfig<bool>(dbConfig, nameof(dbConfig.CacheIndexAndFilterBlocks));
    }

    private ulong GetBlockCacheSize(IDbConfig dbConfig)
    {
        return _settings.BlockCacheSize.HasValue
            ? _settings.BlockCacheSize.Value
            : ReadConfig<ulong>(dbConfig, nameof(dbConfig.BlockCacheSize));
    }

    private ulong GetWriteBufferSize(IDbConfig dbConfig)
    {
        return _settings.WriteBufferSize.HasValue
            ? _settings.WriteBufferSize.Value
            : ReadConfig<ulong>(dbConfig, nameof(dbConfig.WriteBufferSize));
    }

    private ulong GetWriteBufferNumber(IDbConfig dbConfig)
    {
        return _settings.WriteBufferNumber.HasValue
            ? _settings.WriteBufferNumber.Value
            : ReadConfig<uint>(dbConfig, nameof(dbConfig.WriteBufferNumber));
    }


    public byte[]? this[ReadOnlySpan<byte> key]
    {
        get
        {
            if (_isDisposing)
            {
                throw new ObjectDisposedException($"Attempted to read form a disposed database {Name}");
            }

            UpdateReadMetrics();

            try
            {
                return _db.Get(key);
            }
            catch (RocksDbSharpException e)
            {
                CreateMarkerIfCorrupt(e);
                throw;
            }
        }
        set
        {
            if (_isDisposing)
            {
                throw new ObjectDisposedException($"Attempted to write to a disposed database {Name}");
            }

            UpdateWriteMetrics();

            try
            {
                if (value is null)
                {
                    _db.Remove(key, null, WriteOptions);
                }
                else
                {
                    _db.Put(key, value, null, WriteOptions);
                }
            }
            catch (RocksDbSharpException e)
            {
                CreateMarkerIfCorrupt(e);
                throw;
            }
        }
    }

    public KeyValuePair<byte[], byte[]?>[] this[byte[][] keys]
    {
        get
        {
            try
            {
                return _db.MultiGet(keys);
            }
            catch (RocksDbSharpException e)
            {
                CreateMarkerIfCorrupt(e);
                throw;
            }
        }
    }

    [Todo("Make this use span. Extension does not use span for some reason.")]
    public Span<byte> GetSpan(ReadOnlySpan<byte> key)
    {
        if (_isDisposing)
        {
            throw new ObjectDisposedException($"Attempted to read form a disposed database {Name}");
        }

        UpdateReadMetrics();

        try
        {
            Span<byte> span = _db.GetSpan(key);
            if (!span.IsNullOrEmpty())
                GC.AddMemoryPressure(span.Length);
            return span;
        }
        catch (RocksDbSharpException e)
        {
            CreateMarkerIfCorrupt(e);
            throw;
        }
    }

<<<<<<< HEAD
    public void DangerousReleaseMemory(in ReadOnlySpan<byte> span)
=======
    public void PutSpan(byte[] key, ReadOnlySpan<byte> value)
    {
        if (_isDisposing)
        {
            throw new ObjectDisposedException($"Attempted to write form a disposed database {Name}");
        }

        UpdateWriteMetrics();

        try
        {
            _db.Put(key, value, null, WriteOptions);
        }
        catch (RocksDbSharpException e)
        {
            CreateMarkerIfCorrupt(e);
            throw;
        }
    }

    public void DangerousReleaseMemory(in Span<byte> span)
>>>>>>> 84c269d6
    {
        if (!span.IsNullOrEmpty())
            GC.RemoveMemoryPressure(span.Length);
        _db.DangerousReleaseMemory(span);
    }

    public void Remove(ReadOnlySpan<byte> key)
    {
        if (_isDisposing)
        {
            throw new ObjectDisposedException($"Attempted to delete form a disposed database {Name}");
        }

        try
        {
            _db.Remove(key, null, WriteOptions);
        }
        catch (RocksDbSharpException e)
        {
            CreateMarkerIfCorrupt(e);
            throw;
        }
    }

    public IEnumerable<KeyValuePair<byte[], byte[]>> GetAll(bool ordered = false)
    {
        if (_isDisposing)
        {
            throw new ObjectDisposedException($"Attempted to create an iterator on a disposed database {Name}");
        }

        Iterator iterator = CreateIterator(ordered);
        return GetAllCore(iterator);
    }

    protected internal Iterator CreateIterator(bool ordered = false, ColumnFamilyHandle? ch = null)
    {
        ReadOptions readOptions = new();
        readOptions.SetTailing(!ordered);

        try
        {
            return _db.NewIterator(ch, readOptions);
        }
        catch (RocksDbSharpException e)
        {
            CreateMarkerIfCorrupt(e);
            throw;
        }
    }

    public IEnumerable<byte[]> GetAllValues(bool ordered = false)
    {
        if (_isDisposing)
        {
            throw new ObjectDisposedException($"Attempted to read form a disposed database {Name}");
        }

        Iterator iterator = CreateIterator(ordered);
        return GetAllValuesCore(iterator);
    }

    internal IEnumerable<byte[]> GetAllValuesCore(Iterator iterator)
    {
        try
        {
            iterator.SeekToFirst();
        }
        catch (RocksDbSharpException e)
        {
            CreateMarkerIfCorrupt(e);
            throw;
        }

        while (iterator.Valid())
        {
            yield return iterator.Value();
            try
            {
                iterator.Next();
            }
            catch (RocksDbSharpException e)
            {
                CreateMarkerIfCorrupt(e);
                throw;
            }
        }

        try
        {
            iterator.Dispose();
        }
        catch (RocksDbSharpException e)
        {
            CreateMarkerIfCorrupt(e);
            throw;
        }
    }

    public IEnumerable<KeyValuePair<byte[], byte[]>> GetAllCore(Iterator iterator)
    {
        if (_isDisposing)
        {
            throw new ObjectDisposedException($"Attempted to read form a disposed database {Name}");
        }

        try
        {
            iterator.SeekToFirst();
        }
        catch (RocksDbSharpException e)
        {
            CreateMarkerIfCorrupt(e);
            throw;
        }

        while (iterator.Valid())
        {
            yield return new KeyValuePair<byte[], byte[]>(iterator.Key(), iterator.Value());

            try
            {
                iterator.Next();
            }
            catch (RocksDbSharpException e)
            {
                CreateMarkerIfCorrupt(e);
                throw;
            }
        }

        try
        {
            iterator.Dispose();
        }
        catch (RocksDbSharpException e)
        {
            CreateMarkerIfCorrupt(e);
            throw;
        }
    }

    public bool KeyExists(ReadOnlySpan<byte> key)
    {
        if (_isDisposing)
        {
            throw new ObjectDisposedException($"Attempted to read form a disposed database {Name}");
        }

        try
        {
            // seems it has no performance impact
            return _db.Get(key) is not null;
            // return _db.Get(key, 32, _keyExistsBuffer, 0, 0, null, null) != -1;
        }
        catch (RocksDbSharpException e)
        {
            CreateMarkerIfCorrupt(e);
            throw;
        }
    }

    public IBatch StartBatch()
    {
        IBatch batch = new RocksDbBatch(this);
        _currentBatches.Add(batch);
        return batch;
    }

    internal class RocksDbBatch : IBatch
    {
        private readonly DbOnTheRocks _dbOnTheRocks;
        private bool _isDisposed;

        internal readonly WriteBatch _rocksBatch;

        public RocksDbBatch(DbOnTheRocks dbOnTheRocks)
        {
            _dbOnTheRocks = dbOnTheRocks;

            if (_dbOnTheRocks._isDisposing)
            {
                throw new ObjectDisposedException($"Attempted to create a batch on a disposed database {_dbOnTheRocks.Name}");
            }

            _rocksBatch = new WriteBatch();
        }

        public void Dispose()
        {
            if (_dbOnTheRocks._isDisposed)
            {
                throw new ObjectDisposedException($"Attempted to commit a batch on a disposed database {_dbOnTheRocks.Name}");
            }

            if (_isDisposed)
            {
                return;
            }
            _isDisposed = true;

            try
            {
                _dbOnTheRocks._db.Write(_rocksBatch, _dbOnTheRocks.WriteOptions);
                _dbOnTheRocks._currentBatches.TryRemove(this);
                _rocksBatch.Dispose();
            }
            catch (RocksDbSharpException e)
            {
                _dbOnTheRocks.CreateMarkerIfCorrupt(e);
                throw;
            }
        }

        public byte[]? this[ReadOnlySpan<byte> key]
        {
            get
            {
                // Not checking _isDisposing here as for some reason, sometimes is is read after dispose
                return _dbOnTheRocks[key];
            }
            set
            {
                if (_isDisposed)
                {
                    throw new ObjectDisposedException($"Attempted to write a disposed batch {_dbOnTheRocks.Name}");
                }

                if (value is null)
                {
                    _rocksBatch.Delete(key);
                }
                else
                {
                    _rocksBatch.Put(key, value);
                }
            }
        }
    }

    public void Flush()
    {
        if (_isDisposing)
        {
            throw new ObjectDisposedException($"Attempted to flush a disposed database {Name}");
        }

        InnerFlush();
    }

    private void InnerFlush()
    {
        try
        {
            RocksDbSharp.Native.Instance.rocksdb_flush(_db.Handle, FlushOptions.DefaultFlushOptions.Handle);
        }
        catch (RocksDbSharpException e)
        {
            CreateMarkerIfCorrupt(e);
        }
    }

    public void Clear()
    {
        Dispose();
        Delete();
    }

    private void Delete()
    {
        try
        {
            string fullPath = _fullPath!;
            if (Directory.Exists(fullPath))
            {
                // We want to keep the folder if it can have subfolders with copied databases from pruning
                if (_settings.CanDeleteFolder)
                {
                    Directory.Delete(fullPath, true);
                }
                else
                {
                    foreach (string file in Directory.EnumerateFiles(fullPath))
                    {
                        File.Delete(file);
                    }
                }
            }
        }
        catch (Exception e)
        {
            if (_logger.IsWarn) _logger.Warn($"Could not delete the {Name} database. {e.Message}");
        }
    }

    private class FlushOptions
    {
        internal static FlushOptions DefaultFlushOptions { get; } = new();

        public FlushOptions()
        {
            Handle = RocksDbSharp.Native.Instance.rocksdb_flushoptions_create();
        }

        public IntPtr Handle { get; private set; }

        ~FlushOptions()
        {
            if (Handle != IntPtr.Zero)
            {
                RocksDbSharp.Native.Instance.rocksdb_flushoptions_destroy(Handle);
                Handle = IntPtr.Zero;
            }
        }
    }

    private void ReleaseUnmanagedResources()
    {
        // ReSharper disable once ConstantConditionalAccessQualifier
        // running in finalizer, potentially not fully constructed
        foreach (IBatch batch in _currentBatches)
        {
            batch.Dispose();
        }

        _db.Dispose();
    }

    public void Dispose()
    {
        if (_isDisposing) return;
        _isDisposing = true;

        if (_logger.IsInfo) _logger.Info($"Disposing DB {Name}");
        InnerFlush();
        ReleaseUnmanagedResources();

        _dbsByPath.Remove(_fullPath!, out _);

        _isDisposed = true;
    }

    public static string GetFullDbPath(string dbPath, string basePath) => dbPath.GetApplicationResourcePath(basePath);

    /// <summary>
    /// Returns RocksDB version.
    /// </summary>
    /// <remarks>Since NuGet package version matches the underlying RocksDB native library version,
    /// this method returns the package version.</remarks>
    public static string? GetRocksDbVersion()
    {
        Assembly? rocksDbAssembly = Assembly.GetAssembly(typeof(RocksDb));
        Version? version = rocksDbAssembly?.GetName().Version;
        return version?.ToString(3);
    }
}<|MERGE_RESOLUTION|>--- conflicted
+++ resolved
@@ -403,31 +403,27 @@
         }
     }
 
-<<<<<<< HEAD
+    public void PutSpan(ReadOnlySpan<byte> key, ReadOnlySpan<byte> value)
+    {
+        if (_isDisposing)
+        {
+            throw new ObjectDisposedException($"Attempted to write form a disposed database {Name}");
+        }
+
+        UpdateWriteMetrics();
+
+        try
+        {
+            _db.Put(key, value, null, WriteOptions);
+        }
+        catch (RocksDbSharpException e)
+        {
+            CreateMarkerIfCorrupt(e);
+            throw;
+        }
+    }
+
     public void DangerousReleaseMemory(in ReadOnlySpan<byte> span)
-=======
-    public void PutSpan(byte[] key, ReadOnlySpan<byte> value)
-    {
-        if (_isDisposing)
-        {
-            throw new ObjectDisposedException($"Attempted to write form a disposed database {Name}");
-        }
-
-        UpdateWriteMetrics();
-
-        try
-        {
-            _db.Put(key, value, null, WriteOptions);
-        }
-        catch (RocksDbSharpException e)
-        {
-            CreateMarkerIfCorrupt(e);
-            throw;
-        }
-    }
-
-    public void DangerousReleaseMemory(in Span<byte> span)
->>>>>>> 84c269d6
     {
         if (!span.IsNullOrEmpty())
             GC.RemoveMemoryPressure(span.Length);
