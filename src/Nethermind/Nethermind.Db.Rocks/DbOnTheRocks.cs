// SPDX-FileCopyrightText: 2022 Demerzel Solutions Limited
// SPDX-License-Identifier: LGPL-3.0-only

using System;
using System.Buffers.Binary;
using System.Collections.Concurrent;
using System.Collections.Generic;
using System.Diagnostics;
using System.Diagnostics.CodeAnalysis;
using System.IO;
using System.IO.Abstractions;
using System.Linq;
using System.Reflection;
using System.Runtime.InteropServices;
using System.Text.RegularExpressions;
using System.Threading;
using System.Threading.Tasks;
using ConcurrentCollections;
using Nethermind.Config;
using Nethermind.Core;
using Nethermind.Core.Crypto;
using Nethermind.Core.Exceptions;
using Nethermind.Core.Extensions;
using Nethermind.Db.Rocks.Config;
using Nethermind.Db.Rocks.Statistics;
using Nethermind.Logging;
using RocksDbSharp;
using IWriteBatch = Nethermind.Core.IWriteBatch;

namespace Nethermind.Db.Rocks;

public partial class DbOnTheRocks : IDb, ITunableDb, IReadOnlyNativeKeyValueStore, ISortedKeyValueStore
{
    protected ILogger _logger;

    private string? _fullPath;

    private static readonly ConcurrentDictionary<string, RocksDb> _dbsByPath = new();

    private bool _isDisposing;
    private bool _isDisposed;

    private readonly ConcurrentHashSet<IWriteBatch> _currentBatches = new();

    internal readonly RocksDb _db;

    internal WriteOptions? WriteOptions { get; private set; }
    private WriteOptions? _noWalWrite;
    private WriteOptions? _lowPriorityAndNoWalWrite;
    private WriteOptions? _lowPriorityWriteOptions;

    private ReadOptions _defaultReadOptions = null!;
    private ReadOptions _hintCacheMissOptions = null!;
    internal ReadOptions? _readAheadReadOptions = null;

    internal DbOptions? DbOptions { get; private set; }
    private readonly IRocksDbConfigFactory _rocksDbConfigFactory;

    public string Name { get; }

    private static long _maxRocksSize;

    private long _maxThisDbSize;

    private IntPtr? _rowCache = null;

    private readonly DbSettings _settings;

    // ReSharper disable once CollectionNeverQueried.Local
    // Need to keep options from GC in case of merge operator applied, as they are used in callback
    // TODO: find better way?
    private readonly ConcurrentBag<OptionsHandle> _doNotGcOptions = [];

    private readonly IRocksDbConfig _perTableDbConfig;
    private ulong _maxBytesForLevelBase;
    private ulong _targetFileSizeBase;
    private int _minWriteBufferToMerge;

    private readonly IFileSystem _fileSystem;

    protected readonly RocksDbSharp.Native _rocksDbNative;

    private ITunableDb.TuneType _currentTune = ITunableDb.TuneType.Default;

    private string CorruptMarkerPath => Path.Join(_fullPath, "corrupt.marker");

    private readonly List<IDisposable> _metricsUpdaters = new();

    internal long _allocatedSpan = 0;
    private long _totalReads;
    private long _totalWrites;

    private readonly IteratorManager _iteratorManager;
    private ulong _writeBufferSize;
    private int _maxWriteBufferNumber;

    public DbOnTheRocks(
        string basePath,
        DbSettings dbSettings,
        IDbConfig dbConfig,
        IRocksDbConfigFactory rocksDbConfigFactory,
        ILogManager logManager,
        IList<string>? columnFamilies = null,
        RocksDbSharp.Native? rocksDbNative = null,
        IFileSystem? fileSystem = null,
        IntPtr? sharedCache = null)
    {
        _logger = logManager.GetClassLogger();
        _settings = dbSettings;
        Name = _settings.DbName;
        _fileSystem = fileSystem ?? new FileSystem();
        _rocksDbNative = rocksDbNative ?? RocksDbSharp.Native.Instance;
        _rocksDbConfigFactory = rocksDbConfigFactory;
        _perTableDbConfig = rocksDbConfigFactory.GetForDatabase(Name, null);
        _db = Init(basePath, dbSettings.DbPath, dbConfig, logManager, columnFamilies, dbSettings.DeleteOnStart, sharedCache);
        _iteratorManager = new IteratorManager(_db, null, _readAheadReadOptions);
    }

    protected virtual RocksDb DoOpen(string path, (DbOptions Options, ColumnFamilies? Families) db)
    {
        (DbOptions options, ColumnFamilies? families) = db;
        return families is null ? RocksDb.Open(options, path) : RocksDb.Open(options, path, families);
    }

    private RocksDb Open(string path, (DbOptions Options, ColumnFamilies? Families) db)
    {
        RepairIfCorrupted(db.Options);

        return DoOpen(path, db);
    }

    private RocksDb Init(string basePath, string dbPath, IDbConfig dbConfig, ILogManager? logManager,
        IList<string>? columnNames = null, bool deleteOnStart = false, IntPtr? sharedCache = null)
    {
        _fullPath = GetFullDbPath(dbPath, basePath);
        _logger = logManager?.GetClassLogger() ?? default;
        if (!Directory.Exists(_fullPath))
        {
            Directory.CreateDirectory(_fullPath);
        }
        else if (deleteOnStart)
        {
            Delete();
        }

        try
        {
            // ReSharper disable once VirtualMemberCallInConstructor
            if (_logger.IsDebug) _logger.Debug($"Building options for {Name} DB");
            DbOptions = new DbOptions();
            BuildOptions(_perTableDbConfig, DbOptions, sharedCache, _settings.MergeOperator);

            ColumnFamilies? columnFamilies = null;
            if (columnNames is not null)
            {
                columnFamilies = new ColumnFamilies();
                foreach (string enumColumnName in columnNames)
                {
                    string columnFamily = enumColumnName;

                    ColumnFamilyOptions options = new();
                    IRocksDbConfig columnConfig = _rocksDbConfigFactory.GetForDatabase(Name, columnFamily);
                    IMergeOperator? mergeOperator = _settings.MergeOperatorByColumn?.GetValueOrDefault(enumColumnName);
                    BuildOptions(columnConfig, options, sharedCache, mergeOperator);

                    // "default" is a special column name with rocksdb, which is what previously not specifying column goes to
                    if (columnFamily == "Default") columnFamily = "default";
                    columnFamilies.Add(columnFamily, options);
                }
            }

            // ReSharper disable once VirtualMemberCallInConstructor
            if (_logger.IsDebug) _logger.Debug($"Loading DB {Name,-13} from {_fullPath} with max memory footprint of {_maxThisDbSize / 1000 / 1000,5} MB");
            RocksDb db = _dbsByPath.GetOrAdd(_fullPath, (s, tuple) => Open(s, tuple), (DbOptions, columnFamilies));

            if (dbConfig.EnableMetricsUpdater)
            {
                DbMetricsUpdater<DbOptions> metricUpdater = new DbMetricsUpdater<DbOptions>(Name, DbOptions, db, null, dbConfig, _logger);
                metricUpdater.StartUpdating();
                _metricsUpdaters.Add(metricUpdater);

                if (columnFamilies is not null)
                {
                    foreach (ColumnFamilies.Descriptor columnFamily in columnFamilies)
                    {
                        if (columnFamily.Name == "default") continue;
                        if (db.TryGetColumnFamily(columnFamily.Name, out ColumnFamilyHandle handle))
                        {
                            DbMetricsUpdater<ColumnFamilyOptions> columnMetricUpdater = new DbMetricsUpdater<ColumnFamilyOptions>(
                                Name + "_" + columnFamily.Name, columnFamily.Options, db, handle, dbConfig, _logger);
                            columnMetricUpdater.StartUpdating();
                            _metricsUpdaters.Add(columnMetricUpdater);
                        }
                    }
                }
            }

            if (_perTableDbConfig.EnableFileWarmer)
            {
                WarmupFile(_fullPath, db);
            }

            return db;
        }
        catch (DllNotFoundException e) when (e.Message.Contains("libdl"))
        {
            throw;
        }
        catch (RocksDbException x) when (x.Message.Contains("LOCK"))
        {
            if (_logger.IsWarn) _logger.Warn("If your database did not close properly you need to call 'find -type f -name '*LOCK*' -delete' from the database folder");
            throw;
        }
        catch (RocksDbSharpException x)
        {
            CreateMarkerIfCorrupt(x);
            throw;
        }

    }

    private void WarmupFile(string basePath, RocksDb db)
    {
        long availableMemory = GC.GetGCMemoryInfo().TotalAvailableMemoryBytes;
        _logger.Info($"Warming up database {Name} assuming {availableMemory} bytes of available memory");
        List<(FileMetadata metadata, DateTime creationTime)> fileMetadatas = new();

        foreach (LiveFileMetadata liveFileMetadata in db.GetLiveFilesMetadata())
        {
            string fullPath = Path.Join(basePath, liveFileMetadata.FileMetadata.FileName);
            try
            {
                DateTime creationTime = File.GetCreationTimeUtc(fullPath);
                fileMetadatas.Add((liveFileMetadata.FileMetadata, creationTime));
            }
            catch (IOException)
            {
                // Maybe the file is gone or something. We ignore it.
            }
        }

        fileMetadatas.Sort((item1, item2) =>
        {
            // Sort them by level so that lower level get priority
            int levelDiff = item1.metadata.FileLevel - item2.metadata.FileLevel;
            if (levelDiff != 0) return levelDiff;

            // Otherwise, we pick which file is newest.
            return item2.creationTime.CompareTo(item1.creationTime);
        });

        long totalSize = 0;
        fileMetadatas = fileMetadatas.TakeWhile(metadata =>
        {
            availableMemory -= (long)metadata.metadata.FileSize;
            bool take = availableMemory > 0;
            if (take)
            {
                totalSize += (long)metadata.metadata.FileSize;
            }
            return take;
        })
            // We reverse them again so that lower level goes last so that it is the freshest.
            // Not all of the available memory is actually available so we are probably over reading things.
            .Reverse()
            .ToList();

        long totalRead = 0;
        Parallel.ForEach(fileMetadatas, (task) =>
        {
            string fullPath = Path.Join(basePath, task.metadata.FileName);
            _logger.Info($"{(totalRead * 100 / (double)totalSize):00.00}% Warming up file {fullPath}");

            try
            {
                byte[] buffer = new byte[512.KiB()];
                using FileStream stream = File.OpenRead(fullPath);
                int readCount = buffer.Length;
                while (readCount == buffer.Length)
                {
                    readCount = stream.Read(buffer);
                    Interlocked.Add(ref totalRead, readCount);
                }
            }
            catch (FileNotFoundException)
            {
                // Happens sometimes. We do nothing here.
            }
            catch (IOException e)
            {
                // Something unusual, but nothing noteworthy.
                _logger.Warn($"Exception warming up {fullPath} {e}");
            }
        });
    }

    private void CreateMarkerIfCorrupt(RocksDbSharpException rocksDbException)
    {
        if (rocksDbException.Message.Contains("Corruption:") || rocksDbException.Message.Contains("IO error"))
        {
            if (_logger.IsWarn) _logger.Warn($"Corrupted DB detected on path {_fullPath}. Please restart Nethermind to attempt repair.");
            _fileSystem.File.WriteAllText(CorruptMarkerPath, "marker");

            // Don't kill tests checking corruption response
            if (!rocksDbException.Message.Equals("Corruption: test corruption", StringComparison.Ordinal))
            {
                Environment.FailFast("Fast shutdown due to DB corruption. Please restart.");
            }
        }
    }

    private void RepairIfCorrupted(DbOptions dbOptions)
    {
        string corruptMarker = CorruptMarkerPath;

        if (!_fileSystem.File.Exists(corruptMarker))
        {
            return;
        }

        if (_logger.IsWarn) _logger.Warn($"Corrupted DB marker detected for db {_fullPath}. Attempting repair...");
        _rocksDbNative.rocksdb_repair_db(dbOptions.Handle, _fullPath);

        if (_logger.IsWarn) _logger.Warn($"Repair completed. Some data may be lost. Consider a full resync.");
        _fileSystem.File.Delete(corruptMarker);
    }

    protected internal void UpdateReadMetrics()
    {
        Interlocked.Increment(ref _totalReads);
    }

    protected internal void UpdateWriteMetrics()
    {
        Interlocked.Increment(ref _totalWrites);
    }

    protected virtual long FetchTotalPropertyValue(string propertyName)
    {
        long value = long.TryParse(_db.GetProperty(propertyName), out long parsedValue)
            ? parsedValue
            : 0;

        return value;
    }

    public IDbMeta.DbMetric GatherMetric(bool isUsingSharedCache = false)
    {
        if (_isDisposed)
        {
            return new IDbMeta.DbMetric()
            {
                Size = 0,
                CacheSize = 0,
                IndexSize = 0,
                MemtableSize = 0,
                TotalReads = _totalReads,
                TotalWrites = _totalWrites,
            };
        }
        return new IDbMeta.DbMetric()
        {
            Size = GetSize(),
            CacheSize = GetCacheSize(isUsingSharedCache),
            IndexSize = GetIndexSize(),
            MemtableSize = GetMemtableSize(),
            TotalReads = _totalReads,
            TotalWrites = _totalWrites,
        };
    }

    private long GetSize()
    {
        try
        {
            long sstSize = FetchTotalPropertyValue("rocksdb.total-sst-files-size");
            long blobSize = FetchTotalPropertyValue("rocksdb.total-blob-file-size");
            return sstSize + blobSize;
        }
        catch (RocksDbSharpException e)
        {
            if (_logger.IsWarn)
                _logger.Warn($"Failed to update DB size metrics {e.Message}");
        }

        return 0;
    }

    private long GetCacheSize(bool isUsingSharedCache = false)
    {
        try
        {
            if (isUsingSharedCache)
            {
                // returning 0 as we are using shared cache.
                return 0;
            }
            return FetchTotalPropertyValue("rocksdb.block-cache-usage");
        }
        catch (RocksDbSharpException e)
        {
            if (_logger.IsWarn)
                _logger.Warn($"Failed to update DB size metrics {e.Message}");
        }

        return 0;
    }

    private long GetIndexSize()
    {
        try
        {
            return FetchTotalPropertyValue("rocksdb.estimate-table-readers-mem");
        }
        catch (RocksDbSharpException e)
        {
            if (_logger.IsWarn)
                _logger.Warn($"Failed to update DB size metrics {e.Message}");
        }

        return 0;
    }

    private long GetMemtableSize()
    {
        try
        {
            return FetchTotalPropertyValue("rocksdb.cur-size-all-mem-tables");
        }
        catch (RocksDbSharpException e)
        {
            if (_logger.IsWarn)
                _logger.Warn($"Failed to update DB size metrics {e.Message}");
        }

        return 0;
    }

    [GeneratedRegex("(?<optionName>[^; ]+)\\=(?<optionValue>[^; ]+);", RegexOptions.Singleline | RegexOptions.NonBacktracking | RegexOptions.ExplicitCapture)]
    private static partial Regex ExtractDbOptionsRegex();

    public static IDictionary<string, string> ExtractOptions(string dbOptions)
    {
        Dictionary<string, string> asDict = new();
        if (string.IsNullOrEmpty(dbOptions)) return asDict;

        foreach (Match match in ExtractDbOptionsRegex().Matches(dbOptions))
        {
            asDict[match.Groups["optionName"].ToString()] = match.Groups["optionValue"].ToString();
        }

        return asDict;
    }

    protected virtual void BuildOptions<T>(IRocksDbConfig dbConfig, Options<T> options, IntPtr? sharedCache, IMergeOperator? mergeOperator) where T : Options<T>
    {
        // This section is about the table factory.. and block cache apparently.
        // This effect the format of the SST files and usually require resync to take effect.
        // Note: Keep in mind, the term 'index' here usually means mapping to a block, not to a value.
        #region TableFactory sections

        string allOptions = dbConfig.RocksDbOptions + dbConfig.AdditionalRocksDbOptions;
        IDictionary<string, string> optionsAsDict = ExtractOptions(allOptions);
        _targetFileSizeBase = ulong.Parse(optionsAsDict["target_file_size_base"]);
        _maxBytesForLevelBase = ulong.Parse(optionsAsDict["max_bytes_for_level_base"]);
        _minWriteBufferToMerge = int.Parse(optionsAsDict["min_write_buffer_number_to_merge"]);
        _writeBufferSize = ulong.Parse(optionsAsDict["write_buffer_size"]);
        _maxWriteBufferNumber = int.Parse(optionsAsDict["max_write_buffer_number"]);

        BlockBasedTableOptions tableOptions = new();
        options.SetBlockBasedTableFactory(tableOptions);
        IntPtr optsPtr = Marshal.StringToHGlobalAnsi(dbConfig.RocksDbOptions);
        try
        {
            _rocksDbNative.rocksdb_get_options_from_string(options.Handle, optsPtr, options.Handle);
        }
        finally
        {
            Marshal.FreeHGlobal(optsPtr);
        }

        ulong blockCacheSize = 0;
        if (optionsAsDict.TryGetValue("block_based_table_factory.block_cache", out string? blockCacheSizeStr))
        {
            blockCacheSize = ulong.Parse(blockCacheSizeStr);
        }

        if (sharedCache is not null && blockCacheSize == 0)
        {
            tableOptions.SetBlockCache(sharedCache.Value);
        }

        if (dbConfig.WriteBufferSize is not null)
        {
            _writeBufferSize = dbConfig.WriteBufferSize.Value;
            options.SetWriteBufferSize(dbConfig.WriteBufferSize.Value);
        }

        if (dbConfig.WriteBufferNumber is not null)
        {
            _maxWriteBufferNumber = (int)dbConfig.WriteBufferNumber.Value;
            options.SetMaxWriteBufferNumber(_maxWriteBufferNumber);
        }
        if (_maxWriteBufferNumber < 1) throw new InvalidConfigurationException($"Error initializing {Name} db. Max write buffer number must be more than 1. max write buffer number: {_maxWriteBufferNumber}", ExitCodes.GeneralError);

        #endregion

        #region WriteBuffer

        // Note: Write buffer and write buffer num are modified by MemoryHintMan.
        lock (_dbsByPath)
        {
            ulong writeBufferSize = _writeBufferSize;
            int writeBufferNumber = _maxWriteBufferNumber;
            _maxThisDbSize += (long)writeBufferSize * writeBufferNumber;
            Interlocked.Add(ref _maxRocksSize, _maxThisDbSize);
            if (_logger.IsDebug)
                _logger.Debug(
                    $"Expected max memory footprint of {Name} DB is {_maxThisDbSize / 1000 / 1000} MB ({writeBufferNumber} * {writeBufferSize / 1000 / 1000} MB + {blockCacheSize / 1000 / 1000} MB)");
            if (_logger.IsDebug) _logger.Debug($"Total max DB footprint so far is {_maxRocksSize / 1000 / 1000} MB");
        }

        #endregion

        // This section affect compactions, flushes and the LSM shape.
        #region Compaction
        /*
         * Multi-Threaded Compactions
         * Compactions are needed to remove multiple copies of the same key that may occur if an application overwrites an existing key. Compactions also process deletions of keys. Compactions may occur in multiple threads if configured appropriately.
         * The entire database is stored in a set of sstfiles. When a memtable is full, its content is written out to a file in Level-0 (L0). RocksDB removes duplicate and overwritten keys in the memtable when it is flushed to a file in L0. Some files are periodically read in and merged to form larger files - this is called compaction.
         * The overall write throughput of an LSM database directly depends on the speed at which compactions can occur, especially when the data is stored in fast storage like SSD or RAM. RocksDB may be configured to issue concurrent compaction requests from multiple threads. It is observed that sustained write rates may increase by as much as a factor of 10 with multi-threaded compaction when the database is on SSDs, as compared to single-threaded compactions.
         * TKS: Observed 500MB/s compared to ~100MB/s between multithreaded and single thread compactions on my machine (processor count is returning 12 for 6 cores with hyperthreading)
         * TKS: CPU goes to insane 30% usage on idle - compacting only app
         */
        options.SetMaxBackgroundCompactions(Environment.ProcessorCount);
        options.SetMaxBackgroundFlushes(Environment.ProcessorCount);

        // This one set the threadpool env, so its actually different from the above two
        options.IncreaseParallelism(Environment.ProcessorCount);

        // VERY important to reduce stalls. Allow L0->L1 compaction to happen with multiple thread.
        _rocksDbNative.rocksdb_options_set_max_subcompactions(options.Handle, (uint)Environment.ProcessorCount);

        #endregion

        #region Other options

        if (dbConfig.RowCacheSize > 0)
        {
            // Row cache is basically a per-key cache. Nothing special to it. This is different from block cache
            // which cache the whole block at once, so read still need to traverse the block index, so this could be
            // more CPU efficient.
            // Note: Memtable also act like a per-key cache, that does not get updated on read. So in some case
            // maybe it make more sense to put more memory to memtable.
            _rowCache = _rocksDbNative.rocksdb_cache_create_lru(new UIntPtr(dbConfig.RowCacheSize.Value));
            _rocksDbNative.rocksdb_options_set_row_cache(options.Handle, _rowCache.Value);
        }

        options.SetCreateIfMissing();

        if (dbConfig.MaxOpenFiles.HasValue)
        {
            options.SetMaxOpenFiles(dbConfig.MaxOpenFiles.Value);
        }

        if (dbConfig.EnableDbStatistics)
        {
            options.EnableStatistics();
        }
        options.SetStatsDumpPeriodSec(dbConfig.StatsDumpPeriodSec);

        if (dbConfig.AdditionalRocksDbOptions is not null)
        {
            optsPtr = Marshal.StringToHGlobalAnsi(dbConfig.AdditionalRocksDbOptions);
            try
            {
                _rocksDbNative.rocksdb_get_options_from_string(options.Handle, optsPtr, options.Handle);
            }
            finally
            {
                Marshal.FreeHGlobal(optsPtr);
            }
        }

        if (mergeOperator is not null)
        {
            options.SetMergeOperator(new MergeOperatorAdapter(mergeOperator));
            _doNotGcOptions.Add(options);
        }

        #endregion

        #region read-write options
        // TODO: These are not applied to column family
        WriteOptions = CreateWriteOptions(dbConfig);

        _noWalWrite = CreateWriteOptions(dbConfig);
        _noWalWrite.DisableWal(1);

        _lowPriorityWriteOptions = CreateWriteOptions(dbConfig);
        _rocksDbNative.rocksdb_writeoptions_set_low_pri(_lowPriorityWriteOptions.Handle, true);

        _lowPriorityAndNoWalWrite = CreateWriteOptions(dbConfig);
        _lowPriorityAndNoWalWrite.DisableWal(1);
        _rocksDbNative.rocksdb_writeoptions_set_low_pri(_lowPriorityAndNoWalWrite.Handle, true);

        _defaultReadOptions = new ReadOptions();
        _defaultReadOptions.SetVerifyChecksums(dbConfig.VerifyChecksum ?? true);

        _hintCacheMissOptions = new ReadOptions();
        _hintCacheMissOptions.SetVerifyChecksums(dbConfig.VerifyChecksum ?? true);
        _hintCacheMissOptions.SetFillCache(false);

        // When readahead flag is on, the next keys are expected to be after the current key. Increasing this value,
        // will increase the chances that the next keys will be in the cache, which reduces iops and latency. This
        // increases throughput, however, if a lot of the keys are not close to the current key, it will increase read
        // bandwidth requirement, since each read must be at least this size. This value is tuned for a batched trie
        // visitor on mainnet with 4GB memory budget and 4Gbps read bandwidth.
        if (dbConfig.ReadAheadSize != 0)
        {
            _readAheadReadOptions = new ReadOptions();
            _readAheadReadOptions.SetVerifyChecksums(dbConfig.VerifyChecksum ?? true);
            _readAheadReadOptions.SetReadaheadSize(dbConfig.ReadAheadSize ?? (ulong)256.KiB());
            _readAheadReadOptions.SetTailing(true);
        }
        #endregion
    }

    private static WriteOptions CreateWriteOptions(IRocksDbConfig dbConfig)
    {
        WriteOptions options = new();
        // potential fix for corruption on hard process termination, may cause performance degradation
        options.SetSync(dbConfig.WriteAheadLogSync);
        return options;
    }

    public byte[]? this[ReadOnlySpan<byte> key]
    {
        get => Get(key, ReadFlags.None);
        set => Set(key, value, WriteFlags.None);
    }

    public byte[]? Get(ReadOnlySpan<byte> key, ReadFlags flags = ReadFlags.None)
    {
        return GetWithColumnFamily(key, null, _iteratorManager, flags);
    }

    internal byte[]? GetWithColumnFamily(ReadOnlySpan<byte> key, ColumnFamilyHandle? cf, IteratorManager iteratorManager, ReadFlags flags = ReadFlags.None)
    {
        ObjectDisposedException.ThrowIf(_isDisposing, this);

        UpdateReadMetrics();

        try
        {
            if (_readAheadReadOptions is not null && (flags & ReadFlags.HintReadAhead) != 0)
            {
                byte[]? result = GetWithIterator(key, cf, iteratorManager, flags, out bool success);
                if (success)
                {
                    return result;
                }
            }

            return Get(key, cf, flags);
        }
        catch (RocksDbSharpException e)
        {
            CreateMarkerIfCorrupt(e);
            throw;
        }
    }

    private unsafe byte[]? GetWithIterator(ReadOnlySpan<byte> key, ColumnFamilyHandle? cf, IteratorManager iteratorManager, ReadFlags flags, out bool success)
    {
        success = true;

        using IteratorManager.RentWrapper wrapper = iteratorManager.Rent(flags);
        Iterator iterator = wrapper.Iterator;

        if (iterator.Valid() && TryCloseReadAhead(iterator, key, out byte[]? closeRes))
        {
            return closeRes;
        }

        iterator.Seek(key);
        if (iterator.Valid() && Bytes.AreEqual(iterator.GetKeySpan(), key))
        {
            return iterator.Value();
        }

        success = false;
        return null;
    }

    private unsafe byte[]? Get(ReadOnlySpan<byte> key, ColumnFamilyHandle? cf, ReadFlags flags)
    {
        // TODO: update when merged upstream: https://github.com/curiosity-ai/rocksdb-sharp/pull/61
        // return _db.Get(key, cf, (flags & ReadFlags.HintCacheMiss) != 0 ? _hintCacheMissOptions : _defaultReadOptions);

        nint db = _db.Handle;
        nint read_options = ((flags & ReadFlags.HintCacheMiss) != 0 ? _hintCacheMissOptions : _defaultReadOptions).Handle;
        UIntPtr skLength = (UIntPtr)key.Length;
        IntPtr handle;
        IntPtr errPtr;
        fixed (byte* ptr = &MemoryMarshal.GetReference(key))
        {
            handle = cf is null
                        ? Native.Instance.rocksdb_get_pinned(db, read_options, ptr, skLength, out errPtr)
                        : Native.Instance.rocksdb_get_pinned_cf(db, read_options, cf.Handle, ptr, skLength, out errPtr);
        }

        if (errPtr != IntPtr.Zero) ThrowRocksDbException(errPtr);
        if (handle == IntPtr.Zero) return null;

        try
        {
            IntPtr valuePtr = Native.Instance.rocksdb_pinnableslice_value(handle, out UIntPtr valueLength);
            if (valuePtr == IntPtr.Zero)
            {
                return null;
            }

            int length = (int)valueLength;
            byte[] result = new byte[length];
            new ReadOnlySpan<byte>((void*)valuePtr, length).CopyTo(new Span<byte>(result));
            return result;
        }
        finally
        {
            Native.Instance.rocksdb_pinnableslice_destroy(handle);
        }

        [DoesNotReturn, StackTraceHidden]
        static unsafe void ThrowRocksDbException(nint errPtr)
        {
            throw new RocksDbException(errPtr);
        }
    }

    /// <summary>
    /// iterator.Next() is about 10 to 20 times faster than iterator.Seek().
    /// Here we attempt to do that first. To prevent futile attempt some logic is added to approximately detect
    /// if the requested key is too far from the current key and skip this entirely.
    /// </summary>
    /// <param name="iterator"></param>
    /// <param name="key"></param>
    /// <returns></returns>
    private bool TryCloseReadAhead(Iterator iterator, ReadOnlySpan<byte> key, out byte[]? result)
    {
        // Probably hash db. Can't really do this with hashdb. Even with batched trie visitor, its going to skip a lot.
        if (key.Length <= 32)
        {
            result = null;
            return false;
        }

        iterator.Next();
        ReadOnlySpan<byte> currentKey = iterator.GetKeySpan();
        int compareResult = currentKey.SequenceCompareTo(key);
        if (compareResult == 0)
        {
            result = iterator.Value();
            return true; // This happens A LOT.
        }

        result = null;
        if (compareResult > 0)
        {
            return false;
        }

        // This happens, 0.5% of the time.
        // This is only useful for state as storage have way too different different address range between different
        // contract. That said, there isn't any real good threshold. Threshold is for some reasonably high value
        // above the average distance.
        ulong currentKeyInt = BinaryPrimitives.ReadUInt64BigEndian(currentKey);
        ulong requestedKeyInt = BinaryPrimitives.ReadUInt64BigEndian(key);
        ulong distance = requestedKeyInt - currentKeyInt;
        if (distance > 1_000_000_000)
        {
            return false;
        }

        for (int i = 0; i < 5 && compareResult < 0; i++)
        {
            iterator.Next();
            compareResult = iterator.GetKeySpan().SequenceCompareTo(key);
        }

        if (compareResult == 0)
        {
            result = iterator.Value();
            return true;
        }

        if (compareResult > 0)
        {
            // We've skipped it somehow
            result = null;
            return true;
        }

        return false;
    }

    public void Set(ReadOnlySpan<byte> key, byte[]? value, WriteFlags flags = WriteFlags.None)
    {
        SetWithColumnFamily(key, null, value, flags);
    }

    internal void SetWithColumnFamily(ReadOnlySpan<byte> key, ColumnFamilyHandle? cf, ReadOnlySpan<byte> value, WriteFlags flags = WriteFlags.None)
    {
        ObjectDisposedException.ThrowIf(_isDisposing, this);

        UpdateWriteMetrics();

        try
        {
            if (value.IsNull())
            {
                _db.Remove(key, cf, WriteFlagsToWriteOptions(flags));
            }
            else
            {
                _db.Put(key, value, cf, WriteFlagsToWriteOptions(flags));
            }
        }
        catch (RocksDbSharpException e)
        {
            CreateMarkerIfCorrupt(e);
            throw;
        }
    }

    public WriteOptions? WriteFlagsToWriteOptions(WriteFlags flags)
    {
        if ((flags & WriteFlags.LowPriorityAndNoWAL) == WriteFlags.LowPriorityAndNoWAL)
        {
            return _lowPriorityAndNoWalWrite;
        }

        if ((flags & WriteFlags.DisableWAL) == WriteFlags.DisableWAL)
        {
            return _noWalWrite;
        }

        if ((flags & WriteFlags.LowPriority) == WriteFlags.LowPriority)
        {
            return _lowPriorityWriteOptions;
        }

        return WriteOptions;
    }


    public KeyValuePair<byte[], byte[]?>[] this[byte[][] keys]
    {
        get
        {
            try
            {
                return _db.MultiGet(keys);
            }
            catch (RocksDbSharpException e)
            {
                CreateMarkerIfCorrupt(e);
                throw;
            }
        }
    }

    public Span<byte> GetSpan(scoped ReadOnlySpan<byte> key, ReadFlags flags)
    {
        return GetSpanWithColumnFamily(key, null, flags);
    }

    internal Span<byte> GetSpanWithColumnFamily(scoped ReadOnlySpan<byte> key, ColumnFamilyHandle? cf, ReadFlags flags)
    {
        ObjectDisposedException.ThrowIf(_isDisposing, this);

        UpdateReadMetrics();

        try
        {
            Span<byte> span = _db.GetSpan(key, cf, (flags & ReadFlags.HintCacheMiss) != 0 ? _hintCacheMissOptions : _defaultReadOptions);

            if (!span.IsNullOrEmpty())
            {
                Interlocked.Increment(ref _allocatedSpan);
                GC.AddMemoryPressure(span.Length);
            }
            return span;
        }
        catch (RocksDbSharpException e)
        {
            CreateMarkerIfCorrupt(e);
            throw;
        }
    }

    public void PutSpan(ReadOnlySpan<byte> key, ReadOnlySpan<byte> value, WriteFlags writeFlags)
    {
        SetWithColumnFamily(key, null, value, writeFlags);
    }

    public void Merge(ReadOnlySpan<byte> key, ReadOnlySpan<byte> value, WriteFlags flags = WriteFlags.None)
    {
        ObjectDisposedException.ThrowIf(_isDisposing, this);

        UpdateWriteMetrics();

        try
        {
            _db.Merge(key, value, null, WriteFlagsToWriteOptions(flags));
        }
        catch (RocksDbSharpException e)
        {
            CreateMarkerIfCorrupt(e);
            throw;
        }
    }

    internal void MergeWithColumnFamily(ReadOnlySpan<byte> key, ColumnFamilyHandle? cf, ReadOnlySpan<byte> value, WriteFlags flags = WriteFlags.None)
    {
        ObjectDisposedException.ThrowIf(_isDisposing, this);

        UpdateWriteMetrics();

        try
        {
            _db.Merge(key, value, cf, WriteFlagsToWriteOptions(flags));
        }
        catch (RocksDbSharpException e)
        {
            CreateMarkerIfCorrupt(e);
            throw;
        }
    }

    public void DangerousReleaseMemory(in ReadOnlySpan<byte> span)
    {
        if (!span.IsNullOrEmpty())
        {
            Interlocked.Decrement(ref _allocatedSpan);
            GC.RemoveMemoryPressure(span.Length);
        }
        _db.DangerousReleaseMemory(span);
    }

    public ReadOnlySpan<byte> GetNativeSlice(scoped ReadOnlySpan<byte> key, out IntPtr handle, ReadFlags flags)
        => GetNativeSlice(key, null, out handle, flags);

    public unsafe ReadOnlySpan<byte> GetNativeSlice(scoped ReadOnlySpan<byte> key, ColumnFamilyHandle? cf, out IntPtr handle, ReadFlags flags)
    {
        // TODO: update when merged upstream: https://github.com/curiosity-ai/rocksdb-sharp/pull/61
        // return _db.Get(key, cf, (flags & ReadFlags.HintCacheMiss) != 0 ? _hintCacheMissOptions : _defaultReadOptions);

        handle = default;
        nint db = _db.Handle;
        nint read_options = ((flags & ReadFlags.HintCacheMiss) != 0 ? _hintCacheMissOptions : _defaultReadOptions).Handle;
        UIntPtr skLength = (UIntPtr)key.Length;
        IntPtr errPtr;
        IntPtr slice;
        fixed (byte* ptr = &MemoryMarshal.GetReference(key))
        {
            slice = cf is null
                ? Native.Instance.rocksdb_get_pinned(db, read_options, ptr, skLength, out errPtr)
                : Native.Instance.rocksdb_get_pinned_cf(db, read_options, cf.Handle, ptr, skLength, out errPtr);
        }

        if (errPtr != IntPtr.Zero) ThrowRocksDbException(errPtr);
        if (slice == IntPtr.Zero) return null;

        try
        {
            IntPtr valuePtr = Native.Instance.rocksdb_pinnableslice_value(slice, out UIntPtr valueLength);
            if (valuePtr == IntPtr.Zero)
            {
                Native.Instance.rocksdb_pinnableslice_destroy(slice);
                return null;
            }

            int length = (int)valueLength;
            handle = slice;
            return new ReadOnlySpan<byte>((void*)valuePtr, length);
        }
        catch
        {
            Native.Instance.rocksdb_pinnableslice_destroy(slice);
            throw;
        }

        [DoesNotReturn, StackTraceHidden]
        static unsafe void ThrowRocksDbException(nint errPtr)
        {
            throw new RocksDbException(errPtr);
        }
    }

    public void DangerousReleaseHandle(IntPtr handle)
    {
        if (handle != default)
            Native.Instance.rocksdb_pinnableslice_destroy(handle);
    }

    public void Remove(ReadOnlySpan<byte> key)
    {
        ObjectDisposedException.ThrowIf(_isDisposing, this);

        try
        {
            _db.Remove(key, null, WriteOptions);
        }
        catch (RocksDbSharpException e)
        {
            CreateMarkerIfCorrupt(e);
            throw;
        }
    }

    public IEnumerable<KeyValuePair<byte[], byte[]?>> GetAll(bool ordered = false)
    {
        ObjectDisposedException.ThrowIf(_isDisposing, this);

        Iterator iterator = CreateIterator(ordered);
        return GetAllCore(iterator);
    }

    protected internal Iterator CreateIterator(bool isTailing, ColumnFamilyHandle? ch = null)
    {
        return CreateIterator(new IteratorOptions { IsTailing = isTailing }, ch);
    }

    protected internal Iterator CreateIterator(IteratorOptions options, ColumnFamilyHandle? ch = null)
    {
        ReadOptions readOptions = new();
<<<<<<< HEAD
        readOptions.SetTailing(!options.IsTailing);

        if (options.LowerBound is { } lowerBound)
            readOptions.SetIterateLowerBound(lowerBound);

        if (options.UpperBound is { } upperBound)
            readOptions.SetIterateUpperBound(upperBound);
=======
        readOptions.SetTailing(!ordered);
        return CreateIterator(readOptions, ch);
    }
>>>>>>> 5eacf46d

    protected internal Iterator CreateIterator(ReadOptions readOptions, ColumnFamilyHandle? ch = null)
    {
        try
        {
            return _db.NewIterator(ch, readOptions);
        }
        catch (RocksDbSharpException e)
        {
            CreateMarkerIfCorrupt(e);
            throw;
        }
    }

    public IEnumerable<byte[]> GetAllKeys(bool ordered = false)
    {
        ObjectDisposedException.ThrowIf(_isDisposed, this);

        Iterator iterator = CreateIterator(ordered);
        return GetAllKeysCore(iterator);
    }

    public IEnumerable<byte[]> GetAllValues(bool ordered = false)
    {
        ObjectDisposedException.ThrowIf(_isDisposing, this);

        Iterator iterator = CreateIterator(ordered);
        return GetAllValuesCore(iterator);
    }

    internal IEnumerable<byte[]> GetAllValuesCore(Iterator iterator)
    {
        try
        {
            try
            {
                iterator.SeekToFirst();
            }
            catch (RocksDbSharpException e)
            {
                CreateMarkerIfCorrupt(e);
                throw;
            }

            while (iterator.Valid())
            {
                yield return iterator.Value();
                try
                {
                    iterator.Next();
                }
                catch (RocksDbSharpException e)
                {
                    CreateMarkerIfCorrupt(e);
                    throw;
                }
            }
        }
        finally
        {
            try
            {
                iterator.Dispose();
            }
            catch (RocksDbSharpException e)
            {
                CreateMarkerIfCorrupt(e);
                throw;
            }
        }
    }

    internal IEnumerable<byte[]> GetAllKeysCore(Iterator iterator)
    {
        try
        {
            try
            {
                iterator.SeekToFirst();
            }
            catch (RocksDbSharpException e)
            {
                CreateMarkerIfCorrupt(e);
                throw;
            }

            while (iterator.Valid())
            {
                yield return iterator.Key();
                try
                {
                    iterator.Next();
                }
                catch (RocksDbSharpException e)
                {
                    CreateMarkerIfCorrupt(e);
                    throw;
                }
            }
        }
        finally
        {
            try
            {
                iterator.Dispose();
            }
            catch (RocksDbSharpException e)
            {
                CreateMarkerIfCorrupt(e);
                throw;
            }
        }
    }

    public IEnumerable<KeyValuePair<byte[], byte[]?>> GetAllCore(Iterator iterator)
    {
        try
        {
            ObjectDisposedException.ThrowIf(_isDisposing, this);

            try
            {
                iterator.SeekToFirst();
            }
            catch (RocksDbSharpException e)
            {
                CreateMarkerIfCorrupt(e);
                throw;
            }

            while (iterator.Valid())
            {
                yield return new KeyValuePair<byte[], byte[]?>(iterator.Key(), iterator.Value());

                try
                {
                    iterator.Next();
                }
                catch (RocksDbSharpException e)
                {
                    CreateMarkerIfCorrupt(e);
                    throw;
                }
            }
        }
        finally
        {
            try
            {
                iterator.Dispose();
            }
            catch (RocksDbSharpException e)
            {
                CreateMarkerIfCorrupt(e);
                throw;
            }
        }
    }

    public bool KeyExists(ReadOnlySpan<byte> key)
    {
        return KeyExistsWithColumn(key, null);
    }

    protected internal bool KeyExistsWithColumn(ReadOnlySpan<byte> key, ColumnFamilyHandle? cf)
    {
        ObjectDisposedException.ThrowIf(_isDisposing, this);

        try
        {
            return _db.HasKey(key, cf, _defaultReadOptions);
        }
        catch (RocksDbSharpException e)
        {
            CreateMarkerIfCorrupt(e);
            throw;
        }
    }

    public IWriteBatch StartWriteBatch()
    {
        IWriteBatch writeBatch = new RocksDbWriteBatch(this);
        _currentBatches.Add(writeBatch);
        return writeBatch;
    }

    internal class RocksDbWriteBatch : IWriteBatch
    {
        private readonly DbOnTheRocks _dbOnTheRocks;
        private WriteBatch _rocksBatch;
        private WriteFlags _writeFlags = WriteFlags.None;
        private bool _isDisposed;

        [ThreadStatic]
        private static WriteBatch? _reusableWriteBatch;

        /// <summary>
        /// Because of how rocksdb parallelize writes, a large write batch can stall other new concurrent writes, so
        /// we writes the batch in smaller batches. This removes atomicity so its only turned on when NoWAL flag is on.
        /// It does not work as well as just turning on unordered_write, but Snapshot and Iterator can still works.
        /// </summary>
        private const int MaxWritesOnNoWal = 256;
        private int _writeCount;

        public RocksDbWriteBatch(DbOnTheRocks dbOnTheRocks)
        {
            _dbOnTheRocks = dbOnTheRocks;
            _rocksBatch = CreateWriteBatch();

            ObjectDisposedException.ThrowIf(_dbOnTheRocks._isDisposing, _dbOnTheRocks);
        }

        private static WriteBatch CreateWriteBatch()
        {
            if (_reusableWriteBatch is null) return new WriteBatch();

            WriteBatch batch = _reusableWriteBatch;
            _reusableWriteBatch = null;
            return batch;
        }

        private static void ReturnWriteBatch(WriteBatch batch)
        {
            Native.Instance.rocksdb_writebatch_data(batch.Handle, out UIntPtr size);
            if (size > (uint)16.KiB() || _reusableWriteBatch is not null)
            {
                batch.Dispose();
                return;
            }

            batch.Clear();
            _reusableWriteBatch = batch;
        }

        public void Clear()
        {
            ObjectDisposedException.ThrowIf(_dbOnTheRocks._isDisposed, _dbOnTheRocks);

            _rocksBatch.Clear();
        }

        public void Dispose()
        {
            ObjectDisposedException.ThrowIf(_dbOnTheRocks._isDisposed, _dbOnTheRocks);

            if (_isDisposed)
            {
                return;
            }
            _isDisposed = true;

            try
            {
                _dbOnTheRocks._db.Write(_rocksBatch, _dbOnTheRocks.WriteFlagsToWriteOptions(_writeFlags));

                _dbOnTheRocks._currentBatches.TryRemove(this);
                ReturnWriteBatch(_rocksBatch);
            }
            catch (RocksDbSharpException e)
            {
                _dbOnTheRocks.CreateMarkerIfCorrupt(e);
                throw;
            }
        }

        public void Delete(ReadOnlySpan<byte> key, ColumnFamilyHandle? cf = null)
        {
            ObjectDisposedException.ThrowIf(_isDisposed, this);

            _rocksBatch.Delete(key, cf);
        }

        public void Set(ReadOnlySpan<byte> key, ReadOnlySpan<byte> value, ColumnFamilyHandle? cf = null, WriteFlags flags = WriteFlags.None)
        {
            ObjectDisposedException.ThrowIf(_isDisposed, this);

            if (value.IsNull())
            {
                _rocksBatch.Delete(key, cf);
            }
            else
            {
                _rocksBatch.Put(key, value, cf);
            }
            _writeFlags = flags;

            if ((flags & WriteFlags.DisableWAL) != 0) FlushOnTooManyWrites();
        }

        public void Set(ReadOnlySpan<byte> key, byte[]? value, WriteFlags flags = WriteFlags.None)
        {
            Set(key, value, null, flags);
        }

        public void PutSpan(ReadOnlySpan<byte> key, ReadOnlySpan<byte> value, WriteFlags flags = WriteFlags.None)
        {
            Set(key, value, null, flags);
        }

        public void Merge(ReadOnlySpan<byte> key, ReadOnlySpan<byte> value, WriteFlags flags = WriteFlags.None)
        {
            Merge(key, value, null, flags);
        }

        public void Merge(ReadOnlySpan<byte> key, ReadOnlySpan<byte> value, ColumnFamilyHandle? cf = null, WriteFlags flags = WriteFlags.None)
        {
            ObjectDisposedException.ThrowIf(_isDisposed, this);

            _rocksBatch.Merge(key, value, cf);
            _writeFlags = flags;

            if ((flags & WriteFlags.DisableWAL) != 0) FlushOnTooManyWrites();
        }

        private void FlushOnTooManyWrites()
        {
            if (Interlocked.Increment(ref _writeCount) % MaxWritesOnNoWal != 0) return;

            WriteBatch currentBatch = Interlocked.Exchange(ref _rocksBatch, CreateWriteBatch());

            try
            {
                _dbOnTheRocks._db.Write(currentBatch, _dbOnTheRocks.WriteFlagsToWriteOptions(_writeFlags));
                ReturnWriteBatch(currentBatch);
            }
            catch (RocksDbSharpException e)
            {
                _dbOnTheRocks.CreateMarkerIfCorrupt(e);
                throw;
            }
        }
    }

    public void Flush(bool onlyWal = false)
    {
        ObjectDisposedException.ThrowIf(_isDisposing, this);

        InnerFlush(onlyWal);
    }

    public void FlushWithColumnFamily(ColumnFamilyHandle familyHandle)
    {
        ObjectDisposedException.ThrowIf(_isDisposing, this);

        InnerFlush(familyHandle);
    }

    public virtual void Compact()
    {
        _db.CompactRange(Keccak.Zero.BytesToArray(), Keccak.MaxValue.BytesToArray());
    }

    private void InnerFlush(bool onlyWal)
    {
        try
        {
            _rocksDbNative.rocksdb_flush_wal(_db.Handle, true);

            if (!onlyWal)
            {
                _rocksDbNative.rocksdb_flush(_db.Handle, FlushOptions.DefaultFlushOptions.Handle);
            }
        }
        catch (RocksDbSharpException e)
        {
            CreateMarkerIfCorrupt(e);
        }
    }

    private void InnerFlush(ColumnFamilyHandle columnFamilyHandle)
    {
        try
        {
            _rocksDbNative.rocksdb_flush_cf(_db.Handle, FlushOptions.DefaultFlushOptions.Handle, columnFamilyHandle.Handle);
        }
        catch (RocksDbSharpException e)
        {
            CreateMarkerIfCorrupt(e);
        }
    }

    public void Clear()
    {
        Dispose();
        Delete();
    }

    private void Delete()
    {
        try
        {
            string fullPath = _fullPath!;
            if (Directory.Exists(fullPath))
            {
                // We want to keep the folder if it can have subfolders with copied databases from pruning
                if (_settings.CanDeleteFolder)
                {
                    Directory.Delete(fullPath, true);
                }
                else
                {
                    foreach (string file in Directory.EnumerateFiles(fullPath))
                    {
                        File.Delete(file);
                    }
                }
            }
        }
        catch (Exception e)
        {
            if (_logger.IsWarn) _logger.Warn($"Could not delete the {Name} database. {e.Message}");
        }
    }

    private class FlushOptions
    {
        internal static FlushOptions DefaultFlushOptions { get; } = new();

        public FlushOptions()
        {
            Handle = RocksDbSharp.Native.Instance.rocksdb_flushoptions_create();
        }

        public IntPtr Handle { get; private set; }

        ~FlushOptions()
        {
            if (Handle != IntPtr.Zero)
            {
                RocksDbSharp.Native.Instance.rocksdb_flushoptions_destroy(Handle);
                Handle = IntPtr.Zero;
            }
        }
    }

    private void ReleaseUnmanagedResources()
    {
        // ReSharper disable once ConstantConditionalAccessQualifier
        // running in finalizer, potentially not fully constructed
        foreach (IWriteBatch batch in _currentBatches)
        {
            batch.Dispose();
        }

        _iteratorManager.Dispose();
        _db.Dispose();

        if (_rowCache.HasValue)
        {
            _rocksDbNative.rocksdb_cache_destroy(_rowCache.Value);
        }
    }

    public void Dispose()
    {
        if (_isDisposing) return;
        _isDisposing = true;

        if (_logger.IsInfo) _logger.Info($"Disposing DB {Name}");

        foreach (IDisposable dbMetricsUpdater in _metricsUpdaters)
        {
            dbMetricsUpdater.Dispose();
        }

        if (_perTableDbConfig.FlushOnExit) InnerFlush(false);
        ReleaseUnmanagedResources();

        _dbsByPath.Remove(_fullPath!, out _);

        _isDisposed = true;
    }

    public static string GetFullDbPath(string dbPath, string basePath) => dbPath.GetApplicationResourcePath(basePath);

    /// <summary>
    /// Returns RocksDB version.
    /// </summary>
    /// <remarks>Since NuGet package version matches the underlying RocksDB native library version,
    /// this method returns the package version.</remarks>
    public static string? GetRocksDbVersion()
    {
        Assembly? rocksDbAssembly = Assembly.GetAssembly(typeof(RocksDb));
        Version? version = rocksDbAssembly?.GetName().Version;
        return version?.ToString(3);
    }

    public virtual void Tune(ITunableDb.TuneType type)
    {
        if (_currentTune == type) return;

        // See https://github.com/EighteenZi/rocksdb_wiki/blob/master/RocksDB-Tuning-Guide.md
        switch (type)
        {
            // Depending on tune type, allow num of L0 files to grow causing compaction to occur in larger size. This
            // reduces write amplification at the expense of read response time and amplification while the tune is
            // active. Additionally, the larger compaction causes larger spikes of IO, larger memory usage, and may temporarily
            // use up large amount of disk space. User may not want to enable this if they plan to run a validator node
            // while the node is still syncing, or run another node on the same machine. Specifying a rate limit
            // smoothens this spike somewhat by not blocking writes while allowing compaction to happen in background
            // at 1/10th the specified speed (if rate limited).
            //
            // Total writes written on different tune during mainnet sync in TB.
            // +-----------------------+-------+-------+-------+-------+-------+---------+
            // | L0FileNumTarget       | Total | State | Code  | Header| Blocks| Receipts |
            // +-----------------------+-------+-------+-------+-------+-------+---------+
            // | Default               | 5.055 | 2.27  | 0.242 | 0.123 | 1.14  | 1.280   |
            // | WriteBias             | 4.962 | 2.12  | 0.049 | 0.132 | 1.14  | 1.080   |
            // | HeavyWrite            | 3.592 | 1.32  | 0.032 | 0.116 | 1.14  | 0.984   |
            // | AggressiveHeavyWrite  | 3.029 | 0.92  | 0.024 | 0.118 | 1.14  | 0.827   |
            // | DisableCompaction     | 2.215 | 0.36  | 0.031 | 0.137 | 1.14  | 0.547   |
            // +-----------------------+-------+-------+-------+-------+-------+---------+
            // Note, in practice on my machine, the reads does not reach the SSD. Read measured from SSD is much lower
            // than read measured from process. It is likely that most files are cached as I have 128GB of RAM.
            // Also notice that the heavier the tune, the higher the reads.
            case ITunableDb.TuneType.WriteBias:
                // Keep the same l1 size but apply other adjustment which should increase buffer number and make
                // l0 the same size as l1, but keep the LSM the same. This improve flush parallelization, and
                // write amplification due to mismatch of l0 and l1 size, but does not reduce compaction from other
                // levels.
                ApplyOptions(GetHeavyWriteOptions(_maxBytesForLevelBase));
                break;
            case ITunableDb.TuneType.HeavyWrite:
                // Compaction spikes are clear at this point. Will definitely affect attestation performance.
                // Its unclear if it improve or slow down sync time. Seems to be the sweet spot.
                ApplyOptions(GetHeavyWriteOptions((ulong)2.GiB()));
                break;
            case ITunableDb.TuneType.AggressiveHeavyWrite:
                // For when, you are desperate, but don't wanna disable compaction completely, because you don't want
                // peers to drop. Tend to be faster than disabling compaction completely, except if your ratelimit
                // is a bit low and your compaction is lagging behind, which will trigger slowdown, so sync will hang
                // intermittently, but at least peer count is stable.
                ApplyOptions(GetHeavyWriteOptions((ulong)16.GiB()));
                break;
            case ITunableDb.TuneType.DisableCompaction:
                // Completely disable compaction. On mainnet, max num of l0 files for state seems to be about 10800.
                // Blocksdb are way more at 53000. Final compaction for state db need 30 minute, while blocks db need
                // 13 hour. Receipts db don't show up in metrics likely because its a column db.
                // Ram usage at that time was 86 GB. The default buffer size for blocks on mainnet is too low
                // to make this work reasonably well.
                // L0 to L1 compaction is known to be slower than other level so its
                // Snap sync performance suffer as it does have some read during stitching.
                // If you don't specify a lower open files limit, it has a tendency to crash, like.. the whole system
                // crash. I don't have any open file limit at OS level.
                // Also, if a peer send a packet that causes a query to the state db during snap sync like GetNodeData
                // or some of the tx filter querying state, It'll cause the network stack to hang and triggers a
                // large peer drops. Also happens on lesser tune, but weaker.
                // State sync essentially hang until that completes because its read heavy, and the uncompacted db is
                // slow to a halt.
                // Additionally, the number of open files handles measured from collectd jumped massively higher. Some
                // user config may not be able to handle this.
                // With all those cons, this result in the minimum write amplification possible via tweaking compaction
                // without changing memory budget. Not recommended for mainnet, unless you are very desperate.
                ApplyOptions(GetDisableCompactionOptions());
                break;
            case ITunableDb.TuneType.EnableBlobFiles:
                ApplyOptions(GetBlobFilesOptions());
                break;
            case ITunableDb.TuneType.HashDb:
                ApplyOptions(GetHashDbOptions());
                break;
            case ITunableDb.TuneType.Default:
            default:
                ApplyOptions(GetStandardOptions());
                break;
        }

        _currentTune = type;
    }

    protected virtual void ApplyOptions(IDictionary<string, string> options)
    {
        _db.SetOptions(options);
    }

    private IDictionary<string, string> GetStandardOptions()
    {
        // Defaults are from rocksdb source code
        return new Dictionary<string, string>()
        {
            { "write_buffer_size", _writeBufferSize.ToString() },
            { "max_write_buffer_number", _maxWriteBufferNumber.ToString() },

            { "level0_file_num_compaction_trigger", 4.ToString() },
            { "level0_slowdown_writes_trigger", 20.ToString() },

            // Very high, so that after moving from HeavyWrite, we don't immediately hang.
            // This does means that under very rare case, the l0 file can accumulate, which slow down the db
            // until they get compacted.
            { "level0_stop_writes_trigger", 1024.ToString() },

            { "max_bytes_for_level_base", _maxBytesForLevelBase.ToString() },
            { "target_file_size_base", _targetFileSizeBase.ToString() },
            { "disable_auto_compactions", "false" },

            { "enable_blob_files", "false" },

            { "soft_pending_compaction_bytes_limit", 64.GiB().ToString() },
            { "hard_pending_compaction_bytes_limit", 256.GiB().ToString() },
        };
    }

    private IDictionary<string, string> GetHashDbOptions()
    {
        return new Dictionary<string, string>()
        {
            // Some database config is slightly faster on hash db database. These are applied when hash db is detected
            // to prevent unexpected regression.
            { "table_factory.block_size", "4096" },
            { "table_factory.block_restart_interval", "16" },
            { "compression", "kSnappyCompression" },
            { "max_bytes_for_level_multiplier", "10" },
            { "max_bytes_for_level_base", "256000000" },
        };
    }

    /// <summary>
    /// Allow num of l0 file to grow very large. This dramatically increase read response time by about
    /// (l0FileNumTarget / (default num (4) + max level usually (4)). but it saves write bandwidth as l0->l1 happens
    /// in larger size. In addition to that, the large base l1 size means the number of level is a bit lower.
    /// Note: Regardless of max_open_files config, the number of files handle jumped by this number when compacting. It
    /// could be that l0->l1 compaction does not (or cant?) follow the max_open_files limit.
    /// </summary>
    /// <param name="l0FileNumTarget">
    ///  This caps the maximum allowed number of l0 files, which is also the read response time amplification.
    /// </param>
    /// <returns></returns>
    private IDictionary<string, string> GetHeavyWriteOptions(ulong l0SizeTarget)
    {
        // Make buffer (probably) smaller so that it does not take too much memory to have many of them.
        // More buffer means more parallel flush, but each read have to go through all buffer one by one much like l0
        // but no io, only cpu.
        // bufferSize*maxBufferNumber = 16MB*Core count, which is the max memory used, which tend to be the case as its now
        // stalled by compaction instead of flush.
        // The buffer is not compressed unlike l0File, so to account for it, its size need to be slightly larger.
        ulong targetFileSize = (ulong)16.MiB();
        ulong bufferSize = (ulong)(targetFileSize / _perTableDbConfig.CompressibilityHint);
        ulong l0FileSize = targetFileSize * (ulong)_minWriteBufferToMerge;
        ulong maxBufferNumber = (ulong)Environment.ProcessorCount;

        // Guide recommend to have l0 and l1 to be the same size. They have to be compacted together so if l1 is larger,
        // the extra size in l1 is basically extra rewrites. If l0 is larger... then I don't know why not. Even so, it seems to
        // always get triggered when l0 size exceed max_bytes_for_level_base even if file num is less than l0FileNumTarget.
        ulong l0FileNumTarget = l0SizeTarget / l0FileSize;
        ulong l1SizeTarget = l0SizeTarget;

        return new Dictionary<string, string>()
        {
            { "write_buffer_size", bufferSize.ToString() },
            { "max_write_buffer_number", maxBufferNumber.ToString() },

            { "max_bytes_for_level_base", l1SizeTarget.ToString() },
            { "level0_file_num_compaction_trigger", l0FileNumTarget.ToString() },

            // Note: If ratelimiter is not specified and if delayed_write_rate is not specified, the default is 16MBps.
            //   which basically means it'll hang.
            { "level0_slowdown_writes_trigger", (l0FileNumTarget * 2).ToString() },
            { "level0_stop_writes_trigger", (l0FileNumTarget * 4).ToString() },

            // Very high, so slowdown is only triggered by file num. Make things easier to predict.
            { "soft_pending_compaction_bytes_limit", 100000.GiB().ToString() },
            { "hard_pending_compaction_bytes_limit", 100000.GiB().ToString() },
        };
    }

    private IDictionary<string, string> GetDisableCompactionOptions()
    {
        IDictionary<string, string> heavyWriteOption = GetHeavyWriteOptions((ulong)32.GiB());

        heavyWriteOption["disable_auto_compactions"] = "true";
        // Increase the size of the write buffer, which reduces the number of l0 file by 4x. This does slows down
        // the memtable a little bit. So if you are not write limited, you'll get memtable limited instead.
        // This does increase the total memory buffer size, but counterintuitively, this reduces overall memory usage
        // as it ran out of bloom filter cache so it need to do actual IO.
        heavyWriteOption["write_buffer_size"] = 64.MiB().ToString();

        return heavyWriteOption;
    }


    private static IDictionary<string, string> GetBlobFilesOptions()
    {
        // Enable blob files, see: https://rocksdb.org/blog/2021/05/26/integrated-blob-db.html
        // This is very useful for blocks, as it almost eliminate 95% of the compaction as the main db no longer
        // store the actual data, but only points to blob files. This config reduces total blocks db writes from about
        // 4.6 TB to 0.76 TB, where even the the WAL took 0.45 TB (wal is not compressed), with peak writes of about 300MBps,
        // it may not even saturate a SATA SSD on a 1GBps internet.

        // You don't want to turn this on on other DB as it does add an indirection which take up an additional iop.
        // But for large values like blocks (3MB decompressed to 8MB), the response time increase is negligible.
        // However without a large buffer size, it will create tens of thousands of small files. There are
        // various workaround it, but it all increase total writes, which defeats the purpose.
        // Additionally, as the `max_bytes_for_level_base` is set to very low, existing user will suddenly
        // get a lot of compaction. So cant turn this on all the time. Turning this back off, will just put back
        // new data to SST files.

        return new Dictionary<string, string>()
        {
            { "enable_blob_files", "true" },
            { "blob_compression_type", "kSnappyCompression" },

            // Make file size big, so we have less of them.
            { "write_buffer_size", 256.MiB().ToString() },
            // Current memtable + 2 concurrent writes. Can't have too many of these as it take up RAM.
            { "max_write_buffer_number", 3.ToString() },

            // These two are SST files instead of the blobs, which are now much smaller.
            { "max_bytes_for_level_base", 4.MiB().ToString() },
            { "target_file_size_base", 1.MiB().ToString() },
        };
    }

    public IIterator GetIterator(bool isTailing = false)
    {
        var iterator = CreateIterator(isTailing);
        return new RocksDbIteratorWrapper(iterator);
    }

    public IIterator GetIterator(ref IteratorOptions options)
    {
        return GetIterator(ref options, null);
    }

    public IIterator GetIterator(bool isTailing, ColumnFamilyHandle familyHandle)
    {
        var options = new IteratorOptions { IsTailing = isTailing };
        return GetIterator(ref options, familyHandle);
    }

    public IIterator GetIterator(ref IteratorOptions options, ColumnFamilyHandle? familyHandle)
    {
        var iterator = CreateIterator(options, familyHandle);
        return new RocksDbIteratorWrapper(iterator);
    }

    /// <summary>
    /// Iterators should not be kept for long as it will pin some memory block and sst file. This would show up as
    /// temporary higher disk usage or memory usage.
    ///
    /// This class handles a periodic timer which periodically dispose all iterator.
    /// </summary>
    internal class IteratorManager : IDisposable
    {
        private readonly ManagedIterators _readaheadIterators = new();
        private readonly ManagedIterators _readaheadIterators2 = new();
        private readonly ManagedIterators _readaheadIterators3 = new();
        private readonly RocksDb _rocksDb;
        private readonly ColumnFamilyHandle? _cf;
        private readonly ReadOptions? _readOptions;
        private readonly Timer _timer;
        private bool _isDisposed;

        // This is about once every two second maybe at max throughput.
        private const int IteratorUsageLimit = 1000000;

        public IteratorManager(RocksDb rocksDb, ColumnFamilyHandle? cf, ReadOptions? readOptions)
        {
            _rocksDb = rocksDb;
            _cf = cf;
            _readOptions = readOptions;

            _timer = new Timer(OnTimer, null, TimeSpan.Zero, TimeSpan.FromSeconds(10));
        }

        private void OnTimer(object? state)
        {
            if (_isDisposed) return;
            _readaheadIterators.ClearIterators();
            _readaheadIterators2.ClearIterators();
            _readaheadIterators3.ClearIterators();
        }

        public void Dispose()
        {
            if (_isDisposed) return;
            _isDisposed = true;
            _timer.Dispose();
            _readaheadIterators.DisposeAll();
            _readaheadIterators2.DisposeAll();
            _readaheadIterators3.DisposeAll();
        }

        public RentWrapper Rent(ReadFlags flags)
        {

            ManagedIterators iterators = _readaheadIterators;
            if ((flags & ReadFlags.HintReadAhead2) != 0)
            {
                iterators = _readaheadIterators2;
            }
            else if ((flags & ReadFlags.HintReadAhead3) != 0)
            {
                iterators = _readaheadIterators3;
            }

            IteratorHolder holder = iterators.Value!;
            // If null, we create a new one.
            Iterator? iterator = Interlocked.Exchange(ref holder.Iterator, null);
            return new RentWrapper(iterator ?? _rocksDb.NewIterator(_cf, _readOptions), flags, this);
        }

        private void Return(Iterator iterator, ReadFlags flags)
        {
            ManagedIterators iterators = _readaheadIterators;
            if ((flags & ReadFlags.HintReadAhead2) != 0)
            {
                iterators = _readaheadIterators2;
            }
            else if ((flags & ReadFlags.HintReadAhead3) != 0)
            {
                iterators = _readaheadIterators3;
            }

            IteratorHolder holder = iterators.Value!;

            // We don't keep using the same iterator for too long.
            if (holder.Usage > IteratorUsageLimit)
            {
                iterator.Dispose();
                holder.Usage = 0;
                return;
            }

            holder.Usage++;

            Iterator? oldIterator = Interlocked.Exchange(ref holder.Iterator, iterator);
            // Well... this is weird. I'll just dispose it.
            oldIterator?.Dispose();
        }

        public readonly struct RentWrapper(Iterator iterator, ReadFlags flags, IteratorManager manager) : IDisposable
        {
            public Iterator Iterator => iterator;

            public void Dispose()
            {
                manager.Return(iterator, flags);
            }
        }

        // Note: use of threadlocal is very important as the seek forward is fast, but the seek backward is not fast.
        private sealed class ManagedIterators : ThreadLocal<IteratorHolder>
        {
            private bool _disposed = false;

            public ManagedIterators() : base(static () => new IteratorHolder(), trackAllValues: true)
            {
            }

            public void ClearIterators()
            {
                if (_disposed) return;
                if (Values is not { } values) return;
                foreach (IteratorHolder iterator in values)
                {
                    iterator?.Dispose();
                }
            }

            public void DisposeAll()
            {
                ClearIterators();
                Dispose();
            }

            protected override void Dispose(bool disposing)
            {
                // Note: This is called from finalizer thread, so we can't use foreach to dispose all values
                Value?.Dispose();
                Value = null!;
                _disposed = true;
                base.Dispose(disposing);
            }
        }

        private class IteratorHolder : IDisposable
        {
            public Iterator? Iterator = null;
            public int Usage = 0;

            public void Dispose()
            {
                Interlocked.Exchange(ref Iterator, null)?.Dispose();
            }
        }
    }

    public byte[]? FirstKey
    {
        get
        {
            using Iterator iterator = _db.NewIterator();
            iterator.SeekToFirst();
            return iterator.Valid() ? iterator.GetKeySpan().ToArray() : null;
        }
    }

    public byte[]? LastKey
    {
        get
        {
            using Iterator iterator = _db.NewIterator();
            iterator.SeekToLast();
            return iterator.Valid() ? iterator.GetKeySpan().ToArray() : null;
        }
    }

    public ISortedView GetViewBetween(ReadOnlySpan<byte> firstKey, ReadOnlySpan<byte> lastKey)
    {
        return GetViewBetween(firstKey, lastKey, null);
    }

    internal ISortedView GetViewBetween(ReadOnlySpan<byte> firstKey, ReadOnlySpan<byte> lastKey, ColumnFamilyHandle? cf)
    {
        ReadOptions readOptions = new ReadOptions();

        unsafe
        {
            IntPtr iterateLowerBound = Marshal.AllocHGlobal(firstKey.Length);
            firstKey.CopyTo(new Span<byte>(iterateLowerBound.ToPointer(), firstKey.Length));
            Native.Instance.rocksdb_readoptions_set_iterate_lower_bound(readOptions.Handle, iterateLowerBound, (UIntPtr)firstKey.Length);

            IntPtr iterateUpperBound = Marshal.AllocHGlobal(lastKey.Length);
            lastKey.CopyTo(new Span<byte>(iterateUpperBound.ToPointer(), lastKey.Length));
            Native.Instance.rocksdb_readoptions_set_iterate_upper_bound(readOptions.Handle, iterateUpperBound, (UIntPtr)lastKey.Length);
        }

        Iterator iterator = CreateIterator(readOptions, cf);
        return new RocksdbSortedView(iterator);
    }
}<|MERGE_RESOLUTION|>--- conflicted
+++ resolved
@@ -1035,7 +1035,6 @@
     protected internal Iterator CreateIterator(IteratorOptions options, ColumnFamilyHandle? ch = null)
     {
         ReadOptions readOptions = new();
-<<<<<<< HEAD
         readOptions.SetTailing(!options.IsTailing);
 
         if (options.LowerBound is { } lowerBound)
@@ -1043,11 +1042,9 @@
 
         if (options.UpperBound is { } upperBound)
             readOptions.SetIterateUpperBound(upperBound);
-=======
-        readOptions.SetTailing(!ordered);
+
         return CreateIterator(readOptions, ch);
     }
->>>>>>> 5eacf46d
 
     protected internal Iterator CreateIterator(ReadOptions readOptions, ColumnFamilyHandle? ch = null)
     {
