// SPDX-FileCopyrightText: 2025 Demerzel Solutions Limited
// SPDX-License-Identifier: LGPL-3.0-only


using Nethermind.Abi;
using Nethermind.Blockchain;
<<<<<<< HEAD
=======
using Nethermind.Blockchain.Tracing;
>>>>>>> 2e346112
using Nethermind.Consensus.Messages;
using Nethermind.Core;
using Nethermind.Core.Collections;
using Nethermind.Core.ExecutionRequest;
using Nethermind.Core.Specs;
using Nethermind.Crypto;
using Nethermind.Evm;
using Nethermind.Evm.State;
using Nethermind.Evm.TransactionProcessing;
using Nethermind.Int256;
<<<<<<< HEAD
using Nethermind.State;
=======
>>>>>>> 2e346112
using System;
using System.Linq;

namespace Nethermind.Consensus.ExecutionRequests;

public class ExecutionRequestsProcessor : IExecutionRequestsProcessor
{
    public static readonly AbiSignature DepositEventAbi = new("DepositEvent", AbiType.DynamicBytes, AbiType.DynamicBytes, AbiType.DynamicBytes, AbiType.DynamicBytes, AbiType.DynamicBytes);
    private readonly AbiEncoder _abiEncoder = AbiEncoder.Instance;

    private const long GasLimit = 30_000_000L;

    private readonly ITransactionProcessor _transactionProcessor;

    private readonly SystemCall _withdrawalTransaction = new()
    {
        Value = UInt256.Zero,
        Data = Array.Empty<byte>(),
        To = Eip7002Constants.WithdrawalRequestPredeployAddress,
        SenderAddress = Address.SystemUser,
        GasLimit = GasLimit,
        GasPrice = UInt256.Zero,
    };

    private readonly SystemCall _consolidationTransaction = new()
    {
        Value = UInt256.Zero,
        Data = Array.Empty<byte>(),
        To = Eip7251Constants.ConsolidationRequestPredeployAddress,
        SenderAddress = Address.SystemUser,
        GasLimit = GasLimit,
        GasPrice = UInt256.Zero,
    };

    public ExecutionRequestsProcessor(ITransactionProcessor transactionProcessor)
    {
        _transactionProcessor = transactionProcessor;
        _withdrawalTransaction.Hash = _withdrawalTransaction.CalculateHash();
        _consolidationTransaction.Hash = _consolidationTransaction.CalculateHash();
    }

    public void ProcessExecutionRequests(Block block, IWorldState state, TxReceipt[] receipts, IReleaseSpec spec)
    {
        if (!spec.RequestsEnabled || block.IsGenesis)
            return;

        using ArrayPoolList<byte[]> requests = new(3);

        ProcessDeposits(block, receipts, spec, requests);

        if (spec.WithdrawalRequestsEnabled)
        {
            ReadRequests(block, state, spec.Eip7002ContractAddress, requests, _withdrawalTransaction, ExecutionRequestType.WithdrawalRequest,
                BlockErrorMessages.WithdrawalsContractEmpty, BlockErrorMessages.WithdrawalsContractFailed);
        }

        if (spec.ConsolidationRequestsEnabled)
        {
            ReadRequests(block, state, spec.Eip7251ContractAddress, requests, _consolidationTransaction, ExecutionRequestType.ConsolidationRequest,
                BlockErrorMessages.ConsolidationsContractEmpty, BlockErrorMessages.ConsolidationsContractFailed);
        }

        block.ExecutionRequests = [.. requests];
        block.Header.RequestsHash = ExecutionRequestExtensions.CalculateHashFromFlatEncodedRequests(block.ExecutionRequests);
    }

    private void ProcessDeposits(Block block, TxReceipt[] receipts, IReleaseSpec spec, ArrayPoolList<byte[]> requests)
    {
        if (!spec.DepositsEnabled)
            return;

        using ArrayPoolList<byte> depositRequests = new(receipts.Length * 2 + 1)
        {
            (byte)ExecutionRequestType.Deposit
        };

        for (int i = 0; i < receipts.Length; i++)
        {
            LogEntry[]? logEntries = receipts[i].Logs;
            if (logEntries is not null)
            {
                for (var j = 0; j < logEntries.Length; j++)
                {
                    LogEntry log = logEntries[j];
                    if (log.Address == spec.DepositContractAddress && log.Topics.Length >= 1 && log.Topics[0] == DepositEventAbi.Hash)
                    {
                        Span<byte> depositRequestBuffer = new byte[ExecutionRequestExtensions.DepositRequestsBytesSize];
                        DecodeDepositRequest(block, log, depositRequestBuffer);
                        depositRequests.AddRange(depositRequestBuffer.ToArray());
                    }
                }
            }
        }

        if (depositRequests.Count > 1)
            requests.Add(depositRequests.ToArray());
    }

    private void DecodeDepositRequest(Block block, LogEntry log, Span<byte> buffer)
    {
        object[] result = null;
        try
        {
            result = _abiEncoder.Decode(AbiEncodingStyle.None, DepositEventAbi, log.Data);
<<<<<<< HEAD
=======
            ValidateLayout(result, block);
>>>>>>> 2e346112
        }
        catch (Exception e) when (e is AbiException or OverflowException)
        {
            throw new InvalidBlockException(block, BlockErrorMessages.InvalidDepositEventLayout(e.Message));
        }

        int offset = 0;

        foreach (var item in result)
        {
            if (item is byte[] byteArray)
            {
                byteArray.CopyTo(buffer.Slice(offset, byteArray.Length));
                offset += byteArray.Length;
            }
<<<<<<< HEAD
            else
            {
                throw new InvalidBlockException(block, BlockErrorMessages.InvalidDepositEventLayout("Decoded ABI result contains non-byte array elements."));
            }
=======
>>>>>>> 2e346112
        }
    }

    private static void ValidateLayout(object[] result, Block block)
    {
        Validate(block, result[0], "pubkey", ExecutionRequestExtensions.PublicKeySize);
        Validate(block, result[1], "withdrawalCredentials", ExecutionRequestExtensions.WithdrawalCredentialsSize);
        Validate(block, result[2], "amount", ExecutionRequestExtensions.AmountSize);
        Validate(block, result[3], "signature", ExecutionRequestExtensions.SignatureSize);
        Validate(block, result[4], "index", ExecutionRequestExtensions.IndexSize);

        static void Validate(Block block, object obj, string name, int expectedSize)
        {
<<<<<<< HEAD
            throw new InvalidBlockException(block, BlockErrorMessages.InvalidDepositEventLayout($"Decoded ABI result has incorrect size. Expected {ExecutionRequestExtensions.DepositRequestsBytesSize} bytes, got {offset} bytes."));
=======
            if (obj is not byte[] byteArray)
            {
                throw new InvalidBlockException(block, BlockErrorMessages.InvalidDepositEventLayout($"Decoded ABI result contains {name} as non-byte array element."));
            }

            if (byteArray.Length != expectedSize)
            {
                throw new InvalidBlockException(block, BlockErrorMessages.InvalidDepositEventLayout($"Decoded ABI result contains invalid {name} element, size does not match, expected {expectedSize}, got {byteArray.Length}."));
            }
>>>>>>> 2e346112
        }
    }

    private void ReadRequests(Block block, IWorldState state, Address contractAddress, ArrayPoolList<byte[]> requests,
        Transaction systemTx, ExecutionRequestType type, string contractEmptyError, string contractFailedError)
    {
        if (!state.HasCode(contractAddress))
        {
            throw new InvalidBlockException(block, contractEmptyError);
        }

        CallOutputTracer tracer = new();

        _transactionProcessor.Execute(systemTx, tracer);

        if (tracer.StatusCode == StatusCode.Failure)
        {
            throw new InvalidBlockException(block, contractFailedError);
        }

        if (tracer.ReturnValue is null || tracer.ReturnValue.Length == 0)
        {
            return;
        }

        byte[] buffer = new byte[tracer.ReturnValue.Length + 1];
        buffer[0] = (byte)type;
        tracer.ReturnValue.AsSpan().CopyTo(buffer.AsSpan(1));
        requests.Add(buffer);
    }
}<|MERGE_RESOLUTION|>--- conflicted
+++ resolved
@@ -4,10 +4,7 @@
 
 using Nethermind.Abi;
 using Nethermind.Blockchain;
-<<<<<<< HEAD
-=======
 using Nethermind.Blockchain.Tracing;
->>>>>>> 2e346112
 using Nethermind.Consensus.Messages;
 using Nethermind.Core;
 using Nethermind.Core.Collections;
@@ -18,10 +15,6 @@
 using Nethermind.Evm.State;
 using Nethermind.Evm.TransactionProcessing;
 using Nethermind.Int256;
-<<<<<<< HEAD
-using Nethermind.State;
-=======
->>>>>>> 2e346112
 using System;
 using System.Linq;
 
@@ -126,10 +119,7 @@
         try
         {
             result = _abiEncoder.Decode(AbiEncodingStyle.None, DepositEventAbi, log.Data);
-<<<<<<< HEAD
-=======
             ValidateLayout(result, block);
->>>>>>> 2e346112
         }
         catch (Exception e) when (e is AbiException or OverflowException)
         {
@@ -145,13 +135,6 @@
                 byteArray.CopyTo(buffer.Slice(offset, byteArray.Length));
                 offset += byteArray.Length;
             }
-<<<<<<< HEAD
-            else
-            {
-                throw new InvalidBlockException(block, BlockErrorMessages.InvalidDepositEventLayout("Decoded ABI result contains non-byte array elements."));
-            }
-=======
->>>>>>> 2e346112
         }
     }
 
@@ -165,9 +148,6 @@
 
         static void Validate(Block block, object obj, string name, int expectedSize)
         {
-<<<<<<< HEAD
-            throw new InvalidBlockException(block, BlockErrorMessages.InvalidDepositEventLayout($"Decoded ABI result has incorrect size. Expected {ExecutionRequestExtensions.DepositRequestsBytesSize} bytes, got {offset} bytes."));
-=======
             if (obj is not byte[] byteArray)
             {
                 throw new InvalidBlockException(block, BlockErrorMessages.InvalidDepositEventLayout($"Decoded ABI result contains {name} as non-byte array element."));
@@ -177,7 +157,6 @@
             {
                 throw new InvalidBlockException(block, BlockErrorMessages.InvalidDepositEventLayout($"Decoded ABI result contains invalid {name} element, size does not match, expected {expectedSize}, got {byteArray.Length}."));
             }
->>>>>>> 2e346112
         }
     }
 
