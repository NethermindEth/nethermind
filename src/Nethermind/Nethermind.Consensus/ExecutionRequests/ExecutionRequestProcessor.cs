--- conflicted
+++ resolved
@@ -170,13 +170,8 @@
         }
     }
 
-<<<<<<< HEAD
-    private void ReadRequests(Block block, IWorldState state, Address contractAddress, ArrayPoolList<byte[]> requests,
+    private void ReadRequests(Block block, IWorldState state, Address contractAddress, ref ArrayPoolListRef<byte[]> requests,
         Transaction systemTx, ExecutionRequestType type, string contractEmptyError, string contractFailedError, ITxTracer? additionalTracer = null)
-=======
-    private void ReadRequests(Block block, IWorldState state, Address contractAddress, ref ArrayPoolListRef<byte[]> requests,
-        Transaction systemTx, ExecutionRequestType type, string contractEmptyError, string contractFailedError)
->>>>>>> 53f15605
     {
         if (!state.HasCode(contractAddress))
         {
