--- conflicted
+++ resolved
@@ -18,19 +18,12 @@
 using System.Threading.Tasks;
 using Nethermind.Core;
 
-<<<<<<< HEAD
-=======
 namespace Nethermind.Consensus;
 
->>>>>>> fcd3497b
 public interface IBlockProducer
 {
     Task Start();
     Task StopAsync();
     bool IsProducingBlocks(ulong? maxProducingInterval);
-<<<<<<< HEAD
-    ITimestamper Timestamper { get; }
-=======
->>>>>>> fcd3497b
     event EventHandler<BlockEventArgs> BlockProduced;
 }