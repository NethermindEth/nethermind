--- conflicted
+++ resolved
@@ -5,10 +5,6 @@
 using System.Collections.Concurrent;
 using System.Collections.Generic;
 using System.Diagnostics;
-<<<<<<< HEAD
-using System.Text;
-=======
->>>>>>> f8427573
 using System.Linq;
 using System.Threading;
 using System.Threading.Tasks;
@@ -507,10 +503,7 @@
         catch (InvalidBlockException ex)
         {
             invalidBlockHash = ex.InvalidBlock.Hash;
-<<<<<<< HEAD
-=======
             error = ex.Message;
->>>>>>> f8427573
             Block? invalidBlock = processingBranch.BlocksToProcess.FirstOrDefault(b => b.Hash == invalidBlockHash);
             if (invalidBlock is not null)
             {
