// SPDX-FileCopyrightText: 2022 Demerzel Solutions Limited
// SPDX-License-Identifier: LGPL-3.0-only

using System;
using System.Collections.Generic;
using System.Diagnostics;
using System.Linq;
using System.Threading;
using System.Threading.Channels;
using System.Threading.Tasks;
using Nethermind.Blockchain;
using Nethermind.Blockchain.Find;
using Nethermind.Core;
using Nethermind.Core.Attributes;
using Nethermind.Core.Collections;
using Nethermind.Core.Crypto;
using Nethermind.Core.Extensions;
using Nethermind.Core.Threading;
using Nethermind.Evm.Tracing;
using Nethermind.Evm.Tracing.GethStyle;
using Nethermind.Evm.Tracing.ParityStyle;
using Nethermind.Int256;
using Nethermind.Logging;
using Nethermind.State;
using Metrics = Nethermind.Blockchain.Metrics;

namespace Nethermind.Consensus.Processing;

public sealed class BlockchainProcessor : IBlockchainProcessor, IBlockProcessingQueue
{
    public int SoftMaxRecoveryQueueSizeInTx = 10000; // adjust based on tx or gas
    public const int MaxProcessingQueueSize = 2048; // adjust based on tx or gas

    private static AsyncLocal<bool> _isMainProcessingThread = new();
    public static bool IsMainProcessingThread => _isMainProcessingThread.Value;
    public bool IsMainProcessor { get; init; }

    public ITracerBag Tracers => _compositeBlockTracer;

    private readonly IBlockProcessor _blockProcessor;
    private readonly IBlockPreprocessorStep _recoveryStep;
    private readonly IStateReader _stateReader;
    private readonly Options _options;
    private readonly IBlockTree _blockTree;
    private readonly ILogger _logger;

    private readonly Channel<BlockRef> _recoveryQueue = Channel.CreateUnbounded<BlockRef>();
    private bool _recoveryComplete = false;

<<<<<<< HEAD
    private readonly BlockingCollection<BlockRef> _blockQueue = new(new ConcurrentQueue<BlockRef>(), MaxProcessingQueueSize);
=======
    private readonly Channel<BlockRef> _blockQueue = Channel.CreateBounded<BlockRef>(MaxProcessingQueueSize);
>>>>>>> 951c5de1

    private int _queueCount;

    private readonly ProcessingStats _stats;

    private CancellationTokenSource? _loopCancellationSource;
    private Task? _recoveryTask;
    private Task? _processorTask;
    private DateTime _lastProcessedBlock;

    private int _currentRecoveryQueueSize;
    private const int MaxBlocksDuringFastSyncTransition = 8192;
    private readonly CompositeBlockTracer _compositeBlockTracer = new();
    private readonly Stopwatch _stopwatch = new();

    public event EventHandler<IBlockchainProcessor.InvalidBlockEventArgs>? InvalidBlock;

    /// <summary>
    ///
    /// </summary>
    /// <param name="blockTree"></param>
    /// <param name="blockProcessor"></param>
    /// <param name="recoveryStep"></param>
    /// <param name="stateReader"></param>
    /// <param name="logManager"></param>
    /// <param name="options"></param>
    public BlockchainProcessor(
        IBlockTree? blockTree,
        IBlockProcessor? blockProcessor,
        IBlockPreprocessorStep? recoveryStep,
        IStateReader stateReader,
        ILogManager? logManager,
        Options options)
    {
        _logger = logManager?.GetClassLogger() ?? throw new ArgumentNullException(nameof(logManager));
        _blockTree = blockTree ?? throw new ArgumentNullException(nameof(blockTree));
        _blockProcessor = blockProcessor ?? throw new ArgumentNullException(nameof(blockProcessor));
        _recoveryStep = recoveryStep ?? throw new ArgumentNullException(nameof(recoveryStep));
        _stateReader = stateReader ?? throw new ArgumentNullException(nameof(stateReader));
        _options = options;

        _blockTree.NewBestSuggestedBlock += OnNewBestBlock;
        _blockTree.NewHeadBlock += OnNewHeadBlock;

        _stats = new ProcessingStats(stateReader, _logger);
    }

    private void OnNewHeadBlock(object? sender, BlockEventArgs e)
    {
        _lastProcessedBlock = DateTime.UtcNow;
    }

    private void OnNewBestBlock(object sender, BlockEventArgs blockEventArgs)
    {
        ProcessingOptions options = ProcessingOptions.None;
        if (_options.StoreReceiptsByDefault)
        {
            options |= ProcessingOptions.StoreReceipts;
        }

        if (blockEventArgs.Block is not null)
        {
            Enqueue(blockEventArgs.Block, options);
        }
    }

    public void Enqueue(Block block, ProcessingOptions processingOptions)
    {
        if (_logger.IsTrace) _logger.Trace($"Enqueuing a new block {block.ToString(Block.Format.Short)} for processing.");

        int currentRecoveryQueueSize = Interlocked.Add(ref _currentRecoveryQueueSize, block.Transactions.Length);
        Hash256? blockHash = block.Hash!;
        BlockRef blockRef = currentRecoveryQueueSize >= SoftMaxRecoveryQueueSizeInTx
            ? new BlockRef(blockHash, processingOptions)
            : new BlockRef(block, processingOptions);

        if (!_recoveryComplete)
        {
            Interlocked.Increment(ref _queueCount);
            try
            {
                _recoveryQueue.Writer.TryWrite(blockRef);
                if (_logger.IsTrace) _logger.Trace($"A new block {block.ToString(Block.Format.Short)} enqueued for processing.");
            }
            catch (Exception e)
            {
                Interlocked.Decrement(ref _queueCount);
                BlockRemoved?.Invoke(this, new BlockRemovedEventArgs(blockHash, ProcessingResult.QueueException, e));
                if (e is not InvalidOperationException || !_recoveryComplete)
                {
                    throw;
                }
            }
        }
    }

    public void Start()
    {
        _loopCancellationSource = new CancellationTokenSource();
        _recoveryTask = RunRecovery();
        _processorTask = RunProcessing();
    }

    public async Task StopAsync(bool processRemainingBlocks = false)
    {
        _recoveryComplete = true;
        if (processRemainingBlocks)
        {
            _recoveryQueue.Writer.TryComplete();
            await (_recoveryTask ?? Task.CompletedTask);
            _blockQueue.Writer.TryComplete();
        }
        else
        {
            _loopCancellationSource?.Cancel();
            _recoveryQueue.Writer.TryComplete();
            _blockQueue.Writer.TryComplete();
        }

        await Task.WhenAll(_recoveryTask ?? Task.CompletedTask, _processorTask ?? Task.CompletedTask);
        if (_logger.IsInfo) _logger.Info("Blockchain Processor shutdown complete.. please wait for all components to close");
    }

    private async Task RunRecovery()
    {
        try
        {
            await RunRecoveryLoop();
            if (_logger.IsDebug) _logger.Debug("Sender address recovery complete.");
        }
        catch (OperationCanceledException)
        {
            if (_logger.IsDebug) _logger.Debug("Sender address recovery stopped.");
        }
        catch (Exception ex)
        {
            if (_logger.IsError) _logger.Error("Sender address recovery encountered an exception.", ex);
        }
    }

    private async Task RunRecoveryLoop()
    {
        void DecrementQueue(Hash256 blockHash, ProcessingResult processingResult, Exception? exception = null)
        {
            Interlocked.Decrement(ref _queueCount);
            BlockRemoved?.Invoke(this, new BlockRemovedEventArgs(blockHash, processingResult, exception));
            FireProcessingQueueEmpty();
        }

        if (_logger.IsDebug) _logger.Debug($"Starting recovery loop - {_blockQueue.Reader.Count} blocks waiting in the queue.");
        _lastProcessedBlock = DateTime.UtcNow;
        await foreach (BlockRef blockRef in _recoveryQueue.Reader.ReadAllAsync(_loopCancellationSource.Token))
        {
            try
            {
                if (blockRef.Resolve(_blockTree))
                {
                    Interlocked.Add(ref _currentRecoveryQueueSize, -blockRef.Block!.Transactions.Length);
                    if (_logger.IsTrace) _logger.Trace($"Recovering addresses for block {blockRef.BlockHash}.");
                    _recoveryStep.RecoverData(blockRef.Block);

                    try
                    {
                        await _blockQueue.Writer.WriteAsync(blockRef);
                    }
                    catch (Exception e) when (e is not OperationCanceledException)
                    {
                        DecrementQueue(blockRef.BlockHash, ProcessingResult.QueueException, e);

                        if (e is InvalidOperationException)
                        {
                            if (_logger.IsDebug) _logger.Debug($"Recovery loop stopping.");
                            return;
                        }

                        throw;
                    }
                }
                else
                {
                    DecrementQueue(blockRef.BlockHash, ProcessingResult.MissingBlock);
                    if (_logger.IsTrace) _logger.Trace("Block was removed from the DB and cannot be recovered (it belonged to an invalid branch). Skipping.");
                }
            }
            catch (Exception e)
            {
                DecrementQueue(blockRef.BlockHash, ProcessingResult.Exception, e);
                throw;
            }
        }
    }

    private async Task RunProcessing()
    {
        _isMainProcessingThread.Value = IsMainProcessor;

        try
        {
            await RunProcessingLoop();
            if (_logger.IsDebug) _logger.Debug($"{nameof(BlockchainProcessor)} complete.");
        }
        catch (OperationCanceledException)
        {
            if (_logger.IsDebug) _logger.Debug($"{nameof(BlockchainProcessor)} stopped.");
        }
        catch (Exception ex)
        {
            if (_logger.IsError) _logger.Error($"{nameof(BlockchainProcessor)} encountered an exception.", ex);
        }
    }

    private async Task RunProcessingLoop()
    {
        if (_logger.IsDebug) _logger.Debug($"Starting block processor - {_blockQueue.Reader.Count} blocks waiting in the queue.");

        FireProcessingQueueEmpty();

        GCScheduler.Instance.SwitchOnBackgroundGC(0);
        await foreach (BlockRef blockRef in _blockQueue.Reader.ReadAllAsync(_loopCancellationSource.Token))
        {
            using var handle = Thread.CurrentThread.BoostPriorityHighest();
            // Have block, switch off background GC timer
            GCScheduler.Instance.SwitchOffBackgroundGC(_blockQueue.Reader.Count);

            try
            {
                if (blockRef.IsInDb || blockRef.Block is null)
                {
                    BlockRemoved?.Invoke(this, new BlockRemovedEventArgs(blockRef.BlockHash, ProcessingResult.MissingBlock));
                    throw new InvalidOperationException("Processing loop expects only resolved blocks");
                }

                Block block = blockRef.Block;

                if (_logger.IsTrace) _logger.Trace($"Processing block {block.ToString(Block.Format.Short)}).");
                _stats.Start();
                Block processedBlock = Process(block, blockRef.ProcessingOptions, _compositeBlockTracer.GetTracer(), out string? error);

                if (processedBlock is null)
                {
                    if (_logger.IsTrace) _logger.Trace($"Failed / skipped processing {block.ToString(Block.Format.Full)}");
                    BlockRemoved?.Invoke(this, new BlockRemovedEventArgs(blockRef.BlockHash, ProcessingResult.ProcessingError, error));
                }
                else
                {
                    if (_logger.IsTrace) _logger.Trace($"Processed block {block.ToString(Block.Format.Full)}");
                    BlockRemoved?.Invoke(this, new BlockRemovedEventArgs(blockRef.BlockHash, ProcessingResult.Success));
                }
            }
            catch (Exception exception) when (exception is not OperationCanceledException)
            {
                if (_logger.IsWarn) _logger.Warn($"Processing loop threw an exception. Block: {blockRef}, Exception: {exception}");
                BlockRemoved?.Invoke(this, new BlockRemovedEventArgs(blockRef.BlockHash, ProcessingResult.Exception, exception));
            }
            finally
            {
                Interlocked.Decrement(ref _queueCount);
            }

            if (_logger.IsTrace) _logger.Trace($"Now {_blockQueue.Reader.Count} blocks waiting in the queue.");
            FireProcessingQueueEmpty();

            GCScheduler.Instance.SwitchOnBackgroundGC(_blockQueue.Reader.Count);
        }

        if (_logger.IsInfo) _logger.Info("Block processor queue stopped.");
    }

    private void FireProcessingQueueEmpty()
    {
        if (((IBlockProcessingQueue)this).IsEmpty)
        {
            ProcessingQueueEmpty?.Invoke(this, EventArgs.Empty);
        }
    }

    public event EventHandler? ProcessingQueueEmpty;
    public event EventHandler<BlockRemovedEventArgs>? BlockRemoved;

    int IBlockProcessingQueue.Count => _queueCount;

    public Block? Process(Block suggestedBlock, ProcessingOptions options, IBlockTracer tracer) =>
        Process(suggestedBlock, options, tracer, out _);

    public Block? Process(Block suggestedBlock, ProcessingOptions options, IBlockTracer tracer, out string? error)
    {
        error = null;
        if (!RunSimpleChecksAheadOfProcessing(suggestedBlock, options))
        {
            return null;
        }

        UInt256 totalDifficulty = suggestedBlock.TotalDifficulty ?? 0;
        if (_logger.IsTrace) _logger.Trace($"Total difficulty of block {suggestedBlock.ToString(Block.Format.Short)} is {totalDifficulty}");

        bool shouldProcess =
            suggestedBlock.IsGenesis
            || _blockTree.IsBetterThanHead(suggestedBlock.Header)
            || options.ContainsFlag(ProcessingOptions.ForceProcessing);

        if (!shouldProcess)
        {
            if (_logger.IsDebug) _logger.Debug($"Skipped processing of {suggestedBlock.ToString(Block.Format.FullHashAndNumber)}, Head = {_blockTree.Head?.Header?.ToString(BlockHeader.Format.Short)}, total diff = {totalDifficulty}, head total diff = {_blockTree.Head?.TotalDifficulty}");
            return null;
        }

<<<<<<< HEAD
        using ProcessingBranch processingBranch = PrepareProcessingBranch(suggestedBlock, options);
=======
        bool readonlyChain = options.ContainsFlag(ProcessingOptions.ReadOnlyChain);
        if (!readonlyChain) _stats.CaptureStartStats();

        ProcessingBranch processingBranch = PrepareProcessingBranch(suggestedBlock, options);
>>>>>>> 951c5de1
        PrepareBlocksToProcess(suggestedBlock, options, processingBranch);

        _stopwatch.Restart();
        Block[]? processedBlocks = ProcessBranch(processingBranch, options, tracer, out error);
        _stopwatch.Stop();
        if (processedBlocks is null)
        {
            return null;
        }

        Block? lastProcessed = null;
        if (processedBlocks.Length > 0)
        {
            lastProcessed = processedBlocks[^1];
            if (_logger.IsTrace) _logger.Trace($"Setting total on last processed to {lastProcessed.ToString(Block.Format.Short)}");
            lastProcessed.Header.TotalDifficulty = suggestedBlock.TotalDifficulty;
        }
        else
        {
            if (_logger.IsDebug) _logger.Debug($"Skipped processing of {suggestedBlock.ToString(Block.Format.FullHashAndNumber)}, last processed is null: {true}, processedBlocks.Length: {processedBlocks.Length}");
        }

        if (!readonlyChain)
        {
            long blockProcessingTimeInMicrosecs = _stopwatch.ElapsedMicroseconds();
            Metrics.LastBlockProcessingTimeInMs = blockProcessingTimeInMicrosecs / 1000;
            Metrics.RecoveryQueueSize = _recoveryQueue.Reader.Count;
            Metrics.ProcessingQueueSize = _blockQueue.Reader.Count;
            _stats.UpdateStats(lastProcessed, processingBranch.Root, blockProcessingTimeInMicrosecs);
        }

        bool updateHead = !options.ContainsFlag(ProcessingOptions.DoNotUpdateHead);
        if (updateHead)
        {
            if (_logger.IsTrace) _logger.Trace($"Updating main chain: {lastProcessed}, blocks count: {processedBlocks.Length}");
            _blockTree.UpdateMainChain(processingBranch.Blocks, true);
        }

        if ((options & ProcessingOptions.MarkAsProcessed) == ProcessingOptions.MarkAsProcessed)
        {
            if (_logger.IsTrace) _logger.Trace($"Marked blocks as processed {lastProcessed}, blocks count: {processedBlocks.Length}");
            _blockTree.MarkChainAsProcessed(processingBranch.Blocks);
        }

        if (!readonlyChain)
        {
            Metrics.BestKnownBlockNumber = _blockTree.BestKnownNumber;
        }

        return lastProcessed;
    }

    public bool IsProcessingBlocks(ulong? maxProcessingInterval) =>
        _processorTask?.IsCompleted == false && _recoveryTask?.IsCompleted == false &&
        // user does not setup interval and we cannot set interval time based on chainspec
        (maxProcessingInterval is null || _lastProcessedBlock.AddSeconds(maxProcessingInterval.Value) > DateTime.UtcNow);

    private void TraceFailingBranch(in ProcessingBranch processingBranch, ProcessingOptions options, IBlockTracer blockTracer, DumpOptions dumpType)
    {
        if ((_options.DumpOptions & dumpType) != 0)
        {
            try
            {
                _blockProcessor.Process(
                    processingBranch.Root,
                    processingBranch.BlocksToProcess,
                    options,
                    blockTracer);
            }
            catch (InvalidBlockException ex)
            {
                BlockTraceDumper.LogDiagnosticTrace(blockTracer, ex.InvalidBlock.Hash!, _logger);
                Metrics.BadBlocks++;
                if (ex.InvalidBlock.IsByNethermindNode())
                {
                    Metrics.BadBlocksByNethermindNodes++;
                }
            }
            catch (Exception ex)
            {
                BlockTraceDumper.LogTraceFailure(blockTracer, processingBranch.Root, ex, _logger);
            }
        }
    }

    private Block[]? ProcessBranch(in ProcessingBranch processingBranch, ProcessingOptions options, IBlockTracer tracer, out string? error)
    {
        void DeleteInvalidBlocks(in ProcessingBranch processingBranch, Hash256 invalidBlockHash)
        {
            for (int i = 0; i < processingBranch.BlocksToProcess.Count; i++)
            {
                if (processingBranch.BlocksToProcess[i].Hash == invalidBlockHash)
                {
                    _blockTree.DeleteInvalidBlock(processingBranch.BlocksToProcess[i]);
                    if (_logger.IsDebug) _logger.Debug($"Skipped processing of {processingBranch.BlocksToProcess[^1].ToString(Block.Format.FullHashAndNumber)} because of {processingBranch.BlocksToProcess[i].ToString(Block.Format.FullHashAndNumber)} is invalid");
                }
            }
        }

        Hash256? invalidBlockHash = null;
        Block[]? processedBlocks;
        try
        {
            processedBlocks = _blockProcessor.Process(
                processingBranch.Root,
                processingBranch.BlocksToProcess,
                options,
                tracer);
            error = null;
        }
        catch (InvalidBlockException ex)
        {
            if (_logger.IsWarn) _logger.Warn($"Issue processing block {ex.InvalidBlock} {ex}");
            invalidBlockHash = ex.InvalidBlock.Hash;
            error = ex.Message;
            Block? invalidBlock = processingBranch.BlocksToProcess.FirstOrDefault(b => b.Hash == invalidBlockHash);
            if (invalidBlock is not null)
            {
                InvalidBlock?.Invoke(this, new IBlockchainProcessor.InvalidBlockEventArgs { InvalidBlock = invalidBlock, });

                BlockTraceDumper.LogDiagnosticRlp(invalidBlock, _logger,
                    (_options.DumpOptions & DumpOptions.Rlp) != 0,
                    (_options.DumpOptions & DumpOptions.RlpLog) != 0);

                TraceFailingBranch(
                    processingBranch,
                    options,
                    new BlockReceiptsTracer(),
                    DumpOptions.Receipts);

                TraceFailingBranch(
                    processingBranch,
                    options,
                    new ParityLikeBlockTracer(ParityTraceTypes.StateDiff | ParityTraceTypes.Trace),
                    DumpOptions.Parity);

                TraceFailingBranch(
                    processingBranch,
                    options,
                    new GethLikeBlockMemoryTracer(GethTraceOptions.Default),
                    DumpOptions.Geth);
            }

            processedBlocks = null;
        }
        finally
        {
            if (invalidBlockHash is not null && !options.ContainsFlag(ProcessingOptions.ReadOnlyChain))
            {
                DeleteInvalidBlocks(in processingBranch, invalidBlockHash);
            }
        }

        return processedBlocks;
    }

    private void PrepareBlocksToProcess(Block suggestedBlock, ProcessingOptions options, ProcessingBranch processingBranch)
    {
        ArrayPoolList<Block> blocksToProcess = processingBranch.BlocksToProcess;
        if (options.ContainsFlag(ProcessingOptions.ForceProcessing))
        {
            processingBranch.Blocks.Clear(); // TODO: investigate why if we clear it all we need to collect and iterate on all the blocks in PrepareProcessingBranch?
            blocksToProcess.Add(suggestedBlock);
        }
        else
        {
            foreach (Block block in processingBranch.Blocks)
            {
                _loopCancellationSource?.Token.ThrowIfCancellationRequested();

                if (block.Hash is not null && _blockTree.WasProcessed(block.Number, block.Hash))
                {
                    if (_logger.IsInfo) _logger.Info($"Rerunning block after reorg or pruning: {block.ToString(Block.Format.Short)}");
                }

                blocksToProcess.Add(block);
            }

            if (!blocksToProcess[0].IsGenesis)
            {
                BlockHeader? parentOfFirstBlock = _blockTree.FindHeader(blocksToProcess[0].ParentHash!, BlockTreeLookupOptions.None) ?? throw new InvalidOperationException("Attempted to process a disconnected blockchain");
                if (!_stateReader.HasStateForBlock(parentOfFirstBlock))
                {
                    throw new InvalidOperationException($"Attempted to process a blockchain with missing state root {parentOfFirstBlock.StateRoot}");
                }
            }
        }

        if (_logger.IsTrace) _logger.Trace($"Processing {blocksToProcess.Count} blocks from state root {processingBranch.Root}");
        for (int i = 0; i < blocksToProcess.Count; i++)
        {
            /* this can happen if the block was loaded as an ancestor and did not go through the recovery queue */
            _recoveryStep.RecoverData(blocksToProcess[i]);
        }
    }

    private ProcessingBranch PrepareProcessingBranch(Block suggestedBlock, ProcessingOptions options)
    {
        BlockHeader branchingPoint = null;
        ArrayPoolList<Block> blocksToBeAddedToMain = new((int)Reorganization.MaxDepth);

        bool branchingCondition;
        bool suggestedBlockIsPostMerge = suggestedBlock.IsPostMerge;

        Block toBeProcessed = suggestedBlock;
        long iterations = 0;
        do
        {
            iterations++;
            if (!options.ContainsFlag(ProcessingOptions.Trace))
            {
                blocksToBeAddedToMain.Add(toBeProcessed);
            }

            if (_logger.IsTrace) _logger.Trace($"To be processed (of {suggestedBlock.ToString(Block.Format.Short)}) is {toBeProcessed?.ToString(Block.Format.Short)}");
            if (toBeProcessed.IsGenesis)
            {
                break;
            }

<<<<<<< HEAD
            branchingPoint = _blockTree.FindParentHeader(toBeProcessed.Header, BlockTreeLookupOptions.TotalDifficultyNotNeeded);
=======
            branchingPoint = options.ContainsFlag(ProcessingOptions.ForceSameBlock)
                ? toBeProcessed.Header
                : _blockTree.FindParentHeader(toBeProcessed.Header, BlockTreeLookupOptions.TotalDifficultyNotNeeded);

>>>>>>> 951c5de1
            if (branchingPoint is null)
            {
                // genesis block
                break;
            }

            if (options.ContainsFlag(ProcessingOptions.IgnoreParentNotOnMainChain))
            {
                break;
            }

            bool headIsGenesis = _blockTree.Head?.IsGenesis ?? false;
            bool toBeProcessedIsNotBlockOne = toBeProcessed.Number > 1;
            if (_logger.IsTrace) _logger.Trace($"Finding parent of {toBeProcessed.ToString(Block.Format.Short)}");
            toBeProcessed = _blockTree.FindParent(toBeProcessed.Header, BlockTreeLookupOptions.None);
            if (_logger.IsTrace) _logger.Trace($"Found parent {toBeProcessed?.ToString(Block.Format.Short)}");
            bool isFastSyncTransition = headIsGenesis && toBeProcessedIsNotBlockOne;
            if (toBeProcessed is null)
            {
                if (_logger.IsDebug) _logger.Debug($"Treating this as fast sync transition for {suggestedBlock.ToString(Block.Format.Short)}");
                break;
            }

            if (isFastSyncTransition)
            {
                // If we hit this condition, it means that something is wrong in MultiSyncModeSelector.
                // MultiSyncModeSelector switched to full sync when it shouldn't
                // In this case, it is better to stop searching for more blocks and failed during the processing than trying to build a branch up to the genesis point
                if (iterations > MaxBlocksDuringFastSyncTransition)
                {
                    if (_logger.IsWarn) _logger.Warn($"Too long branch to be processed during fast sync transition. Current block to be processed {toBeProcessed}, StateRoot: {toBeProcessed?.StateRoot}");
                    break;
                }

                // if we have parent state it means that we don't need to go deeper
                if (toBeProcessed?.StateRoot is null || _stateReader.HasStateForBlock(toBeProcessed.Header))
                {
                    if (_logger.IsInfo) _logger.Info($"Found state for parent: {toBeProcessed}, StateRoot: {toBeProcessed?.StateRoot}");
                    break;
                }

                if (_logger.IsDebug) _logger.Debug($"A new block {toBeProcessed} in fast sync transition branch - state not found");
            }

            // generally if we finish fast sync at block, e.g. 8 and then have 6 blocks processed and close Neth
            // then on restart we would find 14 as the branch head (since 14 is on the main chain)
            // we need to dig deeper to go all the way to the false (reorg boundary) head
            // otherwise some nodes would be missing
            // we also need to go deeper if we already pruned state for that block
            //bool notFoundTheBranchingPointYet = !(_blockTree.IsMainChain(branchingPoint.Hash!) && _stateReader.HasStateForRoot(branchingPoint.StateRoot!));
            bool notFoundTheBranchingPointYet = !(_blockTree.IsMainChain(branchingPoint.Hash!));
            bool notReachedTheReorgBoundary = branchingPoint.Number > (_blockTree.Head?.Header.Number ?? 0);
            bool notInForceProcessing = !options.ContainsFlag(ProcessingOptions.ForceProcessing);
            branchingCondition = (notFoundTheBranchingPointYet || notReachedTheReorgBoundary) && notInForceProcessing;
            if (_logger.IsTrace) _logger.Trace($" Current branching point: {branchingPoint.Number}, {branchingPoint.Hash} TD: {branchingPoint.TotalDifficulty} Processing conditions notFoundTheBranchingPointYet {notFoundTheBranchingPointYet}, notReachedTheReorgBoundary: {notReachedTheReorgBoundary}, suggestedBlockIsPostMerge {suggestedBlockIsPostMerge}");

        } while (branchingCondition);

        if (_logger.IsTrace)
        {
            if (branchingPoint is not null && branchingPoint.Hash != _blockTree.Head?.Hash)
            {
                _logger.Trace($"Head block was: {_blockTree.Head?.Header?.ToString(BlockHeader.Format.Short)}");
                _logger.Trace($"Branching from: {branchingPoint.ToString(BlockHeader.Format.Short)}");
            }
            else
            {
                 _logger.Trace(branchingPoint is null ? "Setting as genesis block" : $"Adding on top of {branchingPoint.ToString(BlockHeader.Format.Short)}");
            }
        }

        Hash256 stateRoot = branchingPoint?.StateRoot;
        if (_logger.IsTrace) _logger.Trace($"State root lookup: {stateRoot}");
        blocksToBeAddedToMain.Reverse();
        return new ProcessingBranch(stateRoot, blocksToBeAddedToMain);
    }

    [Todo(Improve.Refactor, "This probably can be made conditional (in DEBUG only)")]
    private bool RunSimpleChecksAheadOfProcessing(Block suggestedBlock, ProcessingOptions options)
    {
        /* a bit hacky way to get the invalid branch out of the processing loop */
        if (suggestedBlock.Number != 0 &&
            !_blockTree.IsKnownBlock(suggestedBlock.Number - 1, suggestedBlock.ParentHash))
        {
            if (_logger.IsDebug) _logger.Debug($"Skipping processing block {suggestedBlock.ToString(Block.Format.FullHashAndNumber)} with unknown parent");
            return false;
        }

        if (suggestedBlock.Header.TotalDifficulty is null)
        {
            if (_logger.IsDebug) _logger.Debug($"Skipping processing block {suggestedBlock.ToString(Block.Format.FullHashAndNumber)} without total difficulty");
            throw new InvalidOperationException("Block without total difficulty calculated was suggested for processing");
        }

        if (!options.ContainsFlag(ProcessingOptions.NoValidation) && suggestedBlock.Hash is null)
        {
            if (_logger.IsDebug) _logger.Debug($"Skipping processing block {suggestedBlock.ToString(Block.Format.FullHashAndNumber)} without calculated hash");
            throw new InvalidOperationException("Block hash should be known at this stage if running in a validating mode");
        }

        for (int i = 0; i < suggestedBlock.Uncles.Length; i++)
        {
            if (suggestedBlock.Uncles[i].Hash is null)
            {
                if (_logger.IsDebug) _logger.Debug($"Skipping processing block {suggestedBlock.ToString(Block.Format.FullHashAndNumber)} with null uncle hash ar {i}");
                throw new InvalidOperationException($"Uncle's {i} hash is null when processing block");
            }
        }

        return true;
    }

    public void Dispose()
    {
        _recoveryComplete = true;
        _recoveryQueue.Writer.TryComplete();
        _blockQueue.Writer.TryComplete();
        _loopCancellationSource?.Dispose();
        _blockTree.NewBestSuggestedBlock -= OnNewBestBlock;
        _blockTree.NewHeadBlock -= OnNewHeadBlock;
    }

    [DebuggerDisplay("Root: {Root}, Length: {BlocksToProcess.Count}")]
    private readonly ref struct ProcessingBranch(Hash256 root, ArrayPoolList<Block> blocks)
    {
        public Hash256 Root { get; } = root;
        public ArrayPoolList<Block> Blocks { get; } = blocks;
        public ArrayPoolList<Block> BlocksToProcess { get; } = new(blocks.Count);

        public void Dispose()
        {
            Blocks.Dispose();
            BlocksToProcess.Dispose();
        }
    }

    public class Options
    {
        public static Options NoReceipts = new() { StoreReceiptsByDefault = true };
        public static Options Default = new();

        public bool StoreReceiptsByDefault { get; set; } = true;

        public DumpOptions DumpOptions { get; set; } = DumpOptions.None;
    }
}<|MERGE_RESOLUTION|>--- conflicted
+++ resolved
@@ -47,11 +47,7 @@
     private readonly Channel<BlockRef> _recoveryQueue = Channel.CreateUnbounded<BlockRef>();
     private bool _recoveryComplete = false;
 
-<<<<<<< HEAD
-    private readonly BlockingCollection<BlockRef> _blockQueue = new(new ConcurrentQueue<BlockRef>(), MaxProcessingQueueSize);
-=======
     private readonly Channel<BlockRef> _blockQueue = Channel.CreateBounded<BlockRef>(MaxProcessingQueueSize);
->>>>>>> 951c5de1
 
     private int _queueCount;
 
@@ -358,14 +354,10 @@
             return null;
         }
 
-<<<<<<< HEAD
-        using ProcessingBranch processingBranch = PrepareProcessingBranch(suggestedBlock, options);
-=======
         bool readonlyChain = options.ContainsFlag(ProcessingOptions.ReadOnlyChain);
         if (!readonlyChain) _stats.CaptureStartStats();
 
-        ProcessingBranch processingBranch = PrepareProcessingBranch(suggestedBlock, options);
->>>>>>> 951c5de1
+        using ProcessingBranch processingBranch = PrepareProcessingBranch(suggestedBlock, options);
         PrepareBlocksToProcess(suggestedBlock, options, processingBranch);
 
         _stopwatch.Restart();
@@ -586,14 +578,10 @@
                 break;
             }
 
-<<<<<<< HEAD
-            branchingPoint = _blockTree.FindParentHeader(toBeProcessed.Header, BlockTreeLookupOptions.TotalDifficultyNotNeeded);
-=======
             branchingPoint = options.ContainsFlag(ProcessingOptions.ForceSameBlock)
                 ? toBeProcessed.Header
                 : _blockTree.FindParentHeader(toBeProcessed.Header, BlockTreeLookupOptions.TotalDifficultyNotNeeded);
 
->>>>>>> 951c5de1
             if (branchingPoint is null)
             {
                 // genesis block
