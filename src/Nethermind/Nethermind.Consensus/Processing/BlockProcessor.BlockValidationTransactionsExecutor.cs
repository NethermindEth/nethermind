--- conflicted
+++ resolved
@@ -34,11 +34,8 @@
 
             public TxReceipt[] ProcessTransactions(Block block, ProcessingOptions processingOptions, BlockReceiptsTracer receiptsTracer, IReleaseSpec spec)
             {
-<<<<<<< HEAD
-=======
                 Evm.Metrics.ResetBlockStats();
                 BlockExecutionContext blkCtx = new(block.Header);
->>>>>>> 6472650d
                 for (int i = 0; i < block.Transactions.Length; i++)
                 {
                     Transaction currentTx = block.Transactions[i];
