--- conflicted
+++ resolved
@@ -35,11 +35,7 @@
 
                 for (int i = 0; i < block.Transactions.Length; i++)
                 {
-<<<<<<< HEAD
                     (stateProvider as TracedAccessWorldState)?.BlockAccessList.IncrementBlockAccessIndex();
-                    block.TransactionProcessed = i;
-=======
->>>>>>> 98af5c99
                     Transaction currentTx = block.Transactions[i];
                     ProcessTransaction(block, currentTx, i, receiptsTracer, processingOptions);
                 }
