// SPDX-FileCopyrightText: 2022 Demerzel Solutions Limited
// SPDX-License-Identifier: LGPL-3.0-only

using System;
using System.Diagnostics;
using System.Diagnostics.CodeAnalysis;
using System.Linq;
using System.Threading;
using Nethermind.Blockchain;
using Nethermind.Core;
using Nethermind.Core.Specs;
using Nethermind.Evm;
using Nethermind.Evm.Tracing;
using Nethermind.Evm.TransactionProcessing;
using Nethermind.State;

using Metrics = Nethermind.Evm.Metrics;

namespace Nethermind.Consensus.Processing
{
    public partial class BlockProcessor
    {
        public class BlockValidationTransactionsExecutor(
            ITransactionProcessorAdapter transactionProcessor,
            IWorldState stateProvider,
            ISpecProvider specProvider)
            : IBlockProcessor.IBlockTransactionsExecutor
        {
            public BlockValidationTransactionsExecutor(ITransactionProcessor transactionProcessor, IWorldState stateProvider, ISpecProvider specProvider)
                : this(new ExecuteTransactionProcessorAdapter(transactionProcessor), stateProvider, specProvider)
            {
            }

            public event EventHandler<TxProcessedEventArgs>? TransactionProcessed;

            public TxReceipt[] ProcessTransactions(Block block, in BlockExecutionContext blkCtx, ProcessingOptions processingOptions, BlockReceiptsTracer receiptsTracer, IReleaseSpec spec, CancellationToken token)
            {
                Metrics.ResetBlockStats();

                var enhanced = EnhanceBlockExecutionContext(blkCtx);

                for (int i = 0; i < block.Transactions.Length; i++)
                {
                    block.TransactionProcessed = i;
                    Transaction currentTx = block.Transactions[i];
                    ProcessTransaction(in enhanced, currentTx, i, receiptsTracer, processingOptions);
                }
                return receiptsTracer.TxReceipts.ToArray();
            }

<<<<<<< HEAD
            protected virtual BlockExecutionContext CreateBlockExecutionContext(Block block) => new(block.Header, specProvider.GetSpec(block.Header));
=======
            protected virtual BlockExecutionContext EnhanceBlockExecutionContext(in BlockExecutionContext blkCtx) => blkCtx;
>>>>>>> 65189ede

            protected virtual void ProcessTransaction(in BlockExecutionContext blkCtx, Transaction currentTx, int index, BlockReceiptsTracer receiptsTracer, ProcessingOptions processingOptions)
            {
                TransactionResult result = transactionProcessor.ProcessTransaction(in blkCtx, currentTx, receiptsTracer, processingOptions, stateProvider);
                if (!result) ThrowInvalidBlockException(result, blkCtx.Header, currentTx, index);
                TransactionProcessed?.Invoke(this, new TxProcessedEventArgs(index, currentTx, receiptsTracer.TxReceipts[index]));
            }

            [DoesNotReturn]
            [StackTraceHidden]
            private void ThrowInvalidBlockException(TransactionResult result, BlockHeader header, Transaction currentTx, int index)
            {
                throw new InvalidBlockException(header, $"Transaction {currentTx.Hash} at index {index} failed with error {result.Error}");
            }
        }
    }
}<|MERGE_RESOLUTION|>--- conflicted
+++ resolved
@@ -22,12 +22,11 @@
     {
         public class BlockValidationTransactionsExecutor(
             ITransactionProcessorAdapter transactionProcessor,
-            IWorldState stateProvider,
-            ISpecProvider specProvider)
+            IWorldState stateProvider)
             : IBlockProcessor.IBlockTransactionsExecutor
         {
-            public BlockValidationTransactionsExecutor(ITransactionProcessor transactionProcessor, IWorldState stateProvider, ISpecProvider specProvider)
-                : this(new ExecuteTransactionProcessorAdapter(transactionProcessor), stateProvider, specProvider)
+            public BlockValidationTransactionsExecutor(ITransactionProcessor transactionProcessor, IWorldState stateProvider)
+                : this(new ExecuteTransactionProcessorAdapter(transactionProcessor), stateProvider)
             {
             }
 
@@ -48,11 +47,7 @@
                 return receiptsTracer.TxReceipts.ToArray();
             }
 
-<<<<<<< HEAD
-            protected virtual BlockExecutionContext CreateBlockExecutionContext(Block block) => new(block.Header, specProvider.GetSpec(block.Header));
-=======
             protected virtual BlockExecutionContext EnhanceBlockExecutionContext(in BlockExecutionContext blkCtx) => blkCtx;
->>>>>>> 65189ede
 
             protected virtual void ProcessTransaction(in BlockExecutionContext blkCtx, Transaction currentTx, int index, BlockReceiptsTracer receiptsTracer, ProcessingOptions processingOptions)
             {
