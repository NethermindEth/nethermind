--- conflicted
+++ resolved
@@ -25,13 +25,8 @@
             IBlockTree blockTree,
             ISpecProvider? specProvider,
             ILogManager? logManager,
-<<<<<<< HEAD
-            PreBlockCaches? preBlockCaches = null)
-            : this(worldStateManager, blockTree.AsReadOnly(), specProvider, logManager, preBlockCaches)
-=======
             IWorldState? worldStateToWarmUp = null)
             : this(worldStateManager, blockTree.AsReadOnly(), specProvider, logManager, worldStateToWarmUp)
->>>>>>> e303b4c4
         {
         }
 
@@ -40,17 +35,10 @@
             IReadOnlyBlockTree readOnlyBlockTree,
             ISpecProvider? specProvider,
             ILogManager? logManager,
-<<<<<<< HEAD
-            PreBlockCaches? preBlockCaches = null
-            ) : base(worldStateManager, readOnlyBlockTree, specProvider, logManager, preBlockCaches)
-        {
-            CodeInfoRepository = new CodeInfoRepository(preBlockCaches?.PrecompileCache);
-=======
             IWorldState? worldStateToWarmUp = null
             ) : base(worldStateManager, readOnlyBlockTree, specProvider, logManager, worldStateToWarmUp)
         {
-            CodeInfoRepository = new CodeInfoRepository();
->>>>>>> e303b4c4
+            CodeInfoRepository = new CodeInfoRepository((worldStateToWarmUp as IPreBlockCaches)?.Caches.PrecompileCache);
             Machine = new VirtualMachine(BlockhashProvider, specProvider, CodeInfoRepository, logManager);
             TransactionProcessor = CreateTransactionProcessor();
         }
