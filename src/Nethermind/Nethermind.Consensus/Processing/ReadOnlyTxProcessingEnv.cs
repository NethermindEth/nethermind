--- conflicted
+++ resolved
@@ -1,17 +1,14 @@
 // SPDX-FileCopyrightText: 2022 Demerzel Solutions Limited
 // SPDX-License-Identifier: LGPL-3.0-only
 
+using System;
 using Nethermind.Blockchain;
 using Nethermind.Core.Crypto;
 using Nethermind.Core.Specs;
 using Nethermind.Evm;
 using Nethermind.Evm.TransactionProcessing;
 using Nethermind.Logging;
-<<<<<<< HEAD
-using Nethermind.Trie.Pruning;
-=======
 using Nethermind.State;
->>>>>>> 4460f7a7
 
 
 // ReSharper disable MemberCanBePrivate.Global
@@ -21,11 +18,6 @@
     public class ReadOnlyTxProcessingEnv : ReadOnlyTxProcessingEnvBase, IReadOnlyTxProcessorSource
     {
         public ITransactionProcessor TransactionProcessor { get; set; }
-<<<<<<< HEAD
-=======
-        public IBlockTree BlockTree { get; }
-        public IBlockhashProvider BlockhashProvider { get; }
->>>>>>> 4460f7a7
         public IVirtualMachine Machine { get; }
 
         public ICodeInfoRepository CodeInfoRepository { get; }
@@ -39,35 +31,19 @@
         }
 
         public ReadOnlyTxProcessingEnv(
-<<<<<<< HEAD
-            IReadOnlyDbProvider? readOnlyDbProvider,
-            IReadOnlyTrieStore? trieStore,
-            IReadOnlyBlockTree? blockTree,
-=======
             IWorldStateManager worldStateManager,
             IReadOnlyBlockTree? readOnlyBlockTree,
->>>>>>> 4460f7a7
             ISpecProvider? specProvider,
             ILogManager? logManager
-            ) : base(readOnlyDbProvider, trieStore, blockTree, logManager)
+            ) : base(worldStateManager, readOnlyBlockTree, logManager)
         {
-<<<<<<< HEAD
+            //TO DO CHECK AGAIN!!!
+            ArgumentNullException.ThrowIfNull(specProvider);
+            ArgumentNullException.ThrowIfNull(worldStateManager);
+
             CodeInfoRepository = new CodeInfoRepository();
             Machine = new VirtualMachine(BlockhashProvider, specProvider, CodeInfoRepository, logManager);
             TransactionProcessor = new TransactionProcessor(specProvider, StateProvider, Machine, CodeInfoRepository, logManager);
-=======
-            ArgumentNullException.ThrowIfNull(specProvider);
-            ArgumentNullException.ThrowIfNull(worldStateManager);
-
-            StateReader = worldStateManager.GlobalStateReader;
-            StateProvider = worldStateManager.CreateResettableWorldState();
-
-            BlockTree = readOnlyBlockTree ?? throw new ArgumentNullException(nameof(readOnlyBlockTree));
-            BlockhashProvider = new BlockhashProvider(BlockTree, logManager);
-
-            Machine = new VirtualMachine(BlockhashProvider, specProvider, logManager);
-            TransactionProcessor = new TransactionProcessor(specProvider, StateProvider, Machine, logManager);
->>>>>>> 4460f7a7
         }
 
         public IReadOnlyTransactionProcessor Build(Hash256 stateRoot) => new ReadOnlyTransactionProcessor(TransactionProcessor, StateProvider, stateRoot);
