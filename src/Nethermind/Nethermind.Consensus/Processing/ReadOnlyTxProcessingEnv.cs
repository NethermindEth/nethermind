// SPDX-FileCopyrightText: 2022 Demerzel Solutions Limited
// SPDX-License-Identifier: LGPL-3.0-only

using System;
using Nethermind.Blockchain;
using Nethermind.Core.Crypto;
using Nethermind.Core.Specs;
using Nethermind.Evm;
using Nethermind.Evm.TransactionProcessing;
using Nethermind.Logging;
using Nethermind.State;

// ReSharper disable MemberCanBePrivate.Global
// ReSharper disable UnusedAutoPropertyAccessor.Global
namespace Nethermind.Consensus.Processing;

public class ReadOnlyTxProcessingEnv : IReadOnlyTxProcessorSource
{
    protected readonly ISpecProvider _specProvider;
    protected readonly ILogManager? _logManager;

    public IStateReader StateReader { get; }
    public IWorldState StateProvider { get; }
    public ITransactionProcessor TransactionProcessor { get; set; }
    public IBlockTree BlockTree { get; }

    public ReadOnlyTxProcessingEnv(
      IWorldStateManager? worldStateManager,
      IReadOnlyBlockTree? readOnlyBlockTree,
      ISpecProvider? specProvider,
      ILogManager? logManager,
      PreBlockCaches? preBlockCaches = null)
    {
        ArgumentNullException.ThrowIfNull(worldStateManager);
        ArgumentNullException.ThrowIfNull(readOnlyBlockTree);
        ArgumentNullException.ThrowIfNull(specProvider);

        StateReader = worldStateManager.GlobalStateReader;
        StateProvider = worldStateManager.CreateResettableWorldState(preBlockCaches);
        BlockTree = readOnlyBlockTree;
        _specProvider = specProvider;
        _logManager = logManager;
        TransactionProcessor = CreateTransactionProcessor();
    }

    protected virtual TransactionProcessor CreateTransactionProcessor()
    {
        BlockhashProvider blockhashProvider = new(BlockTree, _specProvider, StateProvider, _logManager);
        VirtualMachine virtualMachine = new(blockhashProvider, _specProvider, _logManager);
        return new TransactionProcessor(_specProvider, StateProvider, virtualMachine, _logManager);
    }

    public IReadOnlyTransactionProcessor Build(Hash256 stateRoot) => new ReadOnlyTransactionProcessor(TransactionProcessor, StateProvider, stateRoot);

    public void Reset()
    {
<<<<<<< HEAD
        public IStateReader StateReader { get; }
        public IWorldState StateProvider { get; }
        public ITransactionProcessor TransactionProcessor { get; set; }
        public IBlockTree BlockTree { get; }
        public IBlockhashProvider BlockhashProvider { get; }
        public IVirtualMachine Machine { get; }
        public ISpecProvider SpecProvider { get; }

        public ReadOnlyTxProcessingEnv(
            IWorldStateManager worldStateManager,
            IBlockTree? blockTree,
            ISpecProvider? specProvider,
            ILogManager? logManager)
            : this(worldStateManager, blockTree?.AsReadOnly(), specProvider, logManager)
        {
        }

        public ReadOnlyTxProcessingEnv(
            IWorldStateManager worldStateManager,
            IReadOnlyBlockTree? readOnlyBlockTree,
            ISpecProvider? specProvider,
            ILogManager? logManager,
            IWorldState? worldStateToWarmUp = null)
        {
            ArgumentNullException.ThrowIfNull(specProvider);
            ArgumentNullException.ThrowIfNull(worldStateManager);
            SpecProvider = specProvider;
            StateReader = worldStateManager.GlobalStateReader;
            StateProvider = worldStateManager.CreateResettableWorldState(worldStateToWarmUp);

            BlockTree = readOnlyBlockTree ?? throw new ArgumentNullException(nameof(readOnlyBlockTree));
            BlockhashProvider = new BlockhashProvider(BlockTree, specProvider, StateProvider, logManager);

            Machine = new VirtualMachine(BlockhashProvider, specProvider, logManager);
            TransactionProcessor = new TransactionProcessor(specProvider, StateProvider, Machine, logManager);
        }

        public IReadOnlyTransactionProcessor Build(Hash256 stateRoot) => new ReadOnlyTransactionProcessor(TransactionProcessor, StateProvider, stateRoot);

        public void Reset()
        {
            StateProvider.Reset();
        }
=======
        StateProvider.Reset();
>>>>>>> 1d6a5362
    }
}<|MERGE_RESOLUTION|>--- conflicted
+++ resolved
@@ -29,14 +29,14 @@
       IReadOnlyBlockTree? readOnlyBlockTree,
       ISpecProvider? specProvider,
       ILogManager? logManager,
-      PreBlockCaches? preBlockCaches = null)
+      IWorldState? worldStateToWarmUp = null)
     {
         ArgumentNullException.ThrowIfNull(worldStateManager);
         ArgumentNullException.ThrowIfNull(readOnlyBlockTree);
         ArgumentNullException.ThrowIfNull(specProvider);
 
         StateReader = worldStateManager.GlobalStateReader;
-        StateProvider = worldStateManager.CreateResettableWorldState(preBlockCaches);
+        StateProvider = worldStateManager.CreateResettableWorldState(worldStateToWarmUp);
         BlockTree = readOnlyBlockTree;
         _specProvider = specProvider;
         _logManager = logManager;
@@ -54,52 +54,6 @@
 
     public void Reset()
     {
-<<<<<<< HEAD
-        public IStateReader StateReader { get; }
-        public IWorldState StateProvider { get; }
-        public ITransactionProcessor TransactionProcessor { get; set; }
-        public IBlockTree BlockTree { get; }
-        public IBlockhashProvider BlockhashProvider { get; }
-        public IVirtualMachine Machine { get; }
-        public ISpecProvider SpecProvider { get; }
-
-        public ReadOnlyTxProcessingEnv(
-            IWorldStateManager worldStateManager,
-            IBlockTree? blockTree,
-            ISpecProvider? specProvider,
-            ILogManager? logManager)
-            : this(worldStateManager, blockTree?.AsReadOnly(), specProvider, logManager)
-        {
-        }
-
-        public ReadOnlyTxProcessingEnv(
-            IWorldStateManager worldStateManager,
-            IReadOnlyBlockTree? readOnlyBlockTree,
-            ISpecProvider? specProvider,
-            ILogManager? logManager,
-            IWorldState? worldStateToWarmUp = null)
-        {
-            ArgumentNullException.ThrowIfNull(specProvider);
-            ArgumentNullException.ThrowIfNull(worldStateManager);
-            SpecProvider = specProvider;
-            StateReader = worldStateManager.GlobalStateReader;
-            StateProvider = worldStateManager.CreateResettableWorldState(worldStateToWarmUp);
-
-            BlockTree = readOnlyBlockTree ?? throw new ArgumentNullException(nameof(readOnlyBlockTree));
-            BlockhashProvider = new BlockhashProvider(BlockTree, specProvider, StateProvider, logManager);
-
-            Machine = new VirtualMachine(BlockhashProvider, specProvider, logManager);
-            TransactionProcessor = new TransactionProcessor(specProvider, StateProvider, Machine, logManager);
-        }
-
-        public IReadOnlyTransactionProcessor Build(Hash256 stateRoot) => new ReadOnlyTransactionProcessor(TransactionProcessor, StateProvider, stateRoot);
-
-        public void Reset()
-        {
-            StateProvider.Reset();
-        }
-=======
         StateProvider.Reset();
->>>>>>> 1d6a5362
     }
 }