// SPDX-FileCopyrightText: 2025 Demerzel Solutions Limited
// SPDX-License-Identifier: LGPL-3.0-only

using System;
using System.Collections.Generic;
using System.Threading;
using System.Threading.Tasks;
using Nethermind.Blockchain;
using Nethermind.Blockchain.BeaconBlockRoot;
using Nethermind.Core;
using Nethermind.Core.Extensions;
using Nethermind.Core.Specs;
using Nethermind.Evm;
using Nethermind.Evm.State;
using Nethermind.Evm.Tracing;
using Nethermind.Logging;
using Nethermind.State;
using Metrics = Nethermind.Blockchain.Metrics;

namespace Nethermind.Consensus.Processing;

public class BranchProcessor(
    IBlockProcessor blockProcessor,
    ISpecProvider specProvider,
    IWorldState stateProvider,
    IBeaconBlockRootHandler beaconBlockRootHandler,
    IBlockhashProvider blockhashProvider,
    ILogManager logManager,
    IBlockCachePreWarmer? preWarmer = null)
    : IBranchProcessor
{
    private readonly ILogger _logger = logManager.GetClassLogger();
    protected readonly WorldStateMetricsDecorator _stateProvider = new WorldStateMetricsDecorator(stateProvider);
    private Task _clearTask = Task.CompletedTask;

    private const int MaxUncommittedBlocks = 64;
    private readonly Action<Task> _clearCaches = _ => preWarmer?.ClearCaches();

    public event EventHandler<BlockProcessedEventArgs>? BlockProcessed;

    public event EventHandler<BlocksProcessingEventArgs>? BlocksProcessing;

    public event EventHandler<BlockEventArgs>? BlockProcessing;

    private void PreCommitBlock(BlockHeader block)
    {
        if (_logger.IsTrace) _logger.Trace($"Committing the branch - {block.ToString(BlockHeader.Format.Short)} state root {block.StateRoot}");
        _stateProvider.CommitTree(block.Number);
    }

    public Block[] Process(BlockHeader? baseBlock, IReadOnlyList<Block> suggestedBlocks, ProcessingOptions options, IBlockTracer blockTracer, CancellationToken token = default)
    {
        if (suggestedBlocks.Count == 0) return [];

        Block suggestedBlock = suggestedBlocks[0];

        IDisposable? worldStateCloser = null;
        if (stateProvider.IsInScope)
        {
            if (baseBlock is null && suggestedBlock.IsGenesis)
            {
                // Super special ultra mega - I dont wanna deal with this right now - special case where genesis is handled
                // specially from outside where the state are added from `GenesisLoader` but not part of the block processor
                // but it still pass through the blocktree suggest to blockchain processor event chain
                // Meaning dont set state when handling genesis.
            }
            else
            {
                throw new InvalidOperationException($"State must not be handled from outside of {nameof(IBranchProcessor)} except for genesis block.");
            }
        }
        else
        {
            worldStateCloser = stateProvider.BeginScope(baseBlock);
        }

<<<<<<< HEAD
        // Start prewarming as early as possible
        WaitForCacheClear();
        IReleaseSpec spec = specProvider.GetSpec(suggestedBlock.Header);
        CancellationTokenSource backgroundCancellation = new();
        Task? preWarmTask = PreWarmTransactions(suggestedBlock, baseBlock!, spec, backgroundCancellation.Token);
        Task? prefetchBlockhash = blockhashProvider.Prefetch(suggestedBlock.Header, backgroundCancellation.Token);
=======
        CancellationTokenSource? prewarmCancellation = null;
        Task? preWarmTask = null;
>>>>>>> 68cde23e

        try
        {
            // Start prewarming as early as possible
            WaitForCacheClear();
            IReleaseSpec spec = specProvider.GetSpec(suggestedBlock.Header);
            (prewarmCancellation, preWarmTask)
                = PreWarmTransactions(suggestedBlock, baseBlock, spec);

            BlocksProcessing?.Invoke(this, new BlocksProcessingEventArgs(suggestedBlocks));

            BlockHeader? preBlockBaseBlock = baseBlock;

            bool notReadOnly = !options.ContainsFlag(ProcessingOptions.ReadOnlyChain);
            int blocksCount = suggestedBlocks.Count;
            Block[] processedBlocks = new Block[blocksCount];

            for (int i = 0; i < blocksCount; i++)
            {
                WaitForCacheClear();
                suggestedBlock = suggestedBlocks[i];
                if (i > 0)
                {
                    // Refresh spec
                    spec = specProvider.GetSpec(suggestedBlock.Header);
                }
                // If prewarmCancellation is not null it means we are in first iteration of loop
                // and started prewarming at method entry, so don't start it again
                backgroundCancellation ??= new CancellationTokenSource();
                preWarmTask ??= PreWarmTransactions(suggestedBlock, preBlockBaseBlock, spec, backgroundCancellation.Token);
                prefetchBlockhash ??= blockhashProvider.Prefetch(suggestedBlock.Header, backgroundCancellation.Token);

                if (blocksCount > 64 && i % 8 == 0)
                {
                    if (_logger.IsInfo) _logger.Info($"Processing part of a long blocks branch {i}/{blocksCount}. Block: {suggestedBlock}");
                }

                if (notReadOnly)
                {
                    BlockProcessing?.Invoke(this, new BlockEventArgs(suggestedBlock));
                }

                Block processedBlock;
                TxReceipt[] receipts;

                if (preWarmTask is not null)
                {
                    (processedBlock, receipts) = blockProcessor.ProcessOne(suggestedBlock, options, blockTracer, spec, token);
                }
                else
                {
                    // Even though we skip prewarming we still need to ensure the caches are cleared
                    CacheType result = preWarmer?.ClearCaches() ?? default;
                    if (result != default)
                    {
                        if (_logger.IsWarn) _logger.Warn($"Low txs, caches {result} are not empty. Clearing them.");
                    }
                    (processedBlock, receipts) = blockProcessor.ProcessOne(suggestedBlock, options, blockTracer, spec, token);
                }

                // Block is processed, we can cancel background tasks
                CancellationTokenExtensions.CancelDisposeAndClear(ref backgroundCancellation);

                processedBlocks[i] = processedBlock;

                // be cautious here as AuRa depends on processing
                PreCommitBlock(suggestedBlock.Header);
                QueueClearCaches(preWarmTask);

                if (notReadOnly)
                {
                    Metrics.StateMerkleizationTime = _stateProvider.StateMerkleizationTime;
                    BlockProcessed?.Invoke(this, new BlockProcessedEventArgs(processedBlock, receipts));
                }

                // CommitBranch in parts if we have long running branch
                bool isFirstInBatch = i == 0;
                bool isLastInBatch = i == blocksCount - 1;
                bool isNotAtTheEdge = !isFirstInBatch && !isLastInBatch;
                bool isCommitPoint = i % MaxUncommittedBlocks == 0 && isNotAtTheEdge;
                if (isCommitPoint && notReadOnly)
                {
                    if (_logger.IsInfo) _logger.Info($"Commit part of a long blocks branch {i}/{blocksCount}");
                    BlockHeader previousBranchStateRoot = suggestedBlock.Header;

                    worldStateCloser?.Dispose();
                    worldStateCloser = stateProvider.BeginScope(previousBranchStateRoot);
                }

                preBlockBaseBlock = processedBlock.Header;
                // Make sure the prewarm task is finished before we reset the state
                WaitAndClear(ref preWarmTask);
                prefetchBlockhash = null;

                _stateProvider.Reset();

                // Calculate the transaction hashes in the background and release tx sequence memory
                // Hashes will be required for PersistentReceiptStorage in ForkchoiceUpdatedHandler
                // Though we still want to release the memory even if syncing rather than processing live
                TxHashCalculator.CalculateInBackground(suggestedBlock);
            }

            return processedBlocks;
        }
        catch (Exception ex) // try to restore at all cost
        {
            if (_logger.IsWarn) _logger.Warn($"Encountered exception {ex} while processing blocks.");
            CancellationTokenExtensions.CancelDisposeAndClear(ref backgroundCancellation);
            QueueClearCaches(preWarmTask);
            WaitAndClear(ref preWarmTask);
            throw;
        }
        finally
        {
            worldStateCloser?.Dispose();
        }

        static void WaitAndClear(ref Task? task)
        {
            task?.GetAwaiter().GetResult();
            task = null;
        }
    }

    private Task? PreWarmTransactions(Block suggestedBlock, BlockHeader preBlockBaseBlock, IReleaseSpec spec, CancellationToken token) =>
        suggestedBlock.Transactions.Length < 3
            ? null
            : preWarmer?.PreWarmCaches(suggestedBlock,
                preBlockBaseBlock,
                spec,
                token,
                beaconBlockRootHandler);

    private void WaitForCacheClear() => _clearTask.GetAwaiter().GetResult();

    private void QueueClearCaches(Task? preWarmTask)
    {
        if (preWarmTask is not null)
        {
            // Can start clearing caches in background
            _clearTask = preWarmTask.ContinueWith(_clearCaches, TaskContinuationOptions.RunContinuationsAsynchronously);
        }
        else if (preWarmer is not null)
        {
            _clearTask = Task.Run(preWarmer.ClearCaches);
        }
    }

    private class TxHashCalculator(Block suggestedBlock) : IThreadPoolWorkItem
    {
        public static void CalculateInBackground(Block suggestedBlock)
        {
            // Memory has been reserved on the transactions to delay calculate the hashes
            // We calculate the hashes in the background to release that memory
            ThreadPool.UnsafeQueueUserWorkItem(new TxHashCalculator(suggestedBlock), preferLocal: false);
        }

        void IThreadPoolWorkItem.Execute()
        {
            // Hashes will be required for PersistentReceiptStorage in UpdateMainChain ForkchoiceUpdatedHandler
            // Which occurs after the block has been processed; however the block is stored in cache and picked up
            // from there so we can calculate the hashes now for that later use.
            foreach (Transaction tx in suggestedBlock.Transactions)
            {
                // Calculate the hashes to release the memory from the transactionSequence
                tx.CalculateHashInternal();
            }
        }
    }
}<|MERGE_RESOLUTION|>--- conflicted
+++ resolved
@@ -74,25 +74,16 @@
             worldStateCloser = stateProvider.BeginScope(baseBlock);
         }
 
-<<<<<<< HEAD
-        // Start prewarming as early as possible
-        WaitForCacheClear();
-        IReleaseSpec spec = specProvider.GetSpec(suggestedBlock.Header);
-        CancellationTokenSource backgroundCancellation = new();
-        Task? preWarmTask = PreWarmTransactions(suggestedBlock, baseBlock!, spec, backgroundCancellation.Token);
-        Task? prefetchBlockhash = blockhashProvider.Prefetch(suggestedBlock.Header, backgroundCancellation.Token);
-=======
-        CancellationTokenSource? prewarmCancellation = null;
+        CancellationTokenSource? backgroundCancellation = new();
         Task? preWarmTask = null;
->>>>>>> 68cde23e
 
         try
         {
             // Start prewarming as early as possible
             WaitForCacheClear();
             IReleaseSpec spec = specProvider.GetSpec(suggestedBlock.Header);
-            (prewarmCancellation, preWarmTask)
-                = PreWarmTransactions(suggestedBlock, baseBlock, spec);
+    	    preWarmTask = PreWarmTransactions(suggestedBlock, baseBlock!, spec, backgroundCancellation.Token);
+        	Task? prefetchBlockhash = blockhashProvider.Prefetch(suggestedBlock.Header, backgroundCancellation.Token);
 
             BlocksProcessing?.Invoke(this, new BlocksProcessingEventArgs(suggestedBlocks));
 
