// SPDX-FileCopyrightText: 2025 Demerzel Solutions Limited
// SPDX-License-Identifier: LGPL-3.0-only

using System;
using System.Collections.Generic;
using System.Threading;
using System.Threading.Tasks;
using Nethermind.Blockchain.BeaconBlockRoot;
using Nethermind.Core;
using Nethermind.Core.Extensions;
using Nethermind.Core.Specs;
using Nethermind.Evm.State;
using Nethermind.Evm.Tracing;
using Nethermind.Logging;
using Nethermind.Specs.Forks;
using Nethermind.State;
using Metrics = Nethermind.Blockchain.Metrics;

namespace Nethermind.Consensus.Processing;

public class BranchProcessor(
    IBlockProcessor blockProcessor,
    ISpecProvider specProvider,
    IWorldState stateProvider,
    IBeaconBlockRootHandler beaconBlockRootHandler,
    ILogManager logManager,
    IBlockCachePreWarmer? preWarmer = null)
    : IBranchProcessor
{
    private readonly ILogger _logger = logManager.GetClassLogger();
    protected readonly WorldStateMetricsDecorator _stateProvider = new WorldStateMetricsDecorator(stateProvider);
    private Task _clearTask = Task.CompletedTask;

    private const int MaxUncommittedBlocks = 64;
    private readonly Action<Task> _clearCaches = _ => preWarmer?.ClearCaches();

    public event EventHandler<BlockProcessedEventArgs>? BlockProcessed;

    public event EventHandler<BlocksProcessingEventArgs>? BlocksProcessing;

    public event EventHandler<BlockEventArgs>? BlockProcessing;

    private void PreCommitBlock(BlockHeader block)
    {
        if (_logger.IsTrace) _logger.Trace($"Committing the branch - {block.ToString(BlockHeader.Format.Short)} state root {block.StateRoot}");
        _stateProvider.CommitTree(block.Number);
    }

<<<<<<< HEAD
    private void RestoreBranch(BlockHeader? branchingPointHeader)
    {
        if (_logger.IsTrace) _logger.Trace($"Restoring the branch checkpoint - {branchingPointHeader?.ToString(BlockHeader.Format.Short)}");
        _stateProvider.Reset();
        _stateProvider.SetBaseBlock(branchingPointHeader);
        if (_logger.IsTrace) _logger.Trace($"Restored the branch checkpoint - {branchingPointHeader?.ToString(BlockHeader.Format.Short)} | {_stateProvider.StateRoot}");
    }

    public Block[] Process(BlockHeader? baseBlock, IReadOnlyList<Block> suggestedBlocks, ProcessingOptions options, IBlockTracer blockTracer, CancellationToken token = default, string? forkName = null)
=======
    public Block[] Process(BlockHeader? baseBlock, IReadOnlyList<Block> suggestedBlocks, ProcessingOptions options, IBlockTracer blockTracer, CancellationToken token = default)
>>>>>>> a48d6384
    {
        if (suggestedBlocks.Count == 0) return [];

        BlockHeader? previousBranchStateRoot = baseBlock;
        Block suggestedBlock = suggestedBlocks[0];

        IDisposable? worldStateCloser = null;
        if (stateProvider.IsInScope)
        {
            if (baseBlock is null && suggestedBlock.IsGenesis)
            {
                // Super special ultra mega - I dont wanna deal with this right now - special case where genesis is handled
                // specially from outside where the state are added from `GenesisLoader` but not part of the block processor
                // but it still pass through the blocktree suggest to blockchain processor event chain
                // Meaning dont set state when handling genesis.
            }
            else
            {
                throw new InvalidOperationException($"State must not be handled from outside of {nameof(IBranchProcessor)} except for genesis block.");
            }
        }
        else
        {
            worldStateCloser = stateProvider.BeginScope(baseBlock);
        }

        // Start prewarming as early as possible
        WaitForCacheClear();

        IReleaseSpec spec;

        if (forkName is not null)
        {
            options |= ProcessingOptions.TracingMode;
            _logger.Warn("Using Tracing Mode");

            if (forkName.Equals("fusaka"))
            {
                spec = Osaka.Instance;
                _logger.Warn($"Using Osaka spec");
            }
            else
            {
                spec = specProvider.GetSpec(suggestedBlock.Header);
            }
        }
        else
        {
            spec = specProvider.GetSpec(suggestedBlock.Header);
        }

        (CancellationTokenSource? prewarmCancellation, Task? preWarmTask)
            = PreWarmTransactions(suggestedBlock, baseBlock, spec);

        BlocksProcessing?.Invoke(this, new BlocksProcessingEventArgs(suggestedBlocks));

        BlockHeader? preBlockBaseBlock = baseBlock;

        bool notReadOnly = !options.ContainsFlag(ProcessingOptions.ReadOnlyChain);
        int blocksCount = suggestedBlocks.Count;
        Block[] processedBlocks = new Block[blocksCount];
        try
        {
            for (int i = 0; i < blocksCount; i++)
            {
                WaitForCacheClear();
                suggestedBlock = suggestedBlocks[i];
                if (i > 0)
                {
                    // Refresh spec
                    if (forkName is not null && forkName.Equals("fusaka"))
                    {
                        spec = Osaka.Instance;
                        _logger.Warn($"Using Osaka spec for block {suggestedBlock.Number} hash: {suggestedBlock.Hash}");
                    }
                    else
                    {
                        spec = specProvider.GetSpec(suggestedBlock.Header);
                    }
                }
                // If prewarmCancellation is not null it means we are in first iteration of loop
                // and started prewarming at method entry, so don't start it again
                if (prewarmCancellation is null)
                {
                    (prewarmCancellation, preWarmTask) = PreWarmTransactions(suggestedBlock, preBlockBaseBlock, spec);
                }

                if (blocksCount > 64 && i % 8 == 0)
                {
                    if (_logger.IsInfo) _logger.Info($"Processing part of a long blocks branch {i}/{blocksCount}. Block: {suggestedBlock}");
                }

                if (notReadOnly)
                {
                    BlockProcessing?.Invoke(this, new BlockEventArgs(suggestedBlock));
                }

                Block processedBlock;
                TxReceipt[] receipts;

                if (prewarmCancellation is not null)
                {
                    (processedBlock, receipts) = blockProcessor.ProcessOne(suggestedBlock, options, blockTracer, spec, token);
                    // Block is processed, we can cancel the prewarm task
                    CancellationTokenExtensions.CancelDisposeAndClear(ref prewarmCancellation);
                }
                else
                {
                    // Even though we skip prewarming we still need to ensure the caches are cleared
                    CacheType result = preWarmer?.ClearCaches() ?? default;
                    if (result != default)
                    {
                        if (_logger.IsWarn) _logger.Warn($"Low txs, caches {result} are not empty. Clearing them.");
                    }
                    (processedBlock, receipts) = blockProcessor.ProcessOne(suggestedBlock, options, blockTracer, spec, token);
                }

                processedBlocks[i] = processedBlock;

                // be cautious here as AuRa depends on processing
                PreCommitBlock(suggestedBlock.Header);
                QueueClearCaches(preWarmTask);

                if (notReadOnly)
                {
                    Metrics.StateMerkleizationTime = _stateProvider.StateMerkleizationTime;
                    BlockProcessed?.Invoke(this, new BlockProcessedEventArgs(processedBlock, receipts));
                }

                // CommitBranch in parts if we have long running branch
                bool isFirstInBatch = i == 0;
                bool isLastInBatch = i == blocksCount - 1;
                bool isNotAtTheEdge = !isFirstInBatch && !isLastInBatch;
                bool isCommitPoint = i % MaxUncommittedBlocks == 0 && isNotAtTheEdge;
                if (isCommitPoint && notReadOnly)
                {
                    if (_logger.IsInfo) _logger.Info($"Commit part of a long blocks branch {i}/{blocksCount}");
                    previousBranchStateRoot = suggestedBlock.Header;

                    worldStateCloser.Dispose();
                    worldStateCloser = stateProvider.BeginScope(previousBranchStateRoot);
                }

                preBlockBaseBlock = processedBlock.Header;
                // Make sure the prewarm task is finished before we reset the state
                preWarmTask?.GetAwaiter().GetResult();
                preWarmTask = null;
                _stateProvider.Reset();

                // Calculate the transaction hashes in the background and release tx sequence memory
                // Hashes will be required for PersistentReceiptStorage in ForkchoiceUpdatedHandler
                // Though we still want to release the memory even if syncing rather than processing live
                TxHashCalculator.CalculateInBackground(suggestedBlock);
            }

            return processedBlocks;
        }
        catch (Exception ex) // try to restore at all cost
        {
            if (_logger.IsWarn) _logger.Warn($"Encountered exception {ex} while processing blocks.");
            CancellationTokenExtensions.CancelDisposeAndClear(ref prewarmCancellation);
            QueueClearCaches(preWarmTask);
            preWarmTask?.GetAwaiter().GetResult();
            throw;
        }
        finally
        {
            worldStateCloser?.Dispose();
        }
    }

    private (CancellationTokenSource prewarmCancellation, Task preWarmTask) PreWarmTransactions(Block suggestedBlock, BlockHeader preBlockBaseBlock, IReleaseSpec spec)
    {
        if (preWarmer is null || suggestedBlock.Transactions.Length < 3) return (null, null);

        CancellationTokenSource prewarmCancellation = new();
        Task preWarmTask = preWarmer.PreWarmCaches(suggestedBlock,
            preBlockBaseBlock,
            spec,
            prewarmCancellation.Token,
            beaconBlockRootHandler);

        return (prewarmCancellation, preWarmTask);
    }

    private void WaitForCacheClear() => _clearTask.GetAwaiter().GetResult();

    private void QueueClearCaches(Task? preWarmTask)
    {
        if (preWarmTask is not null)
        {
            // Can start clearing caches in background
            _clearTask = preWarmTask.ContinueWith(_clearCaches, TaskContinuationOptions.RunContinuationsAsynchronously);
        }
        else if (preWarmer is not null)
        {
            _clearTask = Task.Run(preWarmer.ClearCaches);
        }
    }

    private class TxHashCalculator(Block suggestedBlock) : IThreadPoolWorkItem
    {
        public static void CalculateInBackground(Block suggestedBlock)
        {
            // Memory has been reserved on the transactions to delay calculate the hashes
            // We calculate the hashes in the background to release that memory
            ThreadPool.UnsafeQueueUserWorkItem(new TxHashCalculator(suggestedBlock), preferLocal: false);
        }

        void IThreadPoolWorkItem.Execute()
        {
            // Hashes will be required for PersistentReceiptStorage in UpdateMainChain ForkchoiceUpdatedHandler
            // Which occurs after the block has been processed; however the block is stored in cache and picked up
            // from there so we can calculate the hashes now for that later use.
            foreach (Transaction tx in suggestedBlock.Transactions)
            {
                // Calculate the hashes to release the memory from the transactionSequence
                tx.CalculateHashInternal();
            }
        }
    }
}<|MERGE_RESOLUTION|>--- conflicted
+++ resolved
@@ -46,19 +46,7 @@
         _stateProvider.CommitTree(block.Number);
     }
 
-<<<<<<< HEAD
-    private void RestoreBranch(BlockHeader? branchingPointHeader)
-    {
-        if (_logger.IsTrace) _logger.Trace($"Restoring the branch checkpoint - {branchingPointHeader?.ToString(BlockHeader.Format.Short)}");
-        _stateProvider.Reset();
-        _stateProvider.SetBaseBlock(branchingPointHeader);
-        if (_logger.IsTrace) _logger.Trace($"Restored the branch checkpoint - {branchingPointHeader?.ToString(BlockHeader.Format.Short)} | {_stateProvider.StateRoot}");
-    }
-
     public Block[] Process(BlockHeader? baseBlock, IReadOnlyList<Block> suggestedBlocks, ProcessingOptions options, IBlockTracer blockTracer, CancellationToken token = default, string? forkName = null)
-=======
-    public Block[] Process(BlockHeader? baseBlock, IReadOnlyList<Block> suggestedBlocks, ProcessingOptions options, IBlockTracer blockTracer, CancellationToken token = default)
->>>>>>> a48d6384
     {
         if (suggestedBlocks.Count == 0) return [];
 
