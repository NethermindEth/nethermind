// SPDX-FileCopyrightText: 2022 Demerzel Solutions Limited
// SPDX-License-Identifier: LGPL-3.0-only

using System;
using System.Collections.Generic;
using System.Linq;
using Nethermind.Core;
using Nethermind.Core.Collections;
using Nethermind.Core.Specs;
using Nethermind.Evm;
using Nethermind.Evm.Tracing;
using Nethermind.Evm.TransactionProcessing;
using Nethermind.Logging;
using Nethermind.State;
using Nethermind.TxPool.Comparison;

namespace Nethermind.Consensus.Processing
{
    public partial class BlockProcessor
    {
        public class BlockProductionTransactionsExecutor : IBlockProductionTransactionsExecutor
        {
            private readonly ITransactionProcessorAdapter _transactionProcessor;
            private readonly IWorldState _stateProvider;
            private readonly IBlockProductionTransactionPicker _blockProductionTransactionPicker;
            private readonly ILogger _logger;

            public BlockProductionTransactionsExecutor(
                ReadOnlyTxProcessingEnv readOnlyTxProcessingEnv,
                ISpecProvider specProvider,
                ILogManager logManager)
                : this(
                    readOnlyTxProcessingEnv.TransactionProcessor,
                    readOnlyTxProcessingEnv.StateProvider,
                    specProvider,
                    logManager)
            {
            }

            public BlockProductionTransactionsExecutor(
                ITransactionProcessor transactionProcessor,
                IWorldState stateProvider,
                ISpecProvider specProvider,
                ILogManager logManager) : this(transactionProcessor, stateProvider,
                new BlockProductionTransactionPicker(specProvider), logManager)
            {
            }

            public BlockProductionTransactionsExecutor(ITransactionProcessor txProcessor, IWorldState stateProvider,
                IBlockProductionTransactionPicker txPicker, ILogManager logManager)
            {
                _transactionProcessor = new BuildUpTransactionProcessorAdapter(txProcessor);
                _stateProvider = stateProvider;
                _blockProductionTransactionPicker = txPicker;
                _logger = logManager.GetClassLogger();
            }

            protected EventHandler<TxProcessedEventArgs>? _transactionProcessed;

            event EventHandler<TxProcessedEventArgs>? IBlockProcessor.IBlockTransactionsExecutor.TransactionProcessed
            {
                add => _transactionProcessed += value;
                remove => _transactionProcessed -= value;
            }

            event EventHandler<AddingTxEventArgs>? IBlockProductionTransactionsExecutor.AddingTransaction
            {
                add => _blockProductionTransactionPicker.AddingTransaction += value;
                remove => _blockProductionTransactionPicker.AddingTransaction -= value;
            }

            public virtual TxReceipt[] ProcessTransactions(Block block, ProcessingOptions processingOptions,
                BlockReceiptsTracer receiptsTracer, IReleaseSpec spec)
            {
                IEnumerable<Transaction> transactions = GetTransactions(block);

                int i = 0;
                LinkedHashSet<Transaction> transactionsInBlock = new(ByHashTxComparer.Instance);
                BlockExecutionContext blkCtx = new(block.Header);
                foreach (Transaction currentTx in transactions)
                {
<<<<<<< HEAD
                    TxAction action = ProcessTransaction(block, currentTx, i++, receiptsTracer, processingOptions,
                        transactionsInBlock);
=======
                    TxAction action = ProcessTransaction(block, blkCtx, currentTx, i++, receiptsTracer, processingOptions, transactionsInBlock);
>>>>>>> aad88eec
                    if (action == TxAction.Stop) break;
                }

                _stateProvider.Commit(spec, receiptsTracer);

                SetTransactions(block, transactionsInBlock);
                return receiptsTracer.TxReceipts.ToArray();
            }

            protected TxAction ProcessTransaction(
                Block block,
                BlockExecutionContext blkCtx,
                Transaction currentTx,
                int index,
                BlockReceiptsTracer receiptsTracer,
                ProcessingOptions processingOptions,
                LinkedHashSet<Transaction> transactionsInBlock,
                bool addToBlock = true)
            {
                AddingTxEventArgs args =
                    _blockProductionTransactionPicker.CanAddTransaction(block, currentTx, transactionsInBlock,
                        _stateProvider);

                if (args.Action != TxAction.Add)
                {
                    _logger.Info($"Skipping transaction {currentTx.ToShortString()} because: {args.Reason}.");
                }
                else
                {
<<<<<<< HEAD
                    _transactionProcessor.ProcessTransaction(block, currentTx, receiptsTracer, processingOptions,
                        _stateProvider);
=======
                    _transactionProcessor.ProcessTransaction(blkCtx, currentTx, receiptsTracer, processingOptions, _stateProvider);
>>>>>>> aad88eec

                    if (addToBlock)
                    {
                        transactionsInBlock.Add(currentTx);
                        _transactionProcessed?.Invoke(this,
                            new TxProcessedEventArgs(index, currentTx, receiptsTracer.TxReceipts[index]));
                    }
                }

                return args.Action;
            }

            protected static IEnumerable<Transaction> GetTransactions(Block block) => block.GetTransactions();

            protected static void SetTransactions(Block block, IEnumerable<Transaction> transactionsInBlock)
            {
                block.TrySetTransactions(transactionsInBlock.ToArray());
            }
        }
    }
}<|MERGE_RESOLUTION|>--- conflicted
+++ resolved
@@ -79,12 +79,7 @@
                 BlockExecutionContext blkCtx = new(block.Header);
                 foreach (Transaction currentTx in transactions)
                 {
-<<<<<<< HEAD
-                    TxAction action = ProcessTransaction(block, currentTx, i++, receiptsTracer, processingOptions,
-                        transactionsInBlock);
-=======
                     TxAction action = ProcessTransaction(block, blkCtx, currentTx, i++, receiptsTracer, processingOptions, transactionsInBlock);
->>>>>>> aad88eec
                     if (action == TxAction.Stop) break;
                 }
 
@@ -114,12 +109,7 @@
                 }
                 else
                 {
-<<<<<<< HEAD
-                    _transactionProcessor.ProcessTransaction(block, currentTx, receiptsTracer, processingOptions,
-                        _stateProvider);
-=======
                     _transactionProcessor.ProcessTransaction(blkCtx, currentTx, receiptsTracer, processingOptions, _stateProvider);
->>>>>>> aad88eec
 
                     if (addToBlock)
                     {
