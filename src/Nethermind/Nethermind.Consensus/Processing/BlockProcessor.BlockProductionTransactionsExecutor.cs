--- conflicted
+++ resolved
@@ -90,11 +90,6 @@
 
                 HashSet<Transaction> consideredTx = new(ByHashTxComparer.Instance);
                 int i = 0;
-<<<<<<< HEAD
-                LinkedHashSet<Transaction> transactionsInBlock = new(ByHashTxComparer.Instance);
-                BlockExecutionContext blkCtx = new(block.Header, spec);
-=======
->>>>>>> 65189ede
                 foreach (Transaction currentTx in transactions)
                 {
                     // Check if we have gone over time or the payload has been requested
