--- conflicted
+++ resolved
@@ -3,14 +3,11 @@
 
 using System;
 using System.Collections.Generic;
-<<<<<<< HEAD
-=======
 using System.Linq;
 using System.Runtime.CompilerServices;
 using System.Threading;
 using Nethermind.Config;
 using Nethermind.Consensus.Producers;
->>>>>>> b9a2a934
 using Nethermind.Core;
 using Nethermind.Core.Collections;
 using Nethermind.Core.Specs;
@@ -86,32 +83,25 @@
                 // We start with high number as don't want to resize too much
                 const int defaultTxCount = 512;
 
+                _transactionsInBlock.Clear();
+
                 BlockToProduce? blockToProduce = block as BlockToProduce;
 
                 // Don't use blockToProduce.Transactions.Count() as that would fully enumerate which is expensive
                 int txCount = blockToProduce is not null ? defaultTxCount : block.Transactions.Length;
                 IEnumerable<Transaction> transactions = blockToProduce?.Transactions ?? block.Transactions;
 
-<<<<<<< HEAD
-                _transactionsInBlock.Clear();
-
-=======
                 using ArrayPoolList<Transaction> includedTx = new(txCount);
 
                 HashSet<Transaction> consideredTx = new(ByHashTxComparer.Instance);
->>>>>>> b9a2a934
                 int i = 0;
                 BlockExecutionContext blkCtx = new(block.Header, spec);
                 foreach (Transaction currentTx in transactions)
                 {
-<<<<<<< HEAD
-                    TxAction action = ProcessTransaction(block, in blkCtx, currentTx, i++, receiptsTracer, processingOptions, _transactionsInBlock);
-=======
                     // Check if we have gone over time or the payload has been requested
                     if (token.IsCancellationRequested) break;
 
                     TxAction action = ProcessTransaction(block, in blkCtx, currentTx, i++, receiptsTracer, processingOptions, consideredTx);
->>>>>>> b9a2a934
                     if (action == TxAction.Stop) break;
 
                     consideredTx.Add(currentTx);
@@ -125,17 +115,12 @@
                     }
                 }
 
-<<<<<<< HEAD
-                SetTransactions(block, _transactionsInBlock);
-                return [.. receiptsTracer.TxReceipts];
-=======
                 block.Header.TxRoot = TxTrie.CalculateRoot(includedTx.AsSpan());
                 if (blockToProduce is not null)
                 {
                     blockToProduce.Transactions = includedTx.ToArray();
                 }
                 return receiptsTracer.TxReceipts.ToArray();
->>>>>>> b9a2a934
             }
 
             private TxAction ProcessTransaction(
@@ -159,17 +144,9 @@
 
                     if (result)
                     {
-<<<<<<< HEAD
-                        if (addToBlock)
-                        {
-                            _transactionsInBlock.Add(currentTx);
-                            _transactionProcessed?.Invoke(this,
-                                new TxProcessedEventArgs(index, currentTx, receiptsTracer.TxReceipts[index]));
-                        }
-=======
-                        _transactionProcessed?.Invoke(this,
-                            new TxProcessedEventArgs(index, currentTx, receiptsTracer.TxReceipts[index]));
->>>>>>> b9a2a934
+						_transactionsInBlock.Add(currentTx);
+						_transactionProcessed?.Invoke(this,
+							new TxProcessedEventArgs(index, currentTx, receiptsTracer.TxReceipts[index]));
                     }
                     else
                     {
@@ -178,18 +155,17 @@
                 }
 
                 return args.Action;
+				
 
-<<<<<<< HEAD
-            protected static IEnumerable<Transaction> GetTransactions(Block block) => block.GetTransactions();
+            // protected static IEnumerable<Transaction> GetTransactions(Block block) => block.GetTransactions();
 
-            protected static void SetTransactions(Block block, IEnumerable<Transaction> transactionsInBlock)
-                => block.TrySetTransactions([.. transactionsInBlock]);
-=======
+            // protected static void SetTransactions(Block block, IEnumerable<Transaction> transactionsInBlock)
+            //     => block.TrySetTransactions([.. transactionsInBlock]);
+			
                 [MethodImpl(MethodImplOptions.NoInlining)]
                 void DebugSkipReason(Transaction currentTx, AddingTxEventArgs args)
                     => _logger.Debug($"Skipping transaction {currentTx.ToShortString()} because: {args.Reason}.");
             }
->>>>>>> b9a2a934
         }
     }
 }