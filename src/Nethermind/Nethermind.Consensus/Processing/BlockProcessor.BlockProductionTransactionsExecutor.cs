// SPDX-FileCopyrightText: 2022 Demerzel Solutions Limited
// SPDX-License-Identifier: LGPL-3.0-only

using System;
using System.Collections.Generic;
using System.Linq;
using System.Runtime.CompilerServices;
using System.Threading;
using Nethermind.Blockchain.Tracing;
using Nethermind.Consensus.Producers;
using Nethermind.Core;
using Nethermind.Core.Collections;
using Nethermind.Core.Specs;
using Nethermind.Evm;
using Nethermind.Evm.State;
using Nethermind.Evm.Tracing;
using Nethermind.Evm.TransactionProcessing;
using Nethermind.Logging;
using Nethermind.State.Proofs;
using Nethermind.TxPool;
using Nethermind.TxPool.Comparison;

#nullable enable

namespace Nethermind.Consensus.Processing
{
    public partial class BlockProcessor
    {
        public class BlockProductionTransactionsExecutor(
            ITransactionProcessorAdapter transactionProcessor,
            IWorldState stateProvider,
            IBlockProductionTransactionPicker txPicker,
            ILogManager logManager)
            : IBlockProductionTransactionsExecutor
        {
            private readonly ILogger _logger = logManager.GetClassLogger();

            protected EventHandler<TxProcessedEventArgs>? _transactionProcessed;

            event EventHandler<TxProcessedEventArgs>? IBlockProcessor.IBlockTransactionsExecutor.TransactionProcessed
            {
                add => _transactionProcessed += value;
                remove => _transactionProcessed -= value;
            }

            event EventHandler<AddingTxEventArgs>? IBlockProductionTransactionsExecutor.AddingTransaction
            {
                add => txPicker.AddingTransaction += value;
                remove => txPicker.AddingTransaction -= value;
            }

            public void SetBlockExecutionContext(in BlockExecutionContext blockExecutionContext)
<<<<<<< HEAD
                => _transactionProcessor.SetBlockExecutionContext(in blockExecutionContext);

            public virtual TxReceipt[] ProcessTransactions(Block block, ProcessingOptions processingOptions,
                BlockReceiptsTracer receiptsTracer, IReleaseSpec spec, CancellationToken token = default)
=======
                => transactionProcessor.SetBlockExecutionContext(in blockExecutionContext);

            public virtual TxReceipt[] ProcessTransactions(Block block, ProcessingOptions processingOptions,
                BlockReceiptsTracer receiptsTracer, CancellationToken token = default)
>>>>>>> eee5ac23
            {
                // We start with high number as don't want to resize too much
                const int defaultTxCount = 512;

                BlockToProduce? blockToProduce = block as BlockToProduce;

                // Don't use blockToProduce.Transactions.Count() as that would fully enumerate which is expensive
                int txCount = blockToProduce is not null ? defaultTxCount : block.Transactions.Length;
                IEnumerable<Transaction> transactions = blockToProduce?.Transactions ?? block.Transactions;

                using ArrayPoolList<Transaction> includedTx = new(txCount);

                HashSet<Transaction> consideredTx = new(ByHashTxComparer.Instance);
                int i = 0;
                foreach (Transaction currentTx in transactions)
                {
                    // Check if we have gone over time or the payload has been requested
                    if (token.IsCancellationRequested) break;

                    TxAction action = ProcessTransaction(block, currentTx, i++, receiptsTracer, processingOptions, consideredTx);
                    if (action == TxAction.Stop) break;

                    consideredTx.Add(currentTx);
                    if (action == TxAction.Add)
                    {
                        includedTx.Add(currentTx);
                        if (blockToProduce is not null)
                        {
                            blockToProduce.TxByteLength += currentTx.GetLength(false);
                        }
                    }
                }

                block.Header.TxRoot = TxTrie.CalculateRoot(includedTx.AsSpan());
                if (blockToProduce is not null)
                {
                    blockToProduce.Transactions = includedTx.ToArray();
                }
                return receiptsTracer.TxReceipts.ToArray();
            }

            private TxAction ProcessTransaction(
                Block block,
                Transaction currentTx,
                int index,
                BlockReceiptsTracer receiptsTracer,
                ProcessingOptions processingOptions,
                HashSet<Transaction> transactionsInBlock)
            {
                AddingTxEventArgs args = txPicker.CanAddTransaction(block, currentTx, transactionsInBlock, stateProvider);

                if (args.Action != TxAction.Add)
                {
                    if (_logger.IsDebug) DebugSkipReason(currentTx, args);
                }
                else
                {
<<<<<<< HEAD
                    TransactionResult result = _transactionProcessor.ProcessTransaction(currentTx, receiptsTracer, processingOptions, stateProvider);
=======
                    TransactionResult result = transactionProcessor.ProcessTransaction(currentTx, receiptsTracer, processingOptions, stateProvider);
>>>>>>> eee5ac23

                    if (result)
                    {
                        _transactionProcessed?.Invoke(this,
                            new TxProcessedEventArgs(index, currentTx, receiptsTracer.TxReceipts[index]));
                    }
                    else
                    {
                        args.Set(TxAction.Skip, result.Error!);
                    }
                }

                return args.Action;

                [MethodImpl(MethodImplOptions.NoInlining)]
                void DebugSkipReason(Transaction currentTx, AddingTxEventArgs args)
                    => _logger.Debug($"Skipping transaction {currentTx.ToShortString()} because: {args.Reason}.");
            }
        }
    }
}<|MERGE_RESOLUTION|>--- conflicted
+++ resolved
@@ -50,17 +50,10 @@
             }
 
             public void SetBlockExecutionContext(in BlockExecutionContext blockExecutionContext)
-<<<<<<< HEAD
-                => _transactionProcessor.SetBlockExecutionContext(in blockExecutionContext);
-
-            public virtual TxReceipt[] ProcessTransactions(Block block, ProcessingOptions processingOptions,
-                BlockReceiptsTracer receiptsTracer, IReleaseSpec spec, CancellationToken token = default)
-=======
                 => transactionProcessor.SetBlockExecutionContext(in blockExecutionContext);
 
             public virtual TxReceipt[] ProcessTransactions(Block block, ProcessingOptions processingOptions,
                 BlockReceiptsTracer receiptsTracer, CancellationToken token = default)
->>>>>>> eee5ac23
             {
                 // We start with high number as don't want to resize too much
                 const int defaultTxCount = 512;
@@ -118,11 +111,7 @@
                 }
                 else
                 {
-<<<<<<< HEAD
-                    TransactionResult result = _transactionProcessor.ProcessTransaction(currentTx, receiptsTracer, processingOptions, stateProvider);
-=======
                     TransactionResult result = transactionProcessor.ProcessTransaction(currentTx, receiptsTracer, processingOptions, stateProvider);
->>>>>>> eee5ac23
 
                     if (result)
                     {
