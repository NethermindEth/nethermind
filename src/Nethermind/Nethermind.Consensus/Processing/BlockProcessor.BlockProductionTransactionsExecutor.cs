// SPDX-FileCopyrightText: 2022 Demerzel Solutions Limited
// SPDX-License-Identifier: LGPL-3.0-only

using System;
using System.Collections.Generic;
using System.Linq;
using System.Runtime.CompilerServices;
using System.Threading;
using Nethermind.Blockchain.Tracing;
using Nethermind.Consensus.Producers;
using Nethermind.Core;
using Nethermind.Core.Collections;
using Nethermind.Core.Specs;
using Nethermind.Evm;
using Nethermind.Evm.State;
using Nethermind.Evm.Tracing;
using Nethermind.Evm.TransactionProcessing;
using Nethermind.Logging;
using Nethermind.State.Proofs;
using Nethermind.TxPool;
using Nethermind.TxPool.Comparison;

#nullable enable

namespace Nethermind.Consensus.Processing
{
    public partial class BlockProcessor
    {
        public class BlockProductionTransactionsExecutor(
            ITransactionProcessorAdapter transactionProcessor,
            IWorldState stateProvider,
            IBlockProductionTransactionPicker txPicker,
            ILogManager logManager)
            : IBlockProductionTransactionsExecutor
        {
            private readonly ILogger _logger = logManager.GetClassLogger();

<<<<<<< HEAD
            public BlockProductionTransactionsExecutor(
                IReadOnlyTxProcessingScope readOnlyTxProcessingEnv,
                ISpecProvider specProvider,
                ILogManager logManager,
                long maxTxLengthKilobytes = BlocksConfig.DefaultMaxTxKilobytes)
                : this(
                    readOnlyTxProcessingEnv.TransactionProcessor,
                    readOnlyTxProcessingEnv.WorldState,
                    specProvider,
                    logManager,
                    maxTxLengthKilobytes)
            {
            }

            public BlockProductionTransactionsExecutor(
                ITransactionProcessor transactionProcessor,
                IWorldState stateProvider,
                ISpecProvider specProvider,
                ILogManager logManager,
                long maxTxLengthKilobytes = BlocksConfig.DefaultMaxTxKilobytes) : this(transactionProcessor, stateProvider,
                new BlockProductionTransactionPicker(specProvider, maxTxLengthKilobytes), logManager)
            {
            }

            public bool IsTransactionInBlock(Transaction tx) => throw new NotImplementedException();

=======
>>>>>>> bea66a5b
            protected EventHandler<TxProcessedEventArgs>? _transactionProcessed;

            event EventHandler<TxProcessedEventArgs>? IBlockProcessor.IBlockTransactionsExecutor.TransactionProcessed
            {
                add => _transactionProcessed += value;
                remove => _transactionProcessed -= value;
            }

            event EventHandler<AddingTxEventArgs>? IBlockProductionTransactionsExecutor.AddingTransaction
            {
                add => txPicker.AddingTransaction += value;
                remove => txPicker.AddingTransaction -= value;
            }

            public void SetBlockExecutionContext(in BlockExecutionContext blockExecutionContext)
                => transactionProcessor.SetBlockExecutionContext(in blockExecutionContext);

            public virtual TxReceipt[] ProcessTransactions(Block block, ProcessingOptions processingOptions,
                BlockReceiptsTracer receiptsTracer, CancellationToken token = default)
            {
                // We start with high number as don't want to resize too much
                const int defaultTxCount = 512;

                BlockToProduce? blockToProduce = block as BlockToProduce;

                // Don't use blockToProduce.Transactions.Count() as that would fully enumerate which is expensive
                int txCount = blockToProduce is not null ? defaultTxCount : block.Transactions.Length;
                IEnumerable<Transaction> transactions = blockToProduce?.Transactions ?? block.Transactions;

                using ArrayPoolList<Transaction> includedTx = new(txCount);

                HashSet<Transaction> consideredTx = new(ByHashTxComparer.Instance);
                int i = 0;
                foreach (Transaction currentTx in transactions)
                {
                    // Check if we have gone over time or the payload has been requested
                    if (token.IsCancellationRequested) break;

                    TxAction action = ProcessTransaction(block, currentTx, i++, receiptsTracer, processingOptions, consideredTx);
                    if (action == TxAction.Stop) break;

                    consideredTx.Add(currentTx);
                    if (action == TxAction.Add)
                    {
                        includedTx.Add(currentTx);
                        if (blockToProduce is not null)
                        {
                            blockToProduce.TxByteLength += currentTx.GetLength(false);
                        }
                    }
                }

                block.Header.TxRoot = TxTrie.CalculateRoot(includedTx.AsSpan());
                if (blockToProduce is not null)
                {
                    blockToProduce.Transactions = includedTx.ToArray();
                }
                return receiptsTracer.TxReceipts.ToArray();
            }

            private TxAction ProcessTransaction(
                Block block,
                Transaction currentTx,
                int index,
                BlockReceiptsTracer receiptsTracer,
                ProcessingOptions processingOptions,
                HashSet<Transaction> transactionsInBlock)
            {
                AddingTxEventArgs args = txPicker.CanAddTransaction(block, currentTx, transactionsInBlock, stateProvider);

                if (args.Action != TxAction.Add)
                {
                    if (_logger.IsDebug) DebugSkipReason(currentTx, args);
                }
                else
                {
                    TransactionResult result = transactionProcessor.ProcessTransaction(currentTx, receiptsTracer, processingOptions, stateProvider);

                    if (result)
                    {
                        _transactionProcessed?.Invoke(this,
                            new TxProcessedEventArgs(index, currentTx, receiptsTracer.TxReceipts[index]));
                    }
                    else
                    {
                        args.Set(TxAction.Skip, result.Error!);
                    }
                }

                return args.Action;

                [MethodImpl(MethodImplOptions.NoInlining)]
                void DebugSkipReason(Transaction currentTx, AddingTxEventArgs args)
                    => _logger.Debug($"Skipping transaction {currentTx.ToShortString()} because: {args.Reason}.");
            }
        }
    }
}<|MERGE_RESOLUTION|>--- conflicted
+++ resolved
@@ -35,35 +35,32 @@
         {
             private readonly ILogger _logger = logManager.GetClassLogger();
 
-<<<<<<< HEAD
-            public BlockProductionTransactionsExecutor(
-                IReadOnlyTxProcessingScope readOnlyTxProcessingEnv,
-                ISpecProvider specProvider,
-                ILogManager logManager,
-                long maxTxLengthKilobytes = BlocksConfig.DefaultMaxTxKilobytes)
-                : this(
-                    readOnlyTxProcessingEnv.TransactionProcessor,
-                    readOnlyTxProcessingEnv.WorldState,
-                    specProvider,
-                    logManager,
-                    maxTxLengthKilobytes)
-            {
-            }
+            // public BlockProductionTransactionsExecutor(
+            //     IReadOnlyTxProcessingScope readOnlyTxProcessingEnv,
+            //     ISpecProvider specProvider,
+            //     ILogManager logManager,
+            //     long maxTxLengthKilobytes = BlocksConfig.DefaultMaxTxKilobytes)
+            //     : this(
+            //         readOnlyTxProcessingEnv.TransactionProcessor,
+            //         readOnlyTxProcessingEnv.WorldState,
+            //         specProvider,
+            //         logManager,
+            //         maxTxLengthKilobytes)
+            // {
+            // }
 
-            public BlockProductionTransactionsExecutor(
-                ITransactionProcessor transactionProcessor,
-                IWorldState stateProvider,
-                ISpecProvider specProvider,
-                ILogManager logManager,
-                long maxTxLengthKilobytes = BlocksConfig.DefaultMaxTxKilobytes) : this(transactionProcessor, stateProvider,
-                new BlockProductionTransactionPicker(specProvider, maxTxLengthKilobytes), logManager)
-            {
-            }
+            // public BlockProductionTransactionsExecutor(
+            //     ITransactionProcessor transactionProcessor,
+            //     IWorldState stateProvider,
+            //     ISpecProvider specProvider,
+            //     ILogManager logManager,
+            //     long maxTxLengthKilobytes = BlocksConfig.DefaultMaxTxKilobytes) : this(transactionProcessor, stateProvider,
+            //     new BlockProductionTransactionPicker(specProvider, maxTxLengthKilobytes), logManager)
+            // {
+            // }
 
             public bool IsTransactionInBlock(Transaction tx) => throw new NotImplementedException();
 
-=======
->>>>>>> bea66a5b
             protected EventHandler<TxProcessedEventArgs>? _transactionProcessed;
 
             event EventHandler<TxProcessedEventArgs>? IBlockProcessor.IBlockTransactionsExecutor.TransactionProcessed
