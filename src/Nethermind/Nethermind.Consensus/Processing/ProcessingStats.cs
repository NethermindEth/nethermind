--- conflicted
+++ resolved
@@ -35,12 +35,7 @@
         private long _lastSelfDestructs;
         private long _maxMemory;
         private long _totalBlocks;
-<<<<<<< HEAD
-        private decimal _processingMicroseconds;
-=======
-        private readonly bool _isDebugMode = false;
         private long _processingMicroseconds;
->>>>>>> 6db24344
         private long _lastTotalCreates;
         private long _lastReportMs;
 
