--- conflicted
+++ resolved
@@ -16,14 +16,6 @@
 {
     public static class BlockExtensions
     {
-<<<<<<< HEAD
-        public static Block CreateCopy(this Block block, BlockHeader header) =>
-            block is BlockToProduce blockToProduce
-                ? new BlockToProduce(header, blockToProduce.Transactions, blockToProduce.Uncles, blockToProduce.Withdrawals)
-                : new Block(header, block.Transactions, block.Uncles, block.Withdrawals);
-
-=======
->>>>>>> f005e26e
         public static IEnumerable<Transaction> GetTransactions(this Block block) =>
             block is BlockToProduce blockToProduce
                 ? blockToProduce.Transactions
