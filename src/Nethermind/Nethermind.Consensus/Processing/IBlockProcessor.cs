--- conflicted
+++ resolved
@@ -54,12 +54,9 @@
 
         public interface IBlockTransactionsExecutor
         {
-<<<<<<< HEAD
             bool IsTransactionInBlock(Transaction tx);
-            TxReceipt[] ProcessTransactions(Block block, in BlockExecutionContext blkCtx, ProcessingOptions processingOptions, BlockReceiptsTracer receiptsTracer, IReleaseSpec spec, CancellationToken token = default);
-=======
+            // TxReceipt[] ProcessTransactions(Block block, in BlockExecutionContext blkCtx, ProcessingOptions processingOptions, BlockReceiptsTracer receiptsTracer, IReleaseSpec spec, CancellationToken token = default);
             TxReceipt[] ProcessTransactions(Block block, ProcessingOptions processingOptions, BlockReceiptsTracer receiptsTracer, CancellationToken token = default);
->>>>>>> bea66a5b
             event EventHandler<TxProcessedEventArgs> TransactionProcessed;
             void SetBlockExecutionContext(in BlockExecutionContext blockExecutionContext);
         }
