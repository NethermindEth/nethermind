// SPDX-FileCopyrightText: 2022 Demerzel Solutions Limited
// SPDX-License-Identifier: LGPL-3.0-only

using System;
using System.Collections.Generic;
using System.Threading;
using Nethermind.Core;
using Nethermind.Core.Crypto;
using Nethermind.Core.Specs;
using Nethermind.Evm.Tracing;

namespace Nethermind.Consensus.Processing
{
    public interface IBlockProcessor
    {
        /// <summary>
        /// Processes a group of blocks starting with a state defined by the <paramref name="newBranchStateRoot"/>.
        /// </summary>
        /// <param name="newBranchStateRoot">Initial state for the processed branch.</param>
        /// <param name="suggestedBlocks">List of blocks to be processed.</param>
        /// <param name="processingOptions">Options to use for processor and transaction processor.</param>
        /// <param name="blockTracer">Block tracer to use. By default either <see cref="NullBlockTracer"/> or <see cref="BlockReceiptsTracer"/></param>
        /// <returns>List of processed blocks.</returns>
        Block[] Process(
            Hash256 newBranchStateRoot,
            IReadOnlyList<Block> suggestedBlocks,
            ProcessingOptions processingOptions,
            IBlockTracer blockTracer,
            CancellationToken token = default);

        bool ValidateInclusionList(Block suggestedBlock, Block block, ProcessingOptions options);

        /// <summary>
        /// Fired when a branch is being processed.
        /// </summary>
        event EventHandler<BlocksProcessingEventArgs> BlocksProcessing;

        /// <summary>
        /// Fired when a block is being processed.
        /// </summary>
        event EventHandler<BlockEventArgs> BlockProcessing;

        /// <summary>
        /// Fired after a block has been processed.
        /// </summary>
        event EventHandler<BlockProcessedEventArgs> BlockProcessed;

        /// <summary>
        /// Fired after a transaction has been processed (even if inside the block).
        /// </summary>
        event EventHandler<TxProcessedEventArgs> TransactionProcessed;

        public interface IBlockTransactionsExecutor
        {
<<<<<<< HEAD
            TxReceipt[] ProcessTransactions(Block block, ProcessingOptions processingOptions, BlockReceiptsTracer receiptsTracer, IReleaseSpec spec);
            bool IsTransactionInBlock(Transaction tx);
=======
            TxReceipt[] ProcessTransactions(Block block, ProcessingOptions processingOptions, BlockReceiptsTracer receiptsTracer, IReleaseSpec spec, CancellationToken token = default);
>>>>>>> b9a2a934
            event EventHandler<TxProcessedEventArgs> TransactionProcessed;
        }
    }
}<|MERGE_RESOLUTION|>--- conflicted
+++ resolved
@@ -52,12 +52,8 @@
 
         public interface IBlockTransactionsExecutor
         {
-<<<<<<< HEAD
-            TxReceipt[] ProcessTransactions(Block block, ProcessingOptions processingOptions, BlockReceiptsTracer receiptsTracer, IReleaseSpec spec);
             bool IsTransactionInBlock(Transaction tx);
-=======
             TxReceipt[] ProcessTransactions(Block block, ProcessingOptions processingOptions, BlockReceiptsTracer receiptsTracer, IReleaseSpec spec, CancellationToken token = default);
->>>>>>> b9a2a934
             event EventHandler<TxProcessedEventArgs> TransactionProcessed;
         }
     }
