// SPDX-FileCopyrightText: 2022 Demerzel Solutions Limited
// SPDX-License-Identifier: LGPL-3.0-only

using System;
using Nethermind.Blockchain;
using Nethermind.Blockchain.Blocks;
using Nethermind.Blockchain.Receipts;
using Nethermind.Consensus.Rewards;
using Nethermind.Consensus.Validators;
using Nethermind.Core.Specs;
using Nethermind.Evm.TransactionProcessing;
using Nethermind.Logging;
using Nethermind.State;

namespace Nethermind.Consensus.Processing
{
    /// <summary>
    /// Not thread safe.
    /// </summary>
    public class ReadOnlyChainProcessingEnv : IDisposable
    {
        private readonly BlockchainProcessor _blockProcessingQueue;
        public IBlockProcessor BlockProcessor { get; }
        public IBlockchainProcessor ChainProcessor { get; }
        public IBlockProcessingQueue BlockProcessingQueue { get; }

        public ReadOnlyChainProcessingEnv(
            IReadOnlyTxProcessingScope scope,
            IBlockValidator blockValidator,
            IBlockPreprocessorStep recoveryStep,
            IRewardCalculator rewardCalculator,
            IReceiptStorage receiptStorage,
            ISpecProvider specProvider,
            IBlockTree blockTree,
            IStateReader stateReader,
            ILogManager logManager,
            IBlockProcessor.IBlockTransactionsExecutor? blockTransactionsExecutor = null)
        {
            IBlockProcessor.IBlockTransactionsExecutor transactionsExecutor =
                blockTransactionsExecutor ?? new BlockProcessor.BlockValidationTransactionsExecutor(scope.TransactionProcessor, scope.WorldState);

            BlockProcessor = CreateBlockProcessor(scope, blockTree, blockValidator, rewardCalculator, receiptStorage, specProvider, logManager, transactionsExecutor);

            _blockProcessingQueue = new BlockchainProcessor(blockTree, BlockProcessor, recoveryStep, stateReader, logManager, BlockchainProcessor.Options.NoReceipts);
            BlockProcessingQueue = _blockProcessingQueue;
            ChainProcessor = new OneTimeChainProcessor(scope.WorldState, _blockProcessingQueue);
            _blockProcessingQueue = new BlockchainProcessor(blockTree, BlockProcessor, recoveryStep, stateReader, logManager, BlockchainProcessor.Options.NoReceipts);
            BlockProcessingQueue = _blockProcessingQueue;
            ChainProcessor = new OneTimeChainProcessor(scope.WorldState, _blockProcessingQueue);
        }

        protected virtual IBlockProcessor CreateBlockProcessor(
            IReadOnlyTxProcessingScope scope,
            IBlockTree blockTree,
            IBlockValidator blockValidator,
            IRewardCalculator rewardCalculator,
            IReceiptStorage receiptStorage,
            ISpecProvider specProvider,
            ILogManager logManager,
            IBlockProcessor.IBlockTransactionsExecutor transactionsExecutor
        )
        {
            return new BlockProcessor(
                specProvider,
                blockValidator,
                rewardCalculator,
                transactionsExecutor,
                scope.WorldState,
                receiptStorage,
<<<<<<< HEAD
                new BlockhashStore(blockTree, specProvider, scope.WorldState),
                scope.TransactionProcessor,
=======
                new BlockhashStore(specProvider, scope.WorldState),
>>>>>>> 229bd6b5
                logManager);
        }

        public void Dispose()
        {
            _blockProcessingQueue?.Dispose();
        }
    }
}<|MERGE_RESOLUTION|>--- conflicted
+++ resolved
@@ -67,12 +67,8 @@
                 transactionsExecutor,
                 scope.WorldState,
                 receiptStorage,
-<<<<<<< HEAD
-                new BlockhashStore(blockTree, specProvider, scope.WorldState),
+                new BlockhashStore(specProvider, scope.WorldState),
                 scope.TransactionProcessor,
-=======
-                new BlockhashStore(specProvider, scope.WorldState),
->>>>>>> 229bd6b5
                 logManager);
         }
 
