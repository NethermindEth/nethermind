--- conflicted
+++ resolved
@@ -2,11 +2,8 @@
 // SPDX-License-Identifier: LGPL-3.0-only
 
 using System;
-<<<<<<< HEAD
 using Nethermind.Blockchain.BeaconBlockRoot;
-=======
 using Nethermind.Blockchain.Blocks;
->>>>>>> 6743c8d0
 using Nethermind.Blockchain.Receipts;
 using Nethermind.Consensus.Rewards;
 using Nethermind.Consensus.Validators;
@@ -52,14 +49,9 @@
                 transactionsExecutor,
                 StateProvider,
                 receiptStorage,
-<<<<<<< HEAD
-                NullWitnessCollector.Instance,
+                new BlockhashStore(_txEnv.BlockTree, specProvider, StateProvider),
                 logManager,
                 new BeaconBlockRootHandler(_txEnv.TransactionProcessor, logManager));
-=======
-                new BlockhashStore(txEnv.BlockTree, specProvider, StateProvider),
-                logManager);
->>>>>>> 6743c8d0
 
             _blockProcessingQueue = new BlockchainProcessor(_txEnv.BlockTree, BlockProcessor, recoveryStep, _txEnv.StateReader, logManager, BlockchainProcessor.Options.NoReceipts);
             BlockProcessingQueue = _blockProcessingQueue;
