// SPDX-FileCopyrightText: 2022 Demerzel Solutions Limited
// SPDX-License-Identifier: LGPL-3.0-only

using System;
using Nethermind.Blockchain;
using Nethermind.Blockchain.Blocks;
using Nethermind.Blockchain.Receipts;
using Nethermind.Consensus.Rewards;
using Nethermind.Consensus.Validators;
using Nethermind.Core.Specs;
<<<<<<< HEAD
using Nethermind.Db;
using Nethermind.Evm.TransactionProcessing;
=======
>>>>>>> 57c4eb27
using Nethermind.Logging;
using Nethermind.State;

namespace Nethermind.Consensus.Processing
{
    /// <summary>
    /// Not thread safe.
    /// </summary>
    public class ReadOnlyChainProcessingEnv : IDisposable
    {
        private readonly BlockchainProcessor _blockProcessingQueue;
        public IBlockProcessor BlockProcessor { get; }
        public IBlockchainProcessor ChainProcessor { get; }
        public IBlockProcessingQueue BlockProcessingQueue { get; }

        public ReadOnlyChainProcessingEnv(
            IReadOnlyTxProcessingScope scope,
            IBlockValidator blockValidator,
            IBlockPreprocessorStep recoveryStep,
            IRewardCalculator rewardCalculator,
            IReceiptStorage receiptStorage,
            ISpecProvider specProvider,
            IBlockTree blockTree,
            IStateReader stateReader,
            ILogManager logManager,
            IBlockProcessor.IBlockTransactionsExecutor? blockTransactionsExecutor = null)
        {
            IBlockProcessor.IBlockTransactionsExecutor transactionsExecutor =
                blockTransactionsExecutor ?? new BlockProcessor.BlockValidationTransactionsExecutor(scope.TransactionProcessor, scope.WorldState);

            BlockProcessor = CreateBlockProcessor(txEnv, blockValidator, rewardCalculator, receiptStorage, specProvider, logManager, transactionsExecutor);

            _blockProcessingQueue = new BlockchainProcessor(_txEnv.BlockTree, BlockProcessor, recoveryStep, _txEnv.StateReader, logManager, BlockchainProcessor.Options.NoReceipts);
            BlockProcessingQueue = _blockProcessingQueue;
            ChainProcessor = new OneTimeChainProcessor(txEnv.StateProvider, _blockProcessingQueue);
        }

        protected virtual IBlockProcessor CreateBlockProcessor(ReadOnlyTxProcessingEnv txEnv, IBlockValidator blockValidator, IRewardCalculator rewardCalculator, IReceiptStorage receiptStorage, ISpecProvider specProvider, ILogManager logManager, IBlockProcessor.IBlockTransactionsExecutor transactionsExecutor)
        {
            return new BlockProcessor(
                specProvider,
                blockValidator,
                rewardCalculator,
                transactionsExecutor,
                scope.WorldState,
                receiptStorage,
                new BlockhashStore(blockTree, specProvider, scope.WorldState),
                logManager);
<<<<<<< HEAD

            _blockProcessingQueue = new BlockchainProcessor(blockTree, BlockProcessor, recoveryStep, stateReader, logManager, BlockchainProcessor.Options.NoReceipts);
            BlockProcessingQueue = _blockProcessingQueue;
            ChainProcessor = new OneTimeChainProcessor(scope.WorldState, _blockProcessingQueue);
=======
>>>>>>> 57c4eb27
        }

        public void Dispose()
        {
            _blockProcessingQueue?.Dispose();
        }
    }
}<|MERGE_RESOLUTION|>--- conflicted
+++ resolved
@@ -8,11 +8,7 @@
 using Nethermind.Consensus.Rewards;
 using Nethermind.Consensus.Validators;
 using Nethermind.Core.Specs;
-<<<<<<< HEAD
-using Nethermind.Db;
 using Nethermind.Evm.TransactionProcessing;
-=======
->>>>>>> 57c4eb27
 using Nethermind.Logging;
 using Nethermind.State;
 
@@ -43,14 +39,26 @@
             IBlockProcessor.IBlockTransactionsExecutor transactionsExecutor =
                 blockTransactionsExecutor ?? new BlockProcessor.BlockValidationTransactionsExecutor(scope.TransactionProcessor, scope.WorldState);
 
-            BlockProcessor = CreateBlockProcessor(txEnv, blockValidator, rewardCalculator, receiptStorage, specProvider, logManager, transactionsExecutor);
+            BlockProcessor = CreateBlockProcessor(scope, blockTree, blockValidator, rewardCalculator, receiptStorage, specProvider, logManager, transactionsExecutor);
 
-            _blockProcessingQueue = new BlockchainProcessor(_txEnv.BlockTree, BlockProcessor, recoveryStep, _txEnv.StateReader, logManager, BlockchainProcessor.Options.NoReceipts);
+            _blockProcessingQueue = new BlockchainProcessor(blockTree, BlockProcessor, recoveryStep, stateReader, logManager, BlockchainProcessor.Options.NoReceipts);
             BlockProcessingQueue = _blockProcessingQueue;
-            ChainProcessor = new OneTimeChainProcessor(txEnv.StateProvider, _blockProcessingQueue);
+            ChainProcessor = new OneTimeChainProcessor(scope.WorldState, _blockProcessingQueue);
+            _blockProcessingQueue = new BlockchainProcessor(blockTree, BlockProcessor, recoveryStep, stateReader, logManager, BlockchainProcessor.Options.NoReceipts);
+            BlockProcessingQueue = _blockProcessingQueue;
+            ChainProcessor = new OneTimeChainProcessor(scope.WorldState, _blockProcessingQueue);
         }
 
-        protected virtual IBlockProcessor CreateBlockProcessor(ReadOnlyTxProcessingEnv txEnv, IBlockValidator blockValidator, IRewardCalculator rewardCalculator, IReceiptStorage receiptStorage, ISpecProvider specProvider, ILogManager logManager, IBlockProcessor.IBlockTransactionsExecutor transactionsExecutor)
+        protected virtual IBlockProcessor CreateBlockProcessor(
+            IReadOnlyTxProcessingScope scope,
+            IBlockTree blockTree,
+            IBlockValidator blockValidator,
+            IRewardCalculator rewardCalculator,
+            IReceiptStorage receiptStorage,
+            ISpecProvider specProvider,
+            ILogManager logManager,
+            IBlockProcessor.IBlockTransactionsExecutor transactionsExecutor
+        )
         {
             return new BlockProcessor(
                 specProvider,
@@ -61,13 +69,6 @@
                 receiptStorage,
                 new BlockhashStore(blockTree, specProvider, scope.WorldState),
                 logManager);
-<<<<<<< HEAD
-
-            _blockProcessingQueue = new BlockchainProcessor(blockTree, BlockProcessor, recoveryStep, stateReader, logManager, BlockchainProcessor.Options.NoReceipts);
-            BlockProcessingQueue = _blockProcessingQueue;
-            ChainProcessor = new OneTimeChainProcessor(scope.WorldState, _blockProcessingQueue);
-=======
->>>>>>> 57c4eb27
         }
 
         public void Dispose()
