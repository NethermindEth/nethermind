// SPDX-FileCopyrightText: 2022 Demerzel Solutions Limited
// SPDX-License-Identifier: LGPL-3.0-only

using Nethermind.Blockchain.Receipts;
using Nethermind.Consensus.Rewards;
using Nethermind.Consensus.Validators;
using Nethermind.Core.Specs;
using Nethermind.Db;
using Nethermind.Logging;
using Nethermind.State;

namespace Nethermind.Consensus.Processing
{
    /// <summary>
    /// Not thread safe.
    /// </summary>
    public class ReadOnlyChainProcessingEnv
    {
        public IBlockchainProcessor ChainProcessor { get; }

        public ReadOnlyChainProcessingEnv(
            ReadOnlyTxProcessingEnv txEnv,
            IBlockValidator blockValidator,
            IBlockPreprocessorStep recoveryStep,
            IRewardCalculator rewardCalculator,
            IReceiptStorage receiptStorage,
            ISpecProvider specProvider,
            ILogManager logManager,
            IBlockProcessor.IBlockTransactionsExecutor? blockTransactionsExecutor = null)
        {
            IBlockProcessor.IBlockTransactionsExecutor transactionsExecutor =
                blockTransactionsExecutor ?? new BlockProcessor.BlockValidationTransactionsExecutor(txEnv.TransactionProcessor, txEnv.StateProvider);

            BlockProcessor? blockProcessor = new(
                specProvider,
                blockValidator,
                rewardCalculator,
                transactionsExecutor,
                txEnv.StateProvider,
                receiptStorage,
                NullWitnessCollector.Instance,
                logManager);

<<<<<<< HEAD
            BlockchainProcessor? blockProcessingQueue = new(txEnv.BlockTree, blockProcessor, recoveryStep, txEnv.StateReader, logManager, BlockchainProcessor.Options.NoReceipts);
            ChainProcessor = new OneTimeChainProcessor(dbProvider, blockProcessingQueue);
=======
            _blockProcessingQueue = new BlockchainProcessor(_txEnv.BlockTree, BlockProcessor, recoveryStep, _txEnv.StateReader, logManager, BlockchainProcessor.Options.NoReceipts);
            BlockProcessingQueue = _blockProcessingQueue;
            ChainProcessor = new OneTimeChainProcessor(txEnv.StateProvider, _blockProcessingQueue);
        }

        public void Dispose()
        {
            _blockProcessingQueue?.Dispose();
>>>>>>> 4460f7a7
        }
    }
}<|MERGE_RESOLUTION|>--- conflicted
+++ resolved
@@ -1,6 +1,7 @@
 // SPDX-FileCopyrightText: 2022 Demerzel Solutions Limited
 // SPDX-License-Identifier: LGPL-3.0-only
 
+using System;
 using Nethermind.Blockchain.Receipts;
 using Nethermind.Consensus.Rewards;
 using Nethermind.Consensus.Validators;
@@ -14,9 +15,15 @@
     /// <summary>
     /// Not thread safe.
     /// </summary>
-    public class ReadOnlyChainProcessingEnv
+    public class ReadOnlyChainProcessingEnv : IDisposable
     {
+        private readonly ReadOnlyTxProcessingEnv _txEnv;
+
+        private readonly BlockchainProcessor _blockProcessingQueue;
+        public IBlockProcessor BlockProcessor { get; }
         public IBlockchainProcessor ChainProcessor { get; }
+        public IBlockProcessingQueue BlockProcessingQueue { get; }
+        public IWorldState StateProvider => _txEnv.StateProvider;
 
         public ReadOnlyChainProcessingEnv(
             ReadOnlyTxProcessingEnv txEnv,
@@ -28,23 +35,21 @@
             ILogManager logManager,
             IBlockProcessor.IBlockTransactionsExecutor? blockTransactionsExecutor = null)
         {
+            _txEnv = txEnv;
+
             IBlockProcessor.IBlockTransactionsExecutor transactionsExecutor =
-                blockTransactionsExecutor ?? new BlockProcessor.BlockValidationTransactionsExecutor(txEnv.TransactionProcessor, txEnv.StateProvider);
+                blockTransactionsExecutor ?? new BlockProcessor.BlockValidationTransactionsExecutor(_txEnv.TransactionProcessor, StateProvider);
 
-            BlockProcessor? blockProcessor = new(
+            BlockProcessor = new BlockProcessor(
                 specProvider,
                 blockValidator,
                 rewardCalculator,
                 transactionsExecutor,
-                txEnv.StateProvider,
+                StateProvider,
                 receiptStorage,
                 NullWitnessCollector.Instance,
                 logManager);
 
-<<<<<<< HEAD
-            BlockchainProcessor? blockProcessingQueue = new(txEnv.BlockTree, blockProcessor, recoveryStep, txEnv.StateReader, logManager, BlockchainProcessor.Options.NoReceipts);
-            ChainProcessor = new OneTimeChainProcessor(dbProvider, blockProcessingQueue);
-=======
             _blockProcessingQueue = new BlockchainProcessor(_txEnv.BlockTree, BlockProcessor, recoveryStep, _txEnv.StateReader, logManager, BlockchainProcessor.Options.NoReceipts);
             BlockProcessingQueue = _blockProcessingQueue;
             ChainProcessor = new OneTimeChainProcessor(txEnv.StateProvider, _blockProcessingQueue);
@@ -53,7 +58,6 @@
         public void Dispose()
         {
             _blockProcessingQueue?.Dispose();
->>>>>>> 4460f7a7
         }
     }
 }