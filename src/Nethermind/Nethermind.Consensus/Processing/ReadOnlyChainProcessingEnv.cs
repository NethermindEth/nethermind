--- conflicted
+++ resolved
@@ -65,12 +65,8 @@
                 transactionsExecutor,
                 scope.WorldStateProvider,
                 receiptStorage,
-<<<<<<< HEAD
                 new BlockhashStore(specProvider),
-=======
-                new BlockhashStore(specProvider, scope.WorldState),
                 new BeaconBlockRootHandler(scope.TransactionProcessor),
->>>>>>> dfaed09f
                 logManager);
         }
 
