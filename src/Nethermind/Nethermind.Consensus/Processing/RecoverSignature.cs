// SPDX-FileCopyrightText: 2022 Demerzel Solutions Limited
// SPDX-License-Identifier: LGPL-3.0-only

using System;
using Nethermind.Core;
using Nethermind.Core.Specs;
using Nethermind.Core.Threading;
using Nethermind.Crypto;
using Nethermind.Logging;

namespace Nethermind.Consensus.Processing
{
    public class RecoverSignatures : IBlockPreprocessorStep
    {
        private readonly IEthereumEcdsa _ecdsa;
        private readonly ISpecProvider _specProvider;
        private readonly ILogger _logger;

        /// <summary>
        ///
        /// </summary>
        /// <param name="ecdsa">Needed to recover an address from a signature.</param>
        /// <param name="specProvider">Spec Provider</param>
        /// <param name="logManager">Logging</param>
        public RecoverSignatures(IEthereumEcdsa? ecdsa, ISpecProvider? specProvider, ILogManager? logManager)
        {
            _ecdsa = ecdsa ?? throw new ArgumentNullException(nameof(ecdsa));
            _specProvider = specProvider ?? throw new ArgumentNullException(nameof(specProvider));
            _logger = logManager?.GetClassLogger() ?? throw new ArgumentNullException(nameof(logManager));
        }

        public void RecoverData(Block block)
        {
            IReleaseSpec spec = _specProvider.GetSpec(block.Header);
            RecoverData(block.Transactions, spec, true);
            if (block.InclusionListTransactions is not null)
            {
                RecoverData(block.InclusionListTransactions, spec, false);
            }
        }

        public void RecoverData(Transaction[] txs, IReleaseSpec releaseSpec, bool checkFirst)
        {
            if (txs.Length == 0)
                return;

            Transaction firstTx = txs[0];
            if (checkFirst && firstTx.IsSigned && firstTx.SenderAddress is not null)
                // already recovered a sender for a signed tx in this block,
                // so we assume the rest of txs in the block are already recovered
                return;

<<<<<<< HEAD
            ParallelUnbalancedWork.For(
                0,
                txs.Length,
                ParallelUnbalancedWork.DefaultOptions,
                txs,
                static (i, txs) =>
            {
                Transaction tx = txs[i];
                if (!tx.IsHashCalculated)
                {
                    tx.CalculateHashInternal();
                }

                return txs;
            });


            int recoverFromEcdsa = 0;
            // Don't access txPool in Parallel loop as increases contention
            foreach (Transaction tx in txs)
            {
                if (!ShouldRecoverSignatures(tx))
                    continue;

                Transaction? poolTx = null;
                try
                {
                    _txPool.TryGetPendingTransaction(tx.Hash, out poolTx);
                }
                catch (Exception e)
                {
                    if (_logger.IsError) _logger.Error($"An error occurred while getting a pending transaction from TxPool, Transaction: {tx}", e);
                }

                Address sender = poolTx?.SenderAddress;
                if (sender is not null)
                {
                    tx.SenderAddress = sender;

                    if (_logger.IsTrace) _logger.Trace($"Recovered {tx.SenderAddress} sender for {tx.Hash} (tx pool cached value: {sender})");
                }
                else
                {
                    recoverFromEcdsa++;
                }

                if (poolTx is not null && tx.HasAuthorizationList)
                {
                    for (int i = 0; i < tx.AuthorizationList.Length; i++)
                    {
                        if (poolTx.AuthorizationList[i].Authority is not null)
                        {
                            tx.AuthorizationList[i].Authority = poolTx.AuthorizationList[i].Authority;
                        }
                        else if (tx.AuthorizationList[i].Authority is null)
                        {
                            recoverFromEcdsa++;
                        }
                    }
                }
            }

            if (recoverFromEcdsa == 0)
                return;

=======
            IReleaseSpec releaseSpec = _specProvider.GetSpec(block.Header);
>>>>>>> bea66a5b
            bool useSignatureChainId = !releaseSpec.ValidateChainId;
            if (txs.Length > 3)
            {
                // Recover ecdsa in Parallel
                ParallelUnbalancedWork.For(
                    0,
                    txs.Length,
                    ParallelUnbalancedWork.DefaultOptions,
                    (recover: this, txs, releaseSpec, useSignatureChainId),
                    static (i, state) =>
                {
                    Transaction tx = state.txs[i];

                    tx.SenderAddress ??= state.recover._ecdsa.RecoverAddress(tx, state.useSignatureChainId);
                    state.recover.RecoverAuthorities(tx, state.releaseSpec);
                    if (state.recover._logger.IsTrace) state.recover._logger.Trace($"Recovered {tx.SenderAddress} sender for {tx.Hash}");

                    return state;
                });
            }
            else
            {
                foreach (Transaction tx in txs)
                {
                    tx.SenderAddress ??= _ecdsa.RecoverAddress(tx, useSignatureChainId);
                    RecoverAuthorities(tx, releaseSpec);
                    if (_logger.IsTrace) _logger.Trace($"Recovered {tx.SenderAddress} sender for {tx.Hash}");
                }
            }
        }

        private void RecoverAuthorities(Transaction tx, IReleaseSpec releaseSpec)
        {
            if (!releaseSpec.IsAuthorizationListEnabled
                || !tx.HasAuthorizationList)
            {
                return;
            }

            if (tx.AuthorizationList.Length > 3)
            {
                ParallelUnbalancedWork.For(0, tx.AuthorizationList.Length, (i) =>
                {
                    AuthorizationTuple tuple = tx.AuthorizationList[i];
                    tuple.Authority ??= _ecdsa.RecoverAddress(tuple);
                });
            }
            else
            {
                foreach (AuthorizationTuple tuple in tx.AuthorizationList.AsSpan())
                {
                    tuple.Authority ??= _ecdsa.RecoverAddress(tuple);
                }
            }
        }
    }
}<|MERGE_RESOLUTION|>--- conflicted
+++ resolved
@@ -50,75 +50,72 @@
                 // so we assume the rest of txs in the block are already recovered
                 return;
 
-<<<<<<< HEAD
-            ParallelUnbalancedWork.For(
-                0,
-                txs.Length,
-                ParallelUnbalancedWork.DefaultOptions,
-                txs,
-                static (i, txs) =>
-            {
-                Transaction tx = txs[i];
-                if (!tx.IsHashCalculated)
-                {
-                    tx.CalculateHashInternal();
-                }
+            // ParallelUnbalancedWork.For(
+            //     0,
+            //     txs.Length,
+            //     ParallelUnbalancedWork.DefaultOptions,
+            //     txs,
+            //     static (i, txs) =>
+            // {
+            //     Transaction tx = txs[i];
+            //     if (!tx.IsHashCalculated)
+            //     {
+            //         tx.CalculateHashInternal();
+            //     }
 
-                return txs;
-            });
+            //     return txs;
+            // });
 
 
-            int recoverFromEcdsa = 0;
-            // Don't access txPool in Parallel loop as increases contention
-            foreach (Transaction tx in txs)
-            {
-                if (!ShouldRecoverSignatures(tx))
-                    continue;
+            // int recoverFromEcdsa = 0;
+            // // Don't access txPool in Parallel loop as increases contention
+            // foreach (Transaction tx in txs)
+            // {
+            //     if (!ShouldRecoverSignatures(tx))
+            //         continue;
 
-                Transaction? poolTx = null;
-                try
-                {
-                    _txPool.TryGetPendingTransaction(tx.Hash, out poolTx);
-                }
-                catch (Exception e)
-                {
-                    if (_logger.IsError) _logger.Error($"An error occurred while getting a pending transaction from TxPool, Transaction: {tx}", e);
-                }
+            //     Transaction? poolTx = null;
+            //     try
+            //     {
+            //         _txPool.TryGetPendingTransaction(tx.Hash, out poolTx);
+            //     }
+            //     catch (Exception e)
+            //     {
+            //         if (_logger.IsError) _logger.Error($"An error occurred while getting a pending transaction from TxPool, Transaction: {tx}", e);
+            //     }
 
-                Address sender = poolTx?.SenderAddress;
-                if (sender is not null)
-                {
-                    tx.SenderAddress = sender;
+            //     Address sender = poolTx?.SenderAddress;
+            //     if (sender is not null)
+            //     {
+            //         tx.SenderAddress = sender;
 
-                    if (_logger.IsTrace) _logger.Trace($"Recovered {tx.SenderAddress} sender for {tx.Hash} (tx pool cached value: {sender})");
-                }
-                else
-                {
-                    recoverFromEcdsa++;
-                }
+            //         if (_logger.IsTrace) _logger.Trace($"Recovered {tx.SenderAddress} sender for {tx.Hash} (tx pool cached value: {sender})");
+            //     }
+            //     else
+            //     {
+            //         recoverFromEcdsa++;
+            //     }
 
-                if (poolTx is not null && tx.HasAuthorizationList)
-                {
-                    for (int i = 0; i < tx.AuthorizationList.Length; i++)
-                    {
-                        if (poolTx.AuthorizationList[i].Authority is not null)
-                        {
-                            tx.AuthorizationList[i].Authority = poolTx.AuthorizationList[i].Authority;
-                        }
-                        else if (tx.AuthorizationList[i].Authority is null)
-                        {
-                            recoverFromEcdsa++;
-                        }
-                    }
-                }
-            }
+            //     if (poolTx is not null && tx.HasAuthorizationList)
+            //     {
+            //         for (int i = 0; i < tx.AuthorizationList.Length; i++)
+            //         {
+            //             if (poolTx.AuthorizationList[i].Authority is not null)
+            //             {
+            //                 tx.AuthorizationList[i].Authority = poolTx.AuthorizationList[i].Authority;
+            //             }
+            //             else if (tx.AuthorizationList[i].Authority is null)
+            //             {
+            //                 recoverFromEcdsa++;
+            //             }
+            //         }
+            //     }
+            // }
 
-            if (recoverFromEcdsa == 0)
-                return;
+            // if (recoverFromEcdsa == 0)
+            //     return;
 
-=======
-            IReleaseSpec releaseSpec = _specProvider.GetSpec(block.Header);
->>>>>>> bea66a5b
+            // IReleaseSpec releaseSpec = _specProvider.GetSpec(block.Header);
             bool useSignatureChainId = !releaseSpec.ValidateChainId;
             if (txs.Length > 3)
             {
