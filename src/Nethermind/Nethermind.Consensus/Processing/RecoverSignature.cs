--- conflicted
+++ resolved
@@ -128,11 +128,7 @@
                     Transaction tx = txs[i];
                     if (!ShouldRecoverSignatures(tx)) return;
 
-<<<<<<< HEAD
-                    tx.SenderAddress = _ecdsa.RecoverAddress(tx, useSignatureChainId);
-=======
                     tx.SenderAddress ??= _ecdsa.RecoverAddress(tx, useSignatureChainId);
->>>>>>> 99c3dd2e
                     RecoverAuthorities(tx);
                     if (_logger.IsTrace) _logger.Trace($"Recovered {tx.SenderAddress} sender for {tx.Hash}");
                 });
@@ -142,12 +138,7 @@
                 foreach (Transaction tx in txs)
                 {
                     if (!ShouldRecoverSignatures(tx)) continue;
-
-<<<<<<< HEAD
-                    tx.SenderAddress = _ecdsa.RecoverAddress(tx, useSignatureChainId);
-=======
                     tx.SenderAddress ??= _ecdsa.RecoverAddress(tx, useSignatureChainId);
->>>>>>> 99c3dd2e
                     RecoverAuthorities(tx);
                     if (_logger.IsTrace) _logger.Trace($"Recovered {tx.SenderAddress} sender for {tx.Hash}");
                 }
@@ -163,15 +154,9 @@
 
                 if (tx.AuthorizationList.Length > 3)
                 {
-<<<<<<< HEAD
-                    Parallel.ForEach(tx.AuthorizationList, (tuple) =>
-                    {
-                        tuple.Authority ??= _ecdsa.RecoverAddress(tuple);
-=======
                     Parallel.ForEach(tx.AuthorizationList.Where(t => t.Authority is null), (tuple) =>
                     {
                         tuple.Authority = _ecdsa.RecoverAddress(tuple);
->>>>>>> 99c3dd2e
                     });
                 }
                 else
