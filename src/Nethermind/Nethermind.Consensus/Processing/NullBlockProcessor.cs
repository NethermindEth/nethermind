// SPDX-FileCopyrightText: 2022 Demerzel Solutions Limited
// SPDX-License-Identifier: LGPL-3.0-only

using System;
using System.Collections.Generic;
using System.Linq;
using System.Threading;
using Nethermind.Core;
using Nethermind.Core.Crypto;
using Nethermind.Core.Specs;
using Nethermind.Evm.Tracing;

namespace Nethermind.Consensus.Processing
{
    public class NullBlockProcessor : IBlockProcessor
    {
        private NullBlockProcessor() { }

        public static IBlockProcessor Instance { get; } = new NullBlockProcessor();

        public Block[] Process(BlockHeader? baseBlock, IReadOnlyList<Block> suggestedBlocks, ProcessingOptions processingOptions, IBlockTracer blockTracer, CancellationToken token) =>
            suggestedBlocks.ToArray();

<<<<<<< HEAD
        public bool ValidateInclusionList(Block suggestedBlock, Block block, ProcessingOptions options)
        {
            throw new NotImplementedException();
        }

        public event EventHandler<BlocksProcessingEventArgs> BlocksProcessing
=======
        public (Block Block, TxReceipt[] Receipts) ProcessOne(Block suggestedBlock, ProcessingOptions options,
            IBlockTracer blockTracer, IReleaseSpec spec, CancellationToken token)
>>>>>>> 5e00a3f5
        {
            return (suggestedBlock, []);
        }

        public event EventHandler<TxProcessedEventArgs> TransactionProcessed
        {
            add { }
            remove { }
        }
    }
}<|MERGE_RESOLUTION|>--- conflicted
+++ resolved
@@ -6,7 +6,6 @@
 using System.Linq;
 using System.Threading;
 using Nethermind.Core;
-using Nethermind.Core.Crypto;
 using Nethermind.Core.Specs;
 using Nethermind.Evm.Tracing;
 
@@ -21,17 +20,14 @@
         public Block[] Process(BlockHeader? baseBlock, IReadOnlyList<Block> suggestedBlocks, ProcessingOptions processingOptions, IBlockTracer blockTracer, CancellationToken token) =>
             suggestedBlocks.ToArray();
 
-<<<<<<< HEAD
         public bool ValidateInclusionList(Block suggestedBlock, Block block, ProcessingOptions options)
         {
             throw new NotImplementedException();
         }
 
-        public event EventHandler<BlocksProcessingEventArgs> BlocksProcessing
-=======
+        // public event EventHandler<BlocksProcessingEventArgs> BlocksProcessing
         public (Block Block, TxReceipt[] Receipts) ProcessOne(Block suggestedBlock, ProcessingOptions options,
             IBlockTracer blockTracer, IReleaseSpec spec, CancellationToken token)
->>>>>>> 5e00a3f5
         {
             return (suggestedBlock, []);
         }
