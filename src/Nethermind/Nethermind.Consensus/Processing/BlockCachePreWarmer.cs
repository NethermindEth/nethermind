// SPDX-FileCopyrightText: 2024 Demerzel Solutions Limited
// SPDX-License-Identifier: LGPL-3.0-only

using System;
using System.Threading;
using System.Threading.Tasks;
using Microsoft.Extensions.ObjectPool;
using Nethermind.Core;
using Nethermind.Core.Crypto;
using Nethermind.Core.Specs;
using Nethermind.Core.Threading;
using Nethermind.Core.Cpu;
using Nethermind.Evm;
using Nethermind.Evm.Tracing;
using Nethermind.Evm.TransactionProcessing;
using Nethermind.Int256;
using Nethermind.Logging;
using Nethermind.State;
using Nethermind.Core.Eip2930;

namespace Nethermind.Consensus.Processing;

public sealed class BlockCachePreWarmer(ReadOnlyTxProcessingEnvFactory envFactory, ISpecProvider specProvider, ILogManager logManager, PreBlockCaches? preBlockCaches = null) : IBlockCachePreWarmer
{
    private readonly ObjectPool<IReadOnlyTxProcessorSource> _envPool = new DefaultObjectPool<IReadOnlyTxProcessorSource>(new ReadOnlyTxProcessingEnvPooledObjectPolicy(envFactory), Environment.ProcessorCount * 4);
    private readonly ObjectPool<SystemTransaction> _systemTransactionPool = new DefaultObjectPool<SystemTransaction>(new DefaultPooledObjectPolicy<SystemTransaction>(), Environment.ProcessorCount * 4);
    private readonly ILogger _logger = logManager.GetClassLogger<BlockCachePreWarmer>();

    public Task PreWarmCaches(Block suggestedBlock, Hash256? parentStateRoot, AccessList? systemTxAccessList, CancellationToken cancellationToken = default)
    {
        if (preBlockCaches is not null)
        {
            if (preBlockCaches.ClearCaches())
            {
                if (_logger.IsWarn) _logger.Warn("Caches are not empty. Clearing them.");
            }

            var physicalCoreCount = RuntimeInformation.PhysicalCoreCount;
            if (!IsGenesisBlock(parentStateRoot) && physicalCoreCount > 2 && !cancellationToken.IsCancellationRequested)
            {
                ParallelOptions parallelOptions = new() { MaxDegreeOfParallelism = physicalCoreCount - 1, CancellationToken = cancellationToken };

                // Run address warmer ahead of transactions warmer, but queue to ThreadPool so it doesn't block the txs
                var addressWarmer = new AddressWarmer(parallelOptions, suggestedBlock, parentStateRoot, systemTxAccessList, this);
                ThreadPool.UnsafeQueueUserWorkItem(addressWarmer, preferLocal: false);
                // Do not pass cancellation token to the task, we don't want exceptions to be thrown in main processing thread
                return Task.Run(() => PreWarmCachesParallel(suggestedBlock, parentStateRoot, parallelOptions, addressWarmer, cancellationToken));
            }
        }

        return Task.CompletedTask;
    }

    // Parent state root is null for genesis block
    private static bool IsGenesisBlock(Hash256? parentStateRoot) => parentStateRoot is null;

    public bool ClearCaches() => preBlockCaches?.ClearCaches() ?? false;

    private void PreWarmCachesParallel(Block suggestedBlock, Hash256 parentStateRoot, ParallelOptions parallelOptions, AddressWarmer addressWarmer, CancellationToken cancellationToken)
    {
        try
        {
            if (cancellationToken.IsCancellationRequested) return;

            if (_logger.IsDebug) _logger.Debug($"Started pre-warming caches for block {suggestedBlock.Number}.");

            IReleaseSpec spec = specProvider.GetSpec(suggestedBlock.Header);
            WarmupTransactions(parallelOptions, spec, suggestedBlock, parentStateRoot);
            WarmupWithdrawals(parallelOptions, spec, suggestedBlock, parentStateRoot);

            if (_logger.IsDebug) _logger.Debug($"Finished pre-warming caches for block {suggestedBlock.Number}.");
        }
        catch (Exception ex)
        {
            if (_logger.IsDebug) _logger.Warn($"Error pre-warming {suggestedBlock.Number}. {ex}");
        }
        finally
        {
            // Don't compete task until address warmer is also done.
            addressWarmer.Wait();
        }
    }

    private void WarmupWithdrawals(ParallelOptions parallelOptions, IReleaseSpec spec, Block block, Hash256 stateRoot)
    {
        if (parallelOptions.CancellationToken.IsCancellationRequested) return;

        try
        {
            if (spec.WithdrawalsEnabled && block.Withdrawals is not null)
            {
                int progress = 0;
                Parallel.For(0, block.Withdrawals.Length, parallelOptions,
                    _ =>
                    {
                        IReadOnlyTxProcessorSource env = _envPool.Get();
                        int i = 0;
                        try
                        {
                            using IReadOnlyTxProcessingScope scope = env.Build(stateRoot);
                            // Process withdrawals in sequential order, rather than partitioning scheme from Parallel.For
                            // Interlocked.Increment returns the incremented value, so subtract 1 to start at 0
                            i = Interlocked.Increment(ref progress) - 1;
                            scope.WorldState.WarmUp(block.Withdrawals[i].Address);
                        }
                        finally
                        {
                            _envPool.Return(env);
                        }
                    });
            }
        }
        catch (OperationCanceledException)
        {
            // Ignore, block completed cancel
        }
        catch (Exception ex)
        {
            if (_logger.IsDebug) _logger.Error($"Error pre-warming withdrawal", ex);
        }
    }

    private void WarmupTransactions(ParallelOptions parallelOptions, IReleaseSpec spec, Block block, Hash256 stateRoot)
    {
        if (parallelOptions.CancellationToken.IsCancellationRequested) return;

        try
        {
<<<<<<< HEAD
            Transaction[] blockTransactions = block.Transactions;
            Parallel.For(0, blockTransactions.Length, parallelOptions, i =>
            {
                using ThreadExtensions.Disposable handle = Thread.CurrentThread.BoostPriority();
                Transaction tx = blockTransactions[i];
                ReadOnlyTxProcessingEnv env = _envPool.Get();
=======
            int progress = 0;
            Parallel.For(0, block.Transactions.Length, parallelOptions, _ =>
            {
                using ThreadExtensions.Disposable handle = Thread.CurrentThread.BoostPriority();
                IReadOnlyTxProcessorSource env = _envPool.Get();
>>>>>>> bbc3e45a
                SystemTransaction systemTransaction = _systemTransactionPool.Get();
                Transaction? tx = null;
                try
                {
                    // Process transactions in sequential order, rather than partitioning scheme from Parallel.For
                    // Interlocked.Increment returns the incremented value, so subtract 1 to start at 0
                    int i = Interlocked.Increment(ref progress) - 1;
                    // If the transaction has already been processed or being processed, exit early
                    if (block.TransactionProcessed > i) return;

                    tx = block.Transactions[i];
                    tx.CopyTo(systemTransaction);
                    using IReadOnlyTxProcessingScope scope = env.Build(stateRoot);
                    if (spec.UseTxAccessLists)
                    {
                        scope.WorldState.WarmUp(tx.AccessList); // eip-2930
                    }
<<<<<<< HEAD

                    for (int j = 0; j <= i; j++)
                    {
                        Address senderAddress = blockTransactions[j].SenderAddress!;
                        env.StateProvider.CreateAccountIfNotExists(senderAddress, UInt256.Zero);
                        env.StateProvider.IncrementNonce(senderAddress!);
                    }

                    TransactionResult result = transactionProcessor.Trace(systemTransaction, new BlockExecutionContext(block.Header.Clone()), NullTxTracer.Instance);
                    if (_logger.IsTrace) _logger.Trace($"Finished pre-warming cache for tx {tx.Hash} with {result}");
=======
                    TransactionResult result = scope.TransactionProcessor.Warmup(systemTransaction, new BlockExecutionContext(block.Header.Clone()), NullTxTracer.Instance);
                    if (_logger.IsTrace) _logger.Trace($"Finished pre-warming cache for tx[{i}] {tx.Hash} with {result}");
                }
                catch (Exception ex) when (ex is EvmException or OverflowException)
                {
                    // Ignore, regular tx processing exceptions
>>>>>>> bbc3e45a
                }
                catch (Exception ex)
                {
                    if (_logger.IsDebug) _logger.Error($"Error pre-warming cache {tx?.Hash}", ex);
                }
                finally
                {
                    _systemTransactionPool.Return(systemTransaction);
                    _envPool.Return(env);
                }
            });
        }
        catch (OperationCanceledException)
        {
            // Ignore, block completed cancel
        }
        catch (Exception ex)
        {
            if (_logger.IsDebug) _logger.Error($"Error pre-warming withdrawal", ex);
        }
    }

    private class AddressWarmer(ParallelOptions parallelOptions, Block block, Hash256 stateRoot, AccessList? systemTxAccessList, BlockCachePreWarmer preWarmer)
        : IThreadPoolWorkItem
    {
        private readonly Block Block = block;
        private readonly Hash256 StateRoot = stateRoot;
        private readonly BlockCachePreWarmer PreWarmer = preWarmer;
        private readonly AccessList? SystemTxAccessList = systemTxAccessList;
        private readonly ManualResetEventSlim _doneEvent = new(initialState: false);

        public void Wait() => _doneEvent.Wait();

        void IThreadPoolWorkItem.Execute()
        {
            try
            {
                if (parallelOptions.CancellationToken.IsCancellationRequested) return;
                WarmupAddresses(parallelOptions, Block);
            }
            catch (Exception ex)
            {
                if (PreWarmer._logger.IsDebug) PreWarmer._logger.Error($"Error pre-warming addresses", ex);
            }
            finally
            {
                _doneEvent.Set();
            }
        }

        private void WarmupAddresses(ParallelOptions parallelOptions, Block block)
        {
            if (parallelOptions.CancellationToken.IsCancellationRequested) return;

            try
            {
                if (SystemTxAccessList is not null)
                {
                    var env = PreWarmer._envPool.Get();
                    try
                    {
                        using IReadOnlyTxProcessingScope scope = env.Build(StateRoot);
                        scope.WorldState.WarmUp(SystemTxAccessList);
                    }
                    finally
                    {
                        PreWarmer._envPool.Return(env);
                    }
                }

                int progress = 0;
                Parallel.For(0, block.Transactions.Length, parallelOptions,
                _ =>
                {
                    int i = 0;
                    // Process addresses in sequential order, rather than partitioning scheme from Parallel.For
                    // Interlocked.Increment returns the incremented value, so subtract 1 to start at 0
                    i = Interlocked.Increment(ref progress) - 1;
                    Transaction tx = block.Transactions[i];
                    Address? sender = tx.SenderAddress;

                    var env = PreWarmer._envPool.Get();
                    try
                    {
                        using IReadOnlyTxProcessingScope scope = env.Build(StateRoot);
                        if (sender is not null)
                        {
                            scope.WorldState.WarmUp(sender);
                        }
                        Address to = tx.To;
                        if (to is not null)
                        {
                            scope.WorldState.WarmUp(to);
                        }
                    }
                    finally
                    {
                        PreWarmer._envPool.Return(env);
                    }
                });
            }
            catch (OperationCanceledException)
            {
                // Ignore, block completed cancel
            }
        }
    }

    private class ReadOnlyTxProcessingEnvPooledObjectPolicy(ReadOnlyTxProcessingEnvFactory envFactory) : IPooledObjectPolicy<IReadOnlyTxProcessorSource>
    {
        public IReadOnlyTxProcessorSource Create() => envFactory.Create();
        public bool Return(IReadOnlyTxProcessorSource obj) => true;
    }
}<|MERGE_RESOLUTION|>--- conflicted
+++ resolved
@@ -126,20 +126,11 @@
 
         try
         {
-<<<<<<< HEAD
-            Transaction[] blockTransactions = block.Transactions;
-            Parallel.For(0, blockTransactions.Length, parallelOptions, i =>
-            {
-                using ThreadExtensions.Disposable handle = Thread.CurrentThread.BoostPriority();
-                Transaction tx = blockTransactions[i];
-                ReadOnlyTxProcessingEnv env = _envPool.Get();
-=======
             int progress = 0;
             Parallel.For(0, block.Transactions.Length, parallelOptions, _ =>
             {
                 using ThreadExtensions.Disposable handle = Thread.CurrentThread.BoostPriority();
                 IReadOnlyTxProcessorSource env = _envPool.Get();
->>>>>>> bbc3e45a
                 SystemTransaction systemTransaction = _systemTransactionPool.Get();
                 Transaction? tx = null;
                 try
@@ -153,29 +144,24 @@
                     tx = block.Transactions[i];
                     tx.CopyTo(systemTransaction);
                     using IReadOnlyTxProcessingScope scope = env.Build(stateRoot);
+					
+                    for (int j = 0; j <= i; j++)
+                    {
+                        Address senderAddress = tx.SenderAddress!;
+                        scope.WorldState.CreateAccountIfNotExists(senderAddress, UInt256.Zero);
+                        scope.WorldState.IncrementNonce(senderAddress!);
+                    }					
+					
                     if (spec.UseTxAccessLists)
                     {
                         scope.WorldState.WarmUp(tx.AccessList); // eip-2930
                     }
-<<<<<<< HEAD
-
-                    for (int j = 0; j <= i; j++)
-                    {
-                        Address senderAddress = blockTransactions[j].SenderAddress!;
-                        env.StateProvider.CreateAccountIfNotExists(senderAddress, UInt256.Zero);
-                        env.StateProvider.IncrementNonce(senderAddress!);
-                    }
-
-                    TransactionResult result = transactionProcessor.Trace(systemTransaction, new BlockExecutionContext(block.Header.Clone()), NullTxTracer.Instance);
-                    if (_logger.IsTrace) _logger.Trace($"Finished pre-warming cache for tx {tx.Hash} with {result}");
-=======
                     TransactionResult result = scope.TransactionProcessor.Warmup(systemTransaction, new BlockExecutionContext(block.Header.Clone()), NullTxTracer.Instance);
                     if (_logger.IsTrace) _logger.Trace($"Finished pre-warming cache for tx[{i}] {tx.Hash} with {result}");
                 }
                 catch (Exception ex) when (ex is EvmException or OverflowException)
                 {
                     // Ignore, regular tx processing exceptions
->>>>>>> bbc3e45a
                 }
                 catch (Exception ex)
                 {
