--- conflicted
+++ resolved
@@ -32,11 +32,7 @@
     PreBlockCaches? preBlockCaches = null
 ) : IBlockCachePreWarmer
 {
-<<<<<<< HEAD
-    private readonly int _concurrencyLevel = (concurrency == 0 ? RuntimeInformation.PhysicalCoreCount - 1 : concurrency);
-=======
     private int _concurrencyLevel = (concurrency == 0 ? Math.Min(Environment.ProcessorCount - 1, 16) : concurrency);
->>>>>>> bea66a5b
     private readonly ObjectPool<IReadOnlyTxProcessorSource> _envPool = new DefaultObjectPool<IReadOnlyTxProcessorSource>(new ReadOnlyTxProcessingEnvPooledObjectPolicy(envFactory, worldStateToWarmup), Environment.ProcessorCount * 2);
     private readonly ILogger _logger = logManager.GetClassLogger<BlockCachePreWarmer>();
 
@@ -297,19 +293,16 @@
                     }
                 }
 
-<<<<<<< HEAD
                 WarmupTransactionAddresses(envPool, block.Transactions, true);
                 if (block.InclusionListTransactions is not null)
-=======
-                AddressWarmingState baseState = new(envPool, block, parent);
-
-                ParallelUnbalancedWork.For(
-                    0,
-                    block.Transactions.Length,
-                    parallelOptions,
-                    baseState.InitThreadState,
-                static (i, state) =>
->>>>>>> bea66a5b
+                // AddressWarmingState baseState = new(envPool, block, parent);
+
+                // ParallelUnbalancedWork.For(
+                //     0,
+                //     block.Transactions.Length,
+                //     parallelOptions,
+                //     baseState.InitThreadState,
+                // static (i, state) =>
                 {
                     WarmupTransactionAddresses(envPool, block.InclusionListTransactions, false);
                 }
@@ -322,7 +315,7 @@
 
         private void WarmupTransactionAddresses(ObjectPool<IReadOnlyTxProcessorSource> envPool, Transaction[] transactions, bool warmToAddress)
         {
-            AddressWarmingState baseState = new(envPool, transactions, StateRoot, warmToAddress);
+            AddressWarmingState baseState = new(envPool, transactions, parent, warmToAddress);
 
             ParallelUnbalancedWork.For(
                 0,
@@ -357,30 +350,17 @@
         }
     }
 
-<<<<<<< HEAD
-    private readonly struct AddressWarmingState(ObjectPool<IReadOnlyTxProcessorSource> envPool, Transaction[] transactions, Hash256 stateRoot, bool warmToAddress) : IDisposable
-=======
-    private readonly struct AddressWarmingState(ObjectPool<IReadOnlyTxProcessorSource> envPool, Block block, BlockHeader parent) : IDisposable
->>>>>>> bea66a5b
+    private readonly struct AddressWarmingState(ObjectPool<IReadOnlyTxProcessorSource> envPool, Transaction[] transactions, BlockHeader parent, bool warmToAddress) : IDisposable
     {
         public static Action<AddressWarmingState> FinallyAction { get; } = DisposeThreadState;
 
         public readonly ObjectPool<IReadOnlyTxProcessorSource> EnvPool = envPool;
-<<<<<<< HEAD
         public readonly Transaction[] Transactions = transactions;
-        public readonly Hash256 StateRoot = stateRoot;
-        public readonly bool WarmToAddress = warmToAddress;
         public readonly IReadOnlyTxProcessorSource? Env;
         public readonly IReadOnlyTxProcessingScope? Scope;
-
-        public AddressWarmingState(ObjectPool<IReadOnlyTxProcessorSource> envPool, Transaction[] transactions, Hash256 stateRoot, IReadOnlyTxProcessorSource env, IReadOnlyTxProcessingScope scope, bool warmToAddress) : this(envPool, transactions, stateRoot, warmToAddress)
-=======
-        public readonly Block Block = block;
-        public readonly IReadOnlyTxProcessorSource? Env;
-        public readonly IReadOnlyTxProcessingScope? Scope;
-
-        public AddressWarmingState(ObjectPool<IReadOnlyTxProcessorSource> envPool, Block block, BlockHeader parent, IReadOnlyTxProcessorSource env, IReadOnlyTxProcessingScope scope) : this(envPool, block, parent)
->>>>>>> bea66a5b
+        public readonly bool WarmToAddress = warmToAddress;
+
+        public AddressWarmingState(ObjectPool<IReadOnlyTxProcessorSource> envPool, Transaction[] transactions, BlockHeader parent, IReadOnlyTxProcessorSource env, IReadOnlyTxProcessingScope scope, bool warmToAddress) : this(envPool, transactions, parent, warmToAddress)
         {
             Env = env;
             Scope = scope;
@@ -389,12 +369,8 @@
         public AddressWarmingState InitThreadState()
         {
             IReadOnlyTxProcessorSource env = EnvPool.Get();
-<<<<<<< HEAD
-            IReadOnlyTxProcessingScope scope = env.Build(StateRoot);
-            return new(EnvPool, Transactions, StateRoot, env, scope, WarmToAddress);
-=======
-            return new(EnvPool, Block, parent, env, scope: env.Build(parent));
->>>>>>> bea66a5b
+            IReadOnlyTxProcessingScope scope = env.Build(parent);
+            return new(EnvPool, Transactions, parent, env, scope, WarmToAddress);
         }
 
         public void Dispose()
