--- conflicted
+++ resolved
@@ -154,11 +154,7 @@
 
         try
         {
-<<<<<<< HEAD
-            BlockStateSource blockState = new(this, block, stateRoot, spec);
-=======
             BlockStateSource blockState = new(this, block, parent, spec);
->>>>>>> 2e346112
             ParallelUnbalancedWork.For(
                 0,
                 block.Transactions.Length,
@@ -373,11 +369,7 @@
         public bool Return(IReadOnlyTxProcessorSource obj) => true;
     }
 
-<<<<<<< HEAD
-    private class BlockStateSource(BlockCachePreWarmer preWarmer, Block block, Hash256 stateRoot, IReleaseSpec spec)
-=======
     private class BlockStateSource(BlockCachePreWarmer preWarmer, Block block, BlockHeader parent, IReleaseSpec spec)
->>>>>>> 2e346112
     {
         public static Action<BlockState> FinallyAction { get; } = DisposeThreadState;
 
@@ -408,11 +400,7 @@
         {
             Src = src;
             Env = src.PreWarmer._envPool.Get();
-<<<<<<< HEAD
-            Scope = Env.Build(src.StateRoot);
-=======
             Scope = Env.Build(src.Parent);
->>>>>>> 2e346112
             Scope.TransactionProcessor.SetBlockExecutionContext(new BlockExecutionContext(Block.Header, Spec));
         }
 
