--- conflicted
+++ resolved
@@ -44,12 +44,9 @@
     private readonly IBlockValidator _blockValidator;
     private readonly IRewardCalculator _rewardCalculator;
     private readonly IBlockProcessor.IBlockTransactionsExecutor _blockTransactionsExecutor;
-<<<<<<< HEAD
 
     private readonly IConsensusRequestsProcessor _consensusRequestsProcessor;
-=======
     private readonly IBlockhashStore _blockhashStore;
->>>>>>> f679833d
     private const int MaxUncommittedBlocks = 64;
 
     /// <summary>
@@ -81,11 +78,8 @@
         _rewardCalculator = rewardCalculator ?? throw new ArgumentNullException(nameof(rewardCalculator));
         _blockTransactionsExecutor = blockTransactionsExecutor ?? throw new ArgumentNullException(nameof(blockTransactionsExecutor));
         _receiptsRootCalculator = receiptsRootCalculator ?? ReceiptsRootCalculator.Instance;
-<<<<<<< HEAD
         _consensusRequestsProcessor = consensusRequestsProcessor ?? new ConsensusRequestsProcessor();
-=======
         _blockhashStore = blockHashStore ?? throw new ArgumentNullException(nameof(blockHashStore));
->>>>>>> f679833d
         _beaconBlockRootHandler = new BeaconBlockRootHandler();
         ReceiptsTracer = new BlockReceiptsTracer();
     }
