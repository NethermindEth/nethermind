--- conflicted
+++ resolved
@@ -506,15 +506,9 @@
         }
     }
 
-<<<<<<< HEAD
-    private class TxHashCalculator(IReadOnlyList<Block> suggestedBlocks) : IThreadPoolWorkItem
-    {
-        public static void CalculateInBackground(IReadOnlyList<Block> suggestedBlocks)
-=======
     private class TxHashCalculator(Block suggestedBlock) : IThreadPoolWorkItem
     {
         public static void CalculateInBackground(Block suggestedBlock)
->>>>>>> 555f6c10
         {
             // Memory has been reserved on the transactions to delay calculate the hashes
             // We calculate the hashes in the background to release that memory
@@ -526,20 +520,10 @@
             // Hashes will be required for PersistentReceiptStorage in UpdateMainChain ForkchoiceUpdatedHandler
             // Which occurs after the block has been processed; however the block is stored in cache and picked up
             // from there so we can calculate the hashes now for that later use.
-<<<<<<< HEAD
-            for (var i = 0; i < suggestedBlocks.Count; i++)
-            {
-                foreach (Transaction tx in suggestedBlocks[i].Transactions)
-                {
-                    // Calculate the hashes to release the memory from the transactionSequence
-                    tx.CalculateHashInternal();
-                }
-=======
             foreach (Transaction tx in suggestedBlock.Transactions)
             {
                 // Calculate the hashes to release the memory from the transactionSequence
                 tx.CalculateHashInternal();
->>>>>>> 555f6c10
             }
         }
     }
