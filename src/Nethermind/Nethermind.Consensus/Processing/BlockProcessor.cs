// SPDX-FileCopyrightText: 2022 Demerzel Solutions Limited
// SPDX-License-Identifier: LGPL-3.0-only

using System;
using System.Collections.Generic;
using System.Numerics;
using Nethermind.Blockchain;
using Nethermind.Blockchain.Receipts;
using Nethermind.Consensus.Rewards;
using Nethermind.Consensus.Validators;
using Nethermind.Consensus.Withdrawals;
using Nethermind.Core;
using Nethermind.Core.Crypto;
using Nethermind.Core.Specs;
using Nethermind.Crypto;
using Nethermind.Evm.Tracing;
using Nethermind.Int256;
using Nethermind.Logging;
using Nethermind.Specs.Forks;
using Nethermind.State;
using Nethermind.State.Proofs;

namespace Nethermind.Consensus.Processing
{
    public partial class BlockProcessor : IBlockProcessor
    {
        private readonly ILogger _logger;
        private readonly ISpecProvider _specProvider;
        protected readonly IStateProvider _stateProvider;
        private readonly IReceiptStorage _receiptStorage;
        private readonly IWitnessCollector _witnessCollector;
        private readonly IWithdrawalProcessor _withdrawalProcessor;
        private readonly IBlockValidator _blockValidator;
        private readonly IStorageProvider _storageProvider;
        private readonly IRewardCalculator _rewardCalculator;
        private readonly IBlockProcessor.IBlockTransactionsExecutor _blockTransactionsExecutor;

        private const int MaxUncommittedBlocks = 64;

        /// <summary>
        /// We use a single receipt tracer for all blocks. Internally receipt tracer forwards most of the calls
        /// to any block-specific tracers.
        /// </summary>
        private readonly BlockReceiptsTracer _receiptsTracer;

        public BlockProcessor(
            ISpecProvider? specProvider,
            IBlockValidator? blockValidator,
            IRewardCalculator? rewardCalculator,
            IBlockProcessor.IBlockTransactionsExecutor? blockTransactionsExecutor,
            IStateProvider? stateProvider,
            IStorageProvider? storageProvider,
            IReceiptStorage? receiptStorage,
            IWitnessCollector? witnessCollector,
<<<<<<< HEAD
            IWithdrawalProcessor withdrawalProcessor,
            ILogManager? logManager)
=======
            ILogManager? logManager,
            IWithdrawalProcessor? withdrawalProcessor = null)
>>>>>>> 193c1c3e
        {
            _logger = logManager?.GetClassLogger() ?? throw new ArgumentNullException(nameof(logManager));
            _specProvider = specProvider ?? throw new ArgumentNullException(nameof(specProvider));
            _blockValidator = blockValidator ?? throw new ArgumentNullException(nameof(blockValidator));
            _stateProvider = stateProvider ?? throw new ArgumentNullException(nameof(stateProvider));
            _storageProvider = storageProvider ?? throw new ArgumentNullException(nameof(storageProvider));
            _receiptStorage = receiptStorage ?? throw new ArgumentNullException(nameof(receiptStorage));
            _witnessCollector = witnessCollector ?? throw new ArgumentNullException(nameof(witnessCollector));
<<<<<<< HEAD
            _withdrawalProcessor = withdrawalProcessor ?? throw new ArgumentNullException(nameof(withdrawalProcessor));
=======
            _withdrawalProcessor = withdrawalProcessor ?? new WithdrawalProcessor(stateProvider, logManager);
>>>>>>> 193c1c3e
            _rewardCalculator = rewardCalculator ?? throw new ArgumentNullException(nameof(rewardCalculator));
            _blockTransactionsExecutor = blockTransactionsExecutor ?? throw new ArgumentNullException(nameof(blockTransactionsExecutor));


            _receiptsTracer = new BlockReceiptsTracer();
        }

        public event EventHandler<BlockProcessedEventArgs> BlockProcessed;

        public event EventHandler<TxProcessedEventArgs> TransactionProcessed
        {
            add { _blockTransactionsExecutor.TransactionProcessed += value; }
            remove { _blockTransactionsExecutor.TransactionProcessed -= value; }
        }

        // TODO: move to branch processor
        public Block[] Process(Keccak newBranchStateRoot, List<Block> suggestedBlocks, ProcessingOptions options, IBlockTracer blockTracer)
        {
            if (suggestedBlocks.Count == 0) return Array.Empty<Block>();

            BlocksProcessing?.Invoke(this, new BlocksProcessingEventArgs(suggestedBlocks));

            /* We need to save the snapshot state root before reorganization in case the new branch has invalid blocks.
               In case of invalid blocks on the new branch we will discard the entire branch and come back to
               the previous head state.*/
            Keccak previousBranchStateRoot = CreateCheckpoint();
            InitBranch(newBranchStateRoot);

            bool notReadOnly = !options.ContainsFlag(ProcessingOptions.ReadOnlyChain);
            int blocksCount = suggestedBlocks.Count;
            Block[] processedBlocks = new Block[blocksCount];
            using IDisposable tracker = _witnessCollector.TrackOnThisThread();
            try
            {
                for (int i = 0; i < blocksCount; i++)
                {
                    if (blocksCount > 64 && i % 8 == 0)
                    {
                        if (_logger.IsInfo) _logger.Info($"Processing part of a long blocks branch {i}/{blocksCount}. Block: {suggestedBlocks[i]}");
                    }

                    _witnessCollector.Reset();
                    (Block processedBlock, TxReceipt[] receipts) = ProcessOne(suggestedBlocks[i], options, blockTracer);
                    processedBlocks[i] = processedBlock;

                    // be cautious here as AuRa depends on processing
                    PreCommitBlock(newBranchStateRoot, suggestedBlocks[i].Number);
                    if (notReadOnly)
                    {
                        _witnessCollector.Persist(processedBlock.Hash!);
                        BlockProcessed?.Invoke(this, new BlockProcessedEventArgs(processedBlock, receipts));
                    }

                    // CommitBranch in parts if we have long running branch
                    bool isFirstInBatch = i == 0;
                    bool isLastInBatch = i == blocksCount - 1;
                    bool isNotAtTheEdge = !isFirstInBatch && !isLastInBatch;
                    bool isCommitPoint = i % MaxUncommittedBlocks == 0 && isNotAtTheEdge;
                    if (isCommitPoint && notReadOnly)
                    {
                        if (_logger.IsInfo) _logger.Info($"Commit part of a long blocks branch {i}/{blocksCount}");
                        previousBranchStateRoot = CreateCheckpoint();
                        Keccak? newStateRoot = suggestedBlocks[i].StateRoot;
                        InitBranch(newStateRoot, false);
                    }
                }

                if (options.ContainsFlag(ProcessingOptions.DoNotUpdateHead))
                {
                    RestoreBranch(previousBranchStateRoot);
                }

                return processedBlocks;
            }
            catch (Exception ex) // try to restore for all cost
            {
                _logger.Trace($"Encountered exception {ex} while processing blocks.");
                RestoreBranch(previousBranchStateRoot);
                throw;
            }
        }

        public event EventHandler<BlocksProcessingEventArgs>? BlocksProcessing;

        // TODO: move to branch processor
        private void InitBranch(Keccak branchStateRoot, bool incrementReorgMetric = true)
        {
            /* Please note that we do not reset the state if branch state root is null.
               That said, I do not remember in what cases we receive null here.*/
            if (branchStateRoot is not null && _stateProvider.StateRoot != branchStateRoot)
            {
                /* Discarding the other branch data - chain reorganization.
                   We cannot use cached values any more because they may have been written
                   by blocks that are being reorganized out.*/

                if (incrementReorgMetric)
                    Metrics.Reorganizations++;
                _storageProvider.Reset();
                _stateProvider.Reset();
                _stateProvider.StateRoot = branchStateRoot;
            }
        }

        // TODO: move to branch processor
        private Keccak CreateCheckpoint()
        {
            return _stateProvider.StateRoot;
        }

        // TODO: move to block processing pipeline
        private void PreCommitBlock(Keccak newBranchStateRoot, long blockNumber)
        {
            if (_logger.IsTrace) _logger.Trace($"Committing the branch - {newBranchStateRoot}");
            _storageProvider.CommitTrees(blockNumber);
            _stateProvider.CommitTree(blockNumber);
        }

        // TODO: move to branch processor
        private void RestoreBranch(Keccak branchingPointStateRoot)
        {
            if (_logger.IsTrace) _logger.Trace($"Restoring the branch checkpoint - {branchingPointStateRoot}");
            _storageProvider.Reset();
            _stateProvider.Reset();
            _stateProvider.StateRoot = branchingPointStateRoot;
            if (_logger.IsTrace) _logger.Trace($"Restored the branch checkpoint - {branchingPointStateRoot} | {_stateProvider.StateRoot}");
        }

        // TODO: block processor pipeline
        private (Block Block, TxReceipt[] Receipts) ProcessOne(Block suggestedBlock, ProcessingOptions options, IBlockTracer blockTracer)
        {
            if (_logger.IsTrace) _logger.Trace($"Processing block {suggestedBlock.ToString(Block.Format.Short)} ({options})");

            ApplyDaoTransition(suggestedBlock);
            Block block = PrepareBlockForProcessing(suggestedBlock);
            TxReceipt[] receipts = ProcessBlock(block, blockTracer, options);
            ValidateProcessedBlock(suggestedBlock, options, block, receipts);
            if (options.ContainsFlag(ProcessingOptions.StoreReceipts))
            {
                StoreTxReceipts(block, receipts);
            }

            return (block, receipts);
        }

        // TODO: block processor pipeline
        private void ValidateProcessedBlock(Block suggestedBlock, ProcessingOptions options, Block block, TxReceipt[] receipts)
        {
            if (!options.ContainsFlag(ProcessingOptions.NoValidation) && !_blockValidator.ValidateProcessedBlock(block, receipts, suggestedBlock))
            {
                if (_logger.IsError) _logger.Error($"Processed block is not valid {suggestedBlock.ToString(Block.Format.FullHashAndNumber)}");
                if (_logger.IsError) _logger.Error($"Suggested block TD: {suggestedBlock.TotalDifficulty}, Suggested block IsPostMerge {suggestedBlock.IsPostMerge}, Block TD: {block.TotalDifficulty}, Block IsPostMerge {block.IsPostMerge}");
                throw new InvalidBlockException(suggestedBlock);
            }
        }

        // TODO: block processor pipeline
        protected virtual TxReceipt[] ProcessBlock(
            Block block,
            IBlockTracer blockTracer,
            ProcessingOptions options)
        {
            IReleaseSpec spec = _specProvider.GetSpec(block.Header);

            _receiptsTracer.SetOtherTracer(blockTracer);
            _receiptsTracer.StartNewBlockTrace(block);
            TxReceipt[] receipts = _blockTransactionsExecutor.ProcessTransactions(block, options, _receiptsTracer, spec);

            block.Header.ReceiptsRoot = receipts.GetReceiptsRoot(spec, block.ReceiptsRoot);
            ApplyMinerRewards(block, blockTracer, spec);
            _withdrawalProcessor.ProcessWithdrawals(block, spec);
            _receiptsTracer.EndBlockTrace();

            _stateProvider.Commit(spec);
            _stateProvider.RecalculateStateRoot();

            block.Header.StateRoot = _stateProvider.StateRoot;
            block.Header.Hash = block.Header.CalculateHash();

            return receipts;
        }

        // TODO: block processor pipeline
        private void StoreTxReceipts(Block block, TxReceipt[] txReceipts)
        {
            // Setting canonical is done by ReceiptCanonicalityMonitor on block move to main
            _receiptStorage.Insert(block, txReceipts, false);
        }

        // TODO: block processor pipeline
        private Block PrepareBlockForProcessing(Block suggestedBlock)
        {
            if (_logger.IsTrace) _logger.Trace($"{suggestedBlock.Header.ToString(BlockHeader.Format.Full)}");
            BlockHeader bh = suggestedBlock.Header;
            BlockHeader headerForProcessing = new(
                bh.ParentHash,
                bh.UnclesHash,
                bh.Beneficiary,
                bh.Difficulty,
                bh.Number,
                bh.GasLimit,
                bh.Timestamp,
                bh.ExtraData)
            {
                Bloom = Bloom.Empty,
                Author = bh.Author,
                Hash = bh.Hash,
                MixHash = bh.MixHash,
                Nonce = bh.Nonce,
                TxRoot = bh.TxRoot,
                TotalDifficulty = bh.TotalDifficulty,
                AuRaStep = bh.AuRaStep,
                AuRaSignature = bh.AuRaSignature,
                ReceiptsRoot = bh.ReceiptsRoot,
                BaseFeePerGas = bh.BaseFeePerGas,
                IsPostMerge = bh.IsPostMerge,
                WithdrawalsRoot = bh.WithdrawalsRoot
            };

            return suggestedBlock.CreateCopy(headerForProcessing);
        }

        // TODO: block processor pipeline
        private void ApplyMinerRewards(Block block, IBlockTracer tracer, IReleaseSpec spec)
        {
            if (_logger.IsTrace) _logger.Trace("Applying miner rewards:");
            BlockReward[] rewards = _rewardCalculator.CalculateRewards(block);
            for (int i = 0; i < rewards.Length; i++)
            {
                BlockReward reward = rewards[i];

                ITxTracer txTracer = NullTxTracer.Instance;
                if (tracer.IsTracingRewards)
                {
                    // we need this tracer to be able to track any potential miner account creation
                    txTracer = tracer.StartNewTxTrace(null);
                }

                ApplyMinerReward(block, reward, spec);

                if (tracer.IsTracingRewards)
                {
                    tracer.EndTxTrace();
                    tracer.ReportReward(reward.Address, reward.RewardType.ToLowerString(), reward.Value);
                    if (txTracer.IsTracingState)
                    {
                        _stateProvider.Commit(spec, txTracer);
                    }
                }
            }
        }

        // TODO: block processor pipeline (only where rewards needed)
        private void ApplyMinerReward(Block block, BlockReward reward, IReleaseSpec spec)
        {
            if (_logger.IsTrace) _logger.Trace($"  {(BigInteger)reward.Value / (BigInteger)Unit.Ether:N3}{Unit.EthSymbol} for account at {reward.Address}");

            if (!_stateProvider.AccountExists(reward.Address))
            {
                _stateProvider.CreateAccount(reward.Address, reward.Value);
            }
            else
            {
                _stateProvider.AddToBalance(reward.Address, reward.Value, spec);
            }
        }

        // TODO: block processor pipeline
        private void ApplyDaoTransition(Block block)
        {
            if (_specProvider.DaoBlockNumber.HasValue && _specProvider.DaoBlockNumber.Value == block.Header.Number)
            {
                if (_logger.IsInfo) _logger.Info("Applying the DAO transition");
                Address withdrawAccount = DaoData.DaoWithdrawalAccount;
                if (!_stateProvider.AccountExists(withdrawAccount))
                {
                    _stateProvider.CreateAccount(withdrawAccount, 0);
                }

                foreach (Address daoAccount in DaoData.DaoAccounts)
                {
                    UInt256 balance = _stateProvider.GetBalance(daoAccount);
                    _stateProvider.AddToBalance(withdrawAccount, balance, Dao.Instance);
                    _stateProvider.SubtractFromBalance(daoAccount, balance, Dao.Instance);
                }
            }
        }
    }
}<|MERGE_RESOLUTION|>--- conflicted
+++ resolved
@@ -52,13 +52,8 @@
             IStorageProvider? storageProvider,
             IReceiptStorage? receiptStorage,
             IWitnessCollector? witnessCollector,
-<<<<<<< HEAD
-            IWithdrawalProcessor withdrawalProcessor,
-            ILogManager? logManager)
-=======
             ILogManager? logManager,
             IWithdrawalProcessor? withdrawalProcessor = null)
->>>>>>> 193c1c3e
         {
             _logger = logManager?.GetClassLogger() ?? throw new ArgumentNullException(nameof(logManager));
             _specProvider = specProvider ?? throw new ArgumentNullException(nameof(specProvider));
@@ -67,11 +62,7 @@
             _storageProvider = storageProvider ?? throw new ArgumentNullException(nameof(storageProvider));
             _receiptStorage = receiptStorage ?? throw new ArgumentNullException(nameof(receiptStorage));
             _witnessCollector = witnessCollector ?? throw new ArgumentNullException(nameof(witnessCollector));
-<<<<<<< HEAD
-            _withdrawalProcessor = withdrawalProcessor ?? throw new ArgumentNullException(nameof(withdrawalProcessor));
-=======
             _withdrawalProcessor = withdrawalProcessor ?? new WithdrawalProcessor(stateProvider, logManager);
->>>>>>> 193c1c3e
             _rewardCalculator = rewardCalculator ?? throw new ArgumentNullException(nameof(rewardCalculator));
             _blockTransactionsExecutor = blockTransactionsExecutor ?? throw new ArgumentNullException(nameof(blockTransactionsExecutor));
 
