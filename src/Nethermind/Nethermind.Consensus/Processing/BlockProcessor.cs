--- conflicted
+++ resolved
@@ -190,14 +190,11 @@
             }
             else
             {
-<<<<<<< HEAD
                 _tracedAccessWorldState.GenerateBlockAccessList();
-                body.BlockAccessList = _tracedAccessWorldState.GeneratedBlockAccessList;
-                block.EncodedBlockAccessList = Rlp.Encode(_tracedAccessWorldState.GeneratedBlockAccessList).Bytes;
-=======
+                // body.BlockAccessList = _tracedAccessWorldState.GeneratedBlockAccessList;
+                // block.EncodedBlockAccessList = Rlp.Encode(_tracedAccessWorldState.GeneratedBlockAccessList).Bytes;
                 block.GeneratedBlockAccessList = _tracedAccessWorldState.BlockAccessList;
                 block.EncodedBlockAccessList = Rlp.Encode(_tracedAccessWorldState.BlockAccessList).Bytes;
->>>>>>> b963b7a6
                 header.BlockAccessListHash = new(ValueKeccak.Compute(block.EncodedBlockAccessList).Bytes);
             }
         }
