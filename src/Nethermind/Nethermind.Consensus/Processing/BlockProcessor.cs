// SPDX-FileCopyrightText: 2022 Demerzel Solutions Limited
// SPDX-License-Identifier: LGPL-3.0-only

using System;
using System.Collections.Concurrent;
using System.Collections.Generic;
using System.Numerics;
using System.Runtime.InteropServices;
using System.Threading;
using System.Threading.Tasks;
using Nethermind.Blockchain;
using Nethermind.Blockchain.Blocks;
using Nethermind.Blockchain.Find;
using Nethermind.Blockchain.Receipts;
using Nethermind.Consensus.BeaconBlockRoot;
using Nethermind.Consensus.Rewards;
using Nethermind.Consensus.Validators;
using Nethermind.Consensus.Withdrawals;
using Nethermind.Core;
using Nethermind.Core.Crypto;
using Nethermind.Core.Specs;
using Nethermind.Crypto;
using Nethermind.Evm;
using Nethermind.Evm.Tracing;
using Nethermind.Int256;
using Nethermind.Logging;
using Nethermind.Specs.Forks;
using Nethermind.State;
using Metrics = Nethermind.Blockchain.Metrics;

namespace Nethermind.Consensus.Processing;

public partial class BlockProcessor : IBlockProcessor
{
    private readonly ILogger _logger;
    private readonly ISpecProvider _specProvider;
    protected readonly IWorldState _stateProvider;
    private readonly IReceiptStorage _receiptStorage;
    private readonly IReceiptsRootCalculator _receiptsRootCalculator;
    private readonly IWithdrawalProcessor _withdrawalProcessor;
    private readonly IBeaconBlockRootHandler _beaconBlockRootHandler;
    private readonly IBlockValidator _blockValidator;
    private readonly IRewardCalculator _rewardCalculator;
    private readonly IBlockProcessor.IBlockTransactionsExecutor _blockTransactionsExecutor;
    private readonly IBlockhashStore _blockhashStore;
    private readonly IBlockCachePreWarmer? _preWarmer;
    private const int MaxUncommittedBlocks = 64;

    /// <summary>
    /// We use a single receipt tracer for all blocks. Internally receipt tracer forwards most of the calls
    /// to any block-specific tracers.
    /// </summary>
    protected BlockReceiptsTracer ReceiptsTracer { get; set; }

    public BlockProcessor(
        ISpecProvider? specProvider,
        IBlockValidator? blockValidator,
        IRewardCalculator? rewardCalculator,
        IBlockProcessor.IBlockTransactionsExecutor? blockTransactionsExecutor,
        IWorldState? stateProvider,
        IReceiptStorage? receiptStorage,
        IBlockhashStore? blockHashStore,
        ILogManager? logManager,
        IWithdrawalProcessor? withdrawalProcessor = null,
        IReceiptsRootCalculator? receiptsRootCalculator = null,
        IBlockCachePreWarmer? preWarmer = null)
    {
        _logger = logManager?.GetClassLogger() ?? throw new ArgumentNullException(nameof(logManager));
        _specProvider = specProvider ?? throw new ArgumentNullException(nameof(specProvider));
        _blockValidator = blockValidator ?? throw new ArgumentNullException(nameof(blockValidator));
        _stateProvider = stateProvider ?? throw new ArgumentNullException(nameof(stateProvider));
        _receiptStorage = receiptStorage ?? throw new ArgumentNullException(nameof(receiptStorage));
        _withdrawalProcessor = withdrawalProcessor ?? new WithdrawalProcessor(stateProvider, logManager);
        _rewardCalculator = rewardCalculator ?? throw new ArgumentNullException(nameof(rewardCalculator));
        _blockTransactionsExecutor = blockTransactionsExecutor ?? throw new ArgumentNullException(nameof(blockTransactionsExecutor));
        _receiptsRootCalculator = receiptsRootCalculator ?? ReceiptsRootCalculator.Instance;
        _blockhashStore = blockHashStore ?? throw new ArgumentNullException(nameof(blockHashStore));
        _preWarmer = preWarmer;
        _beaconBlockRootHandler = new BeaconBlockRootHandler();
        ReceiptsTracer = new BlockReceiptsTracer();
    }

    public event EventHandler<BlockProcessedEventArgs>? BlockProcessed;

    public event EventHandler<TxProcessedEventArgs> TransactionProcessed
    {
        add { _blockTransactionsExecutor.TransactionProcessed += value; }
        remove { _blockTransactionsExecutor.TransactionProcessed -= value; }
    }

    // TODO: move to branch processor
    public Block[] Process(Hash256 newBranchStateRoot, List<Block> suggestedBlocks, ProcessingOptions options, IBlockTracer blockTracer)
    {
        if (suggestedBlocks.Count == 0) return Array.Empty<Block>();

        TxHashCalculator.CalculateInBackground(suggestedBlocks);
        BlocksProcessing?.Invoke(this, new BlocksProcessingEventArgs(suggestedBlocks));

        /* We need to save the snapshot state root before reorganization in case the new branch has invalid blocks.
           In case of invalid blocks on the new branch we will discard the entire branch and come back to
           the previous head state.*/
        Hash256 previousBranchStateRoot = CreateCheckpoint();
        InitBranch(newBranchStateRoot);
        Hash256 preBlockStateRoot = newBranchStateRoot;

        bool notReadOnly = !options.ContainsFlag(ProcessingOptions.ReadOnlyChain);
        int blocksCount = suggestedBlocks.Count;
        Block[] processedBlocks = new Block[blocksCount];

        try
        {
            for (int i = 0; i < blocksCount; i++)
            {
                Block suggestedBlock = suggestedBlocks[i];
                if (blocksCount > 64 && i % 8 == 0)
                {
                    if (_logger.IsInfo) _logger.Info($"Processing part of a long blocks branch {i}/{blocksCount}. Block: {suggestedBlock}");
                }

                using CancellationTokenSource cancellationTokenSource = new();
                Task? preWarmTask = suggestedBlock.Transactions.Length < 3
                    ? null
                    : _preWarmer?.PreWarmCaches(suggestedBlock, preBlockStateRoot!, cancellationTokenSource.Token);
                (Block processedBlock, TxReceipt[] receipts) = ProcessOne(suggestedBlock, options, blockTracer);
                cancellationTokenSource.Cancel();
                preWarmTask?.GetAwaiter().GetResult();
                processedBlocks[i] = processedBlock;

                // be cautious here as AuRa depends on processing
                PreCommitBlock(newBranchStateRoot, suggestedBlock.Number);
                if (notReadOnly)
                {
                    BlockProcessed?.Invoke(this, new BlockProcessedEventArgs(processedBlock, receipts));
                }

                // CommitBranch in parts if we have long running branch
                bool isFirstInBatch = i == 0;
                bool isLastInBatch = i == blocksCount - 1;
                bool isNotAtTheEdge = !isFirstInBatch && !isLastInBatch;
                bool isCommitPoint = i % MaxUncommittedBlocks == 0 && isNotAtTheEdge;
                if (isCommitPoint && notReadOnly)
                {
                    if (_logger.IsInfo) _logger.Info($"Commit part of a long blocks branch {i}/{blocksCount}");
                    previousBranchStateRoot = CreateCheckpoint();
                    Hash256? newStateRoot = suggestedBlock.StateRoot;
                    InitBranch(newStateRoot, false);
                }

                preBlockStateRoot = processedBlock.StateRoot;
                _stateProvider.Reset(resizeCollections: true);
            }

            if (options.ContainsFlag(ProcessingOptions.DoNotUpdateHead))
            {
                RestoreBranch(previousBranchStateRoot);
            }

            return processedBlocks;
        }
        catch (Exception ex) // try to restore at all cost
        {
            _logger.Trace($"Encountered exception {ex} while processing blocks.");
            RestoreBranch(previousBranchStateRoot);
            throw;
        }
        finally
        {
            _preWarmer?.ClearCaches();
        }
    }

    public event EventHandler<BlocksProcessingEventArgs>? BlocksProcessing;

    // TODO: move to branch processor
    private void InitBranch(Hash256 branchStateRoot, bool incrementReorgMetric = true)
    {
        /* Please note that we do not reset the state if branch state root is null.
           That said, I do not remember in what cases we receive null here.*/
        if (branchStateRoot is not null && _stateProvider.StateRoot != branchStateRoot)
        {
            /* Discarding the other branch data - chain reorganization.
               We cannot use cached values any more because they may have been written
               by blocks that are being reorganized out.*/

            if (incrementReorgMetric)
                Metrics.Reorganizations++;
            _stateProvider.Reset();
            _stateProvider.StateRoot = branchStateRoot;
        }
    }

    // TODO: move to branch processor
    private Hash256 CreateCheckpoint()
    {
        return _stateProvider.StateRoot;
    }

    // TODO: move to block processing pipeline
    private void PreCommitBlock(Hash256 newBranchStateRoot, long blockNumber)
    {
        if (_logger.IsTrace) _logger.Trace($"Committing the branch - {newBranchStateRoot}");
        _stateProvider.CommitTree(blockNumber);
    }

    // TODO: move to branch processor
    private void RestoreBranch(Hash256 branchingPointStateRoot)
    {
        if (_logger.IsTrace) _logger.Trace($"Restoring the branch checkpoint - {branchingPointStateRoot}");
        _stateProvider.Reset();
        _stateProvider.StateRoot = branchingPointStateRoot;
        if (_logger.IsTrace) _logger.Trace($"Restored the branch checkpoint - {branchingPointStateRoot} | {_stateProvider.StateRoot}");
    }

    // TODO: block processor pipeline
    private (Block Block, TxReceipt[] Receipts) ProcessOne(Block suggestedBlock, ProcessingOptions options, IBlockTracer blockTracer)
    {
        if (_logger.IsTrace) _logger.Trace($"Processing block {suggestedBlock.ToString(Block.Format.Short)} ({options})");

        ApplyDaoTransition(suggestedBlock);
        Block block = PrepareBlockForProcessing(suggestedBlock);
        TxReceipt[] receipts = ProcessBlock(block, blockTracer, options);
        ValidateProcessedBlock(suggestedBlock, options, block, receipts);
        if (options.ContainsFlag(ProcessingOptions.StoreReceipts))
        {
            StoreTxReceipts(block, receipts);
        }

        return (block, receipts);
    }

    // TODO: block processor pipeline
    private void ValidateProcessedBlock(Block suggestedBlock, ProcessingOptions options, Block block, TxReceipt[] receipts)
    {
        if (!options.ContainsFlag(ProcessingOptions.NoValidation) && !_blockValidator.ValidateProcessedBlock(block, receipts, suggestedBlock, out string? error))
        {
<<<<<<< HEAD
            if (_logger.IsWarn) _logger.Warn(InvalidBlockHelper.GetMessage(suggestedBlock, "invalid block after processing"));
=======
            if (_logger.IsWarn) _logger.Warn($"Processed block is not valid {suggestedBlock.ToString(Block.Format.FullHashAndNumber)} - {error}");
>>>>>>> 984b602c
            if (_logger.IsWarn) _logger.Warn($"Suggested block TD: {suggestedBlock.TotalDifficulty}, Suggested block IsPostMerge {suggestedBlock.IsPostMerge}, Block TD: {block.TotalDifficulty}, Block IsPostMerge {block.IsPostMerge}");
            throw new InvalidBlockException(suggestedBlock, error);
        }

        // Block is valid, copy the account changes as we use the suggested block not the processed one
        suggestedBlock.AccountChanges = block.AccountChanges;
    }

    private bool ShouldComputeStateRoot(BlockHeader header) =>
        !header.IsGenesis || !_specProvider.GenesisStateUnavailable;

    // TODO: block processor pipeline
    protected virtual TxReceipt[] ProcessBlock(
        Block block,
        IBlockTracer blockTracer,
        ProcessingOptions options)
    {
        IReleaseSpec spec = _specProvider.GetSpec(block.Header);

        ReceiptsTracer.SetOtherTracer(blockTracer);
        ReceiptsTracer.StartNewBlockTrace(block);

        _beaconBlockRootHandler.ApplyContractStateChanges(block, spec, _stateProvider);
        _blockhashStore.ApplyBlockhashStateChanges(block.Header);

        _stateProvider.Commit(spec, commitStorageRoots: false);

        TxReceipt[] receipts = _blockTransactionsExecutor.ProcessTransactions(block, options, ReceiptsTracer, spec);

        if (spec.IsEip4844Enabled)
        {
            block.Header.BlobGasUsed = BlobGasCalculator.CalculateBlobGas(block.Transactions);
        }

        block.Header.ReceiptsRoot = _receiptsRootCalculator.GetReceiptsRoot(receipts, spec, block.ReceiptsRoot);
        ApplyMinerRewards(block, blockTracer, spec);
        _withdrawalProcessor.ProcessWithdrawals(block, spec);
        ReceiptsTracer.EndBlockTrace();

        _stateProvider.Commit(spec, commitStorageRoots: true);

        if (BlockchainProcessor.IsMainProcessingThread)
        {
            // Get the accounts that have been changed
            block.AccountChanges = _stateProvider.GetAccountChanges();
        }

        if (ShouldComputeStateRoot(block.Header))
        {
            _stateProvider.RecalculateStateRoot();
            block.Header.StateRoot = _stateProvider.StateRoot;
        }

        block.Header.Hash = block.Header.CalculateHash();

        return receipts;
    }

    // TODO: block processor pipeline
    private void StoreTxReceipts(Block block, TxReceipt[] txReceipts)
    {
        // Setting canonical is done when the BlockAddedToMain event is firec
        _receiptStorage.Insert(block, txReceipts, false);
    }

    // TODO: block processor pipeline
    private Block PrepareBlockForProcessing(Block suggestedBlock)
    {
        if (_logger.IsTrace) _logger.Trace($"{suggestedBlock.Header.ToString(BlockHeader.Format.Full)}");
        BlockHeader bh = suggestedBlock.Header;
        BlockHeader headerForProcessing = new(
            bh.ParentHash,
            bh.UnclesHash,
            bh.Beneficiary,
            bh.Difficulty,
            bh.Number,
            bh.GasLimit,
            bh.Timestamp,
            bh.ExtraData,
            bh.BlobGasUsed,
            bh.ExcessBlobGas)
        {
            Bloom = Bloom.Empty,
            Author = bh.Author,
            Hash = bh.Hash,
            MixHash = bh.MixHash,
            Nonce = bh.Nonce,
            TxRoot = bh.TxRoot,
            TotalDifficulty = bh.TotalDifficulty,
            AuRaStep = bh.AuRaStep,
            AuRaSignature = bh.AuRaSignature,
            ReceiptsRoot = bh.ReceiptsRoot,
            BaseFeePerGas = bh.BaseFeePerGas,
            WithdrawalsRoot = bh.WithdrawalsRoot,
            IsPostMerge = bh.IsPostMerge,
            ParentBeaconBlockRoot = bh.ParentBeaconBlockRoot,
        };

        if (!ShouldComputeStateRoot(bh))
        {
            headerForProcessing.StateRoot = bh.StateRoot;
        }

        return suggestedBlock.CreateCopy(headerForProcessing);
    }

    // TODO: block processor pipeline
    private void ApplyMinerRewards(Block block, IBlockTracer tracer, IReleaseSpec spec)
    {
        if (_logger.IsTrace) _logger.Trace("Applying miner rewards:");
        BlockReward[] rewards = _rewardCalculator.CalculateRewards(block);
        for (int i = 0; i < rewards.Length; i++)
        {
            BlockReward reward = rewards[i];

            using ITxTracer txTracer = tracer.IsTracingRewards
                ? // we need this tracer to be able to track any potential miner account creation
                tracer.StartNewTxTrace(null)
                : NullTxTracer.Instance;

            ApplyMinerReward(block, reward, spec);

            if (tracer.IsTracingRewards)
            {
                tracer.EndTxTrace();
                tracer.ReportReward(reward.Address, reward.RewardType.ToLowerString(), reward.Value);
                if (txTracer.IsTracingState)
                {
                    _stateProvider.Commit(spec, txTracer);
                }
            }
        }
    }

    // TODO: block processor pipeline (only where rewards needed)
    private void ApplyMinerReward(Block block, BlockReward reward, IReleaseSpec spec)
    {
        if (_logger.IsTrace) _logger.Trace($"  {(BigInteger)reward.Value / (BigInteger)Unit.Ether:N3}{Unit.EthSymbol} for account at {reward.Address}");

        if (!_stateProvider.AccountExists(reward.Address))
        {
            _stateProvider.CreateAccount(reward.Address, reward.Value);
        }
        else
        {
            _stateProvider.AddToBalance(reward.Address, reward.Value, spec);
        }
    }

    // TODO: block processor pipeline
    private void ApplyDaoTransition(Block block)
    {
        if (_specProvider.DaoBlockNumber.HasValue && _specProvider.DaoBlockNumber.Value == block.Header.Number)
        {
            if (_logger.IsInfo) _logger.Info("Applying the DAO transition");
            Address withdrawAccount = DaoData.DaoWithdrawalAccount;
            if (!_stateProvider.AccountExists(withdrawAccount))
            {
                _stateProvider.CreateAccount(withdrawAccount, 0);
            }

            foreach (Address daoAccount in DaoData.DaoAccounts)
            {
                UInt256 balance = _stateProvider.GetBalance(daoAccount);
                _stateProvider.AddToBalance(withdrawAccount, balance, Dao.Instance);
                _stateProvider.SubtractFromBalance(daoAccount, balance, Dao.Instance);
            }
        }
    }

    private class TxHashCalculator(List<Block> suggestedBlocks) : IThreadPoolWorkItem
    {
        public static void CalculateInBackground(List<Block> suggestedBlocks)
        {
            // Memory has been reserved on the transactions to delay calculate the hashes
            // We calculate the hashes in the background to release that memory
            ThreadPool.UnsafeQueueUserWorkItem(new TxHashCalculator(suggestedBlocks), preferLocal: false);
        }

        void IThreadPoolWorkItem.Execute()
        {
            // Hashes will be required for PersistentReceiptStorage in UpdateMainChain ForkchoiceUpdatedHandler
            // Which occurs after the block has been processed; however the block is stored in cache and picked up
            // from there so we can calculate the hashes now for that later use.
            foreach (Block block in CollectionsMarshal.AsSpan(suggestedBlocks))
            {
                foreach (Transaction tx in block.Transactions)
                {
                    // Calculate the hashes to release the memory from the transactionSequence
                    tx.CalculateHashInternal();
                }
            }
        }
    }
}<|MERGE_RESOLUTION|>--- conflicted
+++ resolved
@@ -233,11 +233,7 @@
     {
         if (!options.ContainsFlag(ProcessingOptions.NoValidation) && !_blockValidator.ValidateProcessedBlock(block, receipts, suggestedBlock, out string? error))
         {
-<<<<<<< HEAD
             if (_logger.IsWarn) _logger.Warn(InvalidBlockHelper.GetMessage(suggestedBlock, "invalid block after processing"));
-=======
-            if (_logger.IsWarn) _logger.Warn($"Processed block is not valid {suggestedBlock.ToString(Block.Format.FullHashAndNumber)} - {error}");
->>>>>>> 984b602c
             if (_logger.IsWarn) _logger.Warn($"Suggested block TD: {suggestedBlock.TotalDifficulty}, Suggested block IsPostMerge {suggestedBlock.IsPostMerge}, Block TD: {block.TotalDifficulty}, Block IsPostMerge {block.IsPostMerge}");
             throw new InvalidBlockException(suggestedBlock, error);
         }
