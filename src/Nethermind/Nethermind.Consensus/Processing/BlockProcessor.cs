--- conflicted
+++ resolved
@@ -329,20 +329,8 @@
 
         if (!block.IsGenesis && block.Transactions.Length != 0 && ExecutionTracer.IsTracingAccessWitness)
         {
-<<<<<<< HEAD
-            var gasWitness = new VerkleExecWitness(NullLogManager.Instance);
-            var gasAvailable = block.GasLimit - block.GasUsed;
-            var gasBefore = gasAvailable;
-            if (!gasWitness.AccessForGasBeneficiary(block.Header.GasBeneficiary!, ref gasAvailable))
-            {
-                throw new OutOfGasException();
-            }
-
-            block.Header.GasUsed += gasBefore - gasAvailable;
-=======
             var gasWitness = new VerkleExecWitness(NullLogManager.Instance, worldState as VerkleWorldState);
             gasWitness.AccessForGasBeneficiary(block.Header.GasBeneficiary!);
->>>>>>> 2065ea66
             ExecutionTracer.ReportAccessWitness(gasWitness);
         }
 
