// SPDX-FileCopyrightText: 2022 Demerzel Solutions Limited
// SPDX-License-Identifier: LGPL-3.0-only

using System;
using System.Collections.Generic;
using System.Numerics;
using System.Runtime.CompilerServices;
using System.Runtime.InteropServices;
using System.Threading;
using System.Threading.Tasks;
using Nethermind.Blockchain;
using Nethermind.Blockchain.BeaconBlockRoot;
using Nethermind.Blockchain.Blocks;
using Nethermind.Blockchain.Receipts;
using Nethermind.Consensus.Requests;
using Nethermind.Consensus.Rewards;
using Nethermind.Consensus.Validators;
using Nethermind.Consensus.Withdrawals;
using Nethermind.Core;
using Nethermind.Core.Crypto;
using Nethermind.Core.Eip2930;
using Nethermind.Core.Specs;
using Nethermind.Crypto;
using Nethermind.Evm;
using Nethermind.Evm.Tracing;
using Nethermind.Evm.TransactionProcessing;
using Nethermind.Int256;
using Nethermind.Logging;
using Nethermind.Specs.Forks;
using Nethermind.State;
using Metrics = Nethermind.Blockchain.Metrics;

namespace Nethermind.Consensus.Processing;

public partial class BlockProcessor(
    ISpecProvider? specProvider,
    IBlockValidator? blockValidator,
    IRewardCalculator? rewardCalculator,
    IBlockProcessor.IBlockTransactionsExecutor? blockTransactionsExecutor,
    IWorldState? stateProvider,
    IReceiptStorage? receiptStorage,
    ITransactionProcessor transactionProcessor,
    IBeaconBlockRootHandler? beaconBlockRootHandler,
    IBlockhashStore? blockHashStore,
    ILogManager? logManager,
    IWithdrawalProcessor? withdrawalProcessor = null,
    IReceiptsRootCalculator? receiptsRootCalculator = null,
    IBlockCachePreWarmer? preWarmer = null,
    IConsensusRequestsProcessor? consensusRequestsProcessor = null)
    : IBlockProcessor
{
    private readonly ILogger _logger = logManager?.GetClassLogger() ?? throw new ArgumentNullException(nameof(logManager));
    private readonly ISpecProvider _specProvider = specProvider ?? throw new ArgumentNullException(nameof(specProvider));
    protected readonly IWorldState _stateProvider = stateProvider ?? throw new ArgumentNullException(nameof(stateProvider));
    private readonly IReceiptStorage _receiptStorage = receiptStorage ?? throw new ArgumentNullException(nameof(receiptStorage));
    private readonly IReceiptsRootCalculator _receiptsRootCalculator = receiptsRootCalculator ?? ReceiptsRootCalculator.Instance;
    private readonly IWithdrawalProcessor _withdrawalProcessor = withdrawalProcessor ?? new WithdrawalProcessor(stateProvider, logManager);
    private readonly IBeaconBlockRootHandler _beaconBlockRootHandler = beaconBlockRootHandler ?? throw new ArgumentNullException(nameof(beaconBlockRootHandler));
    private readonly IBlockValidator _blockValidator = blockValidator ?? throw new ArgumentNullException(nameof(blockValidator));
    private readonly IRewardCalculator _rewardCalculator = rewardCalculator ?? throw new ArgumentNullException(nameof(rewardCalculator));
    private readonly IBlockProcessor.IBlockTransactionsExecutor _blockTransactionsExecutor = blockTransactionsExecutor ?? throw new ArgumentNullException(nameof(blockTransactionsExecutor));
    private readonly IBlockhashStore _blockhashStore = blockHashStore ?? throw new ArgumentNullException(nameof(blockHashStore));

    private readonly IConsensusRequestsProcessor _consensusRequestsProcessor = consensusRequestsProcessor ?? new ConsensusRequestsProcessor(transactionProcessor);
    private Task _clearTask = Task.CompletedTask;

    private const int MaxUncommittedBlocks = 64;
    private readonly Action<Task> _clearCaches = _ => preWarmer?.ClearCaches();

    /// <summary>
    /// We use a single receipt tracer for all blocks. Internally receipt tracer forwards most of the calls
    /// to any block-specific tracers.
    /// </summary>
    protected BlockReceiptsTracer ReceiptsTracer { get; set; } = new();

    public event EventHandler<BlockProcessedEventArgs>? BlockProcessed;

    public event EventHandler<TxProcessedEventArgs> TransactionProcessed
    {
        add { _blockTransactionsExecutor.TransactionProcessed += value; }
        remove { _blockTransactionsExecutor.TransactionProcessed -= value; }
    }

    // TODO: move to branch processor
    public Block[] Process(Hash256 newBranchStateRoot, List<Block> suggestedBlocks, ProcessingOptions options, IBlockTracer blockTracer)
    {
        if (suggestedBlocks.Count == 0) return Array.Empty<Block>();

        TxHashCalculator.CalculateInBackground(suggestedBlocks);
        BlocksProcessing?.Invoke(this, new BlocksProcessingEventArgs(suggestedBlocks));

        /* We need to save the snapshot state root before reorganization in case the new branch has invalid blocks.
           In case of invalid blocks on the new branch we will discard the entire branch and come back to
           the previous head state.*/
        Hash256 previousBranchStateRoot = CreateCheckpoint();
        InitBranch(newBranchStateRoot);
        Hash256 preBlockStateRoot = newBranchStateRoot;

        bool notReadOnly = !options.ContainsFlag(ProcessingOptions.ReadOnlyChain);
        int blocksCount = suggestedBlocks.Count;
        Block[] processedBlocks = new Block[blocksCount];

        Task? preWarmTask = null;
        try
        {
            for (int i = 0; i < blocksCount; i++)
            {
                preWarmTask = null;
                WaitForCacheClear();
                Block suggestedBlock = suggestedBlocks[i];
                if (blocksCount > 64 && i % 8 == 0)
                {
                    if (_logger.IsInfo) _logger.Info($"Processing part of a long blocks branch {i}/{blocksCount}. Block: {suggestedBlock}");
                }

                if (notReadOnly)
                {
                    BlockProcessing?.Invoke(this, new BlockEventArgs(suggestedBlock));
                }

                Block processedBlock;
                TxReceipt[] receipts;

                bool skipPrewarming = preWarmer is null || suggestedBlock.Transactions.Length < 3;
                if (!skipPrewarming)
                {
                    using CancellationTokenSource cancellationTokenSource = new();
                    (_, AccessList? accessList) = _beaconBlockRootHandler.BeaconRootsAccessList(suggestedBlock, _specProvider.GetSpec(suggestedBlock.Header));
                    preWarmTask = preWarmer.PreWarmCaches(suggestedBlock, preBlockStateRoot, accessList, cancellationTokenSource.Token);
                    (processedBlock, receipts) = ProcessOne(suggestedBlock, options, blockTracer);
                    // Block is processed, we can cancel the prewarm task
                    cancellationTokenSource.Cancel();
                }
                else
                {
                    if (preWarmer?.ClearCaches() ?? false)
                    {
                        if (_logger.IsWarn) _logger.Warn("Low txs, caches are not empty. Clearing them.");
                    }
                    // Even though we skip prewarming we still need to ensure the caches are cleared
                    (processedBlock, receipts) = ProcessOne(suggestedBlock, options, blockTracer);
                }

                processedBlocks[i] = processedBlock;

                // be cautious here as AuRa depends on processing
                PreCommitBlock(newBranchStateRoot, suggestedBlock.Number);
                QueueClearCaches(preWarmer, preWarmTask);

                if (notReadOnly)
                {
                    BlockProcessed?.Invoke(this, new BlockProcessedEventArgs(processedBlock, receipts));
                }

                // CommitBranch in parts if we have long running branch
                bool isFirstInBatch = i == 0;
                bool isLastInBatch = i == blocksCount - 1;
                bool isNotAtTheEdge = !isFirstInBatch && !isLastInBatch;
                bool isCommitPoint = i % MaxUncommittedBlocks == 0 && isNotAtTheEdge;
                if (isCommitPoint && notReadOnly)
                {
                    if (_logger.IsInfo) _logger.Info($"Commit part of a long blocks branch {i}/{blocksCount}");
                    previousBranchStateRoot = CreateCheckpoint();
                    Hash256? newStateRoot = suggestedBlock.StateRoot;
                    InitBranch(newStateRoot, false);
                }

                preBlockStateRoot = processedBlock.StateRoot;
                // Make sure the prewarm task is finished before we reset the state
                preWarmTask?.GetAwaiter().GetResult();
                _stateProvider.Reset(resizeCollections: true);
            }

            if (options.ContainsFlag(ProcessingOptions.DoNotUpdateHead))
            {
                RestoreBranch(previousBranchStateRoot);
            }

            return processedBlocks;
        }
        catch (Exception ex) // try to restore at all cost
        {
            if (_logger.IsWarn) _logger.Warn($"Encountered exception {ex} while processing blocks.");
            QueueClearCaches(preWarmer, preWarmTask);
            preWarmTask?.GetAwaiter().GetResult();
            RestoreBranch(previousBranchStateRoot);
            throw;
        }
    }

    private void WaitForCacheClear() => _clearTask.GetAwaiter().GetResult();

    private void QueueClearCaches(IBlockCachePreWarmer preWarmer, Task? preWarmTask)
    {
        if (preWarmTask is not null)
        {
            // Can start clearing caches in background
            _clearTask = preWarmTask.ContinueWith(_clearCaches, TaskContinuationOptions.RunContinuationsAsynchronously);
        }
        else if (preWarmer is not null)
        {
            _clearTask = Task.Run(() => preWarmer.ClearCaches());
        }
    }

    public event EventHandler<BlocksProcessingEventArgs>? BlocksProcessing;

    public event EventHandler<BlockEventArgs>? BlockProcessing;

    // TODO: move to branch processor
    private void InitBranch(Hash256 branchStateRoot, bool incrementReorgMetric = true)
    {
        /* Please note that we do not reset the state if branch state root is null.
           That said, I do not remember in what cases we receive null here.*/
        if (branchStateRoot is not null && _stateProvider.StateRoot != branchStateRoot)
        {
            /* Discarding the other branch data - chain reorganization.
               We cannot use cached values any more because they may have been written
               by blocks that are being reorganized out.*/

            if (incrementReorgMetric)
                Metrics.Reorganizations++;
            _stateProvider.Reset();
            _stateProvider.StateRoot = branchStateRoot;
        }
    }

    // TODO: move to branch processor
    private Hash256 CreateCheckpoint()
    {
        return _stateProvider.StateRoot;
    }

    // TODO: move to block processing pipeline
    private void PreCommitBlock(Hash256 newBranchStateRoot, long blockNumber)
    {
        if (_logger.IsTrace) _logger.Trace($"Committing the branch - {newBranchStateRoot}");
        _stateProvider.CommitTree(blockNumber);
    }

    // TODO: move to branch processor
    private void RestoreBranch(Hash256 branchingPointStateRoot)
    {
        if (_logger.IsTrace) _logger.Trace($"Restoring the branch checkpoint - {branchingPointStateRoot}");
        _stateProvider.Reset();
        _stateProvider.StateRoot = branchingPointStateRoot;
        if (_logger.IsTrace) _logger.Trace($"Restored the branch checkpoint - {branchingPointStateRoot} | {_stateProvider.StateRoot}");
    }

    // TODO: block processor pipeline
    private (Block Block, TxReceipt[] Receipts) ProcessOne(Block suggestedBlock, ProcessingOptions options, IBlockTracer blockTracer)
    {
        if (_logger.IsTrace) _logger.Trace($"Processing block {suggestedBlock.ToString(Block.Format.Short)} ({options})");

        ApplyDaoTransition(suggestedBlock);
        Block block = PrepareBlockForProcessing(suggestedBlock);
        TxReceipt[] receipts = ProcessBlock(block, blockTracer, options);
        ValidateProcessedBlock(suggestedBlock, options, block, receipts);
        if (options.ContainsFlag(ProcessingOptions.StoreReceipts))
        {
            StoreTxReceipts(block, receipts);
        }

        return (block, receipts);
    }

    // TODO: block processor pipeline
    private void ValidateProcessedBlock(Block suggestedBlock, ProcessingOptions options, Block block, TxReceipt[] receipts)
    {
        if (!options.ContainsFlag(ProcessingOptions.NoValidation) && !_blockValidator.ValidateProcessedBlock(block, receipts, suggestedBlock, out string? error))
        {
            if (_logger.IsWarn) _logger.Warn(InvalidBlockHelper.GetMessage(suggestedBlock, "invalid block after processing"));
            throw new InvalidBlockException(suggestedBlock, error);
        }

        // Block is valid, copy the account changes as we use the suggested block not the processed one
        suggestedBlock.AccountChanges = block.AccountChanges;
    }

    private bool ShouldComputeStateRoot(BlockHeader header) =>
        !header.IsGenesis || !_specProvider.GenesisStateUnavailable;

    // TODO: block processor pipeline
    protected virtual TxReceipt[] ProcessBlock(
        Block block,
        IBlockTracer blockTracer,
        ProcessingOptions options)
    {
        BlockHeader header = block.Header;
        IReleaseSpec spec = _specProvider.GetSpec(header);

        ReceiptsTracer.SetOtherTracer(blockTracer);
        ReceiptsTracer.StartNewBlockTrace(block);

<<<<<<< HEAD
        _beaconBlockRootHandler.ApplyContractStateChanges(block, spec, _stateProvider, NullTxTracer.Instance);
        _blockhashStore.ApplyBlockhashStateChanges(block.Header);

=======
        StoreBeaconRoot(block, spec);
        _blockhashStore.ApplyBlockhashStateChanges(header);
>>>>>>> 5ce06bde
        _stateProvider.Commit(spec, commitStorageRoots: false);

        TxReceipt[] receipts = _blockTransactionsExecutor.ProcessTransactions(block, options, ReceiptsTracer, spec);
        CalculateBlooms(receipts);

        if (spec.IsEip4844Enabled)
        {
            header.BlobGasUsed = BlobGasCalculator.CalculateBlobGas(block.Transactions);
        }

        header.ReceiptsRoot = _receiptsRootCalculator.GetReceiptsRoot(receipts, spec, block.ReceiptsRoot);
        ApplyMinerRewards(block, blockTracer, spec);
        _withdrawalProcessor.ProcessWithdrawals(block, spec);
        _consensusRequestsProcessor.ProcessRequests(block, _stateProvider, receipts, spec);

        ReceiptsTracer.EndBlockTrace();

        _stateProvider.Commit(spec, commitStorageRoots: true);

        if (BlockchainProcessor.IsMainProcessingThread)
        {
            // Get the accounts that have been changed
            block.AccountChanges = _stateProvider.GetAccountChanges();
        }

        if (ShouldComputeStateRoot(header))
        {
            _stateProvider.RecalculateStateRoot();
            header.StateRoot = _stateProvider.StateRoot;
        }

        header.Hash = header.CalculateHash();

        return receipts;
    }

    [MethodImpl(MethodImplOptions.NoInlining)]
    private static void CalculateBlooms(TxReceipt[] receipts)
    {
        int index = 0;
        Parallel.For(0, receipts.Length, _ =>
        {
            int i = Interlocked.Increment(ref index) - 1;
            receipts[i].CalculateBloom();
        });
    }

    private void StoreBeaconRoot(Block block, IReleaseSpec spec)
    {
        try
        {
            _beaconBlockRootHandler.StoreBeaconRoot(block, spec);
        }
        catch (Exception e)
        {
            if (_logger.IsWarn) _logger.Warn($"Storing beacon block root for block {block.ToString(Block.Format.FullHashAndNumber)} failed: {e}");
        }
    }

    // TODO: block processor pipeline
    private void StoreTxReceipts(Block block, TxReceipt[] txReceipts)
    {
        // Setting canonical is done when the BlockAddedToMain event is fired
        _receiptStorage.Insert(block, txReceipts, false);
    }

    // TODO: block processor pipeline
    private Block PrepareBlockForProcessing(Block suggestedBlock)
    {
        if (_logger.IsTrace) _logger.Trace($"{suggestedBlock.Header.ToString(BlockHeader.Format.Full)}");
        BlockHeader bh = suggestedBlock.Header;
        BlockHeader headerForProcessing = new(
            bh.ParentHash,
            bh.UnclesHash,
            bh.Beneficiary,
            bh.Difficulty,
            bh.Number,
            bh.GasLimit,
            bh.Timestamp,
            bh.ExtraData,
            bh.BlobGasUsed,
            bh.ExcessBlobGas)
        {
            Bloom = Bloom.Empty,
            Author = bh.Author,
            Hash = bh.Hash,
            MixHash = bh.MixHash,
            Nonce = bh.Nonce,
            TxRoot = bh.TxRoot,
            TotalDifficulty = bh.TotalDifficulty,
            AuRaStep = bh.AuRaStep,
            AuRaSignature = bh.AuRaSignature,
            ReceiptsRoot = bh.ReceiptsRoot,
            BaseFeePerGas = bh.BaseFeePerGas,
            WithdrawalsRoot = bh.WithdrawalsRoot,
            RequestsRoot = bh.RequestsRoot,
            IsPostMerge = bh.IsPostMerge,
            ParentBeaconBlockRoot = bh.ParentBeaconBlockRoot
        };

        if (!ShouldComputeStateRoot(bh))
        {
            headerForProcessing.StateRoot = bh.StateRoot;
        }

        return suggestedBlock.CreateCopy(headerForProcessing);
    }

    // TODO: block processor pipeline
    private void ApplyMinerRewards(Block block, IBlockTracer tracer, IReleaseSpec spec)
    {
        if (_logger.IsTrace) _logger.Trace("Applying miner rewards:");
        BlockReward[] rewards = _rewardCalculator.CalculateRewards(block);
        for (int i = 0; i < rewards.Length; i++)
        {
            BlockReward reward = rewards[i];

            using ITxTracer txTracer = tracer.IsTracingRewards
                ? // we need this tracer to be able to track any potential miner account creation
                tracer.StartNewTxTrace(null)
                : NullTxTracer.Instance;

            ApplyMinerReward(block, reward, spec);

            if (tracer.IsTracingRewards)
            {
                tracer.EndTxTrace();
                tracer.ReportReward(reward.Address, reward.RewardType.ToLowerString(), reward.Value);
                if (txTracer.IsTracingState)
                {
                    _stateProvider.Commit(spec, txTracer);
                }
            }
        }
    }

    // TODO: block processor pipeline (only where rewards needed)
    private void ApplyMinerReward(Block block, BlockReward reward, IReleaseSpec spec)
    {
        if (_logger.IsTrace) _logger.Trace($"  {(BigInteger)reward.Value / (BigInteger)Unit.Ether:N3}{Unit.EthSymbol} for account at {reward.Address}");

        if (!_stateProvider.AccountExists(reward.Address))
        {
            _stateProvider.CreateAccount(reward.Address, reward.Value);
        }
        else
        {
            _stateProvider.AddToBalance(reward.Address, reward.Value, spec);
        }
    }

    // TODO: block processor pipeline
    private void ApplyDaoTransition(Block block)
    {
        long? daoBlockNumber = _specProvider.DaoBlockNumber;
        if (daoBlockNumber.HasValue && daoBlockNumber.Value == block.Header.Number)
        {
            ApplyTransition();
        }

        [MethodImpl(MethodImplOptions.NoInlining)]
        void ApplyTransition()
        {
            if (_logger.IsInfo) _logger.Info("Applying the DAO transition");
            Address withdrawAccount = DaoData.DaoWithdrawalAccount;
            if (!_stateProvider.AccountExists(withdrawAccount))
            {
                _stateProvider.CreateAccount(withdrawAccount, 0);
            }

            foreach (Address daoAccount in DaoData.DaoAccounts)
            {
                UInt256 balance = _stateProvider.GetBalance(daoAccount);
                _stateProvider.AddToBalance(withdrawAccount, balance, Dao.Instance);
                _stateProvider.SubtractFromBalance(daoAccount, balance, Dao.Instance);
            }
        }
    }

    private class TxHashCalculator(List<Block> suggestedBlocks) : IThreadPoolWorkItem
    {
        public static void CalculateInBackground(List<Block> suggestedBlocks)
        {
            // Memory has been reserved on the transactions to delay calculate the hashes
            // We calculate the hashes in the background to release that memory
            ThreadPool.UnsafeQueueUserWorkItem(new TxHashCalculator(suggestedBlocks), preferLocal: false);
        }

        void IThreadPoolWorkItem.Execute()
        {
            // Hashes will be required for PersistentReceiptStorage in UpdateMainChain ForkchoiceUpdatedHandler
            // Which occurs after the block has been processed; however the block is stored in cache and picked up
            // from there so we can calculate the hashes now for that later use.
            foreach (Block block in CollectionsMarshal.AsSpan(suggestedBlocks))
            {
                foreach (Transaction tx in block.Transactions)
                {
                    // Calculate the hashes to release the memory from the transactionSequence
                    tx.CalculateHashInternal();
                }
            }
        }
    }
}<|MERGE_RESOLUTION|>--- conflicted
+++ resolved
@@ -292,14 +292,8 @@
         ReceiptsTracer.SetOtherTracer(blockTracer);
         ReceiptsTracer.StartNewBlockTrace(block);
 
-<<<<<<< HEAD
-        _beaconBlockRootHandler.ApplyContractStateChanges(block, spec, _stateProvider, NullTxTracer.Instance);
-        _blockhashStore.ApplyBlockhashStateChanges(block.Header);
-
-=======
         StoreBeaconRoot(block, spec);
         _blockhashStore.ApplyBlockhashStateChanges(header);
->>>>>>> 5ce06bde
         _stateProvider.Commit(spec, commitStorageRoots: false);
 
         TxReceipt[] receipts = _blockTransactionsExecutor.ProcessTransactions(block, options, ReceiptsTracer, spec);
