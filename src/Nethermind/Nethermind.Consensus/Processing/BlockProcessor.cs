--- conflicted
+++ resolved
@@ -2,22 +2,16 @@
 // SPDX-License-Identifier: LGPL-3.0-only
 
 using System;
-using System.Collections.Concurrent;
 using System.Collections.Generic;
 using System.Numerics;
 using System.Runtime.InteropServices;
 using System.Threading;
 using System.Threading.Tasks;
 using Nethermind.Blockchain;
-using Nethermind.Blockchain.BeaconBlockRoot;
 using Nethermind.Blockchain.Blocks;
-using Nethermind.Blockchain.Find;
 using Nethermind.Blockchain.BeaconBlockRoot;
 using Nethermind.Blockchain.Receipts;
-<<<<<<< HEAD
-=======
 using Nethermind.Consensus.Requests;
->>>>>>> 0c3333ab
 using Nethermind.Consensus.Rewards;
 using Nethermind.Consensus.Validators;
 using Nethermind.Consensus.Withdrawals;
@@ -27,12 +21,12 @@
 using Nethermind.Crypto;
 using Nethermind.Evm;
 using Nethermind.Evm.Tracing;
-using Nethermind.Evm.TransactionProcessing;
 using Nethermind.Int256;
 using Nethermind.Logging;
 using Nethermind.Specs.Forks;
 using Nethermind.State;
 using Metrics = Nethermind.Blockchain.Metrics;
+using Nethermind.Evm.TransactionProcessing;
 
 namespace Nethermind.Consensus.Processing;
 
@@ -70,9 +64,8 @@
         IBlockhashStore? blockHashStore,
         ITransactionProcessor transactionProcessor,
         ILogManager? logManager,
-        IBeaconBlockRootHandler? beaconBlockRootHandler,
+        IBeaconBlockRootHandler? beaconBlockRootHandler = null,
         IWithdrawalProcessor? withdrawalProcessor = null,
-        IBeaconBlockRootHandler? beaconBlockRootHandler = null,
         IReceiptsRootCalculator? receiptsRootCalculator = null,
         IBlockCachePreWarmer? preWarmer = null,
         IConsensusRequestsProcessor? consensusRequestsProcessor = null)
@@ -87,7 +80,7 @@
         _blockTransactionsExecutor = blockTransactionsExecutor ?? throw new ArgumentNullException(nameof(blockTransactionsExecutor));
         _beaconBlockRootHandler = beaconBlockRootHandler ?? throw new ArgumentNullException(nameof(beaconBlockRootHandler));
         _receiptsRootCalculator = receiptsRootCalculator ?? ReceiptsRootCalculator.Instance;
-        _beaconBlockRootHandler = beaconBlockRootHandler ?? new BeaconBlockRootHandler(transactionProcessor, logManager);
+        _beaconBlockRootHandler = beaconBlockRootHandler ?? throw new ArgumentNullException(nameof(beaconBlockRootHandler));
         _consensusRequestsProcessor = consensusRequestsProcessor ?? new ConsensusRequestsProcessor(transactionProcessor);
 
         _blockhashStore = blockHashStore ?? throw new ArgumentNullException(nameof(blockHashStore));
@@ -272,12 +265,6 @@
         ReceiptsTracer.StartNewBlockTrace(block);
 
         _beaconBlockRootHandler.ExecuteSystemCall(block, spec);
-<<<<<<< HEAD
-=======
-        _blockhashStore.ApplyBlockhashStateChanges(block.Header);
-
-        _stateProvider.Commit(spec, commitStorageRoots: false);
->>>>>>> 0c3333ab
 
         TxReceipt[] receipts = _blockTransactionsExecutor.ProcessTransactions(block, options, ReceiptsTracer, spec);
 
