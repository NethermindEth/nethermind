--- conflicted
+++ resolved
@@ -9,17 +9,11 @@
 using Nethermind.Blockchain;
 using Nethermind.Blockchain.BeaconBlockRoot;
 using Nethermind.Blockchain.Receipts;
-<<<<<<< HEAD
-using Nethermind.Blockchain.ValidatorExit;
-=======
-using Nethermind.Consensus.BeaconBlockRoot;
 using Nethermind.Consensus.Requests;
->>>>>>> cc9b1257
 using Nethermind.Consensus.Rewards;
 using Nethermind.Consensus.Validators;
 using Nethermind.Consensus.Withdrawals;
 using Nethermind.Core;
-using Nethermind.Core.ConsensusRequests;
 using Nethermind.Core.Crypto;
 using Nethermind.Core.Specs;
 using Nethermind.Crypto;
@@ -30,7 +24,6 @@
 using Nethermind.Logging;
 using Nethermind.Specs.Forks;
 using Nethermind.State;
-using Nethermind.State.Proofs;
 using Metrics = Nethermind.Blockchain.Metrics;
 
 namespace Nethermind.Consensus.Processing;
@@ -48,7 +41,6 @@
     private readonly IBlockValidator _blockValidator;
     private readonly IRewardCalculator _rewardCalculator;
     private readonly IBlockProcessor.IBlockTransactionsExecutor _blockTransactionsExecutor;
-    private readonly IWithdrawalRequestsProcessor _withdrawalRequestsProcessor;
 
     private readonly IConsensusRequestsProcessor _consensusRequestsProcessor;
     private const int MaxUncommittedBlocks = 64;
@@ -59,7 +51,8 @@
     /// </summary>
     protected BlockReceiptsTracer ReceiptsTracer { get; set; }
 
-    public BlockProcessor(ISpecProvider? specProvider,
+    public BlockProcessor(
+        ISpecProvider? specProvider,
         IBlockValidator? blockValidator,
         IRewardCalculator? rewardCalculator,
         IBlockProcessor.IBlockTransactionsExecutor? blockTransactionsExecutor,
@@ -69,14 +62,9 @@
         ITransactionProcessor transactionProcessor,
         ILogManager? logManager,
         IWithdrawalProcessor? withdrawalProcessor = null,
-<<<<<<< HEAD
-        IDepositsProcessor? depositsProcessor = null,
         IBeaconBlockRootHandler? beaconBlockRootHandler = null,
-        IReceiptsRootCalculator? receiptsRootCalculator = null)
-=======
         IReceiptsRootCalculator? receiptsRootCalculator = null,
         IConsensusRequestsProcessor? consensusRequestsProcessor = null)
->>>>>>> cc9b1257
     {
         _logger = logManager?.GetClassLogger() ?? throw new ArgumentNullException(nameof(logManager));
         _specProvider = specProvider ?? throw new ArgumentNullException(nameof(specProvider));
@@ -88,15 +76,8 @@
         _rewardCalculator = rewardCalculator ?? throw new ArgumentNullException(nameof(rewardCalculator));
         _blockTransactionsExecutor = blockTransactionsExecutor ?? throw new ArgumentNullException(nameof(blockTransactionsExecutor));
         _receiptsRootCalculator = receiptsRootCalculator ?? ReceiptsRootCalculator.Instance;
-<<<<<<< HEAD
         _beaconBlockRootHandler = beaconBlockRootHandler ?? new BeaconBlockRootHandler(transactionProcessor, logManager);
-        _depositsProcessor = depositsProcessor ?? new DepositsProcessor(logManager);
-        _validatorExitEipHandler = new ValidatorExitEipHandler();
-=======
         _consensusRequestsProcessor = consensusRequestsProcessor ?? new ConsensusRequestsProcessor();
-        _beaconBlockRootHandler = new BeaconBlockRootHandler();
-        _withdrawalRequestsProcessor = new WithdrawalRequestsProcessor();
->>>>>>> cc9b1257
 
         ReceiptsTracer = new BlockReceiptsTracer();
     }
