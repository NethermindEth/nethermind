--- conflicted
+++ resolved
@@ -13,10 +13,7 @@
 using Nethermind.Blockchain.Blocks;
 using Nethermind.Blockchain.Find;
 using Nethermind.Blockchain.Receipts;
-<<<<<<< HEAD
 using Nethermind.Consensus.Requests;
-=======
->>>>>>> 73b10fbd
 using Nethermind.Consensus.Rewards;
 using Nethermind.Consensus.Validators;
 using Nethermind.Consensus.Withdrawals;
@@ -42,30 +39,16 @@
     IBlockProcessor.IBlockTransactionsExecutor? blockTransactionsExecutor,
     IWorldState? stateProvider,
     IReceiptStorage? receiptStorage,
+    ITransactionProcessor transactionProcessor,
+    IBeaconBlockRootHandler? beaconBlockRootHandler,
     IBlockhashStore? blockHashStore,
-    IBeaconBlockRootHandler? beaconBlockRootHandler,
     ILogManager? logManager,
     IWithdrawalProcessor? withdrawalProcessor = null,
     IReceiptsRootCalculator? receiptsRootCalculator = null,
-    IBlockCachePreWarmer? preWarmer = null)
+    IBlockCachePreWarmer? preWarmer = null,
+    IConsensusRequestsProcessor? consensusRequestsProcessor = null)
     : IBlockProcessor
 {
-<<<<<<< HEAD
-    private readonly ILogger _logger;
-    private readonly ISpecProvider _specProvider;
-    protected readonly IWorldState _stateProvider;
-    private readonly IReceiptStorage _receiptStorage;
-    private readonly IReceiptsRootCalculator _receiptsRootCalculator;
-    private readonly IWithdrawalProcessor _withdrawalProcessor;
-    private readonly IBeaconBlockRootHandler _beaconBlockRootHandler;
-    private readonly IBlockValidator _blockValidator;
-    private readonly IRewardCalculator _rewardCalculator;
-    private readonly IBlockProcessor.IBlockTransactionsExecutor _blockTransactionsExecutor;
-
-    private readonly IConsensusRequestsProcessor _consensusRequestsProcessor;
-    private readonly IBlockhashStore _blockhashStore;
-    private readonly IBlockCachePreWarmer? _preWarmer;
-=======
     private readonly ILogger _logger = logManager?.GetClassLogger() ?? throw new ArgumentNullException(nameof(logManager));
     private readonly ISpecProvider _specProvider = specProvider ?? throw new ArgumentNullException(nameof(specProvider));
     protected readonly IWorldState _stateProvider = stateProvider ?? throw new ArgumentNullException(nameof(stateProvider));
@@ -77,7 +60,8 @@
     private readonly IRewardCalculator _rewardCalculator = rewardCalculator ?? throw new ArgumentNullException(nameof(rewardCalculator));
     private readonly IBlockProcessor.IBlockTransactionsExecutor _blockTransactionsExecutor = blockTransactionsExecutor ?? throw new ArgumentNullException(nameof(blockTransactionsExecutor));
     private readonly IBlockhashStore _blockhashStore = blockHashStore ?? throw new ArgumentNullException(nameof(blockHashStore));
->>>>>>> 73b10fbd
+    private readonly IConsensusRequestsProcessor _consensusRequestsProcessor = consensusRequestsProcessor ?? new ConsensusRequestsProcessor(transactionProcessor);
+
     private const int MaxUncommittedBlocks = 64;
     private readonly Func<Task, Task> _clearCaches = _ => preWarmer.ClearCachesInBackground();
 
@@ -85,44 +69,7 @@
     /// We use a single receipt tracer for all blocks. Internally receipt tracer forwards most of the calls
     /// to any block-specific tracers.
     /// </summary>
-<<<<<<< HEAD
-    protected BlockReceiptsTracer ReceiptsTracer { get; set; }
-
-    public BlockProcessor(
-        ISpecProvider? specProvider,
-        IBlockValidator? blockValidator,
-        IRewardCalculator? rewardCalculator,
-        IBlockProcessor.IBlockTransactionsExecutor? blockTransactionsExecutor,
-        IWorldState? stateProvider,
-        IReceiptStorage? receiptStorage,
-        IBlockhashStore? blockHashStore,
-        ITransactionProcessor transactionProcessor,
-        ILogManager? logManager,
-        IWithdrawalProcessor? withdrawalProcessor = null,
-        IBeaconBlockRootHandler? beaconBlockRootHandler = null,
-        IReceiptsRootCalculator? receiptsRootCalculator = null,
-        IBlockCachePreWarmer? preWarmer = null,
-        IConsensusRequestsProcessor? consensusRequestsProcessor = null)
-    {
-        _logger = logManager?.GetClassLogger() ?? throw new ArgumentNullException(nameof(logManager));
-        _specProvider = specProvider ?? throw new ArgumentNullException(nameof(specProvider));
-        _blockValidator = blockValidator ?? throw new ArgumentNullException(nameof(blockValidator));
-        _stateProvider = stateProvider ?? throw new ArgumentNullException(nameof(stateProvider));
-        _receiptStorage = receiptStorage ?? throw new ArgumentNullException(nameof(receiptStorage));
-        _withdrawalProcessor = withdrawalProcessor ?? new WithdrawalProcessor(stateProvider, logManager);
-        _rewardCalculator = rewardCalculator ?? throw new ArgumentNullException(nameof(rewardCalculator));
-        _blockTransactionsExecutor = blockTransactionsExecutor ?? throw new ArgumentNullException(nameof(blockTransactionsExecutor));
-        _receiptsRootCalculator = receiptsRootCalculator ?? ReceiptsRootCalculator.Instance;
-        _beaconBlockRootHandler = beaconBlockRootHandler ?? new BeaconBlockRootHandler(transactionProcessor, logManager);
-        _consensusRequestsProcessor = consensusRequestsProcessor ?? new ConsensusRequestsProcessor(transactionProcessor);
-
-        _blockhashStore = blockHashStore ?? throw new ArgumentNullException(nameof(blockHashStore));
-        _preWarmer = preWarmer;
-        ReceiptsTracer = new BlockReceiptsTracer();
-    }
-=======
     protected BlockReceiptsTracer ReceiptsTracer { get; set; } = new();
->>>>>>> 73b10fbd
 
     public event EventHandler<BlockProcessedEventArgs>? BlockProcessed;
 
@@ -291,7 +238,6 @@
         if (!options.ContainsFlag(ProcessingOptions.NoValidation) && !_blockValidator.ValidateProcessedBlock(block, receipts, suggestedBlock, out string? error))
         {
             if (_logger.IsWarn) _logger.Warn(InvalidBlockHelper.GetMessage(suggestedBlock, "invalid block after processing"));
-            if (_logger.IsWarn) _logger.Warn($"Suggested block TD: {suggestedBlock.TotalDifficulty}, Suggested block IsPostMerge {suggestedBlock.IsPostMerge}, Block TD: {block.TotalDifficulty}, Block IsPostMerge {block.IsPostMerge}");
             throw new InvalidBlockException(suggestedBlock, error);
         }
 
@@ -313,14 +259,8 @@
         ReceiptsTracer.SetOtherTracer(blockTracer);
         ReceiptsTracer.StartNewBlockTrace(block);
 
-<<<<<<< HEAD
-        _beaconBlockRootHandler.ExecuteSystemCall(block, spec);
-        _blockhashStore.ApplyHistoryBlockHashes(block.Header);
-
-=======
         StoreBeaconRoot(block, spec);
         _blockhashStore.ApplyBlockhashStateChanges(block.Header);
->>>>>>> 73b10fbd
         _stateProvider.Commit(spec, commitStorageRoots: false);
 
         TxReceipt[] receipts = _blockTransactionsExecutor.ProcessTransactions(block, options, ReceiptsTracer, spec);
