--- conflicted
+++ resolved
@@ -113,13 +113,8 @@
         suggestedBlock.ExecutionRequests = block.ExecutionRequests;
     }
 
-<<<<<<< HEAD
-    private bool ShouldComputeStateRoot(BlockHeader header) =>
+    protected bool ShouldComputeStateRoot(BlockHeader header) =>
         !header.IsGenesis || !_specProvider.GenesisStateUnavailable;
-=======
-    protected bool ShouldComputeStateRoot(BlockHeader header) =>
-        !header.IsGenesis || !specProvider.GenesisStateUnavailable;
->>>>>>> 4a3e7824
 
     protected virtual TxReceipt[] ProcessBlock(
         Block block,
