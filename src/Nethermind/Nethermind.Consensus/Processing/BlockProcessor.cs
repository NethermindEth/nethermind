--- conflicted
+++ resolved
@@ -54,7 +54,6 @@
     /// </summary>
     protected BlockReceiptsTracer ReceiptsTracer { get; set; } = new();
 
-<<<<<<< HEAD
     public BlockProcessor(
         ISpecProvider specProvider,
         IBlockValidator blockValidator,
@@ -84,14 +83,6 @@
         _stateProvider = new(stateProvider);
     }
 
-    public event EventHandler<TxProcessedEventArgs> TransactionProcessed
-    {
-        add { _blockTransactionsExecutor.TransactionProcessed += value; }
-        remove { _blockTransactionsExecutor.TransactionProcessed -= value; }
-    }
-
-=======
->>>>>>> 98af5c99
     public (Block Block, TxReceipt[] Receipts) ProcessOne(Block suggestedBlock, ProcessingOptions options, IBlockTracer blockTracer, IReleaseSpec spec, CancellationToken token)
     {
         if (_logger.IsTrace) _logger.Trace($"Processing block {suggestedBlock.ToString(Block.Format.Short)} ({options})");
