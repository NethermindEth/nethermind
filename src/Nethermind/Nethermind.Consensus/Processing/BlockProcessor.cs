--- conflicted
+++ resolved
@@ -326,14 +326,12 @@
         _blockhashStore.ApplyBlockhashStateChanges(header);
         _stateProvider.Commit(spec, commitRoots: false);
 
-<<<<<<< HEAD
         var blkCtx = BuildBlockContext(block, spec);
 
         TxReceipt[] receipts = _blockTransactionsExecutor.ProcessTransactions(block, blkCtx, options, ReceiptsTracer, spec, token);
-=======
-        TxReceipt[] receipts = _blockTransactionsExecutor.ProcessTransactions(block, options, ReceiptsTracer, spec, token);
+
         _stateProvider.Commit(spec, commitRoots: false);
->>>>>>> 45443f25
+
         CalculateBlooms(receipts);
 
         if (spec.IsEip4844Enabled)
