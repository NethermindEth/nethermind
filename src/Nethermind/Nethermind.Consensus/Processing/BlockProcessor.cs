--- conflicted
+++ resolved
@@ -29,10 +29,6 @@
 using Nethermind.Logging;
 using Nethermind.Specs.Forks;
 using Nethermind.State;
-<<<<<<< HEAD
-
-=======
->>>>>>> eee5ac23
 using static Nethermind.Consensus.Processing.IBlockProcessor;
 
 using Metrics = Nethermind.Blockchain.Metrics;
@@ -50,24 +46,12 @@
     IBlockhashStore blockHashStore,
     ILogManager logManager,
     IWithdrawalProcessor withdrawalProcessor,
-<<<<<<< HEAD
-    IExecutionRequestsProcessor executionRequestsProcessor,
-    IBlockCachePreWarmer? preWarmer = null)
-=======
     IExecutionRequestsProcessor executionRequestsProcessor)
->>>>>>> eee5ac23
     : IBlockProcessor
 {
     private readonly ILogger _logger = logManager.GetClassLogger();
     protected readonly WorldStateMetricsDecorator _stateProvider = new WorldStateMetricsDecorator(stateProvider);
     private readonly IReceiptsRootCalculator _receiptsRootCalculator = ReceiptsRootCalculator.Instance;
-<<<<<<< HEAD
-    private Task _clearTask = Task.CompletedTask;
-
-    private const int MaxUncommittedBlocks = 64;
-    private readonly Action<Task> _clearCaches = _ => preWarmer?.ClearCaches();
-=======
->>>>>>> eee5ac23
 
     /// <summary>
     /// We use a single receipt tracer for all blocks. Internally receipt tracer forwards most of the calls
@@ -79,211 +63,9 @@
     {
         add { blockTransactionsExecutor.TransactionProcessed += value; }
         remove { blockTransactionsExecutor.TransactionProcessed -= value; }
-<<<<<<< HEAD
-    }
-
-    // TODO: move to branch processor
-    public Block[] Process(Hash256 newBranchStateRoot, IReadOnlyList<Block> suggestedBlocks, ProcessingOptions options, IBlockTracer blockTracer, CancellationToken token = default)
-    {
-        if (suggestedBlocks.Count == 0) return [];
-
-        /* We need to save the snapshot state root before reorganization in case the new branch has invalid blocks.
-           In case of invalid blocks on the new branch we will discard the entire branch and come back to
-           the previous head state.*/
-        Hash256 previousBranchStateRoot = CreateCheckpoint();
-        InitBranch(newBranchStateRoot);
-
-        Block suggestedBlock = suggestedBlocks[0];
-        // Start prewarming as early as possible
-        WaitForCacheClear();
-        (CancellationTokenSource? prewarmCancellation, Task? preWarmTask)
-            = PreWarmTransactions(suggestedBlock, newBranchStateRoot);
-
-        BlocksProcessing?.Invoke(this, new BlocksProcessingEventArgs(suggestedBlocks));
-
-        Hash256 preBlockStateRoot = newBranchStateRoot;
-
-        bool notReadOnly = !options.ContainsFlag(ProcessingOptions.ReadOnlyChain);
-        int blocksCount = suggestedBlocks.Count;
-        Block[] processedBlocks = new Block[blocksCount];
-        try
-        {
-            for (int i = 0; i < blocksCount; i++)
-            {
-                WaitForCacheClear();
-                suggestedBlock = suggestedBlocks[i];
-                // If prewarmCancellation is not null it means we are in first iteration of loop
-                // and started prewarming at method entry, so don't start it again
-                if (prewarmCancellation is null)
-                {
-                    (prewarmCancellation, preWarmTask) = PreWarmTransactions(suggestedBlock, preBlockStateRoot);
-                }
-
-                if (blocksCount > 64 && i % 8 == 0)
-                {
-                    if (_logger.IsInfo) _logger.Info($"Processing part of a long blocks branch {i}/{blocksCount}. Block: {suggestedBlock}");
-                }
-
-                if (notReadOnly)
-                {
-                    BlockProcessing?.Invoke(this, new BlockEventArgs(suggestedBlock));
-                }
-
-                Block processedBlock;
-                TxReceipt[] receipts;
-
-                if (prewarmCancellation is not null)
-                {
-                    (processedBlock, receipts) = ProcessOne(suggestedBlock, options, blockTracer, token);
-                    // Block is processed, we can cancel the prewarm task
-                    CancellationTokenExtensions.CancelDisposeAndClear(ref prewarmCancellation);
-                }
-                else
-                {
-                    // Even though we skip prewarming we still need to ensure the caches are cleared
-                    CacheType result = preWarmer?.ClearCaches() ?? default;
-                    if (result != default)
-                    {
-                        if (_logger.IsWarn) _logger.Warn($"Low txs, caches {result} are not empty. Clearing them.");
-                    }
-                    (processedBlock, receipts) = ProcessOne(suggestedBlock, options, blockTracer, token);
-                }
-
-                processedBlocks[i] = processedBlock;
-
-                // be cautious here as AuRa depends on processing
-                PreCommitBlock(newBranchStateRoot, suggestedBlock.Number);
-                QueueClearCaches(preWarmTask);
-
-                if (notReadOnly)
-                {
-                    Metrics.StateMerkleizationTime = _stateProvider.StateMerkleizationTime;
-                    BlockProcessed?.Invoke(this, new BlockProcessedEventArgs(processedBlock, receipts));
-                }
-
-                // CommitBranch in parts if we have long running branch
-                bool isFirstInBatch = i == 0;
-                bool isLastInBatch = i == blocksCount - 1;
-                bool isNotAtTheEdge = !isFirstInBatch && !isLastInBatch;
-                bool isCommitPoint = i % MaxUncommittedBlocks == 0 && isNotAtTheEdge;
-                if (isCommitPoint && notReadOnly)
-                {
-                    if (_logger.IsInfo) _logger.Info($"Commit part of a long blocks branch {i}/{blocksCount}");
-                    previousBranchStateRoot = CreateCheckpoint();
-                    Hash256? newStateRoot = suggestedBlock.StateRoot;
-                    InitBranch(newStateRoot, false);
-                }
-
-                preBlockStateRoot = processedBlock.StateRoot;
-                // Make sure the prewarm task is finished before we reset the state
-                preWarmTask?.GetAwaiter().GetResult();
-                preWarmTask = null;
-                _stateProvider.Reset();
-
-                // Calculate the transaction hashes in the background and release tx sequence memory
-                // Hashes will be required for PersistentReceiptStorage in ForkchoiceUpdatedHandler
-                // Though we still want to release the memory even if syncing rather than processing live
-                TxHashCalculator.CalculateInBackground(suggestedBlock);
-            }
-
-            if (options.ContainsFlag(ProcessingOptions.DoNotUpdateHead))
-            {
-                RestoreBranch(previousBranchStateRoot);
-            }
-
-            return processedBlocks;
-        }
-        catch (Exception ex) // try to restore at all cost
-        {
-            if (_logger.IsWarn) _logger.Warn($"Encountered exception {ex} while processing blocks.");
-            CancellationTokenExtensions.CancelDisposeAndClear(ref prewarmCancellation);
-            QueueClearCaches(preWarmTask);
-            preWarmTask?.GetAwaiter().GetResult();
-            RestoreBranch(previousBranchStateRoot);
-            throw;
-        }
-    }
-
-    private (CancellationTokenSource prewarmCancellation, Task preWarmTask) PreWarmTransactions(Block suggestedBlock, Hash256 preBlockStateRoot)
-    {
-        if (preWarmer is null || suggestedBlock.Transactions.Length < 3) return (null, null);
-
-        CancellationTokenSource prewarmCancellation = new();
-        Task preWarmTask = preWarmer.PreWarmCaches(suggestedBlock,
-            preBlockStateRoot,
-            specProvider.GetSpec(suggestedBlock.Header),
-            prewarmCancellation.Token,
-            beaconBlockRootHandler);
-
-        return (prewarmCancellation, preWarmTask);
-    }
-
-    private void WaitForCacheClear() => _clearTask.GetAwaiter().GetResult();
-
-    private void QueueClearCaches(Task? preWarmTask)
-    {
-        if (preWarmTask is not null)
-        {
-            // Can start clearing caches in background
-            _clearTask = preWarmTask.ContinueWith(_clearCaches, TaskContinuationOptions.RunContinuationsAsynchronously);
-        }
-        else if (preWarmer is not null)
-        {
-            _clearTask = Task.Run(preWarmer.ClearCaches);
-        }
-    }
-
-    public event EventHandler<BlocksProcessingEventArgs>? BlocksProcessing;
-
-    public event EventHandler<BlockEventArgs>? BlockProcessing;
-
-    // TODO: move to branch processor
-    private void InitBranch(Hash256 branchStateRoot, bool incrementReorgMetric = true)
-    {
-        /* Please note that we do not reset the state if branch state root is null.
-           That said, I do not remember in what cases we receive null here.*/
-        if (branchStateRoot is not null && _stateProvider.StateRoot != branchStateRoot)
-        {
-            /* Discarding the other branch data - chain reorganization.
-               We cannot use cached values any more because they may have been written
-               by blocks that are being reorganized out.*/
-
-            if (incrementReorgMetric)
-                Metrics.Reorganizations++;
-            _stateProvider.Reset();
-            _stateProvider.StateRoot = branchStateRoot;
-        }
-    }
-
-    // TODO: move to branch processor
-    private Hash256 CreateCheckpoint()
-    {
-        return _stateProvider.StateRoot;
-    }
-
-    // TODO: move to block processing pipeline
-    private void PreCommitBlock(Hash256 newBranchStateRoot, long blockNumber)
-    {
-        if (_logger.IsTrace) _logger.Trace($"Committing the branch - {newBranchStateRoot}");
-        _stateProvider.CommitTree(blockNumber);
-    }
-
-    // TODO: move to branch processor
-    private void RestoreBranch(Hash256 branchingPointStateRoot)
-    {
-        if (_logger.IsTrace) _logger.Trace($"Restoring the branch checkpoint - {branchingPointStateRoot}");
-        _stateProvider.Reset();
-        _stateProvider.StateRoot = branchingPointStateRoot;
-        if (_logger.IsTrace) _logger.Trace($"Restored the branch checkpoint - {branchingPointStateRoot} | {_stateProvider.StateRoot}");
-    }
-
-    // TODO: block processor pipeline
-    private (Block Block, TxReceipt[] Receipts) ProcessOne(Block suggestedBlock, ProcessingOptions options, IBlockTracer blockTracer, CancellationToken token)
-=======
     }
 
     public (Block Block, TxReceipt[] Receipts) ProcessOne(Block suggestedBlock, ProcessingOptions options, IBlockTracer blockTracer, IReleaseSpec spec, CancellationToken token)
->>>>>>> eee5ac23
     {
         if (_logger.IsTrace) _logger.Trace($"Processing block {suggestedBlock.ToString(Block.Format.Short)} ({options})");
 
@@ -323,10 +105,6 @@
         CancellationToken token)
     {
         BlockHeader header = block.Header;
-<<<<<<< HEAD
-        IReleaseSpec spec = specProvider.GetSpec(header);
-=======
->>>>>>> eee5ac23
 
         ReceiptsTracer.SetOtherTracer(blockTracer);
         ReceiptsTracer.StartNewBlockTrace(block);
@@ -334,17 +112,10 @@
         blockTransactionsExecutor.SetBlockExecutionContext(new BlockExecutionContext(block.Header, spec));
 
         StoreBeaconRoot(block, spec);
-<<<<<<< HEAD
-        blockHashStore.ApplyBlockhashStateChanges(header);
-        _stateProvider.Commit(spec, commitRoots: false);
-
-        TxReceipt[] receipts = blockTransactionsExecutor.ProcessTransactions(block, options, ReceiptsTracer, spec, token);
-=======
         blockHashStore.ApplyBlockhashStateChanges(header, spec);
         _stateProvider.Commit(spec, commitRoots: false);
 
         TxReceipt[] receipts = blockTransactionsExecutor.ProcessTransactions(block, options, ReceiptsTracer, token);
->>>>>>> eee5ac23
 
         _stateProvider.Commit(spec, commitRoots: false);
 
@@ -417,11 +188,7 @@
     private void StoreTxReceipts(Block block, TxReceipt[] txReceipts, IReleaseSpec spec)
     {
         // Setting canonical is done when the BlockAddedToMain event is fired
-<<<<<<< HEAD
-        receiptStorage.Insert(block, txReceipts, false);
-=======
         receiptStorage.Insert(block, txReceipts, spec, false);
->>>>>>> eee5ac23
     }
 
     private Block PrepareBlockForProcessing(Block suggestedBlock)
