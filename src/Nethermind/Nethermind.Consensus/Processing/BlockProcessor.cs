// SPDX-FileCopyrightText: 2022 Demerzel Solutions Limited
// SPDX-License-Identifier: LGPL-3.0-only

using System;
using System.Collections.Concurrent;
using System.Collections.Generic;
using System.Numerics;
using System.Runtime.InteropServices;
using System.Threading;
using System.Threading.Tasks;
using Nethermind.Blockchain;
using Nethermind.Blockchain.BeaconBlockRoot;
using Nethermind.Blockchain.Blocks;
using Nethermind.Blockchain.Find;
using Nethermind.Blockchain.Receipts;
using Nethermind.Consensus.Requests;
using Nethermind.Consensus.Rewards;
using Nethermind.Consensus.Validators;
using Nethermind.Consensus.Withdrawals;
using Nethermind.Core;
using Nethermind.Core.Crypto;
using Nethermind.Core.Specs;
using Nethermind.Crypto;
using Nethermind.Evm;
using Nethermind.Evm.Tracing;
using Nethermind.Evm.TransactionProcessing;
using Nethermind.Int256;
using Nethermind.Logging;
using Nethermind.Specs.Forks;
using Nethermind.State;
using Metrics = Nethermind.Blockchain.Metrics;

namespace Nethermind.Consensus.Processing;

public partial class BlockProcessor(
    ISpecProvider? specProvider,
    IBlockValidator? blockValidator,
    IRewardCalculator? rewardCalculator,
    IBlockProcessor.IBlockTransactionsExecutor? blockTransactionsExecutor,
    IWorldState? stateProvider,
    IReceiptStorage? receiptStorage,
    ITransactionProcessor transactionProcessor,
    IBeaconBlockRootHandler? beaconBlockRootHandler,
    IBlockhashStore? blockHashStore,
    ILogManager? logManager,
    IWithdrawalProcessor? withdrawalProcessor = null,
    IReceiptsRootCalculator? receiptsRootCalculator = null,
    IBlockCachePreWarmer? preWarmer = null,
    IConsensusRequestsProcessor? consensusRequestsProcessor = null)
    : IBlockProcessor
{
<<<<<<< HEAD
    private readonly ILogger _logger;
    private readonly ISpecProvider _specProvider;
    protected readonly IWorldState _stateProvider;
    private readonly IReceiptStorage _receiptStorage;
    private readonly IReceiptsRootCalculator _receiptsRootCalculator;
    private readonly IWithdrawalProcessor _withdrawalProcessor;
    private readonly IBeaconBlockRootHandler _beaconBlockRootHandler;
    private readonly IBlockValidator _blockValidator;
    private readonly IRewardCalculator _rewardCalculator;
    private readonly IBlockProcessor.IBlockTransactionsExecutor _blockTransactionsExecutor;

    private readonly IConsensusRequestsProcessor _consensusRequestsProcessor;
    private readonly IBlockhashStore _blockhashStore;
    private readonly IBlockCachePreWarmer? _preWarmer;
=======
    private readonly ILogger _logger = logManager?.GetClassLogger() ?? throw new ArgumentNullException(nameof(logManager));
    private readonly ISpecProvider _specProvider = specProvider ?? throw new ArgumentNullException(nameof(specProvider));
    protected readonly IWorldState _stateProvider = stateProvider ?? throw new ArgumentNullException(nameof(stateProvider));
    private readonly IReceiptStorage _receiptStorage = receiptStorage ?? throw new ArgumentNullException(nameof(receiptStorage));
    private readonly IReceiptsRootCalculator _receiptsRootCalculator = receiptsRootCalculator ?? ReceiptsRootCalculator.Instance;
    private readonly IWithdrawalProcessor _withdrawalProcessor = withdrawalProcessor ?? new WithdrawalProcessor(stateProvider, logManager);
    private readonly IBeaconBlockRootHandler _beaconBlockRootHandler = beaconBlockRootHandler ?? throw new ArgumentNullException(nameof(beaconBlockRootHandler));
    private readonly IBlockValidator _blockValidator = blockValidator ?? throw new ArgumentNullException(nameof(blockValidator));
    private readonly IRewardCalculator _rewardCalculator = rewardCalculator ?? throw new ArgumentNullException(nameof(rewardCalculator));
    private readonly IBlockProcessor.IBlockTransactionsExecutor _blockTransactionsExecutor = blockTransactionsExecutor ?? throw new ArgumentNullException(nameof(blockTransactionsExecutor));
    private readonly IBlockhashStore _blockhashStore = blockHashStore ?? throw new ArgumentNullException(nameof(blockHashStore));
    private readonly IConsensusRequestsProcessor _consensusRequestsProcessor = consensusRequestsProcessor ?? new ConsensusRequestsProcessor(transactionProcessor);

>>>>>>> aa0196b8
    private const int MaxUncommittedBlocks = 64;
    private readonly Func<Task, Task> _clearCaches = _ => preWarmer.ClearCachesInBackground();

    /// <summary>
    /// We use a single receipt tracer for all blocks. Internally receipt tracer forwards most of the calls
    /// to any block-specific tracers.
    /// </summary>
<<<<<<< HEAD
    protected BlockReceiptsTracer ReceiptsTracer { get; set; }

    public BlockProcessor(
        ISpecProvider? specProvider,
        IBlockValidator? blockValidator,
        IRewardCalculator? rewardCalculator,
        IBlockProcessor.IBlockTransactionsExecutor? blockTransactionsExecutor,
        IWorldState? stateProvider,
        IReceiptStorage? receiptStorage,
        IBlockhashStore? blockHashStore,
        ITransactionProcessor transactionProcessor,
        ILogManager? logManager,
        IWithdrawalProcessor? withdrawalProcessor = null,
        IBeaconBlockRootHandler? beaconBlockRootHandler = null,
        IReceiptsRootCalculator? receiptsRootCalculator = null,
        IBlockCachePreWarmer? preWarmer = null,
        IConsensusRequestsProcessor? consensusRequestsProcessor = null)
    {
        _logger = logManager?.GetClassLogger() ?? throw new ArgumentNullException(nameof(logManager));
        _specProvider = specProvider ?? throw new ArgumentNullException(nameof(specProvider));
        _blockValidator = blockValidator ?? throw new ArgumentNullException(nameof(blockValidator));
        _stateProvider = stateProvider ?? throw new ArgumentNullException(nameof(stateProvider));
        _receiptStorage = receiptStorage ?? throw new ArgumentNullException(nameof(receiptStorage));
        _withdrawalProcessor = withdrawalProcessor ?? new WithdrawalProcessor(stateProvider, logManager);
        _rewardCalculator = rewardCalculator ?? throw new ArgumentNullException(nameof(rewardCalculator));
        _blockTransactionsExecutor = blockTransactionsExecutor ?? throw new ArgumentNullException(nameof(blockTransactionsExecutor));
        _receiptsRootCalculator = receiptsRootCalculator ?? ReceiptsRootCalculator.Instance;
        _beaconBlockRootHandler = beaconBlockRootHandler ?? new BeaconBlockRootHandler(transactionProcessor, logManager);
        _consensusRequestsProcessor = consensusRequestsProcessor ?? new ConsensusRequestsProcessor(transactionProcessor);

        _blockhashStore = blockHashStore ?? throw new ArgumentNullException(nameof(blockHashStore));
        _preWarmer = preWarmer;
        ReceiptsTracer = new BlockReceiptsTracer();
    }
=======
    protected BlockReceiptsTracer ReceiptsTracer { get; set; } = new();
>>>>>>> aa0196b8

    public event EventHandler<BlockProcessedEventArgs>? BlockProcessed;

    public event EventHandler<TxProcessedEventArgs> TransactionProcessed
    {
        add { _blockTransactionsExecutor.TransactionProcessed += value; }
        remove { _blockTransactionsExecutor.TransactionProcessed -= value; }
    }

    // TODO: move to branch processor
    public Block[] Process(Hash256 newBranchStateRoot, List<Block> suggestedBlocks, ProcessingOptions options, IBlockTracer blockTracer)
    {
        if (suggestedBlocks.Count == 0) return Array.Empty<Block>();

        TxHashCalculator.CalculateInBackground(suggestedBlocks);
        BlocksProcessing?.Invoke(this, new BlocksProcessingEventArgs(suggestedBlocks));

        /* We need to save the snapshot state root before reorganization in case the new branch has invalid blocks.
           In case of invalid blocks on the new branch we will discard the entire branch and come back to
           the previous head state.*/
        Hash256 previousBranchStateRoot = CreateCheckpoint();
        InitBranch(newBranchStateRoot);
        Hash256 preBlockStateRoot = newBranchStateRoot;

        bool notReadOnly = !options.ContainsFlag(ProcessingOptions.ReadOnlyChain);
        int blocksCount = suggestedBlocks.Count;
        Block[] processedBlocks = new Block[blocksCount];

        try
        {
            for (int i = 0; i < blocksCount; i++)
            {
                Block suggestedBlock = suggestedBlocks[i];
                if (blocksCount > 64 && i % 8 == 0)
                {
                    if (_logger.IsInfo) _logger.Info($"Processing part of a long blocks branch {i}/{blocksCount}. Block: {suggestedBlock}");
                }

                if (notReadOnly)
                {
                    BlockProcessing?.Invoke(this, new BlockEventArgs(suggestedBlock));
                }

                using CancellationTokenSource cancellationTokenSource = new();
                Task? preWarmTask = suggestedBlock.Transactions.Length < 3
                    ? null
                    : preWarmer?.PreWarmCaches(suggestedBlock, preBlockStateRoot!, cancellationTokenSource.Token);
                (Block processedBlock, TxReceipt[] receipts) = ProcessOne(suggestedBlock, options, blockTracer);
                // Block is processed, we can cancel the prewarm task
                if (preWarmTask is not null)
                {
                    preWarmTask = preWarmTask.ContinueWith(_clearCaches).Unwrap();
                }
                cancellationTokenSource.Cancel();
                processedBlocks[i] = processedBlock;

                // be cautious here as AuRa depends on processing
                PreCommitBlock(newBranchStateRoot, suggestedBlock.Number);
                if (notReadOnly)
                {
                    BlockProcessed?.Invoke(this, new BlockProcessedEventArgs(processedBlock, receipts));
                }

                // CommitBranch in parts if we have long running branch
                bool isFirstInBatch = i == 0;
                bool isLastInBatch = i == blocksCount - 1;
                bool isNotAtTheEdge = !isFirstInBatch && !isLastInBatch;
                bool isCommitPoint = i % MaxUncommittedBlocks == 0 && isNotAtTheEdge;
                if (isCommitPoint && notReadOnly)
                {
                    if (_logger.IsInfo) _logger.Info($"Commit part of a long blocks branch {i}/{blocksCount}");
                    previousBranchStateRoot = CreateCheckpoint();
                    Hash256? newStateRoot = suggestedBlock.StateRoot;
                    InitBranch(newStateRoot, false);
                }

                preBlockStateRoot = processedBlock.StateRoot;
                // Make sure the prewarm task is finished before we reset the state
                preWarmTask?.GetAwaiter().GetResult();
                _stateProvider.Reset(resizeCollections: true);
            }

            if (options.ContainsFlag(ProcessingOptions.DoNotUpdateHead))
            {
                RestoreBranch(previousBranchStateRoot);
            }

            return processedBlocks;
        }
        catch (Exception ex) // try to restore at all cost
        {
            _logger.Trace($"Encountered exception {ex} while processing blocks.");
            RestoreBranch(previousBranchStateRoot);
            throw;
        }
        finally
        {
            preWarmer?.ClearCaches();
        }
    }

    public event EventHandler<BlocksProcessingEventArgs>? BlocksProcessing;

    public event EventHandler<BlockEventArgs>? BlockProcessing;

    // TODO: move to branch processor
    private void InitBranch(Hash256 branchStateRoot, bool incrementReorgMetric = true)
    {
        /* Please note that we do not reset the state if branch state root is null.
           That said, I do not remember in what cases we receive null here.*/
        if (branchStateRoot is not null && _stateProvider.StateRoot != branchStateRoot)
        {
            /* Discarding the other branch data - chain reorganization.
               We cannot use cached values any more because they may have been written
               by blocks that are being reorganized out.*/

            if (incrementReorgMetric)
                Metrics.Reorganizations++;
            _stateProvider.Reset();
            _stateProvider.StateRoot = branchStateRoot;
        }
    }

    // TODO: move to branch processor
    private Hash256 CreateCheckpoint()
    {
        return _stateProvider.StateRoot;
    }

    // TODO: move to block processing pipeline
    private void PreCommitBlock(Hash256 newBranchStateRoot, long blockNumber)
    {
        if (_logger.IsTrace) _logger.Trace($"Committing the branch - {newBranchStateRoot}");
        _stateProvider.CommitTree(blockNumber);
    }

    // TODO: move to branch processor
    private void RestoreBranch(Hash256 branchingPointStateRoot)
    {
        if (_logger.IsTrace) _logger.Trace($"Restoring the branch checkpoint - {branchingPointStateRoot}");
        _stateProvider.Reset();
        _stateProvider.StateRoot = branchingPointStateRoot;
        if (_logger.IsTrace) _logger.Trace($"Restored the branch checkpoint - {branchingPointStateRoot} | {_stateProvider.StateRoot}");
    }

    // TODO: block processor pipeline
    private (Block Block, TxReceipt[] Receipts) ProcessOne(Block suggestedBlock, ProcessingOptions options, IBlockTracer blockTracer)
    {
        if (_logger.IsTrace) _logger.Trace($"Processing block {suggestedBlock.ToString(Block.Format.Short)} ({options})");

        ApplyDaoTransition(suggestedBlock);
        Block block = PrepareBlockForProcessing(suggestedBlock);
        TxReceipt[] receipts = ProcessBlock(block, blockTracer, options);
        ValidateProcessedBlock(suggestedBlock, options, block, receipts);
        if (options.ContainsFlag(ProcessingOptions.StoreReceipts))
        {
            StoreTxReceipts(block, receipts);
        }

        return (block, receipts);
    }

    // TODO: block processor pipeline
    private void ValidateProcessedBlock(Block suggestedBlock, ProcessingOptions options, Block block, TxReceipt[] receipts)
    {
        if (!options.ContainsFlag(ProcessingOptions.NoValidation) && !_blockValidator.ValidateProcessedBlock(block, receipts, suggestedBlock, out string? error))
        {
            if (_logger.IsWarn) _logger.Warn(InvalidBlockHelper.GetMessage(suggestedBlock, "invalid block after processing"));
            throw new InvalidBlockException(suggestedBlock, error);
        }

        // Block is valid, copy the account changes as we use the suggested block not the processed one
        suggestedBlock.AccountChanges = block.AccountChanges;
    }

    private bool ShouldComputeStateRoot(BlockHeader header) =>
        !header.IsGenesis || !_specProvider.GenesisStateUnavailable;

    // TODO: block processor pipeline
    protected virtual TxReceipt[] ProcessBlock(
        Block block,
        IBlockTracer blockTracer,
        ProcessingOptions options)
    {
        IReleaseSpec spec = _specProvider.GetSpec(block.Header);

        ReceiptsTracer.SetOtherTracer(blockTracer);
        ReceiptsTracer.StartNewBlockTrace(block);

<<<<<<< HEAD
        _beaconBlockRootHandler.ExecuteSystemCall(block, spec);
=======
        StoreBeaconRoot(block, spec);
>>>>>>> aa0196b8
        _blockhashStore.ApplyBlockhashStateChanges(block.Header);
        _stateProvider.Commit(spec, commitStorageRoots: false);

        TxReceipt[] receipts = _blockTransactionsExecutor.ProcessTransactions(block, options, ReceiptsTracer, spec);

        if (spec.IsEip4844Enabled)
        {
            block.Header.BlobGasUsed = BlobGasCalculator.CalculateBlobGas(block.Transactions);
        }

        block.Header.ReceiptsRoot = _receiptsRootCalculator.GetReceiptsRoot(receipts, spec, block.ReceiptsRoot);
        ApplyMinerRewards(block, blockTracer, spec);
        _withdrawalProcessor.ProcessWithdrawals(block, spec);
        _consensusRequestsProcessor.ProcessRequests(spec, _stateProvider, block, receipts);

        ReceiptsTracer.EndBlockTrace();

        _stateProvider.Commit(spec, commitStorageRoots: true);

        if (BlockchainProcessor.IsMainProcessingThread)
        {
            // Get the accounts that have been changed
            block.AccountChanges = _stateProvider.GetAccountChanges();
        }

        if (ShouldComputeStateRoot(block.Header))
        {
            _stateProvider.RecalculateStateRoot();
            block.Header.StateRoot = _stateProvider.StateRoot;
        }

        block.Header.Hash = block.Header.CalculateHash();

        return receipts;
    }

    private void StoreBeaconRoot(Block block, IReleaseSpec spec)
    {
        try
        {
            _beaconBlockRootHandler.StoreBeaconRoot(block, spec);
        }
        catch (Exception e)
        {
            if (_logger.IsWarn) _logger.Warn($"Storing beacon block root for block {block.ToString(Block.Format.FullHashAndNumber)} failed: {e}");
        }
    }

    // TODO: block processor pipeline
    private void StoreTxReceipts(Block block, TxReceipt[] txReceipts)
    {
        // Setting canonical is done when the BlockAddedToMain event is fired
        _receiptStorage.Insert(block, txReceipts, false);
    }

    // TODO: block processor pipeline
    private Block PrepareBlockForProcessing(Block suggestedBlock)
    {
        if (_logger.IsTrace) _logger.Trace($"{suggestedBlock.Header.ToString(BlockHeader.Format.Full)}");
        BlockHeader bh = suggestedBlock.Header;
        BlockHeader headerForProcessing = new(
            bh.ParentHash,
            bh.UnclesHash,
            bh.Beneficiary,
            bh.Difficulty,
            bh.Number,
            bh.GasLimit,
            bh.Timestamp,
            bh.ExtraData,
            bh.BlobGasUsed,
            bh.ExcessBlobGas)
        {
            Bloom = Bloom.Empty,
            Author = bh.Author,
            Hash = bh.Hash,
            MixHash = bh.MixHash,
            Nonce = bh.Nonce,
            TxRoot = bh.TxRoot,
            TotalDifficulty = bh.TotalDifficulty,
            AuRaStep = bh.AuRaStep,
            AuRaSignature = bh.AuRaSignature,
            ReceiptsRoot = bh.ReceiptsRoot,
            BaseFeePerGas = bh.BaseFeePerGas,
            WithdrawalsRoot = bh.WithdrawalsRoot,
            RequestsRoot = bh.RequestsRoot,
            IsPostMerge = bh.IsPostMerge,
            ParentBeaconBlockRoot = bh.ParentBeaconBlockRoot
        };

        if (!ShouldComputeStateRoot(bh))
        {
            headerForProcessing.StateRoot = bh.StateRoot;
        }

        return suggestedBlock.CreateCopy(headerForProcessing);
    }

    // TODO: block processor pipeline
    private void ApplyMinerRewards(Block block, IBlockTracer tracer, IReleaseSpec spec)
    {
        if (_logger.IsTrace) _logger.Trace("Applying miner rewards:");
        BlockReward[] rewards = _rewardCalculator.CalculateRewards(block);
        for (int i = 0; i < rewards.Length; i++)
        {
            BlockReward reward = rewards[i];

            using ITxTracer txTracer = tracer.IsTracingRewards
                ? // we need this tracer to be able to track any potential miner account creation
                tracer.StartNewTxTrace(null)
                : NullTxTracer.Instance;

            ApplyMinerReward(block, reward, spec);

            if (tracer.IsTracingRewards)
            {
                tracer.EndTxTrace();
                tracer.ReportReward(reward.Address, reward.RewardType.ToLowerString(), reward.Value);
                if (txTracer.IsTracingState)
                {
                    _stateProvider.Commit(spec, txTracer);
                }
            }
        }
    }

    // TODO: block processor pipeline (only where rewards needed)
    private void ApplyMinerReward(Block block, BlockReward reward, IReleaseSpec spec)
    {
        if (_logger.IsTrace) _logger.Trace($"  {(BigInteger)reward.Value / (BigInteger)Unit.Ether:N3}{Unit.EthSymbol} for account at {reward.Address}");

        if (!_stateProvider.AccountExists(reward.Address))
        {
            _stateProvider.CreateAccount(reward.Address, reward.Value);
        }
        else
        {
            _stateProvider.AddToBalance(reward.Address, reward.Value, spec);
        }
    }

    // TODO: block processor pipeline
    private void ApplyDaoTransition(Block block)
    {
        if (_specProvider.DaoBlockNumber.HasValue && _specProvider.DaoBlockNumber.Value == block.Header.Number)
        {
            if (_logger.IsInfo) _logger.Info("Applying the DAO transition");
            Address withdrawAccount = DaoData.DaoWithdrawalAccount;
            if (!_stateProvider.AccountExists(withdrawAccount))
            {
                _stateProvider.CreateAccount(withdrawAccount, 0);
            }

            foreach (Address daoAccount in DaoData.DaoAccounts)
            {
                UInt256 balance = _stateProvider.GetBalance(daoAccount);
                _stateProvider.AddToBalance(withdrawAccount, balance, Dao.Instance);
                _stateProvider.SubtractFromBalance(daoAccount, balance, Dao.Instance);
            }
        }
    }

    private class TxHashCalculator(List<Block> suggestedBlocks) : IThreadPoolWorkItem
    {
        public static void CalculateInBackground(List<Block> suggestedBlocks)
        {
            // Memory has been reserved on the transactions to delay calculate the hashes
            // We calculate the hashes in the background to release that memory
            ThreadPool.UnsafeQueueUserWorkItem(new TxHashCalculator(suggestedBlocks), preferLocal: false);
        }

        void IThreadPoolWorkItem.Execute()
        {
            // Hashes will be required for PersistentReceiptStorage in UpdateMainChain ForkchoiceUpdatedHandler
            // Which occurs after the block has been processed; however the block is stored in cache and picked up
            // from there so we can calculate the hashes now for that later use.
            foreach (Block block in CollectionsMarshal.AsSpan(suggestedBlocks))
            {
                foreach (Transaction tx in block.Transactions)
                {
                    // Calculate the hashes to release the memory from the transactionSequence
                    tx.CalculateHashInternal();
                }
            }
        }
    }
}<|MERGE_RESOLUTION|>--- conflicted
+++ resolved
@@ -49,22 +49,6 @@
     IConsensusRequestsProcessor? consensusRequestsProcessor = null)
     : IBlockProcessor
 {
-<<<<<<< HEAD
-    private readonly ILogger _logger;
-    private readonly ISpecProvider _specProvider;
-    protected readonly IWorldState _stateProvider;
-    private readonly IReceiptStorage _receiptStorage;
-    private readonly IReceiptsRootCalculator _receiptsRootCalculator;
-    private readonly IWithdrawalProcessor _withdrawalProcessor;
-    private readonly IBeaconBlockRootHandler _beaconBlockRootHandler;
-    private readonly IBlockValidator _blockValidator;
-    private readonly IRewardCalculator _rewardCalculator;
-    private readonly IBlockProcessor.IBlockTransactionsExecutor _blockTransactionsExecutor;
-
-    private readonly IConsensusRequestsProcessor _consensusRequestsProcessor;
-    private readonly IBlockhashStore _blockhashStore;
-    private readonly IBlockCachePreWarmer? _preWarmer;
-=======
     private readonly ILogger _logger = logManager?.GetClassLogger() ?? throw new ArgumentNullException(nameof(logManager));
     private readonly ISpecProvider _specProvider = specProvider ?? throw new ArgumentNullException(nameof(specProvider));
     protected readonly IWorldState _stateProvider = stateProvider ?? throw new ArgumentNullException(nameof(stateProvider));
@@ -78,7 +62,6 @@
     private readonly IBlockhashStore _blockhashStore = blockHashStore ?? throw new ArgumentNullException(nameof(blockHashStore));
     private readonly IConsensusRequestsProcessor _consensusRequestsProcessor = consensusRequestsProcessor ?? new ConsensusRequestsProcessor(transactionProcessor);
 
->>>>>>> aa0196b8
     private const int MaxUncommittedBlocks = 64;
     private readonly Func<Task, Task> _clearCaches = _ => preWarmer.ClearCachesInBackground();
 
@@ -86,44 +69,7 @@
     /// We use a single receipt tracer for all blocks. Internally receipt tracer forwards most of the calls
     /// to any block-specific tracers.
     /// </summary>
-<<<<<<< HEAD
-    protected BlockReceiptsTracer ReceiptsTracer { get; set; }
-
-    public BlockProcessor(
-        ISpecProvider? specProvider,
-        IBlockValidator? blockValidator,
-        IRewardCalculator? rewardCalculator,
-        IBlockProcessor.IBlockTransactionsExecutor? blockTransactionsExecutor,
-        IWorldState? stateProvider,
-        IReceiptStorage? receiptStorage,
-        IBlockhashStore? blockHashStore,
-        ITransactionProcessor transactionProcessor,
-        ILogManager? logManager,
-        IWithdrawalProcessor? withdrawalProcessor = null,
-        IBeaconBlockRootHandler? beaconBlockRootHandler = null,
-        IReceiptsRootCalculator? receiptsRootCalculator = null,
-        IBlockCachePreWarmer? preWarmer = null,
-        IConsensusRequestsProcessor? consensusRequestsProcessor = null)
-    {
-        _logger = logManager?.GetClassLogger() ?? throw new ArgumentNullException(nameof(logManager));
-        _specProvider = specProvider ?? throw new ArgumentNullException(nameof(specProvider));
-        _blockValidator = blockValidator ?? throw new ArgumentNullException(nameof(blockValidator));
-        _stateProvider = stateProvider ?? throw new ArgumentNullException(nameof(stateProvider));
-        _receiptStorage = receiptStorage ?? throw new ArgumentNullException(nameof(receiptStorage));
-        _withdrawalProcessor = withdrawalProcessor ?? new WithdrawalProcessor(stateProvider, logManager);
-        _rewardCalculator = rewardCalculator ?? throw new ArgumentNullException(nameof(rewardCalculator));
-        _blockTransactionsExecutor = blockTransactionsExecutor ?? throw new ArgumentNullException(nameof(blockTransactionsExecutor));
-        _receiptsRootCalculator = receiptsRootCalculator ?? ReceiptsRootCalculator.Instance;
-        _beaconBlockRootHandler = beaconBlockRootHandler ?? new BeaconBlockRootHandler(transactionProcessor, logManager);
-        _consensusRequestsProcessor = consensusRequestsProcessor ?? new ConsensusRequestsProcessor(transactionProcessor);
-
-        _blockhashStore = blockHashStore ?? throw new ArgumentNullException(nameof(blockHashStore));
-        _preWarmer = preWarmer;
-        ReceiptsTracer = new BlockReceiptsTracer();
-    }
-=======
     protected BlockReceiptsTracer ReceiptsTracer { get; set; } = new();
->>>>>>> aa0196b8
 
     public event EventHandler<BlockProcessedEventArgs>? BlockProcessed;
 
@@ -313,11 +259,7 @@
         ReceiptsTracer.SetOtherTracer(blockTracer);
         ReceiptsTracer.StartNewBlockTrace(block);
 
-<<<<<<< HEAD
-        _beaconBlockRootHandler.ExecuteSystemCall(block, spec);
-=======
         StoreBeaconRoot(block, spec);
->>>>>>> aa0196b8
         _blockhashStore.ApplyBlockhashStateChanges(block.Header);
         _stateProvider.Commit(spec, commitStorageRoots: false);
 
