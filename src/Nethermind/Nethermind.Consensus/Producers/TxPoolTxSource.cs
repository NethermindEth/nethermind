--- conflicted
+++ resolved
@@ -42,11 +42,7 @@
         public IEnumerable<Transaction> GetTransactions(BlockHeader parent, long gasLimit, PayloadAttributes? payloadAttributes = null, bool filterSource = false)
         {
             long blockNumber = parent.Number + 1;
-<<<<<<< HEAD
-            IReleaseSpec spec = payloadAttributes is not null ? _specProvider.GetSpec(blockNumber, payloadAttributes.Timestamp) : _specProvider.GetSpec(parent);
-=======
             IReleaseSpec spec = NextBlockSpecHelper.GetSpec(_specProvider, parent, payloadAttributes, blocksConfig);
->>>>>>> eee5ac23
             UInt256 baseFee = BaseFeeCalculator.Calculate(parent, spec);
             IDictionary<AddressAsKey, Transaction[]> pendingTransactions = filterSource ?
                 _transactionPool.GetPendingTransactionsBySender(filterToReadyTx: true, baseFee) :
