--- conflicted
+++ resolved
@@ -62,11 +62,7 @@
 
             int checkedTransactions = 0;
             int selectedTransactions = 0;
-<<<<<<< HEAD
-            using ArrayPoolList<Transaction> selectedBlobTxs = new(Eip4844Constants.GetMaxBlobsPerBlock());
-=======
             using ArrayPoolList<Transaction> selectedBlobTxs = new(_eip4844Config.GetMaxBlobsPerBlock());
->>>>>>> bb81f593
 
             SelectBlobTransactions(blobTransactions, parent, spec, selectedBlobTxs);
 
@@ -132,11 +128,7 @@
 
             foreach (Transaction blobTx in blobTransactions)
             {
-<<<<<<< HEAD
-                if (blobGasCounter >= Eip4844Constants.MaxBlobGasPerBlock)
-=======
                 if (blobGasCounter >= _eip4844Config.MaxBlobGasPerBlock)
->>>>>>> bb81f593
                 {
                     if (_logger.IsTrace) _logger.Trace($"Declining {blobTx.ToShortString()}, no more blob space. Block already have {blobGasCounter} blob gas which is max value allowed.");
                     break;
@@ -144,13 +136,8 @@
 
                 checkedBlobTransactions++;
 
-<<<<<<< HEAD
-                ulong txBlobGas = (ulong)(blobTx.BlobVersionedHashes?.Length ?? 0) * Eip4844Constants.GasPerBlob;
-                if (txBlobGas > Eip4844Constants.MaxBlobGasPerBlock - blobGasCounter)
-=======
                 ulong txBlobGas = (ulong)(blobTx.BlobVersionedHashes?.Length ?? 0) * _eip4844Config.GasPerBlob;
                 if (txBlobGas > _eip4844Config.MaxBlobGasPerBlock - blobGasCounter)
->>>>>>> bb81f593
                 {
                     if (_logger.IsTrace) _logger.Trace($"Declining {blobTx.ToShortString()}, not enough blob space.");
                     continue;
