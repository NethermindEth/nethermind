--- conflicted
+++ resolved
@@ -159,13 +159,6 @@
                     continue;
                 }
 
-<<<<<<< HEAD
-                if (!TryGetFullBlobTx(blobTx, out Transaction fullBlobTx))
-                {
-                    if (_logger.IsTrace) _logger.Trace($"Declining {blobTx.ToShortString()}, failed to get full version of this blob tx from TxPool.");
-                    continue;
-                }
-
                 ProofVersion? proofVersion = (fullBlobTx.NetworkWrapper as ShardBlobNetworkWrapper)?.Version;
                 if (spec.BlobProofVersion != proofVersion)
                 {
@@ -173,8 +166,6 @@
                     continue;
                 }
 
-=======
->>>>>>> cee823f7
                 if (txBlobCount == 1 && candidates is null)
                 {
                     selectedBlobTxs.Add(blobTx);
