// SPDX-FileCopyrightText: 2022 Demerzel Solutions Limited
// SPDX-License-Identifier: LGPL-3.0-only

using System;
using System.Buffers;
using System.Collections.Generic;
using System.Diagnostics.CodeAnalysis;
using System.Linq;
using System.Runtime.CompilerServices;
using Nethermind.Consensus.Comparers;
using Nethermind.Consensus.Transactions;
using Nethermind.Core;
using Nethermind.Core.Collections;
using Nethermind.Core.Extensions;
using Nethermind.Core.Specs;
using Nethermind.Evm;
using Nethermind.Int256;
using Nethermind.Logging;
using Nethermind.TxPool;
using Nethermind.TxPool.Comparison;

[assembly: InternalsVisibleTo("Nethermind.AuRa.Test")]

namespace Nethermind.Consensus.Producers
{
    public class TxPoolTxSource(
        ITxPool? transactionPool,
        ISpecProvider? specProvider,
        ITransactionComparerProvider? transactionComparerProvider,
        ILogManager? logManager,
        ITxFilterPipeline? txFilterPipeline)
        : ITxSource
    {
        private readonly ITxPool _transactionPool = transactionPool ?? throw new ArgumentNullException(nameof(transactionPool));
        private readonly ITransactionComparerProvider _transactionComparerProvider = transactionComparerProvider ?? throw new ArgumentNullException(nameof(transactionComparerProvider));
        private readonly ITxFilterPipeline _txFilterPipeline = txFilterPipeline ?? throw new ArgumentNullException(nameof(txFilterPipeline));
        private readonly ISpecProvider _specProvider = specProvider ?? throw new ArgumentNullException(nameof(specProvider));
        protected readonly ILogger _logger = logManager?.GetClassLogger<TxPoolTxSource>() ?? throw new ArgumentNullException(nameof(logManager));

        public IEnumerable<Transaction> GetTransactions(BlockHeader parent, long gasLimit, PayloadAttributes? payloadAttributes = null, bool filterSource = false)
        {
            long blockNumber = parent.Number + 1;
            IReleaseSpec spec = _specProvider.GetSpec(parent);
            UInt256 baseFee = BaseFeeCalculator.Calculate(parent, spec);
            IDictionary<AddressAsKey, Transaction[]> pendingTransactions = filterSource ?
                _transactionPool.GetPendingTransactionsBySender(filterToReadyTx: true, baseFee) :
                _transactionPool.GetPendingTransactionsBySender();
            IDictionary<AddressAsKey, Transaction[]> pendingBlobTransactionsEquivalences = _transactionPool.GetPendingLightBlobTransactionsBySender();
            IComparer<Transaction> comparer = GetComparer(parent, new BlockPreparationContext(baseFee, blockNumber))
                .ThenBy(ByHashTxComparer.Instance); // in order to sort properly and not lose transactions we need to differentiate on their identity which provided comparer might not be doing

            Func<Transaction, bool> filter = (tx) => _txFilterPipeline.Execute(tx, parent);

            IEnumerable<Transaction> transactions = GetOrderedTransactions(pendingTransactions, comparer, filter, gasLimit);
            IEnumerable<(Transaction tx, long blobChain)> blobTransactions = GetOrderedBlobTransactions(pendingBlobTransactionsEquivalences, comparer, filter, (int)spec.MaxBlobCount);
            if (_logger.IsDebug) _logger.Debug($"Collecting pending transactions at block gas limit {gasLimit}.");

            int checkedTransactions = 0;
            int selectedTransactions = 0;
            using ArrayPoolList<Transaction> selectedBlobTxs = new((int)spec.MaxBlobCount);

            SelectBlobTransactions(blobTransactions, parent, spec, baseFee, selectedBlobTxs);

            foreach (Transaction tx in transactions)
            {
                checkedTransactions++;

                if (tx.SenderAddress is null)
                {
                    _transactionPool.RemoveTransaction(tx.Hash!);
                    if (_logger.IsDebug) _logger.Debug($"Rejecting (null sender) {tx.ToShortString()}");
                    continue;
                }

                foreach (Transaction blobTx in PickBlobTxsBetterThanCurrentTx(selectedBlobTxs, tx, comparer))
                {
                    if (ResolveBlob(blobTx, out Transaction fullBlobTx))
                    {
                        yield return fullBlobTx;
                    }
                }

                if (_logger.IsTrace) _logger.Trace($"Selected {tx.ToShortString()} to be potentially included in block.");

                selectedTransactions++;
                yield return tx;
            }

            if (selectedBlobTxs.Count > 0)
            {
                foreach (Transaction blobTx in selectedBlobTxs)
                {
                    if (ResolveBlob(blobTx, out Transaction fullBlobTx))
                    {
                        yield return fullBlobTx;
                    }
                }
            }

            if (_logger.IsDebug) _logger.Debug($"Potentially selected {selectedTransactions} out of {checkedTransactions} pending transactions checked.");

            bool ResolveBlob(Transaction blobTx, out Transaction fullBlobTx)
            {
                if (TryGetFullBlobTx(blobTx, out fullBlobTx))
                {
                    return true;
                }
                else if (_logger.IsTrace)
                {
                    _logger.Trace($"Declining {blobTx.ToShortString()}, failed to get full version of this blob tx from TxPool.");
                }

                return false;
            }
        }

        private static IEnumerable<Transaction> PickBlobTxsBetterThanCurrentTx(ArrayPoolList<Transaction> selectedBlobTxs, Transaction tx, IComparer<Transaction> comparer)
        {
            while (selectedBlobTxs.Count > 0)
            {
                Transaction blobTx = selectedBlobTxs[0];
                if (comparer.Compare(blobTx, tx) > 0)
                {
                    yield return blobTx;
                    selectedBlobTxs.Remove(blobTx);
                }
                else
                {
                    break;
                }
            }
        }

        private void SelectBlobTransactions(IEnumerable<(Transaction tx, long blobChain)> blobTransactions, BlockHeader parent, IReleaseSpec spec, in UInt256 baseFee, ArrayPoolList<Transaction> selectedBlobTxs)
        {
            int maxBlobsPerBlock = (int)spec.MaxBlobCount;
            int maxBlobsToConsider = maxBlobsPerBlock * 5;
            int countOfRemainingBlobs = 0;

            if (!TryUpdateFeePerBlobGas(parent, spec, out UInt256 feePerBlobGas))
            {
                if (_logger.IsTrace) _logger.Trace($"Declining blobs, failed to calculate gas price.");
                return;
            }

            ArrayPoolList<(Transaction tx, long blobChain)>? candidates = null;
            foreach ((Transaction blobTx, long blobChain) in blobTransactions)
            {
                int txBlobCount = blobTx.GetBlobCount();
                if (txBlobCount > maxBlobsPerBlock)
                {
                    if (_logger.IsTrace) _logger.Trace($"Declining {blobTx.ToShortString()}, not enough blob space.");
                    continue;
                }

                if (feePerBlobGas > blobTx.MaxFeePerBlobGas)
                {
                    if (_logger.IsTrace) _logger.Trace($"Declining {blobTx.ToShortString()}, data gas fee is too low.");
                    continue;
                }

                if (txBlobCount == 1 && candidates is null)
                {
                    selectedBlobTxs.Add(blobTx);
                    if (selectedBlobTxs.Count == maxBlobsPerBlock)
                    {
                        // Early exit, have complete set of 1 blob txs with maximal priority fees
                        // No need to consider other tx.
                        return;
                    }
                }
                else
                {
                    candidates ??= new(16);

                    candidates.Add((blobTx, blobChain));
                    countOfRemainingBlobs += txBlobCount;
                }

                if (countOfRemainingBlobs > maxBlobsToConsider)
                {
                    // Reached max blobs to consider, should have enough to fill the block.
                    break;
                }
            }

            // No leftover candidates
            if (candidates is null) return;

            using (candidates)
            {
                // We have leftover candidates. Check how many blob slots remain.
                int leftoverCapacity = maxBlobsPerBlock - selectedBlobTxs.Count;
                if (countOfRemainingBlobs <= leftoverCapacity)
                {
                    // We can take all, no optimal picking needed.
                    foreach (var tx in candidates.AsSpan())
                    {
                        selectedBlobTxs.Add(tx.tx);
                    }
                }
                else
                {
                    // Are more blobs than spaces, select optimal set to include
                    ChooseBestBlobTransactions(candidates, leftoverCapacity, baseFee, selectedBlobTxs);
                }
            }
        }

        /// <summary>
        /// Selects a subset of candidate transactions
        /// that maximizes the total fee without exceeding the available blob capacity.
        /// Uses a 1D knapsack dynamic programming approach to find the optimal selection.
        /// The chosen transactions are appended to <paramref name="selectedBlobTxs"/>.
        /// </summary>
        /// <param name="candidateTxs">A list of candidate blob transactions.</param>
        /// <param name="leftoverCapacity">The maximum remaining blob capacity available.</param>
        /// <param name="baseFee"></param>
        /// <param name="selectedBlobTxs">
        /// A collection to which the chosen transactions will be added.
        /// Existing entries remain untouched; chosen ones are appended at the end.
        /// </param>
        private static void ChooseBestBlobTransactions(
            ArrayPoolList<(Transaction tx, long blobChain)> candidateTxs,
            int leftoverCapacity,
            in UInt256 baseFee,
            ArrayPoolList<Transaction> selectedBlobTxs)
        {
            int maxCapacity = leftoverCapacity + 1;
            // The maximum total fee achievable with capacity
            using ArrayPoolList<ulong> dpFeesPooled = new(capacity: maxCapacity, count: maxCapacity);
            Span<ulong> dpFees = dpFeesPooled.AsSpan();

            using ArrayPoolBitMap isChosen = new(candidateTxs.Count * maxCapacity);

            // Build up the DP table to find the maximum total fee for each capacity.
            // Outer loop: go through each transaction (1-based index).
            // Inner loop: iterate capacity in descending order to avoid overwriting data needed for the calculation.
            for (int i = 0; i < candidateTxs.Count; i++)
            {
                (Transaction tx, long blobChain) = candidateTxs[i];

                if (!tx.TryCalculatePremiumPerGas(baseFee, out UInt256 premiumPerGas))
                {
                    // Skip any tx where tx can't cover the premium per gas.
                    continue;
                }

                // How many blobs does this tx actually consume?
                int blobCount = tx.GetBlobCount();
                // If this tx has explicit dependencies (i.e. it requires k prior blobs
                // from the *same address* to be in the block before it), include them here.
                // We'll need a capacity of blobDependenciesCount slots *plus* its own blobCount.
                long blobCapacityNeeded = blobChain + blobCount;
                // Compute the total fee this tx contributes (premium * gas used).
                // Use actual gas used (SpentGas) when available as the tx may be using over-estimated gaslimit
                ulong feeValue = (ulong)premiumPerGas * (ulong)tx.SpentGas;

                int dependencyIndex = -1;
                // If dependencies, look back for the one direct predecessor tx.
                // if blobDependenciesCount > 0, then we require *the* previous
                // nonce from the same address to also be chosen in order to
                // include this tx's extra blob-dependency slots.
                if (blobCapacityNeeded > blobCount)
                {
                    // scan backward from i–1 until you hit a tx from the same address
                    // this ensures we only link to the immediate prior-nonce.
                    for (int j = i - 1; j >= 0; j--)
                    {
                        Transaction required = candidateTxs[j].tx;
                        if (required.SenderAddress == tx.SenderAddress)
                        {
                            if (required.Nonce + 1 == tx.Nonce)
                            {
                                // only a match if it's exactly nonce–1
                                dependencyIndex = j;
                            }
                            // Stop as soon as we found the prior same sender tx
                            break;
                        }
                    }

                    if (dependencyIndex < 0)
                    {
                        // if we didn't find an immediate matching address with the prior nonce,
                        // so we *cannot* include this tx
                        continue;
                    }
                }

                // Iterate backward from maxBlobCapacity down to blobCount (from high to low to avoid overwrite)
                // so we only compute for valid capacities that can fit this transaction.
                for (int capacity = leftoverCapacity; capacity >= blobCapacityNeeded; capacity--)
                {
                    // We subtract only tx's own blobCount from capacity,
                    // because the dpFees index represents total blobs used;
                    // dependencies are "paid for" by only allowing this path
                    // if dependencyIndex was chosen at the smaller capacity.
                    ulong candidateFee = dpFees[capacity - blobCount] + feeValue;
                    // If this improves the max fee at [capacity], record it
                    if (candidateFee >= dpFees[capacity])
                    {
                        dpFees[capacity] = candidateFee;

                        isChosen[i * maxCapacity + capacity] = dependencyIndex < 0 ||
                            // with a dependency: only mark this tx as chosen
                            // if *its* predecessor was also marked in the smaller capacity.
                            isChosen[dependencyIndex * maxCapacity + (capacity - blobCount)];
                    }
                }
            }

            int start = selectedBlobTxs.Count;
            // Backtrack through 'choices' to find which transactions were actually chosen.
            int remainingCapacity = leftoverCapacity;
            for (int i = candidateTxs.Count - 1; i >= 0; i--)
            {
                if (isChosen[i * maxCapacity + remainingCapacity])
                {
                    Transaction tx = candidateTxs[i].tx;
                    int blobCount = tx.GetBlobCount();
                    selectedBlobTxs.Add(tx);
                    remainingCapacity -= blobCount;
                }
            }

            // The newly added items were added in reverse
            // restore original picking order.
            selectedBlobTxs.AsSpan()[start..].Reverse();
        }

        private bool TryGetFullBlobTx(Transaction blobTx, [NotNullWhen(true)] out Transaction? fullBlobTx)
        {
            if (blobTx.NetworkWrapper is not null)
            {
                fullBlobTx = blobTx;
                return true;
            }

            fullBlobTx = null;
            return blobTx.Hash is not null && _transactionPool.TryGetPendingBlobTransaction(blobTx.Hash, out fullBlobTx);
        }

        private bool TryUpdateFeePerBlobGas(BlockHeader parent, IReleaseSpec spec, out UInt256 feePerBlobGas)
        {
            ulong? excessDataGas = BlobGasCalculator.CalculateExcessBlobGas(parent, spec);
            if (excessDataGas is null)
            {
                if (_logger.IsTrace) _logger.Trace($"Declining blobs, the specification is not configured to handle shard blob transactions.");
                feePerBlobGas = UInt256.Zero;
                return false;
            }

<<<<<<< HEAD
            if (!BlobGasCalculator.TryCalculateFeePerBlobGas(excessDataGas.Value, out feePerBlobGas, spec))
=======
            if (!BlobGasCalculator.TryCalculateFeePerBlobGas(excessDataGas.Value, spec.BlobBaseFeeUpdateFraction, out feePerBlobGas))
>>>>>>> 65189ede
            {
                if (_logger.IsTrace) _logger.Trace($"Declining blobs, failed to calculate data gas price.");
                feePerBlobGas = UInt256.Zero;
                return false;
            }

            return true;
        }

        protected virtual IEnumerable<Transaction> GetOrderedTransactions(IDictionary<AddressAsKey, Transaction[]> pendingTransactions, IComparer<Transaction> comparer, Func<Transaction, bool> filter, long gasLimit) =>
            Order(pendingTransactions, comparer, filter, gasLimit);

        private static IEnumerable<(Transaction tx, long blobChain)> GetOrderedBlobTransactions(IDictionary<AddressAsKey, Transaction[]> pendingTransactions, IComparer<Transaction> comparer, Func<Transaction, bool> filter, int maxBlobs = 0) =>
            OrderCore(pendingTransactions, comparer, static tx => tx.GetBlobCount(), filter, maxBlobs);

        protected virtual IComparer<Transaction> GetComparer(BlockHeader parent, BlockPreparationContext blockPreparationContext)
            => _transactionComparerProvider.GetDefaultProducerComparer(blockPreparationContext);

        internal static IEnumerable<Transaction> Order(IDictionary<AddressAsKey, Transaction[]> pendingTransactions, IComparer<Transaction> comparer, Func<Transaction, bool> filter, long gasLimit) =>
            OrderCore(pendingTransactions, comparer, static tx => tx.SpentGas, filter, gasLimit).Select(static tx => tx.tx);

        private static IEnumerable<(Transaction tx, long resource)> OrderCore(
            IDictionary<AddressAsKey, Transaction[]> pendingTransactions,
            IComparer<Transaction> comparer,
            Func<Transaction, long> resourceSelector,
            Func<Transaction, bool> filter,
            long resourceLimit)
        {
            using ArrayPoolList<IEnumerator<Transaction>> bySenderEnumerators = pendingTransactions
                .Select<KeyValuePair<AddressAsKey, Transaction[]>, IEnumerable<Transaction>>(static g => g.Value)
                .Select(static g => g.GetEnumerator())
                .ToPooledList(pendingTransactions.Count);

            try
            {
                DictionarySortedSet<Transaction, (IEnumerator<Transaction>, long)> transactions = SortEnumerators(bySenderEnumerators, comparer);

                while (transactions.Count > 0)
                {
                    (Transaction candidateTx, (IEnumerator<Transaction> enumerator, long resourceChain)) = transactions.Min;

                    transactions.Remove(candidateTx);

                    long totalResource = resourceChain + resourceSelector(candidateTx);
                    if (totalResource > resourceLimit)
                        continue;

                    if (!filter(candidateTx))
                        continue;

                    if (enumerator.MoveNext())
                    {
                        transactions.Add(enumerator.Current!, (enumerator, totalResource));
                    }

                    yield return (candidateTx, resourceChain);
                }
            }
            finally
            {
                foreach (IEnumerator<Transaction> t in bySenderEnumerators.AsSpan())
                {
                    t.Dispose();
                }
            }
        }

        private static DictionarySortedSet<Transaction, (IEnumerator<Transaction>, long)> SortEnumerators(ArrayPoolList<IEnumerator<Transaction>> bySenderEnumerators, IComparer<Transaction> comparerWithIdentity)
        {
            DictionarySortedSet<Transaction, (IEnumerator<Transaction>, long)> transactions = new(comparerWithIdentity);

            foreach (IEnumerator<Transaction> enumerator in bySenderEnumerators.AsSpan())
            {
                if (enumerator.MoveNext())
                {
                    Transaction current = enumerator.Current!;
                    transactions.Add(current, (enumerator, 0));
                }
            }

            return transactions;
        }

        public bool SupportsBlobs => _transactionPool.SupportsBlobs;

        public override string ToString() => $"{nameof(TxPoolTxSource)}";

        private readonly ref struct ArrayPoolBitMap : IDisposable
        {
            private const int BitShiftPerInt64 = 6;
            private static int GetLengthOfBitLength(int n) => (n - 1 + (1 << BitShiftPerInt64)) >>> BitShiftPerInt64;

            private readonly ulong[] _array;

            public ArrayPoolBitMap(int size)
            {
                _array = ArrayPool<ulong>.Shared.Rent(GetLengthOfBitLength(size));
                _array.AsSpan().Clear();
            }

            public bool this[int i]
            {
                get => (_array[i >> BitShiftPerInt64] & (1UL << i)) != 0;
                set
                {
                    ref ulong element = ref _array[(uint)i >> BitShiftPerInt64];
                    ulong selector = (1UL << i);
                    if (value)
                    {
                        element |= selector;
                    }
                    else
                    {
                        element &= ~selector;
                    }
                }
            }

            public void Dispose() => ArrayPool<ulong>.Shared.Return(_array);
        }
    }
}<|MERGE_RESOLUTION|>--- conflicted
+++ resolved
@@ -351,11 +351,7 @@
                 return false;
             }
 
-<<<<<<< HEAD
             if (!BlobGasCalculator.TryCalculateFeePerBlobGas(excessDataGas.Value, out feePerBlobGas, spec))
-=======
-            if (!BlobGasCalculator.TryCalculateFeePerBlobGas(excessDataGas.Value, spec.BlobBaseFeeUpdateFraction, out feePerBlobGas))
->>>>>>> 65189ede
             {
                 if (_logger.IsTrace) _logger.Trace($"Declining blobs, failed to calculate data gas price.");
                 feePerBlobGas = UInt256.Zero;
