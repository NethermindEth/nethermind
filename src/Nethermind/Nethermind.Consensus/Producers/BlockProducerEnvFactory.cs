--- conflicted
+++ resolved
@@ -149,13 +149,8 @@
                 readOnlyTxProcessingEnv.StorageProvider,
                 receiptStorage,
                 NullWitnessCollector.Instance,
-<<<<<<< HEAD
-                new BlockProductionWithdrawalProcessor(new ValidationWithdrawalProcessor(readOnlyTxProcessingEnv.StateProvider, logManager)),
-                logManager);
-=======
                 logManager,
                 new BlockProductionWithdrawalProcessor(new WithdrawalProcessor(readOnlyTxProcessingEnv.StateProvider, logManager)));
 
->>>>>>> 193c1c3e
     }
 }