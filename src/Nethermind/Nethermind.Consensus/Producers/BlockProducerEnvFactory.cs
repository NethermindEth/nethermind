--- conflicted
+++ resolved
@@ -35,11 +35,7 @@
         protected readonly ITransactionComparerProvider _transactionComparerProvider;
         protected readonly IBlocksConfig _blocksConfig;
         protected readonly ILogManager _logManager;
-<<<<<<< HEAD
-        private readonly IExecutionRequestsProcessor? _executionRequestsProcessor;
         private readonly IReadOnlyTxProcessingEnvFactory _readOnlyTxProcessingEnvFactory;
-=======
->>>>>>> 27387035
 
         public IBlockTransactionsExecutorFactory TransactionsExecutorFactory { get; set; }
         public IExecutionRequestsProcessor? ExecutionRequestsProcessorOverride { get; set; }
