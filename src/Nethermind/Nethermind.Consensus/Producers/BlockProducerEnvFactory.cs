// SPDX-FileCopyrightText: 2022 Demerzel Solutions Limited
// SPDX-License-Identifier: LGPL-3.0-only

using Nethermind.Blockchain;
using Nethermind.Blockchain.Blocks;
using Nethermind.Blockchain.Receipts;
using Nethermind.Config;
using Nethermind.Consensus.Comparers;
using Nethermind.Consensus.Processing;
using Nethermind.Consensus.Requests;
using Nethermind.Consensus.Rewards;
using Nethermind.Consensus.Transactions;
using Nethermind.Consensus.Validators;
using Nethermind.Consensus.Withdrawals;
using Nethermind.Core.Specs;
using Nethermind.Logging;
using Nethermind.State;
using Nethermind.TxPool;

namespace Nethermind.Consensus.Producers
{
    public class BlockProducerEnvFactory : IBlockProducerEnvFactory
    {
        protected readonly IWorldStateManager _worldStateManager;
        protected readonly IBlockTree _blockTree;
        protected readonly ISpecProvider _specProvider;
        protected readonly IBlockValidator _blockValidator;
        protected readonly IRewardCalculatorSource _rewardCalculatorSource;
        protected readonly IReceiptStorage _receiptStorage;
        protected readonly IBlockPreprocessorStep _blockPreprocessorStep;
        protected readonly ITxPool _txPool;
        protected readonly ITransactionComparerProvider _transactionComparerProvider;
        protected readonly IBlocksConfig _blocksConfig;
        protected readonly ILogManager _logManager;
        private readonly IConsensusRequestsProcessor? _consensusRequestsProcessor;

        public IBlockTransactionsExecutorFactory TransactionsExecutorFactory { get; set; }

        public BlockProducerEnvFactory(
            IWorldStateManager worldStateManager,
            IBlockTree blockTree,
            ISpecProvider specProvider,
            IBlockValidator blockValidator,
            IRewardCalculatorSource rewardCalculatorSource,
            IReceiptStorage receiptStorage,
            IBlockPreprocessorStep blockPreprocessorStep,
            ITxPool txPool,
            ITransactionComparerProvider transactionComparerProvider,
            IBlocksConfig blocksConfig,
            ILogManager logManager,
            IConsensusRequestsProcessor? consensusRequestsProcessor = null)
        {
            _worldStateManager = worldStateManager;
            _blockTree = blockTree;
            _specProvider = specProvider;
            _blockValidator = blockValidator;
            _rewardCalculatorSource = rewardCalculatorSource;
            _receiptStorage = receiptStorage;
            _blockPreprocessorStep = blockPreprocessorStep;
            _txPool = txPool;
            _transactionComparerProvider = transactionComparerProvider;
            _blocksConfig = blocksConfig;
            _logManager = logManager;
            _consensusRequestsProcessor = consensusRequestsProcessor;

            TransactionsExecutorFactory = new BlockProducerTransactionsExecutorFactory(specProvider, logManager);
        }

        public virtual BlockProducerEnv Create(ITxSource? additionalTxSource = null)
        {
            ReadOnlyBlockTree readOnlyBlockTree = _blockTree.AsReadOnly();

            ReadOnlyTxProcessingEnv txProcessingEnv =
                CreateReadonlyTxProcessingEnv(_worldStateManager, readOnlyBlockTree);

            BlockProcessor blockProcessor =
                CreateBlockProcessor(txProcessingEnv,
                    _specProvider,
                    _blockValidator,
                    _rewardCalculatorSource,
                    _receiptStorage,
                    _logManager,
                    _blocksConfig);

            IBlockchainProcessor blockchainProcessor =
                new BlockchainProcessor(
                    readOnlyBlockTree,
                    blockProcessor,
                    _blockPreprocessorStep,
                    txProcessingEnv.StateReader,
                    _logManager,
                    BlockchainProcessor.Options.NoReceipts);

            OneTimeChainProcessor chainProcessor = new(
                txProcessingEnv.StateProvider,
                blockchainProcessor);

            return new BlockProducerEnv
            {
                BlockTree = readOnlyBlockTree,
                ChainProcessor = chainProcessor,
                ReadOnlyStateProvider = txProcessingEnv.StateProvider,
                TxSource = CreateTxSourceForProducer(additionalTxSource, txProcessingEnv, _txPool, _blocksConfig, _transactionComparerProvider, _logManager),
                ReadOnlyTxProcessingEnv = txProcessingEnv
            };
        }

        protected virtual ReadOnlyTxProcessingEnv CreateReadonlyTxProcessingEnv(IWorldStateManager worldStateManager, ReadOnlyBlockTree readOnlyBlockTree) =>
            new(worldStateManager, readOnlyBlockTree, _specProvider, _logManager);

        protected virtual ITxSource CreateTxSourceForProducer(
            ITxSource? additionalTxSource,
            ReadOnlyTxProcessingEnv processingEnv,
            ITxPool txPool,
            IBlocksConfig blocksConfig,
            ITransactionComparerProvider transactionComparerProvider,
            ILogManager logManager)
        {
            TxPoolTxSource txPoolSource = CreateTxPoolTxSource(processingEnv, txPool, blocksConfig, transactionComparerProvider, logManager);
            return additionalTxSource.Then(txPoolSource);
        }

        protected virtual TxPoolTxSource CreateTxPoolTxSource(
            ReadOnlyTxProcessingEnv processingEnv,
            ITxPool txPool,
            IBlocksConfig blocksConfig,
            ITransactionComparerProvider transactionComparerProvider,
            ILogManager logManager)
        {
            ITxFilterPipeline txSourceFilterPipeline = CreateTxSourceFilter(blocksConfig);
            return new TxPoolTxSource(txPool, _specProvider, transactionComparerProvider, logManager, txSourceFilterPipeline);
        }

        protected virtual ITxFilterPipeline CreateTxSourceFilter(IBlocksConfig blocksConfig) =>
            TxFilterPipelineBuilder.CreateStandardFilteringPipeline(_logManager, _specProvider, blocksConfig);

        protected virtual BlockProcessor CreateBlockProcessor(ReadOnlyTxProcessingEnv readOnlyTxProcessingEnv,
            ISpecProvider specProvider,
            IBlockValidator blockValidator,
            IRewardCalculatorSource rewardCalculatorSource,
            IReceiptStorage receiptStorage,
            ILogManager logManager, IBlocksConfig blocksConfig) =>
            new(specProvider,
                blockValidator,
                rewardCalculatorSource.Get(readOnlyTxProcessingEnv.TransactionProcessor),
                TransactionsExecutorFactory.Create(readOnlyTxProcessingEnv),
                readOnlyTxProcessingEnv.StateProvider,
                receiptStorage,
                NullWitnessCollector.Instance,
<<<<<<< HEAD
                readOnlyTxProcessingEnv.TransactionProcessor,
=======
                new BlockhashStore(_blockTree, _specProvider, readOnlyTxProcessingEnv.StateProvider),
>>>>>>> fc273d60
                logManager,
                new BlockProductionWithdrawalProcessor(new WithdrawalProcessor(readOnlyTxProcessingEnv.StateProvider, logManager)),
                consensusRequestsProcessor: _consensusRequestsProcessor);

    }
}<|MERGE_RESOLUTION|>--- conflicted
+++ resolved
@@ -147,11 +147,8 @@
                 readOnlyTxProcessingEnv.StateProvider,
                 receiptStorage,
                 NullWitnessCollector.Instance,
-<<<<<<< HEAD
+                new BlockhashStore(_blockTree, _specProvider, readOnlyTxProcessingEnv.StateProvider),
                 readOnlyTxProcessingEnv.TransactionProcessor,
-=======
-                new BlockhashStore(_blockTree, _specProvider, readOnlyTxProcessingEnv.StateProvider),
->>>>>>> fc273d60
                 logManager,
                 new BlockProductionWithdrawalProcessor(new WithdrawalProcessor(readOnlyTxProcessingEnv.StateProvider, logManager)),
                 consensusRequestsProcessor: _consensusRequestsProcessor);
