--- conflicted
+++ resolved
@@ -154,13 +154,9 @@
                 TransactionsExecutorFactory.Create(readOnlyTxProcessingEnv),
                 readOnlyTxProcessingEnv.WorldState,
                 receiptStorage,
-<<<<<<< HEAD
-                new BlockhashStore(_blockTree, _specProvider, readOnlyTxProcessingEnv.WorldState),
                 readOnlyTxProcessingEnv.TransactionProcessor,
-=======
+                new BeaconBlockRootHandler(readOnlyTxProcessingEnv.TransactionProcessor),
                 new BlockhashStore(_specProvider, readOnlyTxProcessingEnv.WorldState),
-                new BeaconBlockRootHandler(readOnlyTxProcessingEnv.TransactionProcessor),
->>>>>>> 73b10fbd
                 logManager,
                 new BlockProductionWithdrawalProcessor(new WithdrawalProcessor(readOnlyTxProcessingEnv.WorldState, logManager)),
                 consensusRequestsProcessor: _consensusRequestsProcessor
