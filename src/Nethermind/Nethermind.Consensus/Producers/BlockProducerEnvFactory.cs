// SPDX-FileCopyrightText: 2022 Demerzel Solutions Limited
// SPDX-License-Identifier: LGPL-3.0-only

using Autofac;
using Nethermind.Blockchain.Receipts;
<<<<<<< HEAD
using Nethermind.Config;
using Nethermind.Consensus.ExecutionRequests;
=======
>>>>>>> eee5ac23
using Nethermind.Consensus.Processing;
using Nethermind.Consensus.Transactions;
using Nethermind.Consensus.Withdrawals;
using Nethermind.Core;
using Nethermind.Evm.State;
using Nethermind.Evm.TransactionProcessing;
using Nethermind.State;

namespace Nethermind.Consensus.Producers
{
    public class BlockProducerEnvFactory(
        ILifetimeScope rootLifetime,
        IWorldStateManager worldStateManager,
        IBlockProducerTxSourceFactory txSourceFactory
    ) : IBlockProducerEnvFactory
    {
<<<<<<< HEAD
        protected readonly IWorldStateManager _worldStateManager;
        protected readonly IBlockTree _blockTree;
        protected readonly ISpecProvider _specProvider;
        protected readonly IBlockValidator _blockValidator;
        protected readonly IRewardCalculatorSource _rewardCalculatorSource;
        protected readonly IReceiptStorage _receiptStorage;
        protected readonly IBlockPreprocessorStep _blockPreprocessorStep;
        protected readonly IBlocksConfig _blocksConfig;
        protected readonly ILogManager _logManager;
        private readonly IReadOnlyTxProcessingEnvFactory _readOnlyTxProcessingEnvFactory;
        private readonly IBlockProducerTxSourceFactory _blockProducerTxSourceFactory;

        public IBlockTransactionsExecutorFactory TransactionsExecutorFactory { get; set; }
        public IExecutionRequestsProcessor? ExecutionRequestsProcessorOverride { get; set; }

        public BlockProducerEnvFactory(
            IWorldStateManager worldStateManager,
            IReadOnlyTxProcessingEnvFactory readOnlyTxProcessingEnvFactory,
            IBlockTree blockTree,
            ISpecProvider specProvider,
            IBlockValidator blockValidator,
            IRewardCalculatorSource rewardCalculatorSource,
            IBlockPreprocessorStep blockPreprocessorStep,
            IBlocksConfig blocksConfig,
            IBlockProducerTxSourceFactory blockProducerTxSourceFactory,
            ILogManager logManager)
        {
            _worldStateManager = worldStateManager;
            _readOnlyTxProcessingEnvFactory = readOnlyTxProcessingEnvFactory;
            _blockTree = blockTree;
            _specProvider = specProvider;
            _blockValidator = blockValidator;
            _rewardCalculatorSource = rewardCalculatorSource;
            _receiptStorage = NullReceiptStorage.Instance;
            _blockPreprocessorStep = blockPreprocessorStep;
            _blocksConfig = blocksConfig;
            _blockProducerTxSourceFactory = blockProducerTxSourceFactory;
            _logManager = logManager;

            TransactionsExecutorFactory = new BlockProducerTransactionsExecutorFactory(specProvider, _blocksConfig.BlockProductionMaxTxKilobytes, logManager);
        }

        public virtual BlockProducerEnv Create()
        {
            ReadOnlyBlockTree readOnlyBlockTree = _blockTree.AsReadOnly();

            IReadOnlyTxProcessorSource txProcessingEnv = _readOnlyTxProcessingEnvFactory.Create();

            IReadOnlyTxProcessingScope scope = txProcessingEnv.Build(Keccak.EmptyTreeHash);

            BlockProcessor blockProcessor = CreateBlockProcessor(scope);

            IBlockchainProcessor blockchainProcessor =
                new BlockchainProcessor(
                    readOnlyBlockTree,
                    blockProcessor,
                    _blockPreprocessorStep,
                    _worldStateManager.GlobalStateReader,
                    _logManager,
                    BlockchainProcessor.Options.NoReceipts);

            OneTimeChainProcessor chainProcessor = new(
                scope.WorldState,
                blockchainProcessor);

            return new BlockProducerEnv
            {
                BlockTree = readOnlyBlockTree,
                ChainProcessor = chainProcessor,
                ReadOnlyStateProvider = scope.WorldState,
                TxSource = _blockProducerTxSourceFactory.Create()
            };
        }

        protected virtual BlockProcessor CreateBlockProcessor(IReadOnlyTxProcessingScope readOnlyTxProcessingEnv) =>
            new BlockProcessor(
                _specProvider,
                _blockValidator,
                _rewardCalculatorSource.Get(readOnlyTxProcessingEnv.TransactionProcessor),
                TransactionsExecutorFactory.Create(readOnlyTxProcessingEnv),
                readOnlyTxProcessingEnv.WorldState,
                _receiptStorage,
                new BeaconBlockRootHandler(readOnlyTxProcessingEnv.TransactionProcessor, readOnlyTxProcessingEnv.WorldState),
                new BlockhashStore(_specProvider, readOnlyTxProcessingEnv.WorldState),
                _logManager,
                new BlockProductionWithdrawalProcessor(new WithdrawalProcessor(readOnlyTxProcessingEnv.WorldState, _logManager)),
                executionRequestsProcessor: ExecutionRequestsProcessorOverride ?? new ExecutionRequestsProcessor(readOnlyTxProcessingEnv.TransactionProcessor));
=======
        protected virtual ContainerBuilder ConfigureBuilder(ContainerBuilder builder) => builder
            .AddScoped<ITxSource>(txSourceFactory.Create())
            .AddScoped<IReceiptStorage>(NullReceiptStorage.Instance)
            .AddScoped(BlockchainProcessor.Options.NoReceipts)
            .AddScoped<ITransactionProcessorAdapter, BuildUpTransactionProcessorAdapter>()
            .AddScoped<IBlockProcessor.IBlockTransactionsExecutor, BlockProcessor.BlockProductionTransactionsExecutor>()
            .AddDecorator<IWithdrawalProcessor, BlockProductionWithdrawalProcessor>()
            .AddDecorator<IBlockchainProcessor, OneTimeChainProcessor>()

            .AddScoped<IBlockProducerEnv, BlockProducerEnv>();

        public IBlockProducerEnv Create()
        {
            IWorldState worldState = worldStateManager.CreateResettableWorldState();
            ILifetimeScope lifetimeScope = rootLifetime.BeginLifetimeScope(builder =>
                ConfigureBuilder(builder)
                    .AddScoped(worldState));

            rootLifetime.Disposer.AddInstanceForAsyncDisposal(lifetimeScope);

            return lifetimeScope.Resolve<IBlockProducerEnv>();
        }
>>>>>>> eee5ac23
    }
}<|MERGE_RESOLUTION|>--- conflicted
+++ resolved
@@ -3,11 +3,6 @@
 
 using Autofac;
 using Nethermind.Blockchain.Receipts;
-<<<<<<< HEAD
-using Nethermind.Config;
-using Nethermind.Consensus.ExecutionRequests;
-=======
->>>>>>> eee5ac23
 using Nethermind.Consensus.Processing;
 using Nethermind.Consensus.Transactions;
 using Nethermind.Consensus.Withdrawals;
@@ -24,95 +19,6 @@
         IBlockProducerTxSourceFactory txSourceFactory
     ) : IBlockProducerEnvFactory
     {
-<<<<<<< HEAD
-        protected readonly IWorldStateManager _worldStateManager;
-        protected readonly IBlockTree _blockTree;
-        protected readonly ISpecProvider _specProvider;
-        protected readonly IBlockValidator _blockValidator;
-        protected readonly IRewardCalculatorSource _rewardCalculatorSource;
-        protected readonly IReceiptStorage _receiptStorage;
-        protected readonly IBlockPreprocessorStep _blockPreprocessorStep;
-        protected readonly IBlocksConfig _blocksConfig;
-        protected readonly ILogManager _logManager;
-        private readonly IReadOnlyTxProcessingEnvFactory _readOnlyTxProcessingEnvFactory;
-        private readonly IBlockProducerTxSourceFactory _blockProducerTxSourceFactory;
-
-        public IBlockTransactionsExecutorFactory TransactionsExecutorFactory { get; set; }
-        public IExecutionRequestsProcessor? ExecutionRequestsProcessorOverride { get; set; }
-
-        public BlockProducerEnvFactory(
-            IWorldStateManager worldStateManager,
-            IReadOnlyTxProcessingEnvFactory readOnlyTxProcessingEnvFactory,
-            IBlockTree blockTree,
-            ISpecProvider specProvider,
-            IBlockValidator blockValidator,
-            IRewardCalculatorSource rewardCalculatorSource,
-            IBlockPreprocessorStep blockPreprocessorStep,
-            IBlocksConfig blocksConfig,
-            IBlockProducerTxSourceFactory blockProducerTxSourceFactory,
-            ILogManager logManager)
-        {
-            _worldStateManager = worldStateManager;
-            _readOnlyTxProcessingEnvFactory = readOnlyTxProcessingEnvFactory;
-            _blockTree = blockTree;
-            _specProvider = specProvider;
-            _blockValidator = blockValidator;
-            _rewardCalculatorSource = rewardCalculatorSource;
-            _receiptStorage = NullReceiptStorage.Instance;
-            _blockPreprocessorStep = blockPreprocessorStep;
-            _blocksConfig = blocksConfig;
-            _blockProducerTxSourceFactory = blockProducerTxSourceFactory;
-            _logManager = logManager;
-
-            TransactionsExecutorFactory = new BlockProducerTransactionsExecutorFactory(specProvider, _blocksConfig.BlockProductionMaxTxKilobytes, logManager);
-        }
-
-        public virtual BlockProducerEnv Create()
-        {
-            ReadOnlyBlockTree readOnlyBlockTree = _blockTree.AsReadOnly();
-
-            IReadOnlyTxProcessorSource txProcessingEnv = _readOnlyTxProcessingEnvFactory.Create();
-
-            IReadOnlyTxProcessingScope scope = txProcessingEnv.Build(Keccak.EmptyTreeHash);
-
-            BlockProcessor blockProcessor = CreateBlockProcessor(scope);
-
-            IBlockchainProcessor blockchainProcessor =
-                new BlockchainProcessor(
-                    readOnlyBlockTree,
-                    blockProcessor,
-                    _blockPreprocessorStep,
-                    _worldStateManager.GlobalStateReader,
-                    _logManager,
-                    BlockchainProcessor.Options.NoReceipts);
-
-            OneTimeChainProcessor chainProcessor = new(
-                scope.WorldState,
-                blockchainProcessor);
-
-            return new BlockProducerEnv
-            {
-                BlockTree = readOnlyBlockTree,
-                ChainProcessor = chainProcessor,
-                ReadOnlyStateProvider = scope.WorldState,
-                TxSource = _blockProducerTxSourceFactory.Create()
-            };
-        }
-
-        protected virtual BlockProcessor CreateBlockProcessor(IReadOnlyTxProcessingScope readOnlyTxProcessingEnv) =>
-            new BlockProcessor(
-                _specProvider,
-                _blockValidator,
-                _rewardCalculatorSource.Get(readOnlyTxProcessingEnv.TransactionProcessor),
-                TransactionsExecutorFactory.Create(readOnlyTxProcessingEnv),
-                readOnlyTxProcessingEnv.WorldState,
-                _receiptStorage,
-                new BeaconBlockRootHandler(readOnlyTxProcessingEnv.TransactionProcessor, readOnlyTxProcessingEnv.WorldState),
-                new BlockhashStore(_specProvider, readOnlyTxProcessingEnv.WorldState),
-                _logManager,
-                new BlockProductionWithdrawalProcessor(new WithdrawalProcessor(readOnlyTxProcessingEnv.WorldState, _logManager)),
-                executionRequestsProcessor: ExecutionRequestsProcessorOverride ?? new ExecutionRequestsProcessor(readOnlyTxProcessingEnv.TransactionProcessor));
-=======
         protected virtual ContainerBuilder ConfigureBuilder(ContainerBuilder builder) => builder
             .AddScoped<ITxSource>(txSourceFactory.Create())
             .AddScoped<IReceiptStorage>(NullReceiptStorage.Instance)
@@ -135,6 +41,5 @@
 
             return lifetimeScope.Resolve<IBlockProducerEnv>();
         }
->>>>>>> eee5ac23
     }
 }