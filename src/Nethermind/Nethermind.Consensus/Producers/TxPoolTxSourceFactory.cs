--- conflicted
+++ resolved
@@ -19,13 +19,8 @@
     {
         public virtual ITxSource Create()
         {
-<<<<<<< HEAD
-            ITxFilterPipeline txSourceFilterPipeline = TxFilterPipelineBuilder.CreateStandardFilteringPipeline(logManager, specProvider, blocksConfig);
-            return new TxPoolTxSource(txPool, specProvider, transactionComparerProvider, logManager, txSourceFilterPipeline);
-=======
             ITxFilterPipeline txSourceFilterPipeline = TxFilterPipelineBuilder.CreateStandardFilteringPipeline(logManager, blocksConfig);
             return new TxPoolTxSource(txPool, specProvider, transactionComparerProvider, logManager, txSourceFilterPipeline, blocksConfig);
->>>>>>> 2e346112
         }
     }
 }