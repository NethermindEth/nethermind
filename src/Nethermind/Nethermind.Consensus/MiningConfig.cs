--- conflicted
+++ resolved
@@ -2,59 +2,49 @@
 // SPDX-License-Identifier: LGPL-3.0-only 
 
 using Nethermind.Int256;
-
+using System.Text;
+using Nethermind.Config;
+using Nethermind.Core.Exceptions;
+using Nethermind.Core.Extensions;
 namespace Nethermind.Consensus;
 
 public class MiningConfig : IMiningConfig
 {
-    public bool Enabled { get; set; }
+    private byte[] _extraDataBytes = Encoding.UTF8.GetBytes("Nethermind");
+    private string _extraDataString = "Nethermind";
 
-    public long? TargetBlockGasLimit
-    {
-        get
-        {
-            return BlocksConfig.TargetBlockGasLimit;
-        }
-        set
-        {
-            BlocksConfig.TargetBlockGasLimit = value;
-        }
-    }
+    public bool Enabled { get; set; } = false;
 
-    public UInt256 MinGasPrice
-    {
-        get
-        {
-            return BlocksConfig.MinGasPrice;
-        }
-        set
-        {
-            BlocksConfig.MinGasPrice = value;
-        }
-    }
+    public long? TargetBlockGasLimit { get; set; } = null;
 
-    public bool RandomizedBlocks
-    {
-        get
-        {
-            return BlocksConfig.RandomizedBlocks;
-        }
-        set
-        {
-            BlocksConfig.RandomizedBlocks = value;
-        }
-    }
+    public UInt256 MinGasPrice { get; set; } = 1.Wei();
+
+    public bool RandomizedBlocks { get; set; }
 
     public string ExtraData
     {
         get
         {
-            return BlocksConfig.ExtraData;
+            return _extraDataString;
         }
         set
         {
-            BlocksConfig.ExtraData = value;
+            byte[] bytes = Encoding.UTF8.GetBytes(value);
+            if (bytes is not null && bytes.Length > 32)
+            {
+                throw new InvalidConfigurationException($"Extra Data length was more than 32 bytes. You provided: {_extraDataString}",
+                    ExitCodes.TooLongExtraData);
+
+            }
+
+            _extraDataString = value;
+            _extraDataBytes = bytes;
         }
+    }
+
+    public byte[] GetExtraDataBytes()
+    {
+        return _extraDataBytes;
     }
 
     private IBlocksConfig? _blocksConfig = null;
@@ -66,20 +56,7 @@
             // Lazt initalisation due to the awaiting of interface defaults application on assembly
             if (_blocksConfig is null)
             {
-<<<<<<< HEAD
                 _blocksConfig = new BlocksConfig();
-=======
-                byte[] bytes = Encoding.UTF8.GetBytes(value);
-                if (bytes is not null && bytes.Length > 32)
-                {
-                    throw new InvalidConfigurationException($"Extra Data length was more than 32 bytes. You provided: {_extraDataString}",
-                        ExitCodes.TooLongExtraData);
-
-                }
-
-                _extraDataString = value;
-                _extraDataBytes = bytes;
->>>>>>> 3734ff4c
             }
 
             return _blocksConfig;
