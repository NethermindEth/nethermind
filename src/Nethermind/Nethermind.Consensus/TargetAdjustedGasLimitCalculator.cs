--- conflicted
+++ resolved
@@ -39,13 +39,8 @@
 
             long? targetGasLimit = _miningConfig.TargetBlockGasLimit;
             long newBlockNumber = parentHeader.Number + 1;
-<<<<<<< HEAD
             IReleaseSpec spec = _specProvider.GetSpec(newBlockNumber, parentHeader.Timestamp); // taking the parent timestamp is a temprory solution
-            if (targetGasLimit != null)
-=======
-            IReleaseSpec spec = _specProvider.GetSpec(newBlockNumber);
             if (targetGasLimit is not null)
->>>>>>> f14da669
             {
                 long maxGasLimitDifference = Math.Max(0, parentGasLimit / spec.GasLimitBoundDivisor - 1);
                 gasLimit = targetGasLimit.Value > parentGasLimit
