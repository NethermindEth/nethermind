--- conflicted
+++ resolved
@@ -16,16 +16,9 @@
 
     public interface IBlockProducerEnv
     {
-<<<<<<< HEAD
-        public IBlockTree BlockTree { get; set; }
-        public IBlockchainProcessor ChainProcessor { get; set; }
-        public IWorldState ReadOnlyStateProvider { get; set; }
-        public ITxSource TxSource { get; set; }
-=======
         public IBlockTree BlockTree { get; }
         public IBlockchainProcessor ChainProcessor { get; }
         public IWorldState ReadOnlyStateProvider { get; }
         public ITxSource TxSource { get; }
->>>>>>> 2e346112
     }
 }