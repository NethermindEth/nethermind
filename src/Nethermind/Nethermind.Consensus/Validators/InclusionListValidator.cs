// SPDX-FileCopyrightText: 2025 Demerzel Solutions Limited
// SPDX-License-Identifier: LGPL-3.0-only

using System;
using Nethermind.Core;
using Nethermind.Core.Specs;
using Nethermind.Evm.Tracing;
using Nethermind.Evm.TransactionProcessing;

namespace Nethermind.Consensus.Validators;

public class InclusionListValidator(
    ISpecProvider specProvider,
    ITransactionProcessor transactionProcessor) : IInclusionListValidator
{
<<<<<<< HEAD
    private readonly ISpecProvider _specProvider = specProvider;
    private readonly ITransactionProcessor _transactionProcessor = transactionProcessor;

    public bool ValidateInclusionList(Block block, Func<Transaction, bool> isTransactionInBlock) =>
        ValidateInclusionList(block, isTransactionInBlock, _specProvider.GetSpec(block.Header));

    public bool ValidateInclusionList(Block block, Func<Transaction, bool> isTransactionInBlock, IReleaseSpec spec)
=======
    public bool ValidateInclusionList(Block block) =>
        ValidateInclusionList(block, specProvider.GetSpec(block.Header));

    private bool ValidateInclusionList(Block block, IReleaseSpec spec)
>>>>>>> efb62604
    {
        if (!spec.InclusionListsEnabled)
        {
            return true;
        }

        if (block.InclusionListTransactions is null)
        {
            return false;
        }

        // There is no more gas for transactions so IL is satisfied
        // FOCIL is conditional IL
        if (block.GasUsed + Transaction.BaseTxGasCost > block.GasLimit)
        {
            return true;
        }

        foreach (Transaction tx in block.InclusionListTransactions)
        {
            if (isTransactionInBlock(tx))
            {
                continue;
            }

            if (block.GasUsed + tx.GasLimit > block.GasLimit)
            {
                continue;
            }

            bool couldIncludeTx = transactionProcessor.CallAndRestore(tx, new(block.Header, spec), NullTxTracer.Instance);
            if (couldIncludeTx)
            {
                return false;
            }
        }

        return true;
    }
}<|MERGE_RESOLUTION|>--- conflicted
+++ resolved
@@ -13,20 +13,10 @@
     ISpecProvider specProvider,
     ITransactionProcessor transactionProcessor) : IInclusionListValidator
 {
-<<<<<<< HEAD
-    private readonly ISpecProvider _specProvider = specProvider;
-    private readonly ITransactionProcessor _transactionProcessor = transactionProcessor;
+    public bool ValidateInclusionList(Block block, Func<Transaction, bool> isTransactionInBlock) =>
+        ValidateInclusionList(block, isTransactionInBlock, specProvider.GetSpec(block.Header));
 
-    public bool ValidateInclusionList(Block block, Func<Transaction, bool> isTransactionInBlock) =>
-        ValidateInclusionList(block, isTransactionInBlock, _specProvider.GetSpec(block.Header));
-
-    public bool ValidateInclusionList(Block block, Func<Transaction, bool> isTransactionInBlock, IReleaseSpec spec)
-=======
-    public bool ValidateInclusionList(Block block) =>
-        ValidateInclusionList(block, specProvider.GetSpec(block.Header));
-
-    private bool ValidateInclusionList(Block block, IReleaseSpec spec)
->>>>>>> efb62604
+    private bool ValidateInclusionList(Block block, Func<Transaction, bool> isTransactionInBlock, IReleaseSpec spec)
     {
         if (!spec.InclusionListsEnabled)
         {
