--- conflicted
+++ resolved
@@ -60,63 +60,39 @@
         {
             if (!_txValidator.IsWellFormed(txs[i], spec))
             {
-<<<<<<< HEAD
-                if (_logger.IsDebug) _logger.Debug($"Invalid transaction {txs[i].Hash} in block {block.ToString(Block.Format.FullHashAndNumber)}");
-                return false;
-            }
-
-=======
                 if (_logger.IsDebug) _logger.Debug($"{Invalid(block)} Invalid transaction {txs[i].Hash}");
                 return false;
             }
->>>>>>> 193c1c3e
         }
 
         if (spec.MaximumUncleCount < block.Uncles.Length)
         {
-<<<<<<< HEAD
-            _logger.Debug($"Uncle count of {block.Uncles.Length} exceeds the max limit of {spec.MaximumUncleCount} in block {block.ToString(Block.Format.FullHashAndNumber)}");
-=======
             _logger.Debug($"{Invalid(block)} Uncle count of {block.Uncles.Length} exceeds the max limit of {spec.MaximumUncleCount}");
->>>>>>> 193c1c3e
             return false;
         }
 
         if (!ValidateUnclesHashMatches(block, out var unclesHash))
         {
-<<<<<<< HEAD
-            _logger.Debug($"Uncles hash mismatch in block {block.ToString(Block.Format.FullHashAndNumber)}: expected {block.Header.UnclesHash}, got {unclesHash}");
-=======
             _logger.Debug($"{Invalid(block)} Uncles hash mismatch: expected {block.Header.UnclesHash}, got {unclesHash}");
->>>>>>> 193c1c3e
             return false;
         }
 
         if (!_unclesValidator.Validate(block.Header, block.Uncles))
         {
-<<<<<<< HEAD
-            _logger.Debug($"Invalid uncles in block {block.ToString(Block.Format.FullHashAndNumber)}");
-=======
             _logger.Debug($"{Invalid(block)} Invalid uncles");
->>>>>>> 193c1c3e
             return false;
         }
 
         bool blockHeaderValid = _headerValidator.Validate(block.Header);
         if (!blockHeaderValid)
         {
-<<<<<<< HEAD
-            if (_logger.IsDebug) _logger.Debug($"Invalid header of block {block.ToString(Block.Format.FullHashAndNumber)}");
-=======
             if (_logger.IsDebug) _logger.Debug($"{Invalid(block)} Invalid header");
->>>>>>> 193c1c3e
             return false;
         }
 
         if (!ValidateTxRootMatchesTxs(block, out Keccak txRoot))
         {
-<<<<<<< HEAD
-            if (_logger.IsDebug) _logger.Debug($"Transaction root hash mismatch in block {block.ToString(Block.Format.FullHashAndNumber)}: expected {block.Header.TxRoot}, got {txRoot}");
+            if (_logger.IsDebug) _logger.Debug($"{Invalid(block)} Transaction root hash mismatch: expected {block.Header.TxRoot}, got {txRoot}");
             return false;
         }
 
@@ -126,18 +102,6 @@
         return true;
     }
 
-=======
-            if (_logger.IsDebug) _logger.Debug($"{Invalid(block)} Transaction root hash mismatch: expected {block.Header.TxRoot}, got {txRoot}");
-            return false;
-        }
-
-        if (!ValidateWithdrawals(block, spec, out _))
-            return false;
-
-        return true;
-    }
-
->>>>>>> 193c1c3e
     /// <summary>
     /// Processed block validation is comparing the block hashes (which include all other results).
     /// We only make exact checks on what is invalid if the hash is different.
@@ -211,13 +175,7 @@
 
         if (block.Withdrawals is not null)
         {
-<<<<<<< HEAD
-            Keccak? withdrawalsRoot = new WithdrawalTrie(block.Withdrawals).RootHash;
-
-            if (withdrawalsRoot != block.Header.WithdrawalsRoot)
-=======
             if (!ValidateWithdrawalsHashMatches(block, out Keccak withdrawalsRoot))
->>>>>>> 193c1c3e
             {
                 error = $"Withdrawals root hash mismatch in block {block.ToString(Block.Format.FullHashAndNumber)}: expected {block.Header.WithdrawalsRoot}, got {withdrawalsRoot}";
                 if (_logger.IsWarn) _logger.Warn($"Withdrawals root hash mismatch in block {block.ToString(Block.Format.FullHashAndNumber)}: expected {block.Header.WithdrawalsRoot}, got {withdrawalsRoot}");
