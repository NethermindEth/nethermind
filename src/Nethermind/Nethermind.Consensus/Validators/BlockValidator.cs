--- conflicted
+++ resolved
@@ -295,11 +295,7 @@
 
     public bool ValidateRequests(Block block, IReleaseSpec spec, out string? error)
     {
-<<<<<<< HEAD
-        if (spec.ConsensusRequestsEnabled && block.Requests is null)
-=======
         if (spec.RequestsEnabled && block.Requests is null)
->>>>>>> 8f5c1690
         {
             error = BlockErrorMessages.MissingRequests;
 
@@ -308,11 +304,7 @@
             return false;
         }
 
-<<<<<<< HEAD
-        if (!spec.ConsensusRequestsEnabled && block.Requests is not null)
-=======
         if (!spec.RequestsEnabled && block.Requests is not null)
->>>>>>> 8f5c1690
         {
             error = BlockErrorMessages.RequestsNotEnabled;
 
