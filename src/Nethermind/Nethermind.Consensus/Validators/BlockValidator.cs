// SPDX-FileCopyrightText: 2022 Demerzel Solutions Limited
// SPDX-License-Identifier: LGPL-3.0-only

using System;
using System.Text;
using Nethermind.Blockchain;
using Nethermind.Consensus.Messages;
using Nethermind.Core;
using Nethermind.Core.Crypto;
using Nethermind.Core.Extensions;
using Nethermind.Core.Specs;
using Nethermind.Evm;
using Nethermind.Int256;
using Nethermind.Logging;
using Nethermind.State.Proofs;
using Nethermind.TxPool;

namespace Nethermind.Consensus.Validators;

public class BlockValidator(
    ITxValidator? txValidator,
    IHeaderValidator? headerValidator,
    IUnclesValidator? unclesValidator,
    ISpecProvider? specProvider,
    ILogManager? logManager)
    : IBlockValidator
{
    private readonly IHeaderValidator _headerValidator = headerValidator ?? throw new ArgumentNullException(nameof(headerValidator));
    private readonly ITxValidator _txValidator = txValidator ?? throw new ArgumentNullException(nameof(txValidator));
    private readonly IUnclesValidator _unclesValidator = unclesValidator ?? throw new ArgumentNullException(nameof(unclesValidator));
    private readonly ISpecProvider _specProvider = specProvider ?? throw new ArgumentNullException(nameof(specProvider));
    private readonly ILogger _logger = logManager?.GetClassLogger() ?? throw new ArgumentNullException(nameof(logManager));

    public bool Validate(BlockHeader header, BlockHeader? parent, bool isUncle) =>
        _headerValidator.Validate(header, parent, isUncle, out _);

    public bool Validate(BlockHeader header, BlockHeader? parent, bool isUncle, out string? error) =>
        _headerValidator.Validate(header, parent, isUncle, out error);

    public bool Validate(BlockHeader header, bool isUncle) =>
        _headerValidator.Validate(header, isUncle, out _);

    public bool Validate(BlockHeader header, bool isUncle, out string? error) =>
        _headerValidator.Validate(header, isUncle, out error);

    /// <summary>
    /// Applies to blocks without parent
    /// </summary>
    /// <param name="block">A block to validate</param>
    /// <param name="error">Error description in case of failed validation</param>
    /// <returns>Validation result</returns>
    /// <remarks>
    /// Parent may be absent during BeaconSync
    /// </remarks>
    public bool ValidateOrphanedBlock(Block block, out string? error)
    {
        if (!ValidateEip4844Fields(block, _specProvider.GetSpec(block.Header), out error))
            return false;

        error = null;
        return true;
    }

    /// <summary>
    /// Suggested block validation runs basic checks that can be executed before going through the expensive EVM processing.
    /// </summary>
    /// <param name="block">A block to validate</param>
    /// <returns>
    /// <c>true</c> if the <paramref name="block"/> is valid; otherwise, <c>false</c>.
    /// </returns>
    public bool ValidateSuggestedBlock(Block block) => ValidateSuggestedBlock(block, out _);

    /// <summary>
    /// Suggested block validation runs basic checks that can be executed before going through the expensive EVM processing.
    /// </summary>
    /// <param name="block">A block to validate</param>
    /// <param name="errorMessage">Message detailing a validation failure.</param>
    /// <param name="validateHashes"></param>
    /// <returns>
    /// <c>true</c> if the <paramref name="block"/> is valid; otherwise, <c>false</c>.
    /// </returns>
    public bool ValidateSuggestedBlock(Block block, out string? errorMessage, bool validateHashes = true)
    {
        IReleaseSpec spec = _specProvider.GetSpec(block.Header);

        if (!ValidateTransactions(block, spec, out errorMessage))
        {
            return false;
        }

        if (!ValidateEip4844Fields(block, spec, out errorMessage))
        {
            return false;
        }

        if (spec.MaximumUncleCount < block.Uncles.Length)
        {
            if (_logger.IsDebug) _logger.Debug($"{Invalid(block)} Uncle count of {block.Uncles.Length} exceeds the max limit of {spec.MaximumUncleCount}");
            errorMessage = BlockErrorMessages.ExceededUncleLimit(spec.MaximumUncleCount);
            return false;
        }

        if (validateHashes && !ValidateUnclesHashMatches(block, out Hash256 unclesHash))
        {
            if (_logger.IsDebug) _logger.Debug($"{Invalid(block)} Uncles hash mismatch: expected {block.Header.UnclesHash}, got {unclesHash}");
            errorMessage = BlockErrorMessages.InvalidUnclesHash;
            return false;
        }

        if (block.Uncles.Length > 0 && !_unclesValidator.Validate(block.Header, block.Uncles))
        {
            if (_logger.IsDebug) _logger.Debug($"{Invalid(block)} Invalid uncles");
            errorMessage = BlockErrorMessages.InvalidUncle;
            return false;
        }

        bool blockHeaderValid = _headerValidator.Validate(block.Header, false, out errorMessage);
        if (!blockHeaderValid)
        {
            if (_logger.IsDebug) _logger.Debug($"{Invalid(block)} Invalid header");
            return false;
        }

        if (validateHashes)
        {
            if (!ValidateTxRootMatchesTxs(block, out Hash256 txRoot))
            {
                if (_logger.IsDebug) _logger.Debug($"{Invalid(block)} Transaction root hash mismatch: expected {block.Header.TxRoot}, got {txRoot}");
                errorMessage = BlockErrorMessages.InvalidTxRoot(block.Header.TxRoot!, txRoot);
                return false;
            }

            if (!ValidateWithdrawals(block, spec, out errorMessage))
            {
                return false;
            }
        }

        return true;
    }

    /// <summary>
    /// Processed block validation is comparing the block hashes (which include all other results).
    /// We only make exact checks on what is invalid if the hash is different.
    /// </summary>
    /// <param name="processedBlock">This should be the block processing result (after going through the EVM processing)</param>
    /// <param name="receipts">List of tx receipts from the processed block (required only for better diagnostics when the receipt root is invalid).</param>
    /// <param name="suggestedBlock">Block received from the network - unchanged.</param>
    /// <returns><c>true</c> if the <paramref name="processedBlock"/> is valid; otherwise, <c>false</c>.</returns>
    public bool ValidateProcessedBlock(Block processedBlock, TxReceipt[] receipts, Block suggestedBlock) =>
        ValidateProcessedBlock(processedBlock, receipts, suggestedBlock, out _);

    /// <summary>
    /// Processed block validation is comparing the block hashes (which include all other results).
    /// We only make exact checks on what is invalid if the hash is different.
    /// </summary>
    /// <param name="processedBlock">This should be the block processing result (after going through the EVM processing)</param>
    /// <param name="receipts">List of tx receipts from the processed block (required only for better diagnostics when the receipt root is invalid).</param>
    /// <param name="suggestedBlock">Block received from the network - unchanged.</param>
    /// <param name="error">Detailed error message if validation fails otherwise <value>null</value>.</param>
    /// <returns><c>true</c> if the <paramref name="processedBlock"/> is valid; otherwise, <c>false</c>.</returns>
    public bool ValidateProcessedBlock(Block processedBlock, TxReceipt[] receipts, Block suggestedBlock, out string? error)
    {
        if (processedBlock.Header.Hash == suggestedBlock.Header.Hash)
        {
            error = null;
            return true;
        }

        if (_logger.IsWarn) _logger.Warn($"Processed block {processedBlock.ToString(Block.Format.Short)} is invalid:");
        if (_logger.IsWarn) _logger.Warn($"- hash: expected {suggestedBlock.Hash}, got {processedBlock.Hash}");
        error = null;
        if (processedBlock.Header.GasUsed != suggestedBlock.Header.GasUsed)
        {
            if (_logger.IsWarn) _logger.Warn($"- gas used: expected {suggestedBlock.Header.GasUsed}, got {processedBlock.Header.GasUsed} (diff: {processedBlock.Header.GasUsed - suggestedBlock.Header.GasUsed})");
            error ??= BlockErrorMessages.HeaderGasUsedMismatch(suggestedBlock.Header.GasUsed, processedBlock.Header.GasUsed);
        }

        if (processedBlock.Header.Bloom != suggestedBlock.Header.Bloom)
        {
            if (_logger.IsWarn) _logger.Warn($"- bloom: expected {suggestedBlock.Header.Bloom}, got {processedBlock.Header.Bloom}");
            error ??= BlockErrorMessages.InvalidLogsBloom(suggestedBlock.Header.Bloom, processedBlock.Header.Bloom);
        }

        if (processedBlock.Header.ReceiptsRoot != suggestedBlock.Header.ReceiptsRoot)
        {
            if (_logger.IsWarn) _logger.Warn($"- receipts root: expected {suggestedBlock.Header.ReceiptsRoot}, got {processedBlock.Header.ReceiptsRoot}");
            error ??= BlockErrorMessages.InvalidReceiptsRoot(suggestedBlock.Header.ReceiptsRoot, processedBlock.Header.ReceiptsRoot);
        }

        if (processedBlock.Header.StateRoot != suggestedBlock.Header.StateRoot)
        {
            if (_logger.IsWarn) _logger.Warn($"- state root: expected {suggestedBlock.Header.StateRoot}, got {processedBlock.Header.StateRoot}");
            error ??= BlockErrorMessages.InvalidStateRoot(suggestedBlock.Header.StateRoot, processedBlock.Header.StateRoot);
        }

        if (processedBlock.Header.BlobGasUsed != suggestedBlock.Header.BlobGasUsed)
        {
            if (_logger.IsWarn) _logger.Warn($"- blob gas used: expected {suggestedBlock.Header.BlobGasUsed}, got {processedBlock.Header.BlobGasUsed}");
            error ??= BlockErrorMessages.HeaderBlobGasMismatch(suggestedBlock.Header.BlobGasUsed, processedBlock.Header.BlobGasUsed);
        }

        if (processedBlock.Header.ExcessBlobGas != suggestedBlock.Header.ExcessBlobGas)
        {
            if (_logger.IsWarn) _logger.Warn($"- excess blob gas: expected {suggestedBlock.Header.ExcessBlobGas}, got {processedBlock.Header.ExcessBlobGas}");
            error ??= BlockErrorMessages.IncorrectExcessBlobGas(suggestedBlock.Header.ExcessBlobGas, processedBlock.Header.ExcessBlobGas);
        }

        if (processedBlock.Header.ParentBeaconBlockRoot != suggestedBlock.Header.ParentBeaconBlockRoot)
        {
            if (_logger.IsWarn) _logger.Warn($"- parent beacon block root : expected {suggestedBlock.Header.ParentBeaconBlockRoot}, got {processedBlock.Header.ParentBeaconBlockRoot}");
            error ??= BlockErrorMessages.InvalidParentBeaconBlockRoot(suggestedBlock.Header.ParentBeaconBlockRoot, processedBlock.Header.ParentBeaconBlockRoot);
        }

        if (processedBlock.Header.RequestsHash != suggestedBlock.Header.RequestsHash)
        {
            if (_logger.IsWarn) _logger.Warn($"- requests root : expected {suggestedBlock.Header.RequestsHash}, got {processedBlock.Header.RequestsHash}");
            error ??= BlockErrorMessages.InvalidRequestsHash(suggestedBlock.Header.RequestsHash, processedBlock.Header.RequestsHash);
        }

        for (int i = 0; i < processedBlock.Transactions.Length; i++)
        {
            if (receipts[i].Error is not null && receipts[i].GasUsed == 0 && receipts[i].Error == "invalid")
            {
                if (_logger.IsWarn) _logger.Warn($"- invalid transaction {i}");
                error ??= BlockErrorMessages.InvalidTxInBlock(i);
            }
        }

        if (suggestedBlock.ExtraData is not null)
        {
            if (_logger.IsWarn) _logger.Warn($"- block extra data : {suggestedBlock.ExtraData.ToHexString()}, UTF8: {Encoding.UTF8.GetString(suggestedBlock.ExtraData)}");
        }

        return false;
    }

    public bool ValidateWithdrawals(Block block, out string? error) =>
        ValidateWithdrawals(block, _specProvider.GetSpec(block.Header), out error);

    private bool ValidateWithdrawals(Block block, IReleaseSpec spec, out string? error)
    {
        if (spec.WithdrawalsEnabled && block.Withdrawals is null)
        {
            error = BlockErrorMessages.MissingWithdrawals;

            if (_logger.IsWarn) _logger.Warn($"Withdrawals cannot be null in block {block.Hash} when EIP-4895 activated.");

            return false;
        }

        if (!spec.WithdrawalsEnabled && block.Withdrawals is not null)
        {
            error = BlockErrorMessages.WithdrawalsNotEnabled;

            if (_logger.IsWarn) _logger.Warn($"Withdrawals must be null in block {block.Hash} when EIP-4895 not activated.");

            return false;
        }

        if (block.Withdrawals is not null)
        {
            if (!ValidateWithdrawalsHashMatches(block, out Hash256 withdrawalsRoot))
            {
                error = BlockErrorMessages.InvalidWithdrawalsRoot(block.Header.WithdrawalsRoot, withdrawalsRoot);
                if (_logger.IsWarn) _logger.Warn($"Withdrawals root hash mismatch in block {block.ToString(Block.Format.FullHashAndNumber)}: expected {block.Header.WithdrawalsRoot}, got {withdrawalsRoot}");

                return false;
            }
        }

        error = null;

        return true;
    }

    protected virtual bool ValidateTransactions(Block block, IReleaseSpec spec, out string? errorMessage)
    {
        Transaction[] transactions = block.Transactions;

        for (int txIndex = 0; txIndex < transactions.Length; txIndex++)
        {
            Transaction transaction = transactions[txIndex];

            ValidationResult isWellFormed = _txValidator.IsWellFormed(transaction, spec);
            if (!isWellFormed)
            {
                if (_logger.IsDebug) _logger.Debug($"{Invalid(block)} Invalid transaction: {isWellFormed}");
                errorMessage = isWellFormed.Error;
                return false;
            }
        }
        errorMessage = null;
        return true;
    }

    protected virtual bool ValidateEip4844Fields(Block block, IReleaseSpec spec, out string? error)
    {
        if (!spec.IsEip4844Enabled)
        {
            error = null;
            return true;
        }

        int blobsInBlock = 0;
        UInt256 feePerBlobGas = UInt256.Zero;
        Transaction[] transactions = block.Transactions;

        for (int txIndex = 0; txIndex < transactions.Length; txIndex++)
        {
            Transaction transaction = transactions[txIndex];

            if (!transaction.SupportsBlobs)
            {
                continue;
            }

            if (feePerBlobGas.IsZero)
            {
                if (!BlobGasCalculator.TryCalculateFeePerBlobGas(block.Header, spec.BlobBaseFeeUpdateFraction, out feePerBlobGas))
                {
                    error = BlockErrorMessages.BlobGasPriceOverflow;
                    if (_logger.IsDebug) _logger.Debug($"{Invalid(block)} {error}.");
                    return false;
                }
            }

            if (transaction.MaxFeePerBlobGas < feePerBlobGas)
            {
                error = BlockErrorMessages.InsufficientMaxFeePerBlobGas;
                if (_logger.IsDebug) _logger.Debug($"{Invalid(block)} Transaction at index {txIndex} has insufficient {nameof(transaction.MaxFeePerBlobGas)} to cover current blob gas fee: {transaction.MaxFeePerBlobGas} < {feePerBlobGas}.");
                return false;
            }

            blobsInBlock += transaction.BlobVersionedHashes!.Length;
        }

        ulong blobGasUsed = BlobGasCalculator.CalculateBlobGas(blobsInBlock);

        if (blobGasUsed > spec.MaxBlobCount * Eip4844Constants.GasPerBlob)
        {
<<<<<<< HEAD
            error = string.Format(BlockErrorMessages.BlobGasUsedAboveBlockLimit, spec.MaxBlobCount * Eip4844Constants.GasPerBlob, blobsInBlock, blobGasUsed);
=======
            error = string.Format(BlockErrorMessages.BlobGasUsedAboveBlockLimit, spec.MaxBlobCount * Eip4844Constants.GasPerBlob);
>>>>>>> b95ac182
            if (_logger.IsDebug) _logger.Debug($"{Invalid(block)} {error}.");
            return false;
        }

        if (blobGasUsed != block.Header.BlobGasUsed)
        {
            error = BlockErrorMessages.HeaderBlobGasMismatch(blobGasUsed, block.Header.BlobGasUsed);
            if (_logger.IsDebug) _logger.Debug($"{Invalid(block)} {nameof(BlockHeader.BlobGasUsed)} declared in the block header does not match actual blob gas used: {block.Header.BlobGasUsed} != {blobGasUsed}.");
            return false;
        }

        error = null;
        return true;
    }

    public static bool ValidateBodyAgainstHeader(BlockHeader header, BlockBody toBeValidated) =>
        ValidateTxRootMatchesTxs(header, toBeValidated, out _)
        && ValidateUnclesHashMatches(header, toBeValidated, out _)
        && ValidateWithdrawalsHashMatches(header, toBeValidated, out _);

    public static bool ValidateTxRootMatchesTxs(Block block, out Hash256 txRoot) =>
        ValidateTxRootMatchesTxs(block.Header, block.Body, out txRoot);

    public static bool ValidateTxRootMatchesTxs(BlockHeader header, BlockBody body, out Hash256 txRoot) =>
        (txRoot = TxTrie.CalculateRoot(body.Transactions)) == header.TxRoot;

    public static bool ValidateUnclesHashMatches(Block block, out Hash256 unclesHash) =>
        ValidateUnclesHashMatches(block.Header, block.Body, out unclesHash);

    public static bool ValidateUnclesHashMatches(BlockHeader header, BlockBody body, out Hash256 unclesHash) =>
        (unclesHash = UnclesHash.Calculate(body.Uncles)) == header.UnclesHash;

    public static bool ValidateWithdrawalsHashMatches(Block block, out Hash256? withdrawalsRoot) =>
        ValidateWithdrawalsHashMatches(block.Header, block.Body, out withdrawalsRoot);

    public static bool ValidateWithdrawalsHashMatches(BlockHeader header, BlockBody body, out Hash256? withdrawalsRoot)
    {
        if (body.Withdrawals is null)
        {
            withdrawalsRoot = null;
            return header.WithdrawalsRoot is null;
        }

        return (withdrawalsRoot = new WithdrawalTrie(body.Withdrawals).RootHash) == header.WithdrawalsRoot;
    }

    private static string Invalid(Block block) =>
        $"Invalid block {block.ToString(Block.Format.FullHashAndNumber)}:";
}<|MERGE_RESOLUTION|>--- conflicted
+++ resolved
@@ -339,11 +339,7 @@
 
         if (blobGasUsed > spec.MaxBlobCount * Eip4844Constants.GasPerBlob)
         {
-<<<<<<< HEAD
             error = string.Format(BlockErrorMessages.BlobGasUsedAboveBlockLimit, spec.MaxBlobCount * Eip4844Constants.GasPerBlob, blobsInBlock, blobGasUsed);
-=======
-            error = string.Format(BlockErrorMessages.BlobGasUsedAboveBlockLimit, spec.MaxBlobCount * Eip4844Constants.GasPerBlob);
->>>>>>> b95ac182
             if (_logger.IsDebug) _logger.Debug($"{Invalid(block)} {error}.");
             return false;
         }
