--- conflicted
+++ resolved
@@ -154,7 +154,7 @@
 
             for (int i = 0; i < processedBlock.Transactions.Length; i++)
             {
-                if (receipts[i].Error != null && receipts[i].GasUsed == 0 && receipts[i].Error == "invalid")
+                if (receipts[i].Error is not null && receipts[i].GasUsed == 0 && receipts[i].Error == "invalid")
                 {
                     if (_logger.IsError) _logger.Error($"- invalid transaction {i}");
                 }
@@ -173,18 +173,7 @@
         {
             error = $"Withdrawals are null in block {block.Hash} with EIP-4895 activated.";
 
-<<<<<<< HEAD
             if (_logger.IsWarn) _logger.Warn(error);
-=======
-                for (int i = 0; i < processedBlock.Transactions.Length; i++)
-                {
-                    if (receipts[i].Error is not null && receipts[i].GasUsed == 0 && receipts[i].Error == "invalid")
-                    {
-                        if (_logger.IsError) _logger.Error($"  invalid transaction {i}");
-                    }
-                }
-            }
->>>>>>> f14da669
 
             return false;
         }
