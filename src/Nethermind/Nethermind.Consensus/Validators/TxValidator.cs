--- conflicted
+++ resolved
@@ -39,17 +39,14 @@
                    ValidateSignature(transaction.Signature, releaseSpec) &&
                    ValidateChainId(transaction) &&
                    Validate1559GasFields(transaction, releaseSpec) &&
-<<<<<<< HEAD
+                   Validate3860Rules(transaction, releaseSpec) &&
                    Validate4844Fields(transaction);
-=======
-                   Validate3860Rules(transaction, releaseSpec);
         }
 
         private bool Validate3860Rules(Transaction transaction, IReleaseSpec releaseSpec)
         {
             bool aboveInitCode = transaction.IsContractCreation && releaseSpec.IsEip3860Enabled && transaction.DataLength > releaseSpec.MaxInitCodeSize;
             return !aboveInitCode;
->>>>>>> 00459a4b
         }
 
         private bool ValidateTxType(Transaction transaction, IReleaseSpec releaseSpec)
