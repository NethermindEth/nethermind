// SPDX-FileCopyrightText: 2022 Demerzel Solutions Limited
// SPDX-License-Identifier: LGPL-3.0-only

using System;
using System.Collections.Generic;
using System.Linq;
using Nethermind.Blockchain;
using Nethermind.Blockchain.Find;
using Nethermind.Core;
using Nethermind.Core.Crypto;
using Nethermind.Core.Extensions;
using Nethermind.Core.Specs;
using Nethermind.Crypto;
using Nethermind.Int256;
using Nethermind.Logging;

namespace Nethermind.Consensus.Validators
{
    public class HeaderValidator : IHeaderValidator
    {
        private static readonly byte[] DaoExtraData = Bytes.FromHexString("0x64616f2d686172642d666f726b");

        private readonly ISealValidator _sealValidator;
        private readonly ISpecProvider _specProvider;
        private readonly long? _daoBlockNumber;
        protected readonly ILogger _logger;
        private readonly IBlockTree _blockTree;

        public HeaderValidator(
            IBlockTree? blockTree,
            ISealValidator? sealValidator,
            ISpecProvider? specProvider,
            ILogManager? logManager)
        {
            _logger = logManager?.GetClassLogger() ?? throw new ArgumentNullException(nameof(logManager));
            _blockTree = blockTree ?? throw new ArgumentNullException(nameof(blockTree));
            _sealValidator = sealValidator ?? throw new ArgumentNullException(nameof(sealValidator));
            _specProvider = specProvider ?? throw new ArgumentNullException(nameof(specProvider));
            _daoBlockNumber = specProvider.DaoBlockNumber;
        }

        public static bool ValidateHash(BlockHeader header) => header.Hash == header.CalculateHash();

        /// <summary>
        /// Note that this does not validate seal which is the responsibility of <see cref="ISealValidator"/>>
        /// </summary>
        /// <param name="header">BlockHeader to validate</param>
        /// <param name="parent">BlockHeader which is the parent of <paramref name="header"/></param>
        /// <param name="isUncle"><value>True</value> if uncle block, otherwise <value>False</value></param>
        /// <returns></returns>
        public virtual bool Validate(BlockHeader header, BlockHeader? parent, bool isUncle = false)
        {
            if (!ValidateFieldLimit(header))
            {
                return false;
            }

            bool hashAsExpected = ValidateHash(header);

            if (!hashAsExpected)
            {
                if (_logger.IsWarn) _logger.Warn($"Invalid block header ({header.Hash}) - invalid block hash");
            }

            IReleaseSpec spec = _specProvider.GetSpec(header);
            bool extraDataValid = ValidateExtraData(header, parent, spec, isUncle);
            if (parent is null)
            {
                if (header.Number == 0)
                {
                    bool isGenesisValid = ValidateGenesis(header);
                    if (!isGenesisValid)
                    {
                        if (_logger.IsWarn) _logger.Warn($"Invalid genesis block header ({header.Hash})");
                    }

                    return isGenesisValid;
                }

                if (_logger.IsDebug) _logger.Debug($"Orphan block, could not find parent ({header.ParentHash}) of ({header.Hash})");
                return false;
            }

            bool totalDifficultyCorrect = ValidateTotalDifficulty(parent, header);

            bool sealParamsCorrect = _sealValidator.ValidateParams(parent, header, isUncle);
            if (!sealParamsCorrect)
            {
                if (_logger.IsWarn) _logger.Warn($"Invalid block header ({header.Hash}) - seal parameters incorrect");
            }

            bool gasUsedBelowLimit = header.GasUsed <= header.GasLimit;
            if (!gasUsedBelowLimit)
            {
                if (_logger.IsWarn) _logger.Warn($"Invalid block header ({header.Hash}) - gas used above gas limit");
            }

            bool gasLimitInRange = ValidateGasLimitRange(header, parent, spec);

            // bool gasLimitAboveAbsoluteMinimum = header.GasLimit >= 125000; // described in the YellowPaper but not followed

            bool timestampValid = ValidateTimestamp(parent, header);

            bool numberIsParentPlusOne = header.Number == parent.Number + 1;
            if (!numberIsParentPlusOne)
            {
                if (_logger.IsWarn) _logger.Warn($"Invalid block header ({header.Hash}) - block number is not parent + 1");
            }

            if (_logger.IsTrace) _logger.Trace($"Validating block {header.ToString(BlockHeader.Format.Short)}, extraData {header.ExtraData.ToHexString(true)}");

            bool eip1559Valid = true;
            bool isEip1559Enabled = spec.IsEip1559Enabled;
            if (isEip1559Enabled)
            {
                UInt256? expectedBaseFee = BaseFeeCalculator.Calculate(parent, spec);
                eip1559Valid = expectedBaseFee == header.BaseFeePerGas;

                if (expectedBaseFee != header.BaseFeePerGas)
                {
                    if (_logger.IsWarn) _logger.Warn($"Invalid block header ({header.ToString(BlockHeader.Format.Short)}) incorrect base fee. Expected base fee: {expectedBaseFee}, Current base fee: {header.BaseFeePerGas} ");
                    eip1559Valid = false;
                }
            }

            return
                totalDifficultyCorrect &&
                gasUsedBelowLimit &&
                gasLimitInRange &&
                sealParamsCorrect &&
                // gasLimitAboveAbsoluteMinimum && // described in the YellowPaper but not followed
                timestampValid &&
                numberIsParentPlusOne &&
                hashAsExpected &&
                extraDataValid &&
                eip1559Valid;
        }

        private bool ValidateFieldLimit(BlockHeader blockHeader)
        {
            // Note, these are out of spec. Technically, there could be a block with field with very high value that is
            // valid when using ulong, but wrapped to negative value when using long. However, switching to ulong
            // at this point can cause other unexpected error. So we just won't support it for now.
            if (blockHeader.Number < 0)
            {
                if (_logger.IsWarn) _logger.Warn($"Invalid block header ({blockHeader.Hash}) - Block number is negative {blockHeader.Number}");
                return false;
            }

            if (blockHeader.GasLimit < 0)
            {
                if (_logger.IsWarn) _logger.Warn($"Invalid block header ({blockHeader.Hash}) - Block GasLimit is negative {blockHeader.GasLimit}");
                return false;
            }

            if (blockHeader.GasUsed < 0)
            {
                if (_logger.IsWarn) _logger.Warn($"Invalid block header ({blockHeader.Hash}) - Block GasUsed is negative {blockHeader.GasUsed}");
                return false;
            }

            return true;
        }

        protected virtual bool ValidateExtraData(BlockHeader header, BlockHeader? parent, IReleaseSpec spec, bool isUncle = false)
        {
            bool extraDataValid = header.ExtraData.Length <= spec.MaximumExtraDataSize
                                   && (isUncle
                                       || _daoBlockNumber is null
                                       || header.Number < _daoBlockNumber
                                       || header.Number >= _daoBlockNumber + 10
                                       || Bytes.AreEqual(header.ExtraData, DaoExtraData));
            if (!extraDataValid)
            {
                if (_logger.IsWarn) _logger.Warn($"Invalid block header ({header.Hash}) - DAO extra data not valid. MaximumExtraDataSize {spec.MaximumExtraDataSize}, ExtraDataLength {header.ExtraData.Length}, DaoBlockNumber: {_daoBlockNumber}");
            }
            return extraDataValid;
        }

        protected virtual bool ValidateGasLimitRange(BlockHeader header, BlockHeader parent, IReleaseSpec spec)
        {
            long adjustedParentGasLimit = Eip1559GasLimitAdjuster.AdjustGasLimit(spec, parent.GasLimit, header.Number);
            long maxGasLimitDifference = adjustedParentGasLimit / spec.GasLimitBoundDivisor;

            long maxNextGasLimit = adjustedParentGasLimit + maxGasLimitDifference;
            bool gasLimitNotTooHigh;
            bool notToHighWithOverflow = long.MaxValue - maxGasLimitDifference < adjustedParentGasLimit;
            if (notToHighWithOverflow)
            {
                // The edge case used in hive tests. If adjustedParentGasLimit + maxGasLimitDifference >=  long.MaxValue,
                // we can check for long.MaxValue - maxGasLimitDifference < adjustedParentGasLimit to ensure that we are in range.
                // In hive we have tests that using long.MaxValue in the genesis block
                // Even if we add maxGasLimitDifference we don't get header.GasLimit higher than long.MaxValue
                gasLimitNotTooHigh = true;
            }
            else
            {
                gasLimitNotTooHigh = header.GasLimit < maxNextGasLimit;
            }


            if (!gasLimitNotTooHigh)
            {
                if (_logger.IsWarn) _logger.Warn($"Invalid block header ({header.Hash}) - gas limit too high");
            }

            bool gasLimitNotTooLow = header.GasLimit > adjustedParentGasLimit - maxGasLimitDifference &&
                                     header.GasLimit >= spec.MinGasLimit;
            if (!gasLimitNotTooLow)
            {
                if (_logger.IsWarn) _logger.Warn($"Invalid block header ({header.Hash}) - gas limit too low");
            }

            return gasLimitNotTooHigh && gasLimitNotTooLow;
        }

        private bool ValidateTimestamp(BlockHeader parent, BlockHeader header)
        {
            bool timestampMoreThanAtParent = header.Timestamp > parent.Timestamp;
            if (!timestampMoreThanAtParent)
            {
                if (_logger.IsWarn) _logger.Warn($"Invalid block header ({header.Hash}) - timestamp before parent");
            }
            return timestampMoreThanAtParent;
        }

        protected virtual bool ValidateTotalDifficulty(BlockHeader parent, BlockHeader header)
        {
            if (header.TotalDifficulty is null)
            {
                return true;
            }

            bool totalDifficultyCorrect = true;
<<<<<<< HEAD
            if (header.TotalDifficulty is not null)
=======
            if (header.TotalDifficulty == 0)
            {
                // Same as in BlockTree.SetTotalDifficulty
                if (!(_blockTree.Genesis!.Difficulty == 0 && _specProvider.TerminalTotalDifficulty == 0))
                {
                    if (_logger.IsDebug)
                        _logger.Debug($"Invalid block header ({header.Hash}) - zero total difficulty when genesis or ttd is not zero");
                    totalDifficultyCorrect = false;
                }
            }
            else
>>>>>>> 096d3359
            {
                if (parent.TotalDifficulty + header.Difficulty != header.TotalDifficulty)
                {
                    if (_logger.IsDebug)
                        _logger.Debug($"Invalid block header ({header.Hash}) - incorrect total difficulty");
                    totalDifficultyCorrect = false;
                }
            }

            return totalDifficultyCorrect;
        }

        /// <summary>
        /// Validates all the header elements (usually in relation to parent). Difficulty calculation is validated in <see cref="ISealValidator"/>
        /// </summary>
        /// <param name="header">Block header to validate</param>
        /// <param name="isUncle"><value>True</value> if the <paramref name="header"/> is an uncle, otherwise <value>False</value></param>
        /// <returns><value>True</value> if <paramref name="header"/> is valid, otherwise <value>False</value></returns>
        public virtual bool Validate(BlockHeader header, bool isUncle = false)
        {
            BlockHeader parent = _blockTree.FindParentHeader(header, BlockTreeLookupOptions.TotalDifficultyNotNeeded);
            return Validate(header, parent, isUncle);
        }

        private bool ValidateGenesis(BlockHeader header)
        {
            return
                header.GasUsed < header.GasLimit &&
                header.GasLimit > _specProvider.GenesisSpec.MinGasLimit &&
                header.Timestamp > 0 &&
                header.Number == 0 &&
                header.Bloom is not null &&
                header.ExtraData.Length <= _specProvider.GenesisSpec.MaximumExtraDataSize;
        }
    }
}<|MERGE_RESOLUTION|>--- conflicted
+++ resolved
@@ -232,9 +232,6 @@
             }
 
             bool totalDifficultyCorrect = true;
-<<<<<<< HEAD
-            if (header.TotalDifficulty is not null)
-=======
             if (header.TotalDifficulty == 0)
             {
                 // Same as in BlockTree.SetTotalDifficulty
@@ -246,7 +243,6 @@
                 }
             }
             else
->>>>>>> 096d3359
             {
                 if (parent.TotalDifficulty + header.Difficulty != header.TotalDifficulty)
                 {
