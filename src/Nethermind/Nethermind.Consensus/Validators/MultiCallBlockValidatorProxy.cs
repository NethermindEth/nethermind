--- conflicted
+++ resolved
@@ -11,7 +11,6 @@
 
     public MultiCallBlockValidatorProxy(IBlockValidator baseBlockValidator) =>
         _baseBlockValidator = baseBlockValidator;
-<<<<<<< HEAD
 
     public bool Validate(BlockHeader header, BlockHeader? parent, bool isUncle = false) =>
         _baseBlockValidator.Validate(header, parent, isUncle);
@@ -22,41 +21,11 @@
     public bool ValidateWithdrawals(Block block, out string? error) =>
         _baseBlockValidator.ValidateWithdrawals(block, out error);
 
+    public bool ValidateOrphanedBlock(Block block, out string? error) =>
+        return _baseBlockValidator.ValidateOrphanedBlock(block, out error);
+
     public bool ValidateSuggestedBlock(Block block) =>
         _baseBlockValidator.ValidateSuggestedBlock(block);
 
     public bool ValidateProcessedBlock(Block processedBlock, TxReceipt[] receipts, Block suggestedBlock) => true;
-=======
-    }
-
-    public bool Validate(BlockHeader header, BlockHeader? parent, bool isUncle = false)
-    {
-        return _baseBlockValidator.Validate(header, parent, isUncle);
-    }
-
-    public bool Validate(BlockHeader header, bool isUncle = false)
-    {
-        return _baseBlockValidator.Validate(header, isUncle);
-    }
-
-    public bool ValidateWithdrawals(Block block, out string? error)
-    {
-        return _baseBlockValidator.ValidateWithdrawals(block, out error);
-    }
-
-    public bool ValidateOrphanedBlock(Block block, out string? error)
-    {
-        return _baseBlockValidator.ValidateOrphanedBlock(block, out error);
-    }
-
-    public bool ValidateSuggestedBlock(Block block)
-    {
-        return _baseBlockValidator.ValidateSuggestedBlock(block);
-    }
-
-    public bool ValidateProcessedBlock(Block processedBlock, TxReceipt[] receipts, Block suggestedBlock)
-    {
-        return true;
-    }
->>>>>>> 42b2e3ab
 }