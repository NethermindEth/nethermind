--- conflicted
+++ resolved
@@ -118,16 +118,11 @@
 
     public const string NegativeGasUsed =
         "NegativeGasUsed: Cannot be negative.";
-<<<<<<< HEAD
 
     public static string InvalidValidatorExitsRoot(Core.Crypto.Hash256 expected, Core.Crypto.Hash256 actual) =>
         $"InvalidValidatorExitsRoot: expected {expected}, got {actual}";
-    public static string MissingDeposits => "Deposits cannot be null in block when EIP-6110 activated.";
-    public static string DepositsNotEnabled => "Deposits must be null in block when EIP-6110 not activated.";
-    public static string InvalidDepositsRoot(Hash256 expected, Hash256 actual) => $"Deposits root hash mismatch in block: expected {expected}, got {actual}";
-=======
+
     public static string MissingDeposits => "MissingDeposits: Deposits cannot be null in block when EIP-6110 activated.";
     public static string DepositsNotEnabled => "DepositsNotEnabled: Deposits must be null in block when EIP-6110 not activated.";
     public static string InvalidDepositsRoot(Hash256 expected, Hash256 actual) => $"InvalidDepositsRoot: Deposits root hash mismatch in block: expected {expected}, got {actual}";
->>>>>>> c7dcf00d
 }