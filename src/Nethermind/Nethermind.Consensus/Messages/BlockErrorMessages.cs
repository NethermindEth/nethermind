// SPDX-FileCopyrightText: 2024 Demerzel Solutions Limited
// SPDX-License-Identifier: LGPL-3.0-only

using Nethermind.Core;
using Nethermind.Core.Crypto;
using Nethermind.Crypto;
using Nethermind.Evm;

namespace Nethermind.Consensus.Messages;
public static class BlockErrorMessages
{
    public static string ExceededUncleLimit(int maxUncleCount) =>
        $"ExceededUncleLimit: Cannot have more than {maxUncleCount}.";

    public const string InsufficientMaxFeePerBlobGas =
        "InsufficientMaxFeePerBlobGas: Not enough to cover blob gas fee.";

    public const string InvalidLogsBloom =
        "InvalidLogsBloom: Logs bloom in header does not match.";

    public static string InvalidTxRoot(Core.Crypto.Hash256 expected, Core.Crypto.Hash256 actual) =>
        $"InvalidTxRoot: Expected {expected}, got {actual}";

    public const string InvalidUncle =
        "InvalidUncle: Uncle could not be validated.";

    public const string InvalidUnclesHash =
        "InvalidUnclesHash: Uncle header hash does not match.";

    public static string InvalidWithdrawalsRoot(Core.Crypto.Hash256 expected, Core.Crypto.Hash256 actual) =>
        $"InvalidWithdrawalsRoot: expected {expected}, got {actual}";

    public const string MissingWithdrawals =
        "MissingWithdrawals: Block body is missing withdrawals.";

    public const string WithdrawalsNotEnabled =
        "WithdrawalsNotEnabled: Block body cannot have withdrawals.";

    public const string InvalidReceiptsRoot =
        "InvalidReceiptsRoot: Receipts root in header does not match.";

    public const string InvalidStateRoot =
        "InvalidStateRoot: State root in header does not match.";

    public const string InvalidParentBeaconBlockRoot =
        "InvalidParentBeaconBlockRoot: Beacon block root in header does not match.";

    public const string BlobGasPriceOverflow =
        "BlobGasPriceOverflow: Overflow in excess blob gas.";

    public const string InvalidHeaderHash =
        "InvalidHeaderHash: Header hash does not match.";

    public const string InvalidExtraData =
        "InvalidExtraData: Extra data in header is not valid.";

    public const string InvalidGenesisBlock =
        "InvalidGenesisBlock: Genesis block could not be validated.";

    public const string InvalidAncestor =
        "InvalidAncestor: No valid ancestors could be found.";

    public const string InvalidTotalDifficulty =
        "InvalidTotalDifficulty: Could not be validated.";

    public const string InvalidSealParameters =
        "InvalidSealParameters: Could not be validated.";

    public const string ExceededGasLimit =
        "ExceededGasLimit: Gas used exceeds gas limit.";

    public const string InvalidGasLimit =
        "InvalidGasLimit: Gas limit is not correct.";

    public const string InvalidBlockNumber =
        "InvalidBlockNumber: Block number does not match the parent.";

    public const string InvalidBaseFeePerGas =
        "InvalidBaseFeePerGas: Does not match calculated.";

    public const string NotAllowedBlobGasUsed =
        "NotAllowedBlobGasUsed: Cannot be set.";

    public const string NotAllowedExcessBlobGas =
        "NotAllowedExcessBlobGas: Cannot be set.";

    public const string MissingBlobGasUsed =
        "MissingBlobGasUsed: Must be set in header.";

    public const string MissingExcessBlobGas =
        "MissingExcessBlobGas: Must be set in header.";

    public static string InvalidTxInBlock(int i) =>
        $"InvalidTxInBlock: Tx at index {i} in body.";

    public const string HeaderGasUsedMismatch =
        "HeaderGasUsedMismatch: Gas used in header does not match calculated.";

    //Block's blob gas used in header is above the limit.
    public static readonly string BlobGasUsedAboveBlockLimit =
        $"BlockBlobGasExceeded: A block cannot have more than {Eip4844Constants.MaxBlobGasPerBlock} blob gas.";

    //Block's excess blob gas in header is incorrect.
    public const string IncorrectExcessBlobGas =
        "HeaderExcessBlobGasMismatch: Excess blob gas in header does not match calculated.";

    public const string HeaderBlobGasMismatch =
        "HeaderBlobGasMismatch: Blob gas in header does not match calculated.";

    public const string InvalidTimestamp =
        "InvalidTimestamp: Timestamp in header cannot be lower than ancestor.";

    public const string NegativeBlockNumber =
        "NegativeBlockNumber: Block number cannot be negative.";

    public const string NegativeGasLimit =
        "NegativeGasLimit: Gas limit cannot be negative.";

    public const string NegativeGasUsed =
        "NegativeGasUsed: Cannot be negative.";

<<<<<<< HEAD
    public static string InvalidValidatorExitsRoot(Hash256? expected, Hash256? actual) =>
        $"InvalidValidatorExitsRoot: expected {expected}, got {actual}";

    public static string MissingDeposits => "MissingDeposits: Deposits cannot be null in block when EIP-6110 activated.";
    public static string DepositsNotEnabled => "DepositsNotEnabled: Deposits must be null in block when EIP-6110 not activated.";
    public static string InvalidDepositsRoot(Hash256? expected, Hash256? actual) => $"InvalidDepositsRoot: Deposits root hash mismatch in block: expected {expected}, got {actual}";
=======
    public static string MissingDeposits => "MissingDeposits: Deposits cannot be null in block when EIP-6110 activated.";
    public static string DepositsNotEnabled => "DepositsNotEnabled: Deposits must be null in block when EIP-6110 not activated.";
    public static string InvalidDepositsRoot(Hash256 expected, Hash256 actual) => $"InvalidDepositsRoot: Deposits root hash mismatch in block: expected {expected}, got {actual}";

    public static string MissingValidatorExits => "Validator exits cannot be null in block when EIP-7002 activated.";
    public static string ValidatorExitsNotEnabled => "Validator exits must be null in block when EIP-7002 not activated.";
    public static string InvalidValidatorExitsRoot(Core.Crypto.Hash256 expected, Core.Crypto.Hash256 actual) =>
        $"InvalidValidatorExitsRoot: expected {expected}, got {actual}";

>>>>>>> 1cf183a0
}<|MERGE_RESOLUTION|>--- conflicted
+++ resolved
@@ -3,8 +3,6 @@
 
 using Nethermind.Core;
 using Nethermind.Core.Crypto;
-using Nethermind.Crypto;
-using Nethermind.Evm;
 
 namespace Nethermind.Consensus.Messages;
 public static class BlockErrorMessages
@@ -119,22 +117,10 @@
     public const string NegativeGasUsed =
         "NegativeGasUsed: Cannot be negative.";
 
-<<<<<<< HEAD
     public static string InvalidValidatorExitsRoot(Hash256? expected, Hash256? actual) =>
         $"InvalidValidatorExitsRoot: expected {expected}, got {actual}";
 
     public static string MissingDeposits => "MissingDeposits: Deposits cannot be null in block when EIP-6110 activated.";
     public static string DepositsNotEnabled => "DepositsNotEnabled: Deposits must be null in block when EIP-6110 not activated.";
     public static string InvalidDepositsRoot(Hash256? expected, Hash256? actual) => $"InvalidDepositsRoot: Deposits root hash mismatch in block: expected {expected}, got {actual}";
-=======
-    public static string MissingDeposits => "MissingDeposits: Deposits cannot be null in block when EIP-6110 activated.";
-    public static string DepositsNotEnabled => "DepositsNotEnabled: Deposits must be null in block when EIP-6110 not activated.";
-    public static string InvalidDepositsRoot(Hash256 expected, Hash256 actual) => $"InvalidDepositsRoot: Deposits root hash mismatch in block: expected {expected}, got {actual}";
-
-    public static string MissingValidatorExits => "Validator exits cannot be null in block when EIP-7002 activated.";
-    public static string ValidatorExitsNotEnabled => "Validator exits must be null in block when EIP-7002 not activated.";
-    public static string InvalidValidatorExitsRoot(Core.Crypto.Hash256 expected, Core.Crypto.Hash256 actual) =>
-        $"InvalidValidatorExitsRoot: expected {expected}, got {actual}";
-
->>>>>>> 1cf183a0
 }