--- conflicted
+++ resolved
@@ -147,10 +147,7 @@
 
     public static string InvalidDepositEventLayout(string error) =>
         $"DepositsInvalid: Invalid deposit event layout: {error}";
-<<<<<<< HEAD
-=======
 
     public static string ExceededBlockSizeLimit(int limit) =>
         $"ExceededBlockSizeLimit: Exceeded block size limit of {limit} bytes.";
->>>>>>> eee5ac23
 }