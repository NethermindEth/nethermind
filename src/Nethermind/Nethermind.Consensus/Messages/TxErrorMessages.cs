--- conflicted
+++ resolved
@@ -82,10 +82,9 @@
     public const string InvalidBlobData
         = "InvalidTxBlobData: Number of blobs, hashes, commitments and proofs must match.";
 
-<<<<<<< HEAD
     public const string InvalidProofVersion
         = "InvalidTxProofVersion: Version of network wrapper is not supported.";
-=======
+
     public const string InvalidCreateTxData
         = "InvalidCreateTxData: Legacy createTx cannot create Eof code";
 
@@ -97,5 +96,4 @@
 
     public const string EofContractSizeInvalid
         = "EofContractSizeInvalid: Eof initcode size is invalid (either 0 or too big)";
->>>>>>> 635f66c9
 }