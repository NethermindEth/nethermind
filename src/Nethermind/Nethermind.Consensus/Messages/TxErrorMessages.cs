// SPDX-FileCopyrightText: 2024 Demerzel Solutions Limited
// SPDX-License-Identifier: LGPL-3.0-only

using CkzgLib;
using Nethermind.Core;
using Nethermind.Crypto;

namespace Nethermind.Consensus.Messages;
public static class TxErrorMessages
{
    public static string InvalidTxType(string name) =>
        $"InvalidTxType: Transaction type in {name} is not supported.";
    public const string IntrinsicGasTooLow =
        "intrinsic gas too low";
    public const string TxMissingTo =
        "blob transaction of type create";

    public const string InvalidTxSignature =
        "InvalidTxSignature: Signature is invalid.";
    public static string InvalidTxChainId(ulong expected, ulong? actual) =>
        $"InvalidTxChainId: Expected {expected}, got {actual}.";

    public const string InvalidMaxPriorityFeePerGas =
        "InvalidMaxPriorityFeePerGas: Cannot be higher than maxFeePerGas.";

    public const string ContractSizeTooBig =
        "max initcode size exceeded";

    public const string NotAllowedMaxFeePerBlobGas =
        "NotAllowedMaxFeePerBlobGas: Cannot be set.";

    public const string NotAllowedBlobVersionedHashes =
        "NotAllowedBlobVersionedHashes: Cannot be set.";

    public const string InvalidTransactionForm =
        $"InvalidTransaction: Cannot be {nameof(ShardBlobNetworkWrapper)}.";

    public const string NotAllowedCreateTransaction =
        "NotAllowedCreateTransaction: To must be set.";


    public const string BlobTxMissingMaxFeePerBlobGas =
        "BlobTxMissingMaxFeePerBlobGas: Must be set.";

    public const string BlobTxMissingBlobVersionedHashes =
        "blob transaction missing blob hashes";

    public static string BlobTxGasLimitExceeded(ulong totalDataGas, ulong maxBlobGas) =>
        $"BlobTxGasLimitExceeded: Transaction's totalDataGas={totalDataGas} exceeded MaxBlobGas per transaction={maxBlobGas}.";

    public const string BlobTxMissingBlobs =
        "blob transaction missing blob hashes";

    public const string MissingBlobVersionedHash =
        "MissingBlobVersionedHash: Must be set.";

    public static readonly string InvalidBlobVersionedHashSize =
        $"InvalidBlobVersionedHashSize: Cannot exceed {KzgPolynomialCommitments.BytesPerBlobVersionedHash}.";

    public const string InvalidBlobVersionedHashVersion =
        "InvalidBlobVersionedHashVersion: Blob version not supported.";

<<<<<<< HEAD
    public static readonly string InvalidBlobDataSize =
        $"InvalidBlobDataSize: Blob data fields are of incorrect size.";

    public const string InvalidBlobHashes =
        "InvalidBlobProof: Hashes do not match the blobs.";

    public const string InvalidBlobProofs =
        "InvalidBlobProof: Proofs do not match the blobs.";

    public const string InvalidProofVersion
        = "InvalidTxProofVersion: Version of network wrapper is not supported.";


=======
    public static readonly string ExceededBlobSize =
        $"ExceededBlobSize: Cannot be more than {Ckzg.BytesPerBlob}.";

    public static readonly string ExceededBlobCommitmentSize =
        $"ExceededBlobCommitmentSize: Cannot be more than {Ckzg.BytesPerCommitment}.";

    public static readonly string InvalidBlobProofSize =
        $"InvalidBlobProofSize: Cannot be more than {Ckzg.BytesPerProof}.";
>>>>>>> cee823f7

    public const string NotAllowedAuthorizationList = $"NotAllowedAuthorizationList: Only transactions with type {nameof(TxType.SetCode)} can have authorization_list.";

    public const string MissingAuthorizationList = "MissingAuthorizationList: Must be set.";

    public const string InvalidAuthoritySignature = "InvalidAuthoritySignature: Invalid signature in authorization list.";

    public const string InvalidBlobCommitmentHash =
        "InvalidBlobCommitmentHash: Commitment hash does not match.";

    public const string InvalidCreateTxData
        = "InvalidCreateTxData: Legacy createTx cannot create Eof code";

    public const string TooManyEofInitcodes
        = $"TooManyEofInitcodes: Eof initcodes count exceeded limit";

    public const string EmptyEofInitcodesField
        = $"EmptyEofInitcodesField: Eof initcodes count must be greater than 0";

    public const string EofContractSizeInvalid
        = "EofContractSizeInvalid: Eof initcode size is invalid (either 0 or too big)";
}<|MERGE_RESOLUTION|>--- conflicted
+++ resolved
@@ -38,7 +38,6 @@
     public const string NotAllowedCreateTransaction =
         "NotAllowedCreateTransaction: To must be set.";
 
-
     public const string BlobTxMissingMaxFeePerBlobGas =
         "BlobTxMissingMaxFeePerBlobGas: Must be set.";
 
@@ -60,7 +59,6 @@
     public const string InvalidBlobVersionedHashVersion =
         "InvalidBlobVersionedHashVersion: Blob version not supported.";
 
-<<<<<<< HEAD
     public static readonly string InvalidBlobDataSize =
         $"InvalidBlobDataSize: Blob data fields are of incorrect size.";
 
@@ -74,16 +72,6 @@
         = "InvalidTxProofVersion: Version of network wrapper is not supported.";
 
 
-=======
-    public static readonly string ExceededBlobSize =
-        $"ExceededBlobSize: Cannot be more than {Ckzg.BytesPerBlob}.";
-
-    public static readonly string ExceededBlobCommitmentSize =
-        $"ExceededBlobCommitmentSize: Cannot be more than {Ckzg.BytesPerCommitment}.";
-
-    public static readonly string InvalidBlobProofSize =
-        $"InvalidBlobProofSize: Cannot be more than {Ckzg.BytesPerProof}.";
->>>>>>> cee823f7
 
     public const string NotAllowedAuthorizationList = $"NotAllowedAuthorizationList: Only transactions with type {nameof(TxType.SetCode)} can have authorization_list.";
 
