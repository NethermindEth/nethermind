//  Copyright (c) 2018 Demerzel Solutions Limited
//  This file is part of the Nethermind library.
// 
//  The Nethermind library is free software: you can redistribute it and/or modify
//  it under the terms of the GNU Lesser General Public License as published by
//  the Free Software Foundation, either version 3 of the License, or
//  (at your option) any later version.
// 
//  The Nethermind library is distributed in the hope that it will be useful,
//  but WITHOUT ANY WARRANTY; without even the implied warranty of
//  MERCHANTABILITY or FITNESS FOR A PARTICULAR PURPOSE. See the
//  GNU Lesser General Public License for more details.
// 
//  You should have received a copy of the GNU Lesser General Public License
//  along with the Nethermind. If not, see <http://www.gnu.org/licenses/>.

using System;
using System.Collections.Concurrent;
using System.Collections.Generic;
using System.Diagnostics;
using System.Linq;
using System.Threading;
using System.Threading.Tasks;
using Nethermind.Blockchain;
using Nethermind.Blockchain.Synchronization;
using Nethermind.Core;
using Nethermind.Core.Caching;
using Nethermind.Core.Crypto;
using Nethermind.Core.Extensions;
using Nethermind.Db;
using Nethermind.Logging;
using Nethermind.Serialization.Rlp;
using Nethermind.Synchronization.ParallelSync;
using Nethermind.Synchronization.Peers;
using Nethermind.Trie;

namespace Nethermind.Synchronization.FastSync
{
    public partial class StateSyncFeed : SyncFeed<StateSyncBatch>, IDisposable
    {
        private const int AlreadySavedCapacity = 1024 * 64;
        private const int MaxRequestSize = 384;
        private const StateSyncBatch EmptyBatch = null;

        private static readonly AccountDecoder AccountDecoder = new AccountDecoder();

        private readonly DetailedProgress _data;
        private readonly IPendingSyncItems _pendingItems;

        private readonly Keccak _fastSyncProgressKey = Keccak.Zero;

        private DateTime _lastReview = DateTime.UtcNow;
        private DateTime _currentSyncStart;
        private long _currentSyncStartSecondsInSync;

        private readonly object _stateDbLock = new object();
        private readonly object _codeDbLock = new object();

        private readonly Stopwatch _networkWatch = new Stopwatch();
        private readonly Stopwatch _handleWatch = new Stopwatch();

        private Keccak _rootNode = Keccak.EmptyTreeHash;

        private readonly ILogger _logger;
        private readonly IDb _codeDb;
        private readonly IDb _stateDb;
        private readonly IDb _tempDb;
        private readonly ISyncModeSelector _syncModeSelector;
        private readonly IBlockTree _blockTree;

        private readonly ConcurrentDictionary<StateSyncBatch, object> _pendingRequests = new ConcurrentDictionary<StateSyncBatch, object>();
        private Dictionary<Keccak, HashSet<DependentItem>> _dependencies = new Dictionary<Keccak, HashSet<DependentItem>>();
        private LruKeyCache<Keccak> _alreadySaved = new LruKeyCache<Keccak>(AlreadySavedCapacity, "saved nodes");
        private readonly HashSet<Keccak> _codesSameAsNodes = new HashSet<Keccak>();

        private StateSyncProgress _syncProgress;
        private int _hintsToResetRoot;
        private long _blockNumber;

        public StateSyncFeed(ISnapshotableDb codeDb, ISnapshotableDb stateDb, IDb tempDb, ISyncModeSelector syncModeSelector, IBlockTree blockTree, ILogManager logManager)
            : base(logManager)
        {
            _codeDb = codeDb?.Innermost ?? throw new ArgumentNullException(nameof(codeDb));
            _stateDb = stateDb?.Innermost ?? throw new ArgumentNullException(nameof(stateDb));
            _tempDb = tempDb ?? throw new ArgumentNullException(nameof(tempDb));
            _blockTree = blockTree ?? throw new ArgumentNullException(nameof(blockTree));
            _syncModeSelector = syncModeSelector ?? throw new ArgumentNullException(nameof(syncModeSelector));
            _syncModeSelector.Changed += SyncModeSelectorOnChanged;

            _logger = logManager.GetClassLogger() ?? throw new ArgumentNullException(nameof(logManager));

            byte[] progress = _codeDb.Get(_fastSyncProgressKey);
            _data = new DetailedProgress(_blockTree.ChainId, progress);
            _pendingItems = new PendingSyncItems();
        }

        private void SyncModeSelectorOnChanged(object sender, SyncModeChangedEventArgs e)
        {
            if (CurrentState == SyncFeedState.Dormant)
            {
                if ((e.Current & SyncMode.StateNodes) == SyncMode.StateNodes)
                {
                    BlockHeader bestSuggested = _blockTree.BestSuggestedHeader;
                    if (bestSuggested == null || bestSuggested.Number == 0)
                    {
                        return;
                    }

                    if (_logger.IsInfo) _logger.Info($"Starting the node data sync from the {bestSuggested.ToString(BlockHeader.Format.Short)} {bestSuggested.StateRoot} root");
                    ResetStateRoot(bestSuggested.Number, bestSuggested.StateRoot);
                    Activate();
                }
            }
        }

        private AddNodeResult AddNodeToPending(StateSyncItem syncItem, DependentItem dependentItem, string reason, bool missing = false)
        {
            if (!missing)
            {
                if (syncItem.Level <= 2)
                {
                    _syncProgress.ReportSynced(syncItem.Level, syncItem.ParentBranchChildIndex, syncItem.BranchChildIndex, syncItem.NodeDataType, NodeProgressState.Requested);
                }

                if (_alreadySaved.Get(syncItem.Hash))
                {
                    Interlocked.Increment(ref _data.CheckWasCached);
                    if (_logger.IsTrace) _logger.Trace($"Node already in the DB - skipping {syncItem.Hash}");
                    return AddNodeResult.AlreadySaved;
                }

                object lockToTake = syncItem.NodeDataType == NodeDataType.Code ? _codeDbLock : _stateDbLock;
                lock (lockToTake)
                {
                    IDb dbToCheck = syncItem.NodeDataType == NodeDataType.Code ? _codeDb : _stateDb;
                    Interlocked.Increment(ref _data.DbChecks);
                    bool keyExists = dbToCheck.KeyExists(syncItem.Hash);
                    if (keyExists)
                    {
                        if (_logger.IsTrace) _logger.Trace($"Node already in the DB - skipping {syncItem.Hash}");
                        _alreadySaved.Set(syncItem.Hash);
                        Interlocked.Increment(ref _data.StateWasThere);
                        return AddNodeResult.AlreadySaved;
                    }

                    Interlocked.Increment(ref _data.StateWasNotThere);
                }

                bool isAlreadyRequested;
                lock (_dependencies)
                {
                    isAlreadyRequested = _dependencies.ContainsKey(syncItem.Hash);
                    if (dependentItem != null)
                    {
                        if (_logger.IsTrace) _logger.Trace($"Adding dependency {syncItem.Hash} -> {dependentItem.SyncItem.Hash}");
                        AddDependency(syncItem.Hash, dependentItem);
                    }
                }

                /* same items can have same hashes and we only need them once
                 * there is an issue when we have an item, we add it to dependencies, then we request it and the request times out
                 * and we never request it again because it was already on the dependencies list */
                if (isAlreadyRequested)
                {
                    Interlocked.Increment(ref _data.CheckWasInDependencies);
                    if (_logger.IsTrace) _logger.Trace($"Node already requested - skipping {syncItem.Hash}");
                    return AddNodeResult.AlreadyRequested;
                }
            }

            _pendingItems.PushToSelectedStream(syncItem, _syncProgress.LastProgress);
            if (_logger.IsTrace) _logger.Trace($"Added a node {syncItem.Hash} - {reason}");
            return AddNodeResult.Added;
        }

        private void PossiblySaveDependentNodes(Keccak hash)
        {
            List<DependentItem> nodesToSave = new List<DependentItem>();
            lock (_dependencies)
            {
                if (_dependencies.ContainsKey(hash))
                {
                    HashSet<DependentItem> dependentItems = _dependencies[hash];

                    if (_logger.IsTrace)
                    {
                        string nodeNodes = dependentItems.Count == 1 ? "node" : "nodes";
                        _logger.Trace($"{dependentItems.Count} {nodeNodes} dependent on {hash}");
                    }

                    foreach (DependentItem dependentItem in dependentItems)
                    {
                        dependentItem.Counter--;
                        _dependencies.Remove(hash);
                        if (dependentItem.Counter == 0)
                        {
                            nodesToSave.Add(dependentItem);
                        }
                    }
                }
                else
                {
                    if (_logger.IsTrace) _logger.Trace($"No nodes dependent on {hash}");
                }
            }

            foreach (DependentItem dependentItem in nodesToSave)
            {
                if (dependentItem.IsAccount) Interlocked.Increment(ref _data.SavedAccounts);
                SaveNode(dependentItem.SyncItem, dependentItem.Value);
                _tempDb.Remove(dependentItem.SyncItem.Hash.Bytes);
            }
        }

        private void SaveNode(StateSyncItem syncItem, byte[] data)
        {
            if (_logger.IsTrace) _logger.Trace($"SAVE {new string('+', syncItem.Level * 2)}{syncItem.NodeDataType.ToString().ToUpperInvariant()} {syncItem.Hash}");
            Interlocked.Increment(ref _data.SavedNodesCount);
            switch (syncItem.NodeDataType)
            {
                case NodeDataType.State:
                {
                    Interlocked.Increment(ref _data.SavedStateCount);
                    lock (_stateDbLock)
                    {
                        Interlocked.Add(ref _data.DataSize, data.Length);
                        Interlocked.Increment(ref Metrics.SyncedStateTrieNodes);
                        _stateDb.Set(syncItem.Hash, data);
                    }

                    break;
                }
                case NodeDataType.Storage:
                {
                    lock (_codesSameAsNodes)
                    {
                        if (_codesSameAsNodes.Contains(syncItem.Hash))
                        {
                            lock (_codeDbLock)
                            {
                                Interlocked.Add(ref _data.DataSize, data.Length);
                                Interlocked.Increment(ref Metrics.SyncedCodes);
                                _codeDb.Set(syncItem.Hash, data);
                            }

                            _codesSameAsNodes.Remove(syncItem.Hash);
                        }
                    }

                    Interlocked.Increment(ref _data.SavedStorageCount);
                    lock (_stateDbLock)
                    {
                        Interlocked.Add(ref _data.DataSize, data.Length);
                        Interlocked.Increment(ref Metrics.SyncedStorageTrieNodes);
                        _stateDb.Set(syncItem.Hash, data);
                    }

                    break;
                }
                case NodeDataType.Code:
                {
                    Interlocked.Increment(ref _data.SavedCode);
                    lock (_codeDbLock)
                    {
                        Interlocked.Add(ref _data.DataSize, data.Length);
                        Interlocked.Increment(ref Metrics.SyncedCodes);
                        _codeDb.Set(syncItem.Hash, data);
                    }

                    break;
                }
            }

            if (syncItem.IsRoot)
            {
                if (_logger.IsInfo) _logger.Info($"Saving root {syncItem.Hash} of {_syncProgress.CurrentSyncBlock}");

                VerifyPostSyncCleanUp();
                _alreadySaved.Clear();
            }

            _syncProgress.ReportSynced(syncItem.Level, syncItem.ParentBranchChildIndex, syncItem.BranchChildIndex, syncItem.NodeDataType, NodeProgressState.Saved);
            PossiblySaveDependentNodes(syncItem.Hash);
        }

        private void VerifyPostSyncCleanUp()
        {
            lock (_dependencies)
            {
                if (_dependencies.Count != 0)
                {
                    if (_logger.IsError) _logger.Error($"POSSIBLE FAST SYNC CORRUPTION | Dependencies hanging after the root node saved - count: {_dependencies.Count}, first: {_dependencies.Keys.First()}");
                }

                _dependencies = new Dictionary<Keccak, HashSet<DependentItem>>();
                _alreadySaved = new LruKeyCache<Keccak>(AlreadySavedCapacity, "saved nodes");
            }

            if (_pendingItems.Count != 0)
            {
                if (_logger.IsError) _logger.Error($"POSSIBLE FAST SYNC CORRUPTION | Nodes left after the root node saved - count: {_pendingItems.Count}");
            }
        }

        public override SyncResponseHandlingResult HandleResponse(StateSyncBatch batch)
        {
            if (batch == EmptyBatch)
            {
                _logger.Error("Received empty batch as a response");
            }
            
            if (!_pendingRequests.TryRemove(batch, out _))
            {
                if (_logger.IsDebug) _logger.Debug($"Cannot remove pending request {batch}");
                return SyncResponseHandlingResult.OK;
            }
            else
            {
                if (_logger.IsTrace) _logger.Trace($"Removing pending request {batch}");
            }

            int requestLength = batch.RequestedNodes?.Length ?? 0;
            int responseLength = batch.Responses?.Length ?? 0;

            void AddAgainAllItems()
            {
                for (int i = 0; i < requestLength; i++)
                {
                    AddNodeToPending(batch.RequestedNodes[i], null, "missing", true);
                }
            }

            try
            {
                lock (_handleWatch)
                {
                    if (DateTime.UtcNow - _lastReview > TimeSpan.FromSeconds(60))
                    {
                        _lastReview = DateTime.UtcNow;
                        string reviewMessage = _pendingItems.RecalculatePriorities();
                        if (_logger.IsInfo) _logger.Info(reviewMessage);
                    }

                    _handleWatch.Restart();

                    bool requestWasMade = batch.Responses != null;
                    if (!requestWasMade)
                    {
                        AddAgainAllItems();
                        if (_logger.IsTrace) _logger.Trace($"Batch was not assigned to any peer.");
                        Interlocked.Increment(ref _data.NotAssignedCount);
                        return SyncResponseHandlingResult.NotAssigned;
                    }

                    bool isMissingRequestData = batch.RequestedNodes == null;
                    bool isMissingResponseData = batch.Responses == null;
                    bool hasValidFormat = !isMissingRequestData && !isMissingResponseData;

                    if (!hasValidFormat)
                    {
                        _hintsToResetRoot++;

                        AddAgainAllItems();
                        if (_logger.IsWarn) _logger.Warn($"Batch response had invalid format");
                        Interlocked.Increment(ref _data.InvalidFormatCount);
                        return isMissingRequestData ? SyncResponseHandlingResult.InternalError : SyncResponseHandlingResult.NotAssigned;
                    }

                    if (_logger.IsTrace) _logger.Trace($"Received node data - {responseLength} items in response to {requestLength}");
                    int nonEmptyResponses = 0;
                    int invalidNodes = 0;
                    for (int i = 0; i < batch.RequestedNodes.Length; i++)
                    {
                        StateSyncItem currentStateSyncItem = batch.RequestedNodes[i];

                        /* if the peer has limit on number of requests in a batch then the response will possibly be
                           shorter than the request */
                        if (batch.Responses.Length < i + 1)
                        {
                            AddNodeToPending(currentStateSyncItem, null, "missing", true);
                            continue;
                        }

                        /* if the peer does not have details of this particular node */
                        byte[] currentResponseItem = batch.Responses[i];
                        if (currentResponseItem == null)
                        {
                            AddNodeToPending(batch.RequestedNodes[i], null, "missing", true);
                            continue;
                        }

                        /* node sent data that is not consistent with its hash - it happens surprisingly often */
                        if (!ValueKeccak.Compute(currentResponseItem).BytesAsSpan.SequenceEqual(currentStateSyncItem.Hash.Bytes))
                        {
                            AddNodeToPending(currentStateSyncItem, null, "missing", true);
                            if (_logger.IsTrace) _logger.Trace($"Peer sent invalid data (batch {requestLength}->{responseLength}) of length {batch.Responses[i]?.Length} of type {batch.RequestedNodes[i].NodeDataType} at level {batch.RequestedNodes[i].Level} of type {batch.RequestedNodes[i].NodeDataType} Keccak({batch.Responses[i].ToHexString()}) != {batch.RequestedNodes[i].Hash}");
                            invalidNodes++;
                            continue;
                        }

                        nonEmptyResponses++;
                        NodeDataType nodeDataType = currentStateSyncItem.NodeDataType;
                        if (nodeDataType == NodeDataType.Code)
                        {
                            SaveNode(currentStateSyncItem, currentResponseItem);
                            continue;
                        }

                        HandleTrieNode(currentStateSyncItem, currentResponseItem, ref invalidNodes);
                    }

                    Interlocked.Add(ref _data.ConsumedNodesCount, nonEmptyResponses);
                    StoreProgressInDb();

                    if (_logger.IsTrace) _logger.Trace($"After handling response (non-empty responses {nonEmptyResponses}) of {batch.RequestedNodes.Length} from ({_pendingItems.Description}) nodes");

                    /* magic formula is ratio of our desired batch size - 1024 to Geth max batch size 384 times some missing nodes ratio */
                    bool isEmptish = (decimal) nonEmptyResponses / Math.Max(requestLength, 1) < 384m / 1024m * 0.75m;
                    if (isEmptish)
                    {
                        Interlocked.Increment(ref _hintsToResetRoot);
                        Interlocked.Increment(ref _data.EmptishCount);
                    }
                    else
                    {
                        Interlocked.Exchange(ref _hintsToResetRoot, 0);
                    }

                    /* here we are very forgiving for Geth nodes that send bad data fast */
                    bool isBadQuality = nonEmptyResponses > 64 && (decimal) invalidNodes / Math.Max(requestLength, 1) > 0.50m;
                    if (isBadQuality) Interlocked.Increment(ref _data.BadQualityCount);

                    bool isEmpty = nonEmptyResponses == 0 && !isBadQuality;
                    if (isEmpty)
                    {
                        if (_logger.IsDebug) _logger.Debug($"Peer sent no data in response to a request of length {batch.RequestedNodes.Length}");
                        return SyncResponseHandlingResult.NoProgress;
                    }

                    if (!isEmptish && !isBadQuality)
                    {
                        Interlocked.Increment(ref _data.OkCount);
                    }

                    SyncResponseHandlingResult result = isEmptish
                        ? SyncResponseHandlingResult.Emptish
                        : isBadQuality
                            ? SyncResponseHandlingResult.LesserQuality
                            : SyncResponseHandlingResult.OK;

                    _data.DisplayProgressReport(_pendingRequests.Count, _logger);

                    long total = _handleWatch.ElapsedMilliseconds + _networkWatch.ElapsedMilliseconds;
                    if (total != 0)
                    {
                        // calculate averages
                        if (_logger.IsTrace) _logger.Trace($"Prepare batch {_networkWatch.ElapsedMilliseconds}ms ({(decimal) _networkWatch.ElapsedMilliseconds / total:P0}) - Handle {_handleWatch.ElapsedMilliseconds}ms ({(decimal) _handleWatch.ElapsedMilliseconds / total:P0})");
                    }

                    if (_handleWatch.ElapsedMilliseconds > 250)
                    {
                        if (_logger.IsDebug) _logger.Debug($"Handle watch {_handleWatch.ElapsedMilliseconds}, DB reads {_data.DbChecks - _data.LastDbReads}, ratio {(decimal) _handleWatch.ElapsedMilliseconds / Math.Max(1, _data.DbChecks - _data.LastDbReads)}");
                    }

                    _data.LastDbReads = _data.DbChecks;
                    _data.AverageTimeInHandler = (_data.AverageTimeInHandler * (_data.ProcessedRequestsCount - 1) + _handleWatch.ElapsedMilliseconds) / _data.ProcessedRequestsCount;
                    Interlocked.Add(ref _data.HandledNodesCount, nonEmptyResponses);
                    return result;
                }
            }
            catch (Exception e)
            {
                _logger.Error("Error when handling state sync response", e);
                return SyncResponseHandlingResult.InternalError;
            }
            finally
            {
                _handleWatch.Stop();
            }
        }

        private void StoreProgressInDb()
        {
            byte[] serializedData = _data.Serialize();
            lock (_stateDbLock)
            {
                lock (_codeDbLock)
                {
                    _codeDb[_fastSyncProgressKey.Bytes] = serializedData;
                }
            }
        }

        public override bool IsMultiFeed => true;

        public override AllocationContexts Contexts => AllocationContexts.State;

        private void HandleTrieNode(StateSyncItem currentStateSyncItem, byte[] currentResponseItem, ref int invalidNodes)
        {
            NodeDataType nodeDataType = currentStateSyncItem.NodeDataType;
            TrieNode trieNode = new TrieNode(NodeType.Unknown, currentResponseItem);
            trieNode.ResolveNode(null);
            switch (trieNode.NodeType)
            {
                case NodeType.Unknown:
                    invalidNodes++;
                    if (_logger.IsError) _logger.Error($"Node {currentStateSyncItem.Hash} resolved to {nameof(NodeType.Unknown)}");
                    break;
                case NodeType.Branch:
                    DependentItem dependentBranch = new DependentItem(currentStateSyncItem, currentResponseItem, 0);

                    // children may have the same hashes (e.g. a set of accounts with the same code at different addresses)
                    HashSet<Keccak> alreadyProcessedChildHashes = new HashSet<Keccak>();
                    for (int childIndex = 15; childIndex >= 0; childIndex--)
                    {
                        Keccak childHash = trieNode.GetChildHash(childIndex);
                        if (childHash != null &&
                            alreadyProcessedChildHashes.Contains(childHash))
                        {
                            continue;
                        }

                        alreadyProcessedChildHashes.Add(childHash);

                        if (childHash != null)
                        {
                            AddNodeResult addChildResult = AddNodeToPending(new StateSyncItem(childHash, nodeDataType, currentStateSyncItem.Level + 1, CalculateRightness(trieNode.NodeType, currentStateSyncItem, childIndex)) {BranchChildIndex = (short) childIndex, ParentBranchChildIndex = currentStateSyncItem.BranchChildIndex}, dependentBranch, "branch child");
                            if (addChildResult != AddNodeResult.AlreadySaved)
                            {
                                dependentBranch.Counter++;
                            }
                            else
                            {
                                _syncProgress.ReportSynced(currentStateSyncItem.Level + 1, currentStateSyncItem.BranchChildIndex, childIndex, currentStateSyncItem.NodeDataType, NodeProgressState.AlreadySaved);
                            }
                        }
                        else
                        {
                            _syncProgress.ReportSynced(currentStateSyncItem.Level + 1, currentStateSyncItem.BranchChildIndex, childIndex, currentStateSyncItem.NodeDataType, NodeProgressState.Empty);
                        }
                    }

                    if (dependentBranch.Counter == 0)
                    {
                        SaveNode(currentStateSyncItem, currentResponseItem);
                    }

                    break;
                case NodeType.Extension:
                    Keccak next = trieNode[0].Keccak;
                    if (next != null)
                    {
                        DependentItem dependentItem = new DependentItem(currentStateSyncItem, currentResponseItem, 1);
                        AddNodeResult addResult = AddNodeToPending(new StateSyncItem(next, nodeDataType, currentStateSyncItem.Level + trieNode.Path.Length, CalculateRightness(trieNode.NodeType, currentStateSyncItem, 0)) {ParentBranchChildIndex = currentStateSyncItem.BranchChildIndex}, dependentItem, "extension child");
                        if (addResult == AddNodeResult.AlreadySaved)
                        {
                            SaveNode(currentStateSyncItem, currentResponseItem);
                        }
                    }
                    else
                    {
                        /* this happens when we have a short RLP format of the node
                                     * that would not be stored as Keccak but full RLP*/
                        SaveNode(currentStateSyncItem, currentResponseItem);
                    }

                    break;
                case NodeType.Leaf:
                    if (nodeDataType == NodeDataType.State)
                    {
                        _pendingItems.MaxStateLevel = 64;
                        DependentItem dependentItem = new DependentItem(currentStateSyncItem, currentResponseItem, 0, true);
                        (Keccak codeHash, Keccak storageRoot) = AccountDecoder.DecodeHashesOnly(new RlpStream(trieNode.Value));
                        if (codeHash != Keccak.OfAnEmptyString)
                        {
                            // prepare a branch without the code DB
                            // this only protects against being same as storage root?
                            if (codeHash == storageRoot)
                            {
                                lock (_codesSameAsNodes)
                                {
                                    _codesSameAsNodes.Add(codeHash);
                                }
                            }
                            else
                            {
                                AddNodeResult addCodeResult = AddNodeToPending(new StateSyncItem(codeHash, NodeDataType.Code, 0, currentStateSyncItem.Rightness), dependentItem, "code");
                                if (addCodeResult != AddNodeResult.AlreadySaved) dependentItem.Counter++;
                            }
                        }

                        if (storageRoot != Keccak.EmptyTreeHash)
                        {
                            AddNodeResult addStorageNodeResult = AddNodeToPending(new StateSyncItem(storageRoot, NodeDataType.Storage, 0, currentStateSyncItem.Rightness), dependentItem, "storage");
                            if (addStorageNodeResult != AddNodeResult.AlreadySaved) dependentItem.Counter++;
                        }

                        if (dependentItem.Counter == 0)
                        {
                            Interlocked.Increment(ref _data.SavedAccounts);
                            SaveNode(currentStateSyncItem, currentResponseItem);
                        }
                    }
                    else
                    {
                        _pendingItems.MaxStorageLevel = 64;
                        SaveNode(currentStateSyncItem, currentResponseItem);
                    }

                    break;
                default:
                    if (_logger.IsError) _logger.Error($"Unknown value {currentStateSyncItem.NodeDataType} of {nameof(NodeDataType)} at {currentStateSyncItem.Hash}");
                    invalidNodes++;
                    break;
            }
        }

        private static uint CalculateRightness(NodeType nodeType, StateSyncItem currentStateSyncItem, int childIndex)
        {
            if (nodeType == NodeType.Branch)
            {
                return currentStateSyncItem.Rightness + (uint) Math.Pow(16, Math.Max(0, 7 - currentStateSyncItem.Level)) * (uint) childIndex;
            }

            if (nodeType == NodeType.Extension)
            {
                return currentStateSyncItem.Rightness + (uint) Math.Pow(16, Math.Max(0, 7 - currentStateSyncItem.Level)) * 16 - 1;
            }

            throw new InvalidOperationException($"Not designed for {nodeType}");
        }

        private void AddDependency(Keccak dependency, DependentItem dependentItem)
        {
            lock (_dependencies)
            {
                if (!_dependencies.ContainsKey(dependency))
                {
                    _dependencies[dependency] = new HashSet<DependentItem>(DependentItemComparer.Instance);
                }

                _dependencies[dependency].Add(dependentItem);
                _tempDb[dependentItem.SyncItem.Hash.Bytes] = dependentItem.Value;
            }
        }

        private void FinishThisSyncRound()
        {
            lock (_handleWatch)
            {
                ResetStateRoot(_blockNumber, _rootNode);
                FallAsleep();
            }
        }

        public override async Task<StateSyncBatch> PrepareRequest()
        {
            if ((_syncModeSelector.Current & SyncMode.StateNodes) != SyncMode.StateNodes)
            {
                return null;
            }

            try
            {
                if (_rootNode == Keccak.EmptyTreeHash)
                {
                    if (_logger.IsDebug) _logger.Debug("Falling asleep - root is empty tree");
                    FinishThisSyncRound();
                    return EmptyBatch;
                }

<<<<<<< HEAD
                if (_hintsToResetRoot >= 32)
                {
                    if (_logger.IsDebug) _logger.Debug("Falling asleep - many missing responses");
                    FinishThisSyncRound();
                    return EmptyBatch;
                }
=======
                // if (_hintsToResetRoot >= 32)
                // {
                //     if (_logger.IsDebug) _logger.Debug("Falling asleep - many missing responses");
                //     FinishThisSyncRound();
                //     return EmptyBatch;
                // }
>>>>>>> bba7984a

                lock (_stateDbLock)
                {
                    // if finished downloading
                    if (_stateDb.KeyExists(_rootNode))
                    {
                        VerifyPostSyncCleanUp();
                        FinishThisSyncRound();
                        return EmptyBatch;
                    }
                }

                List<StateSyncItem> requestHashes = _pendingItems.TakeBatch(MaxRequestSize);
                // foreach (StateSyncItem stateSyncItem in requestHashes)
                // {
                //     if (_tempDb.Get(stateSyncItem.Hash) != null)
                //     {
                //         Interlocked.Increment(ref _beamSyncedUsable);
                //         _logger.Error($"Could have used the beam synced item {_beamSyncedUsable}");
                //     }
                // }
                
                LogRequestInfo(requestHashes);

                if (requestHashes.Count > 0)
                {
                    StateSyncBatch result = new StateSyncBatch();
                    result.RequestedNodes = requestHashes.ToArray();
                    Interlocked.Add(ref _data.RequestedNodesCount, result.RequestedNodes.Length);
                    Interlocked.Exchange(ref _data.SecondsInSync, _currentSyncStartSecondsInSync + (long) (DateTime.UtcNow - _currentSyncStart).TotalSeconds);

                    if (_logger.IsTrace) _logger.Trace($"After preparing a request of {requestHashes.Count} from ({_pendingItems.Description}) nodes | {_dependencies.Count}");
                    if (_logger.IsTrace) _logger.Trace($"Adding pending request {result}");
                    _pendingRequests.TryAdd(result, null);

                    Interlocked.Increment(ref Metrics.StateSyncRequests);
                    return await Task.FromResult(result);
                }

                if (requestHashes.Count == 0)
                {
                    // trying to reproduce past behaviour where we can recognize the transition time this way
                    Interlocked.Increment(ref _hintsToResetRoot);
                }

                return await Task.FromResult(EmptyBatch);
            }
            catch (Exception e)
            {
                _logger.Error("Error when preparing a batch", e);
                return await Task.FromResult(EmptyBatch);
            }
        }

        private void LogRequestInfo(List<StateSyncItem> requestHashes)
        {
            int requestSize = requestHashes.Count;
            if (requestSize < MaxRequestSize)
            {
                if (_logger.IsDebug) _logger.Debug($"Sending limited size request {requestSize} at level {_pendingItems.MaxStateLevel}");
            }

            if (_logger.IsTrace) _logger.Trace($"Preparing a request of length {requestSize} from ({_pendingItems.Description}) nodes");
            if (_logger.IsTrace)
            {
                foreach (StateSyncItem stateSyncItem in requestHashes)
                {
                    _logger.Trace($"Requesting {stateSyncItem.Hash}");
                }
            }
        }
        
        public void ResetStateRoot(long blockNumber, Keccak stateRoot)
        {
            if (CurrentState != SyncFeedState.Dormant)
            {
                throw new InvalidOperationException("Cannot reset state sync on an active feed");
            }
            
            Interlocked.Exchange(ref _hintsToResetRoot, 0);
            
            if (_logger.IsInfo) _logger.Info($"Setting state sync state root to {blockNumber} {stateRoot}");
            _currentSyncStart = DateTime.UtcNow;
            _currentSyncStartSecondsInSync = _data.SecondsInSync;

            _data.LastReportTime = (DateTime.UtcNow, DateTime.UtcNow);
            _data.LastSavedNodesCount = _data.SavedNodesCount;
            _data.LastRequestedNodesCount = _data.RequestedNodesCount;
            if (_rootNode != stateRoot)
            {
                _syncProgress = new StateSyncProgress(blockNumber, _logger);
                _blockNumber = blockNumber;
                _rootNode = stateRoot;
                lock (_dependencies) _dependencies.Clear();
                lock (_codesSameAsNodes) _codesSameAsNodes.Clear();

                _pendingItems.Clear();

                if (_logger.IsDebug) _logger.Debug($"Clearing node stacks ({_pendingItems.Description})");
            }
            else
            {
                foreach ((StateSyncBatch pendingRequest, _) in _pendingRequests)
                {
                    // re-add the pending request
                    for (int i = 0; i < pendingRequest.RequestedNodes.Length; i++)
                    {
                        AddNodeToPending(pendingRequest.RequestedNodes[i], null, "pending request", true);
                    }
                }
            }

            _pendingRequests.Clear();

            bool hasOnlyRootNode = false;

            if (_rootNode != Keccak.EmptyTreeHash)
            {
                if (_pendingItems.Count == 1)
                {
                    // state root can only be located on state stream
                    StateSyncItem potentialRoot = _pendingItems.PeekState();
                    if (potentialRoot?.Hash == _rootNode)
                    {
                        hasOnlyRootNode = true;
                    }
                }

                if (!hasOnlyRootNode)
                {
                    AddNodeToPending(new StateSyncItem(_rootNode, NodeDataType.State, 0, 0), null, "initial");
                }
            }
        }

        private enum AddNodeResult
        {
            AlreadySaved,
            AlreadyRequested,
            Added
        }

        public void Dispose()
        {
            _syncModeSelector.Changed -= SyncModeSelectorOnChanged;
        }
    }
}<|MERGE_RESOLUTION|>--- conflicted
+++ resolved
@@ -668,22 +668,13 @@
                     FinishThisSyncRound();
                     return EmptyBatch;
                 }
-
-<<<<<<< HEAD
+                
                 if (_hintsToResetRoot >= 32)
                 {
                     if (_logger.IsDebug) _logger.Debug("Falling asleep - many missing responses");
                     FinishThisSyncRound();
                     return EmptyBatch;
                 }
-=======
-                // if (_hintsToResetRoot >= 32)
-                // {
-                //     if (_logger.IsDebug) _logger.Debug("Falling asleep - many missing responses");
-                //     FinishThisSyncRound();
-                //     return EmptyBatch;
-                // }
->>>>>>> bba7984a
 
                 lock (_stateDbLock)
                 {
