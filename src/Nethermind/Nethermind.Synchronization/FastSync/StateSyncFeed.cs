--- conflicted
+++ resolved
@@ -78,11 +78,7 @@
             }
         }
 
-<<<<<<< HEAD
-        public override SyncResponseHandlingResult HandleResponse(StateSyncBatch? batch)
-=======
         public override SyncResponseHandlingResult HandleResponse(StateSyncBatch? batch, PeerInfo peer = null)
->>>>>>> cbefe1bd
         {
             return _treeSync.HandleResponse(batch);
         }
