--- conflicted
+++ resolved
@@ -27,11 +27,7 @@
         {
             Hash = hash;
             AccountPathNibbles = accountPathNibbles;
-<<<<<<< HEAD
-            PathNibbles = pathNibbles ?? new byte[0];
-=======
             PathNibbles = pathNibbles ?? Array.Empty<byte>();
->>>>>>> 776772f2
             NodeDataType = nodeType;
             Level = (byte)level;
             Rightness = rightness;
