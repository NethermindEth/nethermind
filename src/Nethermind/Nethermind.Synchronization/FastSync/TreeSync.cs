--- conflicted
+++ resolved
@@ -921,15 +921,9 @@
                             // and StateSyncItem.PathNibbles will start from null (storage root)
                             TreePath finalStorageRoot = currentStateSyncItem.Path.Append(trieNode.Key);
                             Debug.Assert(finalStorageRoot.Length == 64);
-<<<<<<< HEAD
 
                             Hash256 address = finalStorageRoot.Path;
 
-=======
-
-                            Hash256 address = finalStorageRoot.Path;
-
->>>>>>> 39d80766
                             AddNodeResult addStorageNodeResult = AddNodeToPending(new StateSyncItem(storageRoot, address, TreePath.Empty, NodeDataType.Storage, 0, currentStateSyncItem.Rightness), dependentItem, "storage");
                             if (addStorageNodeResult == AddNodeResult.AlreadySaved)
                             {
