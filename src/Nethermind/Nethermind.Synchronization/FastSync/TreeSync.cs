// SPDX-FileCopyrightText: 2022 Demerzel Solutions Limited
// SPDX-License-Identifier: LGPL-3.0-only

using System;
using System.Collections.Concurrent;
using System.Collections.Generic;
using System.Diagnostics;
using System.Linq;
using System.Text;
using System.Threading;
using System.Threading.Tasks;
using Nethermind.Blockchain;
using Nethermind.Core;
using Nethermind.Core.Caching;
using Nethermind.Core.Crypto;
using Nethermind.Core.Extensions;
using Nethermind.Db;
using Nethermind.Logging;
using Nethermind.Serialization.Rlp;
using Nethermind.Synchronization.ParallelSync;
using Nethermind.Trie;
using Nethermind.Trie.Pruning;

namespace Nethermind.Synchronization.FastSync
{
    public class TreeSync
    {
        public const int AlreadySavedCapacity = 1024 * 1024;
        public const int MaxRequestSize = 384;

        private const StateSyncBatch EmptyBatch = null;

        private static readonly AccountDecoder AccountDecoder = new();

        private readonly DetailedProgress _data;
        private readonly IPendingSyncItems _pendingItems;

        private readonly Keccak _fastSyncProgressKey = Keccak.Zero;

        private DateTime _lastReview = DateTime.UtcNow;
        private DateTime _currentSyncStart;
        private long _currentSyncStartSecondsInSync;

        private DateTime _lastResetRoot = DateTime.UtcNow - TimeSpan.FromHours(1);
        private TimeSpan _minTimeBetweenReset = TimeSpan.FromMinutes(2);

        private readonly ReaderWriterLockSlim _stateDbLock = new();
        private readonly ReaderWriterLockSlim _codeDbLock = new();

        private readonly Stopwatch _networkWatch = new();
        private long _handleWatch = new();

        private Keccak _rootNode = Keccak.EmptyTreeHash;
        private int _rootSaved;

        private readonly ILogger _logger;
        private readonly IDb _codeDb;
        private readonly IDb _stateDb;

        private readonly IBlockTree _blockTree;

        // This is not exactly a lock for read and write, but a RWLock serves it well. It protects the five field
        // below which need to be cleared atomically during reset root, hence the write lock, while allowing
        // concurrent request handling with the read lock.
        private readonly ReaderWriterLockSlim _syncStateLock = new();
        private readonly ConcurrentDictionary<StateSyncBatch, object?> _pendingRequests = new();
        private Dictionary<Keccak, HashSet<DependentItem>> _dependencies = new();
        private LruKeyCache<Keccak> _alreadySavedNode = new(AlreadySavedCapacity, "saved nodes");
        private LruKeyCache<Keccak> _alreadySavedCode = new(AlreadySavedCapacity, "saved nodes");
        private readonly HashSet<Keccak> _codesSameAsNodes = new();

        private BranchProgress _branchProgress;
        private int _hintsToResetRoot;
        private long _blockNumber;
        private SyncMode _syncMode;

        public TreeSync(SyncMode syncMode, IDb codeDb, IDb stateDb, IBlockTree blockTree, ILogManager logManager)
        {
            _syncMode = syncMode;
            _codeDb = codeDb ?? throw new ArgumentNullException(nameof(codeDb));
            _stateDb = stateDb ?? throw new ArgumentNullException(nameof(stateDb));
            _blockTree = blockTree ?? throw new ArgumentNullException(nameof(blockTree));

            _logger = logManager.GetClassLogger() ?? throw new ArgumentNullException(nameof(logManager));

            byte[] progress = _codeDb.Get(_fastSyncProgressKey);
            _data = new DetailedProgress(_blockTree.ChainId, progress);
            _pendingItems = new PendingSyncItems();
            _branchProgress = new BranchProgress(0, _logger);
        }

        public async Task<StateSyncBatch?> PrepareRequest(SyncMode syncMode)
        {
            try
            {
                List<StateSyncItem> requestItems = _pendingItems.TakeBatch(MaxRequestSize);
                LogRequestInfo(requestItems);

                long secondsInCurrentSync = (long)(DateTime.UtcNow - _currentSyncStart).TotalSeconds;

                if (requestItems.Count > 0)
                {
                    StateSyncItem[] requestedNodes = requestItems.ToArray();
                    StateSyncBatch result = new(_rootNode, requestItems[0].NodeDataType, requestedNodes);

                    Interlocked.Add(ref _data.RequestedNodesCount, result.RequestedNodes.Length);
                    Interlocked.Exchange(ref _data.SecondsInSync, _currentSyncStartSecondsInSync + secondsInCurrentSync);

                    if (_logger.IsTrace) _logger.Trace($"After preparing a request of {requestItems.Count} from ({_pendingItems.Description}) nodes | {_dependencies.Count}");
                    if (_logger.IsTrace) _logger.Trace($"Adding pending request {result}");
                    _pendingRequests.TryAdd(result, null);

                    Interlocked.Increment(ref Metrics.StateSyncRequests);
                    return await Task.FromResult(result);
                }

                if (requestItems.Count == 0 && secondsInCurrentSync >= Timeouts.Eth.TotalSeconds)
                {
                    // trying to reproduce past behaviour where we can recognize the transition time this way
                    Interlocked.Increment(ref _hintsToResetRoot);
                }

                return await Task.FromResult(EmptyBatch);
            }
            catch (Exception e)
            {
                _logger.Error("Error when preparing a batch", e);
                return await Task.FromResult(EmptyBatch);
            }
        }

        public SyncResponseHandlingResult HandleResponse(StateSyncBatch? batch)
        {
            if (batch == EmptyBatch)
            {
                if (_logger.IsError) _logger.Error("Received empty batch as a response");
                return SyncResponseHandlingResult.InternalError;
            }

            if (_logger.IsTrace) _logger.Trace($"Removing pending request {batch}");

            try
            {
                _syncStateLock.EnterReadLock();
                try
                {
                    if (!_pendingRequests.TryRemove(batch, out _))
                    {
                        if (_logger.IsDebug) _logger.Debug($"Cannot remove pending request {batch}");
                        return SyncResponseHandlingResult.OK;
                    }

                    int requestLength = batch.RequestedNodes?.Length ?? 0;
                    int responseLength = batch.Responses?.Length ?? 0;

                    void AddAgainAllItems()
                    {
                        for (int i = 0; i < requestLength; i++)
                        {
                            AddNodeToPending(batch.RequestedNodes![i], null, "missing", true);
                        }
                    }

                    if (DateTime.UtcNow - _lastReview > TimeSpan.FromSeconds(60))
                    {
                        _lastReview = DateTime.UtcNow;
                        string reviewMessage = _pendingItems.RecalculatePriorities();
                        if (_logger.IsDebug) _logger.Debug(reviewMessage);
                    }

                    Stopwatch handleWatch = Stopwatch.StartNew();

                    bool isMissingRequestData = batch.RequestedNodes is null;
                    if (isMissingRequestData)
                    {
                        Interlocked.Increment(ref _hintsToResetRoot);

                        AddAgainAllItems();
                        if (_logger.IsWarn) _logger.Warn("Batch response had invalid format");
                        Interlocked.Increment(ref _data.InvalidFormatCount);
                        return isMissingRequestData
                            ? SyncResponseHandlingResult.InternalError
                            : SyncResponseHandlingResult.NotAssigned;
                    }

                    if (batch.Responses is null)
                    {
                        AddAgainAllItems();
                        if (_logger.IsTrace) _logger.Trace("Batch was not assigned to any peer.");
                        Interlocked.Increment(ref _data.NotAssignedCount);
                        return SyncResponseHandlingResult.NotAssigned;
                    }

                    if (_logger.IsTrace)
                        _logger.Trace($"Received node data - {responseLength} items in response to {requestLength}");
                    int nonEmptyResponses = 0;
                    int invalidNodes = 0;
                    for (int i = 0; i < batch.RequestedNodes!.Length; i++)
                    {
                        StateSyncItem currentStateSyncItem = batch.RequestedNodes[i];

                        /* if the peer has limit on number of requests in a batch then the response will possibly be
                           shorter than the request */
                        if (batch.Responses.Length < i + 1)
                        {
                            AddNodeToPending(currentStateSyncItem, null, "missing", true);
                            continue;
                        }

                        /* if the peer does not have details of this particular node */
                        byte[] currentResponseItem = batch.Responses[i];
                        if (currentResponseItem is null)
                        {
                            AddNodeToPending(batch.RequestedNodes[i], null, "missing", true);
                            continue;
                        }

                        /* node sent data that is not consistent with its hash - it happens surprisingly often */
                        if (!ValueKeccak.Compute(currentResponseItem).BytesAsSpan
                                .SequenceEqual(currentStateSyncItem.Hash.Bytes))
                        {
                            AddNodeToPending(currentStateSyncItem, null, "missing", true);
                            if (_logger.IsTrace)
                                _logger.Trace(
                                    $"Peer sent invalid data (batch {requestLength}->{responseLength}) of length {batch.Responses[i]?.Length} of type {batch.RequestedNodes[i].NodeDataType} at level {batch.RequestedNodes[i].Level} of type {batch.RequestedNodes[i].NodeDataType} Keccak({batch.Responses[i].ToHexString()}) != {batch.RequestedNodes[i].Hash}");
                            invalidNodes++;
                            continue;
                        }

                        nonEmptyResponses++;
                        NodeDataType nodeDataType = currentStateSyncItem.NodeDataType;
                        if (nodeDataType == NodeDataType.Code)
                        {
                            bool processAsStorage = false;
                            lock (_codesSameAsNodes)
                            {
                                // It could be that a code request was sent before another branch found storage same as
                                // code situation, in which case, the storage request (for later branch) would not get
                                // sent out because of _dependencies check.
                                processAsStorage = _codesSameAsNodes.Contains(currentStateSyncItem.Hash);
                            }

                            // It is possible that the _codesSameAsNode is populated during processing of the code
                            // before its _dependencies record is removed. But this *should* be fairly rare, we dont
                            // want to introduce more lock and when the state root change, the request would have been
                            // re-sent for the storage. So user should not be blocked by this.
                            if (!processAsStorage)
                            {
                                SaveNode(currentStateSyncItem, currentResponseItem);
                                continue;
                            }

                            currentStateSyncItem = new StateSyncItem(currentStateSyncItem, NodeDataType.Storage);
                        }

                        HandleTrieNode(currentStateSyncItem, currentResponseItem, ref invalidNodes);
                    }

                    Interlocked.Add(ref _data.ConsumedNodesCount, nonEmptyResponses);
                    StoreProgressInDb();

                    if (_logger.IsTrace)
                        _logger.Trace(
                            $"After handling response (non-empty responses {nonEmptyResponses}) of {batch.RequestedNodes.Length} from ({_pendingItems.Description}) nodes");

                    /* magic formula is ratio of our desired batch size - 1024 to Geth max batch size 384 times some missing nodes ratio */
                    bool isEmptish = (decimal)nonEmptyResponses / Math.Max(requestLength, 1) < 384m / 1024m * 0.75m;
                    if (isEmptish)
                    {
                        Interlocked.Increment(ref _hintsToResetRoot);
                        Interlocked.Increment(ref _data.EmptishCount);
                    }
                    else
                    {
                        Interlocked.Exchange(ref _hintsToResetRoot, 0);
                    }

                    /* here we are very forgiving for Geth nodes that send bad data fast */
                    bool isBadQuality = nonEmptyResponses > 64 &&
                                        (decimal)invalidNodes / Math.Max(requestLength, 1) > 0.50m;
                    if (isBadQuality) Interlocked.Increment(ref _data.BadQualityCount);

                    bool isEmpty = nonEmptyResponses == 0 && !isBadQuality;
                    if (isEmpty)
                    {
                        if (_logger.IsDebug)
                            _logger.Debug(
                                $"Peer sent no data in response to a request of length {batch.RequestedNodes.Length}");
                        return SyncResponseHandlingResult.NoProgress;
                    }

                    if (!isEmptish && !isBadQuality)
                    {
                        Interlocked.Increment(ref _data.OkCount);
                    }

                    SyncResponseHandlingResult result = isEmptish
                        ? SyncResponseHandlingResult.Emptish
                        : isBadQuality
                            ? SyncResponseHandlingResult.LesserQuality
                            : SyncResponseHandlingResult.OK;

                    _data.DisplayProgressReport(_pendingRequests.Count, _branchProgress, _logger);

                    long total = handleWatch.ElapsedMilliseconds + _networkWatch.ElapsedMilliseconds;
                    if (total != 0)
                    {
                        // calculate averages
                        if (_logger.IsTrace)
                            _logger.Trace(
                                $"Prepare batch {_networkWatch.ElapsedMilliseconds}ms ({(decimal)_networkWatch.ElapsedMilliseconds / total:P0}) - Handle {handleWatch.ElapsedMilliseconds}ms ({(decimal)handleWatch.ElapsedMilliseconds / total:P0})");
                    }

                    if (handleWatch.ElapsedMilliseconds > 250)
                    {
                        if (_logger.IsDebug)
                            _logger.Debug(
                                $"Handle watch {handleWatch.ElapsedMilliseconds}, DB reads {_data.DbChecks - _data.LastDbReads}, ratio {(decimal)handleWatch.ElapsedMilliseconds / Math.Max(1, _data.DbChecks - _data.LastDbReads)}");
                    }

                    Interlocked.Add(ref _handleWatch, handleWatch.ElapsedMilliseconds);
                    _data.LastDbReads = _data.DbChecks;
                    _data.AverageTimeInHandler =
                        (_data.AverageTimeInHandler * (_data.ProcessedRequestsCount - 1) +
                         _handleWatch) / _data.ProcessedRequestsCount;

                    Interlocked.Add(ref _data.HandledNodesCount, nonEmptyResponses);
                    return result;
                }
                finally
                {
                    _syncStateLock.ExitReadLock();
                }
            }
            catch (Exception e)
            {
                _logger.Error("Error when handling state sync response", e);
                return SyncResponseHandlingResult.InternalError;
            }
        }

        public (bool continueProcessing, bool finishSyncRound) ValidatePrepareRequest(SyncMode currentSyncMode)
        {
            if (_rootSaved == 1)
            {
                if (_logger.IsInfo) _logger.Info("StateNode sync: falling asleep - root saved");
                VerifyPostSyncCleanUp();
                return (false, true);
            }

            if ((currentSyncMode & _syncMode) != _syncMode)
            {
                return (false, false);
            }

            if (_rootNode == Keccak.EmptyTreeHash)
            {
                if (_logger.IsDebug) _logger.Info("StateNode sync: falling asleep - root is empty tree");
                return (false, true);
            }

            if (_hintsToResetRoot >= 32 && DateTime.UtcNow - _lastResetRoot > _minTimeBetweenReset)
            {
                if (_logger.IsDebug) _logger.Info("StateNode sync: falling asleep - many missing responses");
                return (false, true);
            }

            bool rootNodeKeyExists;
            _stateDbLock.EnterReadLock();
            try
            {
                // it finished downloading
                rootNodeKeyExists = _stateDb.KeyExists(_rootNode);
            }
            catch (ObjectDisposedException)
            {
                return (false, false);
            }
            finally
            {
                _stateDbLock.ExitReadLock();
            }

            if (rootNodeKeyExists)
            {
                try
                {
                    _logger.Info($"STATE SYNC FINISHED:{Metrics.StateSyncRequests}, {Metrics.SyncedStateTrieNodes}");

                    VerifyPostSyncCleanUp();
                    return (false, true);
                }
                catch (ObjectDisposedException)
                {
                    return (false, false);
                }
            }

            return (true, false);
        }

        public void ResetStateRoot(SyncFeedState currentState)
        {
            ResetStateRoot(_blockNumber, _rootNode, currentState);
        }

        public void ResetStateRootToBestSuggested(SyncFeedState currentState)
        {
            BlockHeader bestSuggested = _blockTree.BestSuggestedHeader;
            if (bestSuggested is null || bestSuggested.Number == 0)
            {
                return;
            }

            if (_logger.IsInfo) _logger.Info($"Starting the node data sync from the {bestSuggested.ToString(BlockHeader.Format.Short)} {bestSuggested.StateRoot} root");

            ResetStateRoot(bestSuggested.Number, bestSuggested.StateRoot!, currentState);
        }

        public void ResetStateRoot(long blockNumber, Keccak stateRoot, SyncFeedState currentState)
        {
            _syncStateLock.EnterWriteLock();
            try
            {
                _lastResetRoot = DateTime.UtcNow;
                if (currentState != SyncFeedState.Dormant)
                {
                    throw new InvalidOperationException("Cannot reset state sync on an active feed");
                }

                Interlocked.Exchange(ref _hintsToResetRoot, 0);

                if (_logger.IsInfo) _logger.Info($"Setting state sync state root to {blockNumber} {stateRoot}");
                _currentSyncStart = DateTime.UtcNow;
                _currentSyncStartSecondsInSync = _data.SecondsInSync;

                _data.LastReportTime = (DateTime.UtcNow, DateTime.UtcNow);
                _data.LastSavedNodesCount = _data.SavedNodesCount;
                _data.LastRequestedNodesCount = _data.RequestedNodesCount;
                if (_rootNode != stateRoot)
                {
                    _branchProgress = new BranchProgress(blockNumber, _logger);
                    _blockNumber = blockNumber;
                    _rootNode = stateRoot;
                    lock (_dependencies) _dependencies.Clear();
                    lock (_codesSameAsNodes) _codesSameAsNodes.Clear();

                    if (_logger.IsDebug) _logger.Debug($"Clearing node stacks ({_pendingItems.Description})");
                    _pendingItems.Clear();
                    Interlocked.Exchange(ref _rootSaved, 0);
                }
                else
                {
                    foreach ((StateSyncBatch pendingRequest, _) in _pendingRequests)
                    {
                        // re-add the pending request
                        for (int i = 0; i < pendingRequest.RequestedNodes.Length; i++)
                        {
                            AddNodeToPending(pendingRequest.RequestedNodes[i], null, "pending request", true);
                        }
                    }
                }

                _pendingRequests.Clear();

                bool hasOnlyRootNode = false;

                if (_rootNode != Keccak.EmptyTreeHash)
                {
                    if (_pendingItems.Count == 1)
                    {
                        // state root can only be located on state stream
                        StateSyncItem? potentialRoot = _pendingItems.PeekState();
                        if (potentialRoot?.Hash == _rootNode)
                        {
                            hasOnlyRootNode = true;
                        }
                    }

                    if (!hasOnlyRootNode)
                    {
                        AddNodeToPending(new StateSyncItem(_rootNode, null, null, NodeDataType.State), null, "initial");
                    }
                }
            }
            finally
            {
                _syncStateLock.ExitWriteLock();
            }
        }

        public DetailedProgress GetDetailedProgress()
        {
            return _data;
        }

        private AddNodeResult AddNodeToPending(StateSyncItem syncItem, DependentItem? dependentItem, string reason, bool missing = false)
        {
            if (!missing)
            {
                if (syncItem.Level <= 2)
                {
                    _branchProgress.ReportSynced(syncItem, NodeProgressState.Requested);
                }

                LruKeyCache<Keccak> alreadySavedCache =
                    syncItem.NodeDataType == NodeDataType.Code ? _alreadySavedCode : _alreadySavedNode;
                if (alreadySavedCache.Get(syncItem.Hash))
                {
                    Interlocked.Increment(ref _data.CheckWasCached);
                    if (_logger.IsTrace) _logger.Trace($"Node already in the DB - skipping {syncItem.Hash}");
                    _branchProgress.ReportSynced(syncItem, NodeProgressState.AlreadySaved);
                    return AddNodeResult.AlreadySaved;
                }

                ReaderWriterLockSlim lockToTake = syncItem.NodeDataType == NodeDataType.Code ? _codeDbLock : _stateDbLock;
                lockToTake.EnterReadLock();
                try
                {
                    IDb dbToCheck = syncItem.NodeDataType == NodeDataType.Code ? _codeDb : _stateDb;
                    Interlocked.Increment(ref _data.DbChecks);
                    bool keyExists = dbToCheck.KeyExists(syncItem.Hash);

                    if (keyExists)
                    {
                        if (_logger.IsTrace) _logger.Trace($"Node already in the DB - skipping {syncItem.Hash}");
                        alreadySavedCache.Set(syncItem.Hash);
                        Interlocked.Increment(ref _data.StateWasThere);
                        _branchProgress.ReportSynced(syncItem, NodeProgressState.AlreadySaved);
                        return AddNodeResult.AlreadySaved;
                    }

                    Interlocked.Increment(ref _data.StateWasNotThere);
                }
                finally
                {
                    lockToTake.ExitReadLock();
                }

                bool isAlreadyRequested;
                lock (_dependencies)
                {
                    isAlreadyRequested = _dependencies.ContainsKey(syncItem.Hash);
                    if (dependentItem is not null)
                    {
                        if (_logger.IsTrace) _logger.Trace($"Adding dependency {syncItem.Hash} -> {dependentItem.SyncItem.Hash}");
                        AddDependency(syncItem.Hash, dependentItem);
                    }
                }

                /* same items can have same hashes and we only need them once
                 * there is an issue when we have an item, we add it to dependencies, then we request it and the request times out
                 * and we never request it again because it was already on the dependencies list */
                if (isAlreadyRequested)
                {
                    Interlocked.Increment(ref _data.CheckWasInDependencies);
                    if (_logger.IsTrace) _logger.Trace($"Node already requested - skipping {syncItem.Hash}");
                    return AddNodeResult.AlreadyRequested;
                }
            }

            _pendingItems.PushToSelectedStream(syncItem, _branchProgress.LastProgress);
            if (_logger.IsTrace) _logger.Trace($"Added a node {syncItem.Hash} - {reason}");
            return AddNodeResult.Added;
        }

        private void PossiblySaveDependentNodes(Keccak hash)
        {
            List<DependentItem> nodesToSave = new();
            lock (_dependencies)
            {
                if (_dependencies.TryGetValue(hash, out HashSet<DependentItem> value))
                {
                    HashSet<DependentItem> dependentItems = value;

                    if (_logger.IsTrace)
                    {
                        string nodeNodes = dependentItems.Count == 1 ? "node" : "nodes";
                        _logger.Trace($"{dependentItems.Count} {nodeNodes} dependent on {hash}");
                    }

                    foreach (DependentItem dependentItem in dependentItems)
                    {
                        dependentItem.Counter--;

                        if (dependentItem.Counter == 0)
                        {
                            nodesToSave.Add(dependentItem);
                        }
                    }

                    _dependencies.Remove(hash);
                }
                else
                {
                    if (_logger.IsTrace) _logger.Trace($"No nodes dependent on {hash}");
                }
            }

            foreach (DependentItem dependentItem in nodesToSave)
            {
                if (dependentItem.IsAccount) Interlocked.Increment(ref _data.SavedAccounts);
                SaveNode(dependentItem.SyncItem, dependentItem.Value);
            }
        }

        private void SaveNode(StateSyncItem syncItem, byte[] data)
        {
            if (_logger.IsTrace) _logger.Trace($"SAVE {new string('+', syncItem.Level * 2)}{syncItem.NodeDataType.ToString().ToUpperInvariant()} {syncItem.Hash}");
            Interlocked.Increment(ref _data.SavedNodesCount);
            switch (syncItem.NodeDataType)
            {
                case NodeDataType.State:
                    {
                        Interlocked.Increment(ref _data.SavedStateCount);
                        _stateDbLock.EnterWriteLock();
                        try
                        {
                            Interlocked.Add(ref _data.DataSize, data.Length);
                            Interlocked.Increment(ref Metrics.SyncedStateTrieNodes);
                            _stateDb.Set(syncItem.Hash, data);
                        }
                        finally
                        {
                            _stateDbLock.ExitWriteLock();
                        }

                        break;
                    }
                case NodeDataType.Storage:
                    {
                        lock (_codesSameAsNodes)
                        {
                            if (_codesSameAsNodes.Contains(syncItem.Hash))
                            {
                                _codeDbLock.EnterWriteLock();
                                try
                                {
                                    Interlocked.Add(ref _data.DataSize, data.Length);
                                    Interlocked.Increment(ref Metrics.SyncedCodes);
                                    _codeDb.Set(syncItem.Hash, data);
                                }
                                finally
                                {
                                    _codeDbLock.ExitWriteLock();
                                }

                                _codesSameAsNodes.Remove(syncItem.Hash);
                            }
                        }

                        Interlocked.Increment(ref _data.SavedStorageCount);

                        _stateDbLock.EnterWriteLock();
                        try
                        {
                            Interlocked.Add(ref _data.DataSize, data.Length);
                            Interlocked.Increment(ref Metrics.SyncedStorageTrieNodes);
                            _stateDb.Set(syncItem.Hash, data);
                        }
                        finally
                        {
                            _stateDbLock.ExitWriteLock();
                        }

                        break;
                    }
                case NodeDataType.Code:
                    {
                        Interlocked.Increment(ref _data.SavedCode);
                        _codeDbLock.EnterWriteLock();
                        try
                        {
                            Interlocked.Add(ref _data.DataSize, data.Length);
                            Interlocked.Increment(ref Metrics.SyncedCodes);
                            _codeDb.Set(syncItem.Hash, data);
                        }
                        finally
                        {
                            _codeDbLock.ExitWriteLock();
                        }

                        break;
                    }
            }

            if (syncItem.IsRoot)
            {
                if (_logger.IsInfo) _logger.Info($"Saving root {syncItem.Hash} of {_branchProgress.CurrentSyncBlock}");

                Interlocked.Exchange(ref _rootSaved, 1);
            }

            _branchProgress.ReportSynced(syncItem.Level, syncItem.ParentBranchChildIndex, syncItem.BranchChildIndex, syncItem.NodeDataType, NodeProgressState.Saved);
            PossiblySaveDependentNodes(syncItem.Hash);
        }

        private void VerifyPostSyncCleanUp()
        {
            lock (_dependencies)
            {
                if (_dependencies.Count != 0)
                {
                    if (_logger.IsError) _logger.Error($"POSSIBLE FAST SYNC CORRUPTION | Dependencies hanging after the root node saved - count: {_dependencies.Count}, first: {_dependencies.Keys.First()}");
                }

                _dependencies = new Dictionary<Keccak, HashSet<DependentItem>>();
                // _alreadySaved = new LruKeyCache<Keccak>(AlreadySavedCapacity, "saved nodes");
            }

            if (_pendingItems.Count != 0)
            {
                if (_logger.IsError) _logger.Error($"POSSIBLE FAST SYNC CORRUPTION | Nodes left after the root node saved - count: {_pendingItems.Count}");
            }

            CleanupMemory();
        }

        private void CleanupMemory()
        {
            _syncStateLock.EnterWriteLock();
            try
            {
                _pendingRequests.Clear();
                _dependencies.Clear();
                _alreadySavedNode.Clear();
                _alreadySavedCode.Clear();
                _codesSameAsNodes.Clear();
            }
            finally
            {
                _syncStateLock.ExitWriteLock();
            }
        }

        private void StoreProgressInDb()
        {
            byte[] serializedData = _data.Serialize();
            _stateDbLock.EnterWriteLock();
            try
            {
                _codeDbLock.EnterWriteLock();
                try
                {
                    _codeDb[_fastSyncProgressKey.Bytes] = serializedData;
                }
                finally
                {
                    _codeDbLock.ExitWriteLock();
                }
            }
            finally
            {
                _stateDbLock.ExitWriteLock();
            }
        }

        private void HandleTrieNode(StateSyncItem currentStateSyncItem, byte[] currentResponseItem, ref int invalidNodes)
        {
            NodeDataType nodeDataType = currentStateSyncItem.NodeDataType;
            TrieNode trieNode = new(NodeType.Unknown, currentResponseItem);
            trieNode.ResolveNode(NullTrieNodeResolver.Instance); // TODO: will this work now?
            switch (trieNode.NodeType)
            {
                case NodeType.Unknown:
                    invalidNodes++;
                    if (_logger.IsError) _logger.Error($"Node {currentStateSyncItem.Hash} resolved to {nameof(NodeType.Unknown)}");
                    break;
                case NodeType.Branch:
                    // Note the counter is set to 16 first before decrementing at each loop. This is because it is possible
                    // than the node is downloaded during the loop which may trigger a save on this node.
                    DependentItem dependentBranch = new(currentStateSyncItem, currentResponseItem, 16);

                    // children may have the same hashes (e.g. a set of accounts with the same code at different addresses)
                    HashSet<Keccak?> alreadyProcessedChildHashes = new();

                    Span<byte> branchChildPath = stackalloc byte[currentStateSyncItem.PathNibbles.Length + 1];
                    currentStateSyncItem.PathNibbles.CopyTo(branchChildPath.Slice(0, currentStateSyncItem.PathNibbles.Length));

                    for (int childIndex = 15; childIndex >= 0; childIndex--)
                    {
                        Keccak? childHash = trieNode.GetChildHash(childIndex);
                        if (childHash is not null &&
                            alreadyProcessedChildHashes.Contains(childHash))
                        {
                            dependentBranch.Counter--;
                            continue;
                        }

                        alreadyProcessedChildHashes.Add(childHash);

                        if (childHash is not null)
                        {
                            branchChildPath[currentStateSyncItem.PathNibbles.Length] = (byte)childIndex;

                            AddNodeResult addChildResult = AddNodeToPending(
                                new StateSyncItem(childHash, currentStateSyncItem.AccountPathNibbles, branchChildPath.ToArray(), nodeDataType, currentStateSyncItem.Level + 1, CalculateRightness(trieNode.NodeType, currentStateSyncItem, childIndex))
                                {
                                    BranchChildIndex = (short)childIndex,
                                    ParentBranchChildIndex = currentStateSyncItem.BranchChildIndex
                                },
                                dependentBranch,
                                "branch child");

                            if (addChildResult != AddNodeResult.AlreadySaved)
                            {
                            }
                            else
                            {
                                _branchProgress.ReportSynced(currentStateSyncItem.Level + 1, currentStateSyncItem.BranchChildIndex, childIndex, currentStateSyncItem.NodeDataType, NodeProgressState.AlreadySaved);
                                dependentBranch.Counter--;
                            }
                        }
                        else
                        {
                            _branchProgress.ReportSynced(currentStateSyncItem.Level + 1, currentStateSyncItem.BranchChildIndex, childIndex, currentStateSyncItem.NodeDataType, NodeProgressState.Empty);
                            dependentBranch.Counter--;
                        }
                    }

                    if (dependentBranch.Counter == 0)
                    {
                        SaveNode(currentStateSyncItem, currentResponseItem);
                    }

                    break;
                case NodeType.Extension:
                    Keccak? next = trieNode.GetChild(NullTrieNodeResolver.Instance, 0)?.Keccak;
                    if (next is not null)
                    {
                        DependentItem dependentItem = new(currentStateSyncItem, currentResponseItem, 1);

<<<<<<< HEAD
                        Span<byte> childPath = stackalloc byte[currentStateSyncItem.PathNibbles.Length + trieNode.Key!.Length];
=======
                        // Add nibbles to StateSyncItem.PathNibbles
                        Span<byte> childPath = stackalloc byte[currentStateSyncItem.PathNibbles.Length + trieNode.Path!.Length];
>>>>>>> 06644332
                        currentStateSyncItem.PathNibbles.CopyTo(childPath.Slice(0, currentStateSyncItem.PathNibbles.Length));
                        trieNode.Key!.CopyTo(childPath.Slice(currentStateSyncItem.PathNibbles.Length));

                        AddNodeResult addResult = AddNodeToPending(
                            new StateSyncItem(
                                next,
                                currentStateSyncItem.AccountPathNibbles,
                                childPath.ToArray(),
                                nodeDataType,
                                currentStateSyncItem.Level + trieNode.Key!.Length,
                                CalculateRightness(trieNode.NodeType, currentStateSyncItem, 0))
                            { ParentBranchChildIndex = currentStateSyncItem.BranchChildIndex },
                            dependentItem,
                            "extension child");

                        if (addResult == AddNodeResult.AlreadySaved)
                        {
                            SaveNode(currentStateSyncItem, currentResponseItem);
                        }
                    }
                    else
                    {
                        /* this happens when we have a short RLP format of the node
                                     * that would not be stored as Keccak but full RLP*/
                        SaveNode(currentStateSyncItem, currentResponseItem);
                    }

                    break;
                case NodeType.Leaf:
                    if (nodeDataType == NodeDataType.State)
                    {
                        _pendingItems.MaxStateLevel = 64;
                        DependentItem dependentItem = new(currentStateSyncItem, currentResponseItem, 2, true);
                        (Keccak codeHash, Keccak storageRoot) = AccountDecoder.DecodeHashesOnly(new RlpStream(trieNode.Value));
                        if (codeHash != Keccak.OfAnEmptyString)
                        {
                            // prepare a branch without the code DB
                            // this only protects against being same as storage root?
                            if (codeHash == storageRoot)
                            {
                                lock (_codesSameAsNodes)
                                {
                                    _codesSameAsNodes.Add(codeHash);
                                }

                                dependentItem.Counter--;
                            }
                            else
                            {
                                AddNodeResult addCodeResult = AddNodeToPending(new StateSyncItem(codeHash, null, null, NodeDataType.Code, 0, currentStateSyncItem.Rightness), dependentItem, "code");
                                if (addCodeResult == AddNodeResult.AlreadySaved) dependentItem.Counter--;
                            }
                        }
                        else
                        {
                            dependentItem.Counter--;
                        }

                        if (storageRoot != Keccak.EmptyTreeHash)
                        {
                            // it's a leaf with a storage, so we need to copy the current path (full 64 nibbles) to StateSyncItem.AccountPathNibbles
                            // and StateSyncItem.PathNibbles will start from null (storage root)
                            Span<byte> childPath = stackalloc byte[currentStateSyncItem.PathNibbles.Length + trieNode.Path!.Length];
                            currentStateSyncItem.PathNibbles.CopyTo(childPath.Slice(0, currentStateSyncItem.PathNibbles.Length));
                            trieNode.Path!.CopyTo(childPath.Slice(currentStateSyncItem.PathNibbles.Length));

                            AddNodeResult addStorageNodeResult = AddNodeToPending(new StateSyncItem(storageRoot, childPath.ToArray(), null, NodeDataType.Storage, 0, currentStateSyncItem.Rightness), dependentItem, "storage");
                            if (addStorageNodeResult != AddNodeResult.AlreadySaved)
                            {
                            }
                            else if (codeHash == storageRoot)
                            {
                                // Maybe a storageRoot equal to the codeHash was stored by another branch.
                                // Double checking code...
                                AddNodeResult addCodeResult = AddNodeToPending(new StateSyncItem(codeHash, null, null, NodeDataType.Code, 0, currentStateSyncItem.Rightness), dependentItem, "code");
                                if (addCodeResult == AddNodeResult.AlreadySaved) dependentItem.Counter--;
                            }
                            else
                            {
                                dependentItem.Counter--;
                            }
                        }
                        else
                        {
                            dependentItem.Counter--;
                        }

                        if (dependentItem.Counter == 0)
                        {
                            Interlocked.Increment(ref _data.SavedAccounts);
                            SaveNode(currentStateSyncItem, currentResponseItem);
                        }
                    }
                    else
                    {
                        _pendingItems.MaxStorageLevel = 64;
                        SaveNode(currentStateSyncItem, currentResponseItem);
                    }

                    break;
                default:
                    if (_logger.IsError) _logger.Error($"Unknown value {currentStateSyncItem.NodeDataType} of {nameof(NodeDataType)} at {currentStateSyncItem.Hash}");
                    invalidNodes++;
                    break;
            }
        }

        private static uint CalculateRightness(NodeType nodeType, StateSyncItem currentStateSyncItem, int childIndex)
        {
            if (nodeType == NodeType.Branch)
            {
                return currentStateSyncItem.Rightness + (uint)Math.Pow(16, Math.Max(0, 7 - currentStateSyncItem.Level)) * (uint)childIndex;
            }

            if (nodeType == NodeType.Extension)
            {
                return currentStateSyncItem.Rightness + (uint)Math.Pow(16, Math.Max(0, 7 - currentStateSyncItem.Level)) * 16 - 1;
            }

            throw new InvalidOperationException($"Not designed for {nodeType}");
        }

        /// <summary>
        /// Stores items that cannot be yet persisted. These items will be persisted as soon as all their descendants
        /// get persisted.
        /// </summary>
        /// <param name="dependency">Sync item that this item is dependent on.</param>
        /// <param name="dependentItem">Item that can only be persisted if all its dependenies are persisted</param>
        private void AddDependency(Keccak dependency, DependentItem dependentItem)
        {
            lock (_dependencies)
            {
                if (!_dependencies.ContainsKey(dependency))
                {
                    _dependencies[dependency] = new HashSet<DependentItem>(DependentItemComparer.Instance);
                }

                _dependencies[dependency].Add(dependentItem);
            }
        }

        private void LogRequestInfo(List<StateSyncItem> requestHashes)
        {
            int requestSize = requestHashes.Count;
            if (requestSize < MaxRequestSize)
            {
                if (_logger.IsDebug) _logger.Debug($"Sending limited size request {requestSize} at level {_pendingItems.MaxStateLevel}");
            }

            if (_logger.IsTrace) _logger.Trace($"Preparing a request of length {requestSize} from ({_pendingItems.Description}) nodes");
            if (_logger.IsTrace)
            {
                foreach (StateSyncItem stateSyncItem in requestHashes)
                {
                    _logger.Trace($"Requesting {stateSyncItem.Hash}");
                }
            }
        }

        private enum AddNodeResult
        {
            AlreadySaved,
            AlreadyRequested,
            Added
        }
    }
}<|MERGE_RESOLUTION|>--- conflicted
+++ resolved
@@ -830,12 +830,8 @@
                     {
                         DependentItem dependentItem = new(currentStateSyncItem, currentResponseItem, 1);
 
-<<<<<<< HEAD
+                        // Add nibbles to StateSyncItem.PathNibbles
                         Span<byte> childPath = stackalloc byte[currentStateSyncItem.PathNibbles.Length + trieNode.Key!.Length];
-=======
-                        // Add nibbles to StateSyncItem.PathNibbles
-                        Span<byte> childPath = stackalloc byte[currentStateSyncItem.PathNibbles.Length + trieNode.Path!.Length];
->>>>>>> 06644332
                         currentStateSyncItem.PathNibbles.CopyTo(childPath.Slice(0, currentStateSyncItem.PathNibbles.Length));
                         trieNode.Key!.CopyTo(childPath.Slice(currentStateSyncItem.PathNibbles.Length));
 
@@ -898,9 +894,9 @@
                         {
                             // it's a leaf with a storage, so we need to copy the current path (full 64 nibbles) to StateSyncItem.AccountPathNibbles
                             // and StateSyncItem.PathNibbles will start from null (storage root)
-                            Span<byte> childPath = stackalloc byte[currentStateSyncItem.PathNibbles.Length + trieNode.Path!.Length];
+                            Span<byte> childPath = stackalloc byte[currentStateSyncItem.PathNibbles.Length + trieNode.Key!.Length];
                             currentStateSyncItem.PathNibbles.CopyTo(childPath.Slice(0, currentStateSyncItem.PathNibbles.Length));
-                            trieNode.Path!.CopyTo(childPath.Slice(currentStateSyncItem.PathNibbles.Length));
+                            trieNode.Key!.CopyTo(childPath.Slice(currentStateSyncItem.PathNibbles.Length));
 
                             AddNodeResult addStorageNodeResult = AddNodeToPending(new StateSyncItem(storageRoot, childPath.ToArray(), null, NodeDataType.Storage, 0, currentStateSyncItem.Rightness), dependentItem, "storage");
                             if (addStorageNodeResult != AddNodeResult.AlreadySaved)
