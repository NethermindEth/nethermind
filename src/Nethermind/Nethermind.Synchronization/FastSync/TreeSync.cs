--- conflicted
+++ resolved
@@ -10,7 +10,6 @@
 using System.Threading.Tasks;
 using Autofac.Features.AttributeFilters;
 using Nethermind.Blockchain;
-using Nethermind.Blockchain.Synchronization;
 using Nethermind.Core;
 using Nethermind.Core.Caching;
 using Nethermind.Core.Crypto;
@@ -60,11 +59,8 @@
         private readonly ILogger _logger;
         private readonly IDb _codeDb;
         private readonly INodeStorage _nodeStorage;
-<<<<<<< HEAD
         private readonly IStateFactory _stateFactory;
 
-=======
->>>>>>> 518a9cd1
         private readonly IBlockTree _blockTree;
         private readonly StateSyncPivot _stateSyncPivot;
 
@@ -72,13 +68,8 @@
         // below which need to be cleared atomically during reset root, hence the write lock, while allowing
         // concurrent request handling with the read lock.
         private readonly ReaderWriterLockSlim _syncStateLock = new();
-<<<<<<< HEAD
-        private readonly ConcurrentDictionary<StateSyncBatch, object?> _pendingRequests = new();
+        private readonly ConcurrentDictionary<StateSyncBatch, object?> _ongoingRequests = new();
         private Dictionary<StateSyncItem, HashSet<DependentItem>> _dependencies = new();
-=======
-        private readonly ConcurrentDictionary<StateSyncBatch, object?> _ongoingRequests = new();
-        private Dictionary<StateSyncItem.NodeKey, HashSet<DependentItem>> _dependencies = new();
->>>>>>> 518a9cd1
         private readonly LruKeyCache<StateSyncItem.NodeKey> _alreadySavedNode = new(AlreadySavedCapacity, "saved nodes");
         private readonly LruKeyCache<ValueHash256> _alreadySavedCode = new(AlreadySavedCapacity, "saved nodes");
         private readonly ConcurrentDictionary<Hash256, List<byte>> _additionalLeafNibbles;
@@ -88,23 +79,16 @@
         private long _blockNumber;
         private readonly SyncMode _syncMode;
 
-<<<<<<< HEAD
-        public TreeSync(SyncMode syncMode, IDb codeDb, INodeStorage nodeStorage, IStateFactory stateFactory, IBlockTree blockTree, ILogManager logManager)
-=======
         public event EventHandler<ITreeSync.SyncCompletedEventArgs>? SyncCompleted;
 
-        public TreeSync([KeyFilter(DbNames.Code)] IDb codeDb, INodeStorage nodeStorage, IBlockTree blockTree, StateSyncPivot stateSyncPivot, ILogManager logManager)
->>>>>>> 518a9cd1
+        public TreeSync([KeyFilter(DbNames.Code)] IDb codeDb, INodeStorage nodeStorage, IBlockTree blockTree, StateSyncPivot stateSyncPivot, IStateFactory stateFactory, ILogManager logManager)
         {
             _syncMode = SyncMode.StateNodes;
             _codeDb = codeDb ?? throw new ArgumentNullException(nameof(codeDb));
             _nodeStorage = nodeStorage ?? throw new ArgumentNullException(nameof(nodeStorage));
             _blockTree = blockTree ?? throw new ArgumentNullException(nameof(blockTree));
-<<<<<<< HEAD
+            _stateSyncPivot = stateSyncPivot;
             _stateFactory = stateFactory ?? throw new ArgumentNullException(nameof(stateFactory));
-=======
-            _stateSyncPivot = stateSyncPivot;
->>>>>>> 518a9cd1
 
             _logger = logManager?.GetClassLogger() ?? throw new ArgumentNullException(nameof(logManager));
 
@@ -581,22 +565,14 @@
                         keyExists = false;
                         if (syncItem.NodeDataType == NodeDataType.State)
                         {
-                            Span<byte> fullPath = stackalloc byte[64];
-                            syncItem.PathNibbles.CopyTo(fullPath);
-
                             using var rawState = _stateFactory.GetRaw();
-                            var hash = rawState.GetHash(Nibbles.ToBytes(fullPath), syncItem.PathNibbles.Length, false);
+                            var hash = rawState.GetHash(syncItem.Path.Span, syncItem.Path.Length, false);
                             keyExists = hash == syncItem.Hash;
                         }
                         else if (syncItem.NodeDataType == NodeDataType.Storage)
                         {
-                            Span<byte> fullPath = stackalloc byte[64];
-                            syncItem.PathNibbles.CopyTo(fullPath);
-
-                            ValueHash256 accountHash = new ValueHash256(Nibbles.ToBytes(syncItem.AccountPathNibbles));
-                            
                             using var rawState = _stateFactory.GetRaw();
-                            var hash = rawState.GetStorageHash(accountHash, Nibbles.ToBytes(fullPath), syncItem.PathNibbles.Length, false);
+                            var hash = rawState.GetStorageHash(syncItem.Address, syncItem.Path.Span, syncItem.Path.Length, false);
                             keyExists = hash == syncItem.Hash;
                         }
                     }
@@ -744,8 +720,7 @@
                             Interlocked.Increment(ref Metrics.SyncedStorageTrieNodes);
 
                             using var rawState = _stateFactory.GetRaw();
-                            ValueHash256 accountHash = new ValueHash256(Nibbles.ToBytes(syncItem.AccountPathNibbles));
-                            SaveNode(rawState, node, syncItem, accountHash);
+                            SaveNode(rawState, node, syncItem, syncItem.Address);
                             rawState.Commit(false);
                             //_stateDb.Set(syncItem.Hash, data);
                             //_nodeStorage.Set(syncItem.Address, syncItem.Path, syncItem.Hash, data);
@@ -780,16 +755,12 @@
             {
                 if (_logger.IsInfo) _logger.Info($"Saving root {syncItem.Hash} of {_branchProgress.CurrentSyncBlock}");
 
-<<<<<<< HEAD
                 using var rawState = _stateFactory.GetRaw();
                 rawState.Finalize((uint)_branchProgress.CurrentSyncBlock);
                 _stateFactory.ForceFlush();
 
                 //_stateDb.Flush();
-                _nodeStorage.Flush();
-=======
                 _nodeStorage.Flush(onlyWal: false);
->>>>>>> 518a9cd1
                 _codeDb.Flush();
 
                 Interlocked.Exchange(ref _rootSaved, 1);
@@ -846,12 +817,8 @@
                     if (_logger.IsError) _logger.Error($"POSSIBLE FAST SYNC CORRUPTION | Dependencies hanging after the root node saved - count: {_dependencies.Count}, first: {_dependencies.Keys.First()}");
                 }
 
-<<<<<<< HEAD
                 _dependencies = new Dictionary<StateSyncItem, HashSet<DependentItem>>();
                 // _alreadySaved = new LruKeyCache<Keccak>(AlreadySavedCapacity, "saved nodes");
-=======
-                _dependencies = new Dictionary<StateSyncItem.NodeKey, HashSet<DependentItem>>();
->>>>>>> 518a9cd1
             }
 
             if (_pendingItems.Count != 0)
@@ -1127,7 +1094,7 @@
         private void SaveNode(IRawState rawState, TrieNode node, StateSyncItem syncItem, ValueHash256 accountHash)
         {
             Span<byte> fullPath = stackalloc byte[64];
-            syncItem.PathNibbles.CopyTo(fullPath);
+            syncItem.Path.Span.CopyTo(fullPath);
             if (node.NodeType == NodeType.Leaf)
             {
                 node.Key.CopyTo(fullPath.Slice(syncItem.Level));
@@ -1229,7 +1196,8 @@
                 {
                     childNode.ResolveNode(NullTrieNodeResolver.Instance, in path);
                     int nextLevel = syncItem.Level + node.Key.Length;
-                    SaveNode(rawState, childNode, new StateSyncItem(syncItem.Hash, syncItem.AccountPathNibbles, fullPath.Slice(0, nextLevel).ToArray(), syncItem.NodeDataType, nextLevel), accountHash);
+                    TreePath p = new TreePath(new ValueHash256(Nibbles.ToBytes(fullPath)), nextLevel);
+                    SaveNode(rawState, childNode, new StateSyncItem(syncItem.Hash, syncItem.Address, p, syncItem.NodeDataType, nextLevel), accountHash);
                 }
 
                 for (byte i = 0; i < 16; i++)
