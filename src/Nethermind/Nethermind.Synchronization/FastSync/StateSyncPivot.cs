// SPDX-FileCopyrightText: 2022 Demerzel Solutions Limited
// SPDX-License-Identifier: LGPL-3.0-only

using System;
using System.Collections.Generic;
using ConcurrentCollections;
using Nethermind.Blockchain;
using Nethermind.Blockchain.Synchronization;
using Nethermind.Core;
using Nethermind.Core.Crypto;
using Nethermind.Logging;
using Nethermind.Synchronization.ParallelSync;

namespace Nethermind.Synchronization.FastSync
{
    public class StateSyncPivot(IBlockTree blockTree, ISyncConfig syncConfig, ILogManager? logManager)
    {
<<<<<<< HEAD
        private BlockHeader? _bestHeader;
        private readonly ILogger _logger = logManager?.GetClassLogger() ?? throw new ArgumentNullException(nameof(logManager));
=======
        private readonly IBlockTree _blockTree;
        private BlockHeader? _bestHeader;
        private readonly ILogger _logger;
        private readonly ISyncConfig _syncConfig;
>>>>>>> 14d832c4

        public long Diff => (blockTree.BestSuggestedHeader?.Number ?? 0) - (_bestHeader?.Number ?? 0);

        public BlockHeader? GetPivotHeader()
        {
            if (_bestHeader is null || (blockTree.BestSuggestedHeader?.Number + MultiSyncModeSelector.FastSyncLag) - _bestHeader.Number >= syncConfig.StateMaxDistanceFromHead)
            {
                TrySetNewBestHeader($"distance from HEAD:{Diff}");
            }

            if (_logger.IsDebug)
            {
                if (_bestHeader is not null)
                {
                    BlockHeader? currentHeader = blockTree.FindHeader(_bestHeader.Number);
                    if (currentHeader?.StateRoot != _bestHeader.StateRoot)
                    {
                        _logger.Warn($"SNAP - Pivot:{_bestHeader.StateRoot}, Current:{currentHeader?.StateRoot}");
                    }
                }
            }

            return _bestHeader;
        }

        public void UpdateHeaderForcefully()
        {
            if ((blockTree.BestSuggestedHeader?.Number + MultiSyncModeSelector.FastSyncLag) > _bestHeader?.Number)
            {
                TrySetNewBestHeader("too many empty responses");
            }
        }

        private void TrySetNewBestHeader(string msg)
        {
<<<<<<< HEAD
            BlockHeader bestSuggestedHeader = blockTree.BestSuggestedHeader;
            long targetBlockNumber = Math.Max((bestSuggestedHeader?.Number ?? 0) + MultiSyncModeSelector.FastSyncLag - syncConfig.StateMinDistanceFromHead, 0);
            BlockHeader bestHeader = blockTree.FindHeader(targetBlockNumber);
=======
            BlockHeader bestSuggestedHeader = _blockTree.BestSuggestedHeader;
            long targetBlockNumber = bestSuggestedHeader.Number + MultiSyncModeSelector.FastSyncLag - _syncConfig.StateMinDistanceFromHead;
            targetBlockNumber = Math.Max(targetBlockNumber, 0);
            // The new pivot must be at least one block after the sync pivot as the forward downloader does not
            // download the block at the sync pivot which may cause state not found error if state was downloaded
            // at exactly sync pivot.
            targetBlockNumber = Math.Max(targetBlockNumber, _syncConfig.PivotNumberParsed + 1);

            BlockHeader bestHeader = _blockTree.FindHeader(targetBlockNumber);
>>>>>>> 14d832c4
            if (bestHeader is not null)
            {
                if (_logger.IsInfo) _logger.Info($"Snap - {msg} - Pivot changed from {_bestHeader?.Number} to {bestHeader.Number}");
                _bestHeader = bestHeader;
            }
        }

        public ConcurrentHashSet<Hash256> UpdatedStorages { get; } = new();
    }
}<|MERGE_RESOLUTION|>--- conflicted
+++ resolved
@@ -15,15 +15,8 @@
 {
     public class StateSyncPivot(IBlockTree blockTree, ISyncConfig syncConfig, ILogManager? logManager)
     {
-<<<<<<< HEAD
         private BlockHeader? _bestHeader;
         private readonly ILogger _logger = logManager?.GetClassLogger() ?? throw new ArgumentNullException(nameof(logManager));
-=======
-        private readonly IBlockTree _blockTree;
-        private BlockHeader? _bestHeader;
-        private readonly ILogger _logger;
-        private readonly ISyncConfig _syncConfig;
->>>>>>> 14d832c4
 
         public long Diff => (blockTree.BestSuggestedHeader?.Number ?? 0) - (_bestHeader?.Number ?? 0);
 
@@ -59,21 +52,15 @@
 
         private void TrySetNewBestHeader(string msg)
         {
-<<<<<<< HEAD
             BlockHeader bestSuggestedHeader = blockTree.BestSuggestedHeader;
-            long targetBlockNumber = Math.Max((bestSuggestedHeader?.Number ?? 0) + MultiSyncModeSelector.FastSyncLag - syncConfig.StateMinDistanceFromHead, 0);
-            BlockHeader bestHeader = blockTree.FindHeader(targetBlockNumber);
-=======
-            BlockHeader bestSuggestedHeader = _blockTree.BestSuggestedHeader;
-            long targetBlockNumber = bestSuggestedHeader.Number + MultiSyncModeSelector.FastSyncLag - _syncConfig.StateMinDistanceFromHead;
+            long targetBlockNumber = (bestSuggestedHeader?.Number ?? 0) + MultiSyncModeSelector.FastSyncLag - syncConfig.StateMinDistanceFromHead;
             targetBlockNumber = Math.Max(targetBlockNumber, 0);
             // The new pivot must be at least one block after the sync pivot as the forward downloader does not
             // download the block at the sync pivot which may cause state not found error if state was downloaded
             // at exactly sync pivot.
-            targetBlockNumber = Math.Max(targetBlockNumber, _syncConfig.PivotNumberParsed + 1);
+            targetBlockNumber = Math.Max(targetBlockNumber, syncConfig.PivotNumberParsed + 1);
 
-            BlockHeader bestHeader = _blockTree.FindHeader(targetBlockNumber);
->>>>>>> 14d832c4
+            BlockHeader bestHeader = blockTree.FindHeader(targetBlockNumber);
             if (bestHeader is not null)
             {
                 if (_logger.IsInfo) _logger.Info($"Snap - {msg} - Pivot changed from {_bestHeader?.Number} to {bestHeader.Number}");
