// SPDX-FileCopyrightText: 2022 Demerzel Solutions Limited
// SPDX-License-Identifier: LGPL-3.0-only

using System;
using System.Collections.Generic;
using ConcurrentCollections;
using Nethermind.Blockchain;
using Nethermind.Blockchain.Synchronization;
using Nethermind.Core;
using Nethermind.Core.Crypto;
using Nethermind.Logging;
using Nethermind.Synchronization.ParallelSync;

namespace Nethermind.Synchronization.FastSync
{
    public class StateSyncPivot(IBlockTree blockTree, ISyncConfig syncConfig, ILogManager? logManager)
    {
        private BlockHeader? _bestHeader;
        private readonly ILogger _logger = logManager?.GetClassLogger() ?? throw new ArgumentNullException(nameof(logManager));

        public long Diff => (blockTree.BestSuggestedHeader?.Number ?? 0) - (_bestHeader?.Number ?? 0);

        public BlockHeader? GetPivotHeader()
        {
            if (_bestHeader is null || (blockTree.BestSuggestedHeader?.Number + MultiSyncModeSelector.FastSyncLag) - _bestHeader.Number >= syncConfig.StateMaxDistanceFromHead)
            {
                TrySetNewBestHeader($"distance from HEAD:{Diff}");
            }

<<<<<<< HEAD
            if (_logger.IsDebug)
            {
                if (_bestHeader is not null)
                {
                    BlockHeader? currentHeader = blockTree.FindHeader(_bestHeader.Number);
                    if (currentHeader?.StateRoot != _bestHeader.StateRoot)
                    {
                        _logger.Warn($"SNAP - Pivot:{_bestHeader.StateRoot}, Current:{currentHeader?.StateRoot}");
                    }
                }
            }

=======
>>>>>>> 75fb5f6b
            return _bestHeader;
        }

        public void UpdateHeaderForcefully()
        {
<<<<<<< HEAD
            if ((blockTree.BestSuggestedHeader?.Number + MultiSyncModeSelector.FastSyncLag) > _bestHeader?.Number)
=======
            if (_bestHeader is null || (_blockTree.BestSuggestedHeader?.Number + MultiSyncModeSelector.FastSyncLag) > _bestHeader.Number)
>>>>>>> 75fb5f6b
            {
                TrySetNewBestHeader("too many empty responses");
            }
        }

        private void TrySetNewBestHeader(string msg)
        {
            BlockHeader bestSuggestedHeader = blockTree.BestSuggestedHeader;
            long targetBlockNumber = (bestSuggestedHeader?.Number ?? 0) + MultiSyncModeSelector.FastSyncLag - syncConfig.StateMinDistanceFromHead;
            targetBlockNumber = Math.Max(targetBlockNumber, 0);
            // The new pivot must be at least one block after the sync pivot as the forward downloader does not
            // download the block at the sync pivot which may cause state not found error if state was downloaded
            // at exactly sync pivot.
            targetBlockNumber = Math.Max(targetBlockNumber, syncConfig.PivotNumberParsed + 1);

            BlockHeader bestHeader = blockTree.FindHeader(targetBlockNumber);
            if (bestHeader is not null)
            {
                if (_logger.IsInfo) _logger.Info($"Snap - {msg} - Pivot changed from {_bestHeader?.Number} to {bestHeader.Number}");
                _bestHeader = bestHeader;
            }
        }

        public ConcurrentHashSet<Hash256> UpdatedStorages { get; } = new();
    }
}<|MERGE_RESOLUTION|>--- conflicted
+++ resolved
@@ -27,31 +27,12 @@
                 TrySetNewBestHeader($"distance from HEAD:{Diff}");
             }
 
-<<<<<<< HEAD
-            if (_logger.IsDebug)
-            {
-                if (_bestHeader is not null)
-                {
-                    BlockHeader? currentHeader = blockTree.FindHeader(_bestHeader.Number);
-                    if (currentHeader?.StateRoot != _bestHeader.StateRoot)
-                    {
-                        _logger.Warn($"SNAP - Pivot:{_bestHeader.StateRoot}, Current:{currentHeader?.StateRoot}");
-                    }
-                }
-            }
-
-=======
->>>>>>> 75fb5f6b
             return _bestHeader;
         }
 
         public void UpdateHeaderForcefully()
         {
-<<<<<<< HEAD
-            if ((blockTree.BestSuggestedHeader?.Number + MultiSyncModeSelector.FastSyncLag) > _bestHeader?.Number)
-=======
-            if (_bestHeader is null || (_blockTree.BestSuggestedHeader?.Number + MultiSyncModeSelector.FastSyncLag) > _bestHeader.Number)
->>>>>>> 75fb5f6b
+            if (_bestHeader is null || (blockTree.BestSuggestedHeader?.Number + MultiSyncModeSelector.FastSyncLag) > _bestHeader.Number)
             {
                 TrySetNewBestHeader("too many empty responses");
             }
