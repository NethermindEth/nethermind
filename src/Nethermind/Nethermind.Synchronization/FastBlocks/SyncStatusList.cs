--- conflicted
+++ resolved
@@ -13,11 +13,7 @@
 {
     internal class SyncStatusList
     {
-<<<<<<< HEAD
-        private const int _parallelExistCheckSize = 1024;
-=======
         private const int ParallelExistCheckSize = 1024;
->>>>>>> f6e41da1
         private long _queueSize;
         private readonly IBlockTree _blockTree;
         private readonly FastBlockStatusList _statuses;
@@ -42,11 +38,7 @@
             _lowerBound = lowerBound;
         }
 
-<<<<<<< HEAD
-        private void GetInfosForBatch(BlockInfo?[] blockInfos)
-=======
         private void GetInfosForBatch(Span<BlockInfo?> blockInfos)
->>>>>>> f6e41da1
         {
             int collected = 0;
             long currentNumber = Volatile.Read(ref _lowestInsertWithoutGaps);
@@ -97,29 +89,15 @@
         /// <returns></returns>
         public bool TryGetInfosForBatch(int batchSize, Func<BlockInfo, bool> blockExist, out BlockInfo?[] infos)
         {
-<<<<<<< HEAD
-            BlockInfo?[] outputArray = new BlockInfo?[batchSize];
-            BlockInfo?[] workingArray = new BlockInfo?[batchSize];
-
-            for (int attempt = 0; attempt < 8; attempt++)
-=======
             ArrayPoolList<BlockInfo?> workingArray = new(batchSize, batchSize);
 
             // Need to be a max attempt to update sync progress
             const int maxAttempt = 8;
             for (int attempt = 0; attempt < maxAttempt; attempt++)
->>>>>>> f6e41da1
             {
                 // Because the last clause of GetInfosForBatch increment the _lowestInsertWithoutGap need to be run
                 // sequentially, can't find an easy way to parallelize the checking for block exist part in the check
                 // So here we are...
-<<<<<<< HEAD
-                GetInfosForBatch(workingArray);
-
-                bool hasNonNull = false;
-                bool hasInserted = false;
-                Parallel.For(0, workingArray.Length, (i) =>
-=======
                 GetInfosForBatch(workingArray.AsSpan());
 
                 (bool hasNonNull, bool hasInserted) = ClearExistingBlock();
@@ -146,7 +124,6 @@
                 bool hasNonNull = false;
                 bool hasInserted = false;
                 Parallel.For(0, workingArray.Count, (i) =>
->>>>>>> f6e41da1
                 {
                     if (workingArray[i] is not null)
                     {
@@ -162,43 +139,6 @@
                         }
                     }
                 });
-<<<<<<< HEAD
-
-                if (hasNonNull || !hasInserted)
-                {
-                    int slot = 0;
-                    for (int i = 0; i < workingArray.Length; i++)
-                    {
-                        if (workingArray[i] is not null)
-                        {
-                            if (slot < outputArray.Length)
-                            {
-                                outputArray[slot] = workingArray[i];
-                                slot++;
-                            }
-                            else
-                            {
-                                // Not enough space in output we'll need to put back the block
-                                MarkPending(workingArray[i]);
-                            }
-                        }
-                    }
-
-                    infos = outputArray;
-                    return true;
-                }
-
-                // At this point, hasNonNull is false and hasInserted is true, meaning all entry in workingArray
-                // already exist. We switch to a bigger array to improve parallelization throughput
-                if (workingArray.Length < _parallelExistCheckSize)
-                {
-                    workingArray = new BlockInfo[_parallelExistCheckSize];
-                }
-            }
-
-            infos = workingArray;
-            return false;
-=======
                 return (hasNonNull, hasInserted);
             }
 
@@ -222,7 +162,6 @@
                     }
                 }
             }
->>>>>>> f6e41da1
         }
 
         public void MarkInserted(long blockNumber)
