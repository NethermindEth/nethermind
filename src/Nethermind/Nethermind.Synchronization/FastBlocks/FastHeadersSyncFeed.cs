// SPDX-FileCopyrightText: 2022 Demerzel Solutions Limited
// SPDX-License-Identifier: LGPL-3.0-only

using System;
using System.Collections.Concurrent;
using System.Collections.Generic;
using System.Linq;
using System.Text;
using System.Threading;
using System.Threading.Tasks;
using ConcurrentCollections;
using Nethermind.Blockchain;
using Nethermind.Blockchain.Synchronization;
using Nethermind.Consensus;
using Nethermind.Core;
using Nethermind.Core.Collections;
using Nethermind.Core.Crypto;
using Nethermind.Core.Extensions;
using Nethermind.Int256;
using Nethermind.Logging;
using Nethermind.Serialization.Json;
using Nethermind.Stats.Model;
using Nethermind.Synchronization.ParallelSync;
using Nethermind.Synchronization.Peers;
using Nethermind.Synchronization.Reporting;
using Nethermind.Synchronization.SyncLimits;

namespace Nethermind.Synchronization.FastBlocks
{
    public class HeadersSyncFeed : ActivatedSyncFeed<HeadersSyncBatch?>
    {

        private readonly ILogger _logger;
        private readonly ISyncPeerPool _syncPeerPool;
        protected readonly ISyncReport _syncReport;
        protected readonly IBlockTree _blockTree;
        protected readonly ISyncConfig _syncConfig;
        private readonly IPoSSwitcher _poSSwitcher;
        private readonly ITotalDifficultyStrategy _totalDifficultyStrategy;

        private readonly Lock _handlerLock = new();

        private readonly int _headersRequestSize = GethSyncLimits.MaxHeaderFetch;
        private readonly ulong _fastHeadersMemoryBudget;
        protected long _lowestRequestedHeaderNumber;

        protected Hash256 _nextHeaderHash;
        protected UInt256? _nextHeaderTotalDifficulty;

        protected long _pivotNumber;

        /// <summary>
        /// Requests awaiting to be sent - these are results of partial or invalid responses being queued again
        /// </summary>
        protected readonly ConcurrentQueue<HeadersSyncBatch> _pending = new();

        /// <summary>
        /// Requests sent to peers for which responses have not been received yet
        /// </summary>
        protected readonly ConcurrentHashSet<HeadersSyncBatch> _sent = new();

        /// <summary>
        /// Responses received from peers but waiting in a queue for some other requests to be handled first
        /// </summary>
        private readonly NonBlocking.ConcurrentDictionary<long, HeadersSyncBatch> _dependencies = new();
        // Stop gap method to reduce allocations from non-struct enumerator
        // https://github.com/dotnet/runtime/pull/38296

        /// <summary>
        /// Its a lock to block every processing if needed in order to reset the whole state.
        /// </summary>
        private readonly ReaderWriterLockSlim _resetLock = new();

        private ulong _memoryEstimate;
        private long _headersEstimate;

        protected virtual BlockHeader? LowestInsertedBlockHeader
        {
            get => _blockTree.LowestInsertedHeader;
            set => _blockTree.LowestInsertedHeader = value;
        }

        protected virtual ProgressLogger HeadersSyncProgressLoggerReport => _syncReport.FastBlocksHeaders;

        protected virtual long HeadersDestinationNumber => 0;
        protected virtual bool AllHeadersDownloaded => (LowestInsertedBlockHeader?.Number ?? long.MaxValue) <= 1;

        protected virtual long TotalBlocks => _blockTree.SyncPivot.BlockNumber;

        public override bool IsFinished => AllHeadersDownloaded;
        private bool AnyHeaderDownloaded => LowestInsertedBlockHeader is not null;

        private long HeadersInQueue
        {
            get
            {
                var headersEstimate = Volatile.Read(ref _headersEstimate);
                if (headersEstimate < 0)
                {
                    headersEstimate = CalculateHeadersInQueue();
                    Volatile.Write(ref _headersEstimate, headersEstimate);
                }

                return headersEstimate;
            }
        }

        private long CalculateHeadersInQueue()
        {
            // Reuse the enumerator
            using var enumerator = _dependencies.GetEnumerator();

            long count = 0;
            while (enumerator.MoveNext())
            {
                count += enumerator.Current.Value.Response?.Count ?? 0;
            }

            return count;
        }

        private ulong MemoryInQueue
        {
            get
            {
                var memoryEstimate = Volatile.Read(ref _memoryEstimate);
                if (memoryEstimate == ulong.MaxValue)
                {
                    memoryEstimate = CalculateMemoryInQueue();
                    Volatile.Write(ref _memoryEstimate, memoryEstimate);
                }

                return memoryEstimate;
            }
        }

        private ulong CalculateMemoryInQueue()
        {
            // Reuse the enumerator
            using var enumerator = _dependencies.GetEnumerator();

            ulong amount = 0;
            while (enumerator.MoveNext())
            {
                amount += (ulong)enumerator.Current.Value?.ResponseSizeEstimate;
            }

            return amount;
        }

        public HeadersSyncFeed(
            IBlockTree? blockTree,
            ISyncPeerPool? syncPeerPool,
            ISyncConfig? syncConfig,
            ISyncReport? syncReport,
            IPoSSwitcher? poSSwitcher,
            ILogManager? logManager,
            ITotalDifficultyStrategy? totalDifficultyStrategy = null,
            bool alwaysStartHeaderSync = false)
        {
            _syncPeerPool = syncPeerPool ?? throw new ArgumentNullException(nameof(syncPeerPool));
            _syncReport = syncReport ?? throw new ArgumentNullException(nameof(syncReport));
            _blockTree = blockTree ?? throw new ArgumentNullException(nameof(blockTree));
            _syncConfig = syncConfig ?? throw new ArgumentNullException(nameof(syncConfig));
            _logger = logManager?.GetClassLogger<HeadersSyncFeed>() ?? throw new ArgumentNullException(nameof(HeadersSyncFeed));
            _poSSwitcher = poSSwitcher ?? throw new ArgumentNullException(nameof(poSSwitcher));
            _totalDifficultyStrategy = totalDifficultyStrategy ?? new CumulativeTotalDifficultyStrategy();
            _fastHeadersMemoryBudget = syncConfig.FastHeadersMemoryBudget;

            if (!_syncConfig.UseGethLimitsInFastBlocks)
            {
                _headersRequestSize = NethermindSyncLimits.MaxHeaderFetch;
            }

            if (!_syncConfig.FastSync && !alwaysStartHeaderSync)
            {
                throw new InvalidOperationException("Entered fast headers mode without fast sync enabled in configuration.");
            }
        }

        public override void InitializeFeed()
        {
            _resetLock.EnterWriteLock();
            try
            {
                PostFinishCleanUp();
                ResetPivot();
            }
            finally
            {
                _resetLock.ExitWriteLock();
            }

            base.InitializeFeed();
            HeadersSyncProgressLoggerReport.Reset(_pivotNumber - (LowestInsertedBlockHeader?.Number ?? 0) + 1, TotalBlocks);
        }

        protected virtual void ResetPivot()
        {
            (_pivotNumber, _nextHeaderHash) = _blockTree.SyncPivot;
            _lowestRequestedHeaderNumber = _pivotNumber + 1; // Because we want the pivot to be requested
            _nextHeaderTotalDifficulty = TryGetPivotTotalDifficulty();

            // Resume logic
            BlockHeader? lowestInserted = _blockTree.LowestInsertedHeader;
            if (lowestInserted is not null && lowestInserted!.Number < _pivotNumber)
            {
                if (lowestInserted.TotalDifficulty is null)
                {
                    // When the LowestInsertedHeader is set in blockTree initializer, its TD is not set from block info.
                    // So here we explicitly try to fetch it again.
                    lowestInserted = _blockTree.FindHeader(lowestInserted.Number, BlockTreeLookupOptions.RequireCanonical);

                    // In case of some strange corruption, we will have to reset the whole sync.
                    if (lowestInserted!.TotalDifficulty is null)
                    {
                        if (_logger.IsWarn) _logger.Warn($"Missing total difficulty on lowest inserted header: {lowestInserted!.ToString(BlockHeader.Format.Short)}. Resetting header sync.");
                        _blockTree.LowestInsertedHeader = null;
                    }
                }

                if (lowestInserted?.TotalDifficulty is not null)
                {
                    SetExpectedNextHeaderToParent(lowestInserted);
                    _lowestRequestedHeaderNumber = lowestInserted.Number;
                }
            }
        }

        private UInt256 TryGetPivotTotalDifficulty()
        {
            if (_pivotNumber == LongConverter.FromString(_syncConfig.PivotNumber))
                return _syncConfig.PivotTotalDifficultyParsed; // Pivot is the same as in config

            // Got from header
            BlockHeader? pivotHeader = _blockTree.FindHeader(_nextHeaderHash, BlockTreeLookupOptions.RequireCanonical);
            if (pivotHeader?.TotalDifficulty is not null) return pivotHeader.TotalDifficulty.Value;

            // Probably PoS
            if (_poSSwitcher.FinalTotalDifficulty is not null) return _poSSwitcher.FinalTotalDifficulty.Value;

            throw new InvalidOperationException(
                $"Unable to determine final total difficulty of pivot ({_pivotNumber}, {_nextHeaderHash})");
        }

        protected override SyncMode ActivationSyncModes { get; }
            = SyncMode.FastHeaders & ~SyncMode.FastBlocks;

        public override bool IsMultiFeed => true;
        public override AllocationContexts Contexts => AllocationContexts.Headers;

        private bool ShouldBuildANewBatch()
        {
            bool destinationHeaderRequested = _lowestRequestedHeaderNumber == HeadersDestinationNumber;

            bool isImmediateSync = !_syncConfig.DownloadHeadersInFastSync;

            bool noBatchesLeft = AllHeadersDownloaded
                                 || destinationHeaderRequested
                                 || MemoryInQueue >= _fastHeadersMemoryBudget
                                 || isImmediateSync && AnyHeaderDownloaded;

            if (noBatchesLeft)
            {
                if ((AllHeadersDownloaded || (isImmediateSync && AnyHeaderDownloaded)) && CurrentState != SyncFeedState.Finished)
                {
                    FinishAndCleanUp();
                }

                return false;
            }

            return true;
        }

        protected virtual void FinishAndCleanUp()
        {
            Finish();
            PostFinishCleanUp();
        }

        protected void ClearDependencies()
        {
            _dependencies.Values.DisposeItems();
            _dependencies.Clear();
            MarkDirty();
        }

        protected virtual void PostFinishCleanUp()
        {
            HeadersSyncProgressLoggerReport.Update(TotalBlocks);
            HeadersSyncProgressLoggerReport.CurrentQueued = 0;
            HeadersSyncProgressLoggerReport.MarkEnd();
            ClearDependencies(); // there may be some dependencies from wrong branches
            _pending.DisposeItems();
            _pending.Clear(); // there may be pending wrong branches
            _sent.DisposeItems();
            _sent.Clear(); // we my still be waiting for some bad branches
        }

        private bool CanHandleDependentBatch()
        {
            long? lowest = LowestInsertedBlockHeader?.Number;
            return lowest.HasValue && _dependencies.ContainsKey(lowest.Value - 1);
        }

        private void HandleDependentBatches(CancellationToken cancellationToken)
        {
            long? lowest = LowestInsertedBlockHeader?.Number;
            long processedBatchCount = 0;
            long maxBatchToProcess = (MemoryInQueue < _fastHeadersMemoryBudget / 2) ? 2 : 4; // Try to keep queue large
            while (lowest.HasValue && processedBatchCount < maxBatchToProcess && _dependencies.TryRemove(lowest.Value - 1, out HeadersSyncBatch dependentBatch))
            {
                using (dependentBatch)
                {
                    MarkDirty();
                    InsertHeaders(dependentBatch);
                    lowest = LowestInsertedBlockHeader?.Number;
                    cancellationToken.ThrowIfCancellationRequested();

                    processedBatchCount++;
                }
            }
        }

        private bool HasDependencyToProcess
        {
            get
            {
                long? lowest = LowestInsertedBlockHeader?.Number;
                return lowest is not null && _dependencies.ContainsKey(lowest.Value - 1);
            }
        }

        public override Task<HeadersSyncBatch?> PrepareRequest(CancellationToken cancellationToken = default)
        {
            _resetLock.EnterReadLock();
            try
            {
                do
                {
                    HandleDependentBatches(cancellationToken);
                } while (_pending.IsEmpty && !ShouldBuildANewBatch() && HasDependencyToProcess);

                if (_pending.TryDequeue(out HeadersSyncBatch? batch))
                {
                    if (_logger.IsTrace) _logger.Trace($"Dequeue batch {batch}");
                    batch!.MarkRetry();
                }
                else if (ShouldBuildANewBatch())
                {
                    batch = ProcessPersistedHeadersOrBuildNewBatch(cancellationToken);
                    if (_logger.IsTrace) _logger.Trace($"New batch {batch}");
                }

                if (batch is not null)
                {
                    _sent.Add(batch);
                    if (batch.StartNumber >= (LowestInsertedBlockHeader?.Number ?? 0) - FastBlocksPriorities.ForHeaders)
                    {
                        batch.Prioritized = true;
                    }

                    LogStateOnPrepare();
                }
                return Task.FromResult(batch);
            }
            finally
            {
                _resetLock.ExitReadLock();
            }
        }

        private HeadersSyncBatch? ProcessPersistedHeadersOrBuildNewBatch(CancellationToken cancellationToken)
        {
            HeadersSyncBatch? batch = null;
            do
            {
                batch = BuildNewBatch();
                batch = ProcessPersistedPortion(batch);

                if (batch is null)
                {
                    // Return new pending batch first
                    if (_pending.TryDequeue(out batch)) return batch;

                    // If it can process new batch, do it otherwise, this loop will keep filling up the memory
                    // and a lot of the CPU cycle is spent on calculating memory.
                    if (CanHandleDependentBatch()) HandleDependentBatches(cancellationToken);
                }

            } while (batch is null && ShouldBuildANewBatch() && !cancellationToken.IsCancellationRequested);
            return batch;
        }

        private HeadersSyncBatch BuildNewBatch()
        {
            HeadersSyncBatch batch = new();
            batch.StartNumber = Math.Max(HeadersDestinationNumber, _lowestRequestedHeaderNumber - _headersRequestSize);
            batch.RequestSize = (int)Math.Min(_lowestRequestedHeaderNumber - HeadersDestinationNumber, _headersRequestSize);
            _lowestRequestedHeaderNumber = batch.StartNumber;
            return batch;
        }

        private void LogStateOnPrepare()
        {
            if (_logger.IsDebug) _logger.Debug($"FastHeader LogStateOnPrepare: LOWEST_INSERTED {LowestInsertedBlockHeader?.Number}, LOWEST_REQUESTED {_lowestRequestedHeaderNumber}, DEPENDENCIES {_dependencies.Count}, SENT: {_sent.Count}, PENDING: {_pending.Count}");
            if (_logger.IsTrace)
            {
                lock (_handlerLock)
                {
                    Dictionary<long, string> all = new();
                    StringBuilder builder = new();
                    builder.AppendLine($"SENT {_sent.Count} PENDING {_pending.Count} DEPENDENCIES {_dependencies.Count}");
                    foreach (var headerDependency in _dependencies)
                    {
                        all.TryAdd(headerDependency.Value.EndNumber, $"  DEPENDENCY {headerDependency.Value}");
                    }

                    foreach (var pendingBatch in _pending)
                    {
                        all.TryAdd(pendingBatch.EndNumber, $"  PENDING    {pendingBatch}");
                    }

                    foreach (var sentBatch in _sent)
                    {
                        all.TryAdd(sentBatch.EndNumber, $"  SENT       {sentBatch}");
                    }

                    foreach (KeyValuePair<long, string> keyValuePair in all
                        .OrderByDescending(static kvp => kvp.Key))
                    {
                        builder.AppendLine(keyValuePair.Value);
                    }

                    _logger.Trace($"{builder}");
                }
            }
        }

        public override SyncResponseHandlingResult HandleResponse(HeadersSyncBatch? batch, PeerInfo peer = null)
        {
            if (batch is null)
            {
                if (_logger.IsDebug) _logger.Debug("Received a NULL batch as a response");
                return SyncResponseHandlingResult.InternalError;
            }

            _resetLock.EnterReadLock();
            try
            {
                if (!_sent.TryRemove(batch))
                {
                    if (_logger.IsDebug) _logger.Debug("Ignoring batch not in sent record");
                    return SyncResponseHandlingResult.Ignored;
                }

                if ((batch.Response?.Count ?? 0) == 0)
                {
                    batch.MarkHandlingStart();
                    if (_logger.IsTrace) _logger.Trace($"{batch} - came back EMPTY");
                    EnqueueBatch(batch);
                    batch.MarkHandlingEnd();
                    return batch.ResponseSourcePeer is null ? SyncResponseHandlingResult.NotAssigned : SyncResponseHandlingResult.NoProgress;
                }

                try
                {
                    if (batch.RequestSize == 0)
                    {
                        return SyncResponseHandlingResult.OK; // 1
                    }

                    lock (_handlerLock)
                    {
                        batch.MarkHandlingStart();
                        int added = InsertHeaders(batch);
                        return added == 0 ? SyncResponseHandlingResult.NoProgress : SyncResponseHandlingResult.OK;
                    }
                }
                finally
                {
                    batch.MarkHandlingEnd();
                }
            }
            finally
            {
                _resetLock.ExitReadLock();
                batch.Dispose();
            }
        }

        private static HeadersSyncBatch BuildRightFiller(HeadersSyncBatch batch, int rightFillerSize)
        {
            HeadersSyncBatch rightFiller = new();
            rightFiller.StartNumber = batch.EndNumber - rightFillerSize + 1;
            rightFiller.RequestSize = rightFillerSize;
            return rightFiller;
        }

        private static HeadersSyncBatch BuildLeftFiller(HeadersSyncBatch batch, int leftFillerSize)
        {
            HeadersSyncBatch leftFiller = new();
            leftFiller.StartNumber = batch.StartNumber;
            leftFiller.RequestSize = leftFillerSize;
            return leftFiller;
        }

        private static HeadersSyncBatch BuildDependentBatch(HeadersSyncBatch batch, long addedLast, long addedEarliest)
        {
            HeadersSyncBatch dependentBatch = new();
            dependentBatch.StartNumber = addedEarliest;
            int count = (int)(addedLast - addedEarliest + 1);
            dependentBatch.RequestSize = count;
            dependentBatch.Response = batch.Response!
                .Skip((int)(addedEarliest - batch.StartNumber))
                .Take(count).ToPooledList(count);
            dependentBatch.ResponseSourcePeer = batch.ResponseSourcePeer;
            return dependentBatch;
        }

        private void EnqueueBatch(HeadersSyncBatch batch, bool skipPersisted = false)
        {
            HeadersSyncBatch? left = skipPersisted ? batch : ProcessPersistedPortion(batch);
            if (left is not null)
            {
                _pending.Enqueue(batch);
            }
        }

        /// <summary>
        /// Check for portion of header that is already persisted and process them, returning a null batch
        /// if the whole portion is already persisted and does not require download.
        /// If only portion of the batch is persisted, then return a new batch that need to be downloaded.
        /// </summary>
        /// <param name="batch"></param>
        /// <returns></returns>
        private HeadersSyncBatch? ProcessPersistedPortion(HeadersSyncBatch batch)
        {
            // This only check for the last header though, which is fine as headers are so small, the time it take
            // to download one is more or less the same as the whole batch. So many small batch is slower than
            // less large batch.
            BlockHeader? lastHeader = _blockTree.FindHeader(batch.EndNumber, BlockTreeLookupOptions.TotalDifficultyNotNeeded);
            if (lastHeader is null) return batch;

            using ArrayPoolList<BlockHeader> headers = new ArrayPoolList<BlockHeader>(1);
            headers.Add(lastHeader);
            for (long i = batch.EndNumber - 1; i >= batch.StartNumber; i--)
            {
                // Don't worry about fork, `InsertHeaders` will check for fork and retry if it is not on the right fork.
                BlockHeader nextHeader = _blockTree.FindHeader(lastHeader.ParentHash!, BlockTreeLookupOptions.TotalDifficultyNotNeeded, i);
                if (nextHeader is null) break;
                headers.Add(nextHeader);
                lastHeader = nextHeader;
            }

            headers.AsSpan().Reverse();
            int newRequestSize = batch.RequestSize - headers.Count;
            if (headers.Count > 0)
            {
                using HeadersSyncBatch newBatchToProcess = new HeadersSyncBatch();
                newBatchToProcess.StartNumber = lastHeader.Number;
                newBatchToProcess.RequestSize = headers.Count;
                newBatchToProcess.Response = headers;
                if (_logger.IsDebug) _logger.Debug($"Handling header portion {newBatchToProcess.StartNumber} to {newBatchToProcess.EndNumber} with persisted headers.");
                InsertHeaders(newBatchToProcess);
                MarkDirty();
                HeadersSyncProgressLoggerReport.CurrentQueued = HeadersInQueue;
                HeadersSyncProgressLoggerReport.IncrementSkipped(newBatchToProcess.RequestSize);
            }

            if (newRequestSize == 0) return null;

            batch.RequestSize = newRequestSize;
            return batch;
        }

        protected virtual int InsertHeaders(HeadersSyncBatch batch)
        {
            if (batch.Response is null)
            {
                return 0;
            }

            if (batch.Response.Count > batch.RequestSize)
            {
                if (_logger.IsDebug)
                    _logger.Debug($"Peer sent too long response ({batch.Response.Count}) to {batch}");
                if (batch.ResponseSourcePeer is not null)
                {
                    _syncPeerPool.ReportBreachOfProtocol(
                        batch.ResponseSourcePeer,
                        DisconnectReason.HeaderResponseTooLong,
                        $"response too long ({batch.Response.Count})");
                }

                EnqueueBatch(batch);
                return 0;
            }

            using ArrayPoolList<BlockHeader> headersToAdd = new ArrayPoolList<BlockHeader>(batch.Response.Count);

            long addedLast = batch.StartNumber - 1;
            long addedEarliest = batch.EndNumber + 1;
            BlockHeader? lowestInsertedHeader = null;
            int skippedAtTheEnd = 0;
            for (int i = batch.Response.Count - 1; i >= 0; i--)
            {
                BlockHeader? header = batch.Response[i];
                if (header is null)
                {
                    skippedAtTheEnd++;
                    continue;
                }

                if (header.Number != batch.StartNumber + i)
                {
                    if (batch.ResponseSourcePeer is not null)
                    {
                        _syncPeerPool.ReportBreachOfProtocol(
                            batch.ResponseSourcePeer,
                            DisconnectReason.InconsistentHeaderBatch,
                            "inconsistent headers batch");
                    }

                    break;
                }

                bool isFirst = i == batch.Response.Count - 1 - skippedAtTheEnd;
                if (isFirst)
                {
<<<<<<< HEAD
                    BlockHeader lowestInserted = LowestInsertedBlockHeader;
                    // response does not carry expected data
                    if (header.Number == lowestInserted?.Number && header.Hash != lowestInserted?.Hash)
                    {
                        if (batch.ResponseSourcePeer is not null)
                        {
                            if (_logger.IsDebug) _logger.Debug($"{batch} - reporting INVALID hash");
                            _syncPeerPool.ReportBreachOfProtocol(
                                batch.ResponseSourcePeer,
                                DisconnectReason.UnexpectedHeaderHash,
                                "first hash inconsistent with request");
                        }

                        break;
                    }

                    // response needs to be cached until predecessors arrive
                    if (header.Hash != _nextHeaderHash)
                    {
                        // If the header is at the exact block number, but the hash does not match, then its a different branch.
                        // However, if the header hash does match the parent of the LowestInsertedBlockHeader, then its just
                        // `_nextHeaderHash` not updated as the `BlockTree.Insert` has not returned yet.
                        // We just let it go to the dependency graph.
                        if (header.Number == (LowestInsertedBlockHeader?.Number ?? _pivotNumber + 1) - 1 && header.Hash != LowestInsertedBlockHeader?.ParentHash)
                        {
                            if (_logger.IsDebug) _logger.Debug($"{batch} - ended up IGNORED - different branch - number {header.Number} was {header.Hash} while expected {_nextHeaderHash}");
                            if (batch.ResponseSourcePeer is not null)
                            {
                                _syncPeerPool.ReportBreachOfProtocol(
                                    batch.ResponseSourcePeer,
                                    DisconnectReason.HeaderBatchOnDifferentBranch,
                                    "headers - different branch");
                            }

                            break;
                        }

                        if (header.Number == LowestInsertedBlockHeader?.Number)
                        {
                            if (_logger.IsDebug) _logger.Debug($"{batch} - ended up IGNORED - different branch");
                            if (batch.ResponseSourcePeer is not null)
                            {
                                _syncPeerPool.ReportBreachOfProtocol(
                                    batch.ResponseSourcePeer,
                                    DisconnectReason.HeaderBatchOnDifferentBranch,
                                    "headers - different branch");
                            }

                            break;
                        }

                        for (int j = 0; j < batch.Response.Length; j++)
                        {
                            BlockHeader? current = batch.Response[j];
                            if (current is not null)
                            {
                                addedEarliest = Math.Min(addedEarliest, current.Number);
                                addedLast = Math.Max(addedLast, current.Number);
                            }
                            else
                            {
                                break;
                            }
                        }

                        HeadersSyncBatch dependentBatch = BuildDependentBatch(batch, addedLast, addedEarliest);
                        //Simply ignore the batch if it has been added by another thread
                        _dependencies.TryAdd(header.Number, dependentBatch);
                        MarkDirty();
                        if (_logger.IsDebug) _logger.Debug($"{batch} -> DEPENDENCY {dependentBatch}");

                        // but we cannot do anything with it yet
                        break;
                    }
=======
                    if (!ValidateFirstHeader(header)) break;
>>>>>>> d6289b13
                }
                else
                {
                    if (header.Hash != batch.Response[i + 1]?.ParentHash)
                    {
                        if (batch.ResponseSourcePeer is not null)
                        {
                            if (_logger.IsDebug) _logger.Debug($"{batch} - reporting INVALID inconsistent");
                            _syncPeerPool.ReportBreachOfProtocol(batch.ResponseSourcePeer, DisconnectReason.UnexpectedParentHeader, "headers - response not matching request");
                        }

                        break;
                    }
                }

                headersToAdd.Add(header);

                addedEarliest = Math.Min(addedEarliest, header.Number);
                addedLast = Math.Max(addedLast, header.Number);
            }


            UInt256? totalDifficulty = _nextHeaderTotalDifficulty;
            foreach (var blockHeader in headersToAdd)
            {
                blockHeader.TotalDifficulty = totalDifficulty;
                totalDifficulty = DetermineParentTotalDifficulty(blockHeader);
            }

            // Remember, the above loop is in revers order, so this need to be reversed again.
            headersToAdd.AsSpan().Reverse();
            if (headersToAdd.Count > 0)
            {
                InsertHeaders(headersToAdd);
                lowestInsertedHeader = headersToAdd[0];
            }

            int added = (int)(addedLast - addedEarliest + 1);
            int leftFillerSize = (int)(addedEarliest - batch.StartNumber);
            int rightFillerSize = (int)(batch.EndNumber - addedLast);
            if (added + leftFillerSize + rightFillerSize != batch.RequestSize)
            {
                throw new Exception($"Added {added} + left {leftFillerSize} + right {rightFillerSize} != request size {batch.RequestSize} in {batch}");
            }

            if (lowestInsertedHeader is not null && lowestInsertedHeader.Number < (LowestInsertedBlockHeader?.Number ?? long.MaxValue))
            {
                LowestInsertedBlockHeader = lowestInsertedHeader;
                SetExpectedNextHeaderToParent(lowestInsertedHeader);
            }

            added = Math.Max(0, added);

            if (added < batch.RequestSize)
            {
                if (added <= 0)
                {
                    batch.Response?.Dispose();
                    batch.Response = null;
                    EnqueueBatch(batch, true);
                }
                else
                {
                    if (leftFillerSize > 0)
                    {
                        HeadersSyncBatch leftFiller = BuildLeftFiller(batch, leftFillerSize);
                        EnqueueBatch(leftFiller);
                        if (_logger.IsDebug) _logger.Debug($"{batch} -> FILLER {leftFiller}");
                    }

                    if (rightFillerSize > 0)
                    {
                        HeadersSyncBatch rightFiller = BuildRightFiller(batch, rightFillerSize);
                        EnqueueBatch(rightFiller);
                        if (_logger.IsDebug) _logger.Debug($"{batch} -> FILLER {rightFiller}");
                    }
                }
            }

            if (added == 0)
            {
                if (batch.ResponseSourcePeer is not null)
                {
                    if (_logger.IsDebug) _logger.Debug($"{batch} - reporting no progress");
                    _syncPeerPool.ReportNoSyncProgress(batch.ResponseSourcePeer, AllocationContexts.Headers);
                }
            }

            if (LowestInsertedBlockHeader is not null)
            {
                HeadersSyncProgressLoggerReport.Update(_pivotNumber - LowestInsertedBlockHeader.Number + 1);
            }

            if (_logger.IsDebug) _logger.Debug($"LOWEST_INSERTED {LowestInsertedBlockHeader?.Number} | HANDLED {batch}");

            HeadersSyncProgressLoggerReport.CurrentQueued = HeadersInQueue;
            return added;

            // Well, its the last in the batch, but first processed.
            bool ValidateFirstHeader(BlockHeader header)
            {
                BlockHeader lowestInserted = LowestInsertedBlockHeader;
                // response does not carry expected data
                if (header.Number == lowestInserted?.Number && header.Hash != lowestInserted?.Hash)
                {
                    if (batch.ResponseSourcePeer is not null)
                    {
                        if (_logger.IsDebug) _logger.Debug($"{batch} - reporting INVALID hash");
                        _syncPeerPool.ReportBreachOfProtocol(
                            batch.ResponseSourcePeer,
                            DisconnectReason.UnexpectedHeaderHash,
                            "first hash inconsistent with request");
                    }

                    return true;
                }

                // response needs to be cached until predecessors arrive
                if (header.Hash != _nextHeaderHash)
                {
                    // If the header is at the exact block number, but the hash does not match, then its a different branch.
                    // However, if the header hash does match the parent of the LowestInsertedBlockHeader, then its just
                    // `_nextHeaderHash` not updated as the `BlockTree.Insert` has not returned yet.
                    // We just let it go to the dependency graph.
                    if (header.Number == (LowestInsertedBlockHeader?.Number ?? _pivotNumber + 1) - 1 && header.Hash != LowestInsertedBlockHeader?.ParentHash)
                    {
                        if (_logger.IsDebug) _logger.Debug($"{batch} - ended up IGNORED - different branch - number {header.Number} was {header.Hash} while expected {_nextHeaderHash}");
                        if (batch.ResponseSourcePeer is not null)
                        {
                            _syncPeerPool.ReportBreachOfProtocol(
                                batch.ResponseSourcePeer,
                                DisconnectReason.HeaderBatchOnDifferentBranch,
                                "headers - different branch");
                        }

                        return false;
                    }

                    if (header.Number == LowestInsertedBlockHeader?.Number)
                    {
                        if (_logger.IsDebug) _logger.Debug($"{batch} - ended up IGNORED - different branch");
                        if (batch.ResponseSourcePeer is not null)
                        {
                            _syncPeerPool.ReportBreachOfProtocol(
                                batch.ResponseSourcePeer,
                                DisconnectReason.HeaderBatchOnDifferentBranch,
                                "headers - different branch");
                        }

                        return false;
                    }

                    if (_dependencies.ContainsKey(header.Number))
                    {
                        EnqueueBatch(batch, true);
                        throw new InvalidOperationException($"Only one header dependency expected ({batch})");
                    }
                    long lastNumber = -1;
                    for (int j = 0; j < batch.Response.Count; j++)
                    {
                        BlockHeader? current = batch.Response[j];
                        if (current is not null)
                        {
                            if (lastNumber != -1 && lastNumber < current.Number - 1)
                            {
                                //There is a gap in this response,
                                //so we save the whole batch for now,
                                //and let the next PrepareRequest() handle the disconnect
                                addedEarliest = batch.StartNumber;
                                addedLast = batch.EndNumber;
                                break;
                            }
                            addedEarliest = Math.Min(addedEarliest, current.Number);
                            addedLast = Math.Max(addedLast, current.Number);
                            lastNumber = current.Number;
                        }
                    }
                    HeadersSyncBatch dependentBatch = BuildDependentBatch(batch, addedLast, addedEarliest);
                    _dependencies[header.Number] = dependentBatch;
                    MarkDirty();
                    if (_logger.IsDebug) _logger.Debug($"{batch} -> DEPENDENCY {dependentBatch}");
                    // but we cannot do anything with it yet
                    return false;
                }

                return true;
            }
        }

        private void MarkDirty()
        {
            Volatile.Write(ref _headersEstimate, -1);
            Volatile.Write(ref _memoryEstimate, ulong.MaxValue);
        }

        protected virtual void InsertHeaders(IReadOnlyList<BlockHeader> headersToAdd)
        {
            if (headersToAdd.Count == 0) return;
            if (headersToAdd[0].IsGenesis) headersToAdd = headersToAdd.Slice(1);

            _blockTree.BulkInsertHeader(headersToAdd);
        }

        protected void SetExpectedNextHeaderToParent(BlockHeader header)
        {
            _nextHeaderHash = header.ParentHash!;
            _nextHeaderTotalDifficulty = DetermineParentTotalDifficulty(header);
        }

        protected virtual UInt256? DetermineParentTotalDifficulty(BlockHeader header)
        {
            return _totalDifficultyStrategy.ParentTotalDifficulty(header);
        }

        private bool _disposed = false;

        public override void Dispose()
        {
            if (!_disposed)
            {
                _sent.DisposeItems();
                _pending.DisposeItems();
                _dependencies.Values.DisposeItems();
                base.Dispose();
                _disposed = true;
            }
        }
    }
}<|MERGE_RESOLUTION|>--- conflicted
+++ resolved
@@ -629,84 +629,7 @@
                 bool isFirst = i == batch.Response.Count - 1 - skippedAtTheEnd;
                 if (isFirst)
                 {
-<<<<<<< HEAD
-                    BlockHeader lowestInserted = LowestInsertedBlockHeader;
-                    // response does not carry expected data
-                    if (header.Number == lowestInserted?.Number && header.Hash != lowestInserted?.Hash)
-                    {
-                        if (batch.ResponseSourcePeer is not null)
-                        {
-                            if (_logger.IsDebug) _logger.Debug($"{batch} - reporting INVALID hash");
-                            _syncPeerPool.ReportBreachOfProtocol(
-                                batch.ResponseSourcePeer,
-                                DisconnectReason.UnexpectedHeaderHash,
-                                "first hash inconsistent with request");
-                        }
-
-                        break;
-                    }
-
-                    // response needs to be cached until predecessors arrive
-                    if (header.Hash != _nextHeaderHash)
-                    {
-                        // If the header is at the exact block number, but the hash does not match, then its a different branch.
-                        // However, if the header hash does match the parent of the LowestInsertedBlockHeader, then its just
-                        // `_nextHeaderHash` not updated as the `BlockTree.Insert` has not returned yet.
-                        // We just let it go to the dependency graph.
-                        if (header.Number == (LowestInsertedBlockHeader?.Number ?? _pivotNumber + 1) - 1 && header.Hash != LowestInsertedBlockHeader?.ParentHash)
-                        {
-                            if (_logger.IsDebug) _logger.Debug($"{batch} - ended up IGNORED - different branch - number {header.Number} was {header.Hash} while expected {_nextHeaderHash}");
-                            if (batch.ResponseSourcePeer is not null)
-                            {
-                                _syncPeerPool.ReportBreachOfProtocol(
-                                    batch.ResponseSourcePeer,
-                                    DisconnectReason.HeaderBatchOnDifferentBranch,
-                                    "headers - different branch");
-                            }
-
-                            break;
-                        }
-
-                        if (header.Number == LowestInsertedBlockHeader?.Number)
-                        {
-                            if (_logger.IsDebug) _logger.Debug($"{batch} - ended up IGNORED - different branch");
-                            if (batch.ResponseSourcePeer is not null)
-                            {
-                                _syncPeerPool.ReportBreachOfProtocol(
-                                    batch.ResponseSourcePeer,
-                                    DisconnectReason.HeaderBatchOnDifferentBranch,
-                                    "headers - different branch");
-                            }
-
-                            break;
-                        }
-
-                        for (int j = 0; j < batch.Response.Length; j++)
-                        {
-                            BlockHeader? current = batch.Response[j];
-                            if (current is not null)
-                            {
-                                addedEarliest = Math.Min(addedEarliest, current.Number);
-                                addedLast = Math.Max(addedLast, current.Number);
-                            }
-                            else
-                            {
-                                break;
-                            }
-                        }
-
-                        HeadersSyncBatch dependentBatch = BuildDependentBatch(batch, addedLast, addedEarliest);
-                        //Simply ignore the batch if it has been added by another thread
-                        _dependencies.TryAdd(header.Number, dependentBatch);
-                        MarkDirty();
-                        if (_logger.IsDebug) _logger.Debug($"{batch} -> DEPENDENCY {dependentBatch}");
-
-                        // but we cannot do anything with it yet
-                        break;
-                    }
-=======
                     if (!ValidateFirstHeader(header)) break;
->>>>>>> d6289b13
                 }
                 else
                 {
@@ -858,12 +781,7 @@
 
                         return false;
                     }
-
-                    if (_dependencies.ContainsKey(header.Number))
-                    {
-                        EnqueueBatch(batch, true);
-                        throw new InvalidOperationException($"Only one header dependency expected ({batch})");
-                    }
+                                       
                     long lastNumber = -1;
                     for (int j = 0; j < batch.Response.Count; j++)
                     {
@@ -885,7 +803,7 @@
                         }
                     }
                     HeadersSyncBatch dependentBatch = BuildDependentBatch(batch, addedLast, addedEarliest);
-                    _dependencies[header.Number] = dependentBatch;
+                    _dependencies.TryAdd(dependentBatch);
                     MarkDirty();
                     if (_logger.IsDebug) _logger.Debug($"{batch} -> DEPENDENCY {dependentBatch}");
                     // but we cannot do anything with it yet
