--- conflicted
+++ resolved
@@ -346,15 +346,9 @@
                 else if (ShouldBuildANewBatch())
                 {
                     // Set the request size depending on the approximate allocation strategy.
-<<<<<<< HEAD
-                    // NOTE: Cannot async because of the lock.
-                    int requestSize =
-                        _syncPeerPool.EstimateRequestLimit(RequestType.Headers, _approximateAllocationStrategy, AllocationContexts.Receipts, cancellationToken).Result
-=======
                     // NOTE: Cannot await because of the lock.
                     int requestSize =
                         _syncPeerPool.EstimateRequestLimit(RequestType.Headers, _approximateAllocationStrategy, AllocationContexts.Headers, cancellationToken).Result
->>>>>>> 822805fc
                         ?? GethSyncLimits.MaxHeaderFetch;
 
                     batch = ProcessPersistedHeadersOrBuildNewBatch(requestSize, cancellationToken);
