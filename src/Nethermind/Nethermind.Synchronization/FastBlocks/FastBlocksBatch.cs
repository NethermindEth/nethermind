// SPDX-FileCopyrightText: 2022 Demerzel Solutions Limited
// SPDX-License-Identifier: LGPL-3.0-only

using System;
using System.Diagnostics;
using Nethermind.Synchronization.Peers;

namespace Nethermind.Synchronization.FastBlocks
{
    public abstract class FastBlocksBatch : IDisposable
    {
        private readonly Stopwatch _stopwatch = new();
        private long? _scheduledLastTime;
        private long? _requestSentTime;
        private long? _validationStartTime;
        private long? _waitingStartTime;
        private long? _handlingStartTime;
        private long? _handlingEndTime;

        /// <summary>
        /// We want to make sure that we do not let the queues grow too much.
        /// In order to do that we prioritize batches that are most likely to be added immediately instead of being put to dependencies.
        /// Prioritized batches get the fastest peer allocated. Other batches get the slowest peer allocated (ensuring that the fastest peers are never stolen away)
        /// </summary>
        public bool Prioritized { get; set; }

        public PeerInfo? ResponseSourcePeer { get; set; }

        protected FastBlocksBatch()
        {
            _stopwatch.Start();
            _scheduledLastTime = _stopwatch.ElapsedMilliseconds;
        }

        public void MarkRetry()
        {
            Retries++;
            _scheduledLastTime = _stopwatch.ElapsedMilliseconds;
            _validationStartTime = null;
            _requestSentTime = null;
            _handlingStartTime = null;
            _handlingEndTime = null;
        }

        public void MarkSent()
        {
            _requestSentTime = _stopwatch.ElapsedMilliseconds;

        }

        public void MarkValidation()
        {
            _validationStartTime = _stopwatch.ElapsedMilliseconds;
        }

        public void MarkWaiting()
        {
            _waitingStartTime = _stopwatch.ElapsedMilliseconds;
        }

        public void MarkHandlingStart()
        {
            _handlingStartTime = _stopwatch.ElapsedMilliseconds;
            _validationStartTime ??= _handlingStartTime;
        }

        public void MarkHandlingEnd()
        {
            _handlingEndTime = _stopwatch.ElapsedMilliseconds;
        }

        public int Retries { get; private set; }
        public double? AgeInMs => _stopwatch.ElapsedMilliseconds;
        public double? SchedulingTime
            => (_requestSentTime ?? _stopwatch.ElapsedMilliseconds) - (_scheduledLastTime ?? _stopwatch.ElapsedMilliseconds);
        public double? RequestTime
            => (_validationStartTime ?? _stopwatch.ElapsedMilliseconds) - (_requestSentTime ?? _stopwatch.ElapsedMilliseconds);
        public double? ValidationTime
            => (_waitingStartTime ?? _stopwatch.ElapsedMilliseconds) - (_validationStartTime ?? _handlingStartTime ?? _stopwatch.ElapsedMilliseconds);
        public double? WaitingTime
            => (_handlingStartTime ?? _stopwatch.ElapsedMilliseconds) - (_waitingStartTime ?? _handlingStartTime ?? _stopwatch.ElapsedMilliseconds);
        public double? HandlingTime
            => (_handlingEndTime ?? _stopwatch.ElapsedMilliseconds) - (_handlingStartTime ?? _stopwatch.ElapsedMilliseconds);

        /// Minimum header number for allocation strategy.
<<<<<<< HEAD
        public virtual long? MinNumber { get; }
=======
        public abstract long? MinNumber { get; }
>>>>>>> 7f32990b
        public virtual void Dispose() { }
    }
}<|MERGE_RESOLUTION|>--- conflicted
+++ resolved
@@ -83,11 +83,7 @@
             => (_handlingEndTime ?? _stopwatch.ElapsedMilliseconds) - (_handlingStartTime ?? _stopwatch.ElapsedMilliseconds);
 
         /// Minimum header number for allocation strategy.
-<<<<<<< HEAD
-        public virtual long? MinNumber { get; }
-=======
         public abstract long? MinNumber { get; }
->>>>>>> 7f32990b
         public virtual void Dispose() { }
     }
 }