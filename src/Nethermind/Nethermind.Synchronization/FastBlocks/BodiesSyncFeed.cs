--- conflicted
+++ resolved
@@ -319,10 +319,7 @@
                 cutoff = cutoff is null ? null : long.Min(cutoff!.Value, blockTree.SyncPivot.BlockNumber);
                 bool shouldDownload = !hasBlock && (cutoff is null || info.BlockNumber >= cutoff);
                 if (!shouldDownload) syncReport.FastBlocksBodies.IncrementSkipped();
-<<<<<<< HEAD
                 logger.Info($"[prune] shouldDownload #{info.BlockNumber}?={shouldDownload} hasBlock={hasBlock} cutoff={cutoff}");
-=======
->>>>>>> 1282a2f6
                 return shouldDownload;
             }
         }
