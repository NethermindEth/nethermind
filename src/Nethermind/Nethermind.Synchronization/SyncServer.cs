// SPDX-FileCopyrightText: 2022 Demerzel Solutions Limited
// SPDX-License-Identifier: LGPL-3.0-only

using System;
using System.Collections.Generic;
using System.IO;
using System.Text;
using System.Threading;
using System.Threading.Tasks;
using Autofac.Features.AttributeFilters;
using Nethermind.Blockchain;
using Nethermind.Blockchain.Receipts;
using Nethermind.Blockchain.Synchronization;
using Nethermind.Consensus;
using Nethermind.Consensus.Validators;
using Nethermind.Core;
using Nethermind.Core.Attributes;
using Nethermind.Core.Caching;
using Nethermind.Core.Collections;
using Nethermind.Core.Crypto;
using Nethermind.Core.Extensions;
using Nethermind.Core.Specs;
using Nethermind.Core.Threading;
using Nethermind.Db;
using Nethermind.History;
using Nethermind.Int256;
using Nethermind.Logging;
using Nethermind.State;
using Nethermind.Synchronization.FastSync;
using Nethermind.Synchronization.ParallelSync;
using Nethermind.Synchronization.Peers;

namespace Nethermind.Synchronization
{
    /// <summary>
    /// This class is responsible for serving sync requests from other nodes and for broadcasting new data to peers.
    /// </summary>
    public class SyncServer : ISyncServer
    {
        private readonly IBlockTree _blockTree;
        private readonly ILogger _logger;
        private readonly ISyncPeerPool _pool;
        private readonly ISyncModeSelector _syncModeSelector;
        private readonly IReceiptFinder _receiptFinder;
        private readonly IBlockValidator _blockValidator;
        private readonly ISealValidator _sealValidator;
        private readonly IReadOnlyKeyValueStore? _stateDb;
        private readonly IReadOnlyKeyValueStore _codeDb;
        private readonly IGossipPolicy _gossipPolicy;
        private readonly ISpecProvider _specProvider;
        private bool _gossipStopped = false;
        private readonly Random _broadcastRandomizer = new();

        private readonly LruCache<ValueHash256, ISyncPeer> _recentlySuggested = new(128, 128, "recently suggested blocks");

        private readonly long _pivotNumber;
        private readonly Hash256 _pivotHash;
        private BlockHeader? _pivotHeader;
        private CancellationTokenSource _rangeBroadcastCts = new();
        private Task _rangeBroadcastTask = Task.CompletedTask;

        private const int NewHeadBlockRangeUpdateFrequency = 32;
        private const int NewOldestBlockRangeUpdateFrequency = 10000;

        public SyncServer(
            IWorldStateManager worldStateManager,
            [KeyFilter(DbNames.Code)] IReadOnlyKeyValueStore codeDb,
            IBlockTree blockTree,
            IReceiptFinder receiptFinder,
            IBlockValidator blockValidator,
            ISealValidator sealValidator,
            ISyncPeerPool pool,
            ISyncModeSelector syncModeSelector,
            ISyncConfig syncConfig,
            IGossipPolicy gossipPolicy,
            IHistoryPruner historyPruner,
            ISpecProvider specProvider,
            ILogManager logManager)
        {
            ISyncConfig config = syncConfig ?? throw new ArgumentNullException(nameof(syncConfig));
            _gossipPolicy = gossipPolicy ?? throw new ArgumentNullException(nameof(gossipPolicy));
            _specProvider = specProvider ?? throw new ArgumentNullException(nameof(specProvider));
            _pool = pool ?? throw new ArgumentNullException(nameof(pool));
            _syncModeSelector = syncModeSelector ?? throw new ArgumentNullException(nameof(syncModeSelector));
            _sealValidator = sealValidator ?? throw new ArgumentNullException(nameof(sealValidator));
            _stateDb = worldStateManager.HashServer;
            _codeDb = codeDb ?? throw new ArgumentNullException(nameof(codeDb));
            _blockTree = blockTree ?? throw new ArgumentNullException(nameof(blockTree));
            _receiptFinder = receiptFinder ?? throw new ArgumentNullException(nameof(receiptFinder));
            _blockValidator = blockValidator ?? throw new ArgumentNullException(nameof(blockValidator));
            _logger = logManager?.GetClassLogger() ?? throw new ArgumentNullException(nameof(logManager));
            _pivotNumber = _blockTree.SyncPivot.BlockNumber;
            _pivotHash = new Hash256(config.PivotHash ?? Keccak.Zero.ToString());

            _blockTree.NewHeadBlock += OnNewHeadBlock;
            _blockTree.NewHeadBlock += OnNewRange;
            _pool.NotifyPeerBlock += OnNotifyPeerBlock;
            historyPruner.NewOldestBlock += OnNewRange;
        }

        public ulong NetworkId => _blockTree.NetworkId;
        public BlockHeader Genesis => _blockTree.Genesis;

        public BlockHeader? Head
        {
            get
            {
                if (_blockTree.Head is null)
                {
                    return null;
                }

                bool headIsGenesis = _blockTree.Head.Hash == _blockTree.Genesis.Hash;
                if (headIsGenesis)
                {
                    _pivotHeader ??= _blockTree.FindHeader(_pivotHash, BlockTreeLookupOptions.None);
                }

                return headIsGenesis
                    ? _pivotHeader ?? _blockTree.Genesis
                    : _blockTree.Head?.Header;
            }
        }

        public int GetPeerCount() => _pool.PeerCount;

        private readonly Guid _sealValidatorUserGuid = Guid.NewGuid();

        public void AddNewBlock(Block block, ISyncPeer nodeWhoSentTheBlock)
        {
            if (!_gossipPolicy.CanGossipBlocks) return;
            if (block.Difficulty == 0) return; // don't gossip post merge blocks

            if (block.TotalDifficulty is null)
            {
                throw new InvalidDataException("Cannot add a block with unknown total difficulty");
            }

            if (block.Hash is null)
            {
                throw new InvalidDataException("Cannot add a block with unknown hash");
            }

            // Now, there are some complexities here.
            // We can have a scenario when a node sends us a block whose parent we do not know.
            // In such cases we cannot verify the total difficulty of the block
            // but we do want to update the information about what the peer believes its total difficulty is.
            // This is tricky because we may end up preferring the node over others just because it is convinced
            // to have higher total difficulty .
            // Also, note, Parity consistently sends invalid TotalDifficulty values both on Clique and Mainnet.
            // So even validating the total difficulty and disconnecting misbehaving nodes leads to problems
            // - it creates an impression of Nethermind being unstable with peers.
            // So, in the end, we decide to update the peer info, but soon after nullify the TotalDifficulty information
            // so that the block tree may actually calculate it when the parent is known.
            // (in case the parent is unknown the tree will ignore the block anyway).
            // The other risky scenario (as happened in the past) is when we nor validate the TotalDifficulty
            // neither nullify it and then BlockTree may end up saving a header or block with incorrect value set.
            // This may lead to corrupted block tree history.
            UpdatePeerInfoBasedOnBlockData(block, nodeWhoSentTheBlock);

            // Now it is important that all the following checks happen after the peer information was updated
            // even if the block is not something that we want to include in the block tree
            // it delivers information about the peer's chain.

            bool isBlockBeforeTheSyncPivot = block.Number < _pivotNumber;
            bool isBlockOlderThanMaxReorgAllows = block.Number < (_blockTree.Head?.Number ?? 0) - Sync.MaxReorgLength;

            // We skip blocks that are old
            if (isBlockBeforeTheSyncPivot || isBlockOlderThanMaxReorgAllows)
            {
                return;
            }

            // We skip already imported blocks
            if (_blockTree.IsKnownBlock(block.Number, block.Hash))
            {
                return;
            }

            if (_recentlySuggested.Set(block.Hash, nodeWhoSentTheBlock))
            {
                if (_specProvider.TerminalTotalDifficulty is not null && block.TotalDifficulty >= _specProvider.TerminalTotalDifficulty)
                {
                    if (_logger.IsInfo) _logger.Info($"Peer {nodeWhoSentTheBlock} sent block {block} with total difficulty {block.TotalDifficulty} higher than TTD {_specProvider.TerminalTotalDifficulty}");
                }

                Block? parent = _blockTree.FindBlock(block.ParentHash);
                if (parent is not null)
                {
                    // we null total difficulty for a block in a block tree as we don't trust the message
                    UInt256? totalDifficulty = block.TotalDifficulty;

                    // Recalculate total difficulty as we don't trust total difficulty from gossip
                    block.Header.TotalDifficulty = parent.TotalDifficulty + block.Header.Difficulty;
                    if (!_blockValidator.ValidateSuggestedBlock(block, out _))
                    {
                        ThrowOnInvalidBlock(block, nodeWhoSentTheBlock);
                    }

                    if (!ValidateSeal(block, nodeWhoSentTheBlock))
                    {
                        ThrowOnInvalidBlock(block, nodeWhoSentTheBlock);
                    }

                    // we want to broadcast original block, lets check if TD changed
                    Block blockToBroadCast = totalDifficulty == block.TotalDifficulty
                        ? block
                        : new(block.Header.Clone(), block.Body) { Header = { TotalDifficulty = totalDifficulty } };

                    BroadcastBlock(blockToBroadCast, false, nodeWhoSentTheBlock);

                    SyncMode syncMode = _syncModeSelector.Current;
                    bool notInFastSyncNorStateSyncNorSnap = (syncMode & (SyncMode.FastSync | SyncMode.StateNodes | SyncMode.SnapSync)) == SyncMode.None;
                    bool inFullSyncOrWaitingForBlocks = (syncMode & (SyncMode.Full | SyncMode.WaitingForBlock)) != SyncMode.None;
                    if (notInFastSyncNorStateSyncNorSnap || inFullSyncOrWaitingForBlocks)
                    {
                        LogBlockAuthorNicely(block, nodeWhoSentTheBlock);
                        SyncBlock(block, nodeWhoSentTheBlock);
                    }
                }
                else
                {
                    LogBlockAuthorNicely(block, nodeWhoSentTheBlock);
                    if (_logger.IsDebug) _logger.Debug($"Peer {nodeWhoSentTheBlock} sent block with unknown parent {block}, best suggested {_blockTree.BestSuggestedHeader}.");
                }
            }
        }

        private void ThrowOnInvalidBlock(Block block, ISyncPeer nodeWhoSentTheBlock)
        {
            string message = $"Peer {nodeWhoSentTheBlock.Node:c} sent an invalid block.";
            if (_logger.IsDebug) _logger.Debug(message);
            _recentlySuggested.Delete(block.Hash!);
            throw new EthSyncException(message);
        }

        private bool ValidateSeal(Block block, ISyncPeer syncPeer)
        {
            if (_logger.IsTrace) _logger.Trace($"Validating seal of {block.ToString(Block.Format.Short)}) from {syncPeer:c}");

            // We hint validation range mostly to help ethash to cache epochs.
            // It is important that we only do that here, after we ensured that the block is
            // in the range of [Head - MaxReorganizationLength, Head].
            // Otherwise we could hint incorrect ranges and cause expensive cache recalculations.
            _sealValidator.HintValidationRange(_sealValidatorUserGuid, block.Number - 128, block.Number + 1024);
            return _sealValidator.ValidateSeal(block.Header, true);
        }

        private void UpdatePeerInfoBasedOnBlockData(Block block, ISyncPeer syncPeer)
        {
            if (syncPeer.TotalDifficulty is { } peerTD && (block.TotalDifficulty ?? UInt256.Zero) > peerTD)
            {
                if (_logger.IsTrace) _logger.Trace($"ADD NEW BLOCK Updating header of {syncPeer} from {syncPeer.HeadNumber} {syncPeer.TotalDifficulty} to {block.Number} {block.TotalDifficulty}");
                syncPeer.HeadNumber = block.Number;
                syncPeer.HeadHash = block.Hash;
                syncPeer.TotalDifficulty = block.TotalDifficulty ?? syncPeer.TotalDifficulty;
            }
        }

        private void SyncBlock(Block block, ISyncPeer nodeWhoSentTheBlock)
        {
            bool shouldSkipProcessing = _blockTree.Head.IsPoS() || block.IsPostMerge;
            if (shouldSkipProcessing)
            {
                if (_logger.IsInfo) _logger.Info($"Skipped processing of discovered block {block}, block.IsPostMerge: {block.IsPostMerge}, current head: {_blockTree.Head}");
            }

            if (_logger.IsTrace) _logger.Trace($"SyncServer SyncPeer {nodeWhoSentTheBlock} SuggestBlock BestSuggestedBlock {_blockTree.BestSuggestedBody}, BestSuggestedBlock TD {_blockTree.BestSuggestedBody?.TotalDifficulty}, Block TD {block.TotalDifficulty}, Head: {_blockTree.Head}, Head: {_blockTree.Head?.TotalDifficulty}  Block {block.ToString(Block.Format.FullHashAndNumber)}");
            AddBlockResult result = _blockTree.SuggestBlock(block, shouldSkipProcessing ? BlockTreeSuggestOptions.ForceDontSetAsMain : BlockTreeSuggestOptions.ShouldProcess);
            if (_logger.IsTrace) _logger.Trace($"SyncServer block {block.ToString(Block.Format.FullHashAndNumber)}, SuggestBlock result: {result}.");
        }

        private void BroadcastBlock(Block block, bool allowHashes, ISyncPeer? nodeWhoSentTheBlock = null)
        {
            if (!_gossipPolicy.CanGossipBlocks) return;

            Task.Run(() =>
                {
                    static double CalculateBroadcastRatio(int minPeers, int peerCount) => peerCount == 0 ? 0 : minPeers / (double)peerCount;

                    int peerCount = _pool.PeerCount - (nodeWhoSentTheBlock is null ? 0 : 1);
                    int minPeers = (int)Math.Ceiling(Math.Sqrt(peerCount));
                    double broadcastRatio = CalculateBroadcastRatio(minPeers, peerCount);
                    int counter = 0;
                    foreach (PeerInfo peerInfo in _pool.AllPeers)
                    {
                        if (nodeWhoSentTheBlock != peerInfo.SyncPeer)
                        {
                            if (_broadcastRandomizer.NextDouble() < broadcastRatio)
                            {
                                NotifyOfNewBlock(peerInfo, peerInfo.SyncPeer, block, SendBlockMode.FullBlock);
                                counter++;
                                minPeers--;
                            }
                            else if (allowHashes)
                            {
                                NotifyOfNewBlock(peerInfo, peerInfo.SyncPeer, block, SendBlockMode.HashOnly);
                            }

                            peerCount--;
                            broadcastRatio = CalculateBroadcastRatio(minPeers, peerCount);
                        }
                    }

                    if (counter > 0 && _logger.IsDebug) _logger.Debug($"Broadcasting block {block.ToString(Block.Format.Short)} to {counter} peers.");
                }
            ).ContinueWith(t => t.Exception?.Handle(ex =>
                {
                    if (_logger.IsError) _logger.Error($"Error while broadcasting block {block.ToString(Block.Format.Short)}.", ex);
                    return true;
                }),
                TaskContinuationOptions.OnlyOnFaulted);
        }

        /// <summary>
        /// Code from AndreaLanfranchi - https://github.com/NethermindEth/nethermind/pull/2078
        /// Generally it tries to find the sealer / miner name.
        /// </summary>
        private void LogBlockAuthorNicely(Block block, ISyncPeer syncPeer)
        {
            StringBuilder sb = new();
            sb.Append($"Discovered new block {block.ToString(Block.Format.HashNumberAndTx)}");

            if (block.Author is not null)
            {
                sb.Append(" sealer ");
                sb.Append(block.Author);
            }
            else if (block.Beneficiary is not null)
            {
                sb.Append(" miner ");
                sb.Append(block.Beneficiary);
            }

            sb.Append($", sent by {syncPeer:s}");

            if (block.Header?.AuRaStep is not null)
            {
                sb.Append($", with AuRa step {block.Header.AuRaStep.Value}");
            }

            if (_logger.IsDebug)
            {
                sb.Append($", with difficulty {block.Difficulty}/{block.TotalDifficulty}");
            }

            _logger.Info(sb.ToString());
        }

        public void HintBlock(Hash256 hash, long number, ISyncPeer syncPeer)
        {
            if (!_gossipPolicy.CanGossipBlocks) return;

            if (number > syncPeer.HeadNumber)
            {
                if (_logger.IsTrace) _logger.Trace($"HINT Updating header of {syncPeer} from {syncPeer.HeadNumber} {syncPeer.TotalDifficulty} to {number}");
                syncPeer.HeadNumber = number;
                syncPeer.HeadHash = hash;

                if (!_recentlySuggested.Contains(hash) && !_blockTree.IsKnownBlock(number, hash))
                {
                    _pool.RefreshTotalDifficulty(syncPeer, hash);
                }
            }
        }

        public TxReceipt[] GetReceipts(Hash256? blockHash)
        {
            return blockHash is not null ? _receiptFinder.Get(blockHash) : [];
        }

        public IOwnedReadOnlyList<BlockHeader> FindHeaders(Hash256 hash, int numberOfBlocks, int skip, bool reverse)
        {
            return _blockTree.FindHeaders(hash, numberOfBlocks, skip, reverse);
        }

        public IOwnedReadOnlyList<byte[]?> GetNodeData(IReadOnlyList<Hash256> keys, CancellationToken cancellationToken, NodeDataType includedTypes = NodeDataType.State | NodeDataType.Code)
        {
            ArrayPoolList<byte[]?> values = new ArrayPoolList<byte[]>(keys.Count);
            for (int i = 0; i < keys.Count; i++)
            {
                if (cancellationToken.IsCancellationRequested)
                {
                    return values;
                }

                values.Add(null);
                if ((includedTypes & NodeDataType.State) == NodeDataType.State)
                {
                    if (_stateDb is null)
                    {
                        values[i] = null;
                    }
                    else
                    {
                        values[i] = _stateDb[keys[i].Bytes];
                    }
                }

                if (values[i] is null && (includedTypes & NodeDataType.Code) == NodeDataType.Code)
                {
                    values[i] = _codeDb[keys[i].Bytes];
                }
            }

            return values;
        }

        public Block Find(Hash256 hash) => _blockTree.FindBlock(hash, BlockTreeLookupOptions.TotalDifficultyNotNeeded | BlockTreeLookupOptions.ExcludeTxHashes);

        public Hash256? FindHash(long number)
        {
            try
            {
                Hash256? hash = _blockTree.FindHash(number);
                return hash;
            }
            catch (Exception)
            {
                if (_logger.IsDebug) _logger.Debug("Could not handle a request for block by number since multiple blocks are available at the level and none is marked as canonical. (a fix is coming)");
            }

            return null;
        }

        [Todo(Improve.Refactor, "This may not be desired if the other node is just syncing now too")]
        private void OnNewHeadBlock(object? sender, BlockEventArgs blockEventArgs)
        {
            Block block = blockEventArgs.Block;
            if ((_blockTree.BestSuggestedHeader?.TotalDifficulty ?? 0) <= block.TotalDifficulty)
            {
                BroadcastBlock(block, true, _recentlySuggested.Get(block.Hash));
            }
        }

        private void OnNewRange(object? sender, OnNewOldestBlockArgs onNewOldestBlockArgs)
        {
            if (_blockTree.Head is null)
                return;

            // Don't send new range for every single deletion
            if (!onNewOldestBlockArgs.isFinalUpdate &&
                onNewOldestBlockArgs.OldestBlockHeader.Number % NewOldestBlockRangeUpdateFrequency != 0)
            {
                return;
            }

            OnNewRange(onNewOldestBlockArgs.OldestBlockHeader, _blockTree.Head.Header);
        }

        private void OnNewRange(object? sender, BlockEventArgs latestBlockEventArgs)
        {
            if (Genesis is null)
                return;

            Block latestBlock = latestBlockEventArgs.Block;

            // Notify every 32 blocks
            if (latestBlock.Number % NewHeadBlockRangeUpdateFrequency != 0)
                return;

            OnNewRange(Genesis, latestBlock.Header);
        }

        private void OnNewRange(BlockHeader earliest, BlockHeader latest)
        {
            if (_pool.PeerCount == 0)
                return;

<<<<<<< HEAD
            Task.Run(() =>
                {
                    var counter = 0;
=======
            CancellationTokenExtensions.CancelDisposeAndClear(ref _rangeBroadcastCts);
            CancellationTokenSource cts = _rangeBroadcastCts = new();
>>>>>>> 884afc88

            if (_rangeBroadcastTask.IsCompleted)
            {
                _rangeBroadcastTask = Task.Run(() => RangeBroadcast(latestBlock, cts), cts.Token);
            }
            else
            {
                _rangeBroadcastTask.ContinueWith(
                    t => RangeBroadcast(latestBlock, cts),
                    TaskContinuationOptions.RunContinuationsAsynchronously);
            }
        }

        private void RangeBroadcast(Block latestBlock, CancellationTokenSource cts)
        {
            if (cts.IsCancellationRequested)
            {
                return;
            }

            using ArrayPoolList<PeerInfo> allPeers = _pool.AllPeers.ToPooledList(_pool.PeerCount);
            var counter = 0;

            // TODO: use actual earliest available block - once history expiry is implemented
            (BlockHeader earliest, BlockHeader latest) = (Genesis, latestBlock.Header);

            ParallelUnbalancedWork.For(0, allPeers.Count,
                (i) =>
                {
                    if (cts.IsCancellationRequested)
                    {
<<<<<<< HEAD
                        NotifyOfNewRange(peerInfo, earliest, latest);
                        counter++;
=======
                        if (_logger.IsDebug) _logger.Debug("Cancelled broadcasting block range update due to cancellation request.");
                        return;
>>>>>>> 884afc88
                    }
                    PeerInfo peerInfo = allPeers[i];
                    if (peerInfo.ShouldNotifyHeadNumber(latestBlock.Number))
                    {
                        NotifyOfNewRange(peerInfo, earliest, latestBlock.Header);
                        Interlocked.Increment(ref counter);
                    }
                });

            if (counter > 0 && _logger.IsDebug)
                _logger.Debug($"Broadcasting range update {earliest.Number}-{latest.Number} to {counter} peers.");
        }

        private void NotifyOfNewBlock(PeerInfo? peerInfo, ISyncPeer syncPeer, Block broadcastedBlock, SendBlockMode mode)
        {
            if (!_gossipPolicy.CanGossipBlocks) return;

            try
            {
                syncPeer.NotifyOfNewBlock(broadcastedBlock, mode);
            }
            catch (Exception e)
            {
                if (_logger.IsError) _logger.Error($"Error while broadcasting block {broadcastedBlock.ToString(Block.Format.Short)} to peer {peerInfo ?? (object)syncPeer}.", e);
            }
        }

        private void NotifyOfNewRange(PeerInfo peerInfo, BlockHeader earliest, BlockHeader latest)
        {
            try
            {
                peerInfo.SyncPeer.NotifyOfNewRange(earliest, latest);
            }
            catch (Exception e)
            {
                if (_logger.IsError) _logger.Error($"Error while broadcasting block range update: [{earliest.Number}, {latest.Number}, {latest.Hash}] to peer {peerInfo.SyncPeer}.", e);
            }
        }

        private void OnNotifyPeerBlock(object? sender, PeerBlockNotificationEventArgs e) => NotifyOfNewBlock(null, e.SyncPeer, e.Block, SendBlockMode.FullBlock);

        public void StopNotifyingPeersAboutNewBlocks()
        {
            if (_gossipStopped == false)
            {
                _blockTree.NewHeadBlock -= OnNewHeadBlock;
                _pool.NotifyPeerBlock -= OnNotifyPeerBlock;
                _gossipStopped = true;
            }
        }

        private void StopNotifyingPeersAboutBlockRangeUpdates()
        {
            _blockTree.NewHeadBlock -= OnNewRange;
        }

        public void Dispose()
        {
            StopNotifyingPeersAboutNewBlocks();
            StopNotifyingPeersAboutBlockRangeUpdates();
        }
    }
}<|MERGE_RESOLUTION|>--- conflicted
+++ resolved
@@ -467,28 +467,22 @@
             if (_pool.PeerCount == 0)
                 return;
 
-<<<<<<< HEAD
-            Task.Run(() =>
-                {
-                    var counter = 0;
-=======
             CancellationTokenExtensions.CancelDisposeAndClear(ref _rangeBroadcastCts);
             CancellationTokenSource cts = _rangeBroadcastCts = new();
->>>>>>> 884afc88
 
             if (_rangeBroadcastTask.IsCompleted)
             {
-                _rangeBroadcastTask = Task.Run(() => RangeBroadcast(latestBlock, cts), cts.Token);
+                _rangeBroadcastTask = Task.Run(() => RangeBroadcast(earliest, latest, cts), cts.Token);
             }
             else
             {
                 _rangeBroadcastTask.ContinueWith(
-                    t => RangeBroadcast(latestBlock, cts),
+                    t => RangeBroadcast(earliest, latest, cts),
                     TaskContinuationOptions.RunContinuationsAsynchronously);
             }
         }
 
-        private void RangeBroadcast(Block latestBlock, CancellationTokenSource cts)
+        private void RangeBroadcast(BlockHeader earliest, BlockHeader latest, CancellationTokenSource cts)
         {
             if (cts.IsCancellationRequested)
             {
@@ -498,26 +492,18 @@
             using ArrayPoolList<PeerInfo> allPeers = _pool.AllPeers.ToPooledList(_pool.PeerCount);
             var counter = 0;
 
-            // TODO: use actual earliest available block - once history expiry is implemented
-            (BlockHeader earliest, BlockHeader latest) = (Genesis, latestBlock.Header);
-
             ParallelUnbalancedWork.For(0, allPeers.Count,
                 (i) =>
                 {
                     if (cts.IsCancellationRequested)
                     {
-<<<<<<< HEAD
-                        NotifyOfNewRange(peerInfo, earliest, latest);
-                        counter++;
-=======
                         if (_logger.IsDebug) _logger.Debug("Cancelled broadcasting block range update due to cancellation request.");
                         return;
->>>>>>> 884afc88
                     }
                     PeerInfo peerInfo = allPeers[i];
-                    if (peerInfo.ShouldNotifyHeadNumber(latestBlock.Number))
-                    {
-                        NotifyOfNewRange(peerInfo, earliest, latestBlock.Header);
+                    if (peerInfo.ShouldNotifyNewRange(earliest.Number, latest.Number))
+                    {
+                        NotifyOfNewRange(peerInfo, earliest, latest);
                         Interlocked.Increment(ref counter);
                     }
                 });
