//  Copyright (c) 2021 Demerzel Solutions Limited
//  This file is part of the Nethermind library.
// 
//  The Nethermind library is free software: you can redistribute it and/or modify
//  it under the terms of the GNU Lesser General Public License as published by
//  the Free Software Foundation, either version 3 of the License, or
//  (at your option) any later version.
// 
//  The Nethermind library is distributed in the hope that it will be useful,
//  but WITHOUT ANY WARRANTY; without even the implied warranty of
//  MERCHANTABILITY or FITNESS FOR A PARTICULAR PURPOSE. See the
//  GNU Lesser General Public License for more details.
// 
//  You should have received a copy of the GNU Lesser General Public License
//  along with the Nethermind. If not, see <http://www.gnu.org/licenses/>.

using System;
using System.Collections.Generic;
using System.ComponentModel;
using System.IO;
using System.Text;
using System.Threading.Tasks;
using Nethermind.Blockchain;
using Nethermind.Blockchain.Receipts;
using Nethermind.Blockchain.Synchronization;
using Nethermind.Blockchain.Validators;
using Nethermind.Consensus;
using Nethermind.Core;
using Nethermind.Core.Attributes;
using Nethermind.Core.Caching;
using Nethermind.Core.Crypto;
using Nethermind.Db;
using Nethermind.Int256;
using Nethermind.Logging;
using Nethermind.State;
using Nethermind.Synchronization.FastSync;
using Nethermind.Synchronization.LesSync;
using Nethermind.Synchronization.ParallelSync;
using Nethermind.Synchronization.Peers;

namespace Nethermind.Synchronization
{
    /// <summary>
    /// This class is responsible for serving sync requests from other nodes and for broadcasting new data to peers.
    /// </summary>
    public class SyncServer : ISyncServer
    {
        private readonly IBlockTree _blockTree;
        private readonly ILogger _logger;
        private readonly ISyncPeerPool _pool;
        private readonly ISyncModeSelector _syncModeSelector;
        private readonly IReceiptFinder _receiptFinder;
        private readonly IBlockValidator _blockValidator;
        private readonly ISealValidator _sealValidator;
        private readonly ISnapshotableDb _stateDb;
        private readonly IDb _codeDb;
        private readonly ISyncConfig _syncConfig;
        private readonly IWitnessRepository _witnessRepository;
        private readonly CanonicalHashTrie? _cht;
        private object _dummyValue = new object();

        private ICache<Keccak, object> _recentlySuggested =
            new LruCache<Keccak, object>(128, 128, "recently suggested blocks");

        private long _pivotNumber;
        private Keccak _pivotHash;
        private BlockHeader? _pivotHeader;

        public SyncServer(
            ISnapshotableDb stateDb,
            IDb codeDb,
            IBlockTree blockTree,
            IReceiptFinder receiptFinder,
            IBlockValidator blockValidator,
            ISealValidator sealValidator,
            ISyncPeerPool pool,
            ISyncModeSelector syncModeSelector,
            ISyncConfig syncConfig,
            IWitnessRepository? witnessRepository,
            ILogManager logManager,
            CanonicalHashTrie? cht = null)
        {
            _syncConfig = syncConfig ?? throw new ArgumentNullException(nameof(syncConfig));
            _witnessRepository = witnessRepository ?? throw new ArgumentNullException(nameof(witnessRepository));
            _pool = pool ?? throw new ArgumentNullException(nameof(pool));
            _syncModeSelector = syncModeSelector ?? throw new ArgumentNullException(nameof(syncModeSelector));
            _sealValidator = sealValidator ?? throw new ArgumentNullException(nameof(sealValidator));
            _stateDb = stateDb ?? throw new ArgumentNullException(nameof(stateDb));
            _codeDb = codeDb ?? throw new ArgumentNullException(nameof(codeDb));
            _blockTree = blockTree ?? throw new ArgumentNullException(nameof(blockTree));
            _receiptFinder = receiptFinder ?? throw new ArgumentNullException(nameof(receiptFinder));
            _blockValidator = blockValidator ?? throw new ArgumentNullException(nameof(blockValidator));
            _logger = logManager.GetClassLogger() ?? throw new ArgumentNullException(nameof(logManager));
            _cht = cht;
            _pivotNumber = _syncConfig.PivotNumberParsed;

            _blockTree.NewHeadBlock += OnNewHeadBlock;
            _pivotHash = new Keccak(_syncConfig.PivotHash ?? Keccak.Zero.ToString());
        }

        public long ChainId => _blockTree.ChainId;
        public BlockHeader Genesis => _blockTree.Genesis;

        public BlockHeader? Head
        {
            get
            {
                if (_blockTree.Head == null)
                {
                    return null;
                }

                bool headIsGenesis = _blockTree.Head.Hash == _blockTree.Genesis.Hash;
                if (headIsGenesis)
                {
                    _pivotHeader ??= _blockTree.FindHeader(_pivotHash, BlockTreeLookupOptions.None);
                }

                return headIsGenesis
                    ? _pivotHeader ?? _blockTree.Genesis
                    : _blockTree.Head?.Header;
            }
        }

        public Keccak[]? GetBlockWitnessHashes(Keccak blockHash)
        {
            return _witnessRepository.Load(blockHash);
        }

        public int GetPeerCount()
        {
            return _pool.PeerCount;
        }

        private Guid _sealValidatorUserGuid = Guid.NewGuid();

        public void AddNewBlock(Block block, ISyncPeer nodeWhoSentTheBlock)
        {
            if (block.TotalDifficulty == null)
            {
                throw new InvalidDataException("Cannot add a block with unknown total difficulty");
            }

            // Now, there are some complexities here.
            // We can have a scenario when a node sends us a block whose parent we do not know.
            // In such cases we cannot verify the total difficulty of the block
            // but we do want to update the information about what the peer believes its total difficulty is.
            // This is tricky because we may end up preferring the node over others just because it is convinced
            // to have higher total difficulty .
            // Also, note, Parity consistently sends invalid TotalDifficulty values both on Clique and Mainnet.
            // So even validating the total difficulty and disconnecting misbehaving nodes leads to problems
            // - it creates an impression of Nethermind being unstable with peers.
            // So, in the end, we decide to update the peer info, but soon after nullify the TotalDifficulty information
            // so that the block tree may actually calculate it when the parent is known.
            // (in case the parent is unknown the tree will ignore the block anyway).
            // The other risky scenario (as happened in the past) is when we nor validate the TotalDifficulty
            // neither nullify it and then BlockTree may end up saving a header or block with incorrect value set.
            // This may lead to corrupted block tree history.
            UpdatePeerInfoBasedOnBlockData(block, nodeWhoSentTheBlock);

            // Now it is important that all the following checks happen after the peer information was updated
            // even if the block is not something that we want to include in the block tree
            // it delivers information about the peer's chain.

            bool isBlockBeforeTheSyncPivot = block.Number < _pivotNumber;
            bool isBlockOlderThanMaxReorgAllows = block.Number < (_blockTree.Head?.Number ?? 0) - Sync.MaxReorgLength;
            bool isBlockTotalDifficultyLow = block.TotalDifficulty < _blockTree.BestSuggestedHeader.TotalDifficulty;
            if (isBlockBeforeTheSyncPivot || isBlockTotalDifficultyLow || isBlockOlderThanMaxReorgAllows) return;

            lock (_recentlySuggested)
            {
                if (_recentlySuggested.Get(block.Hash) != null) return;
                _recentlySuggested.Set(block.Hash, _dummyValue);
            }

            ValidateSeal(block, nodeWhoSentTheBlock);
            if ((_syncModeSelector.Current & (SyncMode.FastSync | SyncMode.StateNodes)) == SyncMode.None
                || (_syncModeSelector.Current & (SyncMode.Full | SyncMode.Beam)) != SyncMode.None)
            {
                LogBlockAuthorNicely(block, nodeWhoSentTheBlock);
                SyncBlock(block, nodeWhoSentTheBlock);
            }
        }

        private void ValidateSeal(Block block, ISyncPeer syncPeer)
        {
            if (_logger.IsTrace)
                _logger.Trace($"Validating seal of {block.ToString(Block.Format.Short)}) from {syncPeer:c}");

            // We hint validation range mostly to help ethash to cache epochs.
            // It is important that we only do that here, after we ensured that the block is
            // in the range of [Head - MaxReorganizationLength, Head].
            // Otherwise we could hint incorrect ranges and cause expensive cache recalculations.
            _sealValidator.HintValidationRange(_sealValidatorUserGuid, block.Number - 128, block.Number + 1024);
            if (!_sealValidator.ValidateSeal(block.Header, true))
            {
                string message = $"Peer {syncPeer?.Node:c} sent a block with an invalid seal";
                if (_logger.IsDebug) _logger.Debug($"Peer {syncPeer?.Node:c} sent a block with an invalid seal");
                throw new EthSyncException(message);
            }
        }

        private void UpdatePeerInfoBasedOnBlockData(Block block, ISyncPeer syncPeer)
        {
            if ((block.TotalDifficulty ?? 0) > syncPeer.TotalDifficulty)
            {
                if (_logger.IsTrace)
                    _logger.Trace(
                        $"ADD NEW BLOCK Updating header of {syncPeer} from {syncPeer.HeadNumber} {syncPeer.TotalDifficulty} to {block.Number} {block.TotalDifficulty}");
                syncPeer.HeadNumber = block.Number;
                syncPeer.HeadHash = block.Hash;
                syncPeer.TotalDifficulty = block.TotalDifficulty ?? syncPeer.TotalDifficulty;
            }
        }

        private void SyncBlock(Block block, ISyncPeer syncPeer)
        {
            if (_logger.IsTrace) _logger.Trace($"{block}");

            // we do not trust total difficulty from peers
            // Parity sends invalid data here and it is equally expensive to validate and to set from null
            block.Header.TotalDifficulty = null;

            bool isKnownParent = _blockTree.IsKnownBlock(block.Number - 1, block.ParentHash);
            if (isKnownParent)
            {
                if (!_blockValidator.ValidateSuggestedBlock(block))
                {
                    string message = $"Peer {syncPeer?.Node:c} sent an invalid block";
                    if (_logger.IsDebug) _logger.Debug(message);
                    lock (_recentlySuggested)
                    {
                        _recentlySuggested.Delete(block.Hash);
                    }

                    throw new EthSyncException(message);
                }

                AddBlockResult result = _blockTree.SuggestBlock(block);
                if (_logger.IsTrace) _logger.Trace($"{block.Hash} ({block.Number}) adding result is {result}");
            }
        }

        /// <summary>
        /// Code from AndreaLanfranchi - https://github.com/NethermindEth/nethermind/pull/2078
        /// Generally it tries to find the sealer / miner name.
        /// </summary>
        private void LogBlockAuthorNicely(Block block, ISyncPeer syncPeer)
        {
            StringBuilder sb = new StringBuilder();
            sb.Append($"Discovered new block {block.ToString(Block.Format.HashNumberAndTx)}");

            if (block.Author != null)
            {
                sb.Append(" sealer ");
                if (KnownAddresses.GoerliValidators.ContainsKey(block.Author))
                {
                    sb.Append(KnownAddresses.GoerliValidators[block.Author]);
                }
                else if (KnownAddresses.RinkebyValidators.ContainsKey(block.Author))
                {
                    sb.Append(KnownAddresses.GoerliValidators[block.Author]);
                }
                else
                {
                    sb.Append(block.Author);
                }
            }
            else if (block.Beneficiary != null)
            {
                sb.Append(" miner ");
                if (KnownAddresses.KnownMiners.ContainsKey(block.Beneficiary))
                {
                    sb.Append(KnownAddresses.KnownMiners[block.Beneficiary]);
                }
                else
                {
                    sb.Append(block.Beneficiary);
                }
            }

            sb.Append($", sent by {syncPeer:s}");

            if (block.Header?.AuRaStep != null)
            {
                sb.Append($", with AuRa step {block.Header.AuRaStep.Value}");
            }

            if (_logger.IsDebug)
            {
                sb.Append($", with difficulty {block.Difficulty}/{block.TotalDifficulty}");
            }

            _logger.Info(sb.ToString());
        }

        public void HintBlock(Keccak hash, long number, ISyncPeer syncPeer)
        {
            if (number > syncPeer.HeadNumber)
            {
                if (_logger.IsTrace)
                    _logger.Trace(
                        $"HINT Updating header of {syncPeer} from {syncPeer.HeadNumber} {syncPeer.TotalDifficulty} to {number}");
                syncPeer.HeadNumber = number;
                syncPeer.HeadHash = hash;

                lock (_recentlySuggested)
                {
                    if (_recentlySuggested.Get(hash) != null) return;

                    /* do not add as this is a hint only */
                }

                if (!_blockTree.IsKnownBlock(number, hash))
                {
                    _pool.RefreshTotalDifficulty(syncPeer, hash);
                }
            }
        }

        public TxReceipt[] GetReceipts(Keccak blockHash)
        {
            return blockHash != null ? _receiptFinder.Get(blockHash) : Array.Empty<TxReceipt>();
        }

        public BlockHeader[] FindHeaders(Keccak hash, int numberOfBlocks, int skip, bool reverse)
        {
            return _blockTree.FindHeaders(hash, numberOfBlocks, skip, reverse);
        }

        public byte[]?[] GetNodeData(IList<Keccak> keys,
            NodeDataType includedTypes = NodeDataType.State | NodeDataType.Code)
        {
            byte[]?[] values = new byte[keys.Count][];
            for (int i = 0; i < keys.Count; i++)
            {
                IDb stateDb = _stateDb.Innermost;
                IDb codeDb = _codeDb.Innermost;

                values[i] = null;
                if ((includedTypes & NodeDataType.State) == NodeDataType.State)
                {
                    values[i] = stateDb.Get(keys[i]);
                }

                if (values[i] == null && (includedTypes & NodeDataType.Code) == NodeDataType.Code)
                {
                    values[i] = codeDb.Get(keys[i]);
                }
            }

            return values;
        }

        public BlockHeader FindLowestCommonAncestor(BlockHeader firstDescendant, BlockHeader secondDescendant)
        {
            return _blockTree.FindLowestCommonAncestor(firstDescendant, secondDescendant, Sync.MaxReorgLength);
        }

        private object _chtLock = new object();

        // TODO - Cancellation token?
        // TODO - not a fan of this function name - CatchUpCHT, AddMissingCHTBlocks, ...?
        public Task BuildCHT()
        {
<<<<<<< HEAD
            return Task.CompletedTask;

=======
            return Task.CompletedTask; // removing LES code
            
>>>>>>> 5b554f7c
            return Task.Run(() =>
            {
                lock (_chtLock)
                {
                    if (_cht == null)
                    {
                        throw new InvalidAsynchronousStateException("CHT reference is null when building CHT.");
                    }

                    // Note: The spec says this should be 2048, but I don't think we'd ever want it to be higher than the max reorg depth we allow.
                    long maxSection =
                        CanonicalHashTrie.GetSectionFromBlockNo(_blockTree.FindLatestHeader().Number -
                                                                Sync.MaxReorgLength);
                    long maxKnownSection = _cht.GetMaxSectionIndex();

                    for (long section = (maxKnownSection + 1); section <= maxSection; section++)
                    {
                        long sectionStart = section * CanonicalHashTrie.SectionSize;
                        for (int blockOffset = 0; blockOffset < CanonicalHashTrie.SectionSize; blockOffset++)
                        {
                            _cht.Set(_blockTree.FindHeader(sectionStart + blockOffset));
                        }

                        _cht.Commit(section);
                    }
                }
            });
        }

        public CanonicalHashTrie? GetCHT()
        {
            return _cht;
        }

        public Block Find(Keccak hash) => _blockTree.FindBlock(hash, BlockTreeLookupOptions.TotalDifficultyNotNeeded);


        public Keccak? FindHash(long number)
        {
            try
            {
                Keccak? hash = _blockTree.FindHash(number);
                return hash;
            }
            catch (Exception)
            {
                _logger.Debug(
                    "Could not handle a request for block by number since multiple blocks are available at the level and none is marked as canonical. (a fix is coming)");
            }

            return null;
        }

        private Random _broadcastRandomizer = new Random();

        [Todo(Improve.Refactor, "This may not be desired if the other node is just syncing now too")]
        private void OnNewHeadBlock(object? sender, BlockEventArgs blockEventArgs)
        {
            Task.Run(() =>
            {
                Block block = blockEventArgs.Block;
                if (_blockTree.BestKnownNumber > block.Number) return;

                int peerCount = _pool.PeerCount;
                double broadcastRatio = Math.Sqrt(peerCount) / peerCount;

                int counter = 0;
                foreach (PeerInfo peerInfo in _pool.AllPeers)
                {
                    if (peerInfo.TotalDifficulty < (block.TotalDifficulty ?? UInt256.Zero))
                    {
                        if (_broadcastRandomizer.NextDouble() < broadcastRatio)
                        {
                            peerInfo.SyncPeer.NotifyOfNewBlock(block, SendBlockPriority.High);
                            counter++;
                        }
                        else
                        {
                            peerInfo.SyncPeer.NotifyOfNewBlock(block, SendBlockPriority.Low);
                        }
                    }
                }

                if (counter > 0)
                {
                    if (_logger.IsDebug)
                        _logger.Debug(
                            $"Broadcasting block {block.ToString(Block.Format.Short)} to {counter} peers.");
                }

                if ((block.Number - Sync.MaxReorgLength) % CanonicalHashTrie.SectionSize == 0)
                {
                    _ = BuildCHT();
                }
            }).ContinueWith(
                t =>
                    t.Exception?.Handle(ex =>
                    {
                        _logger.Error(ex.Message, ex);
                        return true;
                    })
                , TaskContinuationOptions.OnlyOnFaulted
            );
        }

        public void Dispose()
        {
            _blockTree.NewHeadBlock -= OnNewHeadBlock;
        }
    }
}<|MERGE_RESOLUTION|>--- conflicted
+++ resolved
@@ -363,13 +363,8 @@
         // TODO - not a fan of this function name - CatchUpCHT, AddMissingCHTBlocks, ...?
         public Task BuildCHT()
         {
-<<<<<<< HEAD
-            return Task.CompletedTask;
-
-=======
             return Task.CompletedTask; // removing LES code
             
->>>>>>> 5b554f7c
             return Task.Run(() =>
             {
                 lock (_chtLock)
