--- conflicted
+++ resolved
@@ -63,8 +63,6 @@
         private const int NewHeadBlockRangeUpdateFrequency = 32;
         private const int NewOldestBlockRangeUpdateFrequency = 10000;
 
-        private const int BlockRangeUpdateFrequency = 32;
-
         public SyncServer(
             IWorldStateManager worldStateManager,
             [KeyFilter(DbNames.Code)] IReadOnlyKeyValueStore codeDb,
@@ -437,8 +435,6 @@
             }
         }
 
-<<<<<<< HEAD
-=======
         private void OnNewRange(object? sender, OnNewOldestBlockArgs onNewOldestBlockArgs)
         {
             if (_blockTree.Head is null)
@@ -454,39 +450,11 @@
             OnNewRange(onNewOldestBlockArgs.OldestBlockHeader, _blockTree.Head.Header);
         }
 
->>>>>>> 2e346112
         private void OnNewRange(object? sender, BlockEventArgs latestBlockEventArgs)
         {
             if (Genesis is null)
                 return;
 
-<<<<<<< HEAD
-            if (_pool.PeerCount == 0)
-                return;
-
-            Block latestBlock = latestBlockEventArgs.Block;
-
-            // Notify every 32 blocks
-            if (latestBlock.Number % BlockRangeUpdateFrequency != 0)
-                return;
-
-            Task.Run(() =>
-                {
-                    var counter = 0;
-                    (BlockHeader earliest, BlockHeader latest) = (Genesis, latestBlock.Header);
-
-                    foreach (PeerInfo peerInfo in _pool.AllPeers)
-                    {
-                        // TODO: use actual earliest available block - once history expiry is implemented
-                        NotifyOfNewRange(peerInfo, Genesis, latest);
-                        counter++;
-                    }
-
-                    if (counter > 0 && _logger.IsDebug)
-                        _logger.Debug($"Broadcasting range update {earliest.Number}-{latest.Number} to {counter} peers.");
-                }
-            );
-=======
             Block latestBlock = latestBlockEventArgs.Block;
 
             // Notify every 32 blocks
@@ -545,7 +513,6 @@
 
             if (counter > 0 && _logger.IsDebug)
                 _logger.Debug($"Broadcasting range update {earliest.Number}-{latest.Number} to {counter} peers.");
->>>>>>> 2e346112
         }
 
         private void NotifyOfNewBlock(PeerInfo? peerInfo, ISyncPeer syncPeer, Block broadcastedBlock, SendBlockMode mode)
