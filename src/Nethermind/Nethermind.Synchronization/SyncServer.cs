//  Copyright (c) 2021 Demerzel Solutions Limited
//  This file is part of the Nethermind library.
//
//  The Nethermind library is free software: you can redistribute it and/or modify
//  it under the terms of the GNU Lesser General Public License as published by
//  the Free Software Foundation, either version 3 of the License, or
//  (at your option) any later version.
//
//  The Nethermind library is distributed in the hope that it will be useful,
//  but WITHOUT ANY WARRANTY; without even the implied warranty of
//  MERCHANTABILITY or FITNESS FOR A PARTICULAR PURPOSE. See the
//  GNU Lesser General Public License for more details.
//
//  You should have received a copy of the GNU Lesser General Public License
//  along with the Nethermind. If not, see <http://www.gnu.org/licenses/>.

using System;
using System.Collections.Generic;
using System.ComponentModel;
using System.IO;
using System.Text;
using System.Threading.Tasks;
using Nethermind.Blockchain;
using Nethermind.Blockchain.Receipts;
using Nethermind.Blockchain.Synchronization;
using Nethermind.Consensus;
using Nethermind.Consensus.Validators;
using Nethermind.Core;
using Nethermind.Core.Attributes;
using Nethermind.Core.Caching;
using Nethermind.Core.Crypto;
using Nethermind.Core.Specs;
using Nethermind.Db;
using Nethermind.Int256;
using Nethermind.Logging;
using Nethermind.State;
using Nethermind.Synchronization.FastSync;
using Nethermind.Synchronization.LesSync;
using Nethermind.Synchronization.ParallelSync;
using Nethermind.Synchronization.Peers;

namespace Nethermind.Synchronization
{
    /// <summary>
    /// This class is responsible for serving sync requests from other nodes and for broadcasting new data to peers.
    /// </summary>
    public class SyncServer : ISyncServer
    {
        private readonly IBlockTree _blockTree;
        private readonly ILogger _logger;
        private readonly ISyncPeerPool _pool;
        private readonly ISyncModeSelector _syncModeSelector;
        private readonly IReceiptFinder _receiptFinder;
        private readonly IBlockValidator _blockValidator;
        private readonly ISealValidator _sealValidator;
<<<<<<< HEAD
        private readonly IDb _stateDb;
        private readonly IDb _codeDb;
=======
        private readonly IReadOnlyKeyValueStore _stateDb;
        private readonly IReadOnlyKeyValueStore _codeDb;
        private readonly ISyncConfig _syncConfig;
>>>>>>> 0064f358
        private readonly IWitnessRepository _witnessRepository;
        private readonly IGossipPolicy _gossipPolicy;
        private readonly ISpecProvider _specProvider;
        private readonly CanonicalHashTrie? _cht;
        private bool _gossipStopped = false;
        private readonly Random _broadcastRandomizer = new();

        private readonly LruKeyCache<Keccak> _recentlySuggested = new(128, 128, "recently suggested blocks");

        private readonly long _pivotNumber;
        private readonly Keccak _pivotHash;
        private BlockHeader? _pivotHeader;

        public SyncServer(
            IReadOnlyKeyValueStore stateDb,
            IReadOnlyKeyValueStore codeDb,
            IBlockTree blockTree,
            IReceiptFinder receiptFinder,
            IBlockValidator blockValidator,
            ISealValidator sealValidator,
            ISyncPeerPool pool,
            ISyncModeSelector syncModeSelector,
            ISyncConfig syncConfig,
            IWitnessRepository? witnessRepository,
            IGossipPolicy gossipPolicy,
            ISpecProvider specProvider,
            ILogManager logManager,
            CanonicalHashTrie? cht = null)
        {
            ISyncConfig config = syncConfig ?? throw new ArgumentNullException(nameof(syncConfig));
            _witnessRepository = witnessRepository ?? throw new ArgumentNullException(nameof(witnessRepository));
            _gossipPolicy = gossipPolicy ?? throw new ArgumentNullException(nameof(gossipPolicy));
            _specProvider = specProvider ?? throw new ArgumentNullException(nameof(specProvider));
            _pool = pool ?? throw new ArgumentNullException(nameof(pool));
            _syncModeSelector = syncModeSelector ?? throw new ArgumentNullException(nameof(syncModeSelector));
            _sealValidator = sealValidator ?? throw new ArgumentNullException(nameof(sealValidator));
            _stateDb = stateDb ?? throw new ArgumentNullException(nameof(stateDb));
            _codeDb = codeDb ?? throw new ArgumentNullException(nameof(codeDb));
            _blockTree = blockTree ?? throw new ArgumentNullException(nameof(blockTree));
            _receiptFinder = receiptFinder ?? throw new ArgumentNullException(nameof(receiptFinder));
            _blockValidator = blockValidator ?? throw new ArgumentNullException(nameof(blockValidator));
            _logger = logManager.GetClassLogger() ?? throw new ArgumentNullException(nameof(logManager));
            _cht = cht;
            _pivotNumber = config.PivotNumberParsed;
            _pivotHash = new Keccak(config.PivotHash ?? Keccak.Zero.ToString());

            _blockTree.NewHeadBlock += OnNewHeadBlock;
            _pool.NotifyPeerBlock += OnNotifyPeerBlock;
        }

        public ulong ChainId => _blockTree.ChainId;
        public BlockHeader Genesis => _blockTree.Genesis;

        public BlockHeader? Head
        {
            get
            {
                if (_blockTree.Head == null)
                {
                    return null;
                }

                bool headIsGenesis = _blockTree.Head.Hash == _blockTree.Genesis.Hash;
                if (headIsGenesis)
                {
                    _pivotHeader ??= _blockTree.FindHeader(_pivotHash, BlockTreeLookupOptions.None);
                }

                return headIsGenesis
                    ? _pivotHeader ?? _blockTree.Genesis
                    : _blockTree.Head?.Header;
            }
        }

        public Keccak[]? GetBlockWitnessHashes(Keccak blockHash)
        {
            return _witnessRepository.Load(blockHash);
        }

        public int GetPeerCount()
        {
            return _pool.PeerCount;
        }

        private readonly Guid _sealValidatorUserGuid = Guid.NewGuid();

        public void AddNewBlock(Block block, ISyncPeer nodeWhoSentTheBlock)
        {
            if (!_gossipPolicy.CanGossipBlocks) return;
            if (block.Difficulty == 0) return; // don't gossip post merge blocks
            if (block.TotalDifficulty == null)
            {
                throw new InvalidDataException("Cannot add a block with unknown total difficulty");
            }

            if (block.Hash == null)
            {
                throw new InvalidDataException("Cannot add a block with unknown hash");
            }

            // Now, there are some complexities here.
            // We can have a scenario when a node sends us a block whose parent we do not know.
            // In such cases we cannot verify the total difficulty of the block
            // but we do want to update the information about what the peer believes its total difficulty is.
            // This is tricky because we may end up preferring the node over others just because it is convinced
            // to have higher total difficulty .
            // Also, note, Parity consistently sends invalid TotalDifficulty values both on Clique and Mainnet.
            // So even validating the total difficulty and disconnecting misbehaving nodes leads to problems
            // - it creates an impression of Nethermind being unstable with peers.
            // So, in the end, we decide to update the peer info, but soon after nullify the TotalDifficulty information
            // so that the block tree may actually calculate it when the parent is known.
            // (in case the parent is unknown the tree will ignore the block anyway).
            // The other risky scenario (as happened in the past) is when we nor validate the TotalDifficulty
            // neither nullify it and then BlockTree may end up saving a header or block with incorrect value set.
            // This may lead to corrupted block tree history.
            UpdatePeerInfoBasedOnBlockData(block, nodeWhoSentTheBlock);

            // Now it is important that all the following checks happen after the peer information was updated
            // even if the block is not something that we want to include in the block tree
            // it delivers information about the peer's chain.

            bool isBlockBeforeTheSyncPivot = block.Number < _pivotNumber;
            bool isBlockOlderThanMaxReorgAllows = block.Number < (_blockTree.Head?.Number ?? 0) - Sync.MaxReorgLength;
            bool isBlockTotalDifficultyLow = block.TotalDifficulty < (_blockTree.BestSuggestedHeader?.TotalDifficulty ?? UInt256.Zero)
                                             && (_specProvider.TerminalTotalDifficulty == null || block.TotalDifficulty < _specProvider.TerminalTotalDifficulty); // terminal blocks with lower TTD might be useful for smooth merge transition
            if (isBlockBeforeTheSyncPivot || isBlockTotalDifficultyLow || isBlockOlderThanMaxReorgAllows) return;

           if (_recentlySuggested.Set(block.Hash))
            {
                if (_specProvider.TerminalTotalDifficulty != null && block.TotalDifficulty >= _specProvider.TerminalTotalDifficulty)
                {
                    if (_logger.IsInfo) _logger.Info($"Peer {nodeWhoSentTheBlock} sent block {block} with total difficulty {block.TotalDifficulty} higher than TTD {_specProvider.TerminalTotalDifficulty}");
                }

                ValidateSeal(block, nodeWhoSentTheBlock);
                if ((_syncModeSelector.Current & (SyncMode.FastSync | SyncMode.StateNodes)) == SyncMode.None
                    || (_syncModeSelector.Current & SyncMode.Full) != SyncMode.None)
                {
                    LogBlockAuthorNicely(block, nodeWhoSentTheBlock);
                    SyncBlock(block, nodeWhoSentTheBlock);
                }

                BroadcastBlock(block, SendBlockPriority.High, nodeWhoSentTheBlock);
            }
        }

        private void ValidateSeal(Block block, ISyncPeer syncPeer)
        {
            if (_logger.IsTrace) _logger.Trace($"Validating seal of {block.ToString(Block.Format.Short)}) from {syncPeer:c}");

            // We hint validation range mostly to help ethash to cache epochs.
            // It is important that we only do that here, after we ensured that the block is
            // in the range of [Head - MaxReorganizationLength, Head].
            // Otherwise we could hint incorrect ranges and cause expensive cache recalculations.
            _sealValidator.HintValidationRange(_sealValidatorUserGuid, block.Number - 128, block.Number + 1024);
            if (!_sealValidator.ValidateSeal(block.Header, true))
            {
                string message = $"Peer {syncPeer?.Node:c} sent a block with an invalid seal";
                if (_logger.IsDebug) _logger.Debug($"Peer {syncPeer?.Node:c} sent a block with an invalid seal");
                throw new EthSyncException(message);
            }
        }

        private void UpdatePeerInfoBasedOnBlockData(Block block, ISyncPeer syncPeer)
        {
            if ((block.TotalDifficulty ?? 0) > syncPeer.TotalDifficulty)
            {
                if (_logger.IsTrace) _logger.Trace($"ADD NEW BLOCK Updating header of {syncPeer} from {syncPeer.HeadNumber} {syncPeer.TotalDifficulty} to {block.Number} {block.TotalDifficulty}");
                syncPeer.HeadNumber = block.Number;
                syncPeer.HeadHash = block.Hash;
                syncPeer.TotalDifficulty = block.TotalDifficulty ?? syncPeer.TotalDifficulty;
            }
        }

        private void SyncBlock(Block block, ISyncPeer nodeWhoSentTheBlock)
        {
            if (_logger.IsTrace) _logger.Trace($"{block}");

            // we do not trust total difficulty from peers
            // Parity sends invalid data here and it is equally expensive to validate and to set from null
            block.Header.TotalDifficulty = null;

            bool isKnownParent = _blockTree.IsKnownBlock(block.Number - 1, block.ParentHash);
            if (isKnownParent)
            {
                if (!_blockValidator.ValidateSuggestedBlock(block))
                {
                    string message = $"Peer {nodeWhoSentTheBlock?.Node:c} sent an invalid block.";
                    if (_logger.IsDebug) _logger.Debug(message);
                    _recentlySuggested.Delete(block.Hash!);
                    throw new EthSyncException(message);
                }

                bool shouldSkipProcessing = _blockTree.Head.IsPoS() || block.IsPostMerge;
                if (shouldSkipProcessing)
                {
                    if (_logger.IsInfo) _logger.Info($"Skipped processing of discovered block {block}, block.IsPostMerge: {block.IsPostMerge}, current head: {_blockTree.Head}");
                }

                if (_logger.IsTrace) _logger.Trace($"SyncServer SyncPeer {nodeWhoSentTheBlock} SuggestBlock BestSuggestedBlock {_blockTree.BestSuggestedBody}, BestSuggestedBlock TD {_blockTree.BestSuggestedBody?.TotalDifficulty}, Block TD {block.TotalDifficulty}, Head: {_blockTree.Head}, Head: {_blockTree.Head?.TotalDifficulty}  Block {block.ToString(Block.Format.FullHashAndNumber)}");
                AddBlockResult result = _blockTree.SuggestBlock(block, shouldSkipProcessing ? BlockTreeSuggestOptions.None : BlockTreeSuggestOptions.ShouldProcess);
                if (_logger.IsTrace) _logger.Trace($"SyncServer block {block.ToString(Block.Format.FullHashAndNumber)}, SuggestBlock result: {result}.");
            }
            else
            {
                if (_logger.IsDebug) _logger.Debug($"Peer {nodeWhoSentTheBlock} sent block with unknown parent {block}, best suggested {_blockTree.BestSuggestedHeader}.");
            }
        }

        private void BroadcastBlock(Block block, SendBlockPriority priority, ISyncPeer? nodeWhoSentTheBlock = null)
        {
            double CalculateBroadcastRatio(int minPeers, int peerCount) => peerCount == 0 ? 0 : minPeers / (double)peerCount;

            Task broadcastTask = priority == SendBlockPriority.Low
                ? Task.Run(() =>
                {
                    foreach (PeerInfo peerInfo in _pool.AllPeers)
                    {
                        NotifyOfNewBlock(peerInfo, peerInfo.SyncPeer, block, priority);
                    }
                })
                : Task.Run(() =>
                {
                    int peerCount = _pool.PeerCount - (nodeWhoSentTheBlock is null ? 0 : 1);
                    int minPeers = (int)Math.Ceiling(Math.Sqrt(peerCount));
                    double broadcastRatio = CalculateBroadcastRatio(minPeers, peerCount);
                    int counter = 0;
                    foreach (PeerInfo peerInfo in _pool.AllPeers)
                    {
                        if (nodeWhoSentTheBlock != peerInfo.SyncPeer)
                        {
                            if (_broadcastRandomizer.NextDouble() < broadcastRatio)
                            {
                                NotifyOfNewBlock(peerInfo, peerInfo.SyncPeer, block, priority);
                                counter++;
                                minPeers--;
                            }

                            peerCount--;
                            broadcastRatio = CalculateBroadcastRatio(minPeers, peerCount);
                        }
                    }

                    if (counter > 0 && _logger.IsDebug) _logger.Debug($"Broadcasting block {block.ToString(Block.Format.Short)} to {counter} peers.");
                });

            broadcastTask.ContinueWith(t => t.Exception?.Handle(ex =>
                {
                    if (_logger.IsError) _logger.Error($"Error while broadcasting block {block.ToString(Block.Format.Short)}.", ex);
                    return true;
                }),
                TaskContinuationOptions.OnlyOnFaulted);
        }

        /// <summary>
        /// Code from AndreaLanfranchi - https://github.com/NethermindEth/nethermind/pull/2078
        /// Generally it tries to find the sealer / miner name.
        /// </summary>
        private void LogBlockAuthorNicely(Block block, ISyncPeer syncPeer)
        {
            StringBuilder sb = new();
            sb.Append($"Discovered new block {block.ToString(Block.Format.HashNumberAndTx)}");

            if (block.Author != null)
            {
                sb.Append(" sealer ");
                if (KnownAddresses.GoerliValidators.ContainsKey(block.Author))
                {
                    sb.Append(KnownAddresses.GoerliValidators[block.Author]);
                }
                else if (KnownAddresses.RinkebyValidators.ContainsKey(block.Author))
                {
                    sb.Append(KnownAddresses.GoerliValidators[block.Author]);
                }
                else
                {
                    sb.Append(block.Author);
                }
            }
            else if (block.Beneficiary != null)
            {
                sb.Append(" miner ");
                if (KnownAddresses.KnownMiners.ContainsKey(block.Beneficiary))
                {
                    sb.Append(KnownAddresses.KnownMiners[block.Beneficiary]);
                }
                else
                {
                    sb.Append(block.Beneficiary);
                }
            }

            sb.Append($", sent by {syncPeer:s}");

            if (block.Header?.AuRaStep != null)
            {
                sb.Append($", with AuRa step {block.Header.AuRaStep.Value}");
            }

            if (_logger.IsDebug)
            {
                sb.Append($", with difficulty {block.Difficulty}/{block.TotalDifficulty}");
            }

            _logger.Info(sb.ToString());
        }

        public void HintBlock(Keccak hash, long number, ISyncPeer syncPeer)
        {
            if (!_gossipPolicy.CanGossipBlocks) return;

            if (number > syncPeer.HeadNumber)
            {
                if (_logger.IsTrace) _logger.Trace($"HINT Updating header of {syncPeer} from {syncPeer.HeadNumber} {syncPeer.TotalDifficulty} to {number}");
                syncPeer.HeadNumber = number;
                syncPeer.HeadHash = hash;

                if (!_recentlySuggested.Get(hash) && !_blockTree.IsKnownBlock(number, hash))
                {
                    _pool.RefreshTotalDifficulty(syncPeer, hash);
                }
            }
        }

        public TxReceipt[] GetReceipts(Keccak? blockHash)
        {
            return blockHash != null ? _receiptFinder.Get(blockHash) : Array.Empty<TxReceipt>();
        }

        public BlockHeader[] FindHeaders(Keccak hash, int numberOfBlocks, int skip, bool reverse)
        {
            return _blockTree.FindHeaders(hash, numberOfBlocks, skip, reverse);
        }

        public byte[]?[] GetNodeData(IReadOnlyList<Keccak> keys, NodeDataType includedTypes = NodeDataType.State | NodeDataType.Code)
        {
            byte[]?[] values = new byte[keys.Count][];
            for (int i = 0; i < keys.Count; i++)
            {
                values[i] = null;
                if ((includedTypes & NodeDataType.State) == NodeDataType.State)
                {
                    values[i] = _stateDb[keys[i].Bytes];
                }

                if (values[i] == null && (includedTypes & NodeDataType.Code) == NodeDataType.Code)
                {
                    values[i] = _codeDb[keys[i].Bytes];
                }
            }

            return values;
        }

        public BlockHeader FindLowestCommonAncestor(BlockHeader firstDescendant, BlockHeader secondDescendant)
        {
            return _blockTree.FindLowestCommonAncestor(firstDescendant, secondDescendant, Sync.MaxReorgLength);
        }

        public Block Find(Keccak hash) => _blockTree.FindBlock(hash, BlockTreeLookupOptions.TotalDifficultyNotNeeded);

        public Keccak? FindHash(long number)
        {
            try
            {
                Keccak? hash = _blockTree.FindHash(number);
                return hash;
            }
            catch (Exception)
            {
                if (_logger.IsDebug) _logger.Debug("Could not handle a request for block by number since multiple blocks are available at the level and none is marked as canonical. (a fix is coming)");
            }

            return null;
        }

        [Todo(Improve.Refactor, "This may not be desired if the other node is just syncing now too")]
        private void OnNewHeadBlock(object? sender, BlockEventArgs blockEventArgs)
        {
            Block block = blockEventArgs.Block;
            if ((_blockTree.BestSuggestedHeader?.TotalDifficulty ?? 0) <= block.TotalDifficulty)
            {
                BroadcastBlock(block, SendBlockPriority.Low);
            }
        }

        private void NotifyOfNewBlock(PeerInfo? peerInfo, ISyncPeer syncPeer, Block broadcastedBlock, SendBlockPriority priority)
        {
            if (!_gossipPolicy.CanGossipBlocks) return;

            try
            {
                syncPeer.NotifyOfNewBlock(broadcastedBlock, priority);
            }
            catch (Exception e)
            {
                if (_logger.IsError) _logger.Error($"Error while broadcasting block {broadcastedBlock.ToString(Block.Format.Short)} to peer {peerInfo ?? (object)syncPeer}.", e);
            }
        }

        private void OnNotifyPeerBlock(object? sender, PeerBlockNotificationEventArgs e) => NotifyOfNewBlock(null, e.SyncPeer, e.Block, SendBlockPriority.High);


        public void StopNotifyingPeersAboutNewBlocks()
        {
            if (_gossipStopped == false)
            {
                _blockTree.NewHeadBlock -= OnNewHeadBlock;
                _pool.NotifyPeerBlock -= OnNotifyPeerBlock;
                _gossipStopped = true;
            }
        }

        public void Dispose()
        {
            StopNotifyingPeersAboutNewBlocks();
        }

        private readonly object _chtLock = new();

        // TODO - Cancellation token?
        // TODO - not a fan of this function name - CatchUpCHT, AddMissingCHTBlocks, ...?
        public Task BuildCHT()
        {
            return Task.CompletedTask; // removing LES code

#pragma warning disable 162
            return Task.Run(() =>
            {
                lock (_chtLock)
                {
                    if (_cht == null)
                    {
                        throw new InvalidAsynchronousStateException("CHT reference is null when building CHT.");
                    }

                    // Note: The spec says this should be 2048, but I don't think we'd ever want it to be higher than the max reorg depth we allow.
                    long maxSection =
                        CanonicalHashTrie.GetSectionFromBlockNo(_blockTree.FindLatestHeader().Number -
                                                                Sync.MaxReorgLength);
                    long maxKnownSection = _cht.GetMaxSectionIndex();

                    for (long section = (maxKnownSection + 1); section <= maxSection; section++)
                    {
                        long sectionStart = section * CanonicalHashTrie.SectionSize;
                        for (int blockOffset = 0; blockOffset < CanonicalHashTrie.SectionSize; blockOffset++)
                        {
                            _cht.Set(_blockTree.FindHeader(sectionStart + blockOffset));
                        }

                        _cht.Commit(section);
                    }
                }
            });
#pragma warning restore 162
        }

        public CanonicalHashTrie? GetCHT()
        {
            return _cht;
        }
    }
}<|MERGE_RESOLUTION|>--- conflicted
+++ resolved
@@ -53,14 +53,8 @@
         private readonly IReceiptFinder _receiptFinder;
         private readonly IBlockValidator _blockValidator;
         private readonly ISealValidator _sealValidator;
-<<<<<<< HEAD
-        private readonly IDb _stateDb;
-        private readonly IDb _codeDb;
-=======
         private readonly IReadOnlyKeyValueStore _stateDb;
         private readonly IReadOnlyKeyValueStore _codeDb;
-        private readonly ISyncConfig _syncConfig;
->>>>>>> 0064f358
         private readonly IWitnessRepository _witnessRepository;
         private readonly IGossipPolicy _gossipPolicy;
         private readonly ISpecProvider _specProvider;
