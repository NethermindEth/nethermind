--- conflicted
+++ resolved
@@ -44,13 +44,6 @@
         [Description("Synced bytecodes")]
         public static long SyncedCodes;
 
-<<<<<<< HEAD
-        [Description("Synced accounts via SNAP SYNC")]
-        public static long SyncedAccounts;
-
-        [Description("Synced storage slots via SNAP SYNC")]
-        public static long SyncedStorageSlots;
-=======
         [Description("Synced accounts via SNAP Sync")]
         public static long SnapSyncedAccounts;
 
@@ -59,7 +52,6 @@
 
         [Description("Synced bytecodes via SNAP Sync")]
         public static long SnapSyncedCodes;
->>>>>>> cbefe1bd
 
         [Description("Number of sync peers.")]
         public static long SyncPeers;
