--- conflicted
+++ resolved
@@ -319,13 +319,8 @@
 
         public void EnqueueAccountRefresh(PathWithAccount pathWithAccount, in ValueHash256? startingHash, in ValueHash256? hashLimit)
         {
-<<<<<<< HEAD
             _pivot.UpdatedStorages.Add(pathWithAccount.Path.ToCommitment());
-            AccountsToRefresh.Enqueue(new AccountWithStorageStartingHash() { PathAndAccount = pathWithAccount, StorageStartingHash = startingHash.GetValueOrDefault() });
-=======
-            _pivot.UpdatedStorages.Add(pathWithAccount.Path);
             AccountsToRefresh.Enqueue(new AccountWithStorageStartingHash() { PathAndAccount = pathWithAccount, StorageStartingHash = startingHash.GetValueOrDefault(), StorageHashLimit = hashLimit ?? Keccak.MaxValue });
->>>>>>> 236384ab
         }
 
         public void ReportFullStorageRequestFinished(IEnumerable<PathWithAccount>? storages = null)
