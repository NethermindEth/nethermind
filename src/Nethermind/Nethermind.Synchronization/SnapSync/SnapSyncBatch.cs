--- conflicted
+++ resolved
@@ -19,10 +19,7 @@
         public IReadOnlyList<byte[]>? CodesResponse { get; set; }
 
         public AccountsToRefreshRequest? AccountsToRefreshRequest { get; set; }
-<<<<<<< HEAD
         public IReadOnlyList<byte[]>? AccountsToRefreshResponse { get; set; }
-=======
-        public byte[][]? AccountsToRefreshResponse { get; set; }
 
         public override string ToString()
         {
@@ -47,6 +44,5 @@
                 return "Empty snap sync batch";
             }
         }
->>>>>>> bb2b5a8f
     }
 }