// SPDX-FileCopyrightText: 2022 Demerzel Solutions Limited
// SPDX-License-Identifier: LGPL-3.0-only

using System;
using System.Collections.Generic;
using System.Linq;
using System.Threading;
using Microsoft.Extensions.ObjectPool;
using Nethermind.Core;
using Nethermind.Core.Crypto;
using Nethermind.Core.Extensions;
using Nethermind.Db;
using Nethermind.Logging;
using Nethermind.State;
using Nethermind.State.Snap;
using Nethermind.Trie;
using Nethermind.Trie.Pruning;

namespace Nethermind.Synchronization.SnapSync
{
    public class SnapProvider : ISnapProvider
    {
<<<<<<< HEAD
        private readonly ITrieStore _store;
        private readonly ITrieStore _pathBasedStore;
=======
        private readonly ObjectPool<ITrieStore> _trieStorePool;
>>>>>>> 9c577df2
        private readonly IDbProvider _dbProvider;
        private readonly ILogManager _logManager;
        private readonly ILogger _logger;

        private readonly ProgressTracker _progressTracker;

        public SnapProvider(ProgressTracker progressTracker, IDbProvider dbProvider, ILogManager logManager)
        {
            _dbProvider = dbProvider ?? throw new ArgumentNullException(nameof(dbProvider));
            _progressTracker = progressTracker ?? throw new ArgumentNullException(nameof(progressTracker));
<<<<<<< HEAD

            _pathBasedStore = new TrieStoreByPath(
                _dbProvider.StateDb,
                Trie.Pruning.No.Pruning,
                Persist.EveryBlock,
                logManager,
                null);
            _store = new TrieStore(
                _dbProvider.StateDb,
                Trie.Pruning.No.Pruning,
                Persist.EveryBlock,
                logManager);
=======
            _trieStorePool = new DefaultObjectPool<ITrieStore>(new TrieStorePoolPolicy(_dbProvider.StateDb, logManager));
>>>>>>> 9c577df2

            _logManager = logManager ?? throw new ArgumentNullException(nameof(logManager));
            _logger = logManager.GetClassLogger();
        }

        public bool CanSync() => _progressTracker.CanSync();

        public (SnapSyncBatch request, bool finished) GetNextRequest() => _progressTracker.GetNextRequest();

        public AddRangeResult AddAccountRange(AccountRange request, AccountsAndProofs response)
        {
            AddRangeResult result;

            if (response.PathAndAccounts.Length == 0 && response.Proofs.Length == 0)
            {
                _logger.Trace($"SNAP - GetAccountRange - requested expired RootHash:{request.RootHash}");

                result = AddRangeResult.ExpiredRootHash;
            }
            else
            {
                result = AddAccountRange(request.BlockNumber.Value, request.RootHash, request.StartingHash, response.PathAndAccounts, response.Proofs, hashLimit: request.LimitHash);

                if (result == AddRangeResult.OK)
                {
                    Interlocked.Add(ref Metrics.SnapSyncedAccounts, response.PathAndAccounts.Length);
                }
            }

            _progressTracker.ReportAccountRangePartitionFinished(request.LimitHash);

            return result;
        }

        public AddRangeResult AddAccountRange(long blockNumber, Keccak expectedRootHash, Keccak startingHash, PathWithAccount[] accounts, byte[][] proofs = null, Keccak hashLimit = null!)
        {
<<<<<<< HEAD
            StateTreeByPath tree = new(_pathBasedStore, _logManager);
=======
            ITrieStore store = _trieStorePool.Get();
            try
            {
                StateTree tree = new(store, _logManager);
>>>>>>> 9c577df2

                if (hashLimit == null) hashLimit = Keccak.MaxValue;

                (AddRangeResult result, bool moreChildrenToRight, IList<PathWithAccount> accountsWithStorage, IList<Keccak> codeHashes) =
                    SnapProviderHelper.AddAccountRange(tree, blockNumber, expectedRootHash, startingHash, hashLimit, accounts, proofs);

                if (result == AddRangeResult.OK)
                {
                    foreach (var item in accountsWithStorage)
                    {
                        _progressTracker.EnqueueAccountStorage(item);
                    }

                    _progressTracker.EnqueueCodeHashes(codeHashes);
                    _progressTracker.UpdateAccountRangePartitionProgress(hashLimit, accounts[^1].Path, moreChildrenToRight);
                }
                else if (result == AddRangeResult.MissingRootHashInProofs)
                {
                    _logger.Trace($"SNAP - AddAccountRange failed, missing root hash {tree.RootHash} in the proofs, startingHash:{startingHash}");
                }
                else if (result == AddRangeResult.DifferentRootHash)
                {
                    _logger.Trace($"SNAP - AddAccountRange failed, expected {blockNumber}:{expectedRootHash} but was {tree.RootHash}, startingHash:{startingHash}");
                }

                return result;
            }
            finally
            {
                _trieStorePool.Return(store);
            }
        }

        public AddRangeResult AddStorageRange(StorageRange request, SlotsAndProofs response)
        {
            AddRangeResult result = AddRangeResult.OK;

            if (response.PathsAndSlots.Length == 0 && response.Proofs.Length == 0)
            {
                _logger.Trace($"SNAP - GetStorageRange - expired BlockNumber:{request.BlockNumber}, RootHash:{request.RootHash}, (Accounts:{request.Accounts.Count()}), {request.StartingHash}");

                _progressTracker.ReportStorageRangeRequestFinished(request);

                return AddRangeResult.ExpiredRootHash;
            }
            else
            {
                int slotCount = 0;

                int requestLength = request.Accounts.Length;
                int responseLength = response.PathsAndSlots.Length;

                for (int i = 0; i < responseLength; i++)
                {
                    // only the last can have proofs
                    byte[][] proofs = null;
                    if (i == responseLength - 1)
                    {
                        proofs = response.Proofs;
                    }

                    result = AddStorageRange(request.BlockNumber.Value, request.Accounts[i], request.Accounts[i].Account.StorageRoot, request.StartingHash, response.PathsAndSlots[i], proofs);

                    slotCount += response.PathsAndSlots[i].Length;
                }

                if (requestLength > responseLength)
                {
                    _progressTracker.ReportFullStorageRequestFinished(request.Accounts[responseLength..requestLength]);
                }
                else
                {
                    _progressTracker.ReportFullStorageRequestFinished();
                }

                if (result == AddRangeResult.OK && slotCount > 0)
                {
                    Interlocked.Add(ref Metrics.SnapSyncedStorageSlots, slotCount);
                }
            }

            return result;
        }

        public AddRangeResult AddStorageRange(long blockNumber, PathWithAccount pathWithAccount, Keccak expectedRootHash, Keccak? startingHash, PathWithStorageSlot[] slots, byte[][]? proofs = null)
        {
            ITrieStore store = _trieStorePool.Get();
            StorageTree tree = new(store, _logManager);
            try
            {
                (AddRangeResult result, bool moreChildrenToRight) = SnapProviderHelper.AddStorageRange(tree, blockNumber, startingHash, slots, expectedRootHash, proofs);

                if (result == AddRangeResult.OK)
                {
                    if (moreChildrenToRight)
                    {
                        StorageRange range = new()
                        {
                            Accounts = new[] { pathWithAccount },
                            StartingHash = slots.Last().Path
                        };

                        _progressTracker.EnqueueStorageRange(range);
                    }
                }
                else if (result == AddRangeResult.MissingRootHashInProofs)
                {
                    _logger.Trace($"SNAP - AddStorageRange failed, missing root hash {expectedRootHash} in the proofs, startingHash:{startingHash}");

                    _progressTracker.EnqueueAccountRefresh(pathWithAccount, startingHash);
                }
                else if (result == AddRangeResult.DifferentRootHash)
                {
                    _logger.Trace($"SNAP - AddStorageRange failed, expected storage root hash:{expectedRootHash} but was {tree.RootHash}, startingHash:{startingHash}");

                    _progressTracker.EnqueueAccountRefresh(pathWithAccount, startingHash);
                }

                return result;
            }
            finally
            {
                _trieStorePool.Return(store);
            }
        }

        public void RefreshAccounts(AccountsToRefreshRequest request, byte[][] response)
        {
            int respLength = response.Length;
            ITrieStore store = _trieStorePool.Get();
            try
            {
                for (int reqi = 0; reqi < request.Paths.Length; reqi++)
                {
                    var requestedPath = request.Paths[reqi];

                    if (reqi < respLength)
                    {
                        byte[] nodeData = response[reqi];

                        if (nodeData.Length == 0)
                        {
                            RetryAccountRefresh(requestedPath);
                            _logger.Trace($"SNAP - Empty Account Refresh:{requestedPath.PathAndAccount.Path}");
                            continue;
                        }

                        try
                        {
                            var node = new TrieNode(NodeType.Unknown, nodeData, true);
                            node.ResolveNode(store);
                            node.ResolveKey(store, true);

                            requestedPath.PathAndAccount.Account = requestedPath.PathAndAccount.Account.WithChangedStorageRoot(node.Keccak);

                            if (requestedPath.StorageStartingHash > Keccak.Zero)
                            {
                                StorageRange range = new()
                                {
                                    Accounts = new[] { requestedPath.PathAndAccount },
                                    StartingHash = requestedPath.StorageStartingHash
                                };

                                _progressTracker.EnqueueStorageRange(range);
                            }
                            else
                            {
                                _progressTracker.EnqueueAccountStorage(requestedPath.PathAndAccount);
                            }
                        }
                        catch (Exception exc)
                        {
                            RetryAccountRefresh(requestedPath);
                            _logger.Warn($"SNAP - {exc.Message}:{requestedPath.PathAndAccount.Path}:{Bytes.ToHexString(nodeData)}");
                        }
                    }
                    else
                    {
                        RetryAccountRefresh(requestedPath);
                    }
                }

                _progressTracker.ReportAccountRefreshFinished();
            }
            finally
            {
                _trieStorePool.Return(store);
            }
        }

        private void RetryAccountRefresh(AccountWithStorageStartingHash requestedPath)
        {
            _progressTracker.EnqueueAccountRefresh(requestedPath.PathAndAccount, requestedPath.StorageStartingHash);
        }

        public void AddCodes(Keccak[] requestedHashes, byte[][] codes)
        {
            HashSet<Keccak> set = requestedHashes.ToHashSet();

            for (int i = 0; i < codes.Length; i++)
            {
                byte[] code = codes[i];
                Keccak codeHash = Keccak.Compute(code);

                if (set.Remove(codeHash))
                {
                    Interlocked.Add(ref Metrics.SnapStateSynced, code.Length);
                    _dbProvider.CodeDb.Set(codeHash, code);
                }
            }

            Interlocked.Add(ref Metrics.SnapSyncedCodes, codes.Length);

            _progressTracker.ReportCodeRequestFinished(set);
        }

        public void RetryRequest(SnapSyncBatch batch)
        {
            if (batch.AccountRangeRequest is not null)
            {
                _progressTracker.ReportAccountRangePartitionFinished(batch.AccountRangeRequest.LimitHash);
            }
            else if (batch.StorageRangeRequest is not null)
            {
                _progressTracker.ReportStorageRangeRequestFinished(batch.StorageRangeRequest);
            }
            else if (batch.CodesRequest is not null)
            {
                _progressTracker.ReportCodeRequestFinished(batch.CodesRequest);
            }
            else if (batch.AccountsToRefreshRequest is not null)
            {
                _progressTracker.ReportAccountRefreshFinished(batch.AccountsToRefreshRequest);
            }
        }

        public bool IsSnapGetRangesFinished() => _progressTracker.IsSnapGetRangesFinished();

        public void UpdatePivot()
        {
            _progressTracker.UpdatePivot();
        }

        private class TrieStorePoolPolicy : IPooledObjectPolicy<ITrieStore>
        {
            private readonly IKeyValueStoreWithBatching _stateDb;
            private readonly ILogManager _logManager;

            public TrieStorePoolPolicy(IKeyValueStoreWithBatching stateDb, ILogManager logManager)
            {
                _stateDb = stateDb;
                _logManager = logManager;
            }

            public ITrieStore Create()
            {
                return new TrieStore(
                    _stateDb,
                    Trie.Pruning.No.Pruning,
                    Persist.EveryBlock,
                    _logManager);
            }

            public bool Return(ITrieStore obj)
            {
                return true;
            }
        }
    }
}<|MERGE_RESOLUTION|>--- conflicted
+++ resolved
@@ -20,12 +20,8 @@
 {
     public class SnapProvider : ISnapProvider
     {
-<<<<<<< HEAD
-        private readonly ITrieStore _store;
-        private readonly ITrieStore _pathBasedStore;
-=======
         private readonly ObjectPool<ITrieStore> _trieStorePool;
->>>>>>> 9c577df2
+        private readonly ObjectPool<ITrieStore> _pathBasedTrieStorePool;
         private readonly IDbProvider _dbProvider;
         private readonly ILogManager _logManager;
         private readonly ILogger _logger;
@@ -36,22 +32,8 @@
         {
             _dbProvider = dbProvider ?? throw new ArgumentNullException(nameof(dbProvider));
             _progressTracker = progressTracker ?? throw new ArgumentNullException(nameof(progressTracker));
-<<<<<<< HEAD
-
-            _pathBasedStore = new TrieStoreByPath(
-                _dbProvider.StateDb,
-                Trie.Pruning.No.Pruning,
-                Persist.EveryBlock,
-                logManager,
-                null);
-            _store = new TrieStore(
-                _dbProvider.StateDb,
-                Trie.Pruning.No.Pruning,
-                Persist.EveryBlock,
-                logManager);
-=======
             _trieStorePool = new DefaultObjectPool<ITrieStore>(new TrieStorePoolPolicy(_dbProvider.StateDb, logManager));
->>>>>>> 9c577df2
+            _pathBasedTrieStorePool = new DefaultObjectPool<ITrieStore>(new PathBasedTrieStorePoolPolicy(_dbProvider.StateDb, logManager));
 
             _logManager = logManager ?? throw new ArgumentNullException(nameof(logManager));
             _logger = logManager.GetClassLogger();
@@ -88,14 +70,10 @@
 
         public AddRangeResult AddAccountRange(long blockNumber, Keccak expectedRootHash, Keccak startingHash, PathWithAccount[] accounts, byte[][] proofs = null, Keccak hashLimit = null!)
         {
-<<<<<<< HEAD
-            StateTreeByPath tree = new(_pathBasedStore, _logManager);
-=======
-            ITrieStore store = _trieStorePool.Get();
+            ITrieStore store = _pathBasedTrieStorePool.Get();
             try
             {
-                StateTree tree = new(store, _logManager);
->>>>>>> 9c577df2
+                StateTreeByPath tree = new(store, _logManager);
 
                 if (hashLimit == null) hashLimit = Keccak.MaxValue;
 
@@ -364,5 +342,32 @@
                 return true;
             }
         }
+
+        private class PathBasedTrieStorePoolPolicy : IPooledObjectPolicy<ITrieStore>
+        {
+            private readonly IKeyValueStoreWithBatching _stateDb;
+            private readonly ILogManager _logManager;
+
+            public PathBasedTrieStorePoolPolicy(IKeyValueStoreWithBatching stateDb, ILogManager logManager)
+            {
+                _stateDb = stateDb;
+                _logManager = logManager;
+            }
+
+            public ITrieStore Create()
+            {
+                return new TrieStoreByPath(
+                    _stateDb,
+                    Trie.Pruning.No.Pruning,
+                    Persist.EveryBlock,
+                    _logManager,
+                    null);
+            }
+
+            public bool Return(ITrieStore obj)
+            {
+                return true;
+            }
+        }
     }
 }