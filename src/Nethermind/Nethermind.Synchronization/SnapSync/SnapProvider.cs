--- conflicted
+++ resolved
@@ -30,12 +30,9 @@
 
         private readonly ProgressTracker _progressTracker;
 
-<<<<<<< HEAD
-=======
         // This is actually close to 97% effective.
         private readonly LruKeyCache<ValueHash256> _codeExistKeyCache = new(1024 * 16, "");
 
->>>>>>> fad11b10
         public SnapProvider(ProgressTracker progressTracker, IDb codeDb, INodeStorage nodeStorage, ILogManager logManager)
         {
             _codeDb = codeDb ?? throw new ArgumentNullException(nameof(codeDb));
