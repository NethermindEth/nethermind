// SPDX-FileCopyrightText: 2025 Demerzel Solutions Limited
// SPDX-License-Identifier: LGPL-3.0-only

using System;
using System.Collections.Generic;
using System.Runtime.CompilerServices;
using System.Threading;
using Nethermind.Core;
using Nethermind.Core.Collections;
using Nethermind.Core.Crypto;
using Nethermind.Serialization.Rlp;
using Nethermind.State;
using Nethermind.State.Snap;
using Nethermind.Trie;
using Nethermind.Trie.Pruning;

namespace Nethermind.Synchronization.SnapSync
{
    public static class SnapProviderHelper
    {
        private const int ExtensionRlpChildIndex = 1;

        public static (AddRangeResult result, bool moreChildrenToRight, List<PathWithAccount> storageRoots, List<ValueHash256> codeHashes) AddAccountRange(
            StateTree tree,
            long blockNumber,
            in ValueHash256 expectedRootHash,
            in ValueHash256 startingHash,
            in ValueHash256 limitHash,
            IReadOnlyList<PathWithAccount> accounts,
            IReadOnlyList<byte[]> proofs = null
        )
        {
            // TODO: Check the accounts boundaries and sorting
            if (accounts.Count == 0)
                throw new ArgumentException("Cannot be empty.", nameof(accounts));

            // Validate sorting order
            for (int i = 1; i < accounts.Count; i++)
            {
                if (accounts[i - 1].Path.CompareTo(accounts[i].Path) >= 0)
                {
                    return (AddRangeResult.InvalidOrder, true, null, null);
                }
            }

            ValueHash256 lastHash = accounts[^1].Path;

            (AddRangeResult result, List<(TrieNode, TreePath)> sortedBoundaryList, bool moreChildrenToRight) =
                FillBoundaryTree(tree, startingHash, lastHash, limitHash, expectedRootHash, proofs);

            if (result != AddRangeResult.OK)
            {
                return (result, true, null, null);
            }

            List<PathWithAccount> accountsWithStorage = new();
            List<ValueHash256> codeHashes = new();
            bool hasExtraStorage = false;

<<<<<<< HEAD
            using ArrayPoolList<PatriciaTree.BulkSetEntry> entries = new(accounts.Count);
=======
            using ArrayPoolListRef<PatriciaTree.BulkSetEntry> entries = new(accounts.Count);
>>>>>>> 5fe00499
            for (var index = 0; index < accounts.Count; index++)
            {
                PathWithAccount account = accounts[index];
                if (account.Account.HasStorage)
                {
                    if (account.Path >= limitHash || account.Path < startingHash)
                    {
                        hasExtraStorage = true;
                    }
                    else
                    {
                        accountsWithStorage.Add(account);
                    }
                }

                if (account.Account.HasCode)
                {
                    codeHashes.Add(account.Account.CodeHash);
                }

                var account_ = account.Account;
                Rlp rlp = account_ is null ? null : account_.IsTotallyEmpty ? StateTree.EmptyAccountRlp : Rlp.Encode(account_);
                entries.Add(new PatriciaTree.BulkSetEntry(account.Path, rlp?.Bytes));
                if (account is not null)
                {
                    Interlocked.Add(ref Metrics.SnapStateSynced, rlp.Bytes.Length);
                }
            }

            tree.BulkSet(entries, PatriciaTree.Flags.WasSorted);
            tree.UpdateRootHash();

            if (tree.RootHash.ValueHash256 != expectedRootHash)
            {
                return (AddRangeResult.DifferentRootHash, true, null, null);
            }

            if (hasExtraStorage)
            {
                // The server will always give one node extra after limitpath if it can fit in the response.
                // When we have extra storage, the extra storage must not be re-stored as it may have already been set
                // by another top level partition. If the sync pivot moved and the storage was modified, it must not be saved
                // here along with updated ancestor so that healing can detect that the storage need to be healed.
                //
                // Unfortunately, without introducing large change to the tree, the easiest way to
                // exclude the extra storage is to just rebuild the whole tree and also skip stitching.
                // Fortunately, this should only happen n-1 time where n is the number of top level
                // partition count.

                tree.RootHash = Keccak.EmptyTreeHash;
                for (var index = 0; index < accounts.Count; index++)
                {
                    PathWithAccount account = accounts[index];
                    if (account.Path >= limitHash || account.Path < startingHash) continue;
                    _ = tree.Set(account.Path, account.Account);
                }
            }
            else
            {
                StitchBoundaries(sortedBoundaryList, tree.TrieStore);
            }

            tree.Commit(skipRoot: true, writeFlags: WriteFlags.DisableWAL);

            return (AddRangeResult.OK, moreChildrenToRight, accountsWithStorage, codeHashes);
        }

        public static (AddRangeResult result, bool moreChildrenToRight) AddStorageRange(
            StorageTree tree,
            PathWithAccount account,
            IReadOnlyList<PathWithStorageSlot> slots,
            in ValueHash256? startingHash,
            in ValueHash256? limitHash,
            IReadOnlyList<byte[]>? proofs = null
        )
        {
            if (slots.Count == 0)
                return (AddRangeResult.EmptySlots, false);

            // Validate sorting order
            for (int i = 1; i < slots.Count; i++)
            {
                if (slots[i - 1].Path.CompareTo(slots[i].Path) >= 0)
                {
                    return (AddRangeResult.InvalidOrder, true);
                }
            }

            ValueHash256 lastHash = slots[^1].Path;

            (AddRangeResult result, List<(TrieNode, TreePath)> sortedBoundaryList, bool moreChildrenToRight) = FillBoundaryTree(
                tree, startingHash, lastHash, limitHash ?? Keccak.MaxValue, account.Account.StorageRoot, proofs);

            if (result != AddRangeResult.OK)
            {
                return (result, true);
            }

            using ArrayPoolListRef<PatriciaTree.BulkSetEntry> entries = new(slots.Count);
            for (var index = 0; index < slots.Count; index++)
            {
                PathWithStorageSlot slot = slots[index];
                Interlocked.Add(ref Metrics.SnapStateSynced, slot.SlotRlpValue.Length);
                entries.Add(new PatriciaTree.BulkSetEntry(slot.Path, slot.SlotRlpValue));
            }

            tree.BulkSet(entries, PatriciaTree.Flags.WasSorted);
            tree.UpdateRootHash();

            if (tree.RootHash.ValueHash256 != account.Account.StorageRoot)
            {
                return (AddRangeResult.DifferentRootHash, true);
            }

            // This will work if all StorageRange requests share the same AccountWithPath object, which seems to be the case.
            // If this is not true, the StorageRange request should be extended with a lock object.
            // That lock object should be shared between all other StorageRange requests for the same account.
            lock (account.Account)
            {
                StitchBoundaries(sortedBoundaryList, tree.TrieStore);
                tree.Commit(writeFlags: WriteFlags.DisableWAL);
            }

            return (AddRangeResult.OK, moreChildrenToRight);
        }

        [SkipLocalsInit]
        private static (AddRangeResult result, List<(TrieNode, TreePath)> sortedBoundaryList, bool moreChildrenToRight) FillBoundaryTree(
            PatriciaTree tree,
            in ValueHash256? startingHash,
            in ValueHash256 endHash,
            in ValueHash256 limitHash,
            in ValueHash256 expectedRootHash,
            IReadOnlyList<byte[]>? proofs = null
        )
        {
            if (proofs is null || proofs.Count == 0)
            {
                return (AddRangeResult.OK, null, false);
            }

            ArgumentNullException.ThrowIfNull(tree);

            ValueHash256 effectiveStartingHAsh = startingHash ?? ValueKeccak.Zero;
            List<(TrieNode, TreePath)> sortedBoundaryList = new();

            Dictionary<ValueHash256, TrieNode> dict = CreateProofDict(proofs, tree.TrieStore);

            if (!dict.TryGetValue(expectedRootHash, out TrieNode root))
            {
                return (AddRangeResult.MissingRootHashInProofs, null, true);
            }

            if (dict.Count == 1 && root.IsLeaf)
            {
                // Special case with some server sending proof where the root is the same as the only path.
                // Without this the proof's IsBoundaryNode flag will cause the key to not get saved.
                var rootPath = TreePath.FromNibble(root.Key);
                if (rootPath.Length == 64 && rootPath.Path.Equals(endHash))
                {
                    return (AddRangeResult.OK, null, false);
                }
            }

            TreePath leftBoundaryPath = TreePath.FromPath(effectiveStartingHAsh.Bytes);
            TreePath rightBoundaryPath = TreePath.FromPath(endHash.Bytes);
            TreePath rightLimitPath = TreePath.FromPath(limitHash.Bytes);

            // For when in very-very unlikely case where the last remaining address is Keccak.MaxValue, (who knows why,
            // the chain have special handling for it maybe) and it is not included the returned account range, (again,
            // very-very unlikely), we want `moreChildrenToRight` to return true.
            bool noLimit = limitHash == ValueKeccak.MaxValue;

            // Connect the proof nodes starting from state root.
            // It also remove child path which is within the start/end range. If key are missing, the resolved
            // hash will not match.
            Stack<(TrieNode node, TreePath path)> proofNodesToProcess = new();

            tree.RootRef = root;
            proofNodesToProcess.Push((root, TreePath.Empty));
            sortedBoundaryList.Add((root, TreePath.Empty));

            bool moreChildrenToRight = false;
            while (proofNodesToProcess.Count > 0)
            {
                (TrieNode node, TreePath path) = proofNodesToProcess.Pop();

                if (node.IsExtension)
                {
                    if (node.GetChildHashAsValueKeccak(ExtensionRlpChildIndex, out ValueHash256 childKeccak))
                    {
                        if (dict.TryGetValue(childKeccak, out TrieNode child))
                        {
                            node.SetChild(0, child);

                            TreePath childPath = path.Append(node.Key);

                            proofNodesToProcess.Push((child, childPath));
                            sortedBoundaryList.Add((child, childPath));
                        }
                    }
                }
                else if (node.IsBranch)
                {
                    int left = leftBoundaryPath.CompareToTruncated(path, path.Length) == 0 ? leftBoundaryPath[path.Length] : 0;
                    int right = rightBoundaryPath.CompareToTruncated(path, path.Length) == 0 ? rightBoundaryPath[path.Length] : 15;
                    int limit = rightLimitPath.CompareToTruncated(path, path.Length) == 0 ? rightLimitPath[path.Length] : 15;

                    int maxIndex = moreChildrenToRight ? right : 15;

                    for (int ci = left; ci <= maxIndex; ci++)
                    {
                        bool hasKeccak = node.GetChildHashAsValueKeccak(ci, out ValueHash256 childKeccak);

                        moreChildrenToRight |= hasKeccak && (ci > right && (ci <= limit || noLimit));

                        if (ci >= left && ci <= right)
                        {
                            // Clear child within boundary
                            node.SetChild(ci, null);
                        }

                        if (hasKeccak && (ci == left || ci == right) && dict.TryGetValue(childKeccak, out TrieNode child))
                        {
                            TreePath childPath = path.Append(ci);

                            if (child.IsBranch)
                            {
                                node.SetChild(ci, child);

                                proofNodesToProcess.Push((child, childPath));
                                sortedBoundaryList.Add((child, childPath));
                            }
                            else if (child.IsExtension)
                            {
                                // If its an extension, its path + key must be outside or equal to the boundary.
                                TreePath wholePath = childPath.Append(child.Key);
                                if (leftBoundaryPath.CompareToTruncated(wholePath, wholePath.Length) >= 0 || rightBoundaryPath.CompareToTruncated(wholePath, wholePath.Length) <= 0)
                                {
                                    node.SetChild(ci, child);
                                    proofNodesToProcess.Push((child, childPath));
                                    sortedBoundaryList.Add((child, childPath));
                                }
                            }
                            else
                            {
                                // If its a leaf, its path + key must be outside the boundary.
                                TreePath wholePath = childPath.Append(child.Key);
                                if (leftBoundaryPath.CompareToTruncated(wholePath, wholePath.Length) > 0 || rightBoundaryPath.CompareToTruncated(wholePath, wholePath.Length) < 0)
                                {
                                    node.SetChild(ci, child);
                                    proofNodesToProcess.Push((child, childPath));
                                    sortedBoundaryList.Add((child, childPath));
                                }
                            }
                        }
                    }
                }
            }

            return (AddRangeResult.OK, sortedBoundaryList, moreChildrenToRight);
        }

        private static Dictionary<ValueHash256, TrieNode> CreateProofDict(IReadOnlyList<byte[]> proofs, IScopedTrieStore store)
        {
            Dictionary<ValueHash256, TrieNode> dict = new();

            for (int i = 0; i < proofs.Count; i++)
            {
                byte[] proof = proofs[i];
                TrieNode node = new(NodeType.Unknown, proof, isDirty: true);
                node.IsBoundaryProofNode = true;

                TreePath emptyPath = TreePath.Empty;
                node.ResolveNode(store, emptyPath);
                node.ResolveKey(store, ref emptyPath);

                dict[node.Keccak] = node;
            }

            return dict;
        }

        private static void StitchBoundaries(List<(TrieNode, TreePath)> sortedBoundaryList, IScopedTrieStore store)
        {
            if (sortedBoundaryList is null || sortedBoundaryList.Count == 0)
            {
                return;
            }

            for (int i = sortedBoundaryList.Count - 1; i >= 0; i--)
            {
                (TrieNode node, TreePath path) = sortedBoundaryList[i];

                if (!node.IsPersisted)
                {
                    INodeData nodeData = node.NodeData;
                    if (nodeData is ExtensionData extensionData)
                    {
                        if (IsChildPersisted(node, ref path, extensionData._value, ExtensionRlpChildIndex, store))
                        {
                            node.IsBoundaryProofNode = false;
                        }
                    }
                    else if (nodeData is BranchData branchData)
                    {
                        bool isBoundaryProofNode = false;
                        int ci = 0;
                        foreach (object? o in branchData.Branches)
                        {
                            if (!IsChildPersisted(node, ref path, o, ci, store))
                            {
                                isBoundaryProofNode = true;
                                break;
                            }
                            ci++;
                        }

                        node.IsBoundaryProofNode = isBoundaryProofNode;
                    }

                    //leaves as a part of boundary are only added if they are outside the processed range,
                    //therefore they will not be persisted during current Commit. Still it is possible, they have already
                    //been persisted when processing a range they belong, so it is needed to do a check here.
                    //Without it, there is a risk that the whole dependant path (including root) will not be eventually stitched and persisted
                    //leading to TrieNodeException after sync (as healing may not get to heal the particular storage trie)
                    if (node.IsLeaf)
                    {
                        node.IsPersisted = store.IsPersisted(path, node.Keccak);
                        node.IsBoundaryProofNode = !node.IsPersisted;
                    }
                }
            }
        }

        private static bool IsChildPersisted(TrieNode node, ref TreePath nodePath, object? child, int childIndex, IScopedTrieStore store)
        {
            if (child is TrieNode childNode)
            {
                return childNode.IsBoundaryProofNode == false;
            }

            ValueHash256 childKeccak;
            if (child is Hash256 hash)
            {
                childKeccak = hash.ValueHash256;
            }
            else if (!node.GetChildHashAsValueKeccak(childIndex, out childKeccak))
            {
                return true;
            }

            int previousPathLength = node.AppendChildPath(ref nodePath, childIndex);
            try
            {
                return store.IsPersisted(nodePath, childKeccak);
            }
            finally
            {
                nodePath.TruncateMut(previousPathLength);
            }
        }
    }
}<|MERGE_RESOLUTION|>--- conflicted
+++ resolved
@@ -57,11 +57,7 @@
             List<ValueHash256> codeHashes = new();
             bool hasExtraStorage = false;
 
-<<<<<<< HEAD
-            using ArrayPoolList<PatriciaTree.BulkSetEntry> entries = new(accounts.Count);
-=======
             using ArrayPoolListRef<PatriciaTree.BulkSetEntry> entries = new(accounts.Count);
->>>>>>> 5fe00499
             for (var index = 0; index < accounts.Count; index++)
             {
                 PathWithAccount account = accounts[index];
