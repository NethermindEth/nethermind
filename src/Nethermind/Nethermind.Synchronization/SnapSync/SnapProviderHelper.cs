// SPDX-FileCopyrightText: 2022 Demerzel Solutions Limited
// SPDX-License-Identifier: LGPL-3.0-only

using System;
using System.Collections.Generic;
using System.Runtime.CompilerServices;
using System.Threading;
using Nethermind.Core;
using Nethermind.Core.Collections;
using Nethermind.Core.Crypto;
using Nethermind.Serialization.Rlp;
using Nethermind.State;
using Nethermind.State.Snap;
using Nethermind.Trie;
using Nethermind.Trie.Pruning;

namespace Nethermind.Synchronization.SnapSync
{
    public static class SnapProviderHelper
    {
        private const int ExtensionRlpChildIndex = 1;

        public static (AddRangeResult result, bool moreChildrenToRight, List<PathWithAccount> storageRoots, List<ValueHash256> codeHashes) AddAccountRange(
            StateTree tree,
            long blockNumber,
            in ValueHash256 expectedRootHash,
            in ValueHash256 startingHash,
            in ValueHash256 limitHash,
            IReadOnlyList<PathWithAccount> accounts,
            IReadOnlyList<byte[]> proofs = null
        )
        {
            // TODO: Check the accounts boundaries and sorting
            if (accounts.Count == 0)
                throw new ArgumentException("Cannot be empty.", nameof(accounts));

            // Validate sorting order
            for (int i = 1; i < accounts.Count; i++)
            {
                if (accounts[i - 1].Path.CompareTo(accounts[i].Path) >= 0)
                {
                    return (AddRangeResult.InvalidOrder, true, null, null);
                }
            }

            ValueHash256 lastHash = accounts[^1].Path;

            (AddRangeResult result, List<(TrieNode, TreePath)> sortedBoundaryList, bool moreChildrenToRight) =
                FillBoundaryTree(tree, startingHash, lastHash, limitHash, expectedRootHash, proofs);

            if (result != AddRangeResult.OK)
            {
                return (result, true, null, null);
            }

            List<PathWithAccount> accountsWithStorage = new();
            List<ValueHash256> codeHashes = new();
            bool hasExtraStorage = false;

<<<<<<< HEAD
            using ArrayPoolList<PatriciaTree.BulkSetEntry> entries = new ArrayPoolList<PatriciaTree.BulkSetEntry>(accounts.Count);
=======
            using ArrayPoolListRef<PatriciaTree.BulkSetEntry> entries = new(accounts.Count);
>>>>>>> c5388661
            for (var index = 0; index < accounts.Count; index++)
            {
                PathWithAccount account = accounts[index];
                if (account.Account.HasStorage)
                {
                    if (account.Path >= limitHash || account.Path < startingHash)
                    {
                        hasExtraStorage = true;
                    }
                    else
                    {
                        accountsWithStorage.Add(account);
                    }
                }

                if (account.Account.HasCode)
                {
                    codeHashes.Add(account.Account.CodeHash);
                }

                var account_ = account.Account;
                Rlp rlp = account_ is null ? null : account_.IsTotallyEmpty ? StateTree.EmptyAccountRlp : Rlp.Encode(account_);
                entries.Add(new PatriciaTree.BulkSetEntry(account.Path, rlp?.Bytes));
                if (account is not null)
                {
                    Interlocked.Add(ref Metrics.SnapStateSynced, rlp.Bytes.Length);
                }
            }

            tree.BulkSet(entries, PatriciaTree.Flags.WasSorted);
            tree.UpdateRootHash();

            if (tree.RootHash.ValueHash256 != expectedRootHash)
            {
                return (AddRangeResult.DifferentRootHash, true, null, null);
            }

            if (hasExtraStorage)
            {
                // The server will always give one node extra after limitpath if it can fit in the response.
                // When we have extra storage, the extra storage must not be re-stored as it may have already been set
                // by another top level partition. If the sync pivot moved and the storage was modified, it must not be saved
                // here along with updated ancestor so that healing can detect that the storage need to be healed.
                //
                // Unfortunately, without introducing large change to the tree, the easiest way to
                // exclude the extra storage is to just rebuild the whole tree and also skip stitching.
                // Fortunately, this should only happen n-1 time where n is the number of top level
                // partition count.

                tree.RootHash = Keccak.EmptyTreeHash;
                for (var index = 0; index < accounts.Count; index++)
                {
                    PathWithAccount account = accounts[index];
                    if (account.Path >= limitHash || account.Path < startingHash) continue;
                    _ = tree.Set(account.Path, account.Account);
                }
            }
            else
            {
                StitchBoundaries(sortedBoundaryList, tree.TrieStore);
            }

            tree.Commit(skipRoot: true, writeFlags: WriteFlags.DisableWAL);

            return (AddRangeResult.OK, moreChildrenToRight, accountsWithStorage, codeHashes);
        }

        public static (AddRangeResult result, bool moreChildrenToRight) AddStorageRange(
            StorageTree tree,
            PathWithAccount account,
            IReadOnlyList<PathWithStorageSlot> slots,
            in ValueHash256? startingHash,
            in ValueHash256? limitHash,
            IReadOnlyList<byte[]>? proofs = null
        )
        {
            if (slots.Count == 0)
                return (AddRangeResult.EmptySlots, false);

            // Validate sorting order
            for (int i = 1; i < slots.Count; i++)
            {
                if (slots[i - 1].Path.CompareTo(slots[i].Path) >= 0)
                {
                    return (AddRangeResult.InvalidOrder, true);
                }
            }

            ValueHash256 lastHash = slots[^1].Path;

            (AddRangeResult result, List<(TrieNode, TreePath)> sortedBoundaryList, bool moreChildrenToRight) = FillBoundaryTree(
                tree, startingHash, lastHash, limitHash ?? Keccak.MaxValue, account.Account.StorageRoot, proofs);

            if (result != AddRangeResult.OK)
            {
                return (result, true);
            }

<<<<<<< HEAD
            using ArrayPoolList<PatriciaTree.BulkSetEntry> entries = new ArrayPoolList<PatriciaTree.BulkSetEntry>(slots.Count);
=======
            using ArrayPoolListRef<PatriciaTree.BulkSetEntry> entries = new(slots.Count);
>>>>>>> c5388661
            for (var index = 0; index < slots.Count; index++)
            {
                PathWithStorageSlot slot = slots[index];
                Interlocked.Add(ref Metrics.SnapStateSynced, slot.SlotRlpValue.Length);
                entries.Add(new PatriciaTree.BulkSetEntry(slot.Path, slot.SlotRlpValue));
            }

            tree.BulkSet(entries, PatriciaTree.Flags.WasSorted);
            tree.UpdateRootHash();

            if (tree.RootHash.ValueHash256 != account.Account.StorageRoot)
            {
                return (AddRangeResult.DifferentRootHash, true);
            }

            // This will work if all StorageRange requests share the same AccountWithPath object, which seems to be the case.
            // If this is not true, the StorageRange request should be extended with a lock object.
            // That lock object should be shared between all other StorageRange requests for the same account.
            lock (account.Account)
            {
                StitchBoundaries(sortedBoundaryList, tree.TrieStore);
                tree.Commit(writeFlags: WriteFlags.DisableWAL);
            }

            return (AddRangeResult.OK, moreChildrenToRight);
        }

        [SkipLocalsInit]
        private static (AddRangeResult result, List<(TrieNode, TreePath)> sortedBoundaryList, bool moreChildrenToRight) FillBoundaryTree(
            PatriciaTree tree,
            in ValueHash256? startingHash,
            in ValueHash256 endHash,
            in ValueHash256 limitHash,
            in ValueHash256 expectedRootHash,
            IReadOnlyList<byte[]>? proofs = null
        )
        {
            if (proofs is null || proofs.Count == 0)
            {
                return (AddRangeResult.OK, null, false);
            }

            ArgumentNullException.ThrowIfNull(tree);

            ValueHash256 effectiveStartingHAsh = startingHash ?? ValueKeccak.Zero;
            List<(TrieNode, TreePath)> sortedBoundaryList = new();

            Dictionary<ValueHash256, TrieNode> dict = CreateProofDict(proofs, tree.TrieStore);

            if (!dict.TryGetValue(expectedRootHash, out TrieNode root))
            {
                return (AddRangeResult.MissingRootHashInProofs, null, true);
            }

            if (dict.Count == 1 && root.IsLeaf)
            {
                // Special case with some server sending proof where the root is the same as the only path.
                // Without this the proof's IsBoundaryNode flag will cause the key to not get saved.
                var rootPath = TreePath.FromNibble(root.Key);
                if (rootPath.Length == 64 && rootPath.Path.Equals(endHash))
                {
                    return (AddRangeResult.OK, null, false);
                }
            }

            TreePath leftBoundaryPath = TreePath.FromPath(effectiveStartingHAsh.Bytes);
            TreePath rightBoundaryPath = TreePath.FromPath(endHash.Bytes);
            TreePath rightLimitPath = TreePath.FromPath(limitHash.Bytes);

            // For when in very-very unlikely case where the last remaining address is Keccak.MaxValue, (who knows why,
            // the chain have special handling for it maybe) and it is not included the returned account range, (again,
            // very-very unlikely), we want `moreChildrenToRight` to return true.
            bool noLimit = limitHash == ValueKeccak.MaxValue;

            // Connect the proof nodes starting from state root.
            // It also remove child path which is within the start/end range. If key are missing, the resolved
            // hash will not match.
            Stack<(TrieNode node, TreePath path)> proofNodesToProcess = new();

            tree.RootRef = root;
            proofNodesToProcess.Push((root, TreePath.Empty));
            sortedBoundaryList.Add((root, TreePath.Empty));

            bool moreChildrenToRight = false;
            while (proofNodesToProcess.Count > 0)
            {
                (TrieNode node, TreePath path) = proofNodesToProcess.Pop();

                if (node.IsExtension)
                {
                    if (node.GetChildHashAsValueKeccak(ExtensionRlpChildIndex, out ValueHash256 childKeccak))
                    {
                        if (dict.TryGetValue(childKeccak, out TrieNode child))
                        {
                            node.SetChild(0, child);

                            TreePath childPath = path.Append(node.Key);

                            proofNodesToProcess.Push((child, childPath));
                            sortedBoundaryList.Add((child, childPath));
                        }
                    }
                }
                else if (node.IsBranch)
                {
                    int left = leftBoundaryPath.CompareToTruncated(path, path.Length) == 0 ? leftBoundaryPath[path.Length] : 0;
                    int right = rightBoundaryPath.CompareToTruncated(path, path.Length) == 0 ? rightBoundaryPath[path.Length] : 15;
                    int limit = rightLimitPath.CompareToTruncated(path, path.Length) == 0 ? rightLimitPath[path.Length] : 15;

                    int maxIndex = moreChildrenToRight ? right : 15;

                    for (int ci = left; ci <= maxIndex; ci++)
                    {
                        bool hasKeccak = node.GetChildHashAsValueKeccak(ci, out ValueHash256 childKeccak);

                        moreChildrenToRight |= hasKeccak && (ci > right && (ci <= limit || noLimit));

                        if (ci >= left && ci <= right)
                        {
                            // Clear child within boundary
                            node.SetChild(ci, null);
                        }

                        if (hasKeccak && (ci == left || ci == right) && dict.TryGetValue(childKeccak, out TrieNode child))
                        {
                            TreePath childPath = path.Append(ci);

                            if (child.IsBranch)
                            {
                                node.SetChild(ci, child);

                                proofNodesToProcess.Push((child, childPath));
                                sortedBoundaryList.Add((child, childPath));
                            }
                            else if (child.IsExtension)
                            {
                                // If its an extension, its path + key must be outside or equal to the boundary.
                                TreePath wholePath = childPath.Append(child.Key);
                                if (leftBoundaryPath.CompareToTruncated(wholePath, wholePath.Length) >= 0 || rightBoundaryPath.CompareToTruncated(wholePath, wholePath.Length) <= 0)
                                {
                                    node.SetChild(ci, child);
                                    proofNodesToProcess.Push((child, childPath));
                                    sortedBoundaryList.Add((child, childPath));
                                }
                            }
                            else
                            {
                                // If its a leaf, its path + key must be outside the boundary.
                                TreePath wholePath = childPath.Append(child.Key);
                                if (leftBoundaryPath.CompareToTruncated(wholePath, wholePath.Length) > 0 || rightBoundaryPath.CompareToTruncated(wholePath, wholePath.Length) < 0)
                                {
                                    node.SetChild(ci, child);
                                    proofNodesToProcess.Push((child, childPath));
                                    sortedBoundaryList.Add((child, childPath));
                                }
                            }
                        }
                    }
                }
            }

            return (AddRangeResult.OK, sortedBoundaryList, moreChildrenToRight);
        }

        private static Dictionary<ValueHash256, TrieNode> CreateProofDict(IReadOnlyList<byte[]> proofs, IScopedTrieStore store)
        {
            Dictionary<ValueHash256, TrieNode> dict = new();

            for (int i = 0; i < proofs.Count; i++)
            {
                byte[] proof = proofs[i];
                TrieNode node = new(NodeType.Unknown, proof, isDirty: true);
                node.IsBoundaryProofNode = true;

                TreePath emptyPath = TreePath.Empty;
                node.ResolveNode(store, emptyPath);
                node.ResolveKey(store, ref emptyPath);

                dict[node.Keccak] = node;
            }

            return dict;
        }

        private static void StitchBoundaries(List<(TrieNode, TreePath)> sortedBoundaryList, IScopedTrieStore store)
        {
            if (sortedBoundaryList is null || sortedBoundaryList.Count == 0)
            {
                return;
            }

            for (int i = sortedBoundaryList.Count - 1; i >= 0; i--)
            {
                (TrieNode node, TreePath path) = sortedBoundaryList[i];

                if (!node.IsPersisted)
                {
                    INodeData nodeData = node.NodeData;
                    if (nodeData is ExtensionData extensionData)
                    {
                        if (IsChildPersisted(node, ref path, extensionData._value, ExtensionRlpChildIndex, store))
                        {
                            node.IsBoundaryProofNode = false;
                        }
                    }
                    else if (nodeData is BranchData branchData)
                    {
                        bool isBoundaryProofNode = false;
                        int ci = 0;
                        foreach (object? o in branchData.Branches)
                        {
                            if (!IsChildPersisted(node, ref path, o, ci, store))
                            {
                                isBoundaryProofNode = true;
                                break;
                            }
                            ci++;
                        }

                        node.IsBoundaryProofNode = isBoundaryProofNode;
                    }

                    //leaves as a part of boundary are only added if they are outside the processed range,
                    //therefore they will not be persisted during current Commit. Still it is possible, they have already
                    //been persisted when processing a range they belong, so it is needed to do a check here.
                    //Without it, there is a risk that the whole dependant path (including root) will not be eventually stitched and persisted
                    //leading to TrieNodeException after sync (as healing may not get to heal the particular storage trie)
                    if (node.IsLeaf)
                    {
                        node.IsPersisted = store.IsPersisted(path, node.Keccak);
                        node.IsBoundaryProofNode = !node.IsPersisted;
                    }
                }
            }
        }

        private static bool IsChildPersisted(TrieNode node, ref TreePath nodePath, object? child, int childIndex, IScopedTrieStore store)
        {
            if (child is TrieNode childNode)
            {
                return childNode.IsBoundaryProofNode == false;
            }

            ValueHash256 childKeccak;
            if (child is Hash256 hash)
            {
                childKeccak = hash.ValueHash256;
            }
            else if (!node.GetChildHashAsValueKeccak(childIndex, out childKeccak))
            {
                return true;
            }

            int previousPathLength = node.AppendChildPath(ref nodePath, childIndex);
            try
            {
                return store.IsPersisted(nodePath, childKeccak);
            }
            finally
            {
                nodePath.TruncateMut(previousPathLength);
            }
        }
    }
}<|MERGE_RESOLUTION|>--- conflicted
+++ resolved
@@ -57,11 +57,7 @@
             List<ValueHash256> codeHashes = new();
             bool hasExtraStorage = false;
 
-<<<<<<< HEAD
-            using ArrayPoolList<PatriciaTree.BulkSetEntry> entries = new ArrayPoolList<PatriciaTree.BulkSetEntry>(accounts.Count);
-=======
             using ArrayPoolListRef<PatriciaTree.BulkSetEntry> entries = new(accounts.Count);
->>>>>>> c5388661
             for (var index = 0; index < accounts.Count; index++)
             {
                 PathWithAccount account = accounts[index];
@@ -160,11 +156,7 @@
                 return (result, true);
             }
 
-<<<<<<< HEAD
-            using ArrayPoolList<PatriciaTree.BulkSetEntry> entries = new ArrayPoolList<PatriciaTree.BulkSetEntry>(slots.Count);
-=======
             using ArrayPoolListRef<PatriciaTree.BulkSetEntry> entries = new(slots.Count);
->>>>>>> c5388661
             for (var index = 0; index < slots.Count; index++)
             {
                 PathWithStorageSlot slot = slots[index];
