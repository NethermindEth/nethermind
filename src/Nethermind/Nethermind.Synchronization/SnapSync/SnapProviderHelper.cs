// SPDX-FileCopyrightText: 2022 Demerzel Solutions Limited
// SPDX-License-Identifier: LGPL-3.0-only

using System;
using System.Collections.Generic;
using System.Linq;
using System.Runtime.InteropServices;
using System.Threading;
using Nethermind.Core.Crypto;
using Nethermind.Core.Extensions;
using Nethermind.Serialization.Rlp;
using Nethermind.State;
using Nethermind.State.Snap;
using Nethermind.Trie;
using Nethermind.Trie.Pruning;

namespace Nethermind.Synchronization.SnapSync
{
    public static class SnapProviderHelper
    {
<<<<<<< HEAD
        public static (AddRangeResult result, bool moreChildrenToRight, IList<PathWithAccount> storageRoots, IList<Keccak> codeHashes)
            AddAccountRange(StateTree tree, long blockNumber, Keccak expectedRootHash, Keccak startingHash, PathWithAccount[] accounts, byte[][] proofs = null)
=======
        private static object _syncCommit = new();

        public static (AddRangeResult result, bool moreChildrenToRight, IList<PathWithAccount> storageRoots, IList<Keccak> codeHashes) AddAccountRange(
            StateTree tree,
            long blockNumber,
            Keccak expectedRootHash,
            Keccak startingHash,
            Keccak limitHash,
            PathWithAccount[] accounts,
            byte[][] proofs = null
        )
>>>>>>> 60291555
        {
            // TODO: Check the accounts boundaries and sorting

            Keccak lastHash = accounts[^1].Path;

            (AddRangeResult result, IList<TrieNode> sortedBoundaryList, bool moreChildrenToRight) =
                FillBoundaryTree(tree, startingHash, lastHash, limitHash, expectedRootHash, proofs);

            if (result != AddRangeResult.OK)
            {
                return (result, true, null, null);
            }

            IList<PathWithAccount> accountsWithStorage = new List<PathWithAccount>();
            IList<Keccak> codeHashes = new List<Keccak>();

            for (var index = 0; index < accounts.Length; index++)
            {
                PathWithAccount account = accounts[index];
                if (account.Account.HasStorage)
                {
                    accountsWithStorage.Add(account);
                }

                if (account.Account.HasCode)
                {
                    codeHashes.Add(account.Account.CodeHash);
                }

                Rlp rlp = tree.Set(account.Path, account.Account);
                if (rlp is not null)
                {
                    Interlocked.Add(ref Metrics.SnapStateSynced, rlp.Bytes.Length);
                }
            }

            tree.UpdateRootHash();

            if (tree.RootHash != expectedRootHash)
            {
                return (AddRangeResult.DifferentRootHash, true, null, null);
            }

            StitchBoundaries(sortedBoundaryList, tree.TrieStore);

            tree.Commit(blockNumber, skipRoot: true);

            return (AddRangeResult.OK, moreChildrenToRight, accountsWithStorage, codeHashes);
        }

        public static (AddRangeResult result, bool moreChildrenToRight) AddStorageRange(
            StorageTree tree,
            long blockNumber,
            Keccak? startingHash,
            PathWithStorageSlot[] slots,
            Keccak expectedRootHash,
            byte[][]? proofs = null
        )
        {
            // TODO: Check the slots boundaries and sorting

            Keccak lastHash = slots.Last().Path;

            (AddRangeResult result, IList<TrieNode> sortedBoundaryList, bool moreChildrenToRight) = FillBoundaryTree(
                tree, startingHash, lastHash, Keccak.MaxValue, expectedRootHash, proofs);

            if (result != AddRangeResult.OK)
            {
                return (result, true);
            }

            for (var index = 0; index < slots.Length; index++)
            {
                PathWithStorageSlot slot = slots[index];
                Interlocked.Add(ref Metrics.SnapStateSynced, slot.SlotRlpValue.Length);
                tree.Set(slot.Path, slot.SlotRlpValue, false);
            }

            tree.UpdateRootHash();

            if (tree.RootHash != expectedRootHash)
            {
                return (AddRangeResult.DifferentRootHash, true);
            }

            StitchBoundaries(sortedBoundaryList, tree.TrieStore);

            tree.Commit(blockNumber);

            return (AddRangeResult.OK, moreChildrenToRight);
        }

        private static (AddRangeResult result, IList<TrieNode> sortedBoundaryList, bool moreChildrenToRight) FillBoundaryTree(
            PatriciaTree tree,
            Keccak? startingHash,
            Keccak endHash,
            Keccak limitHash,
            Keccak expectedRootHash,
            byte[][]? proofs = null
        )
        {
            if (proofs is null || proofs.Length == 0)
            {
                return (AddRangeResult.OK, null, false);
            }

            if (tree is null)
            {
                throw new ArgumentNullException(nameof(tree));
            }

            startingHash ??= Keccak.Zero;
            List<TrieNode> sortedBoundaryList = new();

            Dictionary<Keccak, TrieNode> dict = CreateProofDict(proofs, tree.TrieStore);

            if (!dict.TryGetValue(expectedRootHash, out TrieNode root))
            {
                return (AddRangeResult.MissingRootHashInProofs, null, true);
            }

            Span<byte> leftBoundary = stackalloc byte[64];
            Nibbles.BytesToNibbleBytes(startingHash.Bytes, leftBoundary);
            Span<byte> rightBoundary = stackalloc byte[64];
            Nibbles.BytesToNibbleBytes(endHash.Bytes, rightBoundary);
            Span<byte> rightLimit = stackalloc byte[64];
            Nibbles.BytesToNibbleBytes(limitHash.Bytes, rightLimit);

            // For when in very-very unlikely case where the last remaining address is Keccak.MaxValue, (who knows why,
            // the chain have special handling for it maybe) and it is not included the returned account range, (again,
            // very-very unlikely), we want `moreChildrenToRight` to return true.
            bool noLimit = limitHash == Keccak.MaxValue;

            Stack<(TrieNode parent, TrieNode node, int pathIndex, List<byte> path)> proofNodesToProcess = new();

            tree.RootRef = root;
            proofNodesToProcess.Push((null, root, -1, new List<byte>()));
            sortedBoundaryList.Add(root); ;

            bool moreChildrenToRight = false;

            while (proofNodesToProcess.Count > 0)
            {
                (TrieNode parent, TrieNode node, int pathIndex, List<byte> path) = proofNodesToProcess.Pop();

                if (node.IsExtension)
                {
                    Keccak? childKeccak = node.GetChildHash(0);

                    if (childKeccak is not null)
                    {
                        if (dict.TryGetValue(childKeccak, out TrieNode child))
                        {
                            node.SetChild(0, child);

                            pathIndex += node.Key.Length;
                            path.AddRange(node.Key);
                            proofNodesToProcess.Push((node, child, pathIndex, path));
                            sortedBoundaryList.Add(child);
                        }
                        else
                        {
                            Span<byte> pathSpan = CollectionsMarshal.AsSpan(path);
                            if (Bytes.Comparer.Compare(pathSpan, leftBoundary[0..path.Count]) >= 0
                                && parent is not null
                                && parent.IsBranch)
                            {
                                for (int i = 0; i < 15; i++)
                                {
                                    Keccak? kec = parent.GetChildHash(i);
                                    if (kec == node.Keccak)
                                    {
                                        parent.SetChild(i, null);
                                        break;
                                    }
                                }
                            }
                        }
                    }
                }

                if (node.IsBranch)
                {
                    pathIndex++;

                    Span<byte> pathSpan = CollectionsMarshal.AsSpan(path);
                    int left = Bytes.Comparer.Compare(pathSpan, leftBoundary[0..path.Count]) == 0 ? leftBoundary[pathIndex] : 0;
                    int right = Bytes.Comparer.Compare(pathSpan, rightBoundary[0..path.Count]) == 0 ? rightBoundary[pathIndex] : 15;
                    int limit = Bytes.Comparer.Compare(pathSpan, rightLimit[0..path.Count]) == 0 ? rightLimit[pathIndex] : 15;

                    int maxIndex = moreChildrenToRight ? right : 15;

                    for (int ci = left; ci <= maxIndex; ci++)
                    {
                        Keccak? childKeccak = node.GetChildHash(ci);

                        moreChildrenToRight |= (ci > right && (ci < limit || noLimit)) && childKeccak is not null;

                        if (ci >= left && ci <= right)
                        {
                            node.SetChild(ci, null);
                        }

                        if (childKeccak is not null && (ci == left || ci == right) && dict.TryGetValue(childKeccak, out TrieNode child))
                        {
                            if (!child.IsLeaf)
                            {
                                node.SetChild(ci, child);

                                // TODO: we should optimize it - copy only if there are two boundary children
                                List<byte> newPath = new(path);

                                newPath.Add((byte)ci);

                                proofNodesToProcess.Push((node, child, pathIndex, newPath));
                                sortedBoundaryList.Add(child);
                            }
                        }
                    }
                }
            }

            return (AddRangeResult.OK, sortedBoundaryList, moreChildrenToRight);
        }

        private static Dictionary<Keccak, TrieNode> CreateProofDict(byte[][] proofs, ITrieStore store)
        {
            Dictionary<Keccak, TrieNode> dict = new();

            for (int i = 0; i < proofs.Length; i++)
            {
                byte[] proof = proofs[i];
                var node = new TrieNode(NodeType.Unknown, proof, true);
                node.IsBoundaryProofNode = true;
                node.ResolveNode(store);
                node.ResolveKey(store, i == 0);

                dict[node.Keccak] = node;
            }

            return dict;
        }

        private static void StitchBoundaries(IList<TrieNode> sortedBoundaryList, ITrieStore store)
        {
            if (sortedBoundaryList is null || sortedBoundaryList.Count == 0)
            {
                return;
            }

            for (int i = sortedBoundaryList.Count - 1; i >= 0; i--)
            {
                TrieNode node = sortedBoundaryList[i];

                if (!node.IsPersisted)
                {
                    if (node.IsExtension)
                    {
                        if (IsChildPersisted(node, 1, store))
                        {
                            node.IsBoundaryProofNode = false;
                        }
                    }

                    if (node.IsBranch)
                    {
                        bool isBoundaryProofNode = false;
                        for (int ci = 0; ci <= 15; ci++)
                        {
                            if (!IsChildPersisted(node, ci, store))
                            {
                                isBoundaryProofNode = true;
                                break;
                            }
                        }

                        node.IsBoundaryProofNode = isBoundaryProofNode;
                    }
                }
            }
        }

        private static bool IsChildPersisted(TrieNode node, int childIndex, ITrieStore store)
        {
            TrieNode data = node.GetData(childIndex) as TrieNode;
            if (data is not null)
            {

                return data.IsBoundaryProofNode == false;
            }

            Keccak childKeccak = node.GetChildHash(childIndex);
            if (childKeccak is null)
            {
                return true;
            }

            return store.IsPersisted(childKeccak);
        }
    }
}<|MERGE_RESOLUTION|>--- conflicted
+++ resolved
@@ -18,11 +18,6 @@
 {
     public static class SnapProviderHelper
     {
-<<<<<<< HEAD
-        public static (AddRangeResult result, bool moreChildrenToRight, IList<PathWithAccount> storageRoots, IList<Keccak> codeHashes)
-            AddAccountRange(StateTree tree, long blockNumber, Keccak expectedRootHash, Keccak startingHash, PathWithAccount[] accounts, byte[][] proofs = null)
-=======
-        private static object _syncCommit = new();
 
         public static (AddRangeResult result, bool moreChildrenToRight, IList<PathWithAccount> storageRoots, IList<Keccak> codeHashes) AddAccountRange(
             StateTree tree,
@@ -33,7 +28,6 @@
             PathWithAccount[] accounts,
             byte[][] proofs = null
         )
->>>>>>> 60291555
         {
             // TODO: Check the accounts boundaries and sorting
 
