--- conflicted
+++ resolved
@@ -9,7 +9,6 @@
 using Nethermind.Core;
 using Nethermind.Core.Crypto;
 using Nethermind.Core.Extensions;
-using Nethermind.Logging;
 using Nethermind.Serialization.Rlp;
 using Nethermind.State;
 using Nethermind.State.Snap;
@@ -27,8 +26,7 @@
             in ValueHash256 startingHash,
             in ValueHash256 limitHash,
             IReadOnlyList<PathWithAccount> accounts,
-            IReadOnlyList<byte[]> proofs = null,
-            ILogger? logger = null
+            IReadOnlyList<byte[]> proofs = null
         )
         {
             // TODO: Check the accounts boundaries and sorting
@@ -212,36 +210,10 @@
                         {
                             node.SetChild(0, child);
 
-<<<<<<< HEAD
-                            pathIndex += node.Key.Length;
-                            path.AddRange(node.Key);
-                            proofNodesToProcess.Push((node, child, pathIndex, path));
-                            sortedBoundaryList.Add((child, TreePath.FromNibble(CollectionsMarshal.AsSpan(path))));
-                        }
-                        else
-                        {
-                            TreePath extensionChildPath = TreePath.FromNibble(CollectionsMarshal.AsSpan(path));
-                            extensionChildPath = extensionChildPath.Append(node.Key);
-                            TreePath firstKeyPath = TreePath.FromPath(effectiveStartingHAsh.Bytes).Truncate(extensionChildPath.Length);
-                            if (extensionChildPath.CompareTo(firstKeyPath) >= 0
-                                && parent is not null
-                                && parent.IsBranch)
-                            {
-                                for (int i = 0; i < 16; i++)
-                                {
-                                    if (parent.GetChildHashAsValueKeccak(i, out ValueHash256 kec) && kec == node.Keccak)
-                                    {
-                                        parent.SetChild(i, null);
-                                        break;
-                                    }
-                                }
-                            }
-=======
                             TreePath childPath = path.Append(node.Key);
 
                             proofNodesToProcess.Push((child, childPath));
                             sortedBoundaryList.Add((child, childPath));
->>>>>>> aacc5c71
                         }
                     }
                 }
@@ -299,26 +271,6 @@
                                     sortedBoundaryList.Add((child, childPath));
                                 }
                             }
-                            else
-                            {
-                                // Sometimes a leaf becomes a proof.
-                                // we add them.
-                                TreePath tPath = TreePath.FromNibble(CollectionsMarshal.AsSpan(path));
-                                tPath.AppendMut(ci);
-
-                                List<byte> newPath = new(path)
-                                {
-                                    (byte)ci
-                                };
-
-                                TreePath wholePath = tPath.Append(child.Key);
-                                if (wholePath.Path < startingHash || wholePath.Path > endHash)
-                                {
-                                    node.SetChild(ci, child);
-                                    proofNodesToProcess.Push((node, child, pathIndex, newPath));
-                                    sortedBoundaryList.Add((child, tPath));
-                                }
-                            }
                         }
                     }
                 }
