--- conflicted
+++ resolved
@@ -19,14 +19,8 @@
 {
     public static class SnapProviderHelper
     {
-<<<<<<< HEAD
-
-        public static (AddRangeResult result, bool moreChildrenToRight, IList<PathWithAccount> storageRoots, IList<Keccak> codeHashes) AddAccountRange(
+        public static (AddRangeResult result, bool moreChildrenToRight, List<PathWithAccount> storageRoots, List<ValueKeccak> codeHashes) AddAccountRange(
             IStateTree tree,
-=======
-        public static (AddRangeResult result, bool moreChildrenToRight, List<PathWithAccount> storageRoots, List<ValueKeccak> codeHashes) AddAccountRange(
-            StateTree tree,
->>>>>>> 0a8ec2b9
             long blockNumber,
             in ValueKeccak expectedRootHash,
             in ValueKeccak startingHash,
@@ -126,22 +120,13 @@
             return (AddRangeResult.OK, moreChildrenToRight);
         }
 
-<<<<<<< HEAD
-        private static (AddRangeResult result, IList<TrieNode> sortedBoundaryList, bool moreChildrenToRight) FillBoundaryTree(
-            IPatriciaTree tree,
-            Keccak? startingHash,
-            Keccak endHash,
-            Keccak limitHash,
-            Keccak expectedRootHash,
-=======
         [SkipLocalsInit]
         private static (AddRangeResult result, List<TrieNode> sortedBoundaryList, bool moreChildrenToRight) FillBoundaryTree(
-            PatriciaTree tree,
+            IPatriciaTree tree,
             in ValueKeccak? startingHash,
             in ValueKeccak endHash,
             in ValueKeccak limitHash,
             in ValueKeccak expectedRootHash,
->>>>>>> 0a8ec2b9
             byte[][]? proofs = null
         )
         {
@@ -279,7 +264,6 @@
             for (int i = 0; i < proofs.Length; i++)
             {
                 byte[] proof = proofs[i];
-<<<<<<< HEAD
                 if (store.Capability == TrieNodeResolverCapability.Path)
                 {
                     //a workaround to correctly resolve a node for path based store - avoids recalc of keccak for child node
@@ -289,12 +273,6 @@
                     };
                     node.ResolveNode(store);
                     node.ResolveKey(store, i == 0);
-=======
-                TrieNode node = new(NodeType.Unknown, proof, isDirty: true);
-                node.IsBoundaryProofNode = true;
-                node.ResolveNode(store);
-                node.ResolveKey(store, isRoot: i == 0);
->>>>>>> 0a8ec2b9
 
                     dict[node.Keccak] = node.Clone();
                     dict[node.Keccak].IsBoundaryProofNode = true;
@@ -360,14 +338,11 @@
                 return data.IsBoundaryProofNode == false;
             }
 
-<<<<<<< HEAD
             if (store.Capability == TrieNodeResolverCapability.Hash)
-=======
-            if (!node.GetChildHashAsValueKeccak(childIndex, out ValueKeccak childKeccak))
->>>>>>> 0a8ec2b9
-            {
-                Keccak childKeccak = node.GetChildHash(childIndex);
-                return childKeccak is null || store.IsPersisted(childKeccak);
+            {
+                if (!node.GetChildHashAsValueKeccak(childIndex, out ValueKeccak childKeccak))
+                    return true;
+                return store.IsPersisted(childKeccak);
             }
             else
             {
