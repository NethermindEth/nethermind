//  Copyright (c) 2021 Demerzel Solutions Limited
//  This file is part of the Nethermind library.
//
//  The Nethermind library is free software: you can redistribute it and/or modify
//  it under the terms of the GNU Lesser General Public License as published by
//  the Free Software Foundation, either version 3 of the License, or
//  (at your option) any later version.
//
//  The Nethermind library is distributed in the hope that it will be useful,
//  but WITHOUT ANY WARRANTY; without even the implied warranty of
//  MERCHANTABILITY or FITNESS FOR A PARTICULAR PURPOSE. See the
//  GNU Lesser General Public License for more details.
//
//  You should have received a copy of the GNU Lesser General Public License
//  along with the Nethermind. If not, see <http://www.gnu.org/licenses/>.
//

using System;
using System.Collections.Generic;
using System.Linq;
using System.Threading;
using Nethermind.Blockchain.Utils;
using Nethermind.Core;
using Nethermind.Core.Collections;
using Nethermind.Core.Crypto;
using Nethermind.Core.Extensions;
using Nethermind.Logging;
using Nethermind.Serialization.Rlp;
using Nethermind.State;
using Nethermind.State.Snap;
using Nethermind.Trie;
using Nethermind.Trie.Pruning;

namespace Nethermind.Synchronization.SnapSync;

public class SnapServer : ISnapServer
{
    private readonly IReadOnlyTrieStore _store;
    private readonly TrieStoreWithReadFlags _storeWithReadFlag;
    private readonly IReadOnlyKeyValueStore _codeDb;
    private readonly ILastNStateRootTracker _stateRootTracker;
    private readonly ILogManager _logManager;
    private readonly ILogger _logger;

    // On flatdb/halfpath, using ReadAhead flag significantly reduce IOPs by reading a larger chunk of sequential data.
    // It also skip the block cache, which reduces impact on block processing.
    // On hashdb, this causes each IOP to be significantly larger, so it make it a lot slower than it already is.
    private readonly ReadFlags _optimizedReadFlags = ReadFlags.HintCacheMiss;

    private readonly AccountDecoder _decoder = new AccountDecoder();

    private const long HardResponseByteLimit = 2000000;
    private const int HardResponseNodeLimit = 100000;

    public SnapServer(IReadOnlyTrieStore trieStore, IReadOnlyKeyValueStore codeDb, ILastNStateRootTracker stateRootTracker, ILogManager logManager)
    {
        _store = trieStore ?? throw new ArgumentNullException(nameof(trieStore));
        _codeDb = codeDb ?? throw new ArgumentNullException(nameof(codeDb));
        _stateRootTracker = stateRootTracker;
        _logManager = logManager ?? throw new ArgumentNullException(nameof(logManager));
        _logger = logManager.GetClassLogger();

        if (_store.Scheme == INodeStorage.KeyScheme.HalfPath)
        {
            _optimizedReadFlags = ReadFlags.HintReadAhead;
        }
        _storeWithReadFlag = new TrieStoreWithReadFlags(_store.GetTrieStore(null), _optimizedReadFlags);
    }

    private bool IsRootMissing(in ValueHash256 stateRoot)
    {
        return !_stateRootTracker.HasStateRoot(stateRoot.ToCommitment());
    }

    public IOwnedReadOnlyList<byte[]>? GetTrieNodes(IReadOnlyList<PathGroup> pathSet, in ValueHash256 rootHash, CancellationToken cancellationToken)
    {
        if (IsRootMissing(rootHash)) return ArrayPoolList<byte[]>.Empty();

        if (_logger.IsDebug) _logger.Debug($"Get trie nodes {pathSet.Count}");
        // TODO: use cache to reduce node retrieval from disk
        int pathLength = pathSet.Count;
        ArrayPoolList<byte[]> response = new(pathLength);
        StateTree tree = new(_store, _logManager);
        bool abort = false;

        for (int i = 0; i < pathLength && !abort && !cancellationToken.IsCancellationRequested; i++)
        {
            byte[][]? requestedPath = pathSet[i].Group;
            switch (requestedPath.Length)
            {
                case 0:
                    return null;
                case 1:
                    try
                    {
                        byte[]? rlp = tree.GetNodeByPath(Nibbles.CompactToHexEncode(requestedPath[0]), rootHash.ToCommitment());
                        response.Add(rlp);
                    }
                    catch (MissingTrieNodeException)
                    {
                        abort = true;
                    }
                    break;
                default:
                    try
                    {
                        Hash256 storagePath = new Hash256(requestedPath[0]);
                        Account? account = GetAccountByPath(tree, rootHash, requestedPath[0]);
                        if (account is not null)
                        {
                            Hash256? storageRoot = account.StorageRoot;
                            if (!storageRoot.Bytes.SequenceEqual(Keccak.EmptyTreeHash.Bytes))
                            {
                                StorageTree sTree = new(_store.GetTrieStore(storagePath), storageRoot, _logManager);

                                for (int reqStorage = 1; reqStorage < requestedPath.Length; reqStorage++)
                                {
                                    byte[]? sRlp = sTree.GetNodeByPath(Nibbles.CompactToHexEncode(requestedPath[reqStorage]));
                                    response.Add(sRlp);
                                }
                            }
                        }
                    }
                    catch (MissingTrieNodeException)
                    {
                        abort = true;
                    }
                    break;
            }
        }

        if (response.Count == 0) return ArrayPoolList<byte[]>.Empty();
        return response;
    }

    public IOwnedReadOnlyList<byte[]> GetByteCodes(IReadOnlyList<ValueHash256> requestedHashes, long byteLimit, CancellationToken cancellationToken)
    {
        long currentByteCount = 0;
        ArrayPoolList<byte[]> response = new(requestedHashes.Count);

        if (byteLimit > HardResponseByteLimit)
        {
            byteLimit = HardResponseByteLimit;
        }

        foreach (ValueHash256 codeHash in requestedHashes)
        {
            // break when the response size exceeds the byteLimit - it is a soft limit
            // so not a big issue if we so over slightly.
            if (currentByteCount > byteLimit || cancellationToken.IsCancellationRequested)
            {
                break;
            }

            if (codeHash.Bytes.SequenceEqual(Keccak.OfAnEmptyString.Bytes))
            {
                response.Add(Array.Empty<byte>());
                currentByteCount += 1;
                continue;
            }

            byte[]? code = _codeDb[codeHash.Bytes];
            if (code is not null)
            {
                response.Add(code);
                currentByteCount += code.Length;
            }
        }

        return response;
    }

    public (IOwnedReadOnlyList<PathWithAccount>, IOwnedReadOnlyList<byte[]>) GetAccountRanges(in ValueHash256 rootHash, in ValueHash256 startingHash, in ValueHash256? limitHash, long byteLimit, CancellationToken cancellationToken)
    {
        if (IsRootMissing(rootHash)) return (ArrayPoolList<PathWithAccount>.Empty(), ArrayPoolList<byte[]>.Empty());
        byteLimit = Math.Max(Math.Min(byteLimit, HardResponseByteLimit), 1);

        AccountCollector accounts = new AccountCollector();
        (long _, IOwnedReadOnlyList<byte[]> proofs, _) = GetNodesFromTrieVisitor(
            rootHash,
            startingHash,
            limitHash?.ToCommitment() ?? Keccak.MaxValue,
            byteLimit,
            null,
            null,
            accounts,
            cancellationToken);

        ArrayPoolList<PathWithAccount> nodes = accounts.Accounts;
        return (nodes, proofs);
    }

    public (IOwnedReadOnlyList<IOwnedReadOnlyList<PathWithStorageSlot>>, IOwnedReadOnlyList<byte[]>) GetStorageRanges(in ValueHash256 rootHash, IReadOnlyList<PathWithAccount> accounts, in ValueHash256? startingHash, in ValueHash256? limitHash, long byteLimit, CancellationToken cancellationToken)
    {
        if (IsRootMissing(rootHash)) return (ArrayPoolList<IOwnedReadOnlyList<PathWithStorageSlot>>.Empty(), ArrayPoolList<byte[]>.Empty());
        byteLimit = Math.Max(Math.Min(byteLimit, HardResponseByteLimit), 1);

        ValueHash256 startingHash1 = startingHash ?? ValueKeccak.Zero;
        ValueHash256 limitHash1 = limitHash ?? ValueKeccak.MaxValue;
        if (limitHash1 == ValueKeccak.Zero)
        {
            limitHash1 = ValueKeccak.MaxValue;
        }

<<<<<<< HEAD
        long responseSize = 0;
        StateTree tree = startingHash1 == ValueKeccak.Zero
            ? new StateTree(new CachedTrieStore(_storeWithReadFlag), _logManager)
            : new StateTree(_storeWithReadFlag, _logManager);

        ArrayPoolList<PathWithStorageSlot[]> responseNodes = new(accounts.Count);
=======
        ArrayPoolList<IOwnedReadOnlyList<PathWithStorageSlot>> responseNodes = new(accounts.Count);
>>>>>>> fdc62b0c
        for (int i = 0; i < accounts.Count; i++)
        {
            if (responseSize > byteLimit || cancellationToken.IsCancellationRequested)
            {
                break;
            }

            if (responseSize > 1 && (Math.Min(byteLimit, HardResponseByteLimit) - responseSize) < 10000)
            {
                break;
            }

            Account accountNeth = GetAccountByPath(tree, rootHash, accounts[i].Path.Bytes.ToArray());
            if (accountNeth is null)
            {
                break;
            }

            Hash256? storagePath = accounts[i].Path.ToCommitment();

            PathWithStorageCollector pathWithStorageCollector = new PathWithStorageCollector();
            (long innerResponseSize, IOwnedReadOnlyList<byte[]> proofs, bool stoppedEarly) = GetNodesFromTrieVisitor(
                rootHash,
                startingHash1,
                limitHash1,
                byteLimit - responseSize,
                storagePath,
                accountNeth.StorageRoot,
                pathWithStorageCollector,
                cancellationToken);

            if (pathWithStorageCollector.Slots.Count == 0)
            {
                break;
            }

            responseNodes.Add(pathWithStorageCollector.Slots);
            if (stoppedEarly || startingHash1 != Keccak.Zero)
            {
                return (responseNodes, proofs);
            }

            proofs.Dispose();
            responseSize += innerResponseSize;
        }

        return (responseNodes, ArrayPoolList<byte[]>.Empty());
    }

    private (long bytesSize, IOwnedReadOnlyList<byte[]> proofs, bool stoppedEarly) GetNodesFromTrieVisitor(
        in ValueHash256 rootHash,
        in ValueHash256 startingHash,
        in ValueHash256 limitHash,
        long byteLimit,
        in ValueHash256? storage,
        in ValueHash256? storageRoot,
        RangeQueryVisitor.ILeafValueCollector valueCollector,
        CancellationToken cancellationToken)
    {
        PatriciaTree tree = new(_store, _logManager);
        using RangeQueryVisitor visitor = new(startingHash, limitHash, valueCollector, byteLimit, HardResponseNodeLimit, readFlags: _optimizedReadFlags, cancellationToken);
        VisitingOptions opt = new() { ExpectAccounts = false };
        tree.Accept(visitor, rootHash.ToCommitment(), opt, storageAddr: storage?.ToCommitment(), storageRoot: storageRoot?.ToCommitment());

        ArrayPoolList<byte[]> proofs = startingHash != Keccak.Zero || visitor.StoppedEarly ? visitor.GetProofs() : ArrayPoolList<byte[]>.Empty();
        return (visitor.GetBytesSize(), proofs, visitor.StoppedEarly);
    }

    private Account? GetAccountByPath(StateTree tree, in ValueHash256 rootHash, byte[] accountPath)
    {
        try
        {
            ReadOnlySpan<byte> bytes = tree.Get(accountPath, rootHash.ToCommitment());
            Rlp.ValueDecoderContext rlpContext = new Rlp.ValueDecoderContext(bytes);
            return bytes.IsNullOrEmpty() ? null : _decoder.Decode(ref rlpContext);
        }
        catch (MissingTrieNodeException)
        {
            return null;
        }
    }
}<|MERGE_RESOLUTION|>--- conflicted
+++ resolved
@@ -202,16 +202,12 @@
             limitHash1 = ValueKeccak.MaxValue;
         }
 
-<<<<<<< HEAD
         long responseSize = 0;
         StateTree tree = startingHash1 == ValueKeccak.Zero
             ? new StateTree(new CachedTrieStore(_storeWithReadFlag), _logManager)
             : new StateTree(_storeWithReadFlag, _logManager);
 
-        ArrayPoolList<PathWithStorageSlot[]> responseNodes = new(accounts.Count);
-=======
         ArrayPoolList<IOwnedReadOnlyList<PathWithStorageSlot>> responseNodes = new(accounts.Count);
->>>>>>> fdc62b0c
         for (int i = 0; i < accounts.Count; i++)
         {
             if (responseSize > byteLimit || cancellationToken.IsCancellationRequested)
