--- conflicted
+++ resolved
@@ -65,25 +65,10 @@
                     return;
                 }
 
-<<<<<<< HEAD
-                RememberState(out bool _);
-                _stringBuilder.Append($"Sync peers - Initialized: {_currentInitializedPeerCount} | All: {_peerPool.PeerCount} | Max: {_peerPool.PeerMaxCount}");
-                bool headerAdded = false;
-                foreach (PeerInfo peerInfo in OrderedPeers)
-                {
-                    if (!headerAdded)
-                    {
-                        headerAdded = true;
-                        AddPeerHeader();
-                    }
-                    _stringBuilder.AppendLine();
-                    AddPeerInfo(peerInfo);
-=======
                 RememberState(out bool changed);
                 if (!changed)
                 {
                     return;
->>>>>>> 0a3a694f
                 }
 
                 if (_logger.IsDebug)
@@ -116,34 +101,15 @@
                     }
                     _stringBuilder.Append($" {peerGroup.Key} ({peerGroup.Count() / sum,3:P0})");
                 }
-<<<<<<< HEAD
-                RememberState(out bool changed);
-                if (!changed)
-=======
                 _stringBuilder.Append(" |");
 
                 PeersContextCounts activeContexts = new();
                 PeersContextCounts sleepingContexts = new();
                 foreach (PeerInfo peerInfo in peers)
->>>>>>> 0a3a694f
                 {
                     CountContexts(peerInfo.AllocatedContexts, ref activeContexts);
                     CountContexts(peerInfo.SleepingContexts, ref sleepingContexts);
                 }
-<<<<<<< HEAD
-                
-                _stringBuilder.Append($"Sync peers {_currentInitializedPeerCount}({_peerPool.PeerCount})/{_peerPool.PeerMaxCount}");
-                bool headerAdded = false;
-                foreach (PeerInfo peerInfo in OrderedPeers.Where(p => !p.CanBeAllocated(AllocationContexts.All)))
-                {
-                    if (!headerAdded)
-                    {
-                        headerAdded = true;
-                        AddPeerHeader();
-                    }
-                    _stringBuilder.AppendLine();
-                    AddPeerInfo(peerInfo);
-=======
 
                 _stringBuilder.Append(" Active: ");
                 activeContexts.AppendTo(_stringBuilder, "None");
@@ -163,7 +129,6 @@
                         _stringBuilder.Append(',');
                     }
                     _stringBuilder.Append($" {peerGroup.Key} ({peerGroup.Count() / sum,3:P0})");
->>>>>>> 0a3a694f
                 }
 
                 string result = _stringBuilder.ToString();
