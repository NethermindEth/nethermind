--- conflicted
+++ resolved
@@ -145,11 +145,7 @@
             }
         }
 
-<<<<<<< HEAD
-        internal string? MakeReportForPeer(IEnumerable<PeerInfo> peers, string header)
-=======
         internal string MakeReportForPeers(IEnumerable<PeerInfo> peers, string header)
->>>>>>> 6472650d
         {
             _stringBuilder.Append(header);
             bool headerAdded = false;
