//  Copyright (c) 2021 Demerzel Solutions Limited
//  This file is part of the Nethermind library.
// 
//  The Nethermind library is free software: you can redistribute it and/or modify
//  it under the terms of the GNU Lesser General Public License as published by
//  the Free Software Foundation, either version 3 of the License, or
//  (at your option) any later version.
// 
//  The Nethermind library is distributed in the hope that it will be useful,
//  but WITHOUT ANY WARRANTY; without even the implied warranty of
//  MERCHANTABILITY or FITNESS FOR A PARTICULAR PURPOSE. See the
//  GNU Lesser General Public License for more details.
// 
//  You should have received a copy of the GNU Lesser General Public License
//  along with the Nethermind. If not, see <http://www.gnu.org/licenses/>.

using System;
using System.Collections.Concurrent;
using System.Collections.Generic;
using System.Linq;
using System.Runtime.CompilerServices;
using System.Threading;
using System.Threading.Tasks;
using Nethermind.Blockchain;
using Nethermind.Blockchain.Find;
using Nethermind.Blockchain.Synchronization;
using Nethermind.Core;
using Nethermind.Core.Crypto;
using Nethermind.Core.Extensions;
using Nethermind.Int256;
using Nethermind.Logging;
using Nethermind.Specs;
using Nethermind.Stats;
using Nethermind.Stats.Model;
using Nethermind.Synchronization.Peers.AllocationStrategies;
using Timer = System.Timers.Timer;

[assembly: InternalsVisibleTo("Nethermind.Blockchain.Test")]

namespace Nethermind.Synchronization.Peers
{
    /// <summary>
    ///     Eth sync peer pool is capable of returning a sync peer allocation that is best suited for the requesting
    ///     sync process. It also manages all allocations allowing to replace peers with better peers whenever they connect.
    /// </summary>
    public class SyncPeerPool : ISyncPeerPool
    {
        private const int InitTimeout = 3000; // the Eth.Timeout hits us at 5000 (or whatever it is configured to)

        private readonly IBlockTree _blockTree;
        private readonly ILogger _logger;
        private readonly BlockingCollection<RefreshTotalDiffTask> _peerRefreshQueue
            = new();

        private readonly ConcurrentDictionary<PublicKey, PeerInfo> _peers
            = new();

        private readonly ConcurrentDictionary<PublicKey, CancellationTokenSource> _refreshCancelTokens
            = new();
        private readonly ConcurrentDictionary<SyncPeerAllocation, object?> _replaceableAllocations
            = new();
        
        private readonly INodeStatsManager _stats;
        private readonly int _allocationsUpgradeIntervalInMs;

        private bool _isStarted;
        private readonly object _isAllocatedChecks = new();

        private DateTime _lastUselessPeersDropTime = DateTime.UtcNow;

        private readonly CancellationTokenSource _refreshLoopCancellation = new();
        private Task? _refreshLoopTask;

        private readonly ManualResetEvent _signals = new(true);
        private readonly TimeSpan _timeBeforeWakingShallowSleepingPeerUp = TimeSpan.FromMilliseconds(1000);
        private Timer? _upgradeTimer;

        public SyncPeerPool(IBlockTree blockTree,
            INodeStatsManager nodeStatsManager,
            int peersMaxCount,
            ILogManager logManager)
            : this(blockTree, nodeStatsManager, peersMaxCount, 1000, logManager)
        {
        }
        
        public SyncPeerPool(IBlockTree blockTree,
            INodeStatsManager nodeStatsManager,
            int peersMaxCount,
            int allocationsUpgradeIntervalInMsInMs,
            ILogManager logManager)
            : this(blockTree, nodeStatsManager, peersMaxCount, 0, allocationsUpgradeIntervalInMsInMs, logManager)
        {
        }

        public SyncPeerPool(IBlockTree blockTree,
            INodeStatsManager nodeStatsManager,
            int peersMaxCount,
            int priorityPeerMaxCount,
            int allocationsUpgradeIntervalInMsInMs,
            ILogManager logManager)
        {
            _blockTree = blockTree ?? throw new ArgumentNullException(nameof(blockTree));
            _stats = nodeStatsManager ?? throw new ArgumentNullException(nameof(nodeStatsManager));
            PeerMaxCount = peersMaxCount;
            PriorityPeerMaxCount = priorityPeerMaxCount;
            _allocationsUpgradeIntervalInMs = allocationsUpgradeIntervalInMsInMs;
            _logger = logManager.GetClassLogger() ?? throw new ArgumentNullException(nameof(logManager));
            
            if (_logger.IsDebug) _logger.Debug($"PeerMaxCount: {PeerMaxCount}, PriorityPeerMaxCount: {PriorityPeerMaxCount}");
        }

        public void ReportNoSyncProgress(PeerInfo peerInfo, AllocationContexts allocationContexts)
        {
            ReportWeakPeer(peerInfo, allocationContexts);
        }

        public void ReportBreachOfProtocol(PeerInfo? peerInfo, string details)
        {
            /* since the allocations can have the peers dynamically changed
             * it may be hard for the external classes to ensure that the peerInfo is not null at the time when they report
             * so we decide to check for null here and not consider the scenario to be exceptional
             */
            if (peerInfo != null)
            {
                _stats.ReportSyncEvent(peerInfo.SyncPeer.Node, NodeStatsEventType.SyncFailed);
                peerInfo.SyncPeer.Disconnect(DisconnectReason.BreachOfProtocol, details);
            }
        }

        public void ReportWeakPeer(PeerInfo? weakPeer, AllocationContexts allocationContexts)
        {
            if (weakPeer == null)
            {
                /* it may have just got disconnected and in such case the allocation would be nullified
                 * in such case there is no need to talk about whether the peer is good or bad
                 */
                return;
            }

            AllocationContexts sleeps = weakPeer.IncreaseWeakness(allocationContexts);
            if (sleeps != AllocationContexts.None)
            {
                weakPeer.PutToSleep(sleeps, DateTime.UtcNow);
            }
        }

        public void Start()
        {
            _refreshLoopTask = Task.Factory.StartNew(
                    RunRefreshPeerLoop,
                    _refreshLoopCancellation.Token,
                    TaskCreationOptions.LongRunning,
                    TaskScheduler.Default).Unwrap()
                .ContinueWith(t =>
                {
                    if (t.IsFaulted)
                    {
                        if (_logger.IsError) _logger.Error("Init peer loop encountered an exception.", t.Exception);
                    }
                    else if (t.IsCanceled)
                    {
                        if (_logger.IsDebug) _logger.Debug("Init peer loop stopped.");
                    }
                    else if (t.IsCompleted)
                    {
                        if (_logger.IsError) _logger.Error("Peer loop completed unexpectedly.");
                    }
                });

            _isStarted = true;
            StartUpgradeTimer();
        }

        public async Task StopAsync()
        {
            _isStarted = false;
            _refreshLoopCancellation.Cancel();
            await (_refreshLoopTask ?? Task.CompletedTask);
            Parallel.ForEach(_peers, p => { p.Value.SyncPeer.Disconnect(DisconnectReason.ClientQuitting, "App Close"); });
        }

        public PeerInfo? GetPeer(Node node) => _peers.TryGetValue(node.Id, out PeerInfo? peerInfo) ? peerInfo : null;
        public event EventHandler<PeerBlockNotificationEventArgs>? NotifyPeerBlock;
        public event EventHandler<PeerHeadRefreshedEventArgs>? PeerRefreshed;

        public void WakeUpAll()
        {
            foreach (var peer in _peers)
            {
                peer.Value.TryToWakeUp(DateTime.Now, TimeSpan.Zero);
            }
        }

        public IEnumerable<PeerInfo> AllPeers
        {
            get
            {
                foreach ((_, PeerInfo peerInfo) in _peers) yield return peerInfo;
            }
        }
        
        public IEnumerable<PeerInfo> NonStaticPeers
        {
            get
            {
                foreach ((_, PeerInfo peerInfo) in _peers)
                {
                    if (peerInfo.SyncPeer.Node?.IsStatic == false)
                    {
                        yield return peerInfo;
                    }
                }
            }
        }

        public IEnumerable<PeerInfo> InitializedPeers
        {
            get
            {
                foreach ((_, PeerInfo peerInfo) in _peers)
                {
                    if (!peerInfo.SyncPeer.IsInitialized)
                    {
                        continue;
                    }

                    yield return peerInfo;
                }
            }
        }

        internal IEnumerable<SyncPeerAllocation> ReplaceableAllocations
        {
            get
            {
                foreach ((SyncPeerAllocation allocation, _) in _replaceableAllocations) yield return allocation;
            }
        }

        public int PeerCount => _peers.Count;
        public int PriorityPeerCount => _peers.Values.Count(p => p.SyncPeer.IsPriority.Equals(true));
        public int InitializedPeersCount => InitializedPeers.Count();
        public int PeerMaxCount { get; }
        private int PriorityPeerMaxCount { get; }

        public void RefreshTotalDifficulty(ISyncPeer syncPeer, Keccak blockHash)
        {
            RefreshTotalDiffTask task = new(blockHash, syncPeer);
            _peerRefreshQueue.Add(task);
        }

        public void AddPeer(ISyncPeer syncPeer)
        {
            if (_logger.IsDebug) _logger.Debug($"Adding sync peer {syncPeer.Node:c}");
            if (!_isStarted)
            {
                if (_logger.IsDebug) _logger.Debug($"Sync peer pool not started yet - adding peer is blocked: {syncPeer.Node:s}");
                return;
            }

            if (_peers.ContainsKey(syncPeer.Node.Id))
            {
                if (_logger.IsDebug) _logger.Debug($"Sync peer {syncPeer.Node:c} already in peers collection.");
                return;
            }
            
            PeerInfo peerInfo = new(syncPeer);
            _peers.TryAdd(syncPeer.Node.Id, peerInfo);
            Metrics.SyncPeers = _peers.Count;
<<<<<<< HEAD
            if (syncPeer.IsPriority) Metrics.PriorityPeers = PriorityPeerCount;
            if (_logger.IsDebug) _logger.Debug($"PeerCount: {PeerCount}, PriorityPeerCount: {PriorityPeerCount}");
            
            if (_logger.IsDebug) _logger.Debug($"Adding {syncPeer.Node:c} to refresh queue");
            if (NetworkDiagTracer.IsEnabled) NetworkDiagTracer.ReportInterestingEvent(syncPeer.Node.Address, "adding node to refresh queue");
            _peerRefreshQueue.Add(new RefreshTotalDiffTask(syncPeer));
=======
            
            BlockHeader? header = _blockTree.FindHeader(syncPeer.HeadHash, BlockTreeLookupOptions.TotalDifficultyNotNeeded);
            if (header is not null)
            {
                syncPeer.HeadNumber = header.Number;
            }
            else
            {
                if (_logger.IsDebug) _logger.Debug($"Adding {syncPeer.Node:c} to refresh queue");
                if (NetworkDiagTracer.IsEnabled) NetworkDiagTracer.ReportInterestingEvent(syncPeer.Node.Address, "adding node to refresh queue");
                _peerRefreshQueue.Add(new RefreshTotalDiffTask(syncPeer));
            }
>>>>>>> a5ed01cf
        }

        public void RemovePeer(ISyncPeer syncPeer)
        {
            if (_logger.IsDebug) _logger.Debug($"Removing sync peer {syncPeer.Node:c}");

            if (!_isStarted)
            {
                if (_logger.IsDebug) _logger.Debug($"Sync peer pool not started yet - removing {syncPeer.Node:c} is blocked.");
                return;
            }

            PublicKey id = syncPeer.Node.Id;
            if (id == null)
            {
                if (_logger.IsDebug) _logger.Debug("Peer ID was null when removing peer");
                return;
            }

            if (!_peers.TryRemove(id, out _))
            {
                // possible if sync failed - we remove peer and eventually initiate disconnect, which calls remove peer again
                return;
            }

            Metrics.SyncPeers = _peers.Count;
            if (syncPeer.IsPriority) Metrics.PriorityPeers = PriorityPeerCount;
            if (_logger.IsDebug) _logger.Debug($"PeerCount: {PeerCount}, PriorityPeerCount: {PriorityPeerCount}");
            
            foreach ((SyncPeerAllocation allocation, _) in _replaceableAllocations)
            {
                if (allocation.Current?.SyncPeer.Node.Id == id)
                {
                    if (_logger.IsTrace) _logger.Trace($"Requesting peer cancel with {syncPeer.Node:c} on {allocation}");
                    allocation.Cancel();
                }
            }

            if (_refreshCancelTokens.TryGetValue(id, out CancellationTokenSource? initCancelTokenSource))
            {
                initCancelTokenSource?.Cancel();
            }
        }

        public void SetPeerPriority(PublicKey id)
        {
            if (_peers.TryGetValue(id, out PeerInfo peerInfo))
            {
                peerInfo.SyncPeer.IsPriority = true;
            }
        }

        public async Task<SyncPeerAllocation> Allocate(IPeerAllocationStrategy peerAllocationStrategy, AllocationContexts allocationContexts = AllocationContexts.All, int timeoutMilliseconds = 0)
        {
            int tryCount = 1;
            DateTime startTime = DateTime.UtcNow;

            SyncPeerAllocation allocation = new(peerAllocationStrategy, allocationContexts);
            while (true)
            {
                lock (_isAllocatedChecks)
                {
                    allocation.AllocateBestPeer(InitializedPeers.Where(p => p.CanBeAllocated(allocationContexts)), _stats, _blockTree);
                    if (allocation.HasPeer)
                    {
                        if (peerAllocationStrategy.CanBeReplaced)
                        {
                            _replaceableAllocations.TryAdd(allocation, null);
                        }

                        return allocation;
                    }
                }

                bool timeoutReached = timeoutMilliseconds == 0
                                      || (DateTime.UtcNow - startTime).TotalMilliseconds > timeoutMilliseconds;
                if (timeoutReached) return SyncPeerAllocation.FailedAllocation;

                int waitTime = 10 * tryCount++;
                
                if (!_signals.SafeWaitHandle.IsClosed)
                {
                    await _signals.WaitOneAsync(waitTime, _refreshLoopCancellation.Token);
                    if (!_signals.SafeWaitHandle.IsClosed)
                    {
                        _signals.Reset(); // without this we have no delay
                    }
                }
            }
        }

        /// <summary>
        ///     Frees the allocation space borrowed earlier for some sync consumer.
        /// </summary>
        /// <param name="syncPeerAllocation">Allocation to free</param>
        public void Free(SyncPeerAllocation syncPeerAllocation)
        {
            if (_logger.IsTrace) _logger.Trace($"Returning {syncPeerAllocation}");

            _replaceableAllocations.TryRemove(syncPeerAllocation, out _);
            syncPeerAllocation.Cancel();

            if (_replaceableAllocations.Count > 1024 * 16) _logger.Warn($"Peer allocations leakage - {_replaceableAllocations.Count}");

            SignalPeersChanged();
        }

        private async Task RunRefreshPeerLoop()
        {
            foreach (RefreshTotalDiffTask refreshTask in _peerRefreshQueue.GetConsumingEnumerable(_refreshLoopCancellation.Token))
            {
                ISyncPeer syncPeer = refreshTask.SyncPeer;
                if (_logger.IsDebug) _logger.Debug($"Refreshing info for {syncPeer}.");
                CancellationTokenSource initCancelSource = _refreshCancelTokens[syncPeer.Node.Id] = new CancellationTokenSource();
                CancellationTokenSource linkedSource = CancellationTokenSource.CreateLinkedTokenSource(initCancelSource.Token, _refreshLoopCancellation.Token);

#pragma warning disable 4014
                ExecuteRefreshTask(refreshTask, linkedSource.Token).ContinueWith(t =>
#pragma warning restore 4014
                {
                    _refreshCancelTokens.TryRemove(syncPeer.Node.Id, out _);
                    if (t.IsFaulted)
                    {
                        if (t.Exception != null && t.Exception.InnerExceptions.Any(x => x.InnerException is TimeoutException))
                        {
                            if (_logger.IsTrace) _logger.Trace($"Refreshing info for {syncPeer} failed due to timeout: {t.Exception.Message}");
                        }
                        else if (_logger.IsDebug)
                        {
                            _logger.Debug($"Refreshing info for {syncPeer} failed {t.Exception}");
                        }
                    }
                    else if (t.IsCanceled)
                    {
                        if (_logger.IsTrace) _logger.Trace($"Refresh peer info canceled: {syncPeer.Node:s}");
                    }
                    else
                    {
                        UpgradeAllocations();
                        // cases when we want other nodes to resolve the impasse (check Goerli discussion on 5 out of 9 validators)
                        if (syncPeer.TotalDifficulty == _blockTree.BestSuggestedHeader?.TotalDifficulty && syncPeer.HeadHash != _blockTree.BestSuggestedHeader?.Hash)
                        {
                            Block block = _blockTree.FindBlock(_blockTree.BestSuggestedHeader.Hash!, BlockTreeLookupOptions.None);
                            if (block != null) // can be null if fast syncing headers only
                            {
                                if (_logger.IsDebug) _logger.Debug($"Sending my best block {block} to {syncPeer}");
                                NotifyPeerBlock?.Invoke(this, new PeerBlockNotificationEventArgs(syncPeer, block));
                            }
                        }
                    }

                    if (_logger.IsDebug) _logger.Debug($"Refreshed peer info for {syncPeer}.");

                    initCancelSource.Dispose();
                    linkedSource.Dispose();
                });
            }

            if (_logger.IsInfo) _logger.Info("Exiting sync peer refresh loop");
            await Task.CompletedTask;
        }

        private void StartUpgradeTimer()
        {
            if (_logger.IsDebug) _logger.Debug("Starting eth sync peer upgrade timer");
            Timer upgradeTimer = _upgradeTimer = new Timer(_allocationsUpgradeIntervalInMs);
            upgradeTimer.Elapsed += (_, _) =>
            {
                try
                {
                    upgradeTimer.Enabled = false;
                    UpgradeAllocations();
                }
                catch (Exception exception)
                {
                    if (_logger.IsDebug) _logger.Error("Allocations upgrade failure", exception);
                }
                finally
                {
                    upgradeTimer.Enabled = true;
                }
            };

            upgradeTimer.Start();
        }

        private bool CanBeUsefulForFastBlocks(long blockNumber)
        {
            long lowestInsertedBody = _blockTree.LowestInsertedBodyNumber ?? long.MaxValue;
            long lowestInsertedHeader = _blockTree.LowestInsertedHeader?.Number ?? long.MaxValue;
            return lowestInsertedBody > 1 && lowestInsertedBody < blockNumber ||
                   lowestInsertedHeader > 1 && lowestInsertedHeader < blockNumber;
        }

        internal void DropUselessPeers(bool force = false)
        {
            if (!force && DateTime.UtcNow - _lastUselessPeersDropTime < TimeSpan.FromSeconds(30))
                // give some time to monitoring nodes
                // (monitoring nodes are nodes that are investigating the network but are not synced themselves)
                return;

            if (_logger.IsTrace) _logger.Trace($"Reviewing {PeerCount} peer usefulness");

            int peersDropped = 0;
            _lastUselessPeersDropTime = DateTime.UtcNow;

            long ourNumber = _blockTree.BestSuggestedHeader?.Number ?? 0L;
            UInt256 ourDifficulty = _blockTree.BestSuggestedHeader?.TotalDifficulty ?? UInt256.Zero;
            foreach (PeerInfo peerInfo in NonStaticPeers)
            {
                if (peerInfo.HeadNumber == 0
                    && peerInfo.IsInitialized
                    && ourNumber != 0
                    && peerInfo.PeerClientType != NodeClientType.Nethermind
                    && peerInfo.PeerClientType != NodeClientType.Trinity)
                    // we know that Nethermind reports 0 HeadNumber when it is in sync (and it can still serve a lot of data to other nodes)
                {
                    if (!CanBeUsefulForFastBlocks(peerInfo.HeadNumber))
                    {
                        peersDropped++;
                        peerInfo.SyncPeer.Disconnect(DisconnectReason.UselessPeer, "PEER REVIEW / HEAD 0");
                    }
                }
                else if (peerInfo.HeadNumber == 1920000 && _blockTree.ChainId == ChainId.Mainnet) // mainnet, stuck Geth nodes
                {
                    if (!CanBeUsefulForFastBlocks(peerInfo.HeadNumber))
                    {
                        peersDropped++;
                        peerInfo.SyncPeer.Disconnect(DisconnectReason.UselessPeer, "PEER REVIEW / 1920000");
                    }
                }
                else if (peerInfo.HeadNumber == 7280022 && _blockTree.ChainId == ChainId.Mainnet) // mainnet, stuck Geth nodes
                {
                    if (!CanBeUsefulForFastBlocks(peerInfo.HeadNumber))
                    {
                        peersDropped++;
                        peerInfo.SyncPeer.Disconnect(DisconnectReason.UselessPeer, "PEER REVIEW / 7280022");
                    }
                }
                else if (peerInfo.HeadNumber > ourNumber + 1024L && peerInfo.TotalDifficulty < ourDifficulty)
                {
                    if (!CanBeUsefulForFastBlocks(MainnetSpecProvider.Instance.DaoBlockNumber ?? 0))
                    {
                        // probably Ethereum Classic nodes tht remain connected after we went pass the DAO
                        // worth to find a better way to discard them at the right time
                        peersDropped++;
                        peerInfo.SyncPeer.Disconnect(DisconnectReason.UselessPeer, "STRAY PEER");
                    }
                }
            }

            if (PeerCount == PeerMaxCount)
            {
                long lowestBlockNumber = long.MaxValue;
                PeerInfo? worstPeer = null;
                foreach (PeerInfo peerInfo in NonStaticPeers)
                {
                    if (peerInfo.HeadNumber < lowestBlockNumber && (!peerInfo.SyncPeer.IsPriority || PriorityPeerCount >= PriorityPeerMaxCount))
                    {
                        lowestBlockNumber = peerInfo.HeadNumber;
                        worstPeer = peerInfo;
                    }
                }

                peersDropped++;
                worstPeer?.SyncPeer.Disconnect(DisconnectReason.TooManyPeers, "PEER REVIEW / LOWEST NUMBER");
            }

            if (_logger.IsDebug) _logger.Debug($"Dropped {peersDropped} useless peers");
        }

        private void SignalPeersChanged()
        {
            if (!_signals.SafeWaitHandle.IsClosed)
            {
                _signals.Set();
            }
        }

        private async Task ExecuteRefreshTask(RefreshTotalDiffTask refreshTotalDiffTask, CancellationToken token)
        {
            ISyncPeer syncPeer = refreshTotalDiffTask.SyncPeer;
            if (_logger.IsTrace) _logger.Trace($"Requesting head block info from {syncPeer.Node:s}");

            Task<BlockHeader?> getHeadHeaderTask = syncPeer.GetHeadBlockHeader(refreshTotalDiffTask.BlockHash ?? syncPeer.HeadHash, token);
            CancellationTokenSource delaySource = new();
            CancellationTokenSource linkedSource = CancellationTokenSource.CreateLinkedTokenSource(delaySource.Token, token);
            Task delayTask = Task.Delay(InitTimeout, linkedSource.Token);
            Task firstToComplete = await Task.WhenAny(getHeadHeaderTask, delayTask);
            await firstToComplete.ContinueWith(
                t =>
                {
                    try
                    {
                        if (firstToComplete == delayTask)
                        {
                            if (_logger.IsDebug) _logger.Debug($"InitPeerInfo timed out for node: {syncPeer.Node:c}");
                            _stats.ReportSyncEvent(syncPeer.Node, syncPeer.IsInitialized ? NodeStatsEventType.SyncFailed : NodeStatsEventType.SyncInitFailed);
                            syncPeer.Disconnect(DisconnectReason.DisconnectRequested, "refresh peer info fault - timeout");
                        }
                        else if (firstToComplete.IsFaulted)
                        {
                            if (_logger.IsDebug) _logger.Debug($"InitPeerInfo failed for node: {syncPeer.Node:c}{Environment.NewLine}{t.Exception}");
                            _stats.ReportSyncEvent(syncPeer.Node, syncPeer.IsInitialized ? NodeStatsEventType.SyncFailed : NodeStatsEventType.SyncInitFailed);
                            syncPeer.Disconnect(DisconnectReason.DisconnectRequested, "refresh peer info fault - faulted");
                        }
                        else if (firstToComplete.IsCanceled)
                        {
                            if (_logger.IsTrace) _logger.Trace($"InitPeerInfo canceled for node: {syncPeer.Node:c}{Environment.NewLine}{t.Exception}");
                            _stats.ReportSyncEvent(syncPeer.Node, syncPeer.IsInitialized ? NodeStatsEventType.SyncCancelled : NodeStatsEventType.SyncInitCancelled);
                            token.ThrowIfCancellationRequested();
                        }
                        else
                        {
                            delaySource.Cancel();
                            BlockHeader? header = getHeadHeaderTask.Result;
                            if (header == null)
                            {
                                if (_logger.IsDebug) _logger.Debug($"InitPeerInfo failed for node: {syncPeer.Node:c}{Environment.NewLine}{t.Exception}");
                                _stats.ReportSyncEvent(syncPeer.Node, syncPeer.IsInitialized ? NodeStatsEventType.SyncFailed : NodeStatsEventType.SyncInitFailed);
                                syncPeer.Disconnect(DisconnectReason.DisconnectRequested, "refresh peer info fault - null response");
                                return;
                            }

                            if (_logger.IsTrace) _logger.Trace($"Received head block info from {syncPeer.Node:c} with head block {header.ToString(BlockHeader.Format.Short)}, total difficulty {header.TotalDifficulty}");
                            if (!syncPeer.IsInitialized) _stats.ReportSyncEvent(syncPeer.Node, NodeStatsEventType.SyncInitCompleted);

                            if (_logger.IsTrace) _logger.Trace($"REFRESH Updating header of {syncPeer} from {syncPeer.HeadNumber} to {header.Number}");

                            BlockHeader? parent = _blockTree.FindParentHeader(header, BlockTreeLookupOptions.None);
                            if (parent != null)
                            {
                                UInt256 newTotalDifficulty = (parent.TotalDifficulty ?? UInt256.Zero) + header.Difficulty;
                                if (newTotalDifficulty >= syncPeer.TotalDifficulty)
                                {
                                    syncPeer.TotalDifficulty = newTotalDifficulty;
                                    syncPeer.HeadNumber = header.Number;
                                    syncPeer.HeadHash = header.Hash!;
                                    
                                    PeerRefreshed?.Invoke(this, new PeerHeadRefreshedEventArgs(syncPeer, header));
                                }
                            }
                            else if (header.Number > syncPeer.HeadNumber)
                            {
                                syncPeer.HeadNumber = header.Number;
                                syncPeer.HeadHash = header.Hash!;
                            }

                            syncPeer.IsInitialized = true;
                            SignalPeersChanged();
                        }
                    }
                    finally
                    {
                        linkedSource.Dispose();
                        delaySource.Dispose();
                    }
                }, token);
        }

        /// <summary>
        ///     This is an important operation for long lasting allocations.
        ///     For example the full sync tends to allocate the same peer for many minutes and we use this method to ensure that
        ///     a newly arriving better peer can replace a currently selected one.
        ///     Consider that there are some external changes (e.g. node stats values change based on the sync transfer rates)
        ///     which may not be controlled from inside here, hence we decide to monitor the potential upgrades in a loop.
        /// </summary>
        /// <exception cref="InvalidOperationException">Thrown if an irreplaceable allocation is being replaced by this method (internal implementation error).</exception>
        private void UpgradeAllocations()
        {
            DropUselessPeers();
            WakeUpPeerThatSleptEnough();
            foreach ((SyncPeerAllocation allocation, _) in _replaceableAllocations)
            {
                INodeStatsManager stats = _stats;
                lock (_isAllocatedChecks)
                {
                    var unallocatedPeers = InitializedPeers.Where(p => p.CanBeAllocated(allocation.Contexts));
                    allocation.AllocateBestPeer(unallocatedPeers, stats, _blockTree);
                }
            }
        }

        private void WakeUpPeerThatSleptEnough()
        {
            foreach (PeerInfo info in AllPeers)
            {
                info.TryToWakeUp(DateTime.UtcNow, _timeBeforeWakingShallowSleepingPeerUp);
            }
        }

        private class RefreshTotalDiffTask
        {
            public RefreshTotalDiffTask(ISyncPeer syncPeer)
            {
                SyncPeer = syncPeer;
            }
            
            public RefreshTotalDiffTask(Keccak blockHash, ISyncPeer syncPeer)
            {
                BlockHash = blockHash;
                SyncPeer = syncPeer;
            }
            
            public Keccak? BlockHash { get; }

            public ISyncPeer SyncPeer { get; }
        }

        public void Dispose()
        {
            _peerRefreshQueue?.Dispose();
            _refreshLoopCancellation?.Dispose();
            _refreshLoopTask?.Dispose();
            _signals?.Dispose();
            _upgradeTimer?.Dispose();
        }
    }
}<|MERGE_RESOLUTION|>--- conflicted
+++ resolved
@@ -267,14 +267,6 @@
             PeerInfo peerInfo = new(syncPeer);
             _peers.TryAdd(syncPeer.Node.Id, peerInfo);
             Metrics.SyncPeers = _peers.Count;
-<<<<<<< HEAD
-            if (syncPeer.IsPriority) Metrics.PriorityPeers = PriorityPeerCount;
-            if (_logger.IsDebug) _logger.Debug($"PeerCount: {PeerCount}, PriorityPeerCount: {PriorityPeerCount}");
-            
-            if (_logger.IsDebug) _logger.Debug($"Adding {syncPeer.Node:c} to refresh queue");
-            if (NetworkDiagTracer.IsEnabled) NetworkDiagTracer.ReportInterestingEvent(syncPeer.Node.Address, "adding node to refresh queue");
-            _peerRefreshQueue.Add(new RefreshTotalDiffTask(syncPeer));
-=======
             
             BlockHeader? header = _blockTree.FindHeader(syncPeer.HeadHash, BlockTreeLookupOptions.TotalDifficultyNotNeeded);
             if (header is not null)
@@ -283,11 +275,13 @@
             }
             else
             {
+                if (syncPeer.IsPriority) Metrics.PriorityPeers = PriorityPeerCount;
+                if (_logger.IsDebug) _logger.Debug($"PeerCount: {PeerCount}, PriorityPeerCount: {PriorityPeerCount}");
+                
                 if (_logger.IsDebug) _logger.Debug($"Adding {syncPeer.Node:c} to refresh queue");
                 if (NetworkDiagTracer.IsEnabled) NetworkDiagTracer.ReportInterestingEvent(syncPeer.Node.Address, "adding node to refresh queue");
                 _peerRefreshQueue.Add(new RefreshTotalDiffTask(syncPeer));
             }
->>>>>>> a5ed01cf
         }
 
         public void RemovePeer(ISyncPeer syncPeer)
