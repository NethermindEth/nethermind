// SPDX-FileCopyrightText: 2022 Demerzel Solutions Limited
// SPDX-License-Identifier: LGPL-3.0-only

using System;
using System.Threading;
using System.Threading.Tasks;
using Nethermind.Blockchain;
using Nethermind.Blockchain.Receipts;
using Nethermind.Blockchain.Synchronization;
using Nethermind.Core;
using Nethermind.Core.Extensions;
using Nethermind.Core.Specs;
using Nethermind.Db;
using Nethermind.Logging;
using Nethermind.Stats;
using Nethermind.Stats.Model;
using Nethermind.Synchronization.Blocks;
using Nethermind.Synchronization.FastBlocks;
using Nethermind.Synchronization.FastSync;
using Nethermind.Synchronization.ParallelSync;
using Nethermind.Synchronization.Peers;
using Nethermind.Synchronization.Reporting;
using Nethermind.Synchronization.SnapSync;
using Nethermind.Synchronization.StateSync;

namespace Nethermind.Synchronization
{
    public class Synchronizer : ISynchronizer
    {
        private const int FeedsTerminationTimeout = 5_000;

        private readonly ISpecProvider _specProvider;
        private readonly IReceiptStorage _receiptStorage;
        private readonly IBlockDownloaderFactory _blockDownloaderFactory;
        private readonly INodeStatsManager _nodeStatsManager;

        protected readonly ILogger _logger;
        protected readonly IBlockTree _blockTree;
        protected readonly ISyncConfig _syncConfig;
        protected readonly ISnapProvider _snapProvider;
        protected readonly ISyncPeerPool _syncPeerPool;
        protected readonly ILogManager _logManager;
        protected readonly ISyncReport _syncReport;
        protected readonly IPivot _pivot;

        protected CancellationTokenSource? _syncCancellation = new();

        /* sync events are used mainly for managing sync peers reputation */
        public event EventHandler<SyncEventArgs>? SyncEvent;

        private readonly IDbProvider _dbProvider;
        protected readonly ISyncModeSelector _syncMode;
        private FastSyncFeed? _fastSyncFeed;
        private StateSyncFeed? _stateSyncFeed;
        private SnapSyncFeed? _snapSyncFeed;
        private FullSyncFeed? _fullSyncFeed;
        private HeadersSyncFeed? _headersFeed;
        private BodiesSyncFeed? _bodiesFeed;
        private ReceiptsSyncFeed? _receiptsFeed;
        private TreeSync? _treeSync;

        public Synchronizer(
            IDbProvider dbProvider,
            ISpecProvider specProvider,
            IBlockTree blockTree,
            IReceiptStorage receiptStorage,
            ISyncPeerPool peerPool,
            INodeStatsManager nodeStatsManager,
            ISyncModeSelector syncModeSelector,
            ISyncConfig syncConfig,
            ISnapProvider snapProvider,
            IBlockDownloaderFactory blockDownloaderFactory,
            IPivot pivot,
            ISyncReport syncReport,
            ILogManager logManager)
        {
            _dbProvider = dbProvider ?? throw new ArgumentNullException(nameof(dbProvider));
            _syncMode = syncModeSelector ?? throw new ArgumentNullException(nameof(syncModeSelector));
            _logger = logManager?.GetClassLogger() ?? throw new ArgumentNullException(nameof(logManager));
            _specProvider = specProvider ?? throw new ArgumentNullException(nameof(specProvider));
            _blockTree = blockTree ?? throw new ArgumentNullException(nameof(blockTree));
            _receiptStorage = receiptStorage ?? throw new ArgumentNullException(nameof(receiptStorage));
            _syncConfig = syncConfig ?? throw new ArgumentNullException(nameof(syncConfig));
            _snapProvider = snapProvider ?? throw new ArgumentNullException(nameof(snapProvider));
            _blockDownloaderFactory = blockDownloaderFactory ?? throw new ArgumentNullException(nameof(blockDownloaderFactory));
            _pivot = pivot ?? throw new ArgumentNullException(nameof(pivot));
            _syncPeerPool = peerPool ?? throw new ArgumentNullException(nameof(peerPool));
            _nodeStatsManager = nodeStatsManager ?? throw new ArgumentNullException(nameof(nodeStatsManager));
            _logManager = logManager ?? throw new ArgumentNullException(nameof(logManager));
            _syncReport = syncReport ?? throw new ArgumentNullException(nameof(syncReport));
        }

        public virtual void Start()
        {
            if (!_syncConfig.SynchronizationEnabled)
            {
                return;
            }

            StartFullSyncComponents();

            if (_syncConfig.FastSync)
            {
                if (_syncConfig.FastBlocks)
                {
                    StartFastBlocksComponents();
                }

                StartFastSyncComponents();

                if (_syncConfig.SnapSync)
                {
                    StartSnapSyncComponents();
                }

                StartStateSyncComponents();
            }
        }

        private void StartFullSyncComponents()
        {
            _fullSyncFeed = new FullSyncFeed(_syncMode, LimboLogs.Instance);
            BlockDownloader fullSyncBlockDownloader = _blockDownloaderFactory.Create(_fullSyncFeed);
            fullSyncBlockDownloader.SyncEvent += DownloaderOnSyncEvent;
            fullSyncBlockDownloader.Start(_syncCancellation!.Token).ContinueWith(t =>
            {
                if (t.IsFaulted)
                {
                    if (_logger.IsError) _logger.Error("Full sync block downloader failed", t.Exception);
                }
                else
                {
                    if (_logger.IsInfo) _logger.Info("Full sync block downloader task completed.");
                }
            });
        }

        private void StartStateSyncComponents()
        {
            _treeSync = new(SyncMode.StateNodes, _dbProvider.CodeDb, _dbProvider.StateDb, _blockTree, _logManager);
            _stateSyncFeed = new StateSyncFeed(_syncMode, _treeSync, _logManager);
            StateSyncDispatcher stateSyncDispatcher = new(_stateSyncFeed!, _syncPeerPool, new StateSyncAllocationStrategyFactory(), _logManager);
            Task syncDispatcherTask = stateSyncDispatcher.Start(_syncCancellation.Token).ContinueWith(t =>
            {
                if (t.IsFaulted)
                {
                    if (_logger.IsError) _logger.Error("State sync failed", t.Exception);
                }
                else
                {
                    if (_logger.IsInfo) _logger.Info("State sync task completed.");
                }
            });
        }

        private void StartSnapSyncComponents()
        {
<<<<<<< HEAD
            _snapSyncFeed = new SnapSyncFeed(_syncMode, _snapProvider, _blockTree, _logManager);
            _snapProvider.StateRangesFinished += OnStateRangesFinished;
=======
            _snapSyncFeed = new SnapSyncFeed(_syncMode, _snapProvider, _logManager);
>>>>>>> d0778c9c
            SnapSyncDispatcher dispatcher = new(_snapSyncFeed!, _syncPeerPool, new SnapSyncAllocationStrategyFactory(), _logManager);

            Task _ = dispatcher.Start(_syncCancellation!.Token).ContinueWith(t =>
            {
                if (t.IsFaulted)
                {
                    if (_logger.IsError) _logger.Error("State sync failed", t.Exception);
                }
                else
                {
                    if (_logger.IsInfo) _logger.Info("State sync task completed.");
                }
            });
        }

        private void StartFastBlocksComponents()
        {
            FastBlocksPeerAllocationStrategyFactory fastFactory = new();

            _headersFeed = new HeadersSyncFeed(_syncMode, _blockTree, _syncPeerPool, _syncConfig, _syncReport, _logManager);
            HeadersSyncDispatcher headersDispatcher = new(_headersFeed!, _syncPeerPool, fastFactory, _logManager);
            Task headersTask = headersDispatcher.Start(_syncCancellation!.Token).ContinueWith(t =>
            {
                if (t.IsFaulted)
                {
                    if (_logger.IsError) _logger.Error("Fast blocks headers downloader failed", t.Exception);
                }
                else
                {
                    if (_logger.IsInfo) _logger.Info("Fast blocks headers task completed.");
                }
            });

            if (_syncConfig.DownloadHeadersInFastSync)
            {
                if (_syncConfig.DownloadBodiesInFastSync)
                {
                    _bodiesFeed = new BodiesSyncFeed(_syncMode, _blockTree, _syncPeerPool, _syncConfig, _syncReport, _specProvider, _logManager);
                    BodiesSyncDispatcher bodiesDispatcher = new(_bodiesFeed!, _syncPeerPool, fastFactory, _logManager);
                    Task bodiesTask = bodiesDispatcher.Start(_syncCancellation.Token).ContinueWith(t =>
                    {
                        if (t.IsFaulted)
                        {
                            if (_logger.IsError) _logger.Error("Fast bodies sync failed", t.Exception);
                        }
                        else
                        {
                            if (_logger.IsInfo) _logger.Info("Fast blocks bodies task completed.");
                        }
                    });
                }

                if (_syncConfig.DownloadReceiptsInFastSync)
                {
                    _receiptsFeed = new ReceiptsSyncFeed(_syncMode, _specProvider, _blockTree, _receiptStorage, _syncPeerPool, _syncConfig, _syncReport, _logManager);
                    ReceiptsSyncDispatcher receiptsDispatcher = new(_receiptsFeed!, _syncPeerPool, fastFactory, _logManager);
                    Task receiptsTask = receiptsDispatcher.Start(_syncCancellation.Token).ContinueWith(t =>
                    {
                        if (t.IsFaulted)
                        {
                            if (_logger.IsError) _logger.Error("Fast receipts sync failed", t.Exception);
                        }
                        else
                        {
                            if (_logger.IsInfo) _logger.Info("Fast blocks receipts task completed.");
                        }
                    });
                }
            }
        }

        private void StartFastSyncComponents()
        {
            _fastSyncFeed = new FastSyncFeed(_syncMode, _syncConfig, _logManager);
            BlockDownloader downloader = _blockDownloaderFactory.Create(_fastSyncFeed);
            downloader.SyncEvent += DownloaderOnSyncEvent;

            downloader.Start(_syncCancellation!.Token).ContinueWith(t =>
            {
                if (t.IsFaulted)
                {
                    if (_logger.IsError) _logger.Error("Fast sync failed", t.Exception);
                }
                else
                {
                    if (_logger.IsInfo) _logger.Info("Fast sync blocks downloader task completed.");
                }
            });
        }

        private NodeStatsEventType Convert(SyncEvent syncEvent)
        {
            return syncEvent switch
            {
                Synchronization.SyncEvent.Started => NodeStatsEventType.SyncStarted,
                Synchronization.SyncEvent.Failed => NodeStatsEventType.SyncFailed,
                Synchronization.SyncEvent.Cancelled => NodeStatsEventType.SyncCancelled,
                Synchronization.SyncEvent.Completed => NodeStatsEventType.SyncCompleted,
                _ => throw new ArgumentOutOfRangeException(nameof(syncEvent))
            };
        }

        private void DownloaderOnSyncEvent(object? sender, SyncEventArgs e)
        {
            _nodeStatsManager.ReportSyncEvent(e.Peer.Node, Convert(e.SyncEvent));
            SyncEvent?.Invoke(this, e);
        }

        private void OnStateRangesFinished(object? sender, SnapSyncEventArgs e)
        {
            if (_treeSync is not null)
            {
                if (_logger.IsInfo) _logger.Info($"State Sync (Phase 2 of 2) - already synced data: {e.StateRangesSyncedBytes / 1.MB()} MB");
                _treeSync.SetSnapSyncData(e.StateRangesFinished, e.StateRangesSyncedBytes);
            }
        }

        public Task StopAsync()
        {
            _syncCancellation?.Cancel();

            return Task.WhenAny(
                Task.Delay(FeedsTerminationTimeout),
                Task.WhenAll(
                    _fastSyncFeed?.FeedTask ?? Task.CompletedTask,
                    _stateSyncFeed?.FeedTask ?? Task.CompletedTask,
                    _snapSyncFeed?.FeedTask ?? Task.CompletedTask,
                    _fullSyncFeed?.FeedTask ?? Task.CompletedTask,
                    _headersFeed?.FeedTask ?? Task.CompletedTask,
                    _bodiesFeed?.FeedTask ?? Task.CompletedTask,
                    _receiptsFeed?.FeedTask ?? Task.CompletedTask));
        }

        public void Dispose()
        {
            CancellationTokenExtensions.CancelDisposeAndClear(ref _syncCancellation);
            _syncReport.Dispose();
            _fastSyncFeed?.Dispose();
            _stateSyncFeed?.Dispose();
            _snapSyncFeed?.Dispose();
            _fullSyncFeed?.Dispose();
            _headersFeed?.Dispose();
            _bodiesFeed?.Dispose();
            _receiptsFeed?.Dispose();
        }
    }
}<|MERGE_RESOLUTION|>--- conflicted
+++ resolved
@@ -155,12 +155,8 @@
 
         private void StartSnapSyncComponents()
         {
-<<<<<<< HEAD
-            _snapSyncFeed = new SnapSyncFeed(_syncMode, _snapProvider, _blockTree, _logManager);
+            _snapSyncFeed = new SnapSyncFeed(_syncMode, _snapProvider, _logManager);
             _snapProvider.StateRangesFinished += OnStateRangesFinished;
-=======
-            _snapSyncFeed = new SnapSyncFeed(_syncMode, _snapProvider, _logManager);
->>>>>>> d0778c9c
             SnapSyncDispatcher dispatcher = new(_snapSyncFeed!, _syncPeerPool, new SnapSyncAllocationStrategyFactory(), _logManager);
 
             Task _ = dispatcher.Start(_syncCancellation!.Token).ContinueWith(t =>
