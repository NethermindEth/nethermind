--- conflicted
+++ resolved
@@ -278,12 +278,7 @@
 
         private void StartStateSyncComponents()
         {
-<<<<<<< HEAD
-            //TreeSync treeSync = new(SyncMode.StateNodes, _dbProvider.CodeDb, _dbProvider.StateDb, _blockTree, _logManager);
-            TreeSync treeSync = new(SyncMode.StateNodes, _dbProvider.CodeDb, _stateFactory, null, _blockTree, _logManager);
-=======
-            TreeSync treeSync = new(SyncMode.StateNodes, _dbProvider.CodeDb, _nodeStorage, _blockTree, _logManager);
->>>>>>> abc89c74
+            TreeSync treeSync = new(SyncMode.StateNodes, _dbProvider.CodeDb, _nodeStorage, _stateFactory, _blockTree, _logManager);
             _stateSyncFeed = new StateSyncFeed(treeSync, _logManager);
             SyncDispatcher<StateSyncBatch> stateSyncDispatcher = CreateDispatcher(
                 _stateSyncFeed,
