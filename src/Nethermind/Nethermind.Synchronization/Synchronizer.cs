--- conflicted
+++ resolved
@@ -181,16 +181,12 @@
         {
             TreeSync treeSync = new(SyncMode.StateNodes, _dbProvider.CodeDb, _dbProvider.StateDb, _blockTree, _logManager);
             _stateSyncFeed = new StateSyncFeed(_syncMode, treeSync, _logManager);
-<<<<<<< HEAD
             SyncDispatcher<StateSyncBatch> stateSyncDispatcher = CreateDispatcher(
                 _stateSyncFeed,
                 new StateSyncDownloader(_logManager),
                 new StateSyncAllocationStrategyFactory()
             );
 
-=======
-            StateSyncDispatcher stateSyncDispatcher = new(_syncConfig.MaxProcessingThreads, _stateSyncFeed!, _syncPeerPool, new StateSyncAllocationStrategyFactory(), _logManager);
->>>>>>> cf7e3c7a
             Task syncDispatcherTask = stateSyncDispatcher.Start(_syncCancellation.Token).ContinueWith(t =>
             {
                 if (t.IsFaulted)
@@ -207,15 +203,11 @@
         private void StartSnapSyncComponents()
         {
             _snapSyncFeed = new SnapSyncFeed(_syncMode, _snapProvider, _logManager);
-<<<<<<< HEAD
             SyncDispatcher<SnapSyncBatch> dispatcher = CreateDispatcher(
                 _snapSyncFeed,
                 new SnapSyncDownloader(_logManager),
                 new SnapSyncAllocationStrategyFactory()
             );
-=======
-            SnapSyncDispatcher dispatcher = new(_syncConfig.MaxProcessingThreads, _snapSyncFeed!, _syncPeerPool, new SnapSyncAllocationStrategyFactory(), _logManager);
->>>>>>> cf7e3c7a
 
             Task _ = dispatcher.Start(_syncCancellation!.Token).ContinueWith(t =>
             {
@@ -235,16 +227,12 @@
             FastBlocksPeerAllocationStrategyFactory fastFactory = new();
 
             _headersFeed = new HeadersSyncFeed(_syncMode, _blockTree, _syncPeerPool, _syncConfig, _syncReport, _logManager);
-<<<<<<< HEAD
             SyncDispatcher<HeadersSyncBatch> headersDispatcher = CreateDispatcher(
                 _headersFeed,
                 new HeadersSyncDownloader(_logManager),
                 fastFactory
             );
 
-=======
-            HeadersSyncDispatcher headersDispatcher = new(_syncConfig.MaxProcessingThreads, _headersFeed!, _syncPeerPool, fastFactory, _logManager);
->>>>>>> cf7e3c7a
             Task headersTask = headersDispatcher.Start(_syncCancellation!.Token).ContinueWith(t =>
             {
                 if (t.IsFaulted)
@@ -262,7 +250,6 @@
                 if (_syncConfig.DownloadBodiesInFastSync)
                 {
                     _bodiesFeed = new BodiesSyncFeed(_syncMode, _blockTree, _syncPeerPool, _syncConfig, _syncReport, _specProvider, _logManager);
-<<<<<<< HEAD
 
                     SyncDispatcher<BodiesSyncBatch> bodiesDispatcher = CreateDispatcher(
                         _bodiesFeed,
@@ -270,9 +257,6 @@
                         fastFactory
                     );
 
-=======
-                    BodiesSyncDispatcher bodiesDispatcher = new(_syncConfig.MaxProcessingThreads, _bodiesFeed!, _syncPeerPool, fastFactory, _logManager);
->>>>>>> cf7e3c7a
                     Task bodiesTask = bodiesDispatcher.Start(_syncCancellation.Token).ContinueWith(t =>
                     {
                         if (t.IsFaulted)
@@ -289,7 +273,6 @@
                 if (_syncConfig.DownloadReceiptsInFastSync)
                 {
                     _receiptsFeed = new ReceiptsSyncFeed(_syncMode, _specProvider, _blockTree, _receiptStorage, _syncPeerPool, _syncConfig, _syncReport, _logManager);
-<<<<<<< HEAD
 
                     SyncDispatcher<ReceiptsSyncBatch> receiptsDispatcher = CreateDispatcher(
                         _receiptsFeed,
@@ -297,9 +280,6 @@
                         fastFactory
                     );
 
-=======
-                    ReceiptsSyncDispatcher receiptsDispatcher = new(_syncConfig.MaxProcessingThreads, _receiptsFeed!, _syncPeerPool, fastFactory, _logManager);
->>>>>>> cf7e3c7a
                     Task receiptsTask = receiptsDispatcher.Start(_syncCancellation.Token).ContinueWith(t =>
                     {
                         if (t.IsFaulted)
@@ -318,7 +298,7 @@
         protected SyncDispatcher<T> CreateDispatcher<T>(ISyncFeed<T> feed, ISyncDownloader<T> downloader, IPeerAllocationStrategyFactory<T> peerAllocationStrategyFactory)
         {
             return new(
-                _syncConfig.MaxProcessingThread,
+                _syncConfig.MaxProcessingThreads,
                 feed!,
                 downloader,
                 _syncPeerPool,
