--- conflicted
+++ resolved
@@ -45,20 +45,13 @@
         
         private readonly ISpecProvider _specProvider;
         private readonly IReceiptStorage _receiptStorage;
-<<<<<<< HEAD
         private readonly IBlockDownloaderFactory _blockDownloaderFactory;
-=======
-        private readonly IBlockValidator _blockValidator;
-        private readonly ISealValidator _sealValidator;
-        private readonly ISyncConfig _syncConfig;
-        private readonly ISnapProvider _snapProvider;
-        private readonly ISyncPeerPool _syncPeerPool;
->>>>>>> 34febadd
         private readonly INodeStatsManager _nodeStatsManager;
         
         protected readonly ILogger _logger;
         protected readonly IBlockTree _blockTree;
         protected readonly ISyncConfig _syncConfig;
+        protected readonly ISnapProvider _snapProvider;
         protected readonly ISyncPeerPool _syncPeerPool;
         protected readonly ILogManager _logManager;
         protected readonly ISyncReport _syncReport;
@@ -89,12 +82,9 @@
             INodeStatsManager nodeStatsManager,
             ISyncModeSelector syncModeSelector,
             ISyncConfig syncConfig,
-<<<<<<< HEAD
+            ISnapProvider snapProvider,
             IBlockDownloaderFactory blockDownloaderFactory,
             IPivot pivot,
-=======
-            ISnapProvider snapProvider,
->>>>>>> 34febadd
             ILogManager logManager)
         {
             _dbProvider = dbProvider ?? throw new ArgumentNullException(nameof(dbProvider));
@@ -104,12 +94,9 @@
             _blockTree = blockTree ?? throw new ArgumentNullException(nameof(blockTree));
             _receiptStorage = receiptStorage ?? throw new ArgumentNullException(nameof(receiptStorage));
             _syncConfig = syncConfig ?? throw new ArgumentNullException(nameof(syncConfig));
-<<<<<<< HEAD
+            _snapProvider = snapProvider ?? throw new ArgumentNullException(nameof(snapProvider));
             _blockDownloaderFactory = blockDownloaderFactory ?? throw new ArgumentNullException(nameof(blockDownloaderFactory));
             _pivot = pivot ?? throw new ArgumentNullException(nameof(pivot));
-=======
-            _snapProvider = snapProvider ?? throw new ArgumentNullException(nameof(snapProvider));
->>>>>>> 34febadd
             _syncPeerPool = peerPool ?? throw new ArgumentNullException(nameof(peerPool));
             _nodeStatsManager = nodeStatsManager ?? throw new ArgumentNullException(nameof(nodeStatsManager));
             _logManager = logManager;
