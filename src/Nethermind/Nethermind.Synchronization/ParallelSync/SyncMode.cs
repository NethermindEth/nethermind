--- conflicted
+++ resolved
@@ -67,24 +67,6 @@
         /// Stage of snap sync that state is being downloaded (accounts, storages, code, proofs)
         /// </summary>
         SnapSync = 2048,
-<<<<<<< HEAD
-        
-        /// <summary>
-        /// Everything is in a beacon node control. There is no need to do any sync action
-        /// </summary>
-        BeaconControlMode = 2048,
-        
-        /// <summary>
-        /// Reverse download of headers from beacon pivot to genesis
-        /// </summary> 
-        BeaconHeaders = 4096,
-        
-        /// <summary>
-        /// Forward processing of blocks received during beacon sync
-        /// </summary>
-        BeaconFullSync = 8192,
-        
-=======
         /// <summary>
         /// Everything is in a beacon node control. There is no need to do any sync action
         /// </summary>
@@ -94,7 +76,6 @@
         /// </summary> 
         BeaconHeaders = 8192,
 
->>>>>>> fcd3497b
         All = WaitingForBlock | Disconnected | FastBlocks | FastSync | StateNodes | StateNodes | Full | DbLoad | 
               FastHeaders | FastBodies | FastReceipts | SnapSync | BeaconControlMode | BeaconHeaders
     }
