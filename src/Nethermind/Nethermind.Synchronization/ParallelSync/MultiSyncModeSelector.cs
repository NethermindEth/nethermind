--- conflicted
+++ resolved
@@ -165,11 +165,11 @@
                             newModes = anyPeers ? SyncMode.Full : SyncMode.Disconnected;
                             reason = "No Useful Peers";
                         }
-                        else
+                    }
+                    else
+                    {
+                        try
                         {
-<<<<<<< HEAD
-                            try
-=======
                             best.IsInFastSync = ShouldBeInFastSyncMode(best);
                             best.IsInStateSync = ShouldBeInStateSyncMode(best);
                             best.IsInFullSync = ShouldBeInFullSyncMode(best);
@@ -191,39 +191,19 @@
                             CheckAddFlag(best.IsInDisconnected, SyncMode.Disconnected, ref newModes);
                             CheckAddFlag(best.IsInWaitingForBlock, SyncMode.WaitingForBlock, ref newModes);
                             if (IsTheModeSwitchWorthMentioning(newModes))
->>>>>>> 34febadd
                             {
-                                best.IsInFastSync = ShouldBeInFastSyncMode(best);
-                                best.IsInStateSync = ShouldBeInStateNodesMode(best);
-                                best.IsInFullSync = ShouldBeInFullSyncMode(best);
-                                best.IsInFastHeaders = ShouldBeInFastHeadersMode(best);
-                                best.IsInFastBodies = ShouldBeInFastBodiesMode(best);
-                                best.IsInFastReceipts = ShouldBeInFastReceiptsMode(best);
-                                best.IsInDisconnected = ShouldBeInDisconnectedMode(best);
-                                best.IsInWaitingForBlock = ShouldBeInWaitingForBlockMode(best);
-                                newModes = SyncMode.None;
-                                CheckAddFlag(best.IsInFastHeaders, SyncMode.FastHeaders, ref newModes);
-                                CheckAddFlag(best.IsInFastBodies, SyncMode.FastBodies, ref newModes);
-                                CheckAddFlag(best.IsInFastReceipts, SyncMode.FastReceipts, ref newModes);
-                                CheckAddFlag(best.IsInFastSync, SyncMode.FastSync, ref newModes);
-                                CheckAddFlag(best.IsInFullSync, SyncMode.Full, ref newModes);
-                                CheckAddFlag(best.IsInStateSync, SyncMode.StateNodes, ref newModes);
-                                CheckAddFlag(best.IsInDisconnected, SyncMode.Disconnected, ref newModes);
-                                CheckAddFlag(best.IsInWaitingForBlock, SyncMode.WaitingForBlock, ref newModes);
-                                if (IsTheModeSwitchWorthMentioning(newModes))
-                                {
-                                    string stateString = BuildStateString(best);
-                                    if (_logger.IsInfo)
-                                        _logger.Info($"Changing state {Current} to {newModes} at {stateString}");
-                                }
+                                string stateString = BuildStateString(best);
+                                if (_logger.IsInfo)
+                                    _logger.Info($"Changing state {Current} to {newModes} at {stateString}");
                             }
-                            catch (InvalidAsynchronousStateException)
-                            {
-                                newModes = SyncMode.Disconnected;
-                                reason = "Snapshot Misalignment";
-                            }
+
                         }
-                        
+                        catch (InvalidAsynchronousStateException)
+                        {
+                            newModes = SyncMode.Disconnected;
+                            reason = "Snapshot Misalignment";
+                        }
+                    }
 
 
                         if ((newModes & (SyncMode.Full | SyncMode.WaitingForBlock)) != SyncMode.None
@@ -354,13 +334,8 @@
             bool notInAStickyFullSync = !IsInAStickyFullSyncMode(best);
             bool notHasJustStartedFullSync = !HasJustStartedFullSync(best);
             bool notNeedToWaitForHeaders = NotNeedToWaitForHeaders;
-<<<<<<< HEAD
 
              bool result =
-=======
-            
-            bool result =
->>>>>>> 34febadd
                 postPivotPeerAvailable &&
                 // (catch up after node is off for a while
                 // OR standard fast sync)
@@ -461,7 +436,7 @@
             // fast blocks receipts can run if there are peers until it is done
             // fast blocks receipts can run in parallel with full sync when bodies are finished
             bool result = fastReceiptsNotFinished && fastBodiesFinished && notInStateSync && stateSyncFinished;
-
+            
             if (_logger.IsTrace)
             {
                 LogDetailedSyncModeChecks("RECEIPTS",
