// SPDX-FileCopyrightText: 2022 Demerzel Solutions Limited
// SPDX-License-Identifier: LGPL-3.0-only

using System;
using System.Collections.Generic;
using System.Linq;
using System.ComponentModel;
using System.Threading;
using System.Threading.Tasks;
using Nethermind.Blockchain.Synchronization;
using Nethermind.Int256;
using Nethermind.Logging;
using Nethermind.Synchronization.Peers;

namespace Nethermind.Synchronization.ParallelSync
{
    /// <summary>
    /// Chooses <see cref="Current"/> sync mode.
    /// </summary>
    /// <remarks>
    /// Does an update of <see cref="Current"/> sync mode every 1s. Announcing <see cref="Changed"/> that anyone can  subscribe too.
    /// Mostly <see cref="SyncFeed{T}"/> are listening to that update.
    ///
    /// New Beacon rules:
    /// * <see cref="SyncMode.BeaconHeaders"/> and Beacon Mode (<see cref="SyncMode.WaitingForBlock"/> from beacon node) are exclusive:
    ///     - Beacon modes have higher priority than conflicting modes.
    ///     - Their are enabled based on <see cref="IBeaconSyncStrategy.ShouldBeInBeaconHeaders"/> and <see cref="IBeaconSyncStrategy.ShouldBeInBeaconModeControl"/>.
    /// * When <see cref="ISyncConfig.FastSync"/> is enabled:
    ///     - Beacon modes are exclusive with <see cref="SyncMode.FastSync"/>, <see cref="SyncMode.Full"/>, <see cref="SyncMode.StateNodes"/> and <see cref="SyncMode.SnapSync"/>.
    ///     - Beacon modes can run parallel with syncing old state (<see cref="SyncMode.FastHeaders"/>, <see cref="SyncMode.FastBlocks"/> (the default and always on) and <see cref="SyncMode.FastReceipts"/>).
    /// * When <see cref="ISyncConfig.FastSync"/> is disabled:
    ///     - Beacon modes are allied directly.
    ///     - If no Beacon mode is applied and we have good peers on the network we apply <see cref="SyncMode.Full"/>,.
    /// </remarks>
    public class MultiSyncModeSelector : ISyncModeSelector
    {
        /// <summary>
        /// How many blocks can fast sync stay behind while state nodes is still syncing
        /// </summary>
        private const int StickyStateNodesDelta = 32;

        private readonly ISyncProgressResolver _syncProgressResolver;
        private readonly ISyncPeerPool _syncPeerPool;
        private readonly ISyncConfig _syncConfig;
        private readonly IBeaconSyncStrategy _beaconSyncStrategy;
        private readonly IBetterPeerStrategy _betterPeerStrategy;
        private readonly bool _needToWaitForHeaders;
        private readonly ILogger _logger;
        private readonly bool _isSnapSyncDisabledAfterAnyStateSync;

        private bool FastSyncEnabled => _syncConfig.FastSync;
        private bool SnapSyncEnabled => _syncConfig.SnapSync && !_isSnapSyncDisabledAfterAnyStateSync;
        private bool FastBodiesEnabled => FastSyncEnabled && _syncConfig.DownloadBodiesInFastSync;
        private bool FastReceiptsEnabled => FastSyncEnabled && _syncConfig.DownloadReceiptsInFastSync;
        private bool FastBlocksHeadersFinished => !FastSyncEnabled || _syncProgressResolver.IsFastBlocksHeadersFinished();
        private bool FastBlocksBodiesFinished => !FastBodiesEnabled || _syncProgressResolver.IsFastBlocksBodiesFinished();
        private bool FastBlocksReceiptsFinished => !FastReceiptsEnabled || _syncProgressResolver.IsFastBlocksReceiptsFinished();
        private long FastSyncCatchUpHeightDelta => _syncConfig.FastSyncCatchUpHeightDelta ?? _syncConfig.StateMinDistanceFromHead;
        private bool NotNeedToWaitForHeaders => !_needToWaitForHeaders || FastBlocksHeadersFinished;
        private long? LastBlockThatEnabledFullSync { get; set; }
        private int TotalSyncLag => _syncConfig.StateMinDistanceFromHead + _syncConfig.HeaderStateDistance;

        private readonly CancellationTokenSource _cancellation = new();

        public event EventHandler<SyncModeChangedEventArgs>? Preparing;
        public event EventHandler<SyncModeChangedEventArgs>? Changing;
        public event EventHandler<SyncModeChangedEventArgs>? Changed;

        public SyncMode Current { get; private set; } = SyncMode.Disconnected;

        public MultiSyncModeSelector(
            ISyncProgressResolver syncProgressResolver,
            ISyncPeerPool syncPeerPool,
            ISyncConfig syncConfig,
            IBeaconSyncStrategy beaconSyncStrategy,
            IBetterPeerStrategy betterPeerStrategy,
            ILogManager logManager)
        {
            _logger = logManager?.GetClassLogger() ?? throw new ArgumentNullException(nameof(logManager));
            _syncConfig = syncConfig ?? throw new ArgumentNullException(nameof(syncConfig));
            _beaconSyncStrategy = beaconSyncStrategy ?? throw new ArgumentNullException(nameof(beaconSyncStrategy));
            _syncPeerPool = syncPeerPool ?? throw new ArgumentNullException(nameof(syncPeerPool));
            _betterPeerStrategy = betterPeerStrategy ?? throw new ArgumentNullException(nameof(betterPeerStrategy));
            _syncProgressResolver = syncProgressResolver ?? throw new ArgumentNullException(nameof(syncProgressResolver));
            _needToWaitForHeaders = syncConfig.NeedToWaitForHeader;

            if (syncConfig.FastSyncCatchUpHeightDelta <= syncConfig.StateMinDistanceFromHead)
            {
                if (_logger.IsWarn)
                    _logger.Warn($"'FastSyncCatchUpHeightDelta' parameter is less or equal to {syncConfig.StateMinDistanceFromHead}, which is a threshold of blocks always downloaded in full sync. 'FastSyncCatchUpHeightDelta' will have no effect.");
            }

            _isSnapSyncDisabledAfterAnyStateSync = _syncProgressResolver.FindBestFullState() != 0;

            _ = StartAsync(_cancellation.Token);
        }

        private async Task StartAsync(CancellationToken cancellationToken)
        {
            PeriodicTimer timer = new(TimeSpan.FromMilliseconds(_syncConfig.MultiSyncModeSelectorLoopTimerMs));
            try
            {
                while (await timer.WaitForNextTickAsync(cancellationToken))
                {
                    try
                    {
                        Update();
                    }
                    catch (Exception exception)
                    {
                        if (_logger.IsError) _logger.Error("Sync mode update failed", exception);
                    }
                }
            }
            catch (OperationCanceledException)
            {
                if (_logger.IsInfo) _logger.Info("Sync mode selector stopped");
            }
        }

        public void Stop()
        {
            _cancellation.Cancel();
        }

        public void Update()
        {
            bool shouldBeInUpdatingPivot = ShouldBeInUpdatingPivot();

            SyncMode newModes;
            string reason = string.Empty;
            if (_syncProgressResolver.IsLoadingBlocksFromDb())
            {
                newModes = SyncMode.DbLoad;
                if (shouldBeInUpdatingPivot)
                {
                    newModes |= SyncMode.UpdatingPivot;
                }
            }
            else if (!_syncConfig.SynchronizationEnabled)
            {
                newModes = SyncMode.Disconnected;
                reason = "Synchronization Disabled";
            }
            else
            {
                bool inBeaconControl = _beaconSyncStrategy.ShouldBeInBeaconModeControl();
                (UInt256? peerDifficulty, long? peerBlock) = ReloadDataFromPeers();
                // if there are no peers that we could use then we cannot sync
                if (peerDifficulty is null || peerBlock is null || peerBlock == 0)
                {
                    newModes = shouldBeInUpdatingPivot ? SyncMode.UpdatingPivot : inBeaconControl ? SyncMode.WaitingForBlock : SyncMode.Disconnected;
                    reason = "No Useful Peers";
                }
                // to avoid expensive checks we make this simple check at the beginning
                else
                {
                    Snapshot best = EnsureSnapshot(peerDifficulty.Value, peerBlock.Value, inBeaconControl);
                    best.IsInBeaconHeaders = ShouldBeInBeaconHeaders(shouldBeInUpdatingPivot);

                    if (!FastSyncEnabled)
                    {
                        best.IsInWaitingForBlock = ShouldBeInWaitingForBlockMode(best);

                        if (best.IsInWaitingForBlock)
                        {
                            newModes = SyncMode.WaitingForBlock;
                        }
                        else if (best.IsInBeaconHeaders)
                        {
                            newModes = SyncMode.BeaconHeaders;
                        }
                        else
                        {
                            if (ShouldBeInFullSyncModeInArchiveMode(best))
                            {
                                newModes = SyncMode.Full;
                            }
                            else
                            {
                                newModes = SyncMode.Disconnected;
                                reason = "No Useful Peers";
                            }
                        }
                    }
                    else
                    {
                        try
                        {
                            best.IsInUpdatingPivot = shouldBeInUpdatingPivot;
                            best.IsInFastSync = ShouldBeInFastSyncMode(best);
                            best.IsInStateSync = ShouldBeInStateSyncMode(best);
                            best.IsInStateNodes = ShouldBeInStateNodesMode(best);
                            best.IsInSnapRanges = ShouldBeInSnapRangesPhase(best);
                            best.IsInFastHeaders = ShouldBeInFastHeadersMode(best);
                            best.IsInFastBodies = ShouldBeInFastBodiesMode(best);
                            best.IsInFastReceipts = ShouldBeInFastReceiptsMode(best);
                            best.IsInFullSync = ShouldBeInFullSyncMode(best);
                            best.IsInDisconnected = ShouldBeInDisconnectedMode(best);
                            best.IsInWaitingForBlock = ShouldBeInWaitingForBlockMode(best);

                            newModes = SyncMode.None;
                            CheckAddFlag(best.IsInUpdatingPivot, SyncMode.UpdatingPivot, ref newModes);
                            CheckAddFlag(best.IsInBeaconHeaders, SyncMode.BeaconHeaders, ref newModes);
                            CheckAddFlag(best.IsInFastHeaders, SyncMode.FastHeaders, ref newModes);
                            CheckAddFlag(best.IsInFastBodies, SyncMode.FastBodies, ref newModes);
                            CheckAddFlag(best.IsInFastReceipts, SyncMode.FastReceipts, ref newModes);
                            CheckAddFlag(best.IsInFastSync, SyncMode.FastSync, ref newModes);
                            CheckAddFlag(best.IsInFullSync, SyncMode.Full, ref newModes);
                            CheckAddFlag(best.IsInStateNodes, SyncMode.StateNodes, ref newModes);
                            CheckAddFlag(best.IsInSnapRanges, SyncMode.SnapSync, ref newModes);
                            CheckAddFlag(best.IsInDisconnected, SyncMode.Disconnected, ref newModes);
                            CheckAddFlag(best.IsInWaitingForBlock, SyncMode.WaitingForBlock, ref newModes);
                            SyncMode current = Current;
                            if (IsTheModeSwitchWorthMentioning(current, newModes))
                            {
                                if (_logger.IsInfo)
                                    _logger.Info($"Changing sync {current} to {newModes} at {BuildStateString(best)}");
                            }
                        }
                        catch (InvalidAsynchronousStateException)
                        {
                            newModes = SyncMode.Disconnected;
                            reason = "Snapshot Misalignment";
                        }
                    }

                    if ((newModes & (SyncMode.Full | SyncMode.WaitingForBlock)) != SyncMode.None
                        && (Current & (SyncMode.Full | SyncMode.WaitingForBlock)) == SyncMode.None)
                    {
                        if (_logger.IsTrace) _logger.Trace($"Setting last full sync switch block to {best.Block}");
                        LastBlockThatEnabledFullSync = best.Block;
                    }
                }
            }

            UpdateSyncModes(newModes, reason);
        }

        private static void CheckAddFlag(in bool flag, SyncMode mode, ref SyncMode resultMode)
        {
            if (flag)
            {
                resultMode |= mode;
            }
        }

        private bool IsTheModeSwitchWorthMentioning(SyncMode current, SyncMode newModes)
        {
            return newModes != current &&
                   (_logger.IsDebug ||
                   (newModes != SyncMode.WaitingForBlock || current != SyncMode.Full) &&
                   (newModes != SyncMode.Full || current != SyncMode.WaitingForBlock));
        }

        private void UpdateSyncModes(SyncMode newModes, string? reason = null)
        {
            if (_logger.IsTrace)
            {
                _logger.Trace($"Changing state to {newModes} | {reason}");
            }

            SyncMode previous = Current;

            SyncModeChangedEventArgs args = new(previous, newModes);

            // Changing is invoked here so we can block until all the subsystems are ready to switch
            // for example when switching to Full sync we need to ensure that we safely transition
            // DBS and processors if needed

            Preparing?.Invoke(this, args);
            Changing?.Invoke(this, args);
            Current = newModes;
            Changed?.Invoke(this, args);
        }

        /// <summary>
        /// We display the state in the most likely ascending order
        /// </summary>
        /// <param name="best">Snapshot of the best known states</param>
        /// <returns>A string describing the state of sync</returns>
        private static string BuildStateString(Snapshot best) =>
            $"pivot: {best.PivotNumber} | header: {best.Header} | header: {best.Header} | target: {best.TargetBlock} | peer: {best.Peer.Block} | state: {best.State}";

        private static string BuildStateStringDebug(Snapshot best) =>
            $"processed: {best.Processed} | state: {best.State} | block: {best.Block} | header: {best.Header} | chain difficulty: {best.ChainDifficulty} | target block: {best.TargetBlock} | peer block: {best.Peer.Block} | peer total difficulty: {best.Peer.TotalDifficulty}";

        private bool IsInAStickyFullSyncMode(Snapshot best)
        {
            long bestBlock = Math.Max(best.Processed, LastBlockThatEnabledFullSync ?? 0);
            bool hasEverBeenInFullSync = bestBlock > 0 && best.State > 0;
            long heightDelta = best.TargetBlock - bestBlock;
            return hasEverBeenInFullSync && heightDelta < FastSyncCatchUpHeightDelta;
        }

        private bool ShouldBeInWaitingForBlockMode(Snapshot best)
        {
            bool inBeaconControl = best.IsInBeaconControl;
            bool notInBeaconHeaders = !best.IsInBeaconHeaders;
            bool noDesiredPeerKnown = !AnyDesiredPeerKnown(best);
            bool postPivotPeerAvailable = best.AnyPostPivotPeerKnown;
            bool hasFastSyncBeenActive = best.Header >= best.PivotNumber;
            bool notInFastSync = !best.IsInFastSync;
            bool notInStateSync = !best.IsInStateSync;

            bool result = inBeaconControl ||
                          (notInBeaconHeaders &&
                           noDesiredPeerKnown &&
                           postPivotPeerAvailable &&
                           hasFastSyncBeenActive &&
                           notInFastSync &&
                           notInStateSync);

            if (_logger.IsTrace)
            {
                LogDetailedSyncModeChecks("WAITING FOR BLOCK",
                    (nameof(inBeaconControl), inBeaconControl),
                    (nameof(notInBeaconHeaders), notInBeaconHeaders),
                    (nameof(noDesiredPeerKnown), noDesiredPeerKnown),
                    (nameof(postPivotPeerAvailable), postPivotPeerAvailable),
                    (nameof(hasFastSyncBeenActive), hasFastSyncBeenActive),
                    (nameof(notInFastSync), notInFastSync),
                    (nameof(notInStateSync), notInStateSync));
            }

            return result;
        }

        private bool ShouldBeInBeaconHeaders(bool shouldBeInUpdatingPivot)
        {
            bool shouldBeInBeaconHeaders = _beaconSyncStrategy.ShouldBeInBeaconHeaders();
            bool shouldBeNotInUpdatingPivot = !shouldBeInUpdatingPivot;

            bool result = shouldBeInBeaconHeaders &&
                          shouldBeNotInUpdatingPivot;

            if (_logger.IsTrace)
            {
                LogDetailedSyncModeChecks("BEACON HEADERS",
                    (nameof(shouldBeInBeaconHeaders), shouldBeInBeaconHeaders),
                    (nameof(shouldBeNotInUpdatingPivot), shouldBeNotInUpdatingPivot));
            }

            return result;
        }

        private bool ShouldBeInUpdatingPivot()
        {
            bool updateRequestedAndNotFinished = _syncConfig.MaxAttemptsToUpdatePivot > 0;
            bool isPostMerge = _beaconSyncStrategy.MergeTransitionFinished;
            bool stateSyncNotFinished = _syncProgressResolver.FindBestFullState() == 0;

            bool result = updateRequestedAndNotFinished &&
                          FastSyncEnabled &&
                          isPostMerge &&
                          stateSyncNotFinished;

            if (_logger.IsTrace)
            {
                LogDetailedSyncModeChecks("UPDATING PIVOT",
                    (nameof(updateRequestedAndNotFinished), updateRequestedAndNotFinished),
                    (nameof(FastSyncEnabled), FastSyncEnabled),
                    (nameof(isPostMerge), isPostMerge),
                    (nameof(stateSyncNotFinished), stateSyncNotFinished));
            }

            return result;
        }

        private bool ShouldBeInFastSyncMode(Snapshot best)
        {
            if (!FastSyncEnabled)
            {
                return false;
            }

            if (best.PivotNumber != 0 && best.Header == 0)
            {
                // do not start fast sync until at least one header is downloaded or we would start from zero
                // we are fine to start from zero if we do not use fast blocks
                return false;
            }

            bool notInUpdatingPivot = !best.IsInUpdatingPivot;

            // Shared with fast sync
            bool notInBeaconModes = !best.IsInAnyBeaconMode;
            bool postPivotPeerAvailable = best.AnyPostPivotPeerKnown;

            // We stop `FastSyncLag` block before the highest known block in case the highest known block is non-canon
            // and we need to sync away from it.
            // Note: its ok if target block height is not accurate as long as long full sync downloader does not stop
            //  earlier than this condition below which would cause a hang.
            bool notReachedFullSyncTransition = best.Header < best.TargetBlock - TotalSyncLag;

            bool notInAStickyFullSync = !IsInAStickyFullSyncMode(best);

            bool longRangeCatchUp = best.TargetBlock - best.State >= FastSyncCatchUpHeightDelta;
            bool stateNotDownloadedYet = !best.StateDownloaded;
            bool notNeedToWaitForHeaders = NotNeedToWaitForHeaders;

            bool result = notInUpdatingPivot &&
                          notInBeaconModes &&
                          postPivotPeerAvailable &&
                          // (catch up after node is off for a while
                          // OR standard fast sync)
                          notInAStickyFullSync &&
                          notReachedFullSyncTransition &&
                          (stateNotDownloadedYet || longRangeCatchUp) &&
                          notNeedToWaitForHeaders;

            if (_logger.IsTrace)
            {
                LogDetailedSyncModeChecks("FAST",
                    (nameof(notInUpdatingPivot), notInUpdatingPivot),
                    (nameof(notInBeaconModes), notInBeaconModes),
                    (nameof(postPivotPeerAvailable), postPivotPeerAvailable),
                    (nameof(notReachedFullSyncTransition), notReachedFullSyncTransition),
                    (nameof(notInAStickyFullSync), notInAStickyFullSync),
                    (nameof(stateNotDownloadedYet), stateNotDownloadedYet),
                    (nameof(longRangeCatchUp), longRangeCatchUp),
                    (nameof(notNeedToWaitForHeaders), notNeedToWaitForHeaders));
            }

            return result;
        }

        private bool ShouldBeInFullSyncMode(Snapshot best)
        {
            bool notInUpdatingPivot = !best.IsInUpdatingPivot;

            // Shared with fast sync
            bool notInBeaconModes = !best.IsInAnyBeaconMode;
            bool postPivotPeerAvailable = best.AnyPostPivotPeerKnown;

            // Shared with full sync archive
            bool desiredPeerKnown = AnyDesiredPeerKnown(best);

            // Full sync specific
            bool hasFastSyncBeenActive = best.Header >= best.PivotNumber;
            bool notInFastSync = !best.IsInFastSync;
            bool notInStateSync = !best.IsInStateSync;
            bool notNeedToWaitForHeaders = NotNeedToWaitForHeaders;

            bool result = notInUpdatingPivot &&
                          notInBeaconModes &&
                          desiredPeerKnown &&
                          postPivotPeerAvailable &&
                          hasFastSyncBeenActive &&
                          notInFastSync &&
                          notInStateSync &&
                          notNeedToWaitForHeaders;

            if (_logger.IsTrace)
            {
                LogDetailedSyncModeChecks("FULL",
                    (nameof(notInUpdatingPivot), notInUpdatingPivot),
                    (nameof(notInBeaconModes), notInBeaconModes),
                    (nameof(desiredPeerKnown), desiredPeerKnown),
                    (nameof(postPivotPeerAvailable), postPivotPeerAvailable),
                    (nameof(hasFastSyncBeenActive), hasFastSyncBeenActive),
                    (nameof(notInFastSync), notInFastSync),
                    (nameof(notInStateSync), notInStateSync),
                    (nameof(notNeedToWaitForHeaders), notNeedToWaitForHeaders));
            }

            return result;
        }

        private bool ShouldBeInFullSyncModeInArchiveMode(Snapshot best)
        {
            bool notInUpdatingPivot = !best.IsInUpdatingPivot;

            bool notInBeaconModes = !best.IsInAnyBeaconMode;
            bool desiredPeerKnown = AnyDesiredPeerKnown(best);

            bool result = notInUpdatingPivot &&
                          notInBeaconModes &&
                          desiredPeerKnown;

            if (_logger.IsTrace)
            {
                LogDetailedSyncModeChecks("FULL",
                    (nameof(notInUpdatingPivot), notInUpdatingPivot),
                    (nameof(notInBeaconModes), notInBeaconModes),
                    (nameof(desiredPeerKnown), desiredPeerKnown));
            }

            return result;
        }

        // ReSharper disable once UnusedParameter.Local
        private bool ShouldBeInFastHeadersMode(Snapshot best)
        {
            bool notInUpdatingPivot = !best.IsInUpdatingPivot;

            bool fastBlocksHeadersNotFinished = !FastBlocksHeadersFinished;

            if (_logger.IsTrace)
            {
                LogDetailedSyncModeChecks("HEADERS",
                    (nameof(notInUpdatingPivot), notInUpdatingPivot),
                    (nameof(fastBlocksHeadersNotFinished), fastBlocksHeadersNotFinished));
            }

            // this is really the only condition - fast blocks headers can always run if there are peers until it is done
            // also fast blocks headers can run in parallel with all other sync modes
            return notInUpdatingPivot &&
                   fastBlocksHeadersNotFinished;
        }

        private bool ShouldBeInFastBodiesMode(Snapshot best)
        {
            bool fastBodiesNotFinished = !FastBlocksBodiesFinished;
            bool fastHeadersFinished = FastBlocksHeadersFinished;
            bool notInStateSync = !best.IsInStateSync;
            bool stateSyncFinished = best.StateDownloaded;

            // fast blocks bodies can run if there are peers until it is done
            // fast blocks bodies can run in parallel with full sync when headers are finished
            bool result = fastBodiesNotFinished && fastHeadersFinished && notInStateSync && stateSyncFinished;

            if (_logger.IsTrace)
            {
                LogDetailedSyncModeChecks("BODIES",
                    (nameof(fastBodiesNotFinished), fastBodiesNotFinished),
                    (nameof(fastHeadersFinished), fastHeadersFinished),
                    (nameof(notInStateSync), notInStateSync),
                    (nameof(stateSyncFinished), stateSyncFinished));
            }

            return result;
        }

        private bool ShouldBeInFastReceiptsMode(Snapshot best)
        {
            bool fastReceiptsNotFinished = !FastBlocksReceiptsFinished;
            bool fastBodiesFinished = FastBlocksBodiesFinished;
            bool notInStateSync = !best.IsInStateSync;
            bool stateSyncFinished = best.StateDownloaded;

            // fast blocks receipts can run if there are peers until it is done
            // fast blocks receipts can run in parallel with full sync when bodies are finished
            bool result = fastReceiptsNotFinished && fastBodiesFinished && notInStateSync && stateSyncFinished;

            if (_logger.IsTrace)
            {
                LogDetailedSyncModeChecks("RECEIPTS",
                    (nameof(fastReceiptsNotFinished), fastReceiptsNotFinished),
                    (nameof(fastBodiesFinished), fastBodiesFinished),
                    (nameof(notInStateSync), notInStateSync),
                    (nameof(stateSyncFinished), stateSyncFinished));
            }

            // fast blocks receipts can run if there are peers until it is done
            // fast blocks receipts can run in parallel with full sync when bodies are finished
            return result;
        }

        private static bool ShouldBeInDisconnectedMode(Snapshot best)
        {
            return !best.IsInUpdatingPivot &&
                   !best.IsInFastBodies &&
                   !best.IsInFastHeaders &&
                   !best.IsInFastReceipts &&
                   !best.IsInFastSync &&
                   !best.IsInFullSync &&
                   !best.IsInStateSync &&
                   // maybe some more sophisticated heuristic?
                   best.Peer.TotalDifficulty.IsZero;
        }

        private bool ShouldBeInStateSyncMode(Snapshot best)
        {
            bool fastSyncEnabled = FastSyncEnabled;
            bool notInUpdatingPivot = !best.IsInUpdatingPivot;
            bool notInBeaconModes = !best.IsInAnyBeaconMode;
            bool hasFastSyncBeenActive = best.Header >= best.PivotNumber;
            bool hasAnyPostPivotPeer = best.AnyPostPivotPeerKnown;
            bool notInFastSync = !best.IsInFastSync;
            bool notNeedToWaitForHeaders = NotNeedToWaitForHeaders;
<<<<<<< HEAD
            bool stickyStateNodes = best.TargetBlock - best.Header < (FastSyncLag + StickyStateNodesDelta);
=======
            bool stickyStateNodes = best.TargetBlock - best.Header < (_syncConfig.StateMinDistanceFromHead + StickyStateNodesDelta);
            bool stateNotDownloadedYet = (best.TargetBlock - best.State > TotalSyncLag ||
                                          best.Header > (best.State + _syncConfig.HeaderStateDistance) && best.Header > best.Block);
            bool notInAStickyFullSync = !IsInAStickyFullSyncMode(best);
            bool notHasJustStartedFullSync = !HasJustStartedFullSync(best);
>>>>>>> d257c1bc

            bool longRangeCatchUp = best.TargetBlock - best.State >= FastSyncCatchUpHeightDelta;
            bool stateNotDownloadedYet = !best.StateDownloaded;

            bool notInAStickyFullSync = !IsInAStickyFullSyncMode(best);

            bool result = fastSyncEnabled &&
                          notInUpdatingPivot &&
                          notInBeaconModes &&
                          hasFastSyncBeenActive &&
                          hasAnyPostPivotPeer &&
                          (notInFastSync || stickyStateNodes) &&
                          (stateNotDownloadedYet || longRangeCatchUp) &&
                          notInAStickyFullSync &&
                          notNeedToWaitForHeaders;

            if (_logger.IsTrace)
            {
                LogDetailedSyncModeChecks("STATE",
                    (nameof(fastSyncEnabled), fastSyncEnabled),
                    (nameof(notInUpdatingPivot), notInUpdatingPivot),
                    (nameof(hasFastSyncBeenActive), hasFastSyncBeenActive),
                    (nameof(hasAnyPostPivotPeer), hasAnyPostPivotPeer),
                    ($"{nameof(notInFastSync)}||{nameof(stickyStateNodes)}", notInFastSync || stickyStateNodes),
                    (nameof(stateNotDownloadedYet), stateNotDownloadedYet),
                    (nameof(longRangeCatchUp), longRangeCatchUp),
                    (nameof(notInAStickyFullSync), notInAStickyFullSync),
                    (nameof(notNeedToWaitForHeaders), notNeedToWaitForHeaders));
            }

            return result;
        }

        private bool ShouldBeInStateNodesMode(Snapshot best)
        {
            bool isInStateSync = best.IsInStateSync;
            bool snapSyncDisabled = !SnapSyncEnabled;
            bool snapRangesFinished = _syncProgressResolver.IsSnapGetRangesFinished();

            bool result = isInStateSync && (snapSyncDisabled || snapRangesFinished);

            if (_logger.IsTrace)
            {
                LogDetailedSyncModeChecks("STATE_NODES",
                    (nameof(isInStateSync), isInStateSync),
                    ($"{nameof(snapSyncDisabled)}||{nameof(snapRangesFinished)}", snapSyncDisabled || snapRangesFinished));
            }

            return result;
        }

        private bool ShouldBeInSnapRangesPhase(Snapshot best)
        {
            bool isInStateSync = best.IsInStateSync;
            bool isCloseToHead = best.TargetBlock >= best.Header && (best.TargetBlock - best.Header) <= TotalSyncLag;
            bool snapNotFinished = !_syncProgressResolver.IsSnapGetRangesFinished();

            if (_logger.IsTrace)
            {
                LogDetailedSyncModeChecks("SNAP_RANGES",
                    (nameof(SnapSyncEnabled), SnapSyncEnabled),
                    (nameof(isInStateSync), isInStateSync),
                    (nameof(isCloseToHead), isCloseToHead),
                    (nameof(snapNotFinished), snapNotFinished));
            }

            return SnapSyncEnabled
                && isInStateSync
                && isCloseToHead
                && snapNotFinished;
        }

        private bool AnyDesiredPeerKnown(Snapshot best) => _betterPeerStrategy.IsDesiredPeer(best.Peer, (best.ChainDifficulty, best.Header));

        private (UInt256? maxPeerDifficulty, long? number) ReloadDataFromPeers()
        {
            UInt256? maxPeerDifficulty = null;
            long? number = 0;

            foreach (PeerInfo peer in _syncPeerPool.InitializedPeers)
            {
                UInt256 currentMax = maxPeerDifficulty ?? UInt256.Zero;
                long currentMaxNumber = number ?? 0;
                bool isNewPeerBetterThanCurrentMax = _betterPeerStrategy.Compare((currentMax, currentMaxNumber), peer.SyncPeer) < 0;
                if (isNewPeerBetterThanCurrentMax)
                {
                    // we don't trust parity TotalDifficulty, so we are checking if we know the hash and get our total difficulty
                    UInt256 realTotalDifficulty = _syncProgressResolver.GetTotalDifficulty(peer.HeadHash) ?? peer.TotalDifficulty;

                    // during the beacon header sync our realTotalDifficulty could be 0. We're using peer.TotalDifficulty in this case
                    realTotalDifficulty = realTotalDifficulty == 0 ? peer.TotalDifficulty : realTotalDifficulty;
                    bool isRealPeerBetterThanCurrentMax = _betterPeerStrategy.Compare(((currentMax, currentMaxNumber)), (realTotalDifficulty, peer.HeadNumber)) < 0;

                    if (isRealPeerBetterThanCurrentMax)
                    {
                        maxPeerDifficulty = realTotalDifficulty;
                        number = peer.HeadNumber;
                    }
                }
            }

            return (maxPeerDifficulty, number);
        }

        public void Dispose() => _cancellation.Dispose();

        private Snapshot EnsureSnapshot(in UInt256 peerDifficulty, long peerBlock, bool inBeaconControl)
        {
            // need to find them in the reversed order otherwise we may fall behind the processing
            // and think that we have an invalid snapshot
            Snapshot best = TakeSnapshot(peerDifficulty, peerBlock, inBeaconControl);

            if (IsSnapshotInvalid(best))
            {
                string stateString = BuildStateStringDebug(best);
                if (_logger.IsWarn) _logger.Warn($"Invalid snapshot calculation: {stateString}. Recalculating progress pointers...");
                _syncProgressResolver.RecalculateProgressPointers();
                best = TakeSnapshot(peerDifficulty, peerBlock, inBeaconControl);
                if (IsSnapshotInvalid(best))
                {
                    string recalculatedSnapshot = BuildStateStringDebug(best);
                    string errorMessage = $"Cannot recalculate snapshot progress. Invalid snapshot calculation: {recalculatedSnapshot}";
                    if (_logger.IsError) _logger.Error(errorMessage);
                    throw new InvalidAsynchronousStateException(errorMessage);
                }
            }

            return best;
        }

        private Snapshot TakeSnapshot(in UInt256 peerDifficulty, long peerBlock, bool inBeaconControl)
        {
            // need to find them in the reversed order otherwise we may fall behind the processing
            // and think that we have an invalid snapshot
            long processed = _syncProgressResolver.FindBestProcessedBlock();
            long state = _syncProgressResolver.FindBestFullState();
            long block = _syncProgressResolver.FindBestFullBlock();
            long header = _syncProgressResolver.FindBestHeader();
            long targetBlock = _beaconSyncStrategy.GetTargetBlockHeight() ?? peerBlock;
            UInt256 chainDifficulty = _syncProgressResolver.ChainDifficulty;

            return new(processed, state, block, header, chainDifficulty, Math.Max(peerBlock, 0), peerDifficulty, inBeaconControl, targetBlock, _syncConfig.PivotNumberParsed);
        }

        private static bool IsSnapshotInvalid(Snapshot best)
        {
            return // none of these values should ever be negative
                best.Block < 0
                || best.Header < 0
                || best.State < 0
                || best.Processed < 0
                || best.Peer.Block < 0
                || best.TargetBlock < 0
                // best header is at least equal to the best full block
                || best.Block > best.Header
                // we cannot download state for an unknown header
                || best.State > best.Header
                // we can only process blocks for which we have full body
                || best.Processed > best.Block;
            // for any processed block we should have its full state
            // but we only do limited lookups for state so we need to instead fast sync to now;
        }

        private void LogDetailedSyncModeChecks(string syncType, params (string Name, bool IsSatisfied)[] checks)
        {
            List<string> matched = new();
            List<string> failed = new();

            foreach ((string Name, bool IsSatisfied) in checks)
            {
                if (IsSatisfied)
                {
                    matched.Add(Name);
                }
                else
                {
                    failed.Add(Name);
                }
            }

            bool result = checks.All(static c => c.IsSatisfied);
            string text = $"{(result ? " * " : "   ")}{syncType,-20}: yes({string.Join(", ", matched)}), no({string.Join(", ", failed)})";
            _logger.Trace(text);
        }

        private ref struct Snapshot
        {
            public Snapshot(
                long processed,
                long state,
                long block,
                long header,
                UInt256 chainDifficulty,
                long peerBlock,
                in UInt256 peerDifficulty,
                bool isInBeaconControl,
                long targetBlock,
                long pivotNumber
            )
            {
                Processed = processed;
                State = state;
                Block = block;
                Header = header;
                ChainDifficulty = chainDifficulty;
                Peer = (peerDifficulty, peerBlock);
                IsInBeaconControl = isInBeaconControl;
                TargetBlock = targetBlock;
                PivotNumber = pivotNumber;

                IsInWaitingForBlock = IsInDisconnected = IsInFastReceipts = IsInFastBodies = IsInFastHeaders
                    = IsInFastSync = IsInFullSync = IsInStateSync = IsInStateNodes = IsInSnapRanges = IsInBeaconHeaders = IsInUpdatingPivot = false;
            }

            public bool IsInUpdatingPivot { get; set; }
            public bool IsInFastHeaders { get; set; }
            public bool IsInFastBodies { get; set; }
            public bool IsInFastReceipts { get; set; }
            public bool IsInFastSync { get; set; }
            public bool IsInStateSync { get; set; }
            public bool IsInStateNodes { get; set; }
            public bool IsInSnapRanges { get; set; }
            public bool IsInFullSync { get; set; }
            public bool IsInDisconnected { get; set; }
            public bool IsInWaitingForBlock { get; set; }
            public bool IsInBeaconHeaders { get; set; }
            public bool IsInBeaconControl { get; }
            public readonly bool IsInAnyBeaconMode => IsInBeaconHeaders || IsInBeaconControl;
            public readonly bool StateDownloaded => State >= PivotNumber;
            public readonly bool AnyPostPivotPeerKnown => Peer.Block > PivotNumber;

            /// <summary>
            /// Best block that has been processed
            /// </summary>
            public long Processed { get; }

            /// <summary>
            /// Best full block state in the state trie (may not be processed if we just finished state trie download)
            /// </summary>
            public long State { get; }

            /// <summary>
            /// Best block body
            /// </summary>
            public long Block { get; }

            /// <summary>
            /// Best block header - may be missing body if we just insert headers
            /// </summary>
            public long Header { get; }

            /// <summary>
            /// The best block that we want to go to. best.Peer.Block for PoW, beaconSync.ProcessDestination for PoS,
            /// whith is the NewPayload/FCU block.
            /// </summary>
            public long TargetBlock { get; }

            /// <summary>
            /// Current difficulty of the chain
            /// </summary>
            public UInt256 ChainDifficulty { get; }

            /// <summary>
            /// Best peer block - this is what other peers are advertising - it may be lower than our best block if we get disconnected from best peers
            /// </summary>
            public (UInt256 TotalDifficulty, long Block) Peer { get; }

            public long PivotNumber { get; }

        }
    }
}<|MERGE_RESOLUTION|>--- conflicted
+++ resolved
@@ -579,15 +579,7 @@
             bool hasAnyPostPivotPeer = best.AnyPostPivotPeerKnown;
             bool notInFastSync = !best.IsInFastSync;
             bool notNeedToWaitForHeaders = NotNeedToWaitForHeaders;
-<<<<<<< HEAD
-            bool stickyStateNodes = best.TargetBlock - best.Header < (FastSyncLag + StickyStateNodesDelta);
-=======
             bool stickyStateNodes = best.TargetBlock - best.Header < (_syncConfig.StateMinDistanceFromHead + StickyStateNodesDelta);
-            bool stateNotDownloadedYet = (best.TargetBlock - best.State > TotalSyncLag ||
-                                          best.Header > (best.State + _syncConfig.HeaderStateDistance) && best.Header > best.Block);
-            bool notInAStickyFullSync = !IsInAStickyFullSyncMode(best);
-            bool notHasJustStartedFullSync = !HasJustStartedFullSync(best);
->>>>>>> d257c1bc
 
             bool longRangeCatchUp = best.TargetBlock - best.State >= FastSyncCatchUpHeightDelta;
             bool stateNotDownloadedYet = !best.StateDownloaded;
