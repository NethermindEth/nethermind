// SPDX-FileCopyrightText: 2022 Demerzel Solutions Limited
// SPDX-License-Identifier: LGPL-3.0-only

using System;
using System.Collections.Generic;
using System.Linq;
using System.ComponentModel;
using System.Threading;
using System.Threading.Tasks;
using Nethermind.Blockchain.Synchronization;
using Nethermind.Int256;
using Nethermind.Logging;
using Nethermind.State.Snap;
using Nethermind.Synchronization.Peers;

namespace Nethermind.Synchronization.ParallelSync
{
    /// <summary>
    /// Chooses <see cref="Current"/> sync mode.
    /// </summary>
    /// <remarks>
    /// Does an update of <see cref="Current"/> sync mode every 1s. Announcing <see cref="Changed"/> that anyone can  subscribe too.
    /// Mostly <see cref="SyncFeed{T}"/> are listening to that update.
    ///
    /// New Beacon rules:
    /// * <see cref="SyncMode.BeaconHeaders"/> and Beacon Mode (<see cref="SyncMode.WaitingForBlock"/> from beacon node) are exclusive:
    ///     - Beacon modes have higher priority than conflicting modes.
    ///     - Their are enabled based on <see cref="IBeaconSyncStrategy.ShouldBeInBeaconHeaders"/> and <see cref="IBeaconSyncStrategy.ShouldBeInBeaconModeControl"/>.
    /// * When <see cref="ISyncConfig.FastSync"/> is enabled:
    ///     - Beacon modes are exclusive with <see cref="SyncMode.FastSync"/>, <see cref="SyncMode.Full"/>, <see cref="SyncMode.StateNodes"/> and <see cref="SyncMode.SnapSync"/>.
    ///     - Beacon modes can run parallel with syncing old state (<see cref="SyncMode.FastHeaders"/>, <see cref="SyncMode.FastBlocks"/> and <see cref="SyncMode.FastReceipts"/>).
    /// * When <see cref="ISyncConfig.FastSync"/> is disabled:
    ///     - Beacon modes are allied directly.
    ///     - If no Beacon mode is applied and we have good peers on the network we apply <see cref="SyncMode.Full"/>,.
    /// </remarks>
    public class MultiSyncModeSelector : ISyncModeSelector, IDisposable
    {
        /// <summary>
        /// Number of blocks before the best peer's head when we switch from fast sync to full sync
        /// </summary>
        public const int FastSyncLag = 32;

        /// <summary>
        /// How many blocks can fast sync stay behind while state nodes is still syncing
        /// </summary>
        private const int StickyStateNodesDelta = 32;

        private readonly ISyncProgressResolver _syncProgressResolver;
        private readonly ISyncPeerPool _syncPeerPool;
        private readonly ISyncConfig _syncConfig;
        private readonly IBeaconSyncStrategy _beaconSyncStrategy;
        private readonly IBetterPeerStrategy _betterPeerStrategy;
        private readonly bool _needToWaitForHeaders;
        private readonly ILogger _logger;
        private readonly bool _isSnapSyncDisabledAfterAnyStateSync;

        private long _pivotNumber;
        private bool FastSyncEnabled => _syncConfig.FastSync;
        private bool SnapSyncEnabled => _syncConfig.SnapSync && !_isSnapSyncDisabledAfterAnyStateSync;
        private bool FastBlocksEnabled => _syncConfig.FastSync && _syncConfig.FastBlocks;
        private bool FastBodiesEnabled => FastBlocksEnabled && _syncConfig.DownloadBodiesInFastSync;
        private bool FastReceiptsEnabled => FastBlocksEnabled && _syncConfig.DownloadReceiptsInFastSync;
        private bool FastBlocksHeadersFinished => !FastBlocksEnabled || _syncProgressResolver.IsFastBlocksHeadersFinished();
        private bool FastBlocksBodiesFinished => !FastBodiesEnabled || _syncProgressResolver.IsFastBlocksBodiesFinished();
        private bool FastBlocksReceiptsFinished => !FastReceiptsEnabled || _syncProgressResolver.IsFastBlocksReceiptsFinished();
        private long FastSyncCatchUpHeightDelta => _syncConfig.FastSyncCatchUpHeightDelta ?? FastSyncLag;
        private bool NotNeedToWaitForHeaders => !_needToWaitForHeaders || FastBlocksHeadersFinished;
        private long? LastBlockThatEnabledFullSync { get; set; }

        private readonly CancellationTokenSource _cancellation = new();

        public event EventHandler<SyncModeChangedEventArgs>? Preparing;
        public event EventHandler<SyncModeChangedEventArgs>? Changing;
        public event EventHandler<SyncModeChangedEventArgs>? Changed;

        public SyncMode Current { get; private set; } = SyncMode.Disconnected;

        public MultiSyncModeSelector(
            ISyncProgressResolver syncProgressResolver,
            ISyncPeerPool syncPeerPool,
            ISyncConfig syncConfig,
            IBeaconSyncStrategy beaconSyncStrategy,
            IBetterPeerStrategy betterPeerStrategy,
            ILogManager logManager,
            bool needToWaitForHeaders = false)
        {
            _logger = logManager.GetClassLogger() ?? throw new ArgumentNullException(nameof(logManager));
            _syncConfig = syncConfig ?? throw new ArgumentNullException(nameof(syncConfig));
            _beaconSyncStrategy = beaconSyncStrategy ?? throw new ArgumentNullException(nameof(beaconSyncStrategy));
            _syncPeerPool = syncPeerPool ?? throw new ArgumentNullException(nameof(syncPeerPool));
            _betterPeerStrategy = betterPeerStrategy ?? throw new ArgumentNullException(nameof(betterPeerStrategy));
            _syncProgressResolver = syncProgressResolver ?? throw new ArgumentNullException(nameof(syncProgressResolver));
            _needToWaitForHeaders = needToWaitForHeaders;

            if (syncConfig.FastSyncCatchUpHeightDelta <= FastSyncLag)
            {
                if (_logger.IsWarn)
                    _logger.Warn($"'FastSyncCatchUpHeightDelta' parameter is less or equal to {FastSyncLag}, which is a threshold of blocks always downloaded in full sync. 'FastSyncCatchUpHeightDelta' will have no effect.");
            }

            _isSnapSyncDisabledAfterAnyStateSync = _syncProgressResolver.FindBestFullState() != 0;

            _ = StartAsync(_cancellation.Token);
        }

        private async Task StartAsync(CancellationToken cancellationToken)
        {
            PeriodicTimer timer = new(TimeSpan.FromSeconds(1));
            try
            {
                while (await timer.WaitForNextTickAsync(cancellationToken))
                {
                    try
                    {
                        Update();
                    }
                    catch (Exception exception)
                    {
                        if (_logger.IsError) _logger.Error("Sync mode update failed", exception);
                    }
                }
            }
            catch (OperationCanceledException)
            {
                if (_logger.IsInfo) _logger.Info("Sync mode selector stopped");
            }
        }

        public void Stop()
        {
            _cancellation.Cancel();
        }

        public void Update()
        {
            _pivotNumber = _syncConfig.PivotNumberParsed;

            SyncMode newModes;
            string reason = string.Empty;
            if (_syncProgressResolver.IsLoadingBlocksFromDb())
            {
                newModes = SyncMode.DbLoad;
            }
            else if (!_syncConfig.SynchronizationEnabled)
            {
                newModes = SyncMode.Disconnected;
                reason = "Synchronization Disabled";
            }
            else
            {
                bool inBeaconControl = _beaconSyncStrategy.ShouldBeInBeaconModeControl();
                bool inUpdatingPivot = ShouldBeInUpdatingPivot();
                (UInt256? peerDifficulty, long? peerBlock) = ReloadDataFromPeers();
                // if there are no peers that we could use then we cannot sync
                if (peerDifficulty is null || peerBlock is null || peerBlock == 0)
                {
                    newModes = inUpdatingPivot ? SyncMode.UpdatingPivot : inBeaconControl ? SyncMode.WaitingForBlock : SyncMode.Disconnected;
                    reason = "No Useful Peers";
                }
                // to avoid expensive checks we make this simple check at the beginning
                else
                {
<<<<<<< HEAD
                    Snapshot best = TakeSnapshot(peerDifficulty.Value, peerBlock.Value, inBeaconControl);
                    best.IsInBeaconHeaders = ShouldBeInBeaconHeaders();
=======
                    Snapshot best = EnsureSnapshot(peerDifficulty.Value, peerBlock.Value, inBeaconControl);
                    best.IsInBeaconHeaders = _beaconSyncStrategy.ShouldBeInBeaconHeaders();
>>>>>>> d6d657a9

                    if (!FastSyncEnabled)
                    {
                        best.IsInWaitingForBlock = ShouldBeInWaitingForBlockMode(best);

                        if (best.IsInWaitingForBlock)
                        {
                            newModes = SyncMode.WaitingForBlock;
                        }
                        else if (best.IsInBeaconHeaders)
                        {
                            newModes = SyncMode.BeaconHeaders;
                        }
                        else
                        {
                            if (ShouldBeInFullSyncModeInArchiveMode(best))
                            {
                                newModes = SyncMode.Full;
                            }
                            else
                            {
                                newModes = SyncMode.Disconnected;
                                reason = "No Useful Peers";
                            }
                        }
                    }
                    else
                    {
                        try
                        {
                            best.IsInUpdatingPivot = ShouldBeInUpdatingPivot();
                            best.IsInFastSync = ShouldBeInFastSyncMode(best);
                            best.IsInStateSync = ShouldBeInStateSyncMode(best);
                            best.IsInStateNodes = ShouldBeInStateNodesMode(best);
                            best.IsInSnapRanges = ShouldBeBeInSnapRangesPhase(best);
                            best.IsInFastHeaders = ShouldBeInFastHeadersMode(best);
                            best.IsInFastBodies = ShouldBeInFastBodiesMode(best);
                            best.IsInFastReceipts = ShouldBeInFastReceiptsMode(best);
                            best.IsInFullSync = ShouldBeInFullSyncMode(best);
                            best.IsInDisconnected = ShouldBeInDisconnectedMode(best);
                            best.IsInWaitingForBlock = ShouldBeInWaitingForBlockMode(best);

                            newModes = SyncMode.None;
                            CheckAddFlag(best.IsInUpdatingPivot, SyncMode.UpdatingPivot, ref newModes);
                            CheckAddFlag(best.IsInBeaconHeaders, SyncMode.BeaconHeaders, ref newModes);
                            CheckAddFlag(best.IsInFastHeaders, SyncMode.FastHeaders, ref newModes);
                            CheckAddFlag(best.IsInFastBodies, SyncMode.FastBodies, ref newModes);
                            CheckAddFlag(best.IsInFastReceipts, SyncMode.FastReceipts, ref newModes);
                            CheckAddFlag(best.IsInFastSync, SyncMode.FastSync, ref newModes);
                            CheckAddFlag(best.IsInFullSync, SyncMode.Full, ref newModes);
                            CheckAddFlag(best.IsInStateNodes, SyncMode.StateNodes, ref newModes);
                            CheckAddFlag(best.IsInSnapRanges, SyncMode.SnapSync, ref newModes);
                            CheckAddFlag(best.IsInDisconnected, SyncMode.Disconnected, ref newModes);
                            CheckAddFlag(best.IsInWaitingForBlock, SyncMode.WaitingForBlock, ref newModes);
                            if (IsTheModeSwitchWorthMentioning(newModes))
                            {
                                string stateString = BuildStateString(best);
                                if (_logger.IsInfo)
                                    _logger.Info($"Changing state {Current} to {newModes} at {stateString}");
                            }
                        }
                        catch (InvalidAsynchronousStateException)
                        {
                            newModes = SyncMode.Disconnected;
                            reason = "Snapshot Misalignment";
                        }
                    }

                    if ((newModes & (SyncMode.Full | SyncMode.WaitingForBlock)) != SyncMode.None
                        && (Current & (SyncMode.Full | SyncMode.WaitingForBlock)) == SyncMode.None)
                    {
                        if (_logger.IsTrace) _logger.Trace($"Setting last full sync switch block to {best.Block}");
                        LastBlockThatEnabledFullSync = best.Block;
                    }
                }
            }

            UpdateSyncModes(newModes, reason);
        }

        private void CheckAddFlag(in bool flag, SyncMode mode, ref SyncMode resultMode)
        {
            if (flag)
            {
                resultMode |= mode;
            }
        }

        private bool IsTheModeSwitchWorthMentioning(SyncMode newModes)
        {
            return _logger.IsDebug ||
                   newModes != Current &&
                   (newModes != SyncMode.WaitingForBlock || Current != SyncMode.Full) &&
                   (newModes != SyncMode.Full || Current != SyncMode.WaitingForBlock);
        }

        private void UpdateSyncModes(SyncMode newModes, string? reason = null)
        {
            if (_logger.IsTrace)
            {
                string message = $"Changing state to {newModes} | {reason}";
                if (_logger.IsTrace) _logger.Trace(message);
            }

            SyncMode previous = Current;

            SyncModeChangedEventArgs args = new(previous, newModes);

            // Changing is invoked here so we can block until all the subsystems are ready to switch
            // for example when switching to Full sync we need to ensure that we safely transition
            // DBS and processors if needed

            Preparing?.Invoke(this, args);
            Changing?.Invoke(this, args);
            Current = newModes;
            Changed?.Invoke(this, args);
        }

        /// <summary>
        /// We display the state in the most likely ascending order
        /// </summary>
        /// <param name="best">Snapshot of the best known states</param>
        /// <returns>A string describing the state of sync</returns>
        private static string BuildStateString(Snapshot best) =>
            $"processed:{best.Processed}|" +
            $"state:{best.State}|" +
            $"block:{best.Block}|" +
            $"header:{best.Header}|" +
            $"chain difficulty:{best.ChainDifficulty}|" +
            $"target block:{best.TargetBlock}|" +
            $"peer block:{best.Peer.Block}|" +
            $"peer total difficulty:{best.Peer.TotalDifficulty}";

        private bool IsInAStickyFullSyncMode(Snapshot best)
        {
            long bestBlock = Math.Max(best.Processed, LastBlockThatEnabledFullSync ?? 0);
            bool hasEverBeenInFullSync = bestBlock > _pivotNumber && best.State > _pivotNumber;
            long heightDelta = best.TargetBlock - bestBlock;
            return hasEverBeenInFullSync && heightDelta < FastSyncCatchUpHeightDelta;
        }

        private bool ShouldBeInWaitingForBlockMode(Snapshot best)
        {
            bool inBeaconControl = best.IsInBeaconControl;
            bool notInBeaconHeaders = !best.IsInBeaconHeaders;
            bool noDesiredPeerKnown = !AnyDesiredPeerKnown(best);
            bool postPivotPeerAvailable = AnyPostPivotPeerKnown(best.Peer.Block);
            bool hasFastSyncBeenActive = best.Header >= _pivotNumber;
            bool notInFastSync = !best.IsInFastSync;
            bool notInStateSync = !best.IsInStateSync;

            bool result = inBeaconControl ||
                          (notInBeaconHeaders &&
                           noDesiredPeerKnown &&
                           postPivotPeerAvailable &&
                           hasFastSyncBeenActive &&
                           notInFastSync &&
                           notInStateSync);

            if (_logger.IsTrace)
            {
                LogDetailedSyncModeChecks("WAITING FOR BLOCK",
                    (nameof(inBeaconControl), inBeaconControl),
                    (nameof(notInBeaconHeaders), notInBeaconHeaders),
                    (nameof(noDesiredPeerKnown), noDesiredPeerKnown),
                    (nameof(postPivotPeerAvailable), postPivotPeerAvailable),
                    (nameof(hasFastSyncBeenActive), hasFastSyncBeenActive),
                    (nameof(notInFastSync), notInFastSync),
                    (nameof(notInStateSync), notInStateSync));
            }

            return result;
        }

        private bool ShouldBeInBeaconHeaders()
        {
            return _beaconSyncStrategy.ShouldBeInBeaconHeaders() &&
                   !ShouldBeInUpdatingPivot();
        }

        private bool ShouldBeInUpdatingPivot()
        {
            bool updateRequestedAndNotFinished = _syncConfig.MaxAttemptsToUpdatePivot > 0;
            bool isPostMerge = _beaconSyncStrategy.GetFinalizedHash() != null;
            bool stateSyncNotFinished = _syncProgressResolver.FindBestFullState() == 0;

            bool result = updateRequestedAndNotFinished &&
                          FastSyncEnabled &&
                          isPostMerge &&
                          stateSyncNotFinished;

            if (_logger.IsTrace)
            {
                LogDetailedSyncModeChecks("UPDATING PIVOT",
                    (nameof(updateRequestedAndNotFinished), updateRequestedAndNotFinished),
                    (nameof(FastSyncEnabled), FastSyncEnabled),
                    (nameof(isPostMerge), isPostMerge),
                    (nameof(stateSyncNotFinished), stateSyncNotFinished));
            }

            return result;
        }

        private bool ShouldBeInFastSyncMode(Snapshot best)
        {
            if (!FastSyncEnabled)
            {
                return false;
            }

            if (_syncConfig.FastBlocks && _pivotNumber != 0 && best.Header == 0)
            {
                // do not start fast sync until at least one header is downloaded or we would start from zero
                // we are fine to start from zero if we do not use fast blocks
                return false;
            }

            bool notInUpdatingPivot = !best.IsInUpdatingPivot;

            // Shared with fast sync
            bool notInBeaconModes = !best.IsInAnyBeaconMode;
            bool postPivotPeerAvailable = AnyPostPivotPeerKnown(best.Peer.Block);

            // We stop `FastSyncLag` block before the highest known block in case the highest known block is non-canon
            // and we need to sync away from it.
            // Note: its ok if target block height is not accurate as long as long full sync downloader does not stop
            //  earlier than this condition below which would cause a hang.
            bool notReachedFullSyncTransition = best.Header < best.TargetBlock - FastSyncLag;

            bool notInAStickyFullSync = !IsInAStickyFullSyncMode(best);
            bool notHasJustStartedFullSync = !HasJustStartedFullSync(best);
            bool notNeedToWaitForHeaders = NotNeedToWaitForHeaders;

            bool result = notInUpdatingPivot &&
                          notInBeaconModes &&
                          postPivotPeerAvailable &&
                          // (catch up after node is off for a while
                          // OR standard fast sync)
                          notInAStickyFullSync &&
                          notReachedFullSyncTransition &&
                          notHasJustStartedFullSync &&
                          notNeedToWaitForHeaders;

            if (_logger.IsTrace)
            {
                LogDetailedSyncModeChecks("FAST",
                    (nameof(notInUpdatingPivot), notInUpdatingPivot),
                    (nameof(notInBeaconModes), notInBeaconModes),
                    (nameof(postPivotPeerAvailable), postPivotPeerAvailable),
                    (nameof(notReachedFullSyncTransition), notReachedFullSyncTransition),
                    (nameof(notInAStickyFullSync), notInAStickyFullSync),
                    (nameof(notHasJustStartedFullSync), notHasJustStartedFullSync),
                    (nameof(notNeedToWaitForHeaders), notNeedToWaitForHeaders));
            }

            return result;
        }

        private bool ShouldBeInFullSyncMode(Snapshot best)
        {
            bool notInUpdatingPivot = !best.IsInUpdatingPivot;

            // Shared with fast sync
            bool notInBeaconModes = !best.IsInAnyBeaconMode;
            bool postPivotPeerAvailable = AnyPostPivotPeerKnown(best.Peer.Block);

            // Shared with full sync archive
            bool desiredPeerKnown = AnyDesiredPeerKnown(best);

            // Full sync specific
            bool hasFastSyncBeenActive = best.Header >= _pivotNumber;
            bool notInFastSync = !best.IsInFastSync;
            bool notInStateSync = !best.IsInStateSync;
            bool stateSyncFinished = best.State > 0
                                     || _syncConfig.PivotNumberParsed == 0; // if pivot = 0 we can have state = 0 (we can't use best.State>0) and switch to full sync, this case is used by unit tests and shouldn't happen in any existing network
            bool notNeedToWaitForHeaders = NotNeedToWaitForHeaders;

            bool result = notInUpdatingPivot &&
                          notInBeaconModes &&
                          desiredPeerKnown &&
                          postPivotPeerAvailable &&
                          hasFastSyncBeenActive &&
                          notInFastSync &&
                          notInStateSync &&
                          stateSyncFinished &&
                          notNeedToWaitForHeaders;

            if (_logger.IsTrace)
            {
                LogDetailedSyncModeChecks("FULL",
                    (nameof(notInUpdatingPivot), notInUpdatingPivot),
                    (nameof(notInBeaconModes), notInBeaconModes),
                    (nameof(desiredPeerKnown), desiredPeerKnown),
                    (nameof(postPivotPeerAvailable), postPivotPeerAvailable),
                    (nameof(hasFastSyncBeenActive), hasFastSyncBeenActive),
                    (nameof(notInFastSync), notInFastSync),
                    (nameof(notInStateSync), notInStateSync),
                    (nameof(stateSyncFinished), stateSyncFinished),
                    (nameof(notNeedToWaitForHeaders), notNeedToWaitForHeaders));
            }

            return result;
        }

        private bool ShouldBeInFullSyncModeInArchiveMode(Snapshot best)
        {
            bool notInUpdatingPivot = !best.IsInUpdatingPivot;

            bool notInBeaconModes = !best.IsInAnyBeaconMode;
            bool desiredPeerKnown = AnyDesiredPeerKnown(best);

            bool result = notInUpdatingPivot &&
                          notInBeaconModes &&
                          desiredPeerKnown;

            if (_logger.IsTrace)
            {
                LogDetailedSyncModeChecks("FULL",
                    (nameof(notInUpdatingPivot), notInUpdatingPivot),
                    (nameof(notInBeaconModes), notInBeaconModes),
                    (nameof(desiredPeerKnown), desiredPeerKnown));
            }

            return result;
        }

        // ReSharper disable once UnusedParameter.Local
        private bool ShouldBeInFastHeadersMode(Snapshot best)
        {
            bool notInUpdatingPivot = !best.IsInUpdatingPivot;

            bool fastBlocksHeadersNotFinished = !FastBlocksHeadersFinished;

            if (_logger.IsTrace)
            {
                LogDetailedSyncModeChecks("HEADERS",
                    (nameof(notInUpdatingPivot), notInUpdatingPivot),
                    (nameof(fastBlocksHeadersNotFinished), fastBlocksHeadersNotFinished));
            }

            // this is really the only condition - fast blocks headers can always run if there are peers until it is done
            // also fast blocks headers can run in parallel with all other sync modes
            return notInUpdatingPivot &&
                   fastBlocksHeadersNotFinished;
        }

        private bool ShouldBeInFastBodiesMode(Snapshot best)
        {
            bool fastBodiesNotFinished = !FastBlocksBodiesFinished;
            bool fastHeadersFinished = FastBlocksHeadersFinished;
            bool notInStateSync = !best.IsInStateSync;
            bool stateSyncFinished = best.State > 0;

            // fast blocks bodies can run if there are peers until it is done
            // fast blocks bodies can run in parallel with full sync when headers are finished
            bool result = fastBodiesNotFinished && fastHeadersFinished && notInStateSync && stateSyncFinished;

            if (_logger.IsTrace)
            {
                LogDetailedSyncModeChecks("BODIES",
                    (nameof(fastBodiesNotFinished), fastBodiesNotFinished),
                    (nameof(fastHeadersFinished), fastHeadersFinished),
                    (nameof(notInStateSync), notInStateSync),
                    (nameof(stateSyncFinished), stateSyncFinished));
            }

            return result;
        }

        private bool ShouldBeInFastReceiptsMode(Snapshot best)
        {
            bool fastReceiptsNotFinished = !FastBlocksReceiptsFinished;
            bool fastBodiesFinished = FastBlocksBodiesFinished;
            bool notInStateSync = !best.IsInStateSync;
            bool stateSyncFinished = best.State > 0;

            // fast blocks receipts can run if there are peers until it is done
            // fast blocks receipts can run in parallel with full sync when bodies are finished
            bool result = fastReceiptsNotFinished && fastBodiesFinished && notInStateSync && stateSyncFinished;

            if (_logger.IsTrace)
            {
                LogDetailedSyncModeChecks("RECEIPTS",
                    (nameof(fastReceiptsNotFinished), fastReceiptsNotFinished),
                    (nameof(fastBodiesFinished), fastBodiesFinished),
                    (nameof(notInStateSync), notInStateSync),
                    (nameof(stateSyncFinished), stateSyncFinished));
            }

            // fast blocks receipts can run if there are peers until it is done
            // fast blocks receipts can run in parallel with full sync when bodies are finished
            return result;
        }

        private bool ShouldBeInDisconnectedMode(Snapshot best)
        {
            return !best.IsInUpdatingPivot &&
                   !best.IsInFastBodies &&
                   !best.IsInFastHeaders &&
                   !best.IsInFastReceipts &&
                   !best.IsInFastSync &&
                   !best.IsInFullSync &&
                   !best.IsInStateSync &&
                   // maybe some more sophisticated heuristic?
                   best.Peer.TotalDifficulty == UInt256.Zero;
        }

        private bool ShouldBeInStateSyncMode(Snapshot best)
        {
            bool fastSyncEnabled = FastSyncEnabled;
            bool notInUpdatingPivot = !best.IsInUpdatingPivot;
            bool notInBeaconModes = !best.IsInAnyBeaconMode;
            bool hasFastSyncBeenActive = best.Header >= _pivotNumber;
            bool hasAnyPostPivotPeer = AnyPostPivotPeerKnown(best.Peer.Block);
            bool notInFastSync = !best.IsInFastSync;
            bool notNeedToWaitForHeaders = NotNeedToWaitForHeaders;
            bool stickyStateNodes = best.TargetBlock - best.Header < (FastSyncLag + StickyStateNodesDelta);
            bool stateNotDownloadedYet = (best.TargetBlock - best.State > FastSyncLag ||
                                          best.Header > best.State && best.Header > best.Block);
            bool notInAStickyFullSync = !IsInAStickyFullSyncMode(best);
            bool notHasJustStartedFullSync = !HasJustStartedFullSync(best);


            bool result = fastSyncEnabled &&
                          notInUpdatingPivot &&
                          notInBeaconModes &&
                          hasFastSyncBeenActive &&
                          hasAnyPostPivotPeer &&
                          (notInFastSync || stickyStateNodes) &&
                          stateNotDownloadedYet &&
                          notHasJustStartedFullSync &&
                          notInAStickyFullSync &&
                          notNeedToWaitForHeaders;

            if (_logger.IsTrace)
            {
                LogDetailedSyncModeChecks("STATE",
                    (nameof(fastSyncEnabled), fastSyncEnabled),
                    (nameof(notInUpdatingPivot), notInUpdatingPivot),
                    (nameof(hasFastSyncBeenActive), hasFastSyncBeenActive),
                    (nameof(hasAnyPostPivotPeer), hasAnyPostPivotPeer),
                    (nameof(notInFastSync), notInFastSync),
                    (nameof(stateNotDownloadedYet), stateNotDownloadedYet),
                    (nameof(notInAStickyFullSync), notInAStickyFullSync),
                    (nameof(notHasJustStartedFullSync), notHasJustStartedFullSync),
                    (nameof(notNeedToWaitForHeaders), notNeedToWaitForHeaders));
            }

            return result;
        }

        private bool ShouldBeInStateNodesMode(Snapshot best)
        {
            bool isInStateSync = best.IsInStateSync;
            bool snapSyncDisabled = !SnapSyncEnabled;
            bool snapRangesFinished = _syncProgressResolver.IsSnapGetRangesFinished();

            bool result = isInStateSync && (snapSyncDisabled || snapRangesFinished);

            if (_logger.IsTrace)
            {
                LogDetailedSyncModeChecks("STATE_NODES",
                    (nameof(isInStateSync), isInStateSync),
                    (nameof(snapSyncDisabled), snapSyncDisabled),
                    (nameof(snapRangesFinished), snapRangesFinished));
            }

            return result;
        }

        private bool ShouldBeBeInSnapRangesPhase(Snapshot best)
        {
            bool isInStateSync = best.IsInStateSync;
            bool isCloseToHead = best.TargetBlock >= best.Header && (best.TargetBlock - best.Header) < Constants.MaxDistanceFromHead;
            bool snapNotFinished = !_syncProgressResolver.IsSnapGetRangesFinished();

            if (_logger.IsTrace)
            {
                LogDetailedSyncModeChecks("SNAP_RANGES",
                    (nameof(SnapSyncEnabled), SnapSyncEnabled),
                    (nameof(isInStateSync), isInStateSync),
                    (nameof(isCloseToHead), isCloseToHead),
                    (nameof(snapNotFinished), snapNotFinished));
            }

            return SnapSyncEnabled
                && isInStateSync
                && isCloseToHead
                && snapNotFinished;
        }

        private bool HasJustStartedFullSync(Snapshot best) =>
            best.State > _pivotNumber // we have saved some root
            && (best.State == best.Header || best.Header == best.Block) // and we do not need to catch up to headers anymore
            && best.Processed < best.State; // not processed the block yet

        private bool AnyDesiredPeerKnown(Snapshot best) => _betterPeerStrategy.IsDesiredPeer(best.Peer, (best.ChainDifficulty, best.Header));

        private bool AnyPostPivotPeerKnown(long bestPeerBlock) => bestPeerBlock > _syncConfig.PivotNumberParsed;

        private (UInt256? maxPeerDifficulty, long? number) ReloadDataFromPeers()
        {
            UInt256? maxPeerDifficulty = null;
            long? number = 0;

            foreach (PeerInfo peer in _syncPeerPool.InitializedPeers)
            {
                UInt256 currentMax = maxPeerDifficulty ?? UInt256.Zero;
                long currentMaxNumber = number ?? 0;
                bool isNewPeerBetterThanCurrentMax = _betterPeerStrategy.Compare((currentMax, currentMaxNumber), peer.SyncPeer) < 0;
                if (isNewPeerBetterThanCurrentMax)
                {
                    // we don't trust parity TotalDifficulty, so we are checking if we know the hash and get our total difficulty
                    UInt256 realTotalDifficulty = _syncProgressResolver.GetTotalDifficulty(peer.HeadHash) ?? peer.TotalDifficulty;

                    // during the beacon header sync our realTotalDifficulty could be 0. We're using peer.TotalDifficulty in this case
                    realTotalDifficulty = realTotalDifficulty == 0 ? peer.TotalDifficulty : realTotalDifficulty;
                    bool isRealPeerBetterThanCurrentMax = _betterPeerStrategy.Compare(((currentMax, currentMaxNumber)), (realTotalDifficulty, peer.HeadNumber)) < 0;

                    if (isRealPeerBetterThanCurrentMax)
                    {
                        maxPeerDifficulty = realTotalDifficulty;
                        number = peer.HeadNumber;
                    }
                }
            }

            return (maxPeerDifficulty, number);
        }

        public void Dispose() => _cancellation.Dispose();

        private Snapshot EnsureSnapshot(in UInt256 peerDifficulty, long peerBlock, bool inBeaconControl)
        {
            // need to find them in the reversed order otherwise we may fall behind the processing
            // and think that we have an invalid snapshot
            Snapshot best = TakeSnapshot(peerDifficulty, peerBlock, inBeaconControl);

            if (IsSnapshotInvalid(best))
            {
                string stateString = BuildStateString(best);
                if (_logger.IsWarn) _logger.Warn($"Invalid snapshot calculation: {stateString}. Recalculating progress pointers...");
                _syncProgressResolver.RecalculateProgressPointers();
                best = TakeSnapshot(peerDifficulty, peerBlock, inBeaconControl);
                if (IsSnapshotInvalid(best))
                {
                    string recalculatedSnapshot = BuildStateString(best);
                    string errorMessage = $"Cannot recalculate snapshot progress. Invalid snapshot calculation: {recalculatedSnapshot}";
                    if (_logger.IsError) _logger.Error(errorMessage);
                    throw new InvalidAsynchronousStateException(errorMessage);
                }
            }

            return best;
        }

        private Snapshot TakeSnapshot(in UInt256 peerDifficulty, long peerBlock, bool inBeaconControl)
        {
            // need to find them in the reversed order otherwise we may fall behind the processing
            // and think that we have an invalid snapshot
            long processed = _syncProgressResolver.FindBestProcessedBlock();
            long state = _syncProgressResolver.FindBestFullState();
            long block = _syncProgressResolver.FindBestFullBlock();
            long header = _syncProgressResolver.FindBestHeader();
            long targetBlock = _beaconSyncStrategy.GetTargetBlockHeight() ?? peerBlock;
            UInt256 chainDifficulty = _syncProgressResolver.ChainDifficulty;

            return new(processed, state, block, header, chainDifficulty, Math.Max(peerBlock, 0), peerDifficulty, inBeaconControl, targetBlock);
        }

        private bool IsSnapshotInvalid(Snapshot best)
        {
            return // none of these values should ever be negative
                best.Block < 0
                || best.Header < 0
                || best.State < 0
                || best.Processed < 0
                || best.Peer.Block < 0
                || best.TargetBlock < 0
                // best header is at least equal to the best full block
                || best.Block > best.Header
                // we cannot download state for an unknown header
                || best.State > best.Header
                // we can only process blocks for which we have full body
                || best.Processed > best.Block;
            // for any processed block we should have its full state
            // but we only do limited lookups for state so we need to instead fast sync to now;
        }

        private void LogDetailedSyncModeChecks(string syncType, params (string Name, bool IsSatisfied)[] checks)
        {
            List<string> matched = new();
            List<string> failed = new();

            foreach ((string Name, bool IsSatisfied) check in checks)
            {
                if (check.IsSatisfied)
                {
                    matched.Add(check.Name);
                }
                else
                {
                    failed.Add(check.Name);
                }
            }

            bool result = checks.All(c => c.IsSatisfied);
            string text = $"{(result ? " * " : "   ")}{syncType.PadRight(20)}: yes({string.Join(", ", matched)}), no({string.Join(", ", failed)})";
            _logger.Trace(text);
        }

        private ref struct Snapshot
        {
            public Snapshot(
                long processed,
                long state,
                long block,
                long header,
                UInt256 chainDifficulty,
                long peerBlock,
                in UInt256 peerDifficulty,
                bool isInBeaconControl,
                long targetBlock
            )
            {
                Processed = processed;
                State = state;
                Block = block;
                Header = header;
                ChainDifficulty = chainDifficulty;
                Peer = (peerDifficulty, peerBlock);
                IsInBeaconControl = isInBeaconControl;
                TargetBlock = targetBlock;

                IsInWaitingForBlock = IsInDisconnected = IsInFastReceipts = IsInFastBodies = IsInFastHeaders
                    = IsInFastSync = IsInFullSync = IsInStateSync = IsInStateNodes = IsInSnapRanges = IsInBeaconHeaders = IsInUpdatingPivot = false;
            }

            public bool IsInUpdatingPivot { get; set; }
            public bool IsInFastHeaders { get; set; }
            public bool IsInFastBodies { get; set; }
            public bool IsInFastReceipts { get; set; }
            public bool IsInFastSync { get; set; }
            public bool IsInStateSync { get; set; }
            public bool IsInStateNodes { get; set; }
            public bool IsInSnapRanges { get; set; }
            public bool IsInFullSync { get; set; }
            public bool IsInDisconnected { get; set; }
            public bool IsInWaitingForBlock { get; set; }
            public bool IsInBeaconHeaders { get; set; }
            public bool IsInBeaconControl { get; }
            public bool IsInAnyBeaconMode => IsInBeaconHeaders || IsInBeaconControl;

            /// <summary>
            /// Best block that has been processed
            /// </summary>
            public long Processed { get; }

            /// <summary>
            /// Best full block state in the state trie (may not be processed if we just finished state trie download)
            /// </summary>
            public long State { get; }

            /// <summary>
            /// Best block body
            /// </summary>
            public long Block { get; }

            /// <summary>
            /// Best block header - may be missing body if we just insert headers
            /// </summary>
            public long Header { get; }

            /// <summary>
            /// The best block that we want to go to. best.Peer.Block for PoW, beaconSync.ProcessDestination for PoS
            /// </summary>
            public long TargetBlock { get; }

            /// <summary>
            /// Current difficulty of the chain
            /// </summary>
            public UInt256 ChainDifficulty { get; }

            /// <summary>
            /// Best peer block - this is what other peers are advertising - it may be lower than our best block if we get disconnected from best peers
            /// </summary>
            public (UInt256 TotalDifficulty, long Block) Peer { get; }
        }
    }
}<|MERGE_RESOLUTION|>--- conflicted
+++ resolved
@@ -160,13 +160,8 @@
                 // to avoid expensive checks we make this simple check at the beginning
                 else
                 {
-<<<<<<< HEAD
-                    Snapshot best = TakeSnapshot(peerDifficulty.Value, peerBlock.Value, inBeaconControl);
-                    best.IsInBeaconHeaders = ShouldBeInBeaconHeaders();
-=======
                     Snapshot best = EnsureSnapshot(peerDifficulty.Value, peerBlock.Value, inBeaconControl);
                     best.IsInBeaconHeaders = _beaconSyncStrategy.ShouldBeInBeaconHeaders();
->>>>>>> d6d657a9
 
                     if (!FastSyncEnabled)
                     {
