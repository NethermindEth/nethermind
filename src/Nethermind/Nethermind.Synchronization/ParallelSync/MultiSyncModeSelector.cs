//  Copyright (c) 2021 Demerzel Solutions Limited
//  This file is part of the Nethermind library.
// 
//  The Nethermind library is free software: you can redistribute it and/or modify
//  it under the terms of the GNU Lesser General Public License as published by
//  the Free Software Foundation, either version 3 of the License, or
//  (at your option) any later version.
// 
//  The Nethermind library is distributed in the hope that it will be useful,
//  but WITHOUT ANY WARRANTY; without even the implied warranty of
//  MERCHANTABILITY or FITNESS FOR A PARTICULAR PURPOSE. See the
//  GNU Lesser General Public License for more details.
// 
//  You should have received a copy of the GNU Lesser General Public License
//  along with the Nethermind. If not, see <http://www.gnu.org/licenses/>.

using System;
using System.Collections.Generic;
using System.ComponentModel;
using System.Linq;
using System.Timers;
using Nethermind.Blockchain.Synchronization;
using Nethermind.Int256;
using Nethermind.Logging;
using Nethermind.Synchronization.Peers;

namespace Nethermind.Synchronization.ParallelSync
{
    public class MultiSyncModeSelector : ISyncModeSelector, IDisposable
    {
        /// <summary>
        /// Number of blocks before the best peer's head when we switch from fast sync to full sync
        /// </summary>
        public const int FastSyncLag = 32;

        /// <summary>
        /// How many blocks can fast sync stay behind while state nodes is still syncing
        /// </summary>
        public const int StickyStateNodesDelta = 32;

        private readonly ISyncProgressResolver _syncProgressResolver;
        private readonly ISyncPeerPool _syncPeerPool;
        private readonly ISyncConfig _syncConfig;
        private readonly IBeaconSyncStrategy _beaconSyncStrategy;
        private readonly IBetterPeerStrategy _betterPeerStrategy;
        private readonly bool _needToWaitForHeaders;
        protected readonly ILogger _logger;

        private long PivotNumber;
        private bool FastSyncEnabled => _syncConfig.FastSync;
        private bool FastBlocksEnabled => _syncConfig.FastSync && _syncConfig.FastBlocks;
        private bool FastBodiesEnabled => FastBlocksEnabled && _syncConfig.DownloadBodiesInFastSync;
        private bool FastReceiptsEnabled => FastBlocksEnabled && _syncConfig.DownloadReceiptsInFastSync;

        private bool FastBlocksHeadersFinished =>
            !FastBlocksEnabled || _syncProgressResolver.IsFastBlocksHeadersFinished();

        private bool FastBlocksBodiesFinished =>
            !FastBodiesEnabled || _syncProgressResolver.IsFastBlocksBodiesFinished();

        private bool FastBlocksReceiptsFinished =>
            !FastReceiptsEnabled || _syncProgressResolver.IsFastBlocksReceiptsFinished();

        private long FastSyncCatchUpHeightDelta => _syncConfig.FastSyncCatchUpHeightDelta ?? FastSyncLag;
        private bool NotNeedToWaitForHeaders => !_needToWaitForHeaders || FastBlocksHeadersFinished;

        internal long? LastBlockThatEnabledFullSync { get; set; }

        private Timer _timer;

        public event EventHandler<SyncModeChangedEventArgs>? Preparing;
        public event EventHandler<SyncModeChangedEventArgs>? Changing;
        public event EventHandler<SyncModeChangedEventArgs>? Changed;

        public SyncMode Current { get; private set; } = SyncMode.Disconnected;

        public MultiSyncModeSelector(
            ISyncProgressResolver syncProgressResolver,
            ISyncPeerPool syncPeerPool,
            ISyncConfig syncConfig,
            IBeaconSyncStrategy beaconSyncStrategy,
            IBetterPeerStrategy betterPeerStrategy,
            ILogManager logManager,
            bool needToWaitForHeaders = false)
        {
            _logger = logManager.GetClassLogger() ?? throw new ArgumentNullException(nameof(logManager));
            _syncConfig = syncConfig ?? throw new ArgumentNullException(nameof(syncConfig));
            _beaconSyncStrategy = beaconSyncStrategy ?? throw new ArgumentNullException(nameof(beaconSyncStrategy));
            _syncPeerPool = syncPeerPool ?? throw new ArgumentNullException(nameof(syncPeerPool));
            _betterPeerStrategy = betterPeerStrategy ?? throw new ArgumentNullException(nameof(betterPeerStrategy));
            _syncProgressResolver = syncProgressResolver ?? throw new ArgumentNullException(nameof(syncProgressResolver));
            _needToWaitForHeaders = needToWaitForHeaders;

            if (syncConfig.FastSyncCatchUpHeightDelta <= FastSyncLag)
            {
                if (_logger.IsWarn)
                    _logger.Warn(
                        $"'FastSyncCatchUpHeightDelta' parameter is less or equal to {FastSyncLag}, which is a threshold of blocks always downloaded in full sync. 'FastSyncCatchUpHeightDelta' will have no effect.");
            }

            PivotNumber = _syncConfig.PivotNumberParsed;

            _timer = StartUpdateTimer();
        }

        private Timer StartUpdateTimer()
        {
            Timer timer = new();
            timer.Interval = 1000;
            timer.AutoReset = false;
            timer.Elapsed += TimerOnElapsed;
            timer.Enabled = true;
            return timer;
        }

        public void DisableTimer()
        {
            // for testing
            _timer.Stop();
        }

        public void Update()
        {
            SyncMode newModes;
            string reason = string.Empty;
            if (_syncProgressResolver.IsLoadingBlocksFromDb())
            {
                newModes = SyncMode.DbLoad;
            }
            else if (!_syncConfig.SynchronizationEnabled)
            {
                newModes = SyncMode.Disconnected;
                reason = "Synchronization Disabled";
            }
            else
            {
                if (_beaconSyncStrategy.ShouldBeInBeaconModeControl())
                {
                    // everything is in beacon node control, so we don't need other modes
                    newModes = SyncMode.BeaconControlMode;
                }
                else
                {
                    (UInt256? peerDifficulty, long? peerBlock) = ReloadDataFromPeers();
                    // if there are no peers that we could use then we cannot sync
                    if (peerDifficulty == null || peerBlock == null || peerBlock == 0)
                    {
<<<<<<< HEAD
                        newModes = SyncMode.Disconnected;
                        reason = "No Useful Peers";
=======
                        bool anyPeers = peerBlock.Value > 0 &&
                                        peerDifficulty.Value >= _syncProgressResolver.ChainDifficulty;
                        if (anyPeers)
                        {
                            newModes = SyncMode.Full;
                        }
                        else
                        {                        
                            newModes = SyncMode.Disconnected;
                            reason = "No Useful Peers";
                        }
>>>>>>> 41b17019
                    }
                    // to avoid expensive checks we make this simple check at the beginning
                    else
                    {
                        Snapshot best = TakeSnapshot(peerDifficulty.Value, peerBlock.Value);
                        if (_beaconSyncStrategy.ShouldBeInBeaconHeaders())
                        {
                            newModes = SyncMode.BeaconHeaders;
                        }
                        else if (!FastSyncEnabled)
                        {
                            bool anyPeers = peerBlock.Value > 0 &&
                                            _betterPeerStrategy.IsBetterThanLocalChain((peerDifficulty ?? 0, peerBlock ?? 0));
                            newModes = anyPeers ? SyncMode.Full : SyncMode.Disconnected;
                            reason = "No Useful Peers";
                        }
                        else
                        {
                            try
                            {
                                best.IsInFastSync = ShouldBeInFastSyncMode(best);
                                best.IsInStateSync = ShouldBeInStateNodesMode(best);
                                best.IsInFullSync = ShouldBeInFullSyncMode(best);
                                best.IsInFastHeaders = ShouldBeInFastHeadersMode(best);
                                best.IsInFastBodies = ShouldBeInFastBodiesMode(best);
                                best.IsInFastReceipts = ShouldBeInFastReceiptsMode(best);
                                best.IsInDisconnected = ShouldBeInDisconnectedMode(best);
                                best.IsInWaitingForBlock = ShouldBeInWaitingForBlockMode(best);
                                best.IsInBeaconFullSync = ShouldBeInBeaconFullSyncMode(best);
                                newModes = SyncMode.None;
                                CheckAddFlag(best.IsInFastHeaders, SyncMode.FastHeaders, ref newModes);
                                CheckAddFlag(best.IsInFastBodies, SyncMode.FastBodies, ref newModes);
                                CheckAddFlag(best.IsInFastReceipts, SyncMode.FastReceipts, ref newModes);
                                CheckAddFlag(best.IsInFastSync, SyncMode.FastSync, ref newModes);
                                CheckAddFlag(best.IsInFullSync, SyncMode.Full, ref newModes);
                                CheckAddFlag(best.IsInStateSync, SyncMode.StateNodes, ref newModes);
                                CheckAddFlag(best.IsInDisconnected, SyncMode.Disconnected, ref newModes);
                                CheckAddFlag(best.IsInWaitingForBlock, SyncMode.WaitingForBlock, ref newModes);
                                CheckAddFlag(best.IsInBeaconFullSync, SyncMode.BeaconFullSync, ref newModes);
                            }
                            catch (InvalidAsynchronousStateException)
                            {
                                newModes = SyncMode.Disconnected;
                                reason = "Snapshot Misalignment";
                            }
                        }
                        
                        if (IsTheModeSwitchWorthMentioning(newModes))
                        {
                            string stateString = BuildStateString(best);
                            if (_logger.IsInfo)
                                _logger.Info($"Changing state {Current} to {newModes} at {stateString}");
                        }

                        if ((newModes & (SyncMode.Full | SyncMode.WaitingForBlock)) != SyncMode.None
                            && (Current & (SyncMode.Full | SyncMode.WaitingForBlock)) == SyncMode.None)
                        {
                            if (_logger.IsTrace) _logger.Trace($"Setting last full sync switch block to {best.Block}");
                            LastBlockThatEnabledFullSync = best.Block;
                        }
                    }
                }
            }

            UpdateSyncModes(newModes, reason);
        }

        private void CheckAddFlag(in bool flag, SyncMode mode, ref SyncMode resultMode)
        {
            if (flag)
            {
                resultMode |= mode;
            }
        }

        private bool IsTheModeSwitchWorthMentioning(SyncMode newModes)
        {
            return _logger.IsDebug ||
                   newModes != Current &&
                   (newModes != SyncMode.WaitingForBlock || Current != SyncMode.Full) &&
                   (newModes != SyncMode.Full || Current != SyncMode.WaitingForBlock);
        }

        private void UpdateSyncModes(SyncMode newModes, string? reason = null)
        {
            if (_logger.IsTrace)
            {
                string message = $"Changing state to {newModes} | {reason}";
                if (_logger.IsTrace) _logger.Trace(message);
            }

            SyncMode previous = Current;

            SyncModeChangedEventArgs args = new(previous, newModes);

            // Changing is invoked here so we can block until all the subsystems are ready to switch
            // for example when switching to Full sync we need to ensure that we safely transition
            // DBS and processors if needed

            Preparing?.Invoke(this, args);
            Changing?.Invoke(this, args);
            Current = newModes;
            Changed?.Invoke(this, args);
        }

        /// <summary>
        /// We display the state in the most likely ascending order
        /// </summary>
        /// <param name="best">Snapshot of the best known states</param>
        /// <returns>A string describing the state of sync</returns>
        private static string BuildStateString(Snapshot best) =>
            $"processed:{best.Processed}|state:{best.State}|block:{best.Block}|header:{best.Header}|peer block:{best.PeerBlock}";

        private void TimerOnElapsed(object? sender, ElapsedEventArgs e)
        {
            try
            {
                Update();
            }
            catch (Exception exception)
            {
                if (_logger.IsError) _logger.Error("Sync mode update failed", exception);
            }

            _timer.Enabled = true;
        }

        private bool IsInAStickyFullSyncMode(Snapshot best)
        {
            long bestBlock = Math.Max(best.Processed, LastBlockThatEnabledFullSync ?? 0);
            bool hasEverBeenInFullSync = bestBlock > PivotNumber && best.State > PivotNumber;
            long heightDelta = best.PeerBlock - bestBlock;
            return hasEverBeenInFullSync && heightDelta < FastSyncCatchUpHeightDelta;
        }

        private bool ShouldBeInWaitingForBlockMode(Snapshot best)
        {
            bool noDesiredPeerKnown = !AnyDesiredPeerKnown(best);
            bool postPivotPeerAvailable = AnyPostPivotPeerKnown(best.PeerBlock);
            bool hasFastSyncBeenActive = best.Header >= PivotNumber;
            bool notInFastSync = !best.IsInFastSync;
            bool notInStateSync = !best.IsInStateSync;

            bool result = noDesiredPeerKnown &&
                          postPivotPeerAvailable &&
                          hasFastSyncBeenActive &&
                          notInFastSync &&
                          notInStateSync;

            if (_logger.IsTrace)
            {
                LogDetailedSyncModeChecks("WAITING FOR BLOCK",
                    (nameof(noDesiredPeerKnown), noDesiredPeerKnown),
                    (nameof(postPivotPeerAvailable), postPivotPeerAvailable),
                    (nameof(hasFastSyncBeenActive), hasFastSyncBeenActive),
                    (nameof(notInFastSync), notInFastSync),
                    (nameof(notInStateSync), notInStateSync));
            }

            return result;
        }

        private bool ShouldBeInFastSyncMode(Snapshot best)
        {
            if (!FastSyncEnabled)
            {
                return false;
            }

            if (_syncConfig.FastBlocks && PivotNumber != 0 && best.Header == 0)
            {
                // do not start fast sync until at least one header is downloaded or we would start from zero
                // we are fine to start from zero if we do not use fast blocks
                return false;
            }
            
            long heightDelta = best.PeerBlock - best.Header;
            bool heightDeltaGreaterThanLag = heightDelta > FastSyncLag;
            bool postPivotPeerAvailable = AnyPostPivotPeerKnown(best.PeerBlock);
            bool notInAStickyFullSync = !IsInAStickyFullSyncMode(best);
            bool notHasJustStartedFullSync = !HasJustStartedFullSync(best);
            bool notNeedToWaitForHeaders = NotNeedToWaitForHeaders;

             bool result =
                postPivotPeerAvailable &&
                // (catch up after node is off for a while
                // OR standard fast sync)
                notInAStickyFullSync &&
                heightDeltaGreaterThanLag &&
                notHasJustStartedFullSync &&
                notNeedToWaitForHeaders;

            if (_logger.IsTrace)
            {
                LogDetailedSyncModeChecks("FAST",
                    (nameof(postPivotPeerAvailable), postPivotPeerAvailable),
                    (nameof(heightDeltaGreaterThanLag), heightDeltaGreaterThanLag),
                    (nameof(notInAStickyFullSync), notInAStickyFullSync),
                    (nameof(notHasJustStartedFullSync), notHasJustStartedFullSync),
                    (nameof(notNeedToWaitForHeaders), notNeedToWaitForHeaders));
            }

            return result;
        }

        private bool ShouldBeInFullSyncMode(Snapshot best)
        {
            bool desiredPeerKnown = AnyDesiredPeerKnown(best);
            bool postPivotPeerAvailable = AnyPostPivotPeerKnown(best.PeerBlock);
            bool hasFastSyncBeenActive = best.Header >= PivotNumber;
            bool notInFastSync = !best.IsInFastSync;
            bool notInStateSync = !best.IsInStateSync;
            bool notInBeaconSync = !best.IsInBeaconFullSync;
            bool notNeedToWaitForHeaders = NotNeedToWaitForHeaders;

            bool result = desiredPeerKnown &&
                          postPivotPeerAvailable &&
                          hasFastSyncBeenActive &&
                          notInFastSync &&
                          notInStateSync &&
                          notNeedToWaitForHeaders && notInBeaconSync;

            if (_logger.IsTrace)
            {
                LogDetailedSyncModeChecks("FULL",
                    (nameof(desiredPeerKnown), desiredPeerKnown),
                    (nameof(postPivotPeerAvailable), postPivotPeerAvailable),
                    (nameof(hasFastSyncBeenActive), hasFastSyncBeenActive),
                    (nameof(notInFastSync), notInFastSync),
                    (nameof(notInStateSync), notInStateSync),
                    (nameof(notNeedToWaitForHeaders), notNeedToWaitForHeaders));
            }

            return result;
        }

        // ReSharper disable once UnusedParameter.Local
        private bool ShouldBeInFastHeadersMode(Snapshot best)
        {
            bool fastBlocksHeadersNotFinished = !FastBlocksHeadersFinished;

            if (_logger.IsTrace)
            {
                LogDetailedSyncModeChecks("HEADERS",
                    (nameof(fastBlocksHeadersNotFinished), fastBlocksHeadersNotFinished));
            }

            // this is really the only condition - fast blocks headers can always run if there are peers until it is done
            // also fast blocks headers can run in parallel with all other sync modes
            return fastBlocksHeadersNotFinished;
        }

        private bool ShouldBeInFastBodiesMode(Snapshot best)
        {
            bool fastBodiesNotFinished = !FastBlocksBodiesFinished;
            bool fastHeadersFinished = FastBlocksHeadersFinished;
            bool notInStateSync = !best.IsInStateSync;
            bool stateSyncFinished = best.State > 0;

            // fast blocks bodies can run if there are peers until it is done
            // fast blocks bodies can run in parallel with full sync when headers are finished
            bool result = fastBodiesNotFinished && fastHeadersFinished && notInStateSync && stateSyncFinished;

            if (_logger.IsTrace)
            {
                LogDetailedSyncModeChecks("BODIES",
                    (nameof(fastBodiesNotFinished), fastBodiesNotFinished),
                    (nameof(fastHeadersFinished), fastHeadersFinished),
                    (nameof(notInStateSync), notInStateSync),
                    (nameof(stateSyncFinished), stateSyncFinished));
            }

            return result;
        }

        private bool ShouldBeInFastReceiptsMode(Snapshot best)
        {
            bool fastReceiptsNotFinished = !FastBlocksReceiptsFinished;
            bool fastBodiesFinished = FastBlocksBodiesFinished;
            bool notInStateSync = !best.IsInStateSync;
            bool stateSyncFinished = best.State > 0;

            // fast blocks receipts can run if there are peers until it is done
            // fast blocks receipts can run in parallel with full sync when bodies are finished
            bool result = fastReceiptsNotFinished && fastBodiesFinished && notInStateSync && stateSyncFinished;

            if (_logger.IsTrace)
            {
                LogDetailedSyncModeChecks("RECEIPTS",
                    (nameof(fastReceiptsNotFinished), fastReceiptsNotFinished),
                    (nameof(fastBodiesFinished), fastBodiesFinished),
                    (nameof(notInStateSync), notInStateSync),
                    (nameof(stateSyncFinished), stateSyncFinished));
            }

            // fast blocks receipts can run if there are peers until it is done
            // fast blocks receipts can run in parallel with full sync when bodies are finished
            return result;
        }

        private bool ShouldBeInDisconnectedMode(Snapshot best)
        {
            return !best.IsInFastBodies &&
                   !best.IsInFastHeaders &&
                   !best.IsInFastReceipts &&
                   !best.IsInFastSync &&
                   !best.IsInFullSync &&
                   !best.IsInStateSync &&
                   // maybe some more sophisticated heuristic?
                   best.PeerDifficulty == UInt256.Zero;
        }

        private bool ShouldBeInStateNodesMode(Snapshot best)
        {
            bool fastSyncEnabled = FastSyncEnabled;
            bool hasFastSyncBeenActive = best.Header >= PivotNumber;
            bool hasAnyPostPivotPeer = AnyPostPivotPeerKnown(best.PeerBlock);
            bool notInFastSync = !best.IsInFastSync;
            bool notNeedToWaitForHeaders = NotNeedToWaitForHeaders;
            bool stickyStateNodes = best.PeerBlock - best.Header < (FastSyncLag + StickyStateNodesDelta);
            bool stickyBeaconStateNodes =
                best.PeerBlock - best.BeaconHeader < (FastSyncLag + StickyStateNodesDelta);
            bool stateNotDownloadedYet = (best.PeerBlock - best.State > FastSyncLag ||
                                          best.Header > best.State && best.Header > best.Block);
            bool notInAStickyFullSync = !IsInAStickyFullSyncMode(best);
            bool notHasJustStartedFullSync = !HasJustStartedFullSync(best);

            bool result = fastSyncEnabled &&
                          hasFastSyncBeenActive &&
                          hasAnyPostPivotPeer &&
                          (notInFastSync || stickyStateNodes || stickyBeaconStateNodes) &&
                          stateNotDownloadedYet &&
                          notHasJustStartedFullSync &&
                          notInAStickyFullSync && 
                          notNeedToWaitForHeaders;
            
            if (_logger.IsTrace)
            {
                LogDetailedSyncModeChecks("STATE",
                    (nameof(fastSyncEnabled), fastSyncEnabled),
                    (nameof(hasFastSyncBeenActive), hasFastSyncBeenActive),
                    (nameof(hasAnyPostPivotPeer), hasAnyPostPivotPeer),
                    (nameof(notInFastSync), notInFastSync),
                    (nameof(stateNotDownloadedYet), stateNotDownloadedYet),
                    (nameof(notInAStickyFullSync), notInAStickyFullSync),
                    (nameof(notHasJustStartedFullSync), notHasJustStartedFullSync),
                    (nameof(notNeedToWaitForHeaders), notNeedToWaitForHeaders));
            }

            return result;
        }

        private bool ShouldBeInBeaconFullSyncMode(Snapshot best)
        {
            bool beaconSyncEnabled = _beaconSyncStrategy.Enabled;
            bool stateSyncFinished = best.State > 0;
            bool beaconHeadersFinished = _beaconSyncStrategy.IsBeaconSyncHeadersFinished();
            bool beaconFullSyncNotFinished = best.Processed <= best.State;
            bool beaconHeadersBeenActive = best.Header > PivotNumber;

            bool result = beaconSyncEnabled
                          && beaconHeadersFinished
                          && beaconFullSyncNotFinished
                          && beaconHeadersBeenActive
                          && stateSyncFinished;
            return result;
        }

        private bool HasJustStartedFullSync(Snapshot best) =>
            best.State > PivotNumber // we have saved some root
            && (best.State == best.Header ||
                best.Header == best.Block) // and we do not need to catch up to headers anymore 
            && best.Processed < best.State; // not processed the block yet
        
        private bool AnyDesiredPeerKnown(Snapshot best) =>
             _betterPeerStrategy.IsDesiredPeer((best.PeerDifficulty, best.PeerBlock), best.Header);


        private bool AnyPostPivotPeerKnown(long bestPeerBlock) => bestPeerBlock > _syncConfig.PivotNumberParsed;
        
        
        private (UInt256? maxPeerDifficulty, long? number) ReloadDataFromPeers()
        {
            UInt256? maxPeerDifficulty = null;
            long? number = 0;
        
            foreach (PeerInfo peer in _syncPeerPool.InitializedPeers)
            {
                UInt256 currentMax = maxPeerDifficulty ?? UInt256.Zero;
                long currentMaxNumber = number ?? 0;
                bool isNewPeerBetterThanCurrentMax =
                    _betterPeerStrategy.Compare((currentMax, currentMaxNumber), peer.SyncPeer) < 0;
                if (isNewPeerBetterThanCurrentMax)
                {
                    // we don't trust parity TotalDifficulty, so we are checking if we know the hash and get our total difficulty
                    UInt256 realTotalDifficulty = _syncProgressResolver.GetTotalDifficulty(peer.HeadHash) ?? peer.TotalDifficulty;
                    
                    // during the beacon header sync our realTotalDifficulty could be 0. We're using peer.TotalDifficulty in this case
                    realTotalDifficulty = realTotalDifficulty == 0 ? peer.TotalDifficulty : realTotalDifficulty;
                    bool isRealPeerBetterThanCurrentMax =
                        _betterPeerStrategy.Compare(((currentMax, currentMaxNumber)), (realTotalDifficulty == 0 ? peer.TotalDifficulty : realTotalDifficulty, peer.HeadNumber)) < 0;
                    if (isRealPeerBetterThanCurrentMax)
                    {
                        maxPeerDifficulty = realTotalDifficulty;
                        number = peer.HeadNumber;
                    }
                }
            }
        
            return (maxPeerDifficulty, number);
        }

        public void Dispose()
        {
            _timer.Dispose();
        }

        private Snapshot TakeSnapshot(in UInt256 peerDifficulty, long peerBlock)
        {
            // need to find them in the reversed order otherwise we may fall behind the processing
            // and think that we have an invalid snapshot
            long processed = _syncProgressResolver.FindBestProcessedBlock();
            long state = _syncProgressResolver.FindBestFullState();
            long block = _syncProgressResolver.FindBestFullBlock();
            long header = _syncProgressResolver.FindBestHeader();
            long beaconHeader = _syncProgressResolver.FindBestBeaconHeader();

            Snapshot best = new(processed, state, block, header, beaconHeader, peerBlock, peerDifficulty);
            VerifySnapshot(best);
            return best;
        }

        private void VerifySnapshot(Snapshot best)
        {
            if ( // none of these values should ever be negative
                best.Block < 0
                || best.Header < 0
                || best.State < 0
                || best.Processed < 0
                || best.PeerBlock < 0
                // best header is at least equal to the best full block
                || best.Block > best.Header
                // we cannot download state for an unknown header
                || best.State > best.Header
                // we can only process blocks for which we have full body
                || best.Processed > best.Block
                // for any processed block we should have its full state   
                // || (best.Processed > best.State && best.Processed > best.BeamState))
                // but we only do limited lookups for state so we need to instead fast sync to now
            )
            {
                string stateString = BuildStateString(best);
                string errorMessage = $"Invalid best state calculation: {stateString}";
                if (_logger.IsError) _logger.Error(errorMessage);
                throw new InvalidAsynchronousStateException(errorMessage);
            }
        }

        private void LogDetailedSyncModeChecks(string syncType, params (string Name, bool IsSatisfied)[] checks)
        {
            List<string> matched = new();
            List<string> failed = new();

            foreach ((string Name, bool IsSatisfied) check in checks)
            {
                if (check.IsSatisfied)
                {
                    matched.Add(check.Name);
                }
                else
                {
                    failed.Add(check.Name);
                }
            }

            bool result = checks.All(c => c.IsSatisfied);
            _logger.Trace(
                $"{(result ? " * " : "   ")}{syncType.PadRight(20)}: yes({string.Join(", ", matched)}), no({string.Join(", ", failed)})");
        }

        protected ref struct Snapshot
        {
            public Snapshot(long processed, long state, long block, long header, long beaconHeader, long peerBlock,
                in UInt256 peerDifficulty)
            {
                Processed = processed;
                State = state;
                Block = block;
                Header = header;
                BeaconHeader = beaconHeader;
                PeerBlock = peerBlock;
                PeerDifficulty = peerDifficulty;

                IsInWaitingForBlock = IsInDisconnected = IsInFastReceipts = IsInFastBodies = IsInFastHeaders 
                    = IsInFastSync = IsInFullSync = IsInStateSync = IsInBeaconHeaders = IsInBeaconFullSync = false;
            }

            public bool IsInFastHeaders { get; set; }
            public bool IsInFastBodies { get; set; }
            public bool IsInFastReceipts { get; set; }
            public bool IsInFastSync { get; set; }
            public bool IsInStateSync { get; set; }
            public bool IsInFullSync { get; set; }
            public bool IsInDisconnected { get; set; }
            public bool IsInWaitingForBlock { get; set; }
            public bool IsInBeaconHeaders { get; set; }
            public bool IsInBeaconFullSync { get; set; }

            /// <summary>
            /// Best block that has been processed
            /// </summary>
            public long Processed { get; }

            /// <summary>
            /// Best full block state in the state trie (may not be processed if we just finished state trie download)
            /// </summary>
            public long State { get; }

            /// <summary>
            /// Best block body
            /// </summary>
            public long Block { get; }

            /// <summary>
            /// Best block header - may be missing body if we just insert headers
            /// </summary>
            public long Header { get; }
            
            public long BeaconHeader { get; }

            /// <summary>
            /// Best peer block - this is what other peers are advertising - it may be lower than our best block if we get disconnected from best peers
            /// </summary>
            public long PeerBlock { get; }

            public UInt256 PeerDifficulty { get; }
        }
    }
}<|MERGE_RESOLUTION|>--- conflicted
+++ resolved
@@ -145,22 +145,8 @@
                     // if there are no peers that we could use then we cannot sync
                     if (peerDifficulty == null || peerBlock == null || peerBlock == 0)
                     {
-<<<<<<< HEAD
                         newModes = SyncMode.Disconnected;
                         reason = "No Useful Peers";
-=======
-                        bool anyPeers = peerBlock.Value > 0 &&
-                                        peerDifficulty.Value >= _syncProgressResolver.ChainDifficulty;
-                        if (anyPeers)
-                        {
-                            newModes = SyncMode.Full;
-                        }
-                        else
-                        {                        
-                            newModes = SyncMode.Disconnected;
-                            reason = "No Useful Peers";
-                        }
->>>>>>> 41b17019
                     }
                     // to avoid expensive checks we make this simple check at the beginning
                     else
@@ -200,6 +186,12 @@
                                 CheckAddFlag(best.IsInDisconnected, SyncMode.Disconnected, ref newModes);
                                 CheckAddFlag(best.IsInWaitingForBlock, SyncMode.WaitingForBlock, ref newModes);
                                 CheckAddFlag(best.IsInBeaconFullSync, SyncMode.BeaconFullSync, ref newModes);
+                                if (IsTheModeSwitchWorthMentioning(newModes))
+                                {
+                                    string stateString = BuildStateString(best);
+                                    if (_logger.IsInfo)
+                                        _logger.Info($"Changing state {Current} to {newModes} at {stateString}");
+                                }
                             }
                             catch (InvalidAsynchronousStateException)
                             {
@@ -208,12 +200,7 @@
                             }
                         }
                         
-                        if (IsTheModeSwitchWorthMentioning(newModes))
-                        {
-                            string stateString = BuildStateString(best);
-                            if (_logger.IsInfo)
-                                _logger.Info($"Changing state {Current} to {newModes} at {stateString}");
-                        }
+
 
                         if ((newModes & (SyncMode.Full | SyncMode.WaitingForBlock)) != SyncMode.None
                             && (Current & (SyncMode.Full | SyncMode.WaitingForBlock)) == SyncMode.None)
