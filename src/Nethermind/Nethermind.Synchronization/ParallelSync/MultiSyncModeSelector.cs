//  Copyright (c) 2018 Demerzel Solutions Limited
//  This file is part of the Nethermind library.
//
//  The Nethermind library is free software: you can redistribute it and/or modify
//  it under the terms of the GNU Lesser General Public License as published by
//  the Free Software Foundation, either version 3 of the License, or
//  (at your option) any later version.
//
//  The Nethermind library is distributed in the hope that it will be useful,
//  but WITHOUT ANY WARRANTY; without even the implied warranty of
//  MERCHANTABILITY or FITNESS FOR A PARTICULAR PURPOSE. See the
//  GNU Lesser General Public License for more details.
//
//  You should have received a copy of the GNU Lesser General Public License
//  along with the Nethermind. If not, see <http://www.gnu.org/licenses/>.

using System;
using System.ComponentModel;
using System.Timers;
using Nethermind.Blockchain.Synchronization;
using Nethermind.Core.Crypto;
using Nethermind.Dirichlet.Numerics;
using Nethermind.Logging;
using Nethermind.Synchronization.Peers;

namespace Nethermind.Synchronization.ParallelSync
{
    public class MultiSyncModeSelector : ISyncModeSelector, IDisposable
    {
        /// <summary>
        /// Number of blocks before the best peer's head when we switch from fast sync to full sync
        /// </summary>
        public const int FastSyncLag = 2;

        /// <summary>
        /// How many blocks can fast sync stay behind while state nodes is still syncing
        /// </summary>
        public const int StickyStateNodesDelta = 32;

        private readonly ISyncProgressResolver _syncProgressResolver;
        private readonly ISyncPeerPool _syncPeerPool;
        private readonly ISyncConfig _syncConfig;
        private readonly ILogger _logger;

        private long _pivotNumber;
        private bool BeamSyncEnabled => _syncConfig.BeamSync;
        private bool FastSyncEnabled => _syncConfig.FastSync;
        private bool FastBlocksEnabled => _syncConfig.FastSync && _syncConfig.FastBlocks;
        private bool FastBodiesEnabled => FastBlocksEnabled && _syncConfig.DownloadBodiesInFastSync;
        private bool FastReceiptsEnabled => FastBlocksEnabled && _syncConfig.DownloadReceiptsInFastSync;
        private bool FastBlocksHeadersFinished => !FastBlocksEnabled || _syncProgressResolver.IsFastBlocksHeadersFinished();
        private bool FastBlocksBodiesFinished => !FastBodiesEnabled || _syncProgressResolver.IsFastBlocksBodiesFinished();
        private bool FastBlocksReceiptsFinished => !FastReceiptsEnabled || _syncProgressResolver.IsFastBlocksReceiptsFinished();
        private long FastSyncCatchUpHeightDelta => _syncConfig.FastSyncCatchUpHeightDelta ?? FastSyncLag;

        private Timer _timer;

        public MultiSyncModeSelector(ISyncProgressResolver syncProgressResolver, ISyncPeerPool syncPeerPool, ISyncConfig syncConfig, ILogManager logManager, bool withAutoUpdates = true)
        {
            _logger = logManager.GetClassLogger() ?? throw new ArgumentNullException(nameof(logManager));
            _syncConfig = syncConfig ?? throw new ArgumentNullException(nameof(syncConfig));
            _syncPeerPool = syncPeerPool ?? throw new ArgumentNullException(nameof(syncPeerPool));
            _syncProgressResolver = syncProgressResolver ?? throw new ArgumentNullException(nameof(syncProgressResolver));

            if (syncConfig.FastSyncCatchUpHeightDelta <= FastSyncLag)
            {
                if (_logger.IsWarn) _logger.Warn($"'FastSyncCatchUpHeightDelta' parameter is less or equal to {FastSyncLag}, which is a threshold of blocks always downloaded in full sync. 'FastSyncCatchUpHeightDelta' will have no effect.");
            }

            _pivotNumber = _syncConfig.PivotNumberParsed;

            _timer = new Timer { Interval = 1000, AutoReset = false };
            _timer.Elapsed += TimerOnElapsed;
            _timer.Enabled = true;
        }

        public void DisableTimer()
        {
            // for testing
            _timer.Stop();
        }

        public void Update()
        {
            if (_syncProgressResolver.IsLoadingBlocksFromDb())
            {
                UpdateSyncModes(SyncMode.DbLoad);
                return;
            }

            if (!_syncConfig.SynchronizationEnabled)
            {
                UpdateSyncModes(SyncMode.None);
                return;
            }

            (UInt256? peerDifficulty, long? peerBlock, Keccak peerHeadHash) = ReloadDataFromPeers();

            // if there are no peers that we could use then we cannot sync
            if (peerDifficulty == null || peerBlock == null || peerBlock == 0)
            {
                UpdateSyncModes(SyncMode.None);
                return;
            }

            // to avoid expensive checks we make this simple check at the beginning
            if (!FastSyncEnabled)
            {
                bool anyPeers = peerBlock.Value > 0 && peerDifficulty.Value >= _syncProgressResolver.ChainDifficulty;
                UpdateSyncModes(anyPeers ? SyncMode.Full : SyncMode.None);
                return;
            }

            Snapshot best;
            try
            {
                best = TakeSnapshot(peerDifficulty.Value, peerBlock.Value, peerHeadHash);
            }
            catch (InvalidAsynchronousStateException)
            {
                UpdateSyncModes(SyncMode.None);
                return;
            }

            best.IsInFastSync = ShouldBeInFastSyncMode(best);
            best.IsInStateSync = ShouldBeInStateNodesMode(best);
            best.IsInBeamSync = ShouldBeInBeamSyncMode(best);
            best.IsInFullSync = ShouldBeInFullSyncMode(best);
            best.IsInFastHeaders = ShouldBeInFastHeadersMode(best);
            best.IsInFastBodies = ShouldBeInFastBodiesMode(best);
            best.IsInFastReceipts = ShouldBeInFastReceiptsMode(best);

            SyncMode newModes = SyncMode.None;
            if (best.IsInBeamSync) newModes |= SyncMode.Beam;
            if (best.IsInFastHeaders) newModes |= SyncMode.FastHeaders;
            if (best.IsInFastBodies) newModes |= SyncMode.FastBodies;
            if (best.IsInFastReceipts) newModes |= SyncMode.FastReceipts;
            if (best.IsInFastSync) newModes |= SyncMode.FastSync;
            if (best.IsInFullSync) newModes |= SyncMode.Full;
            if (best.IsInStateSync) newModes |= SyncMode.StateNodes;

            if (IsTheModeSwitchWorthMentioning(newModes))
            {
                _logger.Info($"Changing state to {newModes} at {best}");
            }

            UpdateSyncModes(newModes);
        }

        private bool IsTheModeSwitchWorthMentioning(SyncMode newModes)
        {
            return _logger.IsTrace ||
                   (newModes != Current &&
                   (newModes != SyncMode.None || Current != SyncMode.Full) &&
                   (newModes != SyncMode.Full || Current != SyncMode.None));
        }

        private void UpdateSyncModes(SyncMode newModes)
        {
            if (newModes == Current) return;

            SyncModeChangedEventArgs args = new SyncModeChangedEventArgs(from:Current, to:newModes);

            // Changing is invoked here so we can block until all the subsystems are ready to switch
            // for example when switching to Full sync we need to ensure that we safely transition
            // the beam sync DB and beam processor
            Preparing?.Invoke(this, args);
            Changing?.Invoke(this, args);
            Current = newModes;
            Changed?.Invoke(this, args);
        }

        private void TimerOnElapsed(object sender, ElapsedEventArgs e)
        {
            try
            {
                Update();
            }
            catch (Exception exception)
            {
                if (_logger.IsError) _logger.Error("Sync mode update failed", exception);
            }

            _timer.Enabled = true;
        }

        public SyncMode Current { get; private set; } = SyncMode.None;

        private bool IsInAStickyFullSyncMode(Snapshot best)
        {
            bool hasEverBeenInFullSync = best.Processed > _pivotNumber && best.State > _pivotNumber;
            long heightDelta = best.PeerBlock - best.Processed;
            return hasEverBeenInFullSync && heightDelta < FastSyncCatchUpHeightDelta;
        }

        private bool ShouldBeInFastSyncMode(Snapshot best)
        {
            if (!FastSyncEnabled)
            {
                return false;
            }

            if (_syncConfig.FastBlocks && _pivotNumber != 0 && best.Header == 0)
            {
                // do not start fast sync until at least one header is downloaded or we would start from zero
                // we are fine to start from zero if we do not use fast blocks
                return false;
            }

            long heightDelta = best.PeerBlock - best.Header;
            bool heightDeltaGreaterThanLag = heightDelta > FastSyncLag;
            bool postPivotPeerAvailable = AnyPostPivotPeerKnown(best.PeerBlock);
            bool notInAStickyFullSync = !IsInAStickyFullSyncMode(best);
            bool notHasJustStartedFullSync = !HasJustStartedFullSync(best);

            if (_logger.IsTrace)
            {
                _logger.Trace("======================== FAST");
                _logger.Trace("postPivotPeerAvailable " + postPivotPeerAvailable);
                _logger.Trace("heightDeltaGreaterThanLag " + heightDeltaGreaterThanLag);
                _logger.Trace("notInAStickyFullSync " + notInAStickyFullSync);
            }

            return
                postPivotPeerAvailable &&
                // (catch up after node is off for a while
                // OR standard fast sync)
                notInAStickyFullSync &&
                heightDeltaGreaterThanLag &&
                notHasJustStartedFullSync;
        }

        private bool ShouldBeInFullSyncMode(Snapshot best)
        {
            bool desiredPeerKnown = AnyDesiredPeerKnown(best);
            bool postPivotPeerAvailable = AnyPostPivotPeerKnown(best.PeerBlock);
            bool hasFastSyncBeenActive = best.Header >= _pivotNumber;
            bool notInBeamSync = !best.IsInBeamSync;
            bool notInFastSync = !best.IsInFastSync;
            bool notInStateSync = !best.IsInStateSync;

            if (_logger.IsTrace)
            {
                _logger.Trace("======================== FULL");
                _logger.Trace("higherDiffPeerKnown " + desiredPeerKnown);
                _logger.Trace("postPivotPeerAvailable " + postPivotPeerAvailable);
                _logger.Trace("hasFastSyncBeenActive " + hasFastSyncBeenActive);
                _logger.Trace("notInBeamSync " + notInBeamSync);
                _logger.Trace("notInFastSync " + notInFastSync);
                _logger.Trace("notInStateSync " + notInStateSync);
            }

            return desiredPeerKnown &&
                   postPivotPeerAvailable &&
                   hasFastSyncBeenActive &&
                   notInBeamSync &&
                   notInFastSync &&
                   notInStateSync;
        }

        private bool ShouldBeInFastHeadersMode(Snapshot best)
        {
            // this is really the only condition - fast blocks headers can always run if there are peers until it is done
            // also fast blocks headers can run in parallel with all other sync modes
            return !FastBlocksHeadersFinished;
        }

        private bool ShouldBeInFastBodiesMode(Snapshot best)
        {
            // fast blocks bodies can run if there are peers until it is done
            // fast blocks bodies can run in parallel with full sync when headers are finished
            return !FastBlocksBodiesFinished && FastBlocksHeadersFinished && best.IsInFullSync;
        }

        private bool ShouldBeInFastReceiptsMode(Snapshot best)
        {
            // fast blocks receipts can run if there are peers until it is done
            // fast blocks receipts can run in parallel with full sync when bodies are finished
            return !FastBlocksReceiptsFinished && FastBlocksBodiesFinished && best.IsInFullSync;
        }

        private bool ShouldBeInStateNodesMode(Snapshot best)
        {
            bool fastSyncEnabled = FastSyncEnabled;
            bool fastFastSyncBeenActive = best.Header >= _pivotNumber;
            bool hasAnyPostPivotPeer = AnyPostPivotPeerKnown(best.PeerBlock);
            bool notInFastSync = !best.IsInFastSync;
            bool stickyStateNodes = best.PeerBlock - best.Header < (FastSyncLag + StickyStateNodesDelta);
            bool stateNotDownloadedYet = (best.PeerBlock - best.State > FastSyncLag ||
                                          best.Header > best.State && best.Header > best.Block);
            bool notInAStickyFullSync = !IsInAStickyFullSyncMode(best);
            bool notHasJustStartedFullSync = !HasJustStartedFullSync(best);

            if (_logger.IsTrace)
            {
                _logger.Trace("======================== STATE");
                _logger.Trace("fastSyncEnabled " + fastSyncEnabled);
                _logger.Trace("fastFastSyncBeenActive " + fastFastSyncBeenActive);
                _logger.Trace("hasAnyPostPivotPeer " + hasAnyPostPivotPeer);
                _logger.Trace("notInFastSync " + notInFastSync);
                _logger.Trace("stateNotDownloadedYet " + stateNotDownloadedYet);
                _logger.Trace("notInAStickyFullSync " + notInAStickyFullSync);
                _logger.Trace("notHasJustStartedFullSync " + notHasJustStartedFullSync);
            }

            return fastSyncEnabled &&
                   fastFastSyncBeenActive &&
                   hasAnyPostPivotPeer &&
                   (notInFastSync || stickyStateNodes) &&
                   stateNotDownloadedYet &&
                   notHasJustStartedFullSync &&
                   notInAStickyFullSync;
        }

        private bool ShouldBeInBeamSyncMode(Snapshot best)
        {
            bool beamSyncEnabled = BeamSyncEnabled;
            bool isInStateSync = best.IsInStateSync;

            if (_logger.IsTrace)
            {
                _logger.Trace("======================== BEAM");
                _logger.Trace("beamSyncEnabled " + beamSyncEnabled);
                _logger.Trace("isInStateSync " + isInStateSync);
            }

            return beamSyncEnabled &&
                   isInStateSync;
        }

        private bool HasJustStartedFullSync(Snapshot best)
        {
            return best.State > _pivotNumber        // we have saved some root
                   && best.State == best.Header     // and we do not need to catch up to headers anymore
                   && best.Processed < best.State;  // not processed the block yet
        }

        private bool AnyDesiredPeerKnown(Snapshot best)
        {
            UInt256 localChainDifficulty = _syncProgressResolver.ChainDifficulty;
            bool anyDesiredPeerKnown = best.PeerDifficulty > localChainDifficulty && best.PeerHeadHash != best.HeaderHash // we don't trust parity TotalDifficulty, so checking peerHeadHash. 
                                       || best.PeerDifficulty == localChainDifficulty && best.PeerBlock > best.Header;
            if (anyDesiredPeerKnown)
            {
                if (_logger.IsTrace)
                    _logger.Trace($"Best peer [{best.PeerBlock},{best.PeerDifficulty},{best.PeerHeadHash}] " +
                                  $"> local [{best.Header},{localChainDifficulty},{best.HeaderHash}]");
            }
            
            return anyDesiredPeerKnown;
        }

        private bool AnyPostPivotPeerKnown(long bestPeerBlock)
        {
            return bestPeerBlock > _syncConfig.PivotNumberParsed;
        }

        private (UInt256? maxPeerDifficulty, long? number, Keccak headHash) ReloadDataFromPeers()
        {
            UInt256? maxPeerDifficulty = null;
            long? number = 0;
            Keccak headHash = Keccak.Zero;

            foreach (PeerInfo peer in _syncPeerPool.InitializedPeers)
            {
                if (peer.TotalDifficulty > (maxPeerDifficulty ?? UInt256.Zero))
                {
                    maxPeerDifficulty = peer.TotalDifficulty;
                    number = peer.HeadNumber;
                    headHash = peer.SyncPeer.HeadHash;
                }
            }

            return (maxPeerDifficulty, number, headHash);
        }

        public void Dispose()
        {
            _timer?.Dispose();
        }

        private Snapshot TakeSnapshot(UInt256 peerDifficulty, long peerBlock, Keccak peerHeadHash)
        {
            // need to find them in the reversed order otherwise we may fall behind the processing
            // and think that we have an invalid snapshot
            long processed = _syncProgressResolver.FindBestProcessedBlock();
            long state = _syncProgressResolver.FindBestFullState();
            long block = _syncProgressResolver.FindBestFullBlock();
            long header = _syncProgressResolver.FindBestHeader();
            Keccak headerHash = _syncProgressResolver.FindBestHeaderHash();

            Snapshot best = new Snapshot(processed, state, block, header, headerHash, peerBlock, peerDifficulty, peerHeadHash);
            VerifySnapshot(best);
            return best;
        }

        private void VerifySnapshot(Snapshot best)
        {
            if ( // none of these values should ever be negative
                best.Block < 0
                || best.Header < 0
                || best.State < 0
                || best.Processed < 0
                || best.PeerBlock < 0
                // best header is at least equal to the best full block
                || best.Block > best.Header
                // we cannot download state for an unknown header
                || best.State > best.Header
                // we can only process blocks for which we have full body
                || best.Processed > best.Block
                // for any processed block we should have its full state
                // || (best.Processed > best.State && best.Processed > best.BeamState))
                // but we only do limited lookups for state so we need to instead fast sync to now
            )
            {
                string errorMessage = $"Invalid best state calculation: {best}";
                if (_logger.IsError) _logger.Error(errorMessage);
                throw new InvalidAsynchronousStateException(errorMessage);
            }
        }

        public event EventHandler<SyncModeChangedEventArgs> Preparing;
        public event EventHandler<SyncModeChangedEventArgs> Changing;
        public event EventHandler<SyncModeChangedEventArgs> Changed;

        private ref struct Snapshot
        {
<<<<<<< HEAD
=======
            public Snapshot(long processed, long state, long block, long header, Keccak headerHash, long peerBlock, UInt256 peerDifficulty, Keccak peerHeadHash)
            {
                Processed = processed;
                State = state;
                Block = block;
                Header = header;
                HeaderHash = headerHash;
                PeerBlock = peerBlock;
                PeerDifficulty = peerDifficulty;
                PeerHeadHash = peerHeadHash;
>>>>>>> c86e5422

            #region "Props"

            public bool IsInFastHeaders { get; set; }
            public bool IsInFastBodies { get; set; }
            public bool IsInFastReceipts { get; set; }
            public bool IsInFastSync { get; set; }
            public bool IsInStateSync { get; set; }
            public bool IsInBeamSync { get; set; }
            public bool IsInFullSync { get; set; }

            public long Processed { get; }          // Best block that has been processed
            public long State { get; }              // Best full block state in the state trie (may not be processed if we just finished state trie download)
            public long Block { get; }              // Best block body
            public long Header { get; }             // Best block header - may be missing body if we just insert headers
            public long PeerBlock { get; }          // Best peer block - this is what other peers are advertising - it may be lower than our best block if we get disconnected from best peers
            public UInt256 PeerDifficulty { get; }

            #endregion

            #region "Constructor"
            public Snapshot(long processed, long state, long block, long header, long peerBlock, UInt256 peerDifficulty)
            {
                Processed = processed;
                State = state;
                Block = block;
                Header = header;
                PeerBlock = peerBlock;
                PeerDifficulty = peerDifficulty;

                IsInFastReceipts = IsInFastBodies = IsInFastHeaders = IsInFastSync = IsInBeamSync = IsInFullSync = IsInStateSync = false;
            }
            #endregion

            #region "Overrides"

            public override string ToString()
            {
                return $"processed:{Processed}|state:{State}|block:{Block}|header:{Header}|peer block:{PeerBlock}";
            }

<<<<<<< HEAD
            #endregion

=======
            public Keccak HeaderHash { get; }

            /// <summary>
            /// Best peer block - this is what other peers are advertising - it may be lower than our best block if we get disconnected from best peers
            /// </summary>
            public long PeerBlock { get; }

            public UInt256 PeerDifficulty { get; }
            public Keccak PeerHeadHash { get; }
>>>>>>> c86e5422
        }
    }
}<|MERGE_RESOLUTION|>--- conflicted
+++ resolved
@@ -141,7 +141,7 @@
 
             if (IsTheModeSwitchWorthMentioning(newModes))
             {
-                _logger.Info($"Changing state to {newModes} at {best}");
+                _logger.Info($"Changing state to {newModes} at {best.ToString()}");
             }
 
             UpdateSyncModes(newModes);
@@ -338,7 +338,7 @@
         private bool AnyDesiredPeerKnown(Snapshot best)
         {
             UInt256 localChainDifficulty = _syncProgressResolver.ChainDifficulty;
-            bool anyDesiredPeerKnown = best.PeerDifficulty > localChainDifficulty && best.PeerHeadHash != best.HeaderHash // we don't trust parity TotalDifficulty, so checking peerHeadHash. 
+            bool anyDesiredPeerKnown = best.PeerDifficulty > localChainDifficulty && best.PeerHeadHash != best.HeaderHash // we don't trust parity TotalDifficulty, so checking peerHeadHash.
                                        || best.PeerDifficulty == localChainDifficulty && best.PeerBlock > best.Header;
             if (anyDesiredPeerKnown)
             {
@@ -346,7 +346,7 @@
                     _logger.Trace($"Best peer [{best.PeerBlock},{best.PeerDifficulty},{best.PeerHeadHash}] " +
                                   $"> local [{best.Header},{localChainDifficulty},{best.HeaderHash}]");
             }
-            
+
             return anyDesiredPeerKnown;
         }
 
@@ -413,7 +413,7 @@
                 // but we only do limited lookups for state so we need to instead fast sync to now
             )
             {
-                string errorMessage = $"Invalid best state calculation: {best}";
+                string errorMessage = $"Invalid best state calculation: {best.ToString()}";
                 if (_logger.IsError) _logger.Error(errorMessage);
                 throw new InvalidAsynchronousStateException(errorMessage);
             }
@@ -425,8 +425,29 @@
 
         private ref struct Snapshot
         {
-<<<<<<< HEAD
-=======
+
+            #region "Props"
+
+            public bool IsInFastHeaders { get; set; }
+            public bool IsInFastBodies { get; set; }
+            public bool IsInFastReceipts { get; set; }
+            public bool IsInFastSync { get; set; }
+            public bool IsInStateSync { get; set; }
+            public bool IsInBeamSync { get; set; }
+            public bool IsInFullSync { get; set; }
+
+            public long Processed { get; }          // Best block that has been processed
+            public long State { get; }              // Best full block state in the state trie (may not be processed if we just finished state trie download)
+            public long Block { get; }              // Best block body
+            public long Header { get; }             // Best block header - may be missing body if we just insert headers
+            public Keccak HeaderHash { get; }
+            public long PeerBlock { get; }          // Best peer block - this is what other peers are advertising - it may be lower than our best block if we get disconnected from best peers
+            public UInt256 PeerDifficulty { get; }
+            public Keccak PeerHeadHash { get; }
+
+            #endregion
+
+            #region "Constructor"
             public Snapshot(long processed, long state, long block, long header, Keccak headerHash, long peerBlock, UInt256 peerDifficulty, Keccak peerHeadHash)
             {
                 Processed = processed;
@@ -437,62 +458,20 @@
                 PeerBlock = peerBlock;
                 PeerDifficulty = peerDifficulty;
                 PeerHeadHash = peerHeadHash;
->>>>>>> c86e5422
-
-            #region "Props"
-
-            public bool IsInFastHeaders { get; set; }
-            public bool IsInFastBodies { get; set; }
-            public bool IsInFastReceipts { get; set; }
-            public bool IsInFastSync { get; set; }
-            public bool IsInStateSync { get; set; }
-            public bool IsInBeamSync { get; set; }
-            public bool IsInFullSync { get; set; }
-
-            public long Processed { get; }          // Best block that has been processed
-            public long State { get; }              // Best full block state in the state trie (may not be processed if we just finished state trie download)
-            public long Block { get; }              // Best block body
-            public long Header { get; }             // Best block header - may be missing body if we just insert headers
-            public long PeerBlock { get; }          // Best peer block - this is what other peers are advertising - it may be lower than our best block if we get disconnected from best peers
-            public UInt256 PeerDifficulty { get; }
-
+
+                IsInFastReceipts = IsInFastBodies = IsInFastHeaders = IsInFastSync = IsInBeamSync = IsInFullSync = IsInStateSync = false;
+            }
             #endregion
 
-            #region "Constructor"
-            public Snapshot(long processed, long state, long block, long header, long peerBlock, UInt256 peerDifficulty)
-            {
-                Processed = processed;
-                State = state;
-                Block = block;
-                Header = header;
-                PeerBlock = peerBlock;
-                PeerDifficulty = peerDifficulty;
-
-                IsInFastReceipts = IsInFastBodies = IsInFastHeaders = IsInFastSync = IsInBeamSync = IsInFullSync = IsInStateSync = false;
-            }
+            #region "Overrides"
+
+            public override string ToString()
+            {
+                return $"processed:{Processed}|state:{State}|block:{Block}|header:{Header}|peer block:{PeerBlock}";
+            }
+
             #endregion
 
-            #region "Overrides"
-
-            public override string ToString()
-            {
-                return $"processed:{Processed}|state:{State}|block:{Block}|header:{Header}|peer block:{PeerBlock}";
-            }
-
-<<<<<<< HEAD
-            #endregion
-
-=======
-            public Keccak HeaderHash { get; }
-
-            /// <summary>
-            /// Best peer block - this is what other peers are advertising - it may be lower than our best block if we get disconnected from best peers
-            /// </summary>
-            public long PeerBlock { get; }
-
-            public UInt256 PeerDifficulty { get; }
-            public Keccak PeerHeadHash { get; }
->>>>>>> c86e5422
         }
     }
 }