--- conflicted
+++ resolved
@@ -27,13 +27,8 @@
 
         long FindBestHeader();
         
-<<<<<<< HEAD
-        (Keccak Hash, Keccak ParentHash) FindBestHeaderHash();
+        (Keccak? Hash, Keccak? ParentHash) FindBestHeaderHash();
 
-=======
-        Keccak? FindBestHeaderHash();
-        
->>>>>>> 70e12228
         long FindBestFullBlock();
         
         bool IsFastBlocksHeadersFinished();
