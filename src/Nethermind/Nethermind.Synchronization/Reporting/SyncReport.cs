//  Copyright (c) 2018 Demerzel Solutions Limited
//  This file is part of the Nethermind library.
// 
//  The Nethermind library is free software: you can redistribute it and/or modify
//  it under the terms of the GNU Lesser General Public License as published by
//  the Free Software Foundation, either version 3 of the License, or
//  (at your option) any later version.
// 
//  The Nethermind library is distributed in the hope that it will be useful,
//  but WITHOUT ANY WARRANTY; without even the implied warranty of
//  MERCHANTABILITY or FITNESS FOR A PARTICULAR PURPOSE. See the
//  GNU Lesser General Public License for more details.
// 
//  You should have received a copy of the GNU Lesser General Public License
//  along with the Nethermind. If not, see <http://www.gnu.org/licenses/>.

using System;
using System.Text;
using System.Timers;
using Nethermind.Blockchain.Synchronization;
using Nethermind.Core;
using Nethermind.Logging;
using Nethermind.Stats;
using Nethermind.Synchronization.ParallelSync;
using Nethermind.Synchronization.Peers;

namespace Nethermind.Synchronization.Reporting
{
    public class SyncReport : ISyncReport
    {
        const int speedPaddingLength = 5;
        
        private readonly ISyncPeerPool _syncPeerPool;
        private readonly ISyncConfig _syncConfig;
        private readonly ISyncModeSelector _syncModeSelector;
        private readonly ILogger _logger;

        private SyncPeersReport _syncPeersReport;
        private int _reportId;
        private const int SyncReportFrequency = 3;
        private const int NoProgressStateSyncReportFrequency = 30;
        private const int SyncShortPeersReportFrequency = 30;
        private const int SyncFullPeersReportFrequency = 120;

        public double TickTime
        {
            get => _timer.Interval;
            set => _timer.Interval = value;
        }

        public SyncReport(ISyncPeerPool syncPeerPool, INodeStatsManager nodeStatsManager, ISyncModeSelector syncModeSelector, ISyncConfig syncConfig, ILogManager logManager, double tickTime = 1000)
        {
            _logger = logManager.GetClassLogger() ?? throw new ArgumentNullException(nameof(logManager));
            _syncPeerPool = syncPeerPool ?? throw new ArgumentNullException(nameof(syncPeerPool));
            _syncConfig = syncConfig ?? throw new ArgumentNullException(nameof(syncConfig));
            _syncModeSelector = syncModeSelector ?? throw new ArgumentNullException(nameof(syncModeSelector));
            _syncPeersReport = new SyncPeersReport(syncPeerPool, nodeStatsManager, logManager);

            _fastBlocksPivotNumber = _syncConfig.PivotNumberParsed;
            _blockPaddingLength = _fastBlocksPivotNumber.ToString().Length;
            _paddedPivot = $"{Pad(_fastBlocksPivotNumber, _blockPaddingLength)}";
            
            StartTime = DateTime.UtcNow;

            TickTime = tickTime;
            _timer.Interval = TickTime;
            _timer.AutoReset = false;
            _timer.Elapsed += TimerOnElapsed;

            if (_syncConfig.SynchronizationEnabled)
            {
                _timer.Start();
            }

            _syncModeSelector.Changed += SyncModeSelectorOnChanged;
        }

        private void SyncModeSelectorOnChanged(object sender, SyncModeChangedEventArgs e)
        {
            if (e.Previous == SyncMode.None && e.Current == SyncMode.Full ||
                e.Previous == SyncMode.Full && e.Current == SyncMode.None)
            {
                return;
            }
            
            if (e.Previous != e.Current)
            {
                if (_logger.IsInfo) _logger.Info($"Sync mode changed from {e.Previous} to {e.Current}");
            }
        }

        private DateTime StartTime { get; }

        private void TimerOnElapsed(object sender, ElapsedEventArgs e)
        {
            if (_reportId % SyncReportFrequency == 0)
            {
                WriteSyncReport();
            }

            if (_reportId % SyncFullPeersReportFrequency == 0)
            {
                _syncPeersReport.WriteFullReport();
            }
            else if (_reportId % SyncShortPeersReportFrequency == 0)
            {
                _syncPeersReport.WriteShortReport();
            }

            _reportId++;

            _timer.Enabled = true;
        }

        private Timer _timer = new Timer();

        private long _fastBlocksPivotNumber;

        public MeasuredProgress HeadersInQueue { get; } = new MeasuredProgress();

        public MeasuredProgress BodiesInQueue { get; } = new MeasuredProgress();

        public MeasuredProgress ReceiptsInQueue { get; } = new MeasuredProgress();

        public MeasuredProgress FastBlocksHeaders { get; } = new MeasuredProgress();

        public MeasuredProgress FastBlocksBodies { get; } = new MeasuredProgress();

        public MeasuredProgress FastBlocksReceipts { get; } = new MeasuredProgress();

        public MeasuredProgress FullSyncBlocksDownloaded { get; } = new MeasuredProgress();

        public long FullSyncBlocksKnown { get; set; }

        private static string Pad(decimal value, int length)
        {
            string valueString = $"{value:F2}";
            return valueString.PadLeft(length + 3, ' ');
        }

        private static string Pad(long value, int length)
        {
            string valueString = $"{value}";
            return valueString.PadLeft(length, ' ');
        }

        private bool _reportedFastBlocksSummary;
        private int _blockPaddingLength;
        private string _paddedPivot;

        private void WriteSyncReport()
        {
            if (!_logger.IsInfo)
            {
                return;
            }

            SyncMode currentSyncMode = _syncModeSelector.Current;
            if (_logger.IsDebug) WriteSyncConfigReport();

            if (!_reportedFastBlocksSummary && FastBlocksHeaders.HasEnded && FastBlocksBodies.HasEnded && FastBlocksReceipts.HasEnded)
            {
                _reportedFastBlocksSummary = true;
                WriteFastBlocksReport();
            }
            
            if ((currentSyncMode | SyncMode.Full) != SyncMode.Full)
            {
                _logger.Info($"Peers {_syncPeerPool.InitializedPeersCount} / {_syncPeerPool.PeerCount}");
<<<<<<< HEAD
=======
            }
            else
            {
                _logger.Error($"Full");
>>>>>>> ee4e6a8d
            }

            if (currentSyncMode == SyncMode.None && _syncPeerPool.InitializedPeersCount == 0)
            {
                WriteNotStartedReport();
            }

            if (currentSyncMode == SyncMode.DbLoad)
            {
                WriteDbSyncReport();
            }

            if ((currentSyncMode & SyncMode.StateNodes) == SyncMode.StateNodes)
            {
                if (_reportId % NoProgressStateSyncReportFrequency == 0)
                {
                    WriteStateNodesReport();
                }
            }
            
            if ((currentSyncMode & SyncMode.FastBlocks) == SyncMode.FastBlocks)
            {
                WriteFastBlocksReport();
            }
            
            if ((currentSyncMode & SyncMode.Full) == SyncMode.Full)
            {
                WriteFullSyncReport();
            }

            if ((currentSyncMode & SyncMode.FastSync) == SyncMode.FastSync)
            {
                WriteFullSyncReport();
            }
            
            if ((currentSyncMode & SyncMode.Beam) == SyncMode.Beam)
            {
                _logger.Info("Beam Sync is ON - you can query the latest state");
            }
        }

        private void WriteSyncConfigReport()
        {
            if (!_logger.IsTrace) return;

            bool isFastSync = _syncConfig.FastSync;
            bool isFastBlocks = _syncConfig.FastBlocks;
            bool bodiesInFastBlocks = _syncConfig.DownloadBodiesInFastSync;
            bool receiptsInFastBlocks = _syncConfig.DownloadBodiesInFastSync;

            StringBuilder builder = new StringBuilder();
            if (isFastSync && isFastBlocks)
            {
                builder.Append($"Sync config - fast sync with fast blocks from block {_syncConfig.PivotNumber}");
                if (bodiesInFastBlocks)
                {
                    builder.Append(" + bodies");
                }

                if (receiptsInFastBlocks)
                {
                    builder.Append(" + receipts");
                }
            }
            else if (isFastSync)
            {
                builder.Append($"Sync config - fast sync without fast blocks");
            }
            else
            {
                builder.Append($"Sync config - full archive sync");
            }

            if (_logger.IsTrace) _logger.Trace(builder.ToString());
        }

        private void WriteStateNodesReport()
        {
            _logger.Info($"Syncing state nodes");
        }

        private void WriteDbSyncReport()
        {
            _logger.Info($"Syncing previously downloaded blocks from DB");
        }

        private void WriteNotStartedReport()
        {
            _logger.Info($"Waiting for peers... {(DateTime.UtcNow - StartTime).Seconds}s");
        }

        private void WriteFullSyncReport()
        {
            if (FullSyncBlocksKnown == 0)
            {
                return;
            }

            if (FullSyncBlocksKnown - FullSyncBlocksDownloaded.CurrentValue < 32)
            {
                return;
            }

            _logger.Info($"Fast sync from   {_paddedPivot} | {Pad(FullSyncBlocksDownloaded.CurrentValue,_blockPaddingLength)} / {Pad(FullSyncBlocksKnown,_blockPaddingLength)} | current {Pad(FullSyncBlocksDownloaded.CurrentPerSecond, speedPaddingLength)}bps | total {Pad(FullSyncBlocksDownloaded.TotalPerSecond, speedPaddingLength)}bps");
            FullSyncBlocksDownloaded.SetMeasuringPoint();
        }
    
        private void WriteFastBlocksReport()
        {
            _logger.Info($"Old Headers  {Pad(FastBlocksHeaders.CurrentValue, _blockPaddingLength)} / {_paddedPivot} | queue {Pad(HeadersInQueue.CurrentValue, speedPaddingLength)} | current {Pad(FastBlocksHeaders.CurrentPerSecond, speedPaddingLength)}bps | total {Pad(FastBlocksHeaders.TotalPerSecond, speedPaddingLength)}bps");

            if (_syncConfig.DownloadBodiesInFastSync)
            {
                _logger.Info($"Old Bodies   {Pad(FastBlocksBodies.CurrentValue, _blockPaddingLength)} / {_paddedPivot} | queue {Pad(BodiesInQueue.CurrentValue, speedPaddingLength)} | current {Pad(FastBlocksBodies.CurrentPerSecond, speedPaddingLength)}bps | total {Pad(FastBlocksBodies.TotalPerSecond, speedPaddingLength)}bps");
            }

            if (_syncConfig.DownloadReceiptsInFastSync)
            {
                _logger.Info($"Old Receipts {Pad(FastBlocksReceipts.CurrentValue, _blockPaddingLength)} / {_paddedPivot} | queue {Pad(ReceiptsInQueue.CurrentValue, speedPaddingLength)} | current {Pad(FastBlocksReceipts.CurrentPerSecond, speedPaddingLength)}bps | total {Pad(FastBlocksReceipts.TotalPerSecond, speedPaddingLength)}bps");
            }

            FastBlocksHeaders.SetMeasuringPoint();
            FastBlocksBodies.SetMeasuringPoint();
            FastBlocksReceipts.SetMeasuringPoint();
        }

        public void Dispose()
        {
            _timer.Dispose();
        }
    }
}<|MERGE_RESOLUTION|>--- conflicted
+++ resolved
@@ -163,17 +163,10 @@
                 _reportedFastBlocksSummary = true;
                 WriteFastBlocksReport();
             }
-            
+
             if ((currentSyncMode | SyncMode.Full) != SyncMode.Full)
             {
                 _logger.Info($"Peers {_syncPeerPool.InitializedPeersCount} / {_syncPeerPool.PeerCount}");
-<<<<<<< HEAD
-=======
-            }
-            else
-            {
-                _logger.Error($"Full");
->>>>>>> ee4e6a8d
             }
 
             if (currentSyncMode == SyncMode.None && _syncPeerPool.InitializedPeersCount == 0)
