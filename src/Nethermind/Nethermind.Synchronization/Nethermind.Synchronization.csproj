--- conflicted
+++ resolved
@@ -16,11 +16,8 @@
   </ItemGroup>
 
   <ItemGroup>
-<<<<<<< HEAD
     <PackageReference Include="Microsoft.Extensions.ObjectPool" />
-=======
     <PackageReference Include="ConcurrentHashSet" />
->>>>>>> 6d601bcd
   </ItemGroup>
 
 </Project>