--- conflicted
+++ resolved
@@ -58,12 +58,9 @@
         public IDb BloomDb => _otherProvider.BloomDb;
         public IDb BeamStateDb => _otherProvider.BeamStateDb;
         public IDb ChtDb => _otherProvider.ChtDb;
-<<<<<<< HEAD
         public IDb WitnessDb => _otherProvider.WitnessDb;
-=======
         public IDb BaselineTreeDb => _otherProvider.BaselineTreeDb;
         public IDb BaselineTreeMetadataDb => _otherProvider.BaselineTreeMetadataDb;
->>>>>>> afb5880d
 
         public void Dispose()
         {
