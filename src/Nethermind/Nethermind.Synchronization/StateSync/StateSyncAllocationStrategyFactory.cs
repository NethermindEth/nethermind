--- conflicted
+++ resolved
@@ -18,8 +18,6 @@
         )
     )
     {
-<<<<<<< HEAD
-=======
         private static readonly IPeerAllocationStrategy DefaultStrategy =
             new AllocationStrategy(new BySpeedStrategy(TransferSpeedType.NodeData, true));
 
@@ -27,7 +25,6 @@
         {
         }
 
->>>>>>> 7b0fdad7
         internal class AllocationStrategy : FilterPeerAllocationStrategy
         {
             public AllocationStrategy(IPeerAllocationStrategy strategy) : base(strategy) { }
