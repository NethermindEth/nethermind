--- conflicted
+++ resolved
@@ -1,7 +1,6 @@
 
 using System;
 using System.Collections.Generic;
-using System.Diagnostics;
 using System.Linq;
 using System.Threading;
 using System.Threading.Tasks;
@@ -181,8 +180,6 @@
         public void PruneDownloadBuffer()
         {
             _downloadRequests.Clear();
-
-            _logger.Error("==============================================PRUNE===============================================");
         }
 
         private void PruneRequestMap(IOwnedReadOnlyList<BlockHeader> currentHeaders)
@@ -335,17 +332,11 @@
 
             for (int i = 0; i < response.ReceiptsRequests.Count; i++)
             {
-<<<<<<< HEAD
                 BlockHeader header = response.ReceiptsRequests[i];
                 if (!_downloadRequests.TryGetValue(header.Hash, out BlockEntry entry))
                 {
                     continue;
                 }
-=======
-                using IOwnedReadOnlyList<BlockHeader?>? headers = await _forwardHeaderProvider.GetBlockHeaders(blocksRequest.NumberOfLatestBlocksToBeIgnored ?? 0, _syncBatchSize.Current, cancellation);
-                if (cancellation.IsCancellationRequested) return blocksSynced; // check before every heavy operation
-                if (headers is null || headers.Count <= 1) return blocksSynced;
->>>>>>> 285d28db
 
                 if ((response.Receipts?.Count ?? 0) <= i)
                 {
