--- conflicted
+++ resolved
@@ -666,15 +666,9 @@
 
                     if (peerInfo is not null) // fix this for node data sync
                     {
-<<<<<<< HEAD
-                        peerInfo.SyncPeer.Disconnect(DisconnectReason.DisconnectRequested, reason);
-                        // redirect sync event from block downloader here
-                        InvokeEvent(new SyncEventArgs(peerInfo.SyncPeer, Synchronization.SyncEvent.Failed));
-=======
                         peerInfo.SyncPeer.Disconnect(InitiateDisconnectReason.ForwardSyncFailed, reason);
                         // redirect sync event from block downloader here (move this one inside)
-                        SyncEvent?.Invoke(this, new SyncEventArgs(peerInfo.SyncPeer, Synchronization.SyncEvent.Failed));
->>>>>>> 60c8e5b6
+                        InvokeEvent(new SyncEventArgs(peerInfo.SyncPeer, Synchronization.SyncEvent.Failed));
                     }
 
                     break;
