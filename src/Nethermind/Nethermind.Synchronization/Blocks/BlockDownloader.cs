--- conflicted
+++ resolved
@@ -139,12 +139,7 @@
                 else
                 {
                     if (Logger.IsDebug) Logger.Debug("Downloading headers");
-<<<<<<< HEAD
-                    // Hack just for testing
-                    await DownloadBlocks(bestPeer, blocksRequest, linkedCancellation.Token)
-=======
                     await DownloadHeaders(bestPeer, blocksRequest, cancellation)
->>>>>>> 8453d4dc
                         .ContinueWith(t => HandleSyncRequestResult(t, bestPeer), cancellation);
                     if (Logger.IsDebug) Logger.Debug("Finished downloading headers");
                 }
