--- conflicted
+++ resolved
@@ -44,13 +44,8 @@
         private readonly Random _rnd = new();
 
         private bool _cancelDueToBetterPeer;
-<<<<<<< HEAD
         protected AllocationWithCancellation _allocationWithCancellation = new(null, new CancellationTokenSource());
-        protected bool HasBetterPeer => _allocationWithCancellation.Cancellation.IsCancellationRequested;
-=======
-        private AllocationWithCancellation _allocationWithCancellation = new(null, new CancellationTokenSource());
         protected bool HasBetterPeer => _allocationWithCancellation.IsCancellationRequested;
->>>>>>> 8029f62b
 
         protected SyncBatchSize _syncBatchSize;
         protected int _sinceLastTimeout;
