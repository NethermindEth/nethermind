//  Copyright (c) 2021 Demerzel Solutions Limited
//  This file is part of the Nethermind library.
// 
//  The Nethermind library is free software: you can redistribute it and/or modify
//  it under the terms of the GNU Lesser General Public License as published by
//  the Free Software Foundation, either version 3 of the License, or
//  (at your option) any later version.
// 
//  The Nethermind library is distributed in the hope that it will be useful,
//  but WITHOUT ANY WARRANTY; without even the implied warranty of
//  MERCHANTABILITY or FITNESS FOR A PARTICULAR PURPOSE. See the
//  GNU Lesser General Public License for more details.
// 
//  You should have received a copy of the GNU Lesser General Public License
//  along with the Nethermind. If not, see <http://www.gnu.org/licenses/>.

using System;
using Nethermind.Synchronization.ParallelSync;
using Nethermind.Synchronization.Peers.AllocationStrategies;

namespace Nethermind.Synchronization.Blocks
{
    internal class BlocksSyncPeerAllocationStrategyFactory : IPeerAllocationStrategyFactory<BlocksRequest?>
    {
        public IPeerAllocationStrategy Create(BlocksRequest? request)
        {
            // because of the way the generics cannot handle T / T?
            if (request == null)
            {
                throw new ArgumentNullException(
                    $"NULL received for allocation in {nameof(BlocksSyncPeerAllocationStrategyFactory)}");
            }
            
            IPeerAllocationStrategy baseStrategy = new BlocksSyncPeerAllocationStrategy(request.NumberOfLatestBlocksToBeIgnored);
<<<<<<< HEAD
            TotalDiffStrategy totalDiffStrategy = new(baseStrategy);
=======
            // TODO: changed from Better to AtLeastTheSame for the peer allocation strategy
            TotalDiffStrategy totalDiffStrategy = new(baseStrategy);
          //  TotalDiffStrategy totalDiffStrategy = new(baseStrategy, TotalDiffStrategy.TotalDiffSelectionType.AtLeastTheSame);
>>>>>>> a64339de
            return totalDiffStrategy;
        }
    }
}<|MERGE_RESOLUTION|>--- conflicted
+++ resolved
@@ -32,13 +32,8 @@
             }
             
             IPeerAllocationStrategy baseStrategy = new BlocksSyncPeerAllocationStrategy(request.NumberOfLatestBlocksToBeIgnored);
-<<<<<<< HEAD
+
             TotalDiffStrategy totalDiffStrategy = new(baseStrategy);
-=======
-            // TODO: changed from Better to AtLeastTheSame for the peer allocation strategy
-            TotalDiffStrategy totalDiffStrategy = new(baseStrategy);
-          //  TotalDiffStrategy totalDiffStrategy = new(baseStrategy, TotalDiffStrategy.TotalDiffSelectionType.AtLeastTheSame);
->>>>>>> a64339de
             return totalDiffStrategy;
         }
     }
