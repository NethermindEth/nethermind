// SPDX-FileCopyrightText: 2022 Demerzel Solutions Limited
// SPDX-License-Identifier: LGPL-3.0-only

using System;
using System.Collections.Generic;
using System.Linq;
using Nethermind.Blockchain.Receipts;
using Nethermind.Core;
using Nethermind.Core.Crypto;
using Nethermind.Core.Specs;
using Nethermind.State.Proofs;
using Nethermind.Synchronization.Peers;

namespace Nethermind.Synchronization.Blocks
{
    public class BlockDownloadContext
    {
        private readonly Dictionary<int, int> _indexMapping;
        private readonly ISpecProvider _specProvider;
        private readonly PeerInfo _syncPeer;
        private readonly bool _downloadReceipts;
        private readonly IReceiptsRecovery _receiptsRecovery;

        public BlockDownloadContext(ISpecProvider specProvider, PeerInfo syncPeer, BlockHeader?[] headers,
            bool downloadReceipts, IReceiptsRecovery receiptsRecovery)
        {
            _indexMapping = new Dictionary<int, int>();
            _downloadReceipts = downloadReceipts;
            _receiptsRecovery = receiptsRecovery;
            _specProvider = specProvider;
            _syncPeer = syncPeer;

            Blocks = new Block[headers.Length - 1];
            NonEmptyBlockHashes = new List<Hash256>();

            if (_downloadReceipts)
            {
                ReceiptsForBlocks = new TxReceipt[Blocks.Length][]; // do that only if downloading receipts
            }

            int currentBodyIndex = 0;
            for (int i = 1; i < headers.Length; i++)
            {
                BlockHeader? header = headers[i];
                if (header?.Hash is null)
                {
                    break;
                }

                if (header.HasBody)
                {
                    Blocks[i - 1] = new Block(header);
                    _indexMapping.Add(currentBodyIndex, i - 1);
                    currentBodyIndex++;
                    NonEmptyBlockHashes.Add(header.Hash);
                }
                else
                {
                    Blocks[i - 1] = new Block(header);
                }
            }
        }

        public int FullBlocksCount => Blocks.Length;

        public Block[] Blocks { get; }

        public TxReceipt[]?[]? ReceiptsForBlocks { get; }

        public List<Hash256> NonEmptyBlockHashes { get; }

        public IReadOnlyList<Hash256> GetHashesByOffset(int offset, int maxLength)
        {
            var hashesToRequest =
                offset == 0
                    ? NonEmptyBlockHashes
                    : NonEmptyBlockHashes.Skip(offset);

            if (maxLength < NonEmptyBlockHashes.Count - offset)
            {
                hashesToRequest = hashesToRequest.Take(maxLength);
            }

            return hashesToRequest.ToList();
        }

        public void SetBody(int index, BlockBody body)
        {
            int mappedIndex = _indexMapping[index];
            Block block = Blocks[mappedIndex];
            if (body is null)
            {
                throw new EthSyncException($"{_syncPeer} sent an empty body for {block.ToString(Block.Format.Short)}.");
            }

            Blocks[mappedIndex] = block.WithReplacedBody(body);
        }

        public bool TrySetReceipts(int index, TxReceipt[]? receipts, out Block block)
        {
            if (!_downloadReceipts)
            {
                throw new InvalidOperationException($"Unexpected call to {nameof(TrySetReceipts)} when not downloading receipts");
            }

            int mappedIndex = _indexMapping[index];
            block = Blocks[_indexMapping[index]];
            receipts ??= Array.Empty<TxReceipt>();

            bool result = _receiptsRecovery.TryRecover(block, receipts, false) != ReceiptsRecoveryResult.Fail;
            if (result)
            {
                ValidateReceipts(block, receipts);
                ReceiptsForBlocks![mappedIndex] = receipts;
            }

            return result;
        }

        public Block GetBlockByRequestIdx(int index)
        {
            int mappedIndex = _indexMapping[index];
            return Blocks[mappedIndex];
        }

        private void ValidateReceipts(Block block, TxReceipt[] blockReceipts)
        {
<<<<<<< HEAD
            Hash256 receiptsRoot = ReceiptsRootCalculator.Instance.GetReceiptsRoot(blockReceipts, _specProvider.GetSpec(block.Header), block.ReceiptsRoot);
=======
            Hash256 receiptsRoot = ReceiptTrie.CalculateRoot(_specProvider.GetSpec(block.Header), blockReceipts);
>>>>>>> 7a40043f

            if (receiptsRoot != block.ReceiptsRoot)
            {
                throw new EthSyncException($"Wrong receipts root for downloaded block {block.ToString(Block.Format.Short)}.");
            }
        }
    }
}<|MERGE_RESOLUTION|>--- conflicted
+++ resolved
@@ -8,6 +8,7 @@
 using Nethermind.Core;
 using Nethermind.Core.Crypto;
 using Nethermind.Core.Specs;
+using Nethermind.Serialization.Rlp;
 using Nethermind.State.Proofs;
 using Nethermind.Synchronization.Peers;
 
@@ -125,11 +126,7 @@
 
         private void ValidateReceipts(Block block, TxReceipt[] blockReceipts)
         {
-<<<<<<< HEAD
-            Hash256 receiptsRoot = ReceiptsRootCalculator.Instance.GetReceiptsRoot(blockReceipts, _specProvider.GetSpec(block.Header), block.ReceiptsRoot);
-=======
-            Hash256 receiptsRoot = ReceiptTrie.CalculateRoot(_specProvider.GetSpec(block.Header), blockReceipts);
->>>>>>> 7a40043f
+            Hash256 receiptsRoot = ReceiptTrie<TxReceipt>.CalculateRoot(_specProvider.GetSpec(block.Header), blockReceipts, ReceiptMessageDecoder.Instance);
 
             if (receiptsRoot != block.ReceiptsRoot)
             {
