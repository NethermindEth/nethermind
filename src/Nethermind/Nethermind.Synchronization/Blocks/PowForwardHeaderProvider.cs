--- conflicted
+++ resolved
@@ -39,11 +39,7 @@
     private const int MinCachedHeaderBatchSize = 32;
 
     private IPeerAllocationStrategy _bestPeerAllocationStrategy =
-<<<<<<< HEAD
-        new TotalDiffStrategy(new BlocksSyncPeerAllocationStrategy(null), StrategySelectionType.AtLeastTheSame);
-=======
-        new TotalDiffStrategy(new ByTotalDifficultyPeerAllocationStrategy(null), TotalDiffStrategy.TotalDiffSelectionType.AtLeastTheSame);
->>>>>>> 7b0fdad7
+        new TotalDiffStrategy(new ByTotalDifficultyPeerAllocationStrategy(null), StrategySelectionType.AtLeastTheSame);
 
     private PeerInfo? _currentBestPeer;
     private IOwnedReadOnlyList<BlockHeader>? _lastResponseBatch = null;
