// SPDX-FileCopyrightText: 2022 Demerzel Solutions Limited
// SPDX-License-Identifier: LGPL-3.0-only

using System;
using System.Buffers.Binary;
using System.Diagnostics;
using System.Diagnostics.CodeAnalysis;
using System.Runtime.CompilerServices;
using System.Runtime.InteropServices;
using System.Runtime.Intrinsics;
using System.Runtime.Intrinsics.X86;
using Nethermind.Core;
using Nethermind.Core.Crypto;
using Nethermind.Core.Extensions;
using Nethermind.Evm.Tracing;
using Nethermind.Int256;

namespace Nethermind.Evm;

using Word = Vector256<byte>;
using HalfWord = Vector128<byte>;

[StructLayout(LayoutKind.Auto)]
public ref struct EvmStack
{
    public const int RegisterLength = 1;
    public const int MaxStackSize = 1025;
    public const int ReturnStackSize = 1025;
    public const int WordSize = 32;
    public const int AddressSize = 20;

    public EvmStack(scoped in int head, ITxTracer txTracer, scoped in Span<byte> bytes)
    {
        Head = head;
        _tracer = txTracer;
        _bytes = bytes;
    }

    private readonly ITxTracer _tracer;
    private readonly Span<byte> _bytes;
    public int Head;

    [MethodImpl(MethodImplOptions.AggressiveInlining)]
    public ref byte PushBytesRef()
    {
        // Workhorse method
        int head = Head;
        if ((Head = head + 1) >= MaxStackSize)
        {
            ThrowEvmStackOverflowException();
        }

        return ref Unsafe.Add(ref MemoryMarshal.GetReference(_bytes), head * WordSize);
    }

    [MethodImpl(MethodImplOptions.AggressiveInlining)]
    private ref Word PushedHead()
        => ref Unsafe.As<byte, Word>(ref PushBytesRef());

    [MethodImpl(MethodImplOptions.AggressiveInlining)]
    private static Word CreateWordFromUInt64(ulong value)
        => Vector256.Create(0UL, 0UL, 0UL, value).AsByte();

    public void PushBytes<TTracingInst>(scoped ReadOnlySpan<byte> value)
        where TTracingInst : struct, IFlag
    {
        if (TTracingInst.IsActive)
            _tracer.ReportStackPush(value);

        if (value.Length != WordSize)
        {
            ref byte bytes = ref PushBytesRef();
            // Not full entry, clear first
            Unsafe.As<byte, Word>(ref bytes) = default;
            value.CopyTo(MemoryMarshal.CreateSpan(ref Unsafe.Add(ref bytes, WordSize - value.Length), value.Length));
        }
        else
        {
            PushedHead() = Unsafe.As<byte, Word>(ref MemoryMarshal.GetReference(value));
        }
    }

    public void PushBytes<TTracingInst>(scoped in ZeroPaddedSpan value)
        where TTracingInst : struct, IFlag
    {
        if (TTracingInst.IsActive)
            _tracer.ReportStackPush(value);

        ReadOnlySpan<byte> valueSpan = value.Span;
        if (valueSpan.Length != WordSize)
        {
            ref byte bytes = ref PushBytesRef();
            // Not full entry, clear first
            Unsafe.As<byte, Word>(ref bytes) = default;
            valueSpan.CopyTo(MemoryMarshal.CreateSpan(ref bytes, value.Length));
        }
        else
        {
            PushedHead() = Unsafe.As<byte, Word>(ref MemoryMarshal.GetReference(valueSpan));
        }
    }

    [MethodImpl(MethodImplOptions.AggressiveInlining)]
    public void PushByte<TTracingInst>(byte value)
        where TTracingInst : struct, IFlag
    {
        if (TTracingInst.IsActive)
            _tracer.ReportStackPush(value);

        // Build a 256-bit vector: [ 0, 0, 0, (value << 56) ]
        // - when viewed as bytes: all zeros except byte[31] == value
        ref Word head = ref PushedHead();
        // Single 32-byte store: last byte as value
        head = CreateWordFromUInt64((ulong)value << 56);
    }

    [MethodImpl(MethodImplOptions.AggressiveInlining)]
    public unsafe void Push2Bytes<TTracingInst>(ref byte value)
        where TTracingInst : struct, IFlag
    {
        // ushort size
        if (TTracingInst.IsActive)
            _tracer.TraceBytes(in value, sizeof(ushort));
<<<<<<< HEAD

        ref Word head = ref PushedHead();
        // Load 2-byte source into the top 16 bits of the last 64-bit lane:
        // lane3 covers bytes [24..31], so shifting by 48 bits
        ulong lane3 = (ulong)Unsafe.As<byte, ushort>(ref value) << 48;

=======

        ref Word head = ref PushedHead();
        // Load 2-byte source into the top 16 bits of the last 64-bit lane:
        // lane3 covers bytes [24..31], so shifting by 48 bits
        ulong lane3 = (ulong)Unsafe.As<byte, ushort>(ref value) << 48;

>>>>>>> eee5ac23
        // Single 32-byte store
        head = CreateWordFromUInt64(lane3);
    }

    [MethodImpl(MethodImplOptions.AggressiveInlining)]
    public unsafe void Push4Bytes<TTracingInst>(ref byte value)
        where TTracingInst : struct, IFlag
    {
        // uint size
        if (TTracingInst.IsActive)
            _tracer.TraceBytes(in value, sizeof(uint));

        ref Word head = ref PushedHead();
        // Load 4-byte source into the top 32 bits of the last 64-bit lane:
        // lane3 covers bytes [24..31], so shifting by 32 bits
        ulong lane3 = ((ulong)Unsafe.As<byte, uint>(ref value)) << 32;

        // Single 32-byte store
        head = CreateWordFromUInt64(lane3);
    }

    [MethodImpl(MethodImplOptions.AggressiveInlining)]
    public unsafe void Push8Bytes<TTracingInst>(ref byte value)
        where TTracingInst : struct, IFlag
    {
        // ulong size
        if (TTracingInst.IsActive)
            _tracer.TraceBytes(in value, sizeof(ulong));

        ref Word head = ref PushedHead();
        // Load 8-byte source into last 64-bit lane
        ulong lane3 = Unsafe.As<byte, ulong>(ref value);

        // Single 32-byte store
        head = CreateWordFromUInt64(lane3);
    }

    [MethodImpl(MethodImplOptions.AggressiveInlining)]
    public unsafe void Push16Bytes<TTracingInst>(ref byte value)
        where TTracingInst : struct, IFlag
    {
        // UInt128 size
        if (TTracingInst.IsActive)
            _tracer.TraceBytes(in value, sizeof(HalfWord));

        ref Word head = ref PushedHead();
        // Load 16-byte source into 16-byte source as a Vector128<byte>
        HalfWord src = Unsafe.As<byte, HalfWord>(ref value);
        // Single 32-byte store
        head = Vector256.Create(default, src);
    }

    [MethodImpl(MethodImplOptions.AggressiveInlining)]
    public void Push20Bytes<TTracingInst>(ref byte value)
        where TTracingInst : struct, IFlag
    {
        // Address size
        if (TTracingInst.IsActive)
            _tracer.TraceBytes(in value, 20);
<<<<<<< HEAD

        ref Word head = ref PushedHead();
        // build the 4×8-byte lanes:
        // - lane0 = 0UL
        // - lane1 = first 4 bytes of 'value', shifted up into the high half
        // - lane2 = bytes [4..11] of 'value'
        // - lane3 = bytes [12..19] of 'value'
        ulong lane1 = ((ulong)Unsafe.As<byte, uint>(ref value)) << 32;
        ulong lane2 = Unsafe.As<byte, ulong>(ref Unsafe.Add(ref value, 4));
        ulong lane3 = Unsafe.As<byte, ulong>(ref Unsafe.Add(ref value, 12));

=======

        ref Word head = ref PushedHead();
        // build the 4×8-byte lanes:
        // - lane0 = 0UL
        // - lane1 = first 4 bytes of 'value', shifted up into the high half
        // - lane2 = bytes [4..11] of 'value'
        // - lane3 = bytes [12..19] of 'value'
        ulong lane1 = ((ulong)Unsafe.As<byte, uint>(ref value)) << 32;
        ulong lane2 = Unsafe.As<byte, ulong>(ref Unsafe.Add(ref value, 4));
        ulong lane3 = Unsafe.As<byte, ulong>(ref Unsafe.Add(ref value, 12));

>>>>>>> eee5ac23
        head = Vector256.Create(default, lane1, lane2, lane3).AsByte();
    }

    [MethodImpl(MethodImplOptions.AggressiveInlining)]
    public void PushAddress<TTracingInst>(Address address)
        where TTracingInst : struct, IFlag
        => Push20Bytes<TTracingInst>(ref MemoryMarshal.GetArrayDataReference(address.Bytes));

    [MethodImpl(MethodImplOptions.AggressiveInlining)]
    public void Push32Bytes<TTracingInst>(in Word value)
        where TTracingInst : struct, IFlag
    {
        if (TTracingInst.IsActive)
            _tracer.TraceWord(in value);

        // Single 32-byte store
        PushedHead() = value;
    }

    [MethodImpl(MethodImplOptions.AggressiveInlining)]
    public void Push32Bytes<TTracingInst>(in ValueHash256 hash)
        where TTracingInst : struct, IFlag
        => Push32Bytes<TTracingInst>(in Unsafe.As<ValueHash256, Word>(ref Unsafe.AsRef(in hash)));

    [MethodImpl(MethodImplOptions.AggressiveInlining)]
    public void PushLeftPaddedBytes<TTracingInst>(ReadOnlySpan<byte> value, int paddingLength)
        where TTracingInst : struct, IFlag
    {
        if (TTracingInst.IsActive)
            _tracer.ReportStackPush(value);

        if (value.Length != WordSize)
        {
            ref byte bytes = ref PushBytesRef();
            // Not full entry, clear first
            Unsafe.As<byte, Word>(ref bytes) = default;
            value.CopyTo(MemoryMarshal.CreateSpan(ref Unsafe.Add(ref bytes, WordSize - paddingLength), value.Length));
        }
        else
        {
            PushedHead() = Unsafe.As<byte, Word>(ref MemoryMarshal.GetReference(value));
        }
    }

    [MethodImpl(MethodImplOptions.AggressiveInlining)]
    public void PushOne<TTracingInst>()
        where TTracingInst : struct, IFlag
    {
        if (TTracingInst.IsActive)
            _tracer.ReportStackPush(Bytes.OneByteSpan);
<<<<<<< HEAD

        // Build a 256-bit vector: [ 0, 0, 0, (1UL << 56) ]
        // - when viewed as bytes: all zeros except byte[31] == 1

=======

        // Build a 256-bit vector: [ 0, 0, 0, (1UL << 56) ]
        // - when viewed as bytes: all zeros except byte[31] == 1

>>>>>>> eee5ac23
        // Single 32-byte store
        PushedHead() = CreateWordFromUInt64(1UL << 56);
    }

    [MethodImpl(MethodImplOptions.AggressiveInlining)]
    public void PushZero<TTracingInst>()
        where TTracingInst : struct, IFlag
    {
        if (TTracingInst.IsActive)
            _tracer.ReportStackPush(Bytes.ZeroByteSpan);

        // Single 32-byte store: Zero 
        PushedHead() = default;
    }

    public unsafe void PushUInt32<TTracingInst>(uint value)
        where TTracingInst : struct, IFlag
    {
        if (BitConverter.IsLittleEndian)
        {
            value = BinaryPrimitives.ReverseEndianness(value);
        }
        // uint size
        if (TTracingInst.IsActive)
            _tracer.TraceBytes(in Unsafe.As<uint, byte>(ref value), sizeof(uint));

        // Single 32-byte store
        PushedHead() = Vector256.Create(0U, 0U, 0U, 0U, 0U, 0U, 0U, value).AsByte();
    }

    public unsafe void PushUInt64<TTracingInst>(ulong value)
        where TTracingInst : struct, IFlag
    {
        if (BitConverter.IsLittleEndian)
        {
            value = BinaryPrimitives.ReverseEndianness(value);
        }
        // ulong size
        if (TTracingInst.IsActive)
            _tracer.TraceBytes(in Unsafe.As<ulong, byte>(ref value), sizeof(ulong));

        // Single 32-byte store
        PushedHead() = CreateWordFromUInt64(value);
    }

    /// <summary>
    /// Pushes an Uint256 written in big endian.
    /// </summary>
    /// <remarks>
    /// This method is a counterpart to <see cref="PopUInt256"/> and uses the same, raw data approach to write data back.
    /// </remarks>

    public void PushUInt256<TTracingInst>(in UInt256 value)
        where TTracingInst : struct, IFlag
    {
        ref Word head = ref PushedHead();
        if (Avx2.IsSupported)
        {
            Word shuffle = Vector256.Create(
                0x18191a1b1c1d1e1ful,
                0x1011121314151617ul,
                0x08090a0b0c0d0e0ful,
                0x0001020304050607ul).AsByte();
            if (Avx512Vbmi.VL.IsSupported)
            {
                Word data = Unsafe.As<UInt256, Word>(ref Unsafe.AsRef(in value));
                head = Avx512Vbmi.VL.PermuteVar32x8(data, shuffle);
            }
            else if (Avx2.IsSupported)
            {
                Vector256<ulong> permute = Unsafe.As<UInt256, Vector256<ulong>>(ref Unsafe.AsRef(in value));
                Vector256<ulong> convert = Avx2.Permute4x64(permute, 0b_01_00_11_10);
                head = Avx2.Shuffle(Unsafe.As<Vector256<ulong>, Word>(ref convert), shuffle);
            }
        }
        else
        {
            ulong u3, u2, u1, u0;
            if (BitConverter.IsLittleEndian)
            {
                u3 = BinaryPrimitives.ReverseEndianness(value.u3);
                u2 = BinaryPrimitives.ReverseEndianness(value.u2);
                u1 = BinaryPrimitives.ReverseEndianness(value.u1);
                u0 = BinaryPrimitives.ReverseEndianness(value.u0);
            }
            else
            {
                u3 = value.u3;
                u2 = value.u2;
                u1 = value.u1;
                u0 = value.u0;
            }

            head = Vector256.Create(u3, u2, u1, u0).AsByte();
        }

        if (TTracingInst.IsActive)
            _tracer.ReportStackPush(MemoryMarshal.CreateReadOnlySpan(ref Unsafe.As<Word, byte>(ref head), WordSize));
    }

    public void PushSignedInt256<TTracingInst>(in Int256.Int256 value)
        where TTracingInst : struct, IFlag
    {
        // tail call into UInt256
        PushUInt256<TTracingInst>(in Unsafe.As<Int256.Int256, UInt256>(ref Unsafe.AsRef(in value)));
    }

    [MethodImpl(MethodImplOptions.AggressiveInlining)]
    public bool PopLimbo()
    {
        if (Head-- == 0)
        {
            return false;
        }

        return true;
    }

    /// <summary>
    /// Pops an Uint256 written in big endian.
    /// </summary>
    /// <remarks>
    /// This method does its own calculations to create the <paramref name="result"/>. It knows that 32 bytes were popped with <see cref="PopBytesByRef"/>. It doesn't have to check the size of span or slice it.
    /// All it does is <see cref="Unsafe.ReadUnaligned{T}(ref byte)"/> and then reverse endianness if needed. Then it creates <paramref name="result"/>.
    /// </remarks>
    /// <param name="result">The returned value.</param>
    public bool PopUInt256(out UInt256 result)
    {
        Unsafe.SkipInit(out result);
        ref byte bytes = ref PopBytesByRef();
        if (Unsafe.IsNullRef(ref bytes)) return false;

        if (Avx2.IsSupported)
        {
            Word data = Unsafe.ReadUnaligned<Word>(ref bytes);
            Word shuffle = Vector256.Create(
                0x18191a1b1c1d1e1ful,
                0x1011121314151617ul,
                0x08090a0b0c0d0e0ful,
                0x0001020304050607ul).AsByte();
            if (Avx512Vbmi.VL.IsSupported)
            {
                Word convert = Avx512Vbmi.VL.PermuteVar32x8(data, shuffle);
                result = Unsafe.As<Word, UInt256>(ref convert);
            }
            else
            {
                Word convert = Avx2.Shuffle(data, shuffle);
                Vector256<ulong> permute = Avx2.Permute4x64(Unsafe.As<Word, Vector256<ulong>>(ref convert), 0b_01_00_11_10);
                result = Unsafe.As<Vector256<ulong>, UInt256>(ref permute);
            }
        }
        else
        {
            ulong u3, u2, u1, u0;
            if (BitConverter.IsLittleEndian)
            {
                // Combine read and switch endianness to movbe reg, mem
                u3 = BinaryPrimitives.ReverseEndianness(Unsafe.ReadUnaligned<ulong>(ref bytes));
                u2 = BinaryPrimitives.ReverseEndianness(Unsafe.ReadUnaligned<ulong>(ref Unsafe.Add(ref bytes, sizeof(ulong))));
                u1 = BinaryPrimitives.ReverseEndianness(Unsafe.ReadUnaligned<ulong>(ref Unsafe.Add(ref bytes, 2 * sizeof(ulong))));
                u0 = BinaryPrimitives.ReverseEndianness(Unsafe.ReadUnaligned<ulong>(ref Unsafe.Add(ref bytes, 3 * sizeof(ulong))));
            }
            else
            {
                u3 = Unsafe.ReadUnaligned<ulong>(ref bytes);
                u2 = Unsafe.ReadUnaligned<ulong>(ref Unsafe.Add(ref bytes, sizeof(ulong)));
                u1 = Unsafe.ReadUnaligned<ulong>(ref Unsafe.Add(ref bytes, 2 * sizeof(ulong)));
                u0 = Unsafe.ReadUnaligned<ulong>(ref Unsafe.Add(ref bytes, 3 * sizeof(ulong)));
            }

            result = new UInt256(u0, u1, u2, u3);
        }

        return true;
    }

    public readonly bool PeekUInt256IsZero()
    {
        int head = Head;
        if (head-- == 0)
        {
            return false;
        }

        ref byte bytes = ref _bytes[head * WordSize];
        return Unsafe.ReadUnaligned<UInt256>(ref bytes).IsZero;
    }

    [MethodImpl(MethodImplOptions.AggressiveInlining)]
    public readonly ref byte PeekBytesByRef()
    {
        int head = Head;
        if (head-- == 0)
        {
            return ref Unsafe.NullRef<byte>();
        }
        return ref Unsafe.Add(ref MemoryMarshal.GetReference(_bytes), head * WordSize);
    }

    public readonly Span<byte> PeekWord256()
    {
        int head = Head;
        if (head-- == 0)
        {
            ThrowEvmStackUnderflowException();
        }

        return _bytes.Slice(head * WordSize, WordSize);
    }

    public Address? PopAddress() => Head-- == 0 ? null : new Address(_bytes.Slice(Head * WordSize + WordSize - AddressSize, AddressSize).ToArray());

    public bool PopAddress(out Address address)
    {
        if (Head-- == 0)
        {
            address = null;
            return false;
        }

        address = new Address(_bytes.Slice(Head * WordSize + WordSize - AddressSize, AddressSize).ToArray());
        return true;
    }

    [MethodImpl(MethodImplOptions.AggressiveInlining)]
    public ref byte PopBytesByRef()
    {
        int head = Head;
        if (head == 0)
        {
            return ref Unsafe.NullRef<byte>();
        }
        head--;
        Head = head;
        return ref Unsafe.Add(ref MemoryMarshal.GetReference(_bytes), head * WordSize);
    }

    public Span<byte> PopWord256()
    {
        ref byte bytes = ref PopBytesByRef();
        if (Unsafe.IsNullRef(ref bytes)) ThrowEvmStackUnderflowException();

        return MemoryMarshal.CreateSpan(ref bytes, WordSize);
    }

    public bool PopWord256(out Span<byte> word)
    {
        if (Head-- == 0)
        {
            word = default;
            return false;
        }

        word = _bytes.Slice(Head * WordSize, WordSize);
        return true;
    }

    public byte PopByte()
    {
        ref byte bytes = ref PopBytesByRef();

        if (Unsafe.IsNullRef(ref bytes)) ThrowEvmStackUnderflowException();

        return Unsafe.Add(ref bytes, WordSize - sizeof(byte));
    }

<<<<<<< HEAD
    public bool Dup<TTracingInst>(in int depth)
=======
    [SkipLocalsInit]
    public EvmExceptionType Dup<TTracingInst>(int depth)
>>>>>>> eee5ac23
        where TTracingInst : struct, IFlag
    {
        int head = Head;
        if (head < depth) goto StackUnderflow;

        ref byte bytes = ref MemoryMarshal.GetReference(_bytes);

        ref byte from = ref Unsafe.Add(ref bytes, (head - depth) * WordSize);
        ref byte to = ref Unsafe.Add(ref bytes, head * WordSize);

        Unsafe.WriteUnaligned(ref to, Unsafe.ReadUnaligned<Word>(ref from));

        if (TTracingInst.IsActive) Trace(depth);

        if (++head >= MaxStackSize) goto StackOverflow;

        Head = head;

        return EvmExceptionType.None;
    // Jump forward to be unpredicted by the branch predictor.
    StackUnderflow:
        return EvmExceptionType.StackUnderflow;
    StackOverflow:
        return EvmExceptionType.StackOverflow;
    }

    public readonly bool EnsureDepth(int depth)
        => Head >= depth;

<<<<<<< HEAD
    public readonly bool Swap<TTracingInst>(int depth)
=======
    [SkipLocalsInit]
    public readonly EvmExceptionType Swap<TTracingInst>(int depth)
>>>>>>> eee5ac23
        where TTracingInst : struct, IFlag
    {
        int head = Head;
        if (head < depth) goto StackUnderflow;

        ref byte bytes = ref MemoryMarshal.GetReference(_bytes);

        ref byte bottom = ref Unsafe.Add(ref bytes, (head - depth) * WordSize);
        ref byte top = ref Unsafe.Add(ref bytes, (head - 1) * WordSize);

        Word buffer = Unsafe.ReadUnaligned<Word>(ref bottom);
        Unsafe.WriteUnaligned(ref bottom, Unsafe.ReadUnaligned<Word>(ref top));
        Unsafe.WriteUnaligned(ref top, buffer);

        if (TTracingInst.IsActive) Trace(depth);

        return EvmExceptionType.None;
    // Jump forward to be unpredicted by the branch predictor.
    StackUnderflow:
        return EvmExceptionType.StackUnderflow;
    }

    public readonly bool Exchange<TTracingInst>(int n, int m)
        where TTracingInst : struct, IFlag
    {
        int maxDepth = Math.Max(n, m);
        if (!EnsureDepth(maxDepth)) return false;

        ref byte bytes = ref MemoryMarshal.GetReference(_bytes);

        ref byte first = ref Unsafe.Add(ref bytes, (Head - n) * WordSize);
        ref byte second = ref Unsafe.Add(ref bytes, (Head - m) * WordSize);

        Word buffer = Unsafe.ReadUnaligned<Word>(ref first);
        Unsafe.WriteUnaligned(ref first, Unsafe.ReadUnaligned<Word>(ref second));
        Unsafe.WriteUnaligned(ref second, buffer);

        if (TTracingInst.IsActive) Trace(maxDepth);

        return true;
    }

    private readonly void Trace(int depth)
    {
        for (int i = depth; i > 0; i--)
        {
            _tracer.ReportStackPush(_bytes.Slice(Head * WordSize - i * WordSize, WordSize));
        }
    }

    [StackTraceHidden]
    [DoesNotReturn]
    internal static void ThrowEvmStackUnderflowException()
    {
        Metrics.EvmExceptions++;
        throw new EvmStackUnderflowException();
    }

    [StackTraceHidden]
    [DoesNotReturn]
    internal static void ThrowEvmStackOverflowException()
    {
        Metrics.EvmExceptions++;
        throw new EvmStackOverflowException();
    }
}<|MERGE_RESOLUTION|>--- conflicted
+++ resolved
@@ -121,21 +121,12 @@
         // ushort size
         if (TTracingInst.IsActive)
             _tracer.TraceBytes(in value, sizeof(ushort));
-<<<<<<< HEAD
 
         ref Word head = ref PushedHead();
         // Load 2-byte source into the top 16 bits of the last 64-bit lane:
         // lane3 covers bytes [24..31], so shifting by 48 bits
         ulong lane3 = (ulong)Unsafe.As<byte, ushort>(ref value) << 48;
 
-=======
-
-        ref Word head = ref PushedHead();
-        // Load 2-byte source into the top 16 bits of the last 64-bit lane:
-        // lane3 covers bytes [24..31], so shifting by 48 bits
-        ulong lane3 = (ulong)Unsafe.As<byte, ushort>(ref value) << 48;
-
->>>>>>> eee5ac23
         // Single 32-byte store
         head = CreateWordFromUInt64(lane3);
     }
@@ -195,7 +186,6 @@
         // Address size
         if (TTracingInst.IsActive)
             _tracer.TraceBytes(in value, 20);
-<<<<<<< HEAD
 
         ref Word head = ref PushedHead();
         // build the 4×8-byte lanes:
@@ -207,19 +197,6 @@
         ulong lane2 = Unsafe.As<byte, ulong>(ref Unsafe.Add(ref value, 4));
         ulong lane3 = Unsafe.As<byte, ulong>(ref Unsafe.Add(ref value, 12));
 
-=======
-
-        ref Word head = ref PushedHead();
-        // build the 4×8-byte lanes:
-        // - lane0 = 0UL
-        // - lane1 = first 4 bytes of 'value', shifted up into the high half
-        // - lane2 = bytes [4..11] of 'value'
-        // - lane3 = bytes [12..19] of 'value'
-        ulong lane1 = ((ulong)Unsafe.As<byte, uint>(ref value)) << 32;
-        ulong lane2 = Unsafe.As<byte, ulong>(ref Unsafe.Add(ref value, 4));
-        ulong lane3 = Unsafe.As<byte, ulong>(ref Unsafe.Add(ref value, 12));
-
->>>>>>> eee5ac23
         head = Vector256.Create(default, lane1, lane2, lane3).AsByte();
     }
 
@@ -270,17 +247,10 @@
     {
         if (TTracingInst.IsActive)
             _tracer.ReportStackPush(Bytes.OneByteSpan);
-<<<<<<< HEAD
 
         // Build a 256-bit vector: [ 0, 0, 0, (1UL << 56) ]
         // - when viewed as bytes: all zeros except byte[31] == 1
 
-=======
-
-        // Build a 256-bit vector: [ 0, 0, 0, (1UL << 56) ]
-        // - when viewed as bytes: all zeros except byte[31] == 1
-
->>>>>>> eee5ac23
         // Single 32-byte store
         PushedHead() = CreateWordFromUInt64(1UL << 56);
     }
@@ -548,12 +518,8 @@
         return Unsafe.Add(ref bytes, WordSize - sizeof(byte));
     }
 
-<<<<<<< HEAD
-    public bool Dup<TTracingInst>(in int depth)
-=======
     [SkipLocalsInit]
     public EvmExceptionType Dup<TTracingInst>(int depth)
->>>>>>> eee5ac23
         where TTracingInst : struct, IFlag
     {
         int head = Head;
@@ -583,12 +549,8 @@
     public readonly bool EnsureDepth(int depth)
         => Head >= depth;
 
-<<<<<<< HEAD
-    public readonly bool Swap<TTracingInst>(int depth)
-=======
     [SkipLocalsInit]
     public readonly EvmExceptionType Swap<TTracingInst>(int depth)
->>>>>>> eee5ac23
         where TTracingInst : struct, IFlag
     {
         int head = Head;
