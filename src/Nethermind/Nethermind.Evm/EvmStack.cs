// SPDX-FileCopyrightText: 2022 Demerzel Solutions Limited
// SPDX-License-Identifier: LGPL-3.0-only

using System;
using System.Buffers.Binary;
using System.Collections.Generic;
using System.Runtime.CompilerServices;
using System.Runtime.InteropServices;
using Nethermind.Core;
using Nethermind.Core.Extensions;
using Nethermind.Int256;
using Nethermind.Evm.Tracing;
using System.Diagnostics.CodeAnalysis;
using System.Runtime.Intrinsics;
using System.Diagnostics;
using System.Runtime.Intrinsics.X86;

namespace Nethermind.Evm
{
    using static Nethermind.Evm.VirtualMachine;

    using Word = System.Runtime.Intrinsics.Vector256<byte>;

    public ref struct EvmStack<TTracing>
        where TTracing : struct, IIsTracing
    {
        public const int RegisterLength = 1;
        public const int MaxStackSize = 1025;
        public const int ReturnStackSize = 1023;
        public const int WordSize = 32;
        public const int AddressSize = 20;

        public EvmStack(scoped in Span<byte> bytes, scoped in int head, ITxTracer txTracer)
        {
            _bytes = bytes;
            Head = head;
            _tracer = txTracer;
        }

        public int Head;

        private Span<byte> _bytes;

        private ITxTracer _tracer;

        public void PushBytes(scoped in Span<byte> value)
        {
            if (typeof(TTracing) == typeof(IsTracing)) _tracer.ReportStackPush(value);

            if (value.Length != WordSize)
            {
                ClearWordAtHead();
                value.CopyTo(_bytes.Slice(Head * WordSize + WordSize - value.Length, value.Length));
            }
            else
            {
                Unsafe.WriteUnaligned(ref Unsafe.Add(ref MemoryMarshal.GetReference(_bytes), Head * WordSize), Unsafe.As<byte, Word>(ref MemoryMarshal.GetReference(value)));
            }

            if (++Head >= MaxStackSize)
            {
                EvmStack.ThrowEvmStackOverflowException();
            }
        }

        public void PushBytes(scoped in ZeroPaddedSpan value)
        {
            if (typeof(TTracing) == typeof(IsTracing)) _tracer.ReportStackPush(value);

            ReadOnlySpan<byte> valueSpan = value.Span;
            if (valueSpan.Length != WordSize)
            {
                ClearWordAtHead();
                Span<byte> stack = _bytes.Slice(Head * WordSize, valueSpan.Length);
                valueSpan.CopyTo(stack);
            }
            else
            {
                Unsafe.WriteUnaligned(ref Unsafe.Add(ref MemoryMarshal.GetReference(_bytes), Head * WordSize), Unsafe.As<byte, Word>(ref MemoryMarshal.GetReference(valueSpan)));
            }

            if (++Head >= MaxStackSize)
            {
                EvmStack.ThrowEvmStackOverflowException();
            }
        }

        public ref byte PushBytesRef()
        {
            ref byte bytes = ref _bytes[Head * WordSize];

            if (++Head >= MaxStackSize)
            {
                EvmStack.ThrowEvmStackOverflowException();
            }

            return ref bytes;
        }

        public void PushByte(byte value)
        {
            if (typeof(TTracing) == typeof(IsTracing)) _tracer.ReportStackPush(value);

            ClearWordAtHead();
            _bytes[Head * WordSize + WordSize - sizeof(byte)] = value;

            if (++Head >= MaxStackSize)
            {
                EvmStack.ThrowEvmStackOverflowException();
            }
        }

        private static ReadOnlySpan<byte> OneStackItem() => new byte[] { 1 };

        public void PushOne()
        {
            if (typeof(TTracing) == typeof(IsTracing)) _tracer.ReportStackPush(OneStackItem());

            ClearWordAtHead();
            _bytes[Head * WordSize + WordSize - sizeof(byte)] = 1;

            if (++Head >= MaxStackSize)
            {
                EvmStack.ThrowEvmStackOverflowException();
            }
        }

        private static ReadOnlySpan<byte> ZeroStackItem() => new byte[] { 0 };

        public void PushZero()
        {
            if (typeof(TTracing) == typeof(IsTracing))
            {
                _tracer.ReportStackPush(ZeroStackItem());
            }

            ClearWordAtHead();

            if (++Head >= MaxStackSize)
            {
                EvmStack.ThrowEvmStackOverflowException();
            }
        }

        public void PushUInt32(in int value)
        {
            ClearWordAtHead();

            Span<byte> intPlace = _bytes.Slice(Head * WordSize + WordSize - sizeof(uint), sizeof(uint));
            BinaryPrimitives.WriteInt32BigEndian(intPlace, value);

            if (typeof(TTracing) == typeof(IsTracing)) _tracer.ReportStackPush(intPlace);

            if (++Head >= MaxStackSize)
            {
                EvmStack.ThrowEvmStackOverflowException();
            }
        }

        /// <summary>
        /// Pushes an Uint256 written in big endian.
        /// </summary>
        /// <remarks>
        /// This method is a counterpart to <see cref="PopUInt256"/> and uses the same, raw data approach to write data back.
        /// </remarks>
        public void PushUInt256(in UInt256 value)
        {
            Span<byte> word = _bytes.Slice(Head * WordSize, WordSize);
            ref byte bytes = ref MemoryMarshal.GetReference(word);

            if (Avx2.IsSupported)
            {
                Vector256<ulong> permute = Unsafe.As<UInt256, Vector256<ulong>>(ref Unsafe.AsRef(value));
                Vector256<ulong> convert = Avx2.Permute4x64(permute, 0b_01_00_11_10);
                Word shuffle = Vector256.Create(
                    (byte)
                    31, 30, 29, 28, 27, 26, 25, 24,
                    23, 22, 21, 20, 19, 18, 17, 16,
                    15, 14, 13, 12, 11, 10, 9, 8,
                    7, 6, 5, 4, 3, 2, 1, 0);
                Unsafe.WriteUnaligned(ref bytes, Avx2.Shuffle(Unsafe.As<Vector256<ulong>, Word>(ref convert), shuffle));
            }
            else
            {
                ulong u3, u2, u1, u0;
                if (BitConverter.IsLittleEndian)
                {
                    u3 = BinaryPrimitives.ReverseEndianness(value.u3);
                    u2 = BinaryPrimitives.ReverseEndianness(value.u2);
                    u1 = BinaryPrimitives.ReverseEndianness(value.u1);
                    u0 = BinaryPrimitives.ReverseEndianness(value.u0);
                }
                else
                {
                    u3 = value.u3;
                    u2 = value.u2;
                    u1 = value.u1;
                    u0 = value.u0;
                }

                Unsafe.WriteUnaligned(ref bytes, Vector256.Create(u3, u2, u1, u0));
            }

            if (typeof(TTracing) == typeof(IsTracing)) _tracer.ReportStackPush(word);

            if (++Head >= MaxStackSize)
            {
                EvmStack.ThrowEvmStackOverflowException();
            }
        }

        public void PushSignedInt256(in Int256.Int256 value)
        {
            // tail call into UInt256
            PushUInt256(Unsafe.As<Int256.Int256, UInt256>(ref Unsafe.AsRef(in value)));
        }

        public void PopLimbo()
        {
            if (Head-- == 0)
            {
                EvmStack.ThrowEvmStackUnderflowException();
            }
        }

        public void PopSignedInt256(out Int256.Int256 result)
        {
            // tail call into UInt256
            Unsafe.SkipInit(out result);
            PopUInt256(out Unsafe.As<Int256.Int256, UInt256>(ref result));
        }

        /// <summary>
        /// Pops an Uint256 written in big endian.
        /// </summary>
        /// <remarks>
        /// This method does its own calculations to create the <paramref name="result"/>. It knows that 32 bytes were popped with <see cref="PopBytesByRef"/>. It doesn't have to check the size of span or slice it.
        /// All it does is <see cref="Unsafe.ReadUnaligned{T}(ref byte)"/> and then reverse endianness if needed. Then it creates <paramref name="result"/>.
        /// </remarks>
        /// <param name="result">The returned value.</param>
        public void PopUInt256(out UInt256 result)
        {
            ref byte bytes = ref PopBytesByRef();

            if (Avx2.IsSupported)
            {
                Word data = Unsafe.ReadUnaligned<Word>(ref bytes);
                Word shuffle = Vector256.Create(
                    (byte)
                    31, 30, 29, 28, 27, 26, 25, 24,
                    23, 22, 21, 20, 19, 18, 17, 16,
                    15, 14, 13, 12, 11, 10, 9, 8,
                    7, 6, 5, 4, 3, 2, 1, 0);
                Word convert = Avx2.Shuffle(data, shuffle);
                Vector256<ulong> permute = Avx2.Permute4x64(Unsafe.As<Word, Vector256<ulong>>(ref convert), 0b_01_00_11_10);
                result = Unsafe.As<Vector256<ulong>, UInt256>(ref permute);
            }
            else
            {
                ulong u3, u2, u1, u0;
                if (BitConverter.IsLittleEndian)
                {
                    // Combine read and switch endianness to movbe reg, mem
                    u3 = BinaryPrimitives.ReverseEndianness(Unsafe.ReadUnaligned<ulong>(ref bytes));
                    u2 = BinaryPrimitives.ReverseEndianness(Unsafe.ReadUnaligned<ulong>(ref Unsafe.Add(ref bytes, sizeof(ulong))));
                    u1 = BinaryPrimitives.ReverseEndianness(Unsafe.ReadUnaligned<ulong>(ref Unsafe.Add(ref bytes, 2 * sizeof(ulong))));
                    u0 = BinaryPrimitives.ReverseEndianness(Unsafe.ReadUnaligned<ulong>(ref Unsafe.Add(ref bytes, 3 * sizeof(ulong))));
                }
                else
                {
                    u3 = Unsafe.ReadUnaligned<ulong>(ref bytes);
                    u2 = Unsafe.ReadUnaligned<ulong>(ref Unsafe.Add(ref bytes, sizeof(ulong)));
                    u1 = Unsafe.ReadUnaligned<ulong>(ref Unsafe.Add(ref bytes, 2 * sizeof(ulong)));
                    u0 = Unsafe.ReadUnaligned<ulong>(ref Unsafe.Add(ref bytes, 3 * sizeof(ulong)));
                }

                result = new UInt256(u0, u1, u2, u3);
            }
        }

        public bool PeekUInt256IsZero()
        {
            int head = Head;
            if (head-- == 0)
            {
                return false;
            }

            ref byte bytes = ref _bytes[head * WordSize];
            return Unsafe.ReadUnaligned<UInt256>(ref bytes).IsZero;
        }

        public Span<byte> PeekWord256()
        {
            int head = Head;
            if (head-- == 0)
            {
                EvmStack.ThrowEvmStackUnderflowException();
            }

            return _bytes.Slice(head * WordSize, WordSize);
        }

        public Address PopAddress()
        {
            if (Head-- == 0)
            {
                EvmStack.ThrowEvmStackUnderflowException();
            }

            return new Address(_bytes.Slice(Head * WordSize + WordSize - AddressSize, AddressSize).ToArray());
        }

        public ref byte PopBytesByRef()
        {
            if (Head-- == 0)
            {
                EvmStack.ThrowEvmStackUnderflowException();
            }

            return ref _bytes[Head * WordSize];
        }

        public Span<byte> PopWord256()
        {
            if (Head-- == 0)
            {
                EvmStack.ThrowEvmStackUnderflowException();
            }

            return _bytes.Slice(Head * WordSize, WordSize);
        }

        public byte PopByte()
        {
            if (Head-- == 0)
            {
                EvmStack.ThrowEvmStackUnderflowException();
            }

            return _bytes[Head * WordSize + WordSize - sizeof(byte)];
        }

        public void PushLeftPaddedBytes(Span<byte> value, int paddingLength)
        {
            if (typeof(TTracing) == typeof(IsTracing)) _tracer.ReportStackPush(value);

            if (value.Length != WordSize)
            {
                ClearWordAtHead();
                value.CopyTo(_bytes.Slice(Head * WordSize + WordSize - paddingLength, value.Length));
            }
            else
            {
                Unsafe.WriteUnaligned(ref Unsafe.Add(ref MemoryMarshal.GetReference(_bytes), Head * WordSize), Unsafe.As<byte, Word>(ref MemoryMarshal.GetReference(value)));
            }

            if (++Head >= MaxStackSize)
            {
                EvmStack.ThrowEvmStackOverflowException();
            }
        }

        public void Dup(in int depth)
        {
            EnsureDepth(depth);

            ref byte bytes = ref MemoryMarshal.GetReference(_bytes);

            ref byte from = ref Unsafe.Add(ref bytes, (Head - depth) * WordSize);
            ref byte to = ref Unsafe.Add(ref bytes, Head * WordSize);

            Unsafe.WriteUnaligned(ref to, Unsafe.ReadUnaligned<Word>(ref from));

            if (typeof(TTracing) == typeof(IsTracing))
            {
                Trace(depth);
            }

            if (++Head >= MaxStackSize)
            {
                EvmStack.ThrowEvmStackOverflowException();
            }
        }

        public void EnsureDepth(int depth)
        {
            if (Head < depth)
            {
                EvmStack.ThrowEvmStackUnderflowException();
            }
        }

        public void Swap(int depth)
        {
            EnsureDepth(depth);

            ref byte bytes = ref MemoryMarshal.GetReference(_bytes);

            ref byte bottom = ref Unsafe.Add(ref bytes, (Head - depth) * WordSize);
            ref byte top = ref Unsafe.Add(ref bytes, (Head - 1) * WordSize);

            Word buffer = Unsafe.ReadUnaligned<Word>(ref bottom);
            Unsafe.WriteUnaligned(ref bottom, Unsafe.ReadUnaligned<Word>(ref top));
            Unsafe.WriteUnaligned(ref top, buffer);

            if (typeof(TTracing) == typeof(IsTracing))
            {
                Trace(depth);
            }
        }

        private readonly void Trace(int depth)
        {
            for (int i = depth; i > 0; i--)
            {
                _tracer.ReportStackPush(_bytes.Slice(Head * WordSize - i * WordSize, WordSize));
            }
        }

        public List<string> GetStackTrace()
        {
            List<string> stackTrace = new();
            for (int i = 0; i < Head; i++)
            {
<<<<<<< HEAD
                Span<byte> stackItem = _bytes.Slice(i * 32, 32);
                stackTrace.Add(stackItem.ToArray().ToHexString(true, true));
=======
                Span<byte> stackItem = _bytes.Slice(i * WordSize, WordSize);
                stackTrace.Add(stackItem.ToArray().ToHexString());
>>>>>>> b4a0138f
            }

            return stackTrace;
        }

        [MethodImpl(MethodImplOptions.AggressiveInlining)]
        private void ClearWordAtHead()
        {
            Unsafe.WriteUnaligned(ref Unsafe.Add(ref MemoryMarshal.GetReference(_bytes), Head * WordSize), Word.Zero);
        }
    }

    public static class EvmStack
    {
        public const int RegisterLength = 1;
        public const int MaxStackSize = 1025;
        public const int ReturnStackSize = 1023;

        [StackTraceHidden]
        [DoesNotReturn]
        internal static void ThrowEvmStackUnderflowException()
        {
            Metrics.EvmExceptions++;
            throw new EvmStackUnderflowException();
        }

        [StackTraceHidden]
        [DoesNotReturn]
        internal static void ThrowEvmStackOverflowException()
        {
            Metrics.EvmExceptions++;
            throw new EvmStackOverflowException();
        }
    }
}<|MERGE_RESOLUTION|>--- conflicted
+++ resolved
@@ -423,13 +423,8 @@
             List<string> stackTrace = new();
             for (int i = 0; i < Head; i++)
             {
-<<<<<<< HEAD
-                Span<byte> stackItem = _bytes.Slice(i * 32, 32);
+                Span<byte> stackItem = _bytes.Slice(i * WordSize, WordSize);
                 stackTrace.Add(stackItem.ToArray().ToHexString(true, true));
-=======
-                Span<byte> stackItem = _bytes.Slice(i * WordSize, WordSize);
-                stackTrace.Add(stackItem.ToArray().ToHexString());
->>>>>>> b4a0138f
             }
 
             return stackTrace;
