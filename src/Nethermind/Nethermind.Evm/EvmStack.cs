--- conflicted
+++ resolved
@@ -17,7 +17,7 @@
 namespace Nethermind.Evm;
 
 using static VirtualMachine;
-using EvmWord = Vector256<byte>;
+using Word = Vector256<byte>;
 
 public ref struct EvmStack<TTracing>
     where TTracing : struct, IIsTracing
@@ -39,7 +39,7 @@
 
     private readonly ITxTracer _tracer;
 
-    public void PushWord(EvmWord value)
+    public void PushWord(Word value)
     {
         if (typeof(TTracing) == typeof(IsTracing)) _tracer.ReportStackPush(MemoryMarshal.AsBytes(MemoryMarshal.CreateReadOnlySpan(in value, 1)));
 
@@ -62,7 +62,7 @@
         }
         else
         {
-            Unsafe.WriteUnaligned(ref Unsafe.Add(ref MemoryMarshal.GetReference(_bytes), Head * WordSize), Unsafe.As<byte, EvmWord>(ref MemoryMarshal.GetReference(value)));
+            Unsafe.WriteUnaligned(ref Unsafe.Add(ref MemoryMarshal.GetReference(_bytes), Head * WordSize), Unsafe.As<byte, Word>(ref MemoryMarshal.GetReference(value)));
         }
 
         if (++Head >= MaxStackSize)
@@ -84,7 +84,7 @@
         }
         else
         {
-            Unsafe.WriteUnaligned(ref Unsafe.Add(ref MemoryMarshal.GetReference(_bytes), Head * WordSize), Unsafe.As<byte, EvmWord>(ref MemoryMarshal.GetReference(valueSpan)));
+            Unsafe.WriteUnaligned(ref Unsafe.Add(ref MemoryMarshal.GetReference(_bytes), Head * WordSize), Unsafe.As<byte, Word>(ref MemoryMarshal.GetReference(valueSpan)));
         }
 
         if (++Head >= MaxStackSize)
@@ -178,21 +178,13 @@
 
         if (Avx2.IsSupported)
         {
-<<<<<<< HEAD
-            Vector256<ulong> permute = Unsafe.As<UInt256, Vector256<ulong>>(ref Unsafe.AsRef(in value));
-            Vector256<ulong> convert = Avx2.Permute4x64(permute, 0b_01_00_11_10);
-            EvmWord shuffle = Vector256.Create(
-=======
             Word shuffle = Vector256.Create(
->>>>>>> 7f750d33
                 (byte)
                 31, 30, 29, 28, 27, 26, 25, 24,
                 23, 22, 21, 20, 19, 18, 17, 16,
                 15, 14, 13, 12, 11, 10, 9, 8,
                 7, 6, 5, 4, 3, 2, 1, 0);
-<<<<<<< HEAD
-            Unsafe.WriteUnaligned(ref bytes, Avx2.Shuffle(Unsafe.As<Vector256<ulong>, EvmWord>(ref convert), shuffle));
-=======
+
             if (Avx512Vbmi.VL.IsSupported)
             {
                 Word data = Unsafe.As<UInt256, Word>(ref Unsafe.AsRef(in value));
@@ -204,7 +196,6 @@
                 Vector256<ulong> convert = Avx2.Permute4x64(permute, 0b_01_00_11_10);
                 Unsafe.WriteUnaligned(ref bytes, Avx2.Shuffle(Unsafe.As<Vector256<ulong>, Word>(ref convert), shuffle));
             }
->>>>>>> 7f750d33
         }
         else
         {
@@ -265,18 +256,14 @@
 
         if (Avx2.IsSupported)
         {
-            EvmWord data = Unsafe.ReadUnaligned<EvmWord>(ref bytes);
-            EvmWord shuffle = Vector256.Create(
+            Word data = Unsafe.ReadUnaligned<Word>(ref bytes);
+            Word shuffle = Vector256.Create(
                 (byte)
                 31, 30, 29, 28, 27, 26, 25, 24,
                 23, 22, 21, 20, 19, 18, 17, 16,
                 15, 14, 13, 12, 11, 10, 9, 8,
                 7, 6, 5, 4, 3, 2, 1, 0);
-<<<<<<< HEAD
-            EvmWord convert = Avx2.Shuffle(data, shuffle);
-            Vector256<ulong> permute = Avx2.Permute4x64(Unsafe.As<EvmWord, Vector256<ulong>>(ref convert), 0b_01_00_11_10);
-            result = Unsafe.As<Vector256<ulong>, UInt256>(ref permute);
-=======
+
             if (Avx512Vbmi.VL.IsSupported)
             {
                 Word convert = Avx512Vbmi.VL.PermuteVar32x8(data, shuffle);
@@ -288,7 +275,6 @@
                 Vector256<ulong> permute = Avx2.Permute4x64(Unsafe.As<Word, Vector256<ulong>>(ref convert), 0b_01_00_11_10);
                 result = Unsafe.As<Vector256<ulong>, UInt256>(ref permute);
             }
->>>>>>> 7f750d33
         }
         else
         {
@@ -368,14 +354,14 @@
         return _bytes.Slice(Head * WordSize, WordSize);
     }
 
-    public EvmWord PopEvmWord()
+    public Word PopEvmWord()
     {
         if (Head-- == 0)
         {
             EvmStack.ThrowEvmStackUnderflowException();
         }
 
-        return Unsafe.ReadUnaligned<EvmWord>(ref Unsafe.Add(ref MemoryMarshal.GetReference(_bytes), Head * WordSize));
+        return Unsafe.ReadUnaligned<Word>(ref Unsafe.Add(ref MemoryMarshal.GetReference(_bytes), Head * WordSize));
     }
 
     public byte PopByte()
@@ -399,7 +385,7 @@
         }
         else
         {
-            Unsafe.WriteUnaligned(ref Unsafe.Add(ref MemoryMarshal.GetReference(_bytes), Head * WordSize), Unsafe.As<byte, EvmWord>(ref MemoryMarshal.GetReference(value)));
+            Unsafe.WriteUnaligned(ref Unsafe.Add(ref MemoryMarshal.GetReference(_bytes), Head * WordSize), Unsafe.As<byte, Word>(ref MemoryMarshal.GetReference(value)));
         }
 
         if (++Head >= MaxStackSize)
@@ -417,7 +403,7 @@
         ref byte from = ref Unsafe.Add(ref bytes, (Head - depth) * WordSize);
         ref byte to = ref Unsafe.Add(ref bytes, Head * WordSize);
 
-        Unsafe.WriteUnaligned(ref to, Unsafe.ReadUnaligned<EvmWord>(ref from));
+        Unsafe.WriteUnaligned(ref to, Unsafe.ReadUnaligned<Word>(ref from));
 
         if (typeof(TTracing) == typeof(IsTracing))
         {
@@ -451,8 +437,8 @@
         ref byte bottom = ref Unsafe.Add(ref bytes, (Head - depth) * WordSize);
         ref byte top = ref Unsafe.Add(ref bytes, (Head - 1) * WordSize);
 
-        EvmWord buffer = Unsafe.ReadUnaligned<EvmWord>(ref bottom);
-        Unsafe.WriteUnaligned(ref bottom, Unsafe.ReadUnaligned<EvmWord>(ref top));
+        Word buffer = Unsafe.ReadUnaligned<Word>(ref bottom);
+        Unsafe.WriteUnaligned(ref bottom, Unsafe.ReadUnaligned<Word>(ref top));
         Unsafe.WriteUnaligned(ref top, buffer);
 
         if (typeof(TTracing) == typeof(IsTracing))
@@ -474,7 +460,7 @@
     [MethodImpl(MethodImplOptions.AggressiveInlining)]
     private readonly void ClearWordAtHead()
     {
-        Unsafe.WriteUnaligned(ref Unsafe.Add(ref MemoryMarshal.GetReference(_bytes), Head * WordSize), EvmWord.Zero);
+        Unsafe.WriteUnaligned(ref Unsafe.Add(ref MemoryMarshal.GetReference(_bytes), Head * WordSize), Word.Zero);
     }
 }
 
