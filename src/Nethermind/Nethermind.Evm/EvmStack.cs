--- conflicted
+++ resolved
@@ -13,6 +13,7 @@
 using System.Diagnostics;
 using System.Runtime.Intrinsics.X86;
 using Nethermind.Core.Extensions;
+using BytesExt = Nethermind.Core.Extensions.Bytes;
 
 namespace Nethermind.Evm;
 
@@ -29,10 +30,6 @@
 
     public EvmStack(scoped in int head, ITxTracer txTracer, scoped in Span<byte> bytes)
     {
-<<<<<<< HEAD
-        Bytes = bytes;
-=======
->>>>>>> 3afdc817
         Head = head;
         _tracer = txTracer;
         _bytes = bytes;
@@ -42,9 +39,7 @@
     private readonly Span<byte> _bytes;
     public int Head;
 
-<<<<<<< HEAD
     internal readonly Span<byte> Bytes;
-=======
     [MethodImpl(MethodImplOptions.AggressiveInlining)]
     public ref byte PushBytesRef()
     {
@@ -54,7 +49,6 @@
         {
             EvmStack.ThrowEvmStackOverflowException();
         }
->>>>>>> 3afdc817
 
         return ref Unsafe.Add(ref MemoryMarshal.GetReference(_bytes), head * WordSize);
     }
@@ -66,19 +60,6 @@
         ref byte bytes = ref PushBytesRef();
         if (value.Length != WordSize)
         {
-<<<<<<< HEAD
-            ClearWordAtHead();
-            value.CopyTo(Bytes.Slice(Head * WordSize + WordSize - value.Length, value.Length));
-        }
-        else
-        {
-            Unsafe.WriteUnaligned(ref Unsafe.Add(ref MemoryMarshal.GetReference(Bytes), Head * WordSize), Unsafe.As<byte, Word>(ref MemoryMarshal.GetReference(value)));
-        }
-
-        if (++Head >= MaxStackSize)
-        {
-            EvmStack.ThrowEvmStackOverflowException();
-=======
             // Not full entry, clear first
             Unsafe.As<byte, Word>(ref bytes) = default;
             value.CopyTo(MemoryMarshal.CreateSpan(ref Unsafe.Add(ref bytes, WordSize - value.Length), value.Length));
@@ -86,7 +67,6 @@
         else
         {
             Unsafe.As<byte, Word>(ref bytes) = Unsafe.As<byte, Word>(ref MemoryMarshal.GetReference(value));
->>>>>>> 3afdc817
         }
     }
 
@@ -98,20 +78,6 @@
         ReadOnlySpan<byte> valueSpan = value.Span;
         if (valueSpan.Length != WordSize)
         {
-<<<<<<< HEAD
-            ClearWordAtHead();
-            Span<byte> stack = Bytes.Slice(Head * WordSize, valueSpan.Length);
-            valueSpan.CopyTo(stack);
-        }
-        else
-        {
-            Unsafe.WriteUnaligned(ref Unsafe.Add(ref MemoryMarshal.GetReference(Bytes), Head * WordSize), Unsafe.As<byte, Word>(ref MemoryMarshal.GetReference(valueSpan)));
-        }
-
-        if (++Head >= MaxStackSize)
-        {
-            EvmStack.ThrowEvmStackOverflowException();
-=======
             // Not full entry, clear first
             Unsafe.As<byte, Word>(ref bytes) = default;
             valueSpan.CopyTo(MemoryMarshal.CreateSpan(ref bytes, value.Length));
@@ -119,17 +85,12 @@
         else
         {
             Unsafe.As<byte, Word>(ref bytes) = Unsafe.As<byte, Word>(ref MemoryMarshal.GetReference(valueSpan));
->>>>>>> 3afdc817
         }
     }
 
     public void PushLeftPaddedBytes(ReadOnlySpan<byte> value, int paddingLength)
     {
-<<<<<<< HEAD
-        ref byte bytes = ref Bytes[Head * WordSize];
-=======
         if (typeof(TTracing) == typeof(IsTracing)) _tracer.ReportStackPush(value);
->>>>>>> 3afdc817
 
         ref byte bytes = ref PushBytesRef();
         if (value.Length != WordSize)
@@ -148,25 +109,6 @@
     {
         if (typeof(TTracing) == typeof(IsTracing)) _tracer.ReportStackPush(value);
 
-<<<<<<< HEAD
-        ClearWordAtHead();
-        Bytes[Head * WordSize + WordSize - sizeof(byte)] = value;
-
-        if (++Head >= MaxStackSize)
-        {
-            EvmStack.ThrowEvmStackOverflowException();
-        }
-    }
-
-    private static ReadOnlySpan<byte> OneStackItem() => Core.Extensions.Bytes.OneByte.Span;
-
-    public void PushOne()
-    {
-        if (typeof(TTracing) == typeof(IsTracing)) _tracer.ReportStackPush(OneStackItem());
-
-        ClearWordAtHead();
-        Bytes[Head * WordSize + WordSize - sizeof(byte)] = 1;
-=======
         ref byte bytes = ref PushBytesRef();
         // Not full entry, clear first
         Unsafe.As<byte, Word>(ref bytes) = default;
@@ -175,8 +117,7 @@
 
     public void PushOne()
     {
-        if (typeof(TTracing) == typeof(IsTracing)) _tracer.ReportStackPush(Bytes.OneByteSpan);
->>>>>>> 3afdc817
+        if (typeof(TTracing) == typeof(IsTracing)) _tracer.ReportStackPush(BytesExt.OneByteSpan);
 
         ref byte bytes = ref PushBytesRef();
         // Not full entry, clear first
@@ -184,14 +125,9 @@
         Unsafe.Add(ref bytes, WordSize - sizeof(byte)) = 1;
     }
 
-<<<<<<< HEAD
-    private static ReadOnlySpan<byte> ZeroStackItem() => Core.Extensions.Bytes.ZeroByte.Span;
-
-=======
->>>>>>> 3afdc817
     public void PushZero()
     {
-        if (typeof(TTracing) == typeof(IsTracing)) _tracer.ReportStackPush(Bytes.ZeroByteSpan);
+        if (typeof(TTracing) == typeof(IsTracing)) _tracer.ReportStackPush(BytesExt.ZeroByteSpan);
 
         ref byte bytes = ref PushBytesRef();
         Unsafe.As<byte, Word>(ref bytes) = default;
@@ -203,11 +139,7 @@
         // Not full entry, clear first
         Unsafe.As<byte, Word>(ref bytes) = default;
 
-<<<<<<< HEAD
-        Span<byte> intPlace = Bytes.Slice(Head * WordSize + WordSize - sizeof(uint), sizeof(uint));
-=======
         Span<byte> intPlace = MemoryMarshal.CreateSpan(ref Unsafe.Add(ref bytes, WordSize - sizeof(uint)), sizeof(uint));
->>>>>>> 3afdc817
         BinaryPrimitives.WriteInt32BigEndian(intPlace, value);
 
         if (typeof(TTracing) == typeof(IsTracing)) _tracer.ReportStackPush(intPlace);
@@ -221,13 +153,7 @@
     /// </remarks>
     public void PushUInt256(in UInt256 value)
     {
-<<<<<<< HEAD
-        Span<byte> word = Bytes.Slice(Head * WordSize, WordSize);
-        ref byte bytes = ref MemoryMarshal.GetReference(word);
-
-=======
-        ref byte bytes = ref PushBytesRef();
->>>>>>> 3afdc817
+        ref byte bytes = ref PushBytesRef();
         if (Avx2.IsSupported)
         {
             Word shuffle = Vector256.Create(
@@ -377,14 +303,9 @@
         {
             return ref Unsafe.NullRef<byte>();
         }
-<<<<<<< HEAD
-
-        return ref Bytes[Head * WordSize];
-=======
         head--;
         Head = head;
         return ref Unsafe.Add(ref MemoryMarshal.GetReference(_bytes), head * WordSize);
->>>>>>> 3afdc817
     }
 
     public Span<byte> PopWord256()
@@ -392,41 +313,13 @@
         ref byte bytes = ref PopBytesByRef();
         if (Unsafe.IsNullRef(ref bytes)) EvmStack.ThrowEvmStackUnderflowException();
 
-<<<<<<< HEAD
-        return Bytes.Slice(Head * WordSize, WordSize);
-=======
         return MemoryMarshal.CreateSpan(ref bytes, WordSize);
->>>>>>> 3afdc817
     }
 
     public byte PopByte()
     {
-<<<<<<< HEAD
-        if (Head-- == 0)
-        {
-            EvmStack.ThrowEvmStackUnderflowException();
-        }
-
-        return Bytes[Head * WordSize + WordSize - sizeof(byte)];
-    }
-
-    public void PushLeftPaddedBytes(ReadOnlySpan<byte> value, int paddingLength)
-    {
-        if (typeof(TTracing) == typeof(IsTracing)) _tracer.ReportStackPush(value);
-
-        if (value.Length != WordSize)
-        {
-            ClearWordAtHead();
-            value.CopyTo(Bytes.Slice(Head * WordSize + WordSize - paddingLength, value.Length));
-        }
-        else
-        {
-            Unsafe.WriteUnaligned(ref Unsafe.Add(ref MemoryMarshal.GetReference(Bytes), Head * WordSize), Unsafe.As<byte, Word>(ref MemoryMarshal.GetReference(value)));
-        }
-=======
         ref byte bytes = ref PopBytesByRef();
         if (Unsafe.IsNullRef(ref bytes)) EvmStack.ThrowEvmStackUnderflowException();
->>>>>>> 3afdc817
 
         return Unsafe.Add(ref bytes, WordSize - sizeof(byte));
     }
@@ -486,15 +379,6 @@
             _tracer.ReportStackPush(Bytes.Slice(Head * WordSize - i * WordSize, WordSize));
         }
     }
-<<<<<<< HEAD
-
-    [MethodImpl(MethodImplOptions.AggressiveInlining)]
-    private readonly void ClearWordAtHead()
-    {
-        Unsafe.WriteUnaligned(ref Unsafe.Add(ref MemoryMarshal.GetReference(Bytes), Head * WordSize), Word.Zero);
-    }
-=======
->>>>>>> 3afdc817
 }
 
 public static class EvmStack
