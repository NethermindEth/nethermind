--- conflicted
+++ resolved
@@ -16,10 +16,7 @@
     public int IlEvmAnalysisThreshold { get; set; } = 32;
     public bool IsIlEvmAggressiveModeEnabled { get; set; } = false;
     public int IlEvmAnalysisQueueMaxSize { get; set; } = 8;
-<<<<<<< HEAD
     public bool IlEvmPersistPrecompiledContractsOnDisk { get; set; } = false;
     public string IlEvmPrecompiledContractsPath { get; set; } = "PrecompiledContracts";
-=======
     public int IlEvmAnalysisMaxTasksCount { get; set; } = 8;
->>>>>>> d597a653
 }