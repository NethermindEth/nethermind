// SPDX-FileCopyrightText: 2022 Demerzel Solutions Limited
// SPDX-License-Identifier: LGPL-3.0-only

using System;
using Nethermind.Core;
using Nethermind.Core.Specs;
using Nethermind.Int256;

namespace Nethermind.Evm
{
    public static class TransactionExtensions
    {
        public static Address? GetRecipient(this Transaction tx, in UInt256 nonce) =>
            tx.To ?? (tx.IsSystem()
                ? tx.SenderAddress
                : ContractAddress.From(tx.SenderAddress, nonce > 0 ? nonce - 1 : nonce));

<<<<<<< HEAD
        public static TxGasInfo GetGasInfo(this Transaction tx, BlockHeader header, IReleaseSpec spec)
=======
        public static TxGasInfo GetGasInfo(this Transaction tx, IReleaseSpec spec, BlockHeader header)
>>>>>>> 65189ede
        {
            UInt256 effectiveGasPrice = tx.CalculateEffectiveGasPrice(spec.IsEip1559Enabled, header.BaseFeePerGas);

            if (tx.SupportsBlobs)
            {
                if (header.ExcessBlobGas is null)
                {
                    throw new ArgumentException($"Block that contains Shard Blob Transactions should have {nameof(header.ExcessBlobGas)} set.", nameof(header.ExcessBlobGas));
                }

<<<<<<< HEAD
                if (!BlobGasCalculator.TryCalculateFeePerBlobGas(header, out UInt256 feePerBlobGas, spec))
=======
                if (!BlobGasCalculator.TryCalculateFeePerBlobGas(header, spec.BlobBaseFeeUpdateFraction, out UInt256 feePerBlobGas))
>>>>>>> 65189ede
                {
                    throw new OverflowException("Blob gas price calculation led to overflow.");
                }
                ulong blobGas = BlobGasCalculator.CalculateBlobGas(tx);

                return new(effectiveGasPrice, feePerBlobGas, blobGas);
            }

            return new(effectiveGasPrice, null, null);
        }
    }

    public struct TxGasInfo
    {
        public TxGasInfo() { }

        public TxGasInfo(UInt256? effectiveGasPrice, UInt256? feePerBlobGas, ulong? blobGasUsed)
        {
            EffectiveGasPrice = effectiveGasPrice;
            BlobGasPrice = feePerBlobGas;
            BlobGasUsed = blobGasUsed;
        }

        public TxGasInfo(UInt256? effectiveGasPrice)
        {
            EffectiveGasPrice = effectiveGasPrice;
        }

        public UInt256? EffectiveGasPrice { get; private set; }
        public UInt256? BlobGasPrice { get; private set; }
        public ulong? BlobGasUsed { get; private set; }
    }
}<|MERGE_RESOLUTION|>--- conflicted
+++ resolved
@@ -15,11 +15,7 @@
                 ? tx.SenderAddress
                 : ContractAddress.From(tx.SenderAddress, nonce > 0 ? nonce - 1 : nonce));
 
-<<<<<<< HEAD
-        public static TxGasInfo GetGasInfo(this Transaction tx, BlockHeader header, IReleaseSpec spec)
-=======
         public static TxGasInfo GetGasInfo(this Transaction tx, IReleaseSpec spec, BlockHeader header)
->>>>>>> 65189ede
         {
             UInt256 effectiveGasPrice = tx.CalculateEffectiveGasPrice(spec.IsEip1559Enabled, header.BaseFeePerGas);
 
@@ -30,11 +26,7 @@
                     throw new ArgumentException($"Block that contains Shard Blob Transactions should have {nameof(header.ExcessBlobGas)} set.", nameof(header.ExcessBlobGas));
                 }
 
-<<<<<<< HEAD
                 if (!BlobGasCalculator.TryCalculateFeePerBlobGas(header, out UInt256 feePerBlobGas, spec))
-=======
-                if (!BlobGasCalculator.TryCalculateFeePerBlobGas(header, spec.BlobBaseFeeUpdateFraction, out UInt256 feePerBlobGas))
->>>>>>> 65189ede
                 {
                     throw new OverflowException("Blob gas price calculation led to overflow.");
                 }
