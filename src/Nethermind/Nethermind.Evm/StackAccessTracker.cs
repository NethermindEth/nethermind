--- conflicted
+++ resolved
@@ -25,10 +25,7 @@
     private int _storageKeysSnapshots;
     private int _destroyListSnapshots;
     private int _logsSnapshots;
-<<<<<<< HEAD
-=======
     private int _largeContractList;
->>>>>>> eee5ac23
 
     public StackAccessTracker()
     {
@@ -87,10 +84,7 @@
         _trackingState.AccessedStorageCells.Restore(_storageKeysSnapshots);
         _trackingState.DestroyList.Restore(_destroyListSnapshots);
         _trackingState.Logs.Restore(_logsSnapshots);
-<<<<<<< HEAD
-=======
         _trackingState.LargeContractList.Restore(_largeContractList);
->>>>>>> eee5ac23
     }
 
     public void Dispose()
