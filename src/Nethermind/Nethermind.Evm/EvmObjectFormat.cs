using System;
using System.Collections.Generic;
using System.Linq;
using System.Text;
using System.Threading.Tasks;
using Nethermind.Core.Attributes;
using Nethermind.Core.Extensions;
using Nethermind.Evm.CodeAnalysis;
using Nethermind.Logging;
using Org.BouncyCastle.Crypto.Paddings;

namespace Nethermind.Evm
{
    enum SectionDividor : byte
    {
        Terminator = 0,
        CodeSection = 1,
        DataSection = 2,
    }
    public class EofHeader
    {
        #region public construction properties
        public UInt16 CodeSize { get; set; }
        public UInt16 DataSize { get; set; }
        public byte Version { get; set; }
        #endregion

        #region Equality methods
        public override bool Equals(object? obj)
            => this.GetHashCode() == obj.GetHashCode();
        public override int GetHashCode()
            => CodeSize.GetHashCode() ^ DataSize.GetHashCode();
        #endregion

        #region Sections Offsets
        private int? _codeStartOffset = default;
        public int CodeStartOffset
        {
            get
            {
                if (_codeStartOffset is null)
                    _codeStartOffset = DataSize == 0
                        ? 7     // MagicLength + Version + 1 * (SectionSeparator + SectionSize) + HeaderTerminator = 2 + 1 + 1 * (1 + 2) + 1 = 7
                        : 10;   // MagicLength + Version + 2 * (SectionSeparator + SectionSize) + HeaderTerminator = 2 + 1 + 2 * (1 + 2) + 1 = 10 
                return _codeStartOffset.Value;
            }
        }
        private int? _codeEndOffset = default;
        public int CodeEndOffset
        {
            get
            {
                if (_codeEndOffset is null)
                    _codeEndOffset = CodeStartOffset + CodeSize;
                return _codeEndOffset.Value;
            }
        }
        #endregion
    }

    public class EvmObjectFormat
    {
        private readonly ILogger _logger;
        private bool LoggingEnabled => _logger is not null;
        public EvmObjectFormat(ILogger logger = null)
            => _logger = logger;

        // magic prefix : EofFormatByte is the first byte, EofFormatDiff is chosen to diff from previously rejected contract according to EIP3541
        private const byte EofMagicLength = 2;
        private const byte EofFormatByte = 0xEF;
        private const byte EofFormatDiff = 0x00;
        private byte[] EofMagic => new byte[] { EofFormatByte, EofFormatDiff };

        public bool HasEOFFormat(Span<byte> code) => code.Length > EofMagicLength && code.StartsWith(EofMagic);
        public bool ExtractHeader(Span<byte> code, out EofHeader header)
        {
            if (!HasEOFFormat(code))
            {
                if (LoggingEnabled)
                {
                    _logger.Trace($"EIP-3540 : Code doesn't start with Magic byte sequence expected {EofMagic.ToHexString(true)} ");
                }
                header = null; return false;
            }

            int codeLen = code.Length;

            int i = EofMagicLength;
            byte EOFVersion = code[i++];

            header = new EofHeader
            {
                Version = EOFVersion
            };

            switch (EOFVersion)
            {
                case 1:
                    return HandleEOF1(code, ref header, codeLen, ref i);
                default:
                    if (LoggingEnabled)
                    {
                        _logger.Trace($"EIP-3540 : Code has wrong EOFn version expected {1} but found {code[i]}");
                    }
                    header = null; return false;
            }
        }

        private bool HandleEOF1(Span<byte> code, ref EofHeader header, int codeLen, ref int i)
        {
            bool continueParsing = true;

            while (i < codeLen && continueParsing)
            {
                var sectionKind = (SectionDividor)code[i];
                i++;

                switch (sectionKind)
                {
                    case SectionDividor.Terminator:
                        {
                            continueParsing = false;
                            break;
                        }
                    case SectionDividor.CodeSection:
                        {
                            // code-section must come first and there can be only one data-section
                            if (header.CodeSize > 0)
                            {
                                if (LoggingEnabled)
                                {
                                    _logger.Trace($"EIP-3540 : container must have exactly 1 CodeSection but found more");
                                }
                                header = null; return false;
                            }

                            if (i + 2 > codeLen)
                            {
                                if (LoggingEnabled)
                                {
                                    _logger.Trace($"EIP-3540 : container code incomplete, failed parsing code section");
                                }
                                header = null; return false;
                            }

                            var codeSectionSlice = code.Slice(i, 2);
                            header.CodeSize = (ushort)((codeSectionSlice[0] << 8) | codeSectionSlice[1]);

                            if (header.CodeSize == 0) // code section must be non-empty (i.e : size > 0)
                            {
                                if (LoggingEnabled)
                                {
                                    _logger.Trace($"EIP-3540 : CodeSection size must be strictly bigger than 0 but found 0");
                                }
                                header = null; return false;
                            }

                            i += 2;
                            break;
                        }
                    case SectionDividor.DataSection:
                        {
                            // data-section must come after code-section and there can be only one data-section
                            if (header.CodeSize == 0)
                            {
                                if (LoggingEnabled)
                                {
                                    _logger.Trace($"EIP-3540 : CodeSection size must follow a CodeSection, CodeSection length was {header.CodeSize}");
                                }
                                header = null; return false;
                            }
                            if (header.DataSize != 0)
                            {
                                if (LoggingEnabled)
                                {
                                    _logger.Trace($"EIP-3540 : container must have at max 1 DataSection but found more");
                                }
                                header = null; return false;
                            }

                            if (i + 2 > codeLen)
                            {
                                if (LoggingEnabled)
                                {
                                    _logger.Trace($"EIP-3540 : container code incomplete, failed parsing data section");
                                }
                                header = null; return false;
                            }

                            var dataSectionSlice = code.Slice(i, 2);
                            header.DataSize = (ushort)((dataSectionSlice[0] << 8) | dataSectionSlice[1]);

                            if (header.DataSize == 0) // if declared data section must be non-empty
                            {
                                if (LoggingEnabled)
                                {
                                    _logger.Trace($"EIP-3540 : DataSection size must be strictly bigger than 0 but found 0");
                                }
                                header = null; return false;
                            }

                            i += 2;
                            break;
                        }
                    default: // if section kind is anything beside a section-limiter or a terminator byte we return false
                        {
                            if (LoggingEnabled)
                            {
                                _logger.Trace($"EIP-3540 : Encountered incorrect Section-Kind {sectionKind}, correct values are [{SectionDividor.CodeSection}, {SectionDividor.DataSection}, {SectionDividor.Terminator}]");
                            }

                            header = null; return false;
                        }
                }
            }
            var contractBody = code[i..];
            var calculatedCodeLen = (int)header.CodeSize + (int)header.DataSize;
            if (calculatedCodeLen != contractBody.Length)
            {
                if (LoggingEnabled)
                {
                    _logger.Trace($"EIP-3540 : SectionSizes indicated in bundeled header are incorrect, or ContainerCode is incomplete");
                }
                header = null; return false;
            }
            return true;
        }

        public bool ValidateEofCode(Span<byte> code) => ExtractHeader(code, out _);
        public bool ValidateEofCode(byte[] code) => ExtractHeader(code, out _);
        public bool ValidateInstructions(Span<byte> code, out EofHeader header)
        {
            // check if code is EOF compliant
            if (ExtractHeader(code, out header))
            {
                var (startOffset, endOffset) = (header.CodeStartOffset, header.CodeEndOffset);
                Instruction? opcode = null;
                for (int i = startOffset; i < endOffset;)
                {
                    opcode = (Instruction)code[i];

                    // validate opcode
                    if (!Enum.IsDefined(opcode.Value))
                    {
<<<<<<< HEAD
                        if (LoggingEnabled && _logger.IsTrace)
=======
                        if (LoggingEnabled)
>>>>>>> d8aa5abe
                        {
                            _logger.Trace($"EIP-3670 : CodeSection contains undefined opcode {opcode}");
                        }
                        return false;
                    }

                    if (opcode is >= Instruction.PUSH1 and <= Instruction.PUSH32)
                    {
                        i += code[i] - (int)Instruction.PUSH1 + 1;
                        if (i >= endOffset)
                        {
<<<<<<< HEAD
                            if (LoggingEnabled && _logger.IsTrace)
=======
                            if (LoggingEnabled)
>>>>>>> d8aa5abe
                            {
                                _logger.Trace($"EIP-3670 : Last opcode {opcode} in CodeSection should be either [{Instruction.STOP}, {Instruction.RETURN}, {Instruction.REVERT}, {Instruction.INVALID}, {Instruction.SELFDESTRUCT}");
                            }
                            return false;
                        }
                    }
                    i++;
                }

                // check if terminating opcode : STOP, RETURN, REVERT, INVALID, SELFDESTRUCT
                switch (opcode)
                {
                    case Instruction.STOP:
                    case Instruction.RETURN:
                    case Instruction.REVERT:
                    case Instruction.INVALID:
                    case Instruction.SELFDESTRUCT: // might be retired and replaced with SELLALL?
                        return true;
                    default:
<<<<<<< HEAD
                        if (LoggingEnabled && _logger.IsTrace)
=======
                        if (LoggingEnabled)
>>>>>>> d8aa5abe
                        {
                            _logger.Trace($"EIP-3670 : Last opcode {opcode} in CodeSection should be either [{Instruction.STOP}, {Instruction.RETURN}, {Instruction.REVERT}, {Instruction.INVALID}, {Instruction.SELFDESTRUCT}");
                        }
                        return false;
                }
            }
            return false;
        }
    }
}<|MERGE_RESOLUTION|>--- conflicted
+++ resolved
@@ -242,11 +242,7 @@
                     // validate opcode
                     if (!Enum.IsDefined(opcode.Value))
                     {
-<<<<<<< HEAD
-                        if (LoggingEnabled && _logger.IsTrace)
-=======
                         if (LoggingEnabled)
->>>>>>> d8aa5abe
                         {
                             _logger.Trace($"EIP-3670 : CodeSection contains undefined opcode {opcode}");
                         }
@@ -258,11 +254,7 @@
                         i += code[i] - (int)Instruction.PUSH1 + 1;
                         if (i >= endOffset)
                         {
-<<<<<<< HEAD
-                            if (LoggingEnabled && _logger.IsTrace)
-=======
                             if (LoggingEnabled)
->>>>>>> d8aa5abe
                             {
                                 _logger.Trace($"EIP-3670 : Last opcode {opcode} in CodeSection should be either [{Instruction.STOP}, {Instruction.RETURN}, {Instruction.REVERT}, {Instruction.INVALID}, {Instruction.SELFDESTRUCT}");
                             }
@@ -282,11 +274,7 @@
                     case Instruction.SELFDESTRUCT: // might be retired and replaced with SELLALL?
                         return true;
                     default:
-<<<<<<< HEAD
-                        if (LoggingEnabled && _logger.IsTrace)
-=======
                         if (LoggingEnabled)
->>>>>>> d8aa5abe
                         {
                             _logger.Trace($"EIP-3670 : Last opcode {opcode} in CodeSection should be either [{Instruction.STOP}, {Instruction.RETURN}, {Instruction.REVERT}, {Instruction.INVALID}, {Instruction.SELFDESTRUCT}");
                         }
