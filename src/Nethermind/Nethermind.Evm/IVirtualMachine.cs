--- conflicted
+++ resolved
@@ -3,13 +3,8 @@
 
 using System;
 using Nethermind.Core;
-<<<<<<< HEAD
-using Nethermind.Evm.Tracing;
-using Nethermind.State;
-=======
 using Nethermind.Evm.State;
 using Nethermind.Evm.Tracing;
->>>>>>> 2e346112
 
 namespace Nethermind.Evm
 {
@@ -21,9 +16,6 @@
         ref readonly TxExecutionContext TxExecutionContext { get; }
         void SetBlockExecutionContext(in BlockExecutionContext blockExecutionContext);
         void SetTxExecutionContext(in TxExecutionContext txExecutionContext);
-<<<<<<< HEAD
-=======
         int OpCodeCount { get; }
->>>>>>> 2e346112
     }
 }