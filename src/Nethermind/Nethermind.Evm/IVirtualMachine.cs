// SPDX-FileCopyrightText: 2022 Demerzel Solutions Limited
// SPDX-License-Identifier: LGPL-3.0-only

using System;
using Nethermind.Core;
using Nethermind.Core.Crypto;
using Nethermind.Core.Specs;
using Nethermind.Evm.CodeAnalysis;
using Nethermind.Evm.Tracing;
using Nethermind.State;

using static Nethermind.Evm.VirtualMachine;

namespace Nethermind.Evm
{
    public interface IVirtualMachine
    {
        TransactionSubstate Run<TTracingActions>(EvmState state, IWorldState worldState, ITxTracer txTracer)
            where TTracingActions : struct, IIsTracing;
<<<<<<< HEAD

        CodeInfo GetCachedCodeInfo(IWorldState worldState, Address codeSource, IReleaseSpec spec);
        void InsertCode(ReadOnlyMemory<byte> code, Address codeOwner, IReleaseSpec spec, bool isSystemEnv);
=======
>>>>>>> 4fee4bfe
    }
}<|MERGE_RESOLUTION|>--- conflicted
+++ resolved
@@ -17,11 +17,5 @@
     {
         TransactionSubstate Run<TTracingActions>(EvmState state, IWorldState worldState, ITxTracer txTracer)
             where TTracingActions : struct, IIsTracing;
-<<<<<<< HEAD
-
-        CodeInfo GetCachedCodeInfo(IWorldState worldState, Address codeSource, IReleaseSpec spec);
-        void InsertCode(ReadOnlyMemory<byte> code, Address codeOwner, IReleaseSpec spec, bool isSystemEnv);
-=======
->>>>>>> 4fee4bfe
     }
 }