--- conflicted
+++ resolved
@@ -13,14 +13,9 @@
 
 public interface ICodeInfoRepository
 {
-<<<<<<< HEAD
     ICodeInfo GetCachedCodeInfo(IWorldState worldState, Address codeSource, IReleaseSpec vmSpec, out Address? delegationAddress);
+    ICodeInfo GetCachedCodeInfo(IWorldState worldState, Address codeSource, bool followDelegation, IReleaseSpec vmSpec, out Address? delegationAddress);
     ValueHash256 GetExecutableCodeHash(IWorldState worldState, Address address, IReleaseSpec spec);
-=======
-    CodeInfo GetCachedCodeInfo(IWorldState worldState, Address codeSource, IReleaseSpec vmSpec, out Address? delegationAddress);
-    CodeInfo GetCachedCodeInfo(IWorldState worldState, Address codeSource, bool followDelegation, IReleaseSpec vmSpec, out Address? delegationAddress);
-    ValueHash256 GetExecutableCodeHash(IWorldState worldState, Address address);
->>>>>>> 3c252dcb
     void InsertCode(IWorldState state, ReadOnlyMemory<byte> code, Address codeOwner, IReleaseSpec spec);
     void SetDelegation(IWorldState state, Address codeSource, Address authority, IReleaseSpec spec);
     bool TryGetDelegation(IReadOnlyStateProvider worldState, Address address, IReleaseSpec spec, [NotNullWhen(true)] out Address? delegatedAddress);
