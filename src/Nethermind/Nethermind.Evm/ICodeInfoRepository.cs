--- conflicted
+++ resolved
@@ -14,20 +14,15 @@
 
 public interface ICodeInfoRepository
 {
-<<<<<<< HEAD
-    ICodeInfo GetCachedCodeInfo(IWorldState worldState, Address codeSource, IReleaseSpec vmSpec);
-    ICodeInfo GetOrAdd(ValueHash256 codeHash, ReadOnlySpan<byte> initCode, IReleaseSpec vmSpec);
-=======
-    CodeInfo GetCachedCodeInfo(IWorldState worldState, Address codeSource, IReleaseSpec vmSpec, out Address? delegationAddress);
-    ValueHash256 GetExecutableCodeHash(IWorldState worldState, Address address);
->>>>>>> 0944765b
+    ICodeInfo GetCachedCodeInfo(IWorldState worldState, Address codeSource, IReleaseSpec vmSpec, out Address? delegationAddress);
+    ValueHash256 GetExecutableCodeHash(IWorldState worldState, Address address, IReleaseSpec spec);
     void InsertCode(IWorldState state, ReadOnlyMemory<byte> code, Address codeOwner, IReleaseSpec spec);
     void SetDelegation(IWorldState state, Address codeSource, Address authority, IReleaseSpec spec);
-    bool TryGetDelegation(IReadOnlyStateProvider worldState, Address address, [NotNullWhen(true)] out Address? delegatedAddress);
+    bool TryGetDelegation(IReadOnlyStateProvider worldState, Address address, IReleaseSpec spec, [NotNullWhen(true)] out Address? delegatedAddress);
 }
 
 public static class CodeInfoRepositoryExtensions
 {
-    public static CodeInfo GetCachedCodeInfo(this ICodeInfoRepository codeInfoRepository, IWorldState worldState, Address codeSource, IReleaseSpec vmSpec)
+    public static ICodeInfo GetCachedCodeInfo(this ICodeInfoRepository codeInfoRepository, IWorldState worldState, Address codeSource, IReleaseSpec vmSpec)
         => codeInfoRepository.GetCachedCodeInfo(worldState, codeSource, vmSpec, out _);
 }