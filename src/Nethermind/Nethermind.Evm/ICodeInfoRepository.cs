// SPDX-FileCopyrightText: 2023 Demerzel Solutions Limited
// SPDX-License-Identifier: LGPL-3.0-only

using System;
using System.Collections.Generic;
using Nethermind.Core;
using Nethermind.Core.Crypto;
using Nethermind.Core.Specs;
using Nethermind.Evm.CodeAnalysis;
using Nethermind.State;

namespace Nethermind.Evm;

public interface ICodeInfoRepository
{
    CodeInfo GetCachedCodeInfo(IWorldState worldState, Address codeSource, IReleaseSpec vmSpec);
    CodeInfo GetOrAdd(ValueHash256 codeHash, ReadOnlySpan<byte> initCode);
<<<<<<< HEAD
    void InsertCode(IWorldState state, ReadOnlyMemory<byte> code, Address codeOwner, IReleaseSpec spec);
    CodeInsertResult InsertFromAuthorizations(IWorldState worldState, AuthorizationTuple?[] authorizations, IReleaseSpec spec);
=======
    void InsertCode(IWorldState state, ReadOnlyMemory<byte> code, Address codeOwner, IReleaseSpec spec, bool isSystemEnv);
>>>>>>> c9e36a87
}<|MERGE_RESOLUTION|>--- conflicted
+++ resolved
@@ -15,10 +15,6 @@
 {
     CodeInfo GetCachedCodeInfo(IWorldState worldState, Address codeSource, IReleaseSpec vmSpec);
     CodeInfo GetOrAdd(ValueHash256 codeHash, ReadOnlySpan<byte> initCode);
-<<<<<<< HEAD
-    void InsertCode(IWorldState state, ReadOnlyMemory<byte> code, Address codeOwner, IReleaseSpec spec);
+    void InsertCode(IWorldState state, ReadOnlyMemory<byte> code, Address codeOwner, IReleaseSpec spec, bool isSystemEnv);
     CodeInsertResult InsertFromAuthorizations(IWorldState worldState, AuthorizationTuple?[] authorizations, IReleaseSpec spec);
-=======
-    void InsertCode(IWorldState state, ReadOnlyMemory<byte> code, Address codeOwner, IReleaseSpec spec, bool isSystemEnv);
->>>>>>> c9e36a87
 }