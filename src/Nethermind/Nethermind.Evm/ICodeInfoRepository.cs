// SPDX-FileCopyrightText: 2023 Demerzel Solutions Limited
// SPDX-License-Identifier: LGPL-3.0-only

using System;
using System.Diagnostics.CodeAnalysis;
using Nethermind.Core;
using Nethermind.Core.Crypto;
using Nethermind.Core.Specs;
using Nethermind.Evm.CodeAnalysis;
namespace Nethermind.Evm;

public interface ICodeInfoRepository
{
    ICodeInfo GetCachedCodeInfo(Address codeSource, bool followDelegation, IReleaseSpec vmSpec, out Address? delegationAddress);
    ValueHash256 GetExecutableCodeHash(Address address, IReleaseSpec spec);
    void InsertCode(ReadOnlyMemory<byte> code, Address codeOwner, IReleaseSpec spec);
    void SetDelegation(Address codeSource, Address authority, IReleaseSpec spec);
    bool TryGetDelegation(Address address, IReleaseSpec spec, [NotNullWhen(true)] out Address? delegatedAddress);
<<<<<<< HEAD
=======

    /// <remarks>
    /// Parses delegation code to extract the contained address.
    /// <b>Assumes </b><paramref name="code"/> <b>is delegation code!</b>
    /// </remarks>
    static bool TryGetDelegatedAddress(ReadOnlySpan<byte> code, [NotNullWhen(true)] out Address? address)
    {
        if (Eip7702Constants.IsDelegatedCode(code))
        {
            address = new Address(code[Eip7702Constants.DelegationHeader.Length..].ToArray());
            return true;
        }

        address = null;
        return false;
    }

>>>>>>> c5388661
}

public static class CodeInfoRepositoryExtensions
{
    public static ICodeInfo GetCachedCodeInfo(this ICodeInfoRepository codeInfoRepository, Address codeSource, IReleaseSpec vmSpec)
        => codeInfoRepository.GetCachedCodeInfo(codeSource, vmSpec, out _);
    public static ICodeInfo GetCachedCodeInfo(this ICodeInfoRepository codeInfoRepository, Address codeSource, IReleaseSpec vmSpec, out Address? delegationAddress)
        => codeInfoRepository.GetCachedCodeInfo(codeSource, true, vmSpec, out delegationAddress);
}<|MERGE_RESOLUTION|>--- conflicted
+++ resolved
@@ -16,8 +16,6 @@
     void InsertCode(ReadOnlyMemory<byte> code, Address codeOwner, IReleaseSpec spec);
     void SetDelegation(Address codeSource, Address authority, IReleaseSpec spec);
     bool TryGetDelegation(Address address, IReleaseSpec spec, [NotNullWhen(true)] out Address? delegatedAddress);
-<<<<<<< HEAD
-=======
 
     /// <remarks>
     /// Parses delegation code to extract the contained address.
@@ -35,7 +33,6 @@
         return false;
     }
 
->>>>>>> c5388661
 }
 
 public static class CodeInfoRepositoryExtensions
