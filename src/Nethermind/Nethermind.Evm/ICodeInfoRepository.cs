// SPDX-FileCopyrightText: 2023 Demerzel Solutions Limited
// SPDX-License-Identifier: LGPL-3.0-only

using System;
using System.Diagnostics.CodeAnalysis;
using Nethermind.Core;
using Nethermind.Core.Crypto;
using Nethermind.Core.Specs;
using Nethermind.Evm.CodeAnalysis;
using Nethermind.State;

namespace Nethermind.Evm;

public interface ICodeInfoRepository
{
    CodeInfo GetCachedCodeInfo(IWorldState worldState, Address codeSource, bool followDelegation, IReleaseSpec vmSpec, out Address? delegationAddress);
    ValueHash256 GetExecutableCodeHash(IWorldState worldState, Address address);
    void InsertCode(IWorldState state, ReadOnlyMemory<byte> code, Address codeOwner, IReleaseSpec spec);
    void SetDelegation(IWorldState state, Address codeSource, Address authority, IReleaseSpec spec);
    bool TryGetDelegation(IReadOnlyStateProvider worldState, Address address, [NotNullWhen(true)] out Address? delegatedAddress);
}

public static class CodeInfoRepositoryExtensions
{
<<<<<<< HEAD
    public static CodeInfo GetCachedCodeInfoFollowsDelegation(this ICodeInfoRepository codeInfoRepository, IWorldState worldState, Address codeSource, IReleaseSpec vmSpec)
        => codeInfoRepository.GetCachedCodeInfo(worldState, codeSource, true, vmSpec, out _);
    public static CodeInfo GetCachedCodeInfoDoesntFollowsDelegation(this ICodeInfoRepository codeInfoRepository, IWorldState worldState, Address codeSource, IReleaseSpec vmSpec)
        => codeInfoRepository.GetCachedCodeInfo(worldState, codeSource, false, vmSpec, out _);
=======
    public static CodeInfo GetCachedCodeInfo(this ICodeInfoRepository codeInfoRepository, IWorldState worldState, Address codeSource, IReleaseSpec vmSpec)
        => codeInfoRepository.GetCachedCodeInfo(worldState, codeSource, vmSpec, out _);
    public static CodeInfo GetCachedCodeInfo(this ICodeInfoRepository codeInfoRepository, IWorldState worldState, Address codeSource, IReleaseSpec vmSpec, out Address? delegationAddress)
        => codeInfoRepository.GetCachedCodeInfo(worldState, codeSource, true, vmSpec, out delegationAddress);
>>>>>>> adb54aac
}<|MERGE_RESOLUTION|>--- conflicted
+++ resolved
@@ -22,15 +22,8 @@
 
 public static class CodeInfoRepositoryExtensions
 {
-<<<<<<< HEAD
-    public static CodeInfo GetCachedCodeInfoFollowsDelegation(this ICodeInfoRepository codeInfoRepository, IWorldState worldState, Address codeSource, IReleaseSpec vmSpec)
-        => codeInfoRepository.GetCachedCodeInfo(worldState, codeSource, true, vmSpec, out _);
-    public static CodeInfo GetCachedCodeInfoDoesntFollowsDelegation(this ICodeInfoRepository codeInfoRepository, IWorldState worldState, Address codeSource, IReleaseSpec vmSpec)
-        => codeInfoRepository.GetCachedCodeInfo(worldState, codeSource, false, vmSpec, out _);
-=======
     public static CodeInfo GetCachedCodeInfo(this ICodeInfoRepository codeInfoRepository, IWorldState worldState, Address codeSource, IReleaseSpec vmSpec)
         => codeInfoRepository.GetCachedCodeInfo(worldState, codeSource, vmSpec, out _);
     public static CodeInfo GetCachedCodeInfo(this ICodeInfoRepository codeInfoRepository, IWorldState worldState, Address codeSource, IReleaseSpec vmSpec, out Address? delegationAddress)
         => codeInfoRepository.GetCachedCodeInfo(worldState, codeSource, true, vmSpec, out delegationAddress);
->>>>>>> adb54aac
 }