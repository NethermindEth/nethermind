--- conflicted
+++ resolved
@@ -23,14 +23,8 @@
 
 public static class CodeInfoRepositoryExtensions
 {
-<<<<<<< HEAD
-    public static CodeInfo GetCachedCodeInfo(this ICodeInfoRepository codeInfoRepository, IWorldState worldState, Address codeSource, IReleaseSpec vmSpec, bool FollowDelegation)
-        => codeInfoRepository.GetCachedCodeInfo(worldState, codeSource, FollowDelegation, vmSpec, out _);
-    public static CodeInfo GetCachedCodeInfo(this ICodeInfoRepository codeInfoRepository, IWorldState worldState, Address codeSource, IReleaseSpec vmSpec, out Address? delegationAddress)
-=======
     public static ICodeInfo GetCachedCodeInfo(this ICodeInfoRepository codeInfoRepository, IWorldState worldState, Address codeSource, IReleaseSpec vmSpec)
         => codeInfoRepository.GetCachedCodeInfo(worldState, codeSource, vmSpec, out _);
     public static ICodeInfo GetCachedCodeInfo(this ICodeInfoRepository codeInfoRepository, IWorldState worldState, Address codeSource, IReleaseSpec vmSpec, out Address? delegationAddress)
->>>>>>> 59509837
         => codeInfoRepository.GetCachedCodeInfo(worldState, codeSource, true, vmSpec, out delegationAddress);
 }