<Project Sdk="Microsoft.NET.Sdk">
  <PropertyGroup>
    <AllowUnsafeBlocks>true</AllowUnsafeBlocks>
    <Nullable>annotations</Nullable>
  </PropertyGroup>
  <ItemGroup>
    <Compile Remove="CodeAnalysis\IL\CompilerModes\**" />
    <EmbeddedResource Remove="CodeAnalysis\IL\CompilerModes\**" />
    <None Remove="CodeAnalysis\IL\CompilerModes\**" />
  </ItemGroup>

  <ItemGroup>
    <ProjectReference Include="..\Nethermind.Core\Nethermind.Core.csproj" />
    <ProjectReference Include="..\Nethermind.Crypto\Nethermind.Crypto.csproj" />
    <ProjectReference Include="..\Nethermind.Serialization.Rlp\Nethermind.Serialization.Rlp.csproj" />
    <ProjectReference Include="..\Nethermind.Specs\Nethermind.Specs.csproj" />
  </ItemGroup>
<<<<<<< HEAD
  <ItemGroup>
    <PackageReference Include="Nethermind.Crypto.Pairings" />
    <PackageReference Include="Nethermind.Crypto.Bls" />
    <PackageReference Include="Nethermind.Crypto.SecP256r1" />
    <PackageReference Include="Nethermind.GmpBindings" />
    <PackageReference Include="Sigil" />
  </ItemGroup>
=======
>>>>>>> 9864df97
</Project><|MERGE_RESOLUTION|>--- conflicted
+++ resolved
@@ -14,15 +14,6 @@
     <ProjectReference Include="..\Nethermind.Crypto\Nethermind.Crypto.csproj" />
     <ProjectReference Include="..\Nethermind.Serialization.Rlp\Nethermind.Serialization.Rlp.csproj" />
     <ProjectReference Include="..\Nethermind.Specs\Nethermind.Specs.csproj" />
-  </ItemGroup>
-<<<<<<< HEAD
-  <ItemGroup>
-    <PackageReference Include="Nethermind.Crypto.Pairings" />
-    <PackageReference Include="Nethermind.Crypto.Bls" />
-    <PackageReference Include="Nethermind.Crypto.SecP256r1" />
-    <PackageReference Include="Nethermind.GmpBindings" />
     <PackageReference Include="Sigil" />
   </ItemGroup>
-=======
->>>>>>> 9864df97
 </Project>