--- conflicted
+++ resolved
@@ -10,10 +10,6 @@
     <ProjectReference Include="..\Nethermind.State\Nethermind.State.csproj" />
   </ItemGroup>
   <ItemGroup>
-<<<<<<< HEAD
-    <PackageReference Include="FastEnum" Version="1.7.0" />
-    <PackageReference Include="Nethermind.Gmp" Version="1.0.0" />
-=======
     <PackageReference Include="FastEnum" />
     <PackageReference Include="Microsoft.ClearScript.V8" />
     <PackageReference Include="Microsoft.ClearScript.V8.Native.linux-arm64" />
@@ -30,6 +26,5 @@
       <CopyToPublishDirectory>PreserveNewest</CopyToPublishDirectory>
       <ExcludeFromSingleFile>true</ExcludeFromSingleFile>
     </None>
->>>>>>> 0a3a694f
   </ItemGroup>
 </Project>