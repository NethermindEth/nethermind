--- conflicted
+++ resolved
@@ -19,12 +19,8 @@
     <PackageReference Include="Microsoft.ClearScript.V8.Native.osx-x64" />
     <PackageReference Include="Microsoft.ClearScript.V8.Native.win-x64" />
     <PackageReference Include="Nethermind.Crypto.Pairings" />
-<<<<<<< HEAD
     <PackageReference Include="Nethermind.Crypto.Bls" />
     <PackageReference Include="Nethermind.Crypto.SecP256r1" />
-    <PackageReference Include="Nethermind.Gmp" />
-=======
->>>>>>> 9436ffe7
   </ItemGroup>
   <ItemGroup>
     <None Update="Data\JSTracers\*.js">
