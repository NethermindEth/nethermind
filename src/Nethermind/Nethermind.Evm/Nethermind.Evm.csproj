--- conflicted
+++ resolved
@@ -3,20 +3,12 @@
     <AllowUnsafeBlocks>true</AllowUnsafeBlocks>
     <Nullable>annotations</Nullable>
   </PropertyGroup>
-  <ItemGroup>
-    <Compile Remove="CodeAnalysis\IL\CompilerModes\**" />
-    <EmbeddedResource Remove="CodeAnalysis\IL\CompilerModes\**" />
-    <None Remove="CodeAnalysis\IL\CompilerModes\**" />
-  </ItemGroup>
 
   <ItemGroup>
     <ProjectReference Include="..\Nethermind.Core\Nethermind.Core.csproj" />
     <ProjectReference Include="..\Nethermind.Crypto\Nethermind.Crypto.csproj" />
     <ProjectReference Include="..\Nethermind.Serialization.Rlp\Nethermind.Serialization.Rlp.csproj" />
     <ProjectReference Include="..\Nethermind.Specs\Nethermind.Specs.csproj" />
-<<<<<<< HEAD
     <PackageReference Include="Sigil" />
-=======
->>>>>>> 88b3007b
   </ItemGroup>
 </Project>