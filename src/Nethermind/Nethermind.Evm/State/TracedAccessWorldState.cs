// SPDX-FileCopyrightText: 2025 Demerzel Solutions Limited
// SPDX-License-Identifier: LGPL-3.0-only

using System;
using System.Linq;
using Nethermind.Core;
using Nethermind.Core.BlockAccessLists;
using Nethermind.Core.Crypto;
using Nethermind.Core.Specs;
using Nethermind.Evm.Tracing.State;
using Nethermind.Int256;

namespace Nethermind.Evm.State;

//rename
public class TracedAccessWorldState(IWorldState innerWorldState, bool enableParallelExecution) : WrappedWorldState(innerWorldState), IPreBlockCaches
{
    public bool TracingEnabled { get; set; } = false;
    public bool ParallelExecutionEnabled => TracingEnabled && enableParallelExecution;

    public BlockAccessList GeneratedBlockAccessList = new();
    private BlockAccessList _suggestedBlockAccessList;
    private BlockAccessList[] _intermediateBlockAccessLists;


    public PreBlockCaches Caches => (_innerWorldState as IPreBlockCaches).Caches;

    public bool IsWarmWorldState => (_innerWorldState as IPreBlockCaches).IsWarmWorldState;

    public void SetupGeneratedAccessLists(int txCount)
        => _intermediateBlockAccessLists = new BlockAccessList[txCount + 1];

    public void LoadSuggestedBlockAccessList(BlockAccessList suggested)
    {
        LoadPreBlockState(suggested);
        _suggestedBlockAccessList = suggested;
    }

    private void LoadPreBlockState(BlockAccessList blockAccessList)
    {
        foreach (AccountChanges accountChanges in blockAccessList.AccountChanges)
        {
            _innerWorldState.TryGetAccount(accountChanges.Address, out AccountStruct account);
            accountChanges.AddBalanceChange(new(-1, account.Balance));
            accountChanges.AddNonceChange(new(-1, (ulong)account.Nonce));
            accountChanges.CodeHash = account.CodeHash;

            foreach (SlotChanges slotChanges in accountChanges.StorageChanges)
            {
                StorageCell storageCell = new(accountChanges.Address, new(slotChanges.Slot.AsSpan()));
                slotChanges.AddStorageChange(new(-1, [.. _innerWorldState.Get(storageCell)]));
            }

            foreach (StorageRead storageRead in accountChanges.StorageReads)
            {
                SlotChanges slotChanges = accountChanges.GetOrAddSlotChanges(storageRead.Key);
                StorageCell storageCell = new(accountChanges.Address, new(storageRead.Key.AsSpan()));
                slotChanges.AddStorageChange(new(-1, [.. _innerWorldState.Get(storageCell)]));
            }
        }
    }

    public void ApplyStateChanges(IReleaseSpec spec, bool shouldComputeStateRoot)
    {
        foreach (AccountChanges accountChanges in _suggestedBlockAccessList.AccountChanges)
        {
            if (accountChanges.BalanceChanges.Count > 0)
            {
                _innerWorldState.AddToBalance(accountChanges.Address, _innerWorldState.GetBalance(accountChanges.Address) - accountChanges.BalanceChanges.Last().PostBalance, spec);
            }
        }
        _innerWorldState.Commit(spec);
        if (shouldComputeStateRoot)
        {
            _innerWorldState.RecalculateStateRoot();
        }
    }

    public void GenerateBlockAccessList()
    {
        // combine intermidiate BALs and receipt tracers
    }

    public override void AddToBalance(Address address, in UInt256 balanceChange, IReleaseSpec spec)
        => AddToBalance(address, balanceChange, spec, out _);

    public override void AddToBalance(Address address, in UInt256 balanceChange, IReleaseSpec spec, out UInt256 oldBalance)
    {
        _innerWorldState.AddToBalance(address, balanceChange, spec, out oldBalance);

        if (TracingEnabled)
        {
            UInt256 newBalance = oldBalance + balanceChange;
            GeneratedBlockAccessList.AddBalanceChange(address, oldBalance, newBalance);
        }
    }

    public override bool AddToBalanceAndCreateIfNotExists(Address address, in UInt256 balanceChange, IReleaseSpec spec)
        => AddToBalanceAndCreateIfNotExists(address, balanceChange, spec, out _);

    public override bool AddToBalanceAndCreateIfNotExists(Address address, in UInt256 balanceChange, IReleaseSpec spec, out UInt256 oldBalance)
    {
        bool res = _innerWorldState.AddToBalanceAndCreateIfNotExists(address, balanceChange, spec, out oldBalance);

        if (TracingEnabled)
        {
            UInt256 newBalance = oldBalance + balanceChange;
            GeneratedBlockAccessList.AddBalanceChange(address, oldBalance, newBalance);
        }

        return res;
    }

    public override IDisposable BeginScope(BlockHeader? baseBlock)
    {
        // GeneratedBlockAccessList = new();
        return _innerWorldState.BeginScope(baseBlock);
    }

    public override ReadOnlySpan<byte> Get(in StorageCell storageCell)
    {
        if (TracingEnabled)
        {
            GeneratedBlockAccessList.AddStorageRead(storageCell);
        }
        return _innerWorldState.Get(storageCell);
    }

    public override void IncrementNonce(Address address, UInt256 delta)
        => IncrementNonce(address, delta, out _);

    public override void IncrementNonce(Address address, UInt256 delta, out UInt256 oldNonce)
    {
        _innerWorldState.IncrementNonce(address, delta, out oldNonce);

        if (TracingEnabled)
        {
            GeneratedBlockAccessList.AddNonceChange(address, (ulong)(oldNonce + delta));
        }
    }

    public override void SetNonce(Address address, in UInt256 nonce)
    {
        _innerWorldState.SetNonce(address, nonce);

        if (TracingEnabled)
        {
            GeneratedBlockAccessList.AddNonceChange(address, (ulong)nonce);
        }
    }

    public override bool InsertCode(Address address, in ValueHash256 codeHash, ReadOnlyMemory<byte> code, IReleaseSpec spec, bool isGenesis = false)
    {
        if (TracingEnabled)
        {
            byte[] oldCode = _innerWorldState.GetCode(address) ?? [];
            GeneratedBlockAccessList.AddCodeChange(address, oldCode, code.ToArray());
        }
        return _innerWorldState.InsertCode(address, codeHash, code, spec, isGenesis);
    }

    public override void Set(in StorageCell storageCell, byte[] newValue)
    {
        if (TracingEnabled)
        {
            ReadOnlySpan<byte> oldValue = _innerWorldState.Get(storageCell);
            GeneratedBlockAccessList.AddStorageChange(storageCell, [.. oldValue], newValue);
        }
        if (!ParallelExecutionEnabled)
        {
            _innerWorldState.Set(storageCell, newValue);
        }
    }

    public override UInt256 GetBalance(Address address, int? blockAccessIndex = null)
    {
        if (!blockAccessIndex.HasValue)
            throw new ArgumentNullException(nameof(blockAccessIndex));

        AddAccountRead(address, blockAccessIndex);

        if (ParallelExecutionEnabled)
        {
            // get from BAL -> suggested block -> inner world state
            AccountChanges? accountChanges = GetGeneratingBlockAccessList().GetAccountChanges(address);
            if (accountChanges is not null && accountChanges.BalanceChanges.Count == 1)
            {
                return accountChanges.BalanceChanges.First().PostBalance;
            }

            accountChanges = _suggestedBlockAccessList.GetAccountChanges(address);

            if (accountChanges is not null && accountChanges.BalanceChanges.Count > 0)
            {
                return accountChanges.GetBalance(blockAccessIndex.Value);
            }

            return _innerWorldState.GetBalance(address);
            
        }
        else
        {
            return _innerWorldState.GetBalance(address);
        }
    }

    public override ValueHash256 GetCodeHash(Address address)
    {
        AddAccountRead(address);
        return _innerWorldState.GetCodeHash(address);
    }

    public override byte[]? GetCode(Address address)
    {
        AddAccountRead(address);
        return _innerWorldState.GetCode(address);
    }

    public override void SubtractFromBalance(Address address, in UInt256 balanceChange, IReleaseSpec spec)
    {
        if (TracingEnabled)
        {
            UInt256 before = _innerWorldState.GetBalance(address);
            UInt256 after = before - balanceChange;
            GeneratedBlockAccessList.AddBalanceChange(address, before, after);
        }
        if (!ParallelExecutionEnabled)
        {
            _innerWorldState.SubtractFromBalance(address, balanceChange, spec);
        }
    }

    public override void DeleteAccount(Address address)
    {
        if (TracingEnabled)
        {
<<<<<<< HEAD
            GeneratedBlockAccessList.DeleteAccount(address);
        }
        if (!ParallelExecutionEnabled)
        {
            _innerWorldState.DeleteAccount(address);
=======
            BlockAccessList.DeleteAccount(address, _innerWorldState.GetBalance(address));
>>>>>>> b963b7a6
        }
    }

    public override void CreateAccount(Address address, in UInt256 balance, in UInt256 nonce = default)
    {
        if (TracingEnabled)
        {
            GeneratedBlockAccessList.AddAccountRead(address);
            // move inside bal
            if (balance != 0)
            {
                GeneratedBlockAccessList.AddBalanceChange(address, 0, balance);
            }
            if (nonce != 0)
            {
                BlockAccessList.AddNonceChange(address, (ulong)nonce);
            }
        }
        if (!ParallelExecutionEnabled)
        {
            _innerWorldState.CreateAccount(address, balance, nonce);
        }
    }

    public override void CreateAccountIfNotExists(Address address, in UInt256 balance, in UInt256 nonce = default)
    {
        if (!ParallelExecutionEnabled && !_innerWorldState.AccountExists(address))
        {
            CreateAccount(address, balance, nonce);
        }
    }

    // maybe should remove?
    public override bool TryGetAccount(Address address, out AccountStruct account)
    {
        AddAccountRead(address);
        return _innerWorldState.TryGetAccount(address, out account);
    }

    public void AddAccountRead(Address address, int? blockAccessIndex = null)
    {
        if (TracingEnabled)
        {
            GetGeneratingBlockAccessList(blockAccessIndex).AddAccountRead(address);
        }
    }

    public override void Restore(Snapshot snapshot)
    {
        if (TracingEnabled)
        {
            GeneratedBlockAccessList.Restore(snapshot.BlockAccessListSnapshot);
        }
        if (!ParallelExecutionEnabled)
        {
            _innerWorldState.Restore(snapshot);
        }
    }

    public override Snapshot TakeSnapshot(bool newTransactionStart = false)
    {
        int blockAccessListSnapshot = GeneratedBlockAccessList.TakeSnapshot();
        Snapshot snapshot = ParallelExecutionEnabled ? Snapshot.Empty : _innerWorldState.TakeSnapshot(newTransactionStart);
        return new(snapshot.StorageSnapshot, snapshot.StateSnapshot, blockAccessListSnapshot);
    }

    public override bool AccountExists(Address address)
    {
        AddAccountRead(address);
        return _innerWorldState.AccountExists(address);
    }

    public override bool IsContract(Address address)
    {
        AddAccountRead(address);
        return _innerWorldState.IsContract(address);
    }

    public override bool IsDeadAccount(Address address)
    {
        AddAccountRead(address);
        return _innerWorldState.IsDeadAccount(address);
    }

    public override void ClearStorage(Address address)
    {
        AddAccountRead(address);
        if (!ParallelExecutionEnabled)
        {
            _innerWorldState.ClearStorage(address);
        }
    }

    public override void Commit(IReleaseSpec releaseSpec, bool isGenesis = false, bool commitRoots = true)
    {
        if (!ParallelExecutionEnabled)
        {
            _innerWorldState.Commit(releaseSpec, isGenesis, commitRoots);
        }
    }

    public override void Commit(IReleaseSpec releaseSpec, IWorldStateTracer tracer, bool isGenesis = false, bool commitRoots = true)
    {
        if (!ParallelExecutionEnabled)
        {
            _innerWorldState.Commit(releaseSpec, isGenesis, commitRoots);
        }
    }

    public override void RecalculateStateRoot()
    {
        if (!ParallelExecutionEnabled)
        {
            _innerWorldState.RecalculateStateRoot();
        }
    }

    // needed? also trygetaccount?
    // public override bool IsStorageEmpty(Address address)
    // {
    //     return false;
    // }

    private BlockAccessList GetGeneratingBlockAccessList(int? blockAccessIndex = null)
        => ParallelExecutionEnabled ? _intermediateBlockAccessLists[blockAccessIndex!.Value] : GeneratedBlockAccessList;
}<|MERGE_RESOLUTION|>--- conflicted
+++ resolved
@@ -234,15 +234,11 @@
     {
         if (TracingEnabled)
         {
-<<<<<<< HEAD
-            GeneratedBlockAccessList.DeleteAccount(address);
+            GeneratedBlockAccessList.DeleteAccount(address, _innerWorldState.GetBalance(address));
         }
         if (!ParallelExecutionEnabled)
         {
             _innerWorldState.DeleteAccount(address);
-=======
-            BlockAccessList.DeleteAccount(address, _innerWorldState.GetBalance(address));
->>>>>>> b963b7a6
         }
     }
 
@@ -258,7 +254,7 @@
             }
             if (nonce != 0)
             {
-                BlockAccessList.AddNonceChange(address, (ulong)nonce);
+                GeneratedBlockAccessList.AddNonceChange(address, (ulong)nonce);
             }
         }
         if (!ParallelExecutionEnabled)
