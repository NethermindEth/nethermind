// SPDX-FileCopyrightText: 2022 Demerzel Solutions Limited
// SPDX-License-Identifier: LGPL-3.0-only

using System;
using Nethermind.Core;
using Nethermind.Core.Collections;
using Nethermind.Core.Crypto;
using Nethermind.Core.Eip2930;
using Nethermind.Core.Specs;
using Nethermind.Evm.Tracing.State;
using Nethermind.Int256;

namespace Nethermind.Evm.State;

/// <summary>
/// Represents state that can be anchored at specific state root, snapshot, committed, reverted.
/// <see cref="BeginScope"/> must be called before any other operation, or it will throw. The returned <see cref="IDisposable"/>
/// must be disposed to close the <see cref="IWorldState"/>. Multiple block can be executed or saved within the same scope.
/// </summary>
public interface IWorldState : IJournal<Snapshot>, IReadOnlyStateProvider
{
    // For scope to create genesis.
    const BlockHeader? PreGenesis = null;

    IDisposable BeginScope(BlockHeader? baseBlock);
    bool IsInScope { get; }
    new ref readonly UInt256 GetBalance(Address address);
    new ref readonly ValueHash256 GetCodeHash(Address address);
    bool HasStateForBlock(BlockHeader? baseBlock);

    /// <summary>
    /// Return the original persistent storage value from the storage cell
    /// </summary>
    /// <param name="storageCell"></param>
    /// <returns></returns>
    byte[] GetOriginal(in StorageCell storageCell);

    /// <summary>
    /// Get the persistent storage value at the specified storage cell
    /// </summary>
    /// <param name="storageCell">Storage location</param>
    /// <returns>Value at cell</returns>
    ReadOnlySpan<byte> Get(in StorageCell storageCell);

    /// <summary>
    /// Set the provided value to persistent storage at the specified storage cell
    /// </summary>
    /// <param name="storageCell">Storage location</param>
    /// <param name="newValue">Value to store</param>
    void Set(in StorageCell storageCell, byte[] newValue);

    /// <summary>
    /// Get the transient storage value at the specified storage cell
    /// </summary>
    /// <param name="storageCell">Storage location</param>
    /// <returns>Value at cell</returns>
    ReadOnlySpan<byte> GetTransientState(in StorageCell storageCell);

    /// <summary>
    /// Set the provided value to transient storage at the specified storage cell
    /// </summary>
    /// <param name="storageCell">Storage location</param>
    /// <param name="newValue">Value to store</param>
    void SetTransientState(in StorageCell storageCell, byte[] newValue);

    /// <summary>
    /// Reset all storage
    /// </summary>
    void Reset(bool resetBlockChanges = true);

    /// <summary>
    /// Creates a restartable snapshot.
    /// </summary>
    /// <param name="newTransactionStart"> Indicates new transaction will start here.</param>
    /// <returns>Snapshot index</returns>
    /// <remarks>
    /// If <see cref="newTransactionStart"/> is true and there are already changes in <see cref="IStorageProvider"/> then next call to
    /// <see cref="GetOriginal"/> will use changes before this snapshot as original values for this new transaction.
    /// </remarks>
    Snapshot TakeSnapshot(bool newTransactionStart = false);

    Snapshot IJournal<Snapshot>.TakeSnapshot() => TakeSnapshot();

    void WarmUp(AccessList? accessList);

    void WarmUp(Address address);

    /// <summary>
    /// Clear all storage at specified address
    /// </summary>
    /// <param name="address">Contract address</param>
    void ClearStorage(Address address);

    void RecalculateStateRoot();

    void DeleteAccount(Address address);

    void CreateAccount(Address address, in UInt256 balance, in UInt256 nonce = default);
    void CreateAccountIfNotExists(Address address, in UInt256 balance, in UInt256 nonce = default);

    /// <summary>
    /// Inserts the given smart contract code into the system at the specified address,
    /// associating it with a unique code hash.
    /// </summary>
    /// <param name="address">The target address where the code is to be inserted.</param>
    /// <param name="codeHash">The hash representing the code content, used for deduplication and reference.</param>
    /// <param name="code">The bytecode to be inserted.</param>
    /// <param name="spec">The current release specification which may affect validation or processing rules.</param>
    /// <param name="isGenesis">Indicates whether the insertion is part of the genesis block setup.</param>
    /// <returns>True if the code was inserted to the database at that hash; otherwise false if it was already there.
    /// Note: This is different from whether the account has its hash updated</returns>
    bool InsertCode(Address address, in ValueHash256 codeHash, ReadOnlyMemory<byte> code, IReleaseSpec spec, bool isGenesis = false);

    void AddToBalance(Address address, in UInt256 balanceChange, IReleaseSpec spec);

    void AddToBalance(Address address, in UInt256 balanceChange, IReleaseSpec spec, out UInt256 oldBalance);

    bool AddToBalanceAndCreateIfNotExists(Address address, in UInt256 balanceChange, IReleaseSpec spec);

    bool AddToBalanceAndCreateIfNotExists(Address address, in UInt256 balanceChange, IReleaseSpec spec, out UInt256 oldBalance);

    void SubtractFromBalance(Address address, in UInt256 balanceChange, IReleaseSpec spec);

<<<<<<< HEAD
    void SubtractFromBalance(Address address, in UInt256 balanceChange, IReleaseSpec spec, out UInt256 oldBalance);

    void UpdateStorageRoot(Address address, Hash256 storageRoot);

=======
>>>>>>> 98af5c99
    void IncrementNonce(Address address, UInt256 delta);
    void IncrementNonce(Address address, UInt256 delta, out UInt256 oldNonce);

    void DecrementNonce(Address address, UInt256 delta);

    void IncrementNonce(Address address) => IncrementNonce(address, UInt256.One);

    void DecrementNonce(Address address) => DecrementNonce(address, UInt256.One);

    void SetNonce(Address address, in UInt256 nonce);

    /* snapshots */

    void Commit(IReleaseSpec releaseSpec, bool isGenesis = false, bool commitRoots = true);

    void Commit(IReleaseSpec releaseSpec, IWorldStateTracer tracer, bool isGenesis = false, bool commitRoots = true);

    /// <summary>
    /// Persist the underlying changes to the storage at the specified block number. This also recalculate state root.
    /// </summary>
    /// <param name="blockNumber"></param>
    void CommitTree(long blockNumber);

    ArrayPoolList<AddressAsKey>? GetAccountChanges();

    void ResetTransient();
}<|MERGE_RESOLUTION|>--- conflicted
+++ resolved
@@ -121,13 +121,8 @@
 
     void SubtractFromBalance(Address address, in UInt256 balanceChange, IReleaseSpec spec);
 
-<<<<<<< HEAD
     void SubtractFromBalance(Address address, in UInt256 balanceChange, IReleaseSpec spec, out UInt256 oldBalance);
 
-    void UpdateStorageRoot(Address address, Hash256 storageRoot);
-
-=======
->>>>>>> 98af5c99
     void IncrementNonce(Address address, UInt256 delta);
     void IncrementNonce(Address address, UInt256 delta, out UInt256 oldNonce);
 
