--- conflicted
+++ resolved
@@ -8,19 +8,8 @@
 
 namespace Nethermind.Evm
 {
-    public readonly struct ExecutionEnvironment(
-        CodeInfo codeInfo,
-        Address executingAccount,
-        Address caller,
-        Address? codeSource,
-        ReadOnlyMemory<byte> inputData,
-        in TxExecutionContext txExecutionContext,
-        UInt256 transferValue,
-        UInt256 value,
-        int callDepth = 0)
+    public readonly struct ExecutionEnvironment
     {
-<<<<<<< HEAD
-=======
         public ExecutionEnvironment
         (
             CodeInfo codeInfo,
@@ -46,7 +35,6 @@
             IsSystemEnv = isSystemExecutionEnv;
         }
 
->>>>>>> c9e36a87
         /// <summary>
         /// Parsed bytecode for the current call.
         /// </summary>
@@ -90,14 +78,10 @@
         public readonly UInt256 Value = value;
 
         /// <example>If we call TX -> DELEGATECALL -> CALL -> STATICCALL then the call depth would be 3.</example>
-<<<<<<< HEAD
-        public readonly int CallDepth = callDepth;
-=======
         public readonly int CallDepth;
 
         /// <summary>
         /// this field keeps track of wether the execution envirement was initiated by a systemTx.
         public readonly bool IsSystemEnv;
->>>>>>> c9e36a87
     }
 }