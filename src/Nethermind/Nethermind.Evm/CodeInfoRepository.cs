--- conflicted
+++ resolved
@@ -63,16 +63,7 @@
             : _precompiles.ToFrozenDictionary(kvp => kvp.Key, kvp => CreateCachedPrecompile(kvp, precompileCache));
     }
 
-<<<<<<< HEAD
-    public ICodeInfo GetCachedCodeInfo(IWorldState worldState, Address codeSource, IReleaseSpec vmSpec, out Address? delegationAddress)
-    {
-        return GetCachedCodeInfo(worldState, codeSource, followDelegation: true, vmSpec, out delegationAddress);
-    }
-
     public ICodeInfo GetCachedCodeInfo(IWorldState worldState, Address codeSource, bool followDelegation, IReleaseSpec vmSpec, out Address? delegationAddress)
-=======
-    public CodeInfo GetCachedCodeInfo(IWorldState worldState, Address codeSource, bool followDelegation, IReleaseSpec vmSpec, out Address? delegationAddress)
->>>>>>> 59505d8b
     {
         delegationAddress = null;
         if (codeSource.IsPrecompile(vmSpec))
