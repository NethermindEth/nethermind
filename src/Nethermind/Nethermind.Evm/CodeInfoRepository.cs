--- conflicted
+++ resolved
@@ -28,14 +28,7 @@
         _worldState = worldState;
     }
 
-<<<<<<< HEAD
     public ICodeInfo GetCachedCodeInfo(IWorldState worldState, Address codeSource, bool followDelegation, IReleaseSpec vmSpec, out Address? delegationAddress)
-=======
-    public bool IsPrecompile(Address address, IReleaseSpec spec) =>
-        spec.IsPrecompile(address) && _localPrecompiles.ContainsKey(address);
-
-    public ICodeInfo GetCachedCodeInfo(Address codeSource, bool followDelegation, IReleaseSpec vmSpec, out Address? delegationAddress)
->>>>>>> 197836ee
     {
         delegationAddress = null;
         if (vmSpec.IsPrecompile(codeSource)) // _localPrecompiles have to have all precompiles
