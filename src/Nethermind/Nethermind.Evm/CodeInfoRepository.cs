// SPDX-FileCopyrightText: 2023 Demerzel Solutions Limited
// SPDX-License-Identifier: LGPL-3.0-only

using System;
using System.Collections.Concurrent;
using System.Collections.Frozen;
using System.Collections.Generic;
using System.Data;
using System.Diagnostics;
using System.Diagnostics.CodeAnalysis;
using Nethermind.Core;
using Nethermind.Core.Caching;
using Nethermind.Core.Crypto;
using Nethermind.Core.Specs;
using Nethermind.Evm.CodeAnalysis;
using Nethermind.Evm.EvmObjectFormat;
using Nethermind.Evm.Precompiles;
using Nethermind.Evm.Precompiles.Bls;
using Nethermind.Evm.Precompiles.Snarks;
using Nethermind.State;

namespace Nethermind.Evm;

public class CodeInfoRepository : ICodeInfoRepository
{
    private static readonly FrozenDictionary<AddressAsKey, PrecompileInfo> _precompiles = InitializePrecompiledContracts();
    private static readonly CodeLruCache _codeCache = new();
    private readonly FrozenDictionary<AddressAsKey, PrecompileInfo> _localPrecompiles;

    private static FrozenDictionary<AddressAsKey, PrecompileInfo> InitializePrecompiledContracts()
    {
        return new Dictionary<AddressAsKey, PrecompileInfo>
        {
            [EcRecoverPrecompile.Address] = new PrecompileInfo(EcRecoverPrecompile.Instance),
            [Sha256Precompile.Address] = new PrecompileInfo(Sha256Precompile.Instance),
            [Ripemd160Precompile.Address] = new PrecompileInfo(Ripemd160Precompile.Instance),
            [IdentityPrecompile.Address] = new PrecompileInfo(IdentityPrecompile.Instance),

            [Bn254AddPrecompile.Address] = new PrecompileInfo(Bn254AddPrecompile.Instance),
            [Bn254MulPrecompile.Address] = new PrecompileInfo(Bn254MulPrecompile.Instance),
            [Bn254PairingPrecompile.Address] = new PrecompileInfo(Bn254PairingPrecompile.Instance),
            [ModExpPrecompile.Address] = new PrecompileInfo(ModExpPrecompile.Instance),

            [Blake2FPrecompile.Address] = new PrecompileInfo(Blake2FPrecompile.Instance),

            [G1AddPrecompile.Address] = new PrecompileInfo(G1AddPrecompile.Instance),
            [G1MSMPrecompile.Address] = new PrecompileInfo(G1MSMPrecompile.Instance),
            [G2AddPrecompile.Address] = new PrecompileInfo(G2AddPrecompile.Instance),
            [G2MSMPrecompile.Address] = new PrecompileInfo(G2MSMPrecompile.Instance),
            [PairingCheckPrecompile.Address] = new PrecompileInfo(PairingCheckPrecompile.Instance),
            [MapFpToG1Precompile.Address] = new PrecompileInfo(MapFpToG1Precompile.Instance),
            [MapFp2ToG2Precompile.Address] = new PrecompileInfo(MapFp2ToG2Precompile.Instance),

            [PointEvaluationPrecompile.Address] = new PrecompileInfo(PointEvaluationPrecompile.Instance),

            [Secp256r1Precompile.Address] = new PrecompileInfo(Secp256r1Precompile.Instance),
        }.ToFrozenDictionary();
    }

    public CodeInfoRepository(ConcurrentDictionary<PreBlockCaches.PrecompileCacheKey, (byte[], bool)>? precompileCache = null)
    {
        _localPrecompiles = precompileCache is null
            ? _precompiles
            : _precompiles.ToFrozenDictionary(kvp => kvp.Key, kvp => CreateCachedPrecompile(kvp, precompileCache));
    }

    public ICodeInfo GetCachedCodeInfo(IWorldState worldState, Address codeSource, bool followDelegation, IReleaseSpec vmSpec, out Address? delegationAddress)
    {
        delegationAddress = null;
        if (codeSource.IsPrecompile(vmSpec))
        {
            return _localPrecompiles[codeSource];
        }

        ICodeInfo cachedCodeInfo = InternalGetCachedCode(worldState, codeSource, vmSpec);

        if (!cachedCodeInfo.IsEmpty && TryGetDelegatedAddress(cachedCodeInfo.MachineCode.Span, out delegationAddress))
        {
            if (followDelegation)
                cachedCodeInfo = InternalGetCachedCode(worldState, delegationAddress, vmSpec);
        }

        return cachedCodeInfo;
    }

    private static ICodeInfo InternalGetCachedCode(IWorldState worldState, Address codeSource, IReleaseSpec vmSpec)
    {
        ref readonly ValueHash256 codeHash = ref worldState.GetCodeHash(codeSource);
        return InternalGetCachedCode(worldState, in codeHash, vmSpec);
    }

    private static ICodeInfo InternalGetCachedCode(IReadOnlyStateProvider worldState, Address codeSource, IReleaseSpec vmSpec)
    {
        ValueHash256 codeHash = worldState.GetCodeHash(codeSource);
        return InternalGetCachedCode(worldState, in codeHash, vmSpec);
    }

    private static ICodeInfo InternalGetCachedCode(IReadOnlyStateProvider worldState, in ValueHash256 codeHash, IReleaseSpec vmSpec)
    {
        ICodeInfo? cachedCodeInfo = null;
        if (codeHash == Keccak.OfAnEmptyString.ValueHash256)
        {
            cachedCodeInfo = CodeInfo.Empty;
        }

        cachedCodeInfo ??= _codeCache.Get(in codeHash);
        if (cachedCodeInfo is null)
        {
            byte[]? code = worldState.GetCode(in codeHash);

            if (code is null)
            {
                MissingCode(in codeHash);
            }

<<<<<<< HEAD
            cachedCodeInfo = new CodeInfo(code, codeHash);
            cachedCodeInfo.AnalyseInBackgroundIfRequired();
            _codeCache.Set(codeHash, cachedCodeInfo);
=======
            cachedCodeInfo = CodeInfoFactory.CreateCodeInfo(code, vmSpec, ValidationStrategy.ExtractHeader);
            _codeCache.Set(in codeHash, cachedCodeInfo);
>>>>>>> 59509837
        }
        else
        {
            Db.Metrics.IncrementCodeDbCache();
        }

        return cachedCodeInfo;

        [DoesNotReturn, StackTraceHidden]
        static void MissingCode(in ValueHash256 codeHash)
        {
            throw new DataException($"Code {codeHash} missing in the state");
        }
    }

    public void InsertCode(IWorldState state, ReadOnlyMemory<byte> code, Address codeOwner, IReleaseSpec spec)
    {
        ValueHash256 codeHash = code.Length == 0 ? ValueKeccak.OfAnEmptyString : ValueKeccak.Compute(code.Span);
<<<<<<< HEAD

        codeInfo.Codehash = codeHash;
        state.InsertCode(codeOwner, codeHash, code, spec);
        _codeCache.Set(codeHash, codeInfo);
=======
        // If the code is already in the cache, we don't need to create and add it again (and reanalyze it)
        if (state.InsertCode(codeOwner, in codeHash, code, spec) &&
            _codeCache.Get(in codeHash) is null)
        {
            ICodeInfo codeInfo = CodeInfoFactory.CreateCodeInfo(code, spec, ValidationStrategy.ExtractHeader);
            _codeCache.Set(in codeHash, codeInfo);
        }
>>>>>>> 59509837
    }

    public void SetDelegation(IWorldState state, Address codeSource, Address authority, IReleaseSpec spec)
    {
        if (codeSource == Address.Zero)
        {
            state.InsertCode(authority, Keccak.OfAnEmptyString, Array.Empty<byte>(), spec);
            return;
        }
        byte[] authorizedBuffer = new byte[Eip7702Constants.DelegationHeader.Length + Address.Size];
        Eip7702Constants.DelegationHeader.CopyTo(authorizedBuffer);
        codeSource.Bytes.CopyTo(authorizedBuffer, Eip7702Constants.DelegationHeader.Length);
        ValueHash256 codeHash = ValueKeccak.Compute(authorizedBuffer);
<<<<<<< HEAD
        state.InsertCode(authority, codeHash, authorizedBuffer.AsMemory(), spec);
        _codeCache.Set(codeHash, new CodeInfo(authorizedBuffer, codeHash));
=======
        if (state.InsertCode(authority, codeHash, authorizedBuffer.AsMemory(), spec)
            // If the code is already in the cache, we don't need to create CodeInfo and add it again (and reanalyze it)
            && _codeCache.Get(in codeHash) is null)
        {
            _codeCache.Set(codeHash, new CodeInfo(authorizedBuffer));
        }
>>>>>>> 59509837
    }

    /// <summary>
    /// Retrieves code hash of delegation if delegated. Otherwise code hash of <paramref name="address"/>.
    /// </summary>
    /// <param name="worldState"></param>
    /// <param name="address"></param>
    public ValueHash256 GetExecutableCodeHash(IWorldState worldState, Address address, IReleaseSpec spec)
    {
        ValueHash256 codeHash = worldState.GetCodeHash(address);
        if (codeHash == Keccak.OfAnEmptyString.ValueHash256)
        {
            return Keccak.OfAnEmptyString.ValueHash256;
        }

        ICodeInfo codeInfo = InternalGetCachedCode(worldState, address, spec);
        return codeInfo.IsEmpty
            ? Keccak.OfAnEmptyString.ValueHash256
            : codeHash;
    }

    /// <remarks>
    /// Parses delegation code to extract the contained address.
    /// <b>Assumes </b><paramref name="code"/> <b>is delegation code!</b>
    /// </remarks>
    private static bool TryGetDelegatedAddress(ReadOnlySpan<byte> code, [NotNullWhen(true)] out Address? address)
    {
        if (Eip7702Constants.IsDelegatedCode(code))
        {
            address = new Address(code[Eip7702Constants.DelegationHeader.Length..].ToArray());
            return true;
        }

        address = null;
        return false;
    }

    private static PrecompileInfo CreateCachedPrecompile(
        in KeyValuePair<AddressAsKey, PrecompileInfo> originalPrecompile,
        ConcurrentDictionary<PreBlockCaches.PrecompileCacheKey, (byte[], bool)> cache) =>
        new PrecompileInfo(new CachedPrecompile(originalPrecompile.Key.Value, originalPrecompile.Value.Precompile!, cache));

    public bool TryGetDelegation(IReadOnlyStateProvider worldState, Address address, IReleaseSpec spec, [NotNullWhen(true)] out Address? delegatedAddress) =>
        TryGetDelegatedAddress(InternalGetCachedCode(worldState, address, spec).MachineCode.Span, out delegatedAddress);

    public bool TryGetDelegation(IReadOnlyStateProvider worldState, in ValueHash256 codeHash, IReleaseSpec spec, [NotNullWhen(true)] out Address? delegatedAddress) =>
        TryGetDelegatedAddress(InternalGetCachedCode(worldState, in codeHash, spec).MachineCode.Span, out delegatedAddress);

    private class CachedPrecompile(
        Address address,
        IPrecompile precompile,
        ConcurrentDictionary<PreBlockCaches.PrecompileCacheKey, (byte[], bool)> cache) : IPrecompile
    {
        public static Address Address => Address.Zero;

        public long BaseGasCost(IReleaseSpec releaseSpec) => precompile.BaseGasCost(releaseSpec);

        public long DataGasCost(ReadOnlyMemory<byte> inputData, IReleaseSpec releaseSpec) => precompile.DataGasCost(inputData, releaseSpec);

        public (byte[], bool) Run(ReadOnlyMemory<byte> inputData, IReleaseSpec releaseSpec)
        {
            PreBlockCaches.PrecompileCacheKey key = new(address, inputData);
            if (!cache.TryGetValue(key, out (byte[], bool) result))
            {
                result = precompile.Run(inputData, releaseSpec);
                // we need to rebuild the key with data copy as the data can be changed by VM processing
                key = new PreBlockCaches.PrecompileCacheKey(address, inputData.ToArray());
                cache.TryAdd(key, result);
            }

            return result;
        }
    }

    private sealed class CodeLruCache
    {
        private const int CacheCount = 16;
        private const int CacheMax = CacheCount - 1;
        private readonly ClockCache<ValueHash256, ICodeInfo>[] _caches;

        public CodeLruCache()
        {
            _caches = new ClockCache<ValueHash256, ICodeInfo>[CacheCount];
            for (int i = 0; i < _caches.Length; i++)
            {
                // Cache per nibble to reduce contention as TxPool is very parallel
                _caches[i] = new ClockCache<ValueHash256, ICodeInfo>(MemoryAllowance.CodeCacheSize / CacheCount);
            }
        }

        public ICodeInfo? Get(in ValueHash256 codeHash)
        {
            ClockCache<ValueHash256, ICodeInfo> cache = _caches[GetCacheIndex(codeHash)];
            return cache.Get(codeHash);
        }

        public bool Set(in ValueHash256 codeHash, ICodeInfo codeInfo)
        {
            ClockCache<ValueHash256, ICodeInfo> cache = _caches[GetCacheIndex(codeHash)];
            return cache.Set(codeHash, codeInfo);
        }

        private static int GetCacheIndex(in ValueHash256 codeHash) => codeHash.Bytes[^1] & CacheMax;

        public bool TryGet(in ValueHash256 codeHash, [NotNullWhen(true)] out ICodeInfo? codeInfo)
        {
            codeInfo = Get(in codeHash);
            return codeInfo is not null;
        }

        public void Clear()
        {
            foreach (ClockCache<ValueHash256, CodeInfo> cache in _caches)
            {
                cache.Clear();
            }
        }
    }
}
<|MERGE_RESOLUTION|>--- conflicted
+++ resolved
@@ -113,14 +113,8 @@
                 MissingCode(in codeHash);
             }
 
-<<<<<<< HEAD
-            cachedCodeInfo = new CodeInfo(code, codeHash);
-            cachedCodeInfo.AnalyseInBackgroundIfRequired();
-            _codeCache.Set(codeHash, cachedCodeInfo);
-=======
-            cachedCodeInfo = CodeInfoFactory.CreateCodeInfo(code, vmSpec, ValidationStrategy.ExtractHeader);
+            cachedCodeInfo = CodeInfoFactory.CreateCodeInfo(code, vmSpec, ValidationStrategy.ExtractHeader, codeHash);
             _codeCache.Set(in codeHash, cachedCodeInfo);
->>>>>>> 59509837
         }
         else
         {
@@ -139,20 +133,13 @@
     public void InsertCode(IWorldState state, ReadOnlyMemory<byte> code, Address codeOwner, IReleaseSpec spec)
     {
         ValueHash256 codeHash = code.Length == 0 ? ValueKeccak.OfAnEmptyString : ValueKeccak.Compute(code.Span);
-<<<<<<< HEAD
-
-        codeInfo.Codehash = codeHash;
-        state.InsertCode(codeOwner, codeHash, code, spec);
-        _codeCache.Set(codeHash, codeInfo);
-=======
         // If the code is already in the cache, we don't need to create and add it again (and reanalyze it)
         if (state.InsertCode(codeOwner, in codeHash, code, spec) &&
             _codeCache.Get(in codeHash) is null)
         {
-            ICodeInfo codeInfo = CodeInfoFactory.CreateCodeInfo(code, spec, ValidationStrategy.ExtractHeader);
+            ICodeInfo codeInfo = CodeInfoFactory.CreateCodeInfo(code, spec, ValidationStrategy.ExtractHeader, codeHash);
             _codeCache.Set(in codeHash, codeInfo);
         }
->>>>>>> 59509837
     }
 
     public void SetDelegation(IWorldState state, Address codeSource, Address authority, IReleaseSpec spec)
@@ -166,17 +153,12 @@
         Eip7702Constants.DelegationHeader.CopyTo(authorizedBuffer);
         codeSource.Bytes.CopyTo(authorizedBuffer, Eip7702Constants.DelegationHeader.Length);
         ValueHash256 codeHash = ValueKeccak.Compute(authorizedBuffer);
-<<<<<<< HEAD
-        state.InsertCode(authority, codeHash, authorizedBuffer.AsMemory(), spec);
-        _codeCache.Set(codeHash, new CodeInfo(authorizedBuffer, codeHash));
-=======
         if (state.InsertCode(authority, codeHash, authorizedBuffer.AsMemory(), spec)
             // If the code is already in the cache, we don't need to create CodeInfo and add it again (and reanalyze it)
             && _codeCache.Get(in codeHash) is null)
         {
             _codeCache.Set(codeHash, new CodeInfo(authorizedBuffer));
         }
->>>>>>> 59509837
     }
 
     /// <summary>
@@ -286,13 +268,5 @@
             codeInfo = Get(in codeHash);
             return codeInfo is not null;
         }
-
-        public void Clear()
-        {
-            foreach (ClockCache<ValueHash256, CodeInfo> cache in _caches)
-            {
-                cache.Clear();
-            }
-        }
     }
 }
