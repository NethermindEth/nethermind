// SPDX-FileCopyrightText: 2023 Demerzel Solutions Limited
// SPDX-License-Identifier: LGPL-3.0-only

using System;
using System.Collections.Concurrent;
using System.Collections.Frozen;
using System.Collections.Generic;
using System.Diagnostics.CodeAnalysis;
using System.Diagnostics;
using Nethermind.Core;
using Nethermind.Core.Caching;
using Nethermind.Core.Crypto;
using Nethermind.Core.Specs;
using Nethermind.Evm.CodeAnalysis;
using Nethermind.Evm.Precompiles;
using Nethermind.Evm.Precompiles.Bls;
using Nethermind.Evm.Precompiles.Snarks;
using Nethermind.State;

namespace Nethermind.Evm;

public class CodeInfoRepository : ICodeInfoRepository
{
    internal sealed class CodeLruCache
    {
        private const int CacheCount = 16;
        private const int CacheMax = CacheCount - 1;
        private readonly ClockCache<ValueHash256, CodeInfo>[] _caches;

        public CodeLruCache()
        {
            _caches = new ClockCache<ValueHash256, CodeInfo>[CacheCount];
            for (int i = 0; i < _caches.Length; i++)
            {
                // Cache per nibble to reduce contention as TxPool is very parallel
                _caches[i] = new ClockCache<ValueHash256, CodeInfo>(MemoryAllowance.CodeCacheSize / CacheCount);
            }
        }

        public CodeInfo? Get(in ValueHash256 codeHash)
        {
            ClockCache<ValueHash256, CodeInfo> cache = _caches[GetCacheIndex(codeHash)];
            return cache.Get(codeHash);
        }

        public bool Set(in ValueHash256 codeHash, CodeInfo codeInfo)
        {
            ClockCache<ValueHash256, CodeInfo> cache = _caches[GetCacheIndex(codeHash)];
            return cache.Set(codeHash, codeInfo);
        }

        private static int GetCacheIndex(in ValueHash256 codeHash) => codeHash.Bytes[^1] & CacheMax;

        public bool TryGet(in ValueHash256 codeHash, [NotNullWhen(true)] out CodeInfo? codeInfo)
        {
            codeInfo = Get(codeHash);
            return codeInfo is not null;
        }
    }


    private static readonly FrozenDictionary<AddressAsKey, CodeInfo> _precompiles = InitializePrecompiledContracts();
    private static readonly CodeLruCache _codeCache = new();
    private readonly FrozenDictionary<AddressAsKey, CodeInfo> _localPrecompiles;

    private static FrozenDictionary<AddressAsKey, CodeInfo> InitializePrecompiledContracts()
    {
        return new Dictionary<AddressAsKey, CodeInfo>
        {
            [EcRecoverPrecompile.Address] = new(EcRecoverPrecompile.Instance),
            [Sha256Precompile.Address] = new(Sha256Precompile.Instance),
            [Ripemd160Precompile.Address] = new(Ripemd160Precompile.Instance),
            [IdentityPrecompile.Address] = new(IdentityPrecompile.Instance),

            [Bn254AddPrecompile.Address] = new(Bn254AddPrecompile.Instance),
            [Bn254MulPrecompile.Address] = new(Bn254MulPrecompile.Instance),
            [Bn254PairingPrecompile.Address] = new(Bn254PairingPrecompile.Instance),
            [ModExpPrecompile.Address] = new(ModExpPrecompile.Instance),

            [Blake2FPrecompile.Address] = new(Blake2FPrecompile.Instance),

            [G1AddPrecompile.Address] = new(G1AddPrecompile.Instance),
            [G1MulPrecompile.Address] = new(G1MulPrecompile.Instance),
            [G1MultiExpPrecompile.Address] = new(G1MultiExpPrecompile.Instance),
            [G2AddPrecompile.Address] = new(G2AddPrecompile.Instance),
            [G2MulPrecompile.Address] = new(G2MulPrecompile.Instance),
            [G2MultiExpPrecompile.Address] = new(G2MultiExpPrecompile.Instance),
            [PairingPrecompile.Address] = new(PairingPrecompile.Instance),
            [MapToG1Precompile.Address] = new(MapToG1Precompile.Instance),
            [MapToG2Precompile.Address] = new(MapToG2Precompile.Instance),

            [PointEvaluationPrecompile.Address] = new(PointEvaluationPrecompile.Instance),

            [Secp256r1Precompile.Address] = new(Secp256r1Precompile.Instance),
        }.ToFrozenDictionary();
    }

    public CodeInfoRepository(ConcurrentDictionary<PreBlockCaches.PrecompileCacheKey, (ReadOnlyMemory<byte>, bool)>? precompileCache = null)
    {
        _localPrecompiles = precompileCache is null
            ? _precompiles
            : _precompiles.ToFrozenDictionary(kvp => kvp.Key, kvp => CreateCachedPrecompile(kvp, precompileCache));
    }

    public CodeInfo GetCachedCodeInfo(IWorldState worldState, Address codeSource, IReleaseSpec vmSpec)
    {
        if (codeSource.IsPrecompile(vmSpec))
        {
            return _localPrecompiles[codeSource];
        }

        CodeInfo? cachedCodeInfo = null;
        ValueHash256 codeHash = worldState.GetCodeHash(codeSource);
        if (codeHash == Keccak.OfAnEmptyString.ValueHash256)
        {
            cachedCodeInfo = CodeInfo.Empty;
        }

        cachedCodeInfo ??= _codeCache.Get(codeHash);
        if (cachedCodeInfo is null)
        {
            byte[]? code = worldState.GetCode(codeHash);

            if (code is null)
            {
                MissingCode(codeSource, codeHash);
            }

            cachedCodeInfo = new CodeInfo(code);
            cachedCodeInfo.AnalyseInBackgroundIfRequired();
            _codeCache.Set(codeHash, cachedCodeInfo);
        }
        else
        {
            Db.Metrics.IncrementCodeDbCache();
        }

        return cachedCodeInfo;

        [DoesNotReturn]
        [StackTraceHidden]
        static void MissingCode(Address codeSource, in ValueHash256 codeHash)
        {
            throw new NullReferenceException($"Code {codeHash} missing in the state for address {codeSource}");
        }
    }

    public CodeInfo GetOrAdd(ValueHash256 codeHash, ReadOnlySpan<byte> initCode)
    {
        if (!_codeCache.TryGet(codeHash, out CodeInfo? codeInfo))
        {
            codeInfo = new(initCode.ToArray());

            // Prime the code cache as likely to be used by more txs
            _codeCache.Set(codeHash, codeInfo);
        }

        return codeInfo;
    }

<<<<<<< HEAD
    public void InsertCode(IWorldState state, ReadOnlyMemory<byte> code, Address codeOwner, IReleaseSpec spec)
=======

    public void InsertCode(IWorldState state, ReadOnlyMemory<byte> code, Address codeOwner, IReleaseSpec spec, bool isSystemEnv)
>>>>>>> c9e36a87
    {
        CodeInfo codeInfo = new(code);
        codeInfo.AnalyseInBackgroundIfRequired();

        Hash256 codeHash = code.Length == 0 ? Keccak.OfAnEmptyString : Keccak.Compute(code.Span);
        state.InsertCode(codeOwner, codeHash, code, spec, isSystemEnv);
        _codeCache.Set(codeHash, codeInfo);
    }

    private CodeInfo CreateCachedPrecompile(
        in KeyValuePair<AddressAsKey, CodeInfo> originalPrecompile,
        ConcurrentDictionary<PreBlockCaches.PrecompileCacheKey, (ReadOnlyMemory<byte>, bool)> cache) =>
        new(new CachedPrecompile(originalPrecompile.Key.Value, originalPrecompile.Value.Precompile!, cache));

    private class CachedPrecompile(
        Address address,
        IPrecompile precompile,
        ConcurrentDictionary<PreBlockCaches.PrecompileCacheKey, (ReadOnlyMemory<byte>, bool)> cache) : IPrecompile
    {
        public static Address Address => Address.Zero;

        public long BaseGasCost(IReleaseSpec releaseSpec) => precompile.BaseGasCost(releaseSpec);

        public long DataGasCost(in ReadOnlyMemory<byte> inputData, IReleaseSpec releaseSpec) => precompile.DataGasCost(inputData, releaseSpec);

        public (ReadOnlyMemory<byte>, bool) Run(in ReadOnlyMemory<byte> inputData, IReleaseSpec releaseSpec)
        {
            PreBlockCaches.PrecompileCacheKey key = new(address, inputData);
            if (!cache.TryGetValue(key, out (ReadOnlyMemory<byte>, bool) result))
            {
                result = precompile.Run(inputData, releaseSpec);
                // we need to rebuild the key with data copy as the data can be changed by VM processing
                key = new PreBlockCaches.PrecompileCacheKey(address, inputData.ToArray());
                cache.TryAdd(key, result);
            }

            return result;
        }
    }
}<|MERGE_RESOLUTION|>--- conflicted
+++ resolved
@@ -158,12 +158,8 @@
         return codeInfo;
     }
 
-<<<<<<< HEAD
-    public void InsertCode(IWorldState state, ReadOnlyMemory<byte> code, Address codeOwner, IReleaseSpec spec)
-=======
 
     public void InsertCode(IWorldState state, ReadOnlyMemory<byte> code, Address codeOwner, IReleaseSpec spec, bool isSystemEnv)
->>>>>>> c9e36a87
     {
         CodeInfo codeInfo = new(code);
         codeInfo.AnalyseInBackgroundIfRequired();
