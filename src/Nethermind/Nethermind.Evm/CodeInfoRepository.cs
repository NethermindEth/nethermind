// SPDX-FileCopyrightText: 2023 Demerzel Solutions Limited
// SPDX-License-Identifier: LGPL-3.0-only

using System;
using System.Collections.Concurrent;
using System.Collections.Frozen;
using System.Collections.Generic;
using System.Diagnostics.CodeAnalysis;
using System.Diagnostics;
using Nethermind.Core;
using Nethermind.Core.Caching;
using Nethermind.Core.Crypto;
using Nethermind.Core.Specs;
using Nethermind.Evm.CodeAnalysis;
using Nethermind.Evm.Precompiles;
using Nethermind.Evm.Precompiles.Bls;
using Nethermind.Evm.Precompiles.Snarks;
using Nethermind.State;
using Nethermind.Evm.EvmObjectFormat;
using Nethermind.Crypto;

namespace Nethermind.Evm;

public class CodeInfoRepository : ICodeInfoRepository
{
    private static readonly FrozenDictionary<AddressAsKey, ICodeInfo> _precompiles = InitializePrecompiledContracts();
    private static readonly CodeLruCache _codeCache = new();
    private readonly FrozenDictionary<AddressAsKey, ICodeInfo> _localPrecompiles;

    private static FrozenDictionary<AddressAsKey, ICodeInfo> InitializePrecompiledContracts()
    {
        return new Dictionary<AddressAsKey, ICodeInfo>
        {
            [EcRecoverPrecompile.Address] = new CodeInfo(EcRecoverPrecompile.Instance),
            [Sha256Precompile.Address] = new CodeInfo(Sha256Precompile.Instance),
            [Ripemd160Precompile.Address] = new CodeInfo(Ripemd160Precompile.Instance),
            [IdentityPrecompile.Address] = new CodeInfo(IdentityPrecompile.Instance),

            [Bn254AddPrecompile.Address] = new CodeInfo(Bn254AddPrecompile.Instance),
            [Bn254MulPrecompile.Address] = new CodeInfo(Bn254MulPrecompile.Instance),
            [Bn254PairingPrecompile.Address] = new CodeInfo(Bn254PairingPrecompile.Instance),
            [ModExpPrecompile.Address] = new CodeInfo(ModExpPrecompile.Instance),

            [Blake2FPrecompile.Address] = new CodeInfo(Blake2FPrecompile.Instance),

            [G1AddPrecompile.Address] = new CodeInfo(G1AddPrecompile.Instance),
            [G1MSMPrecompile.Address] = new CodeInfo(G1MSMPrecompile.Instance),
            [G2AddPrecompile.Address] = new CodeInfo(G2AddPrecompile.Instance),
            [G2MSMPrecompile.Address] = new CodeInfo(G2MSMPrecompile.Instance),
            [PairingCheckPrecompile.Address] = new CodeInfo(PairingCheckPrecompile.Instance),
            [MapFpToG1Precompile.Address] = new CodeInfo(MapFpToG1Precompile.Instance),
            [MapFp2ToG2Precompile.Address] = new CodeInfo(MapFp2ToG2Precompile.Instance),

            [PointEvaluationPrecompile.Address] = new CodeInfo(PointEvaluationPrecompile.Instance),

            [Secp256r1Precompile.Address] = new CodeInfo(Secp256r1Precompile.Instance),
        }.ToFrozenDictionary();
    }

    public CodeInfoRepository(ConcurrentDictionary<PreBlockCaches.PrecompileCacheKey, (byte[], bool)>? precompileCache = null)
    {
        _localPrecompiles = precompileCache is null
            ? _precompiles
            : _precompiles.ToFrozenDictionary(kvp => kvp.Key, kvp => CreateCachedPrecompile(kvp, precompileCache));
    }

    public ICodeInfo GetCachedCodeInfo(IWorldState worldState, Address codeSource, IReleaseSpec vmSpec, out Address? delegationAddress)
    {
        return GetCachedCodeInfo(worldState, codeSource, true, vmSpec, out delegationAddress);
    }

    public ICodeInfo GetCachedCodeInfo(IWorldState worldState, Address codeSource, bool followDelegation, IReleaseSpec vmSpec, out Address? delegationAddress)
    {
        delegationAddress = null;
        if (codeSource.IsPrecompile(vmSpec))
        {
            return _localPrecompiles[codeSource];
        }

        ICodeInfo cachedCodeInfo = InternalGetCachedCode(worldState, codeSource, vmSpec);

        if (TryGetDelegatedAddress(cachedCodeInfo.MachineCode.Span, out delegationAddress))
        {
            if (followDelegation)
                cachedCodeInfo = InternalGetCachedCode(worldState, delegationAddress, vmSpec);
        }

        return cachedCodeInfo;
    }

    private static ICodeInfo InternalGetCachedCode(IReadOnlyStateProvider worldState, Address codeSource, IReleaseSpec vmSpec)
    {
        ICodeInfo? cachedCodeInfo = null;
        ValueHash256 codeHash = worldState.GetCodeHash(codeSource);
        if (codeHash == Keccak.OfAnEmptyString.ValueHash256)
        {
            cachedCodeInfo = CodeInfo.Empty;
        }

        cachedCodeInfo ??= _codeCache.Get(codeHash);
        if (cachedCodeInfo is null)
        {
            byte[]? code = worldState.GetCode(codeHash);

            if (code is null)
            {
                MissingCode(codeSource, codeHash);
            }

            cachedCodeInfo = CodeInfoFactory.CreateCodeInfo(code, vmSpec, Nethermind.Evm.EvmObjectFormat.ValidationStrategy.ExractHeader);
            _codeCache.Set(codeHash, cachedCodeInfo);
        }
        else
        {
            Db.Metrics.IncrementCodeDbCache();
        }

        return cachedCodeInfo;

        [DoesNotReturn]
        [StackTraceHidden]
        static void MissingCode(Address codeSource, in ValueHash256 codeHash)
        {
            throw new NullReferenceException($"Code {codeHash} missing in the state for address {codeSource}");
        }
    }

    public void InsertCode(IWorldState state, ReadOnlyMemory<byte> code, Address codeOwner, IReleaseSpec spec)
    {
        ICodeInfo codeInfo = CodeInfoFactory.CreateCodeInfo(code, spec, ValidationStrategy.ExractHeader);
        codeInfo.AnalyseInBackgroundIfRequired();

        ValueHash256 codeHash = code.Length == 0 ? ValueKeccak.OfAnEmptyString : ValueKeccak.Compute(code.Span);
        state.InsertCode(codeOwner, codeHash, code, spec);
        _codeCache.Set(codeHash, codeInfo);
    }

    public void SetDelegation(IWorldState state, Address codeSource, Address authority, IReleaseSpec spec)
    {
        if (codeSource == Address.Zero)
        {
            state.InsertCode(authority, Keccak.OfAnEmptyString, Array.Empty<byte>(), spec);
            return;
        }
        byte[] authorizedBuffer = new byte[Eip7702Constants.DelegationHeader.Length + Address.Size];
        Eip7702Constants.DelegationHeader.CopyTo(authorizedBuffer);
        codeSource.Bytes.CopyTo(authorizedBuffer, Eip7702Constants.DelegationHeader.Length);
        ValueHash256 codeHash = ValueKeccak.Compute(authorizedBuffer);
        state.InsertCode(authority, codeHash, authorizedBuffer.AsMemory(), spec);
        _codeCache.Set(codeHash, new CodeInfo(authorizedBuffer));
    }

    /// <summary>
    /// Retrieves code hash of delegation if delegated. Otherwise code hash of <paramref name="address"/>.
    /// </summary>
    /// <param name="worldState"></param>
    /// <param name="address"></param>
    public ValueHash256 GetExecutableCodeHash(IWorldState worldState, Address address, IReleaseSpec spec)
    {
        ValueHash256 codeHash = worldState.GetCodeHash(address);
        if (codeHash == Keccak.OfAnEmptyString.ValueHash256)
        {
            return Keccak.OfAnEmptyString.ValueHash256;
        }

        ICodeInfo codeInfo = InternalGetCachedCode(worldState, address, spec);
        return codeInfo.IsEmpty
            ? Keccak.OfAnEmptyString.ValueHash256
            : codeHash;
    }

    /// <remarks>
    /// Parses delegation code to extract the contained address.
    /// <b>Assumes </b><paramref name="code"/> <b>is delegation code!</b>
    /// </remarks>
    private static bool TryGetDelegatedAddress(ReadOnlySpan<byte> code, [NotNullWhen(true)] out Address? address)
    {
        if (Eip7702Constants.IsDelegatedCode(code))
        {
            address = new Address(code[Eip7702Constants.DelegationHeader.Length..].ToArray());
            return true;
        }

        address = null;
        return false;
    }

<<<<<<< HEAD
    private ICodeInfo CreateCachedPrecompile(
        in KeyValuePair<AddressAsKey, ICodeInfo> originalPrecompile,
        ConcurrentDictionary<PreBlockCaches.PrecompileCacheKey, (ReadOnlyMemory<byte>, bool)> cache) =>
        new CodeInfo(new CachedPrecompile(originalPrecompile.Key.Value, originalPrecompile.Value.Precompile!, cache));
=======
    private CodeInfo CreateCachedPrecompile(
        in KeyValuePair<AddressAsKey, CodeInfo> originalPrecompile,
        ConcurrentDictionary<PreBlockCaches.PrecompileCacheKey, (byte[], bool)> cache) =>
        new(new CachedPrecompile(originalPrecompile.Key.Value, originalPrecompile.Value.Precompile!, cache));
>>>>>>> 41fa4704

    public bool TryGetDelegation(IReadOnlyStateProvider worldState, Address address, IReleaseSpec spec, [NotNullWhen(true)] out Address? delegatedAddress) =>
        TryGetDelegatedAddress(InternalGetCachedCode(worldState, address, spec).MachineCode.Span, out delegatedAddress);

    private class CachedPrecompile(
        Address address,
        IPrecompile precompile,
        ConcurrentDictionary<PreBlockCaches.PrecompileCacheKey, (byte[], bool)> cache) : IPrecompile
    {
        public static Address Address => Address.Zero;

        public long BaseGasCost(IReleaseSpec releaseSpec) => precompile.BaseGasCost(releaseSpec);

        public long DataGasCost(ReadOnlyMemory<byte> inputData, IReleaseSpec releaseSpec) => precompile.DataGasCost(inputData, releaseSpec);

        public (byte[], bool) Run(ReadOnlyMemory<byte> inputData, IReleaseSpec releaseSpec)
        {
            PreBlockCaches.PrecompileCacheKey key = new(address, inputData);
            if (!cache.TryGetValue(key, out (byte[], bool) result))
            {
                result = precompile.Run(inputData, releaseSpec);
                // we need to rebuild the key with data copy as the data can be changed by VM processing
                key = new PreBlockCaches.PrecompileCacheKey(address, inputData.ToArray());
                cache.TryAdd(key, result);
            }

            return result;
        }
    }

    private sealed class CodeLruCache
    {
        private const int CacheCount = 16;
        private const int CacheMax = CacheCount - 1;
        private readonly ClockCache<ValueHash256, ICodeInfo>[] _caches;

        public CodeLruCache()
        {
            _caches = new ClockCache<ValueHash256, ICodeInfo>[CacheCount];
            for (int i = 0; i < _caches.Length; i++)
            {
                // Cache per nibble to reduce contention as TxPool is very parallel
                _caches[i] = new ClockCache<ValueHash256, ICodeInfo>(MemoryAllowance.CodeCacheSize / CacheCount);
            }
        }

        public ICodeInfo? Get(in ValueHash256 codeHash)
        {
            ClockCache<ValueHash256, ICodeInfo> cache = _caches[GetCacheIndex(codeHash)];
            return cache.Get(codeHash);
        }

        public bool Set(in ValueHash256 codeHash, ICodeInfo codeInfo)
        {
            ClockCache<ValueHash256, ICodeInfo> cache = _caches[GetCacheIndex(codeHash)];
            return cache.Set(codeHash, codeInfo);
        }

        private static int GetCacheIndex(in ValueHash256 codeHash) => codeHash.Bytes[^1] & CacheMax;

        public bool TryGet(in ValueHash256 codeHash, [NotNullWhen(true)] out ICodeInfo? codeInfo)
        {
            codeInfo = Get(codeHash);
            return codeInfo is not null;
        }
    }
}
<|MERGE_RESOLUTION|>--- conflicted
+++ resolved
@@ -185,17 +185,10 @@
         return false;
     }
 
-<<<<<<< HEAD
     private ICodeInfo CreateCachedPrecompile(
         in KeyValuePair<AddressAsKey, ICodeInfo> originalPrecompile,
-        ConcurrentDictionary<PreBlockCaches.PrecompileCacheKey, (ReadOnlyMemory<byte>, bool)> cache) =>
+        ConcurrentDictionary<PreBlockCaches.PrecompileCacheKey, (byte[], bool)> cache) =>
         new CodeInfo(new CachedPrecompile(originalPrecompile.Key.Value, originalPrecompile.Value.Precompile!, cache));
-=======
-    private CodeInfo CreateCachedPrecompile(
-        in KeyValuePair<AddressAsKey, CodeInfo> originalPrecompile,
-        ConcurrentDictionary<PreBlockCaches.PrecompileCacheKey, (byte[], bool)> cache) =>
-        new(new CachedPrecompile(originalPrecompile.Key.Value, originalPrecompile.Value.Precompile!, cache));
->>>>>>> 41fa4704
 
     public bool TryGetDelegation(IReadOnlyStateProvider worldState, Address address, IReleaseSpec spec, [NotNullWhen(true)] out Address? delegatedAddress) =>
         TryGetDelegatedAddress(InternalGetCachedCode(worldState, address, spec).MachineCode.Span, out delegatedAddress);
