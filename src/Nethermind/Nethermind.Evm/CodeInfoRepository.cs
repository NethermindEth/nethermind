// SPDX-FileCopyrightText: 2023 Demerzel Solutions Limited
// SPDX-License-Identifier: LGPL-3.0-only

using System;
using System.Collections.Concurrent;
using System.Collections.Frozen;
using System.Collections.Generic;
using System.Diagnostics.CodeAnalysis;
using System.Diagnostics;
using Nethermind.Core;
using Nethermind.Core.Caching;
using Nethermind.Core.Crypto;
using Nethermind.Core.Specs;
using Nethermind.Evm.CodeAnalysis;
using Nethermind.Evm.Precompiles;
using Nethermind.Evm.Precompiles.Bls;
using Nethermind.Evm.Precompiles.Snarks;
using Nethermind.State;
using Nethermind.Crypto;

namespace Nethermind.Evm;

public class CodeInfoRepository : ICodeInfoRepository
{
    private static readonly FrozenDictionary<AddressAsKey, CodeInfo> _precompiles = InitializePrecompiledContracts();
    private static readonly CodeLruCache _codeCache = new();
    private readonly FrozenDictionary<AddressAsKey, CodeInfo> _localPrecompiles;

    private static FrozenDictionary<AddressAsKey, CodeInfo> InitializePrecompiledContracts()
    {
        return new Dictionary<AddressAsKey, CodeInfo>
        {
            [EcRecoverPrecompile.Address] = new(EcRecoverPrecompile.Instance),
            [Sha256Precompile.Address] = new(Sha256Precompile.Instance),
            [Ripemd160Precompile.Address] = new(Ripemd160Precompile.Instance),
            [IdentityPrecompile.Address] = new(IdentityPrecompile.Instance),

            [Bn254AddPrecompile.Address] = new(Bn254AddPrecompile.Instance),
            [Bn254MulPrecompile.Address] = new(Bn254MulPrecompile.Instance),
            [Bn254PairingPrecompile.Address] = new(Bn254PairingPrecompile.Instance),
            [ModExpPrecompile.Address] = new(ModExpPrecompile.Instance),

            [Blake2FPrecompile.Address] = new(Blake2FPrecompile.Instance),

            [G1AddPrecompile.Address] = new(G1AddPrecompile.Instance),
            [G1MulPrecompile.Address] = new(G1MulPrecompile.Instance),
            [G1MultiExpPrecompile.Address] = new(G1MultiExpPrecompile.Instance),
            [G2AddPrecompile.Address] = new(G2AddPrecompile.Instance),
            [G2MulPrecompile.Address] = new(G2MulPrecompile.Instance),
            [G2MultiExpPrecompile.Address] = new(G2MultiExpPrecompile.Instance),
            [PairingPrecompile.Address] = new(PairingPrecompile.Instance),
            [MapToG1Precompile.Address] = new(MapToG1Precompile.Instance),
            [MapToG2Precompile.Address] = new(MapToG2Precompile.Instance),

            [PointEvaluationPrecompile.Address] = new(PointEvaluationPrecompile.Instance),

            [Secp256r1Precompile.Address] = new(Secp256r1Precompile.Instance),
        }.ToFrozenDictionary();
    }

    public CodeInfoRepository(ConcurrentDictionary<PreBlockCaches.PrecompileCacheKey, (ReadOnlyMemory<byte>, bool)>? precompileCache = null)
    {
        _localPrecompiles = precompileCache is null
            ? _precompiles
            : _precompiles.ToFrozenDictionary(kvp => kvp.Key, kvp => CreateCachedPrecompile(kvp, precompileCache));
    }

    public CodeInfo GetCachedCodeInfo(IWorldState worldState, Address codeSource, IReleaseSpec vmSpec, out Address? delegationAddress)
    {
        delegationAddress = null;
        if (codeSource.IsPrecompile(vmSpec))
        {
            return _localPrecompiles[codeSource];
        }

        CodeInfo cachedCodeInfo = InternalGetCachedCode(worldState, codeSource);

        if (TryGetDelegatedAddress(cachedCodeInfo.MachineCode.Span, out delegationAddress))
        {
            cachedCodeInfo = InternalGetCachedCode(worldState, delegationAddress);
        }

        return cachedCodeInfo;
    }

    private static CodeInfo InternalGetCachedCode(IReadOnlyStateProvider worldState, Address codeSource)
    {
        CodeInfo? cachedCodeInfo = null;
        ValueHash256 codeHash = worldState.GetCodeHash(codeSource);
        if (codeHash == Keccak.OfAnEmptyString.ValueHash256)
        {
            cachedCodeInfo = CodeInfo.Empty;
        }

        cachedCodeInfo ??= _codeCache.Get(codeHash);
        if (cachedCodeInfo is null)
        {
            byte[]? code = worldState.GetCode(codeHash);

            if (code is null)
            {
                MissingCode(codeSource, codeHash);
            }

            cachedCodeInfo = new CodeInfo(code);
            cachedCodeInfo.AnalyseInBackgroundIfRequired();
            _codeCache.Set(codeHash, cachedCodeInfo);
        }
        else
        {
            Db.Metrics.IncrementCodeDbCache();
        }

        return cachedCodeInfo;

        [DoesNotReturn]
        [StackTraceHidden]
        static void MissingCode(Address codeSource, in ValueHash256 codeHash)
        {
            throw new NullReferenceException($"Code {codeHash} missing in the state for address {codeSource}");
        }
    }

    public void InsertCode(IWorldState state, ReadOnlyMemory<byte> code, Address codeOwner, IReleaseSpec spec)
    {
        CodeInfo codeInfo = new(code);
        codeInfo.AnalyseInBackgroundIfRequired();

        ValueHash256 codeHash = code.Length == 0 ? ValueKeccak.OfAnEmptyString : ValueKeccak.Compute(code.Span);
        state.InsertCode(codeOwner, codeHash, code, spec);
        _codeCache.Set(codeHash, codeInfo);
    }

<<<<<<< HEAD
    /// <summary>
    /// Insert code delegations from transaction authorization_list authorized by signature,
    /// and return all authority addresses that was accessed and amount of autorization refunds.
    /// eip-7702
    /// </summary>
    public int InsertFromAuthorizations(
        IWorldState worldState,
        AuthorizationTuple?[] authorizations,
        ICollection<Address> accessedAddresses,
        IReleaseSpec spec)
=======
    public void SetDelegation(IWorldState state, Address codeSource, Address authority, IReleaseSpec spec)
>>>>>>> 2a9da1c4
    {
        byte[] authorizedBuffer = new byte[Eip7702Constants.DelegationHeader.Length + Address.Size];
        Eip7702Constants.DelegationHeader.CopyTo(authorizedBuffer);
        codeSource.Bytes.CopyTo(authorizedBuffer, Eip7702Constants.DelegationHeader.Length);
        ValueHash256 codeHash = ValueKeccak.Compute(authorizedBuffer);
        state.InsertCode(authority, codeHash, authorizedBuffer.AsMemory(), spec);
        _codeCache.Set(codeHash, new CodeInfo(authorizedBuffer));
    }

    /// <summary>
    /// Retrieves code hash of delegation if delegated. Otherwise code hash of <paramref name="address"/>.
    /// </summary>
    /// <param name="worldState"></param>
    /// <param name="address"></param>
    public ValueHash256 GetExecutableCodeHash(IWorldState worldState, Address address)
    {
        ValueHash256 codeHash = worldState.GetCodeHash(address);
        if (codeHash == Keccak.OfAnEmptyString.ValueHash256)
        {
            return Keccak.OfAnEmptyString.ValueHash256;
        }

        CodeInfo codeInfo = InternalGetCachedCode(worldState, address);
        return codeInfo.IsEmpty
            ? Keccak.OfAnEmptyString.ValueHash256
            : TryGetDelegatedAddress(codeInfo.MachineCode.Span, out Address? delegationAddress)
                ? worldState.GetCodeHash(delegationAddress)
                : codeHash;
    }

<<<<<<< HEAD
    /// <summary>
    /// Determines if a <see cref="AuthorizationTuple"/> is wellformed according to spec.
    /// </summary>
    private bool IsValidForExecution(
        AuthorizationTuple authorizationTuple,
        IWorldState stateProvider,
        ulong chainId,
        ICollection<Address> accessedAddresses,
        [NotNullWhen(false)] out string? error)
    {
        if (authorizationTuple.Authority is null)
        {
            error = "Bad signature.";
            return false;
        }
        if (authorizationTuple.ChainId != 0 && chainId != authorizationTuple.ChainId)
        {
            error = $"Chain id ({authorizationTuple.ChainId}) does not match.";
            return false;
        }
        accessedAddresses.Add(authorizationTuple.Authority);

        if (stateProvider.HasCode(authorizationTuple.Authority)
         && !HasDelegatedCode(stateProvider, authorizationTuple.Authority))
        {
            error = $"Authority ({authorizationTuple.Authority}) has code deployed.";
            return false;
        }
        UInt256 authNonce = stateProvider.GetNonce(authorizationTuple.Authority);
        if (authNonce != authorizationTuple.Nonce)
        {
            error = $"Skipping tuple in authorization_list because nonce is set to {authorizationTuple.Nonce}, but authority ({authorizationTuple.Authority}) has {authNonce}.";
            return false;
        }

        error = null;
        return true;
    }

    private bool HasDelegatedCode(IWorldState worldState, Address source)
    {
        return
            Eip7702Constants.IsDelegatedCode(InternalGetCachedCode(worldState, source).MachineCode.Span);
    }

=======
>>>>>>> 2a9da1c4
    /// <remarks>
    /// Parses delegation code to extract the contained address.
    /// <b>Assumes </b><paramref name="code"/> <b>is delegation code!</b>
    /// </remarks>
    private static bool TryGetDelegatedAddress(ReadOnlySpan<byte> code, [NotNullWhen(true)] out Address? address)
    {
        if (Eip7702Constants.IsDelegatedCode(code))
        {
            address = new Address(code.Slice(Eip7702Constants.DelegationHeader.Length).ToArray());
            return true;
        }

        address = null;
        return false;
    }

    private CodeInfo CreateCachedPrecompile(
        in KeyValuePair<AddressAsKey, CodeInfo> originalPrecompile,
        ConcurrentDictionary<PreBlockCaches.PrecompileCacheKey, (ReadOnlyMemory<byte>, bool)> cache) =>
        new(new CachedPrecompile(originalPrecompile.Key.Value, originalPrecompile.Value.Precompile!, cache));

    public bool TryGetDelegation(IReadOnlyStateProvider worldState, Address address, [NotNullWhen(true)] out Address? delegatedAddress) =>
        TryGetDelegatedAddress(InternalGetCachedCode(worldState, address).MachineCode.Span, out delegatedAddress);

    private class CachedPrecompile(
        Address address,
        IPrecompile precompile,
        ConcurrentDictionary<PreBlockCaches.PrecompileCacheKey, (ReadOnlyMemory<byte>, bool)> cache) : IPrecompile
    {
        public static Address Address => Address.Zero;

        public long BaseGasCost(IReleaseSpec releaseSpec) => precompile.BaseGasCost(releaseSpec);

        public long DataGasCost(in ReadOnlyMemory<byte> inputData, IReleaseSpec releaseSpec) => precompile.DataGasCost(inputData, releaseSpec);

        public (ReadOnlyMemory<byte>, bool) Run(in ReadOnlyMemory<byte> inputData, IReleaseSpec releaseSpec)
        {
            PreBlockCaches.PrecompileCacheKey key = new(address, inputData);
            if (!cache.TryGetValue(key, out (ReadOnlyMemory<byte>, bool) result))
            {
                result = precompile.Run(inputData, releaseSpec);
                // we need to rebuild the key with data copy as the data can be changed by VM processing
                key = new PreBlockCaches.PrecompileCacheKey(address, inputData.ToArray());
                cache.TryAdd(key, result);
            }

            return result;
        }
    }

    private sealed class CodeLruCache
    {
        private const int CacheCount = 16;
        private const int CacheMax = CacheCount - 1;
        private readonly ClockCache<ValueHash256, CodeInfo>[] _caches;

        public CodeLruCache()
        {
            _caches = new ClockCache<ValueHash256, CodeInfo>[CacheCount];
            for (int i = 0; i < _caches.Length; i++)
            {
                // Cache per nibble to reduce contention as TxPool is very parallel
                _caches[i] = new ClockCache<ValueHash256, CodeInfo>(MemoryAllowance.CodeCacheSize / CacheCount);
            }
        }

        public CodeInfo? Get(in ValueHash256 codeHash)
        {
            ClockCache<ValueHash256, CodeInfo> cache = _caches[GetCacheIndex(codeHash)];
            return cache.Get(codeHash);
        }

        public bool Set(in ValueHash256 codeHash, CodeInfo codeInfo)
        {
            ClockCache<ValueHash256, CodeInfo> cache = _caches[GetCacheIndex(codeHash)];
            return cache.Set(codeHash, codeInfo);
        }

        private static int GetCacheIndex(in ValueHash256 codeHash) => codeHash.Bytes[^1] & CacheMax;

        public bool TryGet(in ValueHash256 codeHash, [NotNullWhen(true)] out CodeInfo? codeInfo)
        {
            codeInfo = Get(codeHash);
            return codeInfo is not null;
        }
    }
}
<|MERGE_RESOLUTION|>--- conflicted
+++ resolved
@@ -131,20 +131,7 @@
         _codeCache.Set(codeHash, codeInfo);
     }
 
-<<<<<<< HEAD
-    /// <summary>
-    /// Insert code delegations from transaction authorization_list authorized by signature,
-    /// and return all authority addresses that was accessed and amount of autorization refunds.
-    /// eip-7702
-    /// </summary>
-    public int InsertFromAuthorizations(
-        IWorldState worldState,
-        AuthorizationTuple?[] authorizations,
-        ICollection<Address> accessedAddresses,
-        IReleaseSpec spec)
-=======
     public void SetDelegation(IWorldState state, Address codeSource, Address authority, IReleaseSpec spec)
->>>>>>> 2a9da1c4
     {
         byte[] authorizedBuffer = new byte[Eip7702Constants.DelegationHeader.Length + Address.Size];
         Eip7702Constants.DelegationHeader.CopyTo(authorizedBuffer);
@@ -175,54 +162,6 @@
                 : codeHash;
     }
 
-<<<<<<< HEAD
-    /// <summary>
-    /// Determines if a <see cref="AuthorizationTuple"/> is wellformed according to spec.
-    /// </summary>
-    private bool IsValidForExecution(
-        AuthorizationTuple authorizationTuple,
-        IWorldState stateProvider,
-        ulong chainId,
-        ICollection<Address> accessedAddresses,
-        [NotNullWhen(false)] out string? error)
-    {
-        if (authorizationTuple.Authority is null)
-        {
-            error = "Bad signature.";
-            return false;
-        }
-        if (authorizationTuple.ChainId != 0 && chainId != authorizationTuple.ChainId)
-        {
-            error = $"Chain id ({authorizationTuple.ChainId}) does not match.";
-            return false;
-        }
-        accessedAddresses.Add(authorizationTuple.Authority);
-
-        if (stateProvider.HasCode(authorizationTuple.Authority)
-         && !HasDelegatedCode(stateProvider, authorizationTuple.Authority))
-        {
-            error = $"Authority ({authorizationTuple.Authority}) has code deployed.";
-            return false;
-        }
-        UInt256 authNonce = stateProvider.GetNonce(authorizationTuple.Authority);
-        if (authNonce != authorizationTuple.Nonce)
-        {
-            error = $"Skipping tuple in authorization_list because nonce is set to {authorizationTuple.Nonce}, but authority ({authorizationTuple.Authority}) has {authNonce}.";
-            return false;
-        }
-
-        error = null;
-        return true;
-    }
-
-    private bool HasDelegatedCode(IWorldState worldState, Address source)
-    {
-        return
-            Eip7702Constants.IsDelegatedCode(InternalGetCachedCode(worldState, source).MachineCode.Span);
-    }
-
-=======
->>>>>>> 2a9da1c4
     /// <remarks>
     /// Parses delegation code to extract the contained address.
     /// <b>Assumes </b><paramref name="code"/> <b>is delegation code!</b>
