--- conflicted
+++ resolved
@@ -2,11 +2,8 @@
 // SPDX-License-Identifier: LGPL-3.0-only
 
 using System;
-<<<<<<< HEAD
 using System.Linq;
-=======
 using System.Runtime.CompilerServices;
->>>>>>> c5e5d4a6
 using Nethermind.Core;
 using Nethermind.Core.Specs;
 using G1 = Nethermind.Crypto.Bls.P1;
@@ -38,7 +35,6 @@
             return IPrecompile.Failure;
         }
 
-<<<<<<< HEAD
         (byte[], bool) result;
 
         try
@@ -71,12 +67,5 @@
         }
 
         return result;
-=======
-        Span<byte> output = stackalloc byte[2 * BlsParams.LenFp];
-        bool success = SubgroupChecks.G1IsInSubGroup(inputData.Span[..(2 * BlsParams.LenFp)])
-            && Pairings.BlsG1Mul(inputData.Span, output);
-
-        return success ? (output.ToArray(), true) : IPrecompile.Failure;
->>>>>>> c5e5d4a6
     }
 }