// SPDX-FileCopyrightText: 2022 Demerzel Solutions Limited
// SPDX-License-Identifier: LGPL-3.0-only

using System;
<<<<<<< HEAD
using System.Linq;
using System.Runtime.ExceptionServices;
=======
>>>>>>> 9f68241a
using Nethermind.Core;
using Nethermind.Core.Specs;
using G1 = Nethermind.Crypto.Bls.P1;

namespace Nethermind.Evm.Precompiles.Bls;

/// <summary>
/// https://eips.ethereum.org/EIPS/eip-2537
/// </summary>
public class G1MulPrecompile : IPrecompile<G1MulPrecompile>
{
    public static readonly G1MulPrecompile Instance = new();

    private G1MulPrecompile()
    {
    }

    public static Address Address { get; } = Address.FromNumber(0x0c);

    public long BaseGasCost(IReleaseSpec releaseSpec) => 12000L;

    public long DataGasCost(ReadOnlyMemory<byte> inputData, IReleaseSpec releaseSpec) => 0L;

    public (ReadOnlyMemory<byte>, bool) Run(ReadOnlyMemory<byte> inputData, IReleaseSpec releaseSpec)
    {
<<<<<<< HEAD
        const int expectedInputLength = BlsParams.LenG1 + BlsParams.LenFr;
=======
        const int expectedInputLength = BlsConst.LenG1 + BlsConst.LenFr;
>>>>>>> 9f68241a
        if (inputData.Length != expectedInputLength)
        {
            return IPrecompile.Failure;
        }

<<<<<<< HEAD
        try
        {
            G1 x = new G1(stackalloc long[G1.Sz]);
            x.DecodeRaw(inputData[..BlsParams.LenG1].Span);

            if (x.IsInf())
            {
                return (Enumerable.Repeat<byte>(0, 128).ToArray(), true);
            }

            if (!x.InGroup())
            {
                return IPrecompile.Failure;
            }

            if (!inputData.Span[BlsParams.LenG1..].ContainsAnyExcept((byte)0))
            {
                return (Enumerable.Repeat<byte>(0, 128).ToArray(), true);
            }

            Span<byte> scalar = stackalloc byte[32];
            for (int i = 0; i < 32; i++)
            {
                scalar[32 - i - 1] = inputData.Span[BlsParams.LenG1 + i];
            }

            G1 res = x.Mult(scalar);
            return (res.EncodeRaw(), true);
        }
        catch (BlsExtensions.BlsPrecompileException)
        {
            return IPrecompile.Failure;
        }
=======
        G1 x = new(stackalloc long[G1.Sz]);
        if (!x.TryDecodeRaw(inputData[..BlsConst.LenG1].Span) || !x.InGroup())
        {
            return IPrecompile.Failure;
        }

        bool scalarIsInfinity = !inputData.Span[BlsConst.LenG1..].ContainsAnyExcept((byte)0);
        if (scalarIsInfinity || x.IsInf())
        {
            return (BlsConst.G1Inf, true);
        }

        Span<byte> scalar = stackalloc byte[32];
        inputData.Span[BlsConst.LenG1..].CopyTo(scalar);
        scalar.Reverse();

        G1 res = x.Mult(scalar);
        return (res.EncodeRaw(), true);
>>>>>>> 9f68241a
    }
}<|MERGE_RESOLUTION|>--- conflicted
+++ resolved
@@ -2,11 +2,6 @@
 // SPDX-License-Identifier: LGPL-3.0-only
 
 using System;
-<<<<<<< HEAD
-using System.Linq;
-using System.Runtime.ExceptionServices;
-=======
->>>>>>> 9f68241a
 using Nethermind.Core;
 using Nethermind.Core.Specs;
 using G1 = Nethermind.Crypto.Bls.P1;
@@ -32,51 +27,12 @@
 
     public (ReadOnlyMemory<byte>, bool) Run(ReadOnlyMemory<byte> inputData, IReleaseSpec releaseSpec)
     {
-<<<<<<< HEAD
-        const int expectedInputLength = BlsParams.LenG1 + BlsParams.LenFr;
-=======
         const int expectedInputLength = BlsConst.LenG1 + BlsConst.LenFr;
->>>>>>> 9f68241a
         if (inputData.Length != expectedInputLength)
         {
             return IPrecompile.Failure;
         }
 
-<<<<<<< HEAD
-        try
-        {
-            G1 x = new G1(stackalloc long[G1.Sz]);
-            x.DecodeRaw(inputData[..BlsParams.LenG1].Span);
-
-            if (x.IsInf())
-            {
-                return (Enumerable.Repeat<byte>(0, 128).ToArray(), true);
-            }
-
-            if (!x.InGroup())
-            {
-                return IPrecompile.Failure;
-            }
-
-            if (!inputData.Span[BlsParams.LenG1..].ContainsAnyExcept((byte)0))
-            {
-                return (Enumerable.Repeat<byte>(0, 128).ToArray(), true);
-            }
-
-            Span<byte> scalar = stackalloc byte[32];
-            for (int i = 0; i < 32; i++)
-            {
-                scalar[32 - i - 1] = inputData.Span[BlsParams.LenG1 + i];
-            }
-
-            G1 res = x.Mult(scalar);
-            return (res.EncodeRaw(), true);
-        }
-        catch (BlsExtensions.BlsPrecompileException)
-        {
-            return IPrecompile.Failure;
-        }
-=======
         G1 x = new(stackalloc long[G1.Sz]);
         if (!x.TryDecodeRaw(inputData[..BlsConst.LenG1].Span) || !x.InGroup())
         {
@@ -95,6 +51,5 @@
 
         G1 res = x.Mult(scalar);
         return (res.EncodeRaw(), true);
->>>>>>> 9f68241a
     }
 }