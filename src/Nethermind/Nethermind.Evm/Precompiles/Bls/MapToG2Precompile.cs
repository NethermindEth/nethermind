--- conflicted
+++ resolved
@@ -34,22 +34,6 @@
             return IPrecompile.Failure;
         }
 
-<<<<<<< HEAD
-        try
-        {
-            G2 res = new G2(stackalloc long[G2.Sz]);
-            if (!BlsExtensions.ValidRawFp(inputData.Span[..BlsParams.LenFp]) || !BlsExtensions.ValidRawFp(inputData.Span[BlsParams.LenFp..]))
-            {
-                return IPrecompile.Failure;
-            }
-            res.MapTo(inputData[BlsParams.LenFpPad..BlsParams.LenFp].Span, inputData[(BlsParams.LenFp + BlsParams.LenFpPad)..].Span);
-            return (res.EncodeRaw(), true);
-        }
-        catch (BlsExtensions.BlsPrecompileException)
-        {
-            return IPrecompile.Failure;
-        }
-=======
         G2 res = new G2(stackalloc long[G2.Sz]);
         if (!BlsExtensions.ValidRawFp(inputData.Span[..BlsConst.LenFp]) || !BlsExtensions.ValidRawFp(inputData.Span[BlsConst.LenFp..]))
         {
@@ -57,6 +41,5 @@
         }
         res.MapTo(inputData[BlsConst.LenFpPad..BlsConst.LenFp].Span, inputData[(BlsConst.LenFp + BlsConst.LenFpPad)..].Span);
         return (res.EncodeRaw(), true);
->>>>>>> 9f68241a
     }
 }