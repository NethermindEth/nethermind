// SPDX-FileCopyrightText: 2022 Demerzel Solutions Limited
// SPDX-License-Identifier: LGPL-3.0-only

using System;
<<<<<<< HEAD
using System.Linq;
=======
>>>>>>> 9f68241a
using Nethermind.Core;
using Nethermind.Core.Specs;

using G2 = Nethermind.Crypto.Bls.P2;

namespace Nethermind.Evm.Precompiles.Bls;

/// <summary>
/// https://eips.ethereum.org/EIPS/eip-2537
/// </summary>
public class G2MulPrecompile : IPrecompile<G2MulPrecompile>
{
    public static readonly G2MulPrecompile Instance = new();

    private G2MulPrecompile()
    {
    }

    public static Address Address { get; } = Address.FromNumber(0x0f);

    public long BaseGasCost(IReleaseSpec releaseSpec) => 45000L;

    public long DataGasCost(ReadOnlyMemory<byte> inputData, IReleaseSpec releaseSpec) => 0L;

    public (ReadOnlyMemory<byte>, bool) Run(ReadOnlyMemory<byte> inputData, IReleaseSpec releaseSpec)
    {
<<<<<<< HEAD
        const int expectedInputLength = BlsParams.LenG2 + BlsParams.LenFr;
=======
        const int expectedInputLength = BlsConst.LenG2 + BlsConst.LenFr;
>>>>>>> 9f68241a

        if (inputData.Length != expectedInputLength)
        {
            return IPrecompile.Failure;
        }

<<<<<<< HEAD
        try
        {
            G2 x = new G2(stackalloc long[G2.Sz]);
            x.DecodeRaw(inputData[..BlsParams.LenG2].Span);

            if (x.IsInf())
            {
                return (Enumerable.Repeat<byte>(0, 256).ToArray(), true);
            }

            if (!x.InGroup())
            {
                return IPrecompile.Failure;
            }

            if (!inputData[BlsParams.LenG2..].Span.ContainsAnyExcept((byte)0))
            {
                return (Enumerable.Repeat<byte>(0, 256).ToArray(), true);
            }

            Span<byte> scalar = stackalloc byte[32];
            for (int i = 0; i < 32; i++)
            {
                scalar[32 - i - 1] = inputData.Span[BlsParams.LenG2 + i];
            }

            G2 res = x.Mult(scalar);
            return (res.EncodeRaw(), true);
        }
        catch (BlsExtensions.BlsPrecompileException)
        {
            return IPrecompile.Failure;
        }
=======
        G2 x = new(stackalloc long[G2.Sz]);
        if (!x.TryDecodeRaw(inputData[..BlsConst.LenG2].Span) || !x.InGroup())
        {
            return IPrecompile.Failure;
        }

        bool scalarIsInfinity = !inputData[BlsConst.LenG2..].Span.ContainsAnyExcept((byte)0);
        if (scalarIsInfinity || x.IsInf())
        {
            return (BlsConst.G2Inf, true);
        }

        Span<byte> scalar = stackalloc byte[32];
        inputData.Span[BlsConst.LenG2..].CopyTo(scalar);
        scalar.Reverse();

        G2 res = x.Mult(scalar);
        return (res.EncodeRaw(), true);
>>>>>>> 9f68241a
    }
}<|MERGE_RESOLUTION|>--- conflicted
+++ resolved
@@ -2,10 +2,6 @@
 // SPDX-License-Identifier: LGPL-3.0-only
 
 using System;
-<<<<<<< HEAD
-using System.Linq;
-=======
->>>>>>> 9f68241a
 using Nethermind.Core;
 using Nethermind.Core.Specs;
 
@@ -32,52 +28,13 @@
 
     public (ReadOnlyMemory<byte>, bool) Run(ReadOnlyMemory<byte> inputData, IReleaseSpec releaseSpec)
     {
-<<<<<<< HEAD
-        const int expectedInputLength = BlsParams.LenG2 + BlsParams.LenFr;
-=======
         const int expectedInputLength = BlsConst.LenG2 + BlsConst.LenFr;
->>>>>>> 9f68241a
 
         if (inputData.Length != expectedInputLength)
         {
             return IPrecompile.Failure;
         }
 
-<<<<<<< HEAD
-        try
-        {
-            G2 x = new G2(stackalloc long[G2.Sz]);
-            x.DecodeRaw(inputData[..BlsParams.LenG2].Span);
-
-            if (x.IsInf())
-            {
-                return (Enumerable.Repeat<byte>(0, 256).ToArray(), true);
-            }
-
-            if (!x.InGroup())
-            {
-                return IPrecompile.Failure;
-            }
-
-            if (!inputData[BlsParams.LenG2..].Span.ContainsAnyExcept((byte)0))
-            {
-                return (Enumerable.Repeat<byte>(0, 256).ToArray(), true);
-            }
-
-            Span<byte> scalar = stackalloc byte[32];
-            for (int i = 0; i < 32; i++)
-            {
-                scalar[32 - i - 1] = inputData.Span[BlsParams.LenG2 + i];
-            }
-
-            G2 res = x.Mult(scalar);
-            return (res.EncodeRaw(), true);
-        }
-        catch (BlsExtensions.BlsPrecompileException)
-        {
-            return IPrecompile.Failure;
-        }
-=======
         G2 x = new(stackalloc long[G2.Sz]);
         if (!x.TryDecodeRaw(inputData[..BlsConst.LenG2].Span) || !x.InGroup())
         {
@@ -96,6 +53,5 @@
 
         G2 res = x.Mult(scalar);
         return (res.EncodeRaw(), true);
->>>>>>> 9f68241a
     }
 }