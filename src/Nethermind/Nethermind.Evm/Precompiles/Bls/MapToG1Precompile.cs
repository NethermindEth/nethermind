--- conflicted
+++ resolved
@@ -34,7 +34,6 @@
             return IPrecompile.Failure;
         }
 
-<<<<<<< HEAD
         (byte[], bool) result;
 
         try
@@ -53,9 +52,5 @@
         }
 
         return result;
-=======
-        Span<byte> output = stackalloc byte[128];
-        return Pairings.BlsMapToG1(inputData.Span, output) ? (output.ToArray(), true) : IPrecompile.Failure;
->>>>>>> c5e5d4a6
     }
 }