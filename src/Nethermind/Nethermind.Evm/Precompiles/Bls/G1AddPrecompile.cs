// SPDX-FileCopyrightText: 2022 Demerzel Solutions Limited
// SPDX-License-Identifier: LGPL-3.0-only

using System;
using Nethermind.Core;
using Nethermind.Core.Specs;

using G1 = Nethermind.Crypto.Bls.P1;

namespace Nethermind.Evm.Precompiles.Bls;

/// <summary>
/// https://eips.ethereum.org/EIPS/eip-2537
/// </summary>
public class G1AddPrecompile : IPrecompile<G1AddPrecompile>
{
    public static G1AddPrecompile Instance = new G1AddPrecompile();

    private G1AddPrecompile()
    {
    }

    public static Address Address { get; } = Address.FromNumber(0x0b);

    public long BaseGasCost(IReleaseSpec releaseSpec) => 500L;

    public long DataGasCost(in ReadOnlyMemory<byte> inputData, IReleaseSpec releaseSpec) => 0L;

    public (ReadOnlyMemory<byte>, bool) Run(in ReadOnlyMemory<byte> inputData, IReleaseSpec releaseSpec)
    {
        const int expectedInputLength = 2 * BlsParams.LenG1;
        if (inputData.Length != expectedInputLength)
        {
            return IPrecompile.Failure;
        }

<<<<<<< HEAD
        (byte[], bool) result;

        try
        {
            G1? x = BlsExtensions.DecodeG1(inputData[..BlsParams.LenG1]);
            G1? y = BlsExtensions.DecodeG1(inputData[BlsParams.LenG1..]);

            if (!x.HasValue)
            {
                // x == inf
                return (inputData[BlsParams.LenG1..], true);
            }

            if (!y.HasValue)
            {
                // y == inf
                return (inputData[..BlsParams.LenG1], true);
            }

            G1 res = x.Value.add(y.Value);
            result = (res.Encode(), true);
        }
        catch (Exception)
        {
            result = ([], false);
        }

        return result;
=======
        Span<byte> output = stackalloc byte[2 * BlsParams.LenFp];
        bool success = Pairings.BlsG1Add(inputData.Span, output);
        return success ? (output.ToArray(), true) : IPrecompile.Failure;
>>>>>>> c5e5d4a6
    }
}<|MERGE_RESOLUTION|>--- conflicted
+++ resolved
@@ -34,7 +34,6 @@
             return IPrecompile.Failure;
         }
 
-<<<<<<< HEAD
         (byte[], bool) result;
 
         try
@@ -63,10 +62,5 @@
         }
 
         return result;
-=======
-        Span<byte> output = stackalloc byte[2 * BlsParams.LenFp];
-        bool success = Pairings.BlsG1Add(inputData.Span, output);
-        return success ? (output.ToArray(), true) : IPrecompile.Failure;
->>>>>>> c5e5d4a6
     }
 }