--- conflicted
+++ resolved
@@ -40,30 +40,7 @@
 
         (byte[], bool) result;
 
-<<<<<<< HEAD
         try
-=======
-        Span<byte> output = stackalloc byte[32];
-
-        for (int i = 0; i < (inputData.Length / PairSize); i++)
-        {
-            int offset = i * PairSize;
-            if (!SubgroupChecks.G1IsInSubGroup(inputData.Span[offset..(offset + (2 * BlsParams.LenFp))]))
-            {
-                return (Array.Empty<byte>(), false);
-            }
-
-            offset += 2 * BlsParams.LenFp;
-
-            if (!SubgroupChecks.G2IsInSubGroup(inputData.Span[offset..(offset + (4 * BlsParams.LenFp))]))
-            {
-                return (Array.Empty<byte>(), false);
-            }
-        }
-
-        bool success = Pairings.BlsPairing(inputData.Span, output);
-        if (success)
->>>>>>> e9dff1d8
         {
             GT acc = GT.one();
             for (int i = 0; i < inputData.Length / PairSize; i++)
