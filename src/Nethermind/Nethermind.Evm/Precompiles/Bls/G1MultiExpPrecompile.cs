// SPDX-FileCopyrightText: 2022 Demerzel Solutions Limited
// SPDX-License-Identifier: LGPL-3.0-only

using System;
<<<<<<< HEAD
using System.Collections.Generic;
using System.Linq;
=======
using System.Runtime.CompilerServices;
>>>>>>> c5e5d4a6
using Nethermind.Core;
using Nethermind.Core.Specs;

using G1 = Nethermind.Crypto.Bls.P1;
using Scalar = Nethermind.Crypto.Bls.Scalar;

namespace Nethermind.Evm.Precompiles.Bls;

/// <summary>
/// https://eips.ethereum.org/EIPS/eip-2537
/// </summary>
public class G1MultiExpPrecompile : IPrecompile<G1MultiExpPrecompile>
{
    public static G1MultiExpPrecompile Instance = new G1MultiExpPrecompile();

    private G1MultiExpPrecompile()
    {
    }

    public static Address Address { get; } = Address.FromNumber(0x0d);

    public long BaseGasCost(IReleaseSpec releaseSpec) => 0L;

    public long DataGasCost(in ReadOnlyMemory<byte> inputData, IReleaseSpec releaseSpec)
    {
        int k = inputData.Length / ItemSize;
        return 12000L * k * Discount.For(k) / 1000;
    }

    private const int ItemSize = 160;

    public (ReadOnlyMemory<byte>, bool) Run(in ReadOnlyMemory<byte> inputData, IReleaseSpec releaseSpec)
    {
        if (inputData.Length % ItemSize > 0 || inputData.Length == 0)
        {
            return IPrecompile.Failure;
        }

        (byte[], bool) result;

        try
        {
            List<G1> points = [];
            List<Scalar> scalars = [];
            for (int i = 0; i < inputData.Length / ItemSize; i++)
            {
<<<<<<< HEAD
                int offset = i * ItemSize;
                G1? p = BlsExtensions.DecodeG1(inputData[offset..(offset + BlsParams.LenG1)]);

                if (!p.HasValue)
                {
                    continue;
                }

                byte[] scalar = inputData[(offset + BlsParams.LenG1)..(offset + BlsParams.LenG1 + 32)].ToArray();
                if (scalar.All(x => x == 0))
                {
                    continue;
                }

                if (!p.Value.in_group())
                {
                    return (Array.Empty<byte>(), false);
                }

                points.Add(p.Value);
                scalars.Add(new(scalar));
=======
                return IPrecompile.Failure;
>>>>>>> c5e5d4a6
            }

<<<<<<< HEAD
            if (points.Count == 0)
            {
                return (Enumerable.Repeat<byte>(0, 128).ToArray(), true);
            }

            G1 res = new();
            res.multi_mult(points.ToArray(), scalars.ToArray());
            result = (res.Encode(), true);
        }
        catch (Exception)
        {
            result = ([], false);
        }

        return result;
=======
        Span<byte> output = stackalloc byte[2 * BlsParams.LenFp];
        bool success = Pairings.BlsG1MultiExp(inputData.Span, output);
        return success ? (output.ToArray(), true) : IPrecompile.Failure;
>>>>>>> c5e5d4a6
    }
}<|MERGE_RESOLUTION|>--- conflicted
+++ resolved
@@ -2,12 +2,9 @@
 // SPDX-License-Identifier: LGPL-3.0-only
 
 using System;
-<<<<<<< HEAD
 using System.Collections.Generic;
 using System.Linq;
-=======
 using System.Runtime.CompilerServices;
->>>>>>> c5e5d4a6
 using Nethermind.Core;
 using Nethermind.Core.Specs;
 
@@ -54,7 +51,6 @@
             List<Scalar> scalars = [];
             for (int i = 0; i < inputData.Length / ItemSize; i++)
             {
-<<<<<<< HEAD
                 int offset = i * ItemSize;
                 G1? p = BlsExtensions.DecodeG1(inputData[offset..(offset + BlsParams.LenG1)]);
 
@@ -76,12 +72,8 @@
 
                 points.Add(p.Value);
                 scalars.Add(new(scalar));
-=======
-                return IPrecompile.Failure;
->>>>>>> c5e5d4a6
             }
 
-<<<<<<< HEAD
             if (points.Count == 0)
             {
                 return (Enumerable.Repeat<byte>(0, 128).ToArray(), true);
@@ -97,10 +89,5 @@
         }
 
         return result;
-=======
-        Span<byte> output = stackalloc byte[2 * BlsParams.LenFp];
-        bool success = Pairings.BlsG1MultiExp(inputData.Span, output);
-        return success ? (output.ToArray(), true) : IPrecompile.Failure;
->>>>>>> c5e5d4a6
     }
 }