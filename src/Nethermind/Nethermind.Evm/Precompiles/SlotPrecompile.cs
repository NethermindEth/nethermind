--- conflicted
+++ resolved
@@ -27,11 +27,7 @@
 
         public (ReadOnlyMemory<byte>, bool) Run(ReadOnlyMemory<byte> inputData, PrecompileContext context)
         {
-<<<<<<< HEAD
-            ulong? slotNumber = context.ExecutionEnvironment.TxExecutionContext.BlockExecutionContext.Header.SlotNumber;
-=======
-            ulong? slotNumber = 0;
->>>>>>> 7962c069
+            ulong? slotNumber = context.ExecutionEnvironment.TxExecutionContext.BlockExecutionContext.SlotNumber;
 
             if (slotNumber is null)
             {
