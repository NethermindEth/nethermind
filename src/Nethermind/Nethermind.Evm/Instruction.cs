--- conflicted
+++ resolved
@@ -209,11 +209,7 @@
         /// </summary>
         public bool IsNotStaticOpcode { get; } = requiresStaticEnvToBeFalse;
 
-<<<<<<< HEAD
-        public static readonly IReadOnlyDictionary<Instruction, OpcodeMetadata> Operations =
-=======
         public static readonly FrozenDictionary<Instruction, OpcodeMetadata> Operations =
->>>>>>> adb54aac
             new Dictionary<Instruction, OpcodeMetadata>()
             {
                 [Instruction.POP] = new(GasCostOf.Base, 0, 1, 0),
@@ -382,11 +378,8 @@
                 [Instruction.RETURN] = new(MEMORY_EXPANSION, 0, 2, 0), // has memory costs
                 [Instruction.REVERT] = new(MEMORY_EXPANSION, 0, 2, 0), // has memory costs
             }.ToFrozenDictionary();
-<<<<<<< HEAD
-=======
         public static OpcodeMetadata GetMetadata(Instruction instruction) => OpcodeMetadata.Operations.GetValueOrDefault(instruction, OpcodeMetadata.Operations[Instruction.INVALID]);
 
->>>>>>> adb54aac
     }
     public record struct OpcodeInfo(int pc, Instruction instruction, int? argumentIndex)
     {
