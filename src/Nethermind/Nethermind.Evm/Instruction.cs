--- conflicted
+++ resolved
@@ -2,17 +2,13 @@
 // SPDX-License-Identifier: LGPL-3.0-only
 
 using System;
-<<<<<<< HEAD
+using System.Diagnostics;
 using System.Collections.Frozen;
 using System.Collections.Generic;
 using System.Diagnostics.CodeAnalysis;
-using System.Linq;
-=======
-using System.Diagnostics;
-using System.Diagnostics.CodeAnalysis;
 using System.Runtime.CompilerServices;
 using System.Runtime.InteropServices;
->>>>>>> 59509837
+using System.Linq;
 using FastEnumUtility;
 using Nethermind.Core.Specs;
 using Nethermind.Specs.Forks;
@@ -205,9 +201,225 @@
     REVERT = 0xfd,
     INVALID = 0xfe,
     SELFDESTRUCT = 0xff
+ 
 }
-
-public static class InstructionExtensions
+public struct OpcodeMetadata(long gasCost, byte additionalBytes, byte stackBehaviorPop, byte stackBehaviorPush, bool requiresStaticEnvToBeFalse = false)
+{
+    // these values are just indicators that these opcodes have extra gas handling 
+    private const int DYNAMIC = 0;
+    private const int FREE = 0;
+    private const int MEMORY_EXPANSION = 0;
+    private const int ACCOUNT_ACCESS = 0;
+    /// <summary>
+    /// The gas cost.
+    /// </summary>
+    public long GasCost { get; } = gasCost;
+
+    /// <summary>
+    /// How many following bytes does this instruction have.
+    /// </summary>
+    public byte AdditionalBytes { get; } = additionalBytes;
+
+    /// <summary>
+    /// How many bytes are popped by this instruction.
+    /// </summary>
+    public byte StackBehaviorPop { get; } = stackBehaviorPop;
+
+    /// <summary>
+    /// How many bytes are pushed by this instruction.
+    /// </summary>
+    public byte StackBehaviorPush { get; } = stackBehaviorPush;
+
+    /// <summary>
+    /// requires EvmState.IsStatic to be false
+    /// </summary>
+    public bool IsNotStaticOpcode { get; } = requiresStaticEnvToBeFalse;
+
+    public static readonly FrozenDictionary<Instruction, OpcodeMetadata> Operations =
+        new Dictionary<Instruction, OpcodeMetadata>()
+        {
+            [Instruction.POP] = new(GasCostOf.Base, 0, 1, 0),
+            [Instruction.STOP] = new(FREE, 0, 0, 0),
+            [Instruction.PC] = new(GasCostOf.Base, 0, 0, 1),
+
+            [Instruction.PUSH0] = new(GasCostOf.Base, 0, 0, 1),
+            [Instruction.PUSH1] = new(GasCostOf.VeryLow, 1, 0, 1),
+            [Instruction.PUSH2] = new(GasCostOf.VeryLow, 2, 0, 1),
+            [Instruction.PUSH3] = new(GasCostOf.VeryLow, 3, 0, 1),
+            [Instruction.PUSH4] = new(GasCostOf.VeryLow, 4, 0, 1),
+            [Instruction.PUSH5] = new(GasCostOf.VeryLow, 5, 0, 1),
+            [Instruction.PUSH6] = new(GasCostOf.VeryLow, 6, 0, 1),
+            [Instruction.PUSH7] = new(GasCostOf.VeryLow, 7, 0, 1),
+            [Instruction.PUSH8] = new(GasCostOf.VeryLow, 8, 0, 1),
+            [Instruction.PUSH9] = new(GasCostOf.VeryLow, 9, 0, 1),
+            [Instruction.PUSH10] = new(GasCostOf.VeryLow, 10, 0, 1),
+            [Instruction.PUSH11] = new(GasCostOf.VeryLow, 11, 0, 1),
+            [Instruction.PUSH12] = new(GasCostOf.VeryLow, 12, 0, 1),
+            [Instruction.PUSH13] = new(GasCostOf.VeryLow, 13, 0, 1),
+            [Instruction.PUSH14] = new(GasCostOf.VeryLow, 14, 0, 1),
+            [Instruction.PUSH15] = new(GasCostOf.VeryLow, 15, 0, 1),
+            [Instruction.PUSH16] = new(GasCostOf.VeryLow, 16, 0, 1),
+            [Instruction.PUSH17] = new(GasCostOf.VeryLow, 17, 0, 1),
+            [Instruction.PUSH18] = new(GasCostOf.VeryLow, 18, 0, 1),
+            [Instruction.PUSH19] = new(GasCostOf.VeryLow, 19, 0, 1),
+            [Instruction.PUSH20] = new(GasCostOf.VeryLow, 20, 0, 1),
+            [Instruction.PUSH21] = new(GasCostOf.VeryLow, 21, 0, 1),
+            [Instruction.PUSH22] = new(GasCostOf.VeryLow, 22, 0, 1),
+            [Instruction.PUSH23] = new(GasCostOf.VeryLow, 23, 0, 1),
+            [Instruction.PUSH24] = new(GasCostOf.VeryLow, 24, 0, 1),
+            [Instruction.PUSH25] = new(GasCostOf.VeryLow, 25, 0, 1),
+            [Instruction.PUSH26] = new(GasCostOf.VeryLow, 26, 0, 1),
+            [Instruction.PUSH27] = new(GasCostOf.VeryLow, 27, 0, 1),
+            [Instruction.PUSH28] = new(GasCostOf.VeryLow, 28, 0, 1),
+            [Instruction.PUSH29] = new(GasCostOf.VeryLow, 29, 0, 1),
+            [Instruction.PUSH30] = new(GasCostOf.VeryLow, 30, 0, 1),
+            [Instruction.PUSH31] = new(GasCostOf.VeryLow, 31, 0, 1),
+            [Instruction.PUSH32] = new(GasCostOf.VeryLow, 32, 0, 1),
+
+            [Instruction.JUMPDEST] = new(GasCostOf.JumpDest, 0, 0, 0),
+            [Instruction.JUMP] = new(GasCostOf.Mid, 0, 1, 0),
+            [Instruction.JUMPI] = new(GasCostOf.High, 0, 2, 0),
+
+            [Instruction.DUP1] = new(GasCostOf.VeryLow, 0, 1, 2),
+            [Instruction.DUP2] = new(GasCostOf.VeryLow, 0, 2, 3),
+            [Instruction.DUP3] = new(GasCostOf.VeryLow, 0, 3, 4),
+            [Instruction.DUP4] = new(GasCostOf.VeryLow, 0, 4, 5),
+            [Instruction.DUP5] = new(GasCostOf.VeryLow, 0, 5, 6),
+            [Instruction.DUP6] = new(GasCostOf.VeryLow, 0, 6, 7),
+            [Instruction.DUP7] = new(GasCostOf.VeryLow, 0, 7, 8),
+            [Instruction.DUP8] = new(GasCostOf.VeryLow, 0, 8, 9),
+            [Instruction.DUP9] = new(GasCostOf.VeryLow, 0, 9, 10),
+            [Instruction.DUP10] = new(GasCostOf.VeryLow, 0, 10, 11),
+            [Instruction.DUP11] = new(GasCostOf.VeryLow, 0, 11, 12),
+            [Instruction.DUP12] = new(GasCostOf.VeryLow, 0, 12, 13),
+            [Instruction.DUP13] = new(GasCostOf.VeryLow, 0, 13, 14),
+            [Instruction.DUP14] = new(GasCostOf.VeryLow, 0, 14, 15),
+            [Instruction.DUP15] = new(GasCostOf.VeryLow, 0, 15, 16),
+            [Instruction.DUP16] = new(GasCostOf.VeryLow, 0, 16, 17),
+
+            [Instruction.SWAP1] = new(GasCostOf.VeryLow, 0, 2, 2),
+            [Instruction.SWAP2] = new(GasCostOf.VeryLow, 0, 3, 3),
+            [Instruction.SWAP3] = new(GasCostOf.VeryLow, 0, 4, 4),
+            [Instruction.SWAP4] = new(GasCostOf.VeryLow, 0, 5, 5),
+            [Instruction.SWAP5] = new(GasCostOf.VeryLow, 0, 6, 6),
+            [Instruction.SWAP6] = new(GasCostOf.VeryLow, 0, 7, 7),
+            [Instruction.SWAP7] = new(GasCostOf.VeryLow, 0, 8, 8),
+            [Instruction.SWAP8] = new(GasCostOf.VeryLow, 0, 9, 9),
+            [Instruction.SWAP9] = new(GasCostOf.VeryLow, 0, 10, 10),
+            [Instruction.SWAP10] = new(GasCostOf.VeryLow, 0, 11, 11),
+            [Instruction.SWAP11] = new(GasCostOf.VeryLow, 0, 12, 12),
+            [Instruction.SWAP12] = new(GasCostOf.VeryLow, 0, 13, 13),
+            [Instruction.SWAP13] = new(GasCostOf.VeryLow, 0, 14, 14),
+            [Instruction.SWAP14] = new(GasCostOf.VeryLow, 0, 15, 15),
+            [Instruction.SWAP15] = new(GasCostOf.VeryLow, 0, 16, 16),
+            [Instruction.SWAP16] = new(GasCostOf.VeryLow, 0, 17, 17),
+
+            [Instruction.ADD] = new(GasCostOf.VeryLow, 0, 2, 1),
+            [Instruction.MUL] = new(GasCostOf.Low, 0, 2, 1),
+            [Instruction.SUB] = new(GasCostOf.VeryLow, 0, 2, 1),
+            [Instruction.DIV] = new(GasCostOf.Low, 0, 2, 1),
+            [Instruction.SDIV] = new(GasCostOf.Low, 0, 2, 1),
+            [Instruction.MOD] = new(GasCostOf.Low, 0, 2, 1),
+            [Instruction.SMOD] = new(GasCostOf.Low, 0, 2, 1),
+            [Instruction.EXP] = new(GasCostOf.Exp, 0, 2, 1),
+            [Instruction.SIGNEXTEND] = new(GasCostOf.Low, 0, 2, 1),
+            [Instruction.LT] = new(GasCostOf.VeryLow, 0, 2, 1),
+            [Instruction.GT] = new(GasCostOf.VeryLow, 0, 2, 1),
+            [Instruction.SLT] = new(GasCostOf.VeryLow, 0, 2, 1),
+            [Instruction.SGT] = new(GasCostOf.VeryLow, 0, 2, 1),
+            [Instruction.EQ] = new(GasCostOf.VeryLow, 0, 2, 1),
+            [Instruction.ISZERO] = new(GasCostOf.VeryLow, 0, 1, 1),
+            [Instruction.AND] = new(GasCostOf.VeryLow, 0, 2, 1),
+            [Instruction.OR] = new(GasCostOf.VeryLow, 0, 2, 1),
+            [Instruction.XOR] = new(GasCostOf.VeryLow, 0, 2, 1),
+            [Instruction.NOT] = new(GasCostOf.VeryLow, 0, 1, 1),
+            [Instruction.ADDMOD] = new(GasCostOf.Mid, 0, 3, 1),
+            [Instruction.MULMOD] = new(GasCostOf.Mid, 0, 3, 1),
+            [Instruction.SHL] = new(GasCostOf.VeryLow, 0, 2, 1),
+            [Instruction.SHR] = new(GasCostOf.VeryLow, 0, 2, 1),
+            [Instruction.SAR] = new(GasCostOf.VeryLow, 0, 2, 1),
+            [Instruction.BYTE] = new(GasCostOf.VeryLow, 0, 2, 1),
+
+            [Instruction.KECCAK256] = new(GasCostOf.Sha3 + MEMORY_EXPANSION, 0, 2, 1),
+            [Instruction.ADDRESS] = new(GasCostOf.Base, 0, 0, 1),
+            [Instruction.BALANCE] = new(DYNAMIC + ACCOUNT_ACCESS, 0, 1, 1), // we need call GetBalanceCost in ILCompiler
+            [Instruction.ORIGIN] = new(GasCostOf.Base, 0, 0, 1),
+            [Instruction.CALLER] = new(GasCostOf.Base, 0, 0, 1),
+            [Instruction.CALLVALUE] = new(GasCostOf.Base, 0, 0, 1),
+            [Instruction.CALLDATALOAD] = new(GasCostOf.VeryLow, 0, 1, 1),
+            [Instruction.CALLDATASIZE] = new(GasCostOf.Base, 0, 0, 1),
+            [Instruction.CALLDATACOPY] = new(GasCostOf.VeryLow + MEMORY_EXPANSION, 0, 3, 0),
+            [Instruction.CODESIZE] = new(GasCostOf.Base, 0, 0, 1),
+            [Instruction.CODECOPY] = new(GasCostOf.VeryLow + MEMORY_EXPANSION, 0, 3, 0),
+            [Instruction.GASPRICE] = new(GasCostOf.Base, 0, 0, 1),
+            [Instruction.EXTCODESIZE] = new(DYNAMIC, 0, 1, 1),
+            [Instruction.EXTCODECOPY] = new(DYNAMIC + MEMORY_EXPANSION + ACCOUNT_ACCESS, 0, 4, 0),
+            [Instruction.RETURNDATASIZE] = new(GasCostOf.Base, 0, 0, 1),
+            [Instruction.RETURNDATACOPY] = new(GasCostOf.VeryLow + MEMORY_EXPANSION, 0, 3, 0),
+            [Instruction.EXTCODEHASH] = new(DYNAMIC, 0, 1, 1),
+
+            [Instruction.BLOCKHASH] = new(GasCostOf.BlockHash, 0, 1, 1),
+            [Instruction.COINBASE] = new(GasCostOf.Base, 0, 0, 1),
+            [Instruction.TIMESTAMP] = new(GasCostOf.Base, 0, 0, 1),
+            [Instruction.NUMBER] = new(GasCostOf.Base, 0, 0, 1),
+            [Instruction.PREVRANDAO] = new(GasCostOf.Base, 0, 0, 1),
+            [Instruction.GASLIMIT] = new(GasCostOf.Base, 0, 0, 1),
+            [Instruction.CHAINID] = new(GasCostOf.Base, 0, 0, 1),
+            [Instruction.SELFBALANCE] = new(GasCostOf.SelfBalance, 0, 0, 1),
+            [Instruction.BASEFEE] = new(GasCostOf.Base, 0, 0, 1),
+            [Instruction.BLOBHASH] = new(GasCostOf.BlobHash, 0, 1, 1),
+            [Instruction.BLOBBASEFEE] = new(GasCostOf.Base, 0, 0, 1),
+            [Instruction.INVALID] = new(GasCostOf.Base, 0, 0, 0),
+
+            [Instruction.MLOAD] = new(GasCostOf.VeryLow + MEMORY_EXPANSION, 0, 1, 1),
+            [Instruction.MSTORE] = new(GasCostOf.VeryLow + MEMORY_EXPANSION, 0, 2, 0),
+            [Instruction.MSTORE8] = new(GasCostOf.VeryLow + MEMORY_EXPANSION, 0, 2, 0),
+            [Instruction.PC] = new(GasCostOf.Base, 0, 0, 1),
+            [Instruction.MSIZE] = new(GasCostOf.Base, 0, 0, 1),
+            [Instruction.GAS] = new(GasCostOf.Base, 0, 0, 1),
+            [Instruction.MCOPY] = new(GasCostOf.VeryLow + MEMORY_EXPANSION, 0, 3, 0),
+
+            [Instruction.LOG0] = new(GasCostOf.Log + MEMORY_EXPANSION, 0, 2, 0, true),
+            [Instruction.LOG1] = new(GasCostOf.Log + MEMORY_EXPANSION, 0, 3, 0, true),
+            [Instruction.LOG2] = new(GasCostOf.Log + MEMORY_EXPANSION, 0, 4, 0, true),
+            [Instruction.LOG3] = new(GasCostOf.Log + MEMORY_EXPANSION, 0, 5, 0, true),
+            [Instruction.LOG4] = new(GasCostOf.Log + MEMORY_EXPANSION, 0, 6, 0, true),
+
+            [Instruction.TLOAD] = new(GasCostOf.TLoad, 0, 1, 1),
+            [Instruction.TSTORE] = new(GasCostOf.TStore, 0, 2, 0, true),
+
+            [Instruction.SLOAD] = new(DYNAMIC, 0, 1, 1),
+            [Instruction.SSTORE] = new(DYNAMIC, 0, 2, 0, true),
+
+            [Instruction.CREATE] = new(GasCostOf.Create + DYNAMIC, 0, 3, 1, true),
+            [Instruction.CREATE2] = new(GasCostOf.Create + DYNAMIC, 0, 4, 1, true),
+
+            // in theory Call opcodes apart CALLCODE require isStatic but it depends on their args so not worth amortizing
+            [Instruction.CALL] = new(DYNAMIC, 0, 7, 1),
+            [Instruction.CALLCODE] = new(DYNAMIC, 0, 7, 1),
+            [Instruction.DELEGATECALL] = new(DYNAMIC, 0, 6, 1),
+            [Instruction.STATICCALL] = new(DYNAMIC, 0, 6, 1),
+            [Instruction.SELFDESTRUCT] = new(GasCostOf.SelfDestruct + DYNAMIC, 0, 1, 0, true),
+
+            [Instruction.RETURN] = new(MEMORY_EXPANSION, 0, 2, 0), // has memory costs
+            [Instruction.REVERT] = new(MEMORY_EXPANSION, 0, 2, 0), // has memory costs
+        }.ToFrozenDictionary();
+    public static OpcodeMetadata GetMetadata(Instruction instruction) => OpcodeMetadata.Operations.GetValueOrDefault(instruction, OpcodeMetadata.Operations[Instruction.INVALID]);
+
+}
+public record struct OpcodeInfo(int pc, Instruction instruction, int? argumentIndex)
+{
+    public readonly OpcodeMetadata Metadata => OpcodeMetadata.Operations.GetValueOrDefault(instruction, OpcodeMetadata.Operations[Instruction.INVALID]);
+    public readonly Instruction Operation => instruction;
+    public int ProgramCounter => pc;
+    public int? Arguments { get; set; } = argumentIndex;
+    public readonly bool IsTerminating => IlvmInstructionExtensions.IsTerminating(instruction);
+    public readonly bool IsInvalid => instruction.IsInvalid();
+    public readonly bool IsJump => instruction.IsJump();
+    public readonly bool IsBlocking => instruction.IsCall() || instruction.IsCreate();
+}
+
+public static class EofInstructionExtensions
 {
     private readonly static bool[] _terminatingInstructions = CreateTerminatingInstructionsLookup();
     private readonly static bool[] _validLegacyInstructions = CreateValidInstructionsLookup(isEofContext: false);
@@ -400,364 +612,149 @@
             _ => true
         };
     }
-    public struct OpcodeMetadata(long gasCost, byte additionalBytes, byte stackBehaviorPop, byte stackBehaviorPush, bool requiresStaticEnvToBeFalse = false)
-    {
-        // these values are just indicators that these opcodes have extra gas handling 
-        private const int DYNAMIC = 0;
-        private const int FREE = 0;
-        private const int MEMORY_EXPANSION = 0;
-        private const int ACCOUNT_ACCESS = 0;
-        /// <summary>
-        /// The gas cost.
-        /// </summary>
-        public long GasCost { get; } = gasCost;
-
-        /// <summary>
-        /// How many following bytes does this instruction have.
-        /// </summary>
-        public byte AdditionalBytes { get; } = additionalBytes;
-
-        /// <summary>
-        /// How many bytes are popped by this instruction.
-        /// </summary>
-        public byte StackBehaviorPop { get; } = stackBehaviorPop;
-
-        /// <summary>
-        /// How many bytes are pushed by this instruction.
-        /// </summary>
-        public byte StackBehaviorPush { get; } = stackBehaviorPush;
-
-        /// <summary>
-        /// requires EvmState.IsStatic to be false
-        /// </summary>
-        public bool IsNotStaticOpcode { get; } = requiresStaticEnvToBeFalse;
-
-        public static readonly FrozenDictionary<Instruction, OpcodeMetadata> Operations =
-            new Dictionary<Instruction, OpcodeMetadata>()
-            {
-                [Instruction.POP] = new(GasCostOf.Base, 0, 1, 0),
-                [Instruction.STOP] = new(FREE, 0, 0, 0),
-                [Instruction.PC] = new(GasCostOf.Base, 0, 0, 1),
-
-                [Instruction.PUSH0] = new(GasCostOf.Base, 0, 0, 1),
-                [Instruction.PUSH1] = new(GasCostOf.VeryLow, 1, 0, 1),
-                [Instruction.PUSH2] = new(GasCostOf.VeryLow, 2, 0, 1),
-                [Instruction.PUSH3] = new(GasCostOf.VeryLow, 3, 0, 1),
-                [Instruction.PUSH4] = new(GasCostOf.VeryLow, 4, 0, 1),
-                [Instruction.PUSH5] = new(GasCostOf.VeryLow, 5, 0, 1),
-                [Instruction.PUSH6] = new(GasCostOf.VeryLow, 6, 0, 1),
-                [Instruction.PUSH7] = new(GasCostOf.VeryLow, 7, 0, 1),
-                [Instruction.PUSH8] = new(GasCostOf.VeryLow, 8, 0, 1),
-                [Instruction.PUSH9] = new(GasCostOf.VeryLow, 9, 0, 1),
-                [Instruction.PUSH10] = new(GasCostOf.VeryLow, 10, 0, 1),
-                [Instruction.PUSH11] = new(GasCostOf.VeryLow, 11, 0, 1),
-                [Instruction.PUSH12] = new(GasCostOf.VeryLow, 12, 0, 1),
-                [Instruction.PUSH13] = new(GasCostOf.VeryLow, 13, 0, 1),
-                [Instruction.PUSH14] = new(GasCostOf.VeryLow, 14, 0, 1),
-                [Instruction.PUSH15] = new(GasCostOf.VeryLow, 15, 0, 1),
-                [Instruction.PUSH16] = new(GasCostOf.VeryLow, 16, 0, 1),
-                [Instruction.PUSH17] = new(GasCostOf.VeryLow, 17, 0, 1),
-                [Instruction.PUSH18] = new(GasCostOf.VeryLow, 18, 0, 1),
-                [Instruction.PUSH19] = new(GasCostOf.VeryLow, 19, 0, 1),
-                [Instruction.PUSH20] = new(GasCostOf.VeryLow, 20, 0, 1),
-                [Instruction.PUSH21] = new(GasCostOf.VeryLow, 21, 0, 1),
-                [Instruction.PUSH22] = new(GasCostOf.VeryLow, 22, 0, 1),
-                [Instruction.PUSH23] = new(GasCostOf.VeryLow, 23, 0, 1),
-                [Instruction.PUSH24] = new(GasCostOf.VeryLow, 24, 0, 1),
-                [Instruction.PUSH25] = new(GasCostOf.VeryLow, 25, 0, 1),
-                [Instruction.PUSH26] = new(GasCostOf.VeryLow, 26, 0, 1),
-                [Instruction.PUSH27] = new(GasCostOf.VeryLow, 27, 0, 1),
-                [Instruction.PUSH28] = new(GasCostOf.VeryLow, 28, 0, 1),
-                [Instruction.PUSH29] = new(GasCostOf.VeryLow, 29, 0, 1),
-                [Instruction.PUSH30] = new(GasCostOf.VeryLow, 30, 0, 1),
-                [Instruction.PUSH31] = new(GasCostOf.VeryLow, 31, 0, 1),
-                [Instruction.PUSH32] = new(GasCostOf.VeryLow, 32, 0, 1),
-
-                [Instruction.JUMPDEST] = new(GasCostOf.JumpDest, 0, 0, 0),
-                [Instruction.JUMP] = new(GasCostOf.Mid, 0, 1, 0),
-                [Instruction.JUMPI] = new(GasCostOf.High, 0, 2, 0),
-
-                [Instruction.DUP1] = new(GasCostOf.VeryLow, 0, 1, 2),
-                [Instruction.DUP2] = new(GasCostOf.VeryLow, 0, 2, 3),
-                [Instruction.DUP3] = new(GasCostOf.VeryLow, 0, 3, 4),
-                [Instruction.DUP4] = new(GasCostOf.VeryLow, 0, 4, 5),
-                [Instruction.DUP5] = new(GasCostOf.VeryLow, 0, 5, 6),
-                [Instruction.DUP6] = new(GasCostOf.VeryLow, 0, 6, 7),
-                [Instruction.DUP7] = new(GasCostOf.VeryLow, 0, 7, 8),
-                [Instruction.DUP8] = new(GasCostOf.VeryLow, 0, 8, 9),
-                [Instruction.DUP9] = new(GasCostOf.VeryLow, 0, 9, 10),
-                [Instruction.DUP10] = new(GasCostOf.VeryLow, 0, 10, 11),
-                [Instruction.DUP11] = new(GasCostOf.VeryLow, 0, 11, 12),
-                [Instruction.DUP12] = new(GasCostOf.VeryLow, 0, 12, 13),
-                [Instruction.DUP13] = new(GasCostOf.VeryLow, 0, 13, 14),
-                [Instruction.DUP14] = new(GasCostOf.VeryLow, 0, 14, 15),
-                [Instruction.DUP15] = new(GasCostOf.VeryLow, 0, 15, 16),
-                [Instruction.DUP16] = new(GasCostOf.VeryLow, 0, 16, 17),
-
-                [Instruction.SWAP1] = new(GasCostOf.VeryLow, 0, 2, 2),
-                [Instruction.SWAP2] = new(GasCostOf.VeryLow, 0, 3, 3),
-                [Instruction.SWAP3] = new(GasCostOf.VeryLow, 0, 4, 4),
-                [Instruction.SWAP4] = new(GasCostOf.VeryLow, 0, 5, 5),
-                [Instruction.SWAP5] = new(GasCostOf.VeryLow, 0, 6, 6),
-                [Instruction.SWAP6] = new(GasCostOf.VeryLow, 0, 7, 7),
-                [Instruction.SWAP7] = new(GasCostOf.VeryLow, 0, 8, 8),
-                [Instruction.SWAP8] = new(GasCostOf.VeryLow, 0, 9, 9),
-                [Instruction.SWAP9] = new(GasCostOf.VeryLow, 0, 10, 10),
-                [Instruction.SWAP10] = new(GasCostOf.VeryLow, 0, 11, 11),
-                [Instruction.SWAP11] = new(GasCostOf.VeryLow, 0, 12, 12),
-                [Instruction.SWAP12] = new(GasCostOf.VeryLow, 0, 13, 13),
-                [Instruction.SWAP13] = new(GasCostOf.VeryLow, 0, 14, 14),
-                [Instruction.SWAP14] = new(GasCostOf.VeryLow, 0, 15, 15),
-                [Instruction.SWAP15] = new(GasCostOf.VeryLow, 0, 16, 16),
-                [Instruction.SWAP16] = new(GasCostOf.VeryLow, 0, 17, 17),
-
-                [Instruction.ADD] = new(GasCostOf.VeryLow, 0, 2, 1),
-                [Instruction.MUL] = new(GasCostOf.Low, 0, 2, 1),
-                [Instruction.SUB] = new(GasCostOf.VeryLow, 0, 2, 1),
-                [Instruction.DIV] = new(GasCostOf.Low, 0, 2, 1),
-                [Instruction.SDIV] = new(GasCostOf.Low, 0, 2, 1),
-                [Instruction.MOD] = new(GasCostOf.Low, 0, 2, 1),
-                [Instruction.SMOD] = new(GasCostOf.Low, 0, 2, 1),
-                [Instruction.EXP] = new(GasCostOf.Exp, 0, 2, 1),
-                [Instruction.SIGNEXTEND] = new(GasCostOf.Low, 0, 2, 1),
-                [Instruction.LT] = new(GasCostOf.VeryLow, 0, 2, 1),
-                [Instruction.GT] = new(GasCostOf.VeryLow, 0, 2, 1),
-                [Instruction.SLT] = new(GasCostOf.VeryLow, 0, 2, 1),
-                [Instruction.SGT] = new(GasCostOf.VeryLow, 0, 2, 1),
-                [Instruction.EQ] = new(GasCostOf.VeryLow, 0, 2, 1),
-                [Instruction.ISZERO] = new(GasCostOf.VeryLow, 0, 1, 1),
-                [Instruction.AND] = new(GasCostOf.VeryLow, 0, 2, 1),
-                [Instruction.OR] = new(GasCostOf.VeryLow, 0, 2, 1),
-                [Instruction.XOR] = new(GasCostOf.VeryLow, 0, 2, 1),
-                [Instruction.NOT] = new(GasCostOf.VeryLow, 0, 1, 1),
-                [Instruction.ADDMOD] = new(GasCostOf.Mid, 0, 3, 1),
-                [Instruction.MULMOD] = new(GasCostOf.Mid, 0, 3, 1),
-                [Instruction.SHL] = new(GasCostOf.VeryLow, 0, 2, 1),
-                [Instruction.SHR] = new(GasCostOf.VeryLow, 0, 2, 1),
-                [Instruction.SAR] = new(GasCostOf.VeryLow, 0, 2, 1),
-                [Instruction.BYTE] = new(GasCostOf.VeryLow, 0, 2, 1),
-
-                [Instruction.KECCAK256] = new(GasCostOf.Sha3 + MEMORY_EXPANSION, 0, 2, 1),
-                [Instruction.ADDRESS] = new(GasCostOf.Base, 0, 0, 1),
-                [Instruction.BALANCE] = new(DYNAMIC + ACCOUNT_ACCESS, 0, 1, 1), // we need call GetBalanceCost in ILCompiler
-                [Instruction.ORIGIN] = new(GasCostOf.Base, 0, 0, 1),
-                [Instruction.CALLER] = new(GasCostOf.Base, 0, 0, 1),
-                [Instruction.CALLVALUE] = new(GasCostOf.Base, 0, 0, 1),
-                [Instruction.CALLDATALOAD] = new(GasCostOf.VeryLow, 0, 1, 1),
-                [Instruction.CALLDATASIZE] = new(GasCostOf.Base, 0, 0, 1),
-                [Instruction.CALLDATACOPY] = new(GasCostOf.VeryLow + MEMORY_EXPANSION, 0, 3, 0),
-                [Instruction.CODESIZE] = new(GasCostOf.Base, 0, 0, 1),
-                [Instruction.CODECOPY] = new(GasCostOf.VeryLow + MEMORY_EXPANSION, 0, 3, 0),
-                [Instruction.GASPRICE] = new(GasCostOf.Base, 0, 0, 1),
-                [Instruction.EXTCODESIZE] = new(DYNAMIC, 0, 1, 1),
-                [Instruction.EXTCODECOPY] = new(DYNAMIC + MEMORY_EXPANSION + ACCOUNT_ACCESS, 0, 4, 0),
-                [Instruction.RETURNDATASIZE] = new(GasCostOf.Base, 0, 0, 1),
-                [Instruction.RETURNDATACOPY] = new(GasCostOf.VeryLow + MEMORY_EXPANSION, 0, 3, 0),
-                [Instruction.EXTCODEHASH] = new(DYNAMIC, 0, 1, 1),
-
-                [Instruction.BLOCKHASH] = new(GasCostOf.BlockHash, 0, 1, 1),
-                [Instruction.COINBASE] = new(GasCostOf.Base, 0, 0, 1),
-                [Instruction.TIMESTAMP] = new(GasCostOf.Base, 0, 0, 1),
-                [Instruction.NUMBER] = new(GasCostOf.Base, 0, 0, 1),
-                [Instruction.PREVRANDAO] = new(GasCostOf.Base, 0, 0, 1),
-                [Instruction.GASLIMIT] = new(GasCostOf.Base, 0, 0, 1),
-                [Instruction.CHAINID] = new(GasCostOf.Base, 0, 0, 1),
-                [Instruction.SELFBALANCE] = new(GasCostOf.SelfBalance, 0, 0, 1),
-                [Instruction.BASEFEE] = new(GasCostOf.Base, 0, 0, 1),
-                [Instruction.BLOBHASH] = new(GasCostOf.BlobHash, 0, 1, 1),
-                [Instruction.BLOBBASEFEE] = new(GasCostOf.Base, 0, 0, 1),
-                [Instruction.INVALID] = new(GasCostOf.Base, 0, 0, 0),
-
-                [Instruction.MLOAD] = new(GasCostOf.VeryLow + MEMORY_EXPANSION, 0, 1, 1),
-                [Instruction.MSTORE] = new(GasCostOf.VeryLow + MEMORY_EXPANSION, 0, 2, 0),
-                [Instruction.MSTORE8] = new(GasCostOf.VeryLow + MEMORY_EXPANSION, 0, 2, 0),
-                [Instruction.PC] = new(GasCostOf.Base, 0, 0, 1),
-                [Instruction.MSIZE] = new(GasCostOf.Base, 0, 0, 1),
-                [Instruction.GAS] = new(GasCostOf.Base, 0, 0, 1),
-                [Instruction.MCOPY] = new(GasCostOf.VeryLow + MEMORY_EXPANSION, 0, 3, 0),
-
-                [Instruction.LOG0] = new(GasCostOf.Log + MEMORY_EXPANSION, 0, 2, 0, true),
-                [Instruction.LOG1] = new(GasCostOf.Log + MEMORY_EXPANSION, 0, 3, 0, true),
-                [Instruction.LOG2] = new(GasCostOf.Log + MEMORY_EXPANSION, 0, 4, 0, true),
-                [Instruction.LOG3] = new(GasCostOf.Log + MEMORY_EXPANSION, 0, 5, 0, true),
-                [Instruction.LOG4] = new(GasCostOf.Log + MEMORY_EXPANSION, 0, 6, 0, true),
-
-                [Instruction.TLOAD] = new(GasCostOf.TLoad, 0, 1, 1),
-                [Instruction.TSTORE] = new(GasCostOf.TStore, 0, 2, 0, true),
-
-                [Instruction.SLOAD] = new(DYNAMIC, 0, 1, 1),
-                [Instruction.SSTORE] = new(DYNAMIC, 0, 2, 0, true),
-
-                [Instruction.CREATE] = new(GasCostOf.Create + DYNAMIC, 0, 3, 1, true),
-                [Instruction.CREATE2] = new(GasCostOf.Create + DYNAMIC, 0, 4, 1, true),
-
-                // in theory Call opcodes apart CALLCODE require isStatic but it depends on their args so not worth amortizing
-                [Instruction.CALL] = new(DYNAMIC, 0, 7, 1),
-                [Instruction.CALLCODE] = new(DYNAMIC, 0, 7, 1),
-                [Instruction.DELEGATECALL] = new(DYNAMIC, 0, 6, 1),
-                [Instruction.STATICCALL] = new(DYNAMIC, 0, 6, 1),
-                [Instruction.SELFDESTRUCT] = new(GasCostOf.SelfDestruct + DYNAMIC, 0, 1, 0, true),
-
-                [Instruction.RETURN] = new(MEMORY_EXPANSION, 0, 2, 0), // has memory costs
-                [Instruction.REVERT] = new(MEMORY_EXPANSION, 0, 2, 0), // has memory costs
-            }.ToFrozenDictionary();
-        public static OpcodeMetadata GetMetadata(Instruction instruction) => OpcodeMetadata.Operations.GetValueOrDefault(instruction, OpcodeMetadata.Operations[Instruction.INVALID]);
-
-    }
-    public record struct OpcodeInfo(int pc, Instruction instruction, int? argumentIndex)
-    {
-        public readonly OpcodeMetadata Metadata => OpcodeMetadata.Operations.GetValueOrDefault(instruction, OpcodeMetadata.Operations[Instruction.INVALID]);
-        public readonly Instruction Operation => instruction;
-        public int ProgramCounter => pc;
-        public int? Arguments { get; set; } = argumentIndex;
-        public readonly bool IsTerminating => instruction.IsTerminating();
-        public readonly bool IsInvalid => instruction.IsInvalid();
-        public readonly bool IsJump => instruction.IsJump();
-        public readonly bool IsBlocking => instruction.IsCall() || instruction.IsCreate();
-    }
 
     public static string? GetName(this Instruction instruction, IReleaseSpec? spec = null)
     {
-<<<<<<< HEAD
-        public static bool IsTerminating(this Instruction instruction) => instruction switch
-        {
-            Instruction.STOP => true,
-            Instruction.RETURN => true,
-            Instruction.REVERT => true,
-            Instruction.SELFDESTRUCT => true,
-            _ => false
-        };
-
-        public static bool IsCall(this Instruction instruction) => instruction switch
-        {
-            Instruction.CALL => true,
-            Instruction.CALLCODE => true,
-            Instruction.DELEGATECALL => true,
-            Instruction.STATICCALL => true,
-            _ => false
-        };
-
-        public static bool IsCreate(this Instruction instruction) => instruction switch
-        {
-            Instruction.CREATE => true,
-            Instruction.CREATE2 => true,
-            _ => false
-        };
-
-        public static bool IsJump(this Instruction instruction) => instruction switch
-        {
-            Instruction.JUMP => true,
-            Instruction.JUMPI => true,
-            _ => false
-        };
-
-        public static bool RequiresAvailabilityCheck(this Instruction instruction)
-            => !Frontier.Instance.IsEnabled(instruction);
-
-        public static bool IsInvalid(this Instruction instruction)
-            => !Enum.IsDefined<Instruction>(instruction) || instruction is Instruction.INVALID;
-
-        public static bool IsEnabled(this IReleaseSpec? spec, Instruction instruction) => instruction switch
-        {
-            Instruction.STOP => true,
-            Instruction.ADD => true,
-            Instruction.MUL => true,
-            Instruction.SUB => true,
-            Instruction.DIV => true,
-            Instruction.SDIV => true,
-            Instruction.MOD => true,
-            Instruction.SMOD => true,
-            Instruction.ADDMOD => true,
-            Instruction.MULMOD => true,
-            Instruction.EXP => true,
-            Instruction.SIGNEXTEND => true,
-            Instruction.LT => true,
-            Instruction.GT => true,
-            Instruction.SLT => true,
-            Instruction.SGT => true,
-            Instruction.EQ => true,
-            Instruction.ISZERO => true,
-            Instruction.AND => true,
-            Instruction.OR => true,
-            Instruction.XOR => true,
-            Instruction.NOT => true,
-            Instruction.BYTE => true,
-            Instruction.KECCAK256 => true,
-            Instruction.ADDRESS => true,
-            Instruction.BALANCE => true,
-            Instruction.CALLER => true,
-            Instruction.CALLVALUE => true,
-            Instruction.ORIGIN => true,
-            Instruction.CALLDATALOAD => true,
-            Instruction.CALLDATASIZE => true,
-            Instruction.CALLDATACOPY => true,
-            Instruction.CODESIZE => true,
-            Instruction.CODECOPY => true,
-            Instruction.GASPRICE => true,
-            Instruction.EXTCODESIZE => true,
-            Instruction.EXTCODECOPY => true,
-            Instruction.RETURNDATASIZE => spec.ReturnDataOpcodesEnabled,
-            Instruction.RETURNDATACOPY => spec.ReturnDataOpcodesEnabled,
-            Instruction.BLOCKHASH => true,
-            Instruction.COINBASE => true,
-            Instruction.PREVRANDAO => true,
-            Instruction.TIMESTAMP => true,
-            Instruction.NUMBER => true,
-            Instruction.GASLIMIT => true,
-            Instruction.CHAINID => spec.ChainIdOpcodeEnabled,
-            Instruction.SELFBALANCE => spec.SelfBalanceOpcodeEnabled,
-            Instruction.BASEFEE => spec.BaseFeeEnabled,
-            Instruction.BLOBHASH => spec.IsEip4844Enabled,
-            Instruction.BLOBBASEFEE => spec.BlobBaseFeeEnabled,
-            Instruction.POP => true,
-            Instruction.MLOAD => true,
-            Instruction.MSTORE => true,
-            Instruction.MSTORE8 => true,
-            Instruction.SLOAD => true,
-            Instruction.SSTORE => true,
-            Instruction.JUMP => true,
-            Instruction.JUMPI => true,
-            Instruction.PC => true,
-            Instruction.MSIZE => true,
-            Instruction.GAS => true,
-            Instruction.JUMPDEST => true,
-            Instruction.PUSH0 => spec.IncludePush0Instruction,
-            >= Instruction.PUSH1 and <= Instruction.PUSH32 => true,
-            >= Instruction.DUP1 and <= Instruction.DUP16 => true,
-            >= Instruction.SWAP1 and <= Instruction.SWAP16 => true,
-            >= Instruction.LOG0 and <= Instruction.LOG4 => true,
-            Instruction.CREATE => true,
-            Instruction.CREATE2 => spec.Create2OpcodeEnabled,
-            Instruction.RETURN => true,
-            Instruction.DELEGATECALL => spec.DelegateCallEnabled,
-            Instruction.CALL => true,
-            Instruction.CALLCODE => true,
-            Instruction.STATICCALL => spec.StaticCallEnabled,
-            Instruction.REVERT => spec.RevertOpcodeEnabled,
-            Instruction.INVALID => true,
-            Instruction.SELFDESTRUCT => true,
-            Instruction.SHL => spec.ShiftOpcodesEnabled,
-            Instruction.SHR => spec.ShiftOpcodesEnabled,
-            Instruction.SAR => spec.ShiftOpcodesEnabled,
-            Instruction.EXTCODEHASH => spec.ExtCodeHashOpcodeEnabled,
-            Instruction.TLOAD => spec.TransientStorageEnabled,
-            Instruction.TSTORE => spec.TransientStorageEnabled,
-            Instruction.MCOPY => spec.MCopyIncluded,
-            _ => false
-        };
-        public static string? GetName(this Instruction instruction, bool isPostMerge = false, IReleaseSpec? spec = null) =>
-            instruction switch
-            {
-                Instruction.PREVRANDAO when !isPostMerge => "DIFFICULTY",
-                _ => FastEnum.IsDefined(instruction) ? FastEnum.GetName(instruction) : null
-            };
-=======
         spec ??= Frontier.Instance;
         return instruction switch
         {
             Instruction.JUMPDEST => spec.IsEofEnabled ? "NOP" : "JUMPDEST",
             _ => FastEnum.IsDefined(instruction) ? FastEnum.GetName(instruction) : null,
         };
->>>>>>> 59509837
     }
+}
+public static class IlvmInstructionExtensions
+{
+    public static bool IsTerminating(this Instruction instruction) => instruction switch
+    {
+        Instruction.STOP => true,
+        Instruction.RETURN => true,
+        Instruction.REVERT => true,
+        Instruction.SELFDESTRUCT => true,
+        _ => false
+    };
+
+    public static bool IsCall(this Instruction instruction) => instruction switch
+    {
+        Instruction.CALL => true,
+        Instruction.CALLCODE => true,
+        Instruction.DELEGATECALL => true,
+        Instruction.STATICCALL => true,
+        _ => false
+    };
+
+    public static bool IsCreate(this Instruction instruction) => instruction switch
+    {
+        Instruction.CREATE => true,
+        Instruction.CREATE2 => true,
+        _ => false
+    };
+
+    public static bool IsJump(this Instruction instruction) => instruction switch
+    {
+        Instruction.JUMP => true,
+        Instruction.JUMPI => true,
+        _ => false
+    };
+
+    public static bool RequiresAvailabilityCheck(this Instruction instruction)
+        => !Frontier.Instance.IsEnabled(instruction);
+
+    public static bool IsInvalid(this Instruction instruction)
+        => !Enum.IsDefined<Instruction>(instruction) || instruction is Instruction.INVALID;
+
+    public static bool IsEnabled(this IReleaseSpec? spec, Instruction instruction) => instruction switch
+    {
+        Instruction.STOP => true,
+        Instruction.ADD => true,
+        Instruction.MUL => true,
+        Instruction.SUB => true,
+        Instruction.DIV => true,
+        Instruction.SDIV => true,
+        Instruction.MOD => true,
+        Instruction.SMOD => true,
+        Instruction.ADDMOD => true,
+        Instruction.MULMOD => true,
+        Instruction.EXP => true,
+        Instruction.SIGNEXTEND => true,
+        Instruction.LT => true,
+        Instruction.GT => true,
+        Instruction.SLT => true,
+        Instruction.SGT => true,
+        Instruction.EQ => true,
+        Instruction.ISZERO => true,
+        Instruction.AND => true,
+        Instruction.OR => true,
+        Instruction.XOR => true,
+        Instruction.NOT => true,
+        Instruction.BYTE => true,
+        Instruction.KECCAK256 => true,
+        Instruction.ADDRESS => true,
+        Instruction.BALANCE => true,
+        Instruction.CALLER => true,
+        Instruction.CALLVALUE => true,
+        Instruction.ORIGIN => true,
+        Instruction.CALLDATALOAD => true,
+        Instruction.CALLDATASIZE => true,
+        Instruction.CALLDATACOPY => true,
+        Instruction.CODESIZE => true,
+        Instruction.CODECOPY => true,
+        Instruction.GASPRICE => true,
+        Instruction.EXTCODESIZE => true,
+        Instruction.EXTCODECOPY => true,
+        Instruction.RETURNDATASIZE => spec.ReturnDataOpcodesEnabled,
+        Instruction.RETURNDATACOPY => spec.ReturnDataOpcodesEnabled,
+        Instruction.BLOCKHASH => true,
+        Instruction.COINBASE => true,
+        Instruction.PREVRANDAO => true,
+        Instruction.TIMESTAMP => true,
+        Instruction.NUMBER => true,
+        Instruction.GASLIMIT => true,
+        Instruction.CHAINID => spec.ChainIdOpcodeEnabled,
+        Instruction.SELFBALANCE => spec.SelfBalanceOpcodeEnabled,
+        Instruction.BASEFEE => spec.BaseFeeEnabled,
+        Instruction.BLOBHASH => spec.IsEip4844Enabled,
+        Instruction.BLOBBASEFEE => spec.BlobBaseFeeEnabled,
+        Instruction.POP => true,
+        Instruction.MLOAD => true,
+        Instruction.MSTORE => true,
+        Instruction.MSTORE8 => true,
+        Instruction.SLOAD => true,
+        Instruction.SSTORE => true,
+        Instruction.JUMP => true,
+        Instruction.JUMPI => true,
+        Instruction.PC => true,
+        Instruction.MSIZE => true,
+        Instruction.GAS => true,
+        Instruction.JUMPDEST => true,
+        Instruction.PUSH0 => spec.IncludePush0Instruction,
+        >= Instruction.PUSH1 and <= Instruction.PUSH32 => true,
+        >= Instruction.DUP1 and <= Instruction.DUP16 => true,
+        >= Instruction.SWAP1 and <= Instruction.SWAP16 => true,
+        >= Instruction.LOG0 and <= Instruction.LOG4 => true,
+        Instruction.CREATE => true,
+        Instruction.CREATE2 => spec.Create2OpcodeEnabled,
+        Instruction.RETURN => true,
+        Instruction.DELEGATECALL => spec.DelegateCallEnabled,
+        Instruction.CALL => true,
+        Instruction.CALLCODE => true,
+        Instruction.STATICCALL => spec.StaticCallEnabled,
+        Instruction.REVERT => spec.RevertOpcodeEnabled,
+        Instruction.INVALID => true,
+        Instruction.SELFDESTRUCT => true,
+        Instruction.SHL => spec.ShiftOpcodesEnabled,
+        Instruction.SHR => spec.ShiftOpcodesEnabled,
+        Instruction.SAR => spec.ShiftOpcodesEnabled,
+        Instruction.EXTCODEHASH => spec.ExtCodeHashOpcodeEnabled,
+        Instruction.TLOAD => spec.TransientStorageEnabled,
+        Instruction.TSTORE => spec.TransientStorageEnabled,
+        Instruction.MCOPY => spec.MCopyIncluded,
+        _ => false
+    };
+    public static string? GetName(this Instruction instruction, bool isPostMerge = false, IReleaseSpec? spec = null) =>
+        instruction switch
+        {
+            Instruction.PREVRANDAO when !isPostMerge => "DIFFICULTY",
+            _ => FastEnum.IsDefined(instruction) ? FastEnum.GetName(instruction) : null
+        };
 }