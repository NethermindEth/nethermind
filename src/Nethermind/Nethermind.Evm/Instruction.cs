// SPDX-FileCopyrightText: 2023 Demerzel Solutions Limited
// SPDX-License-Identifier: LGPL-3.0-only

using System;
using System.Diagnostics.CodeAnalysis;
using FastEnumUtility;
using Nethermind.Core.Specs;
using Nethermind.Evm.EOF;
using Nethermind.Specs.Forks;

namespace Nethermind.Evm
{
    [SuppressMessage("ReSharper", "InconsistentNaming")]
    public enum Instruction : byte
    {
        STOP = 0x00,
        ADD = 0x01,
        MUL = 0x02,
        SUB = 0x03,
        DIV = 0x04,
        SDIV = 0x05,
        MOD = 0x06,
        SMOD = 0x07,
        ADDMOD = 0x08,
        MULMOD = 0x09,
        EXP = 0x0a,
        SIGNEXTEND = 0x0b,

        LT = 0x10,
        GT = 0x11,
        SLT = 0x12,
        SGT = 0x13,
        EQ = 0x14,
        ISZERO = 0x15,
        AND = 0x16,
        OR = 0x17,
        XOR = 0x18,
        NOT = 0x19,
        BYTE = 0x1a,
        SHL = 0x1b, // ShiftOpcodesEnabled
        SHR = 0x1c, // ShiftOpcodesEnabled
        SAR = 0x1d, // ShiftOpcodesEnabled

        SHA3 = 0x20,

        ADDRESS = 0x30,
        BALANCE = 0x31,
        ORIGIN = 0x32,
        CALLER = 0x33,
        CALLVALUE = 0x34,
        CALLDATALOAD = 0x35,
        CALLDATASIZE = 0x36,
        CALLDATACOPY = 0x37,
        CODESIZE = 0x38,
        CODECOPY = 0x39,
        GASPRICE = 0x3a,
        EXTCODESIZE = 0x3b,
        EXTCODECOPY = 0x3c,
        RETURNDATASIZE = 0x3d, // ReturnDataOpcodesEnabled
        RETURNDATACOPY = 0x3e, // ReturnDataOpcodesEnabled
        EXTCODEHASH = 0x3f, // ExtCodeHashOpcodeEnabled

        BLOCKHASH = 0x40,
        COINBASE = 0x41,
        TIMESTAMP = 0x42,
        NUMBER = 0x43,
        PREVRANDAO = 0x44,
        GASLIMIT = 0x45,
        CHAINID = 0x46, // ChainIdOpcodeEnabled
        SELFBALANCE = 0x47, // SelfBalanceOpcodeEnabled
        BASEFEE = 0x48, // BaseFeeEnabled
        DATAHASH = 0x49,

        POP = 0x50,
        MLOAD = 0x51,
        MSTORE = 0x52,
        MSTORE8 = 0x53,
        SLOAD = 0x54,
        SSTORE = 0x55,
        JUMP = 0x56,
        JUMPI = 0x57,
        PC = 0x58,
        MSIZE = 0x59,
        GAS = 0x5a,
        NOP = 0x5b,
        JUMPDEST = 0x5b,
        RJUMP = 0x5c, // RelativeStaticJumps
        RJUMPI = 0x5d, // RelativeStaticJumps
        RJUMPV = 0x5e, // RelativeStaticJumps
        BEGINSUB = 0x5c, // SubroutinesEnabled
        RETURNSUB = 0x5d, // SubroutinesEnabled
        JUMPSUB = 0x5e, // SubroutinesEnabled

        PUSH0 = 0x5f, // IncludePush0Instruction
        PUSH1 = 0x60,
        PUSH2 = 0x61,
        PUSH3 = 0x62,
        PUSH4 = 0x63,
        PUSH5 = 0x64,
        PUSH6 = 0x65,
        PUSH7 = 0x66,
        PUSH8 = 0x67,
        PUSH9 = 0x68,
        PUSH10 = 0x69,
        PUSH11 = 0x6a,
        PUSH12 = 0x6b,
        PUSH13 = 0x6c,
        PUSH14 = 0x6d,
        PUSH15 = 0x6e,
        PUSH16 = 0x6f,
        PUSH17 = 0x70,
        PUSH18 = 0x71,
        PUSH19 = 0x72,
        PUSH20 = 0x73,
        PUSH21 = 0x74,
        PUSH22 = 0x75,
        PUSH23 = 0x76,
        PUSH24 = 0x77,
        PUSH25 = 0x78,
        PUSH26 = 0x79,
        PUSH27 = 0x7a,
        PUSH28 = 0x7b,
        PUSH29 = 0x7c,
        PUSH30 = 0x7d,
        PUSH31 = 0x7e,
        PUSH32 = 0x7f,

        DUPN = 0xb5,
        DUP1 = 0x80,
        DUP2 = 0x81,
        DUP3 = 0x82,
        DUP4 = 0x83,
        DUP5 = 0x84,
        DUP6 = 0x85,
        DUP7 = 0x86,
        DUP8 = 0x87,
        DUP9 = 0x88,
        DUP10 = 0x89,
        DUP11 = 0x8a,
        DUP12 = 0x8b,
        DUP13 = 0x8c,
        DUP14 = 0x8d,
        DUP15 = 0x8e,
        DUP16 = 0x8f,

        SWAPN = 0xb6,
        SWAP1 = 0x90,
        SWAP2 = 0x91,
        SWAP3 = 0x92,
        SWAP4 = 0x93,
        SWAP5 = 0x94,
        SWAP6 = 0x95,
        SWAP7 = 0x96,
        SWAP8 = 0x97,
        SWAP9 = 0x98,
        SWAP10 = 0x99,
        SWAP11 = 0x9a,
        SWAP12 = 0x9b,
        SWAP13 = 0x9c,
        SWAP14 = 0x9d,
        SWAP15 = 0x9e,
        SWAP16 = 0x9f,

        LOG0 = 0xa0,
        LOG1 = 0xa1,
        LOG2 = 0xa2,
        LOG3 = 0xa3,
        LOG4 = 0xa4,

        // EIP-1153
        TLOAD = 0xb3, // TransientStorageEnabled
        TSTORE = 0xb4, //TransientStorageEnabled

        CREATE = 0xf0,
        CALL = 0xf1,
        CALLF = 0xb0, // FunctionSection
        RETF = 0xb1, // FunctionSection
        CALLCODE = 0xf2,
        RETURN = 0xf3,
        DELEGATECALL = 0xf4, // DelegateCallEnabled
        CREATE2 = 0xf5, // Create2OpcodeEnabled
        STATICCALL = 0xfa, // StaticCallEnabled
        REVERT = 0xfd, // RevertOpcodeEnabled
        INVALID = 0xfe,
        SELFDESTRUCT = 0xff,
    }

    public static class InstructionExtensions
    {
        public static int GetImmediateCount(this Instruction instruction, bool IsEofContext, byte jumpvCount = 0)
            => instruction switch
            {
                Instruction.DUPN or Instruction.SWAPN => IsEofContext ? EvmObjectFormat.Eof1.ONE_BYTE_LENGTH : 0,
                Instruction.CALLF => IsEofContext ? EvmObjectFormat.Eof1.TWO_BYTE_LENGTH : 0,
                Instruction.RJUMP or Instruction.RJUMPI => IsEofContext ? EvmObjectFormat.Eof1.TWO_BYTE_LENGTH : 0,
                Instruction.RJUMPV => IsEofContext ? jumpvCount * EvmObjectFormat.Eof1.TWO_BYTE_LENGTH + EvmObjectFormat.Eof1.ONE_BYTE_LENGTH : 0,
                >= Instruction.PUSH0 and <= Instruction.PUSH32 => instruction - Instruction.PUSH0,
                _ => 0
            };
        public static bool IsTerminating(this Instruction instruction) => instruction switch
        {
            Instruction.RETF or Instruction.INVALID or Instruction.STOP or Instruction.RETURN or Instruction.REVERT => true,
            // Instruction.SELFDESTRUCT => true
            _ => false
        };

        public static bool IsValid(this Instruction instruction, bool IsEofContext)
        {
            if (!Enum.IsDefined(instruction))
            {
                return false;
            }

            return instruction switch
            {
                Instruction.PC => !IsEofContext,
                Instruction.CALLCODE or Instruction.SELFDESTRUCT => !IsEofContext,
                Instruction.JUMPI or Instruction.JUMP => !IsEofContext,
                Instruction.CALLF or Instruction.RETF => IsEofContext,
                Instruction.DUPN or Instruction.SWAPN => IsEofContext,
                Instruction.BEGINSUB or Instruction.RETURNSUB or Instruction.JUMPSUB => true,
                _ => true
            };
        }

        //Note() : Extensively test this, refactor it, 
        public static (ushort InputCount, ushort OutputCount, ushort immediates) StackRequirements(this Instruction instruction) => instruction switch
        {
            Instruction.STOP => (0, 0, 0),
            Instruction.ADD => (2, 1, 0),
            Instruction.MUL => (2, 1, 0),
            Instruction.SUB => (2, 1, 0),
            Instruction.DIV => (2, 1, 0),
            Instruction.SDIV => (2, 1, 0),
            Instruction.MOD => (2, 1, 0),
            Instruction.SMOD => (2, 1, 0),
            Instruction.ADDMOD => (3, 1, 0),
            Instruction.MULMOD => (3, 1, 0),
            Instruction.EXP => (2, 1, 0),
            Instruction.SIGNEXTEND => (2, 1, 0),
            Instruction.LT => (2, 1, 0),
            Instruction.GT => (2, 1, 0),
            Instruction.SLT => (2, 1, 0),
            Instruction.SGT => (2, 1, 0),
            Instruction.EQ => (2, 1, 0),
            Instruction.ISZERO => (1, 1, 0),
            Instruction.AND => (2, 1, 0),
            Instruction.OR => (2, 1, 0),
            Instruction.XOR => (2, 1, 0),
            Instruction.NOT => (1, 1, 0),
            Instruction.BYTE => (2, 1, 0),
            Instruction.SHL => (2, 1, 0),
            Instruction.SHR => (2, 1, 0),
            Instruction.SAR => (2, 1, 0),
            Instruction.SHA3 => (2, 1, 0),
            Instruction.ADDRESS => (0, 1, 0),
            Instruction.BALANCE => (1, 1, 0),
            Instruction.ORIGIN => (0, 1, 0),
            Instruction.CALLER => (0, 1, 0),
            Instruction.CALLVALUE => (0, 1, 0),
            Instruction.CALLDATALOAD => (1, 1, 0),
            Instruction.CALLDATASIZE => (0, 1, 0),
            Instruction.CALLDATACOPY => (3, 0, 0),
            Instruction.CODESIZE => (0, 1, 0),
            Instruction.CODECOPY => (3, 0, 0),
            Instruction.GASPRICE => (0, 1, 0),
            Instruction.EXTCODESIZE => (1, 1, 0),
            Instruction.EXTCODECOPY => (4, 0, 0),
            Instruction.RETURNDATASIZE => (0, 1, 0),
            Instruction.RETURNDATACOPY => (3, 0, 0),
            Instruction.EXTCODEHASH => (1, 1, 0),
            Instruction.BLOCKHASH => (1, 1, 0),
            Instruction.COINBASE => (0, 1, 0),
            Instruction.TIMESTAMP => (0, 1, 0),
            Instruction.NUMBER => (0, 1, 0),
            Instruction.PREVRANDAO => (0, 1, 0),
            Instruction.GASLIMIT => (0, 1, 0),
            Instruction.CHAINID => (0, 1, 0),
            Instruction.SELFBALANCE => (0, 1, 0),
            Instruction.BASEFEE => (0, 1, 0),
            Instruction.POP => (1, 0, 0),
            Instruction.MLOAD => (1, 1, 0),
            Instruction.MSTORE => (2, 0, 0),
            Instruction.MSTORE8 => (2, 0, 0),
            Instruction.SLOAD => (1, 1, 0),
            Instruction.SSTORE => (2, 0, 0),
            Instruction.MSIZE => (0, 1, 0),
            Instruction.GAS => (0, 1, 0),
            Instruction.JUMPDEST => (0, 0, 0),
            Instruction.RJUMP => (0, 0, 2),
            Instruction.RJUMPI => (1, 0, 2),
            Instruction.DATAHASH => (1, 1, 0),
            >= Instruction.PUSH0 and <= Instruction.PUSH32 => (0, 1, instruction - Instruction.PUSH0),
            >= Instruction.DUP1 and <= Instruction.DUP16 => ((ushort)(instruction - Instruction.DUP1 + 1), (ushort)(instruction - Instruction.DUP1 + 2), 0),
            >= Instruction.SWAP1 and <= Instruction.SWAP16 => ((ushort)(instruction - Instruction.SWAP1 + 2), (ushort)(instruction - Instruction.SWAP1 + 2), 0),
            Instruction.LOG0 => (2, 0, 0),
            Instruction.LOG1 => (3, 0, 0),
            Instruction.LOG2 => (4, 0, 0),
            Instruction.LOG3 => (5, 0, 0),
            Instruction.LOG4 => (6, 0, 0),
            Instruction.CALLF => (0, 0, 2),
            Instruction.RETF => (0, 0, 0),
            Instruction.CREATE => (3, 1, 0),
            Instruction.CALL => (7, 1, 0),
            Instruction.RETURN => (2, 0, 0),
            Instruction.DELEGATECALL => (6, 1, 0),
            Instruction.CREATE2 => (4, 1, 0),
            Instruction.STATICCALL => (6, 1, 0),
            Instruction.REVERT => (2, 0, 0),
            Instruction.INVALID => (0, 0, 0),
            Instruction.RJUMPV => (1, 0, -1), // -1 indicates this is a dynamic multi-bytes opcode
            Instruction.SWAPN => (-1, -1, 1),
            Instruction.DUPN => (-1, -1, 1),
            _ => throw new NotImplementedException($"Instruction {instruction} not implemented")
        };

        public static string? GetName(this Instruction instruction, bool isPostMerge = false, IReleaseSpec? spec = null)
        {
            spec ??= Frontier.Instance;
            return instruction switch
            {
                Instruction.PREVRANDAO => isPostMerge ? "PREVRANDAO" : "DIFFICULTY",
                Instruction.RJUMP => !spec.StaticRelativeJumpsEnabled ? "BEGINSUB" : "RJUMP",
                Instruction.RJUMPI => spec.StaticRelativeJumpsEnabled ? "RJUMPI" : "RETURNSUB",
                Instruction.RJUMPV => spec.StaticRelativeJumpsEnabled ? "RJUMPV" : "JUMPSUB",
                Instruction.JUMPDEST => spec.FunctionSections ? "NOP" : "JUMPDEST",
                _ => FastEnum.IsDefined(instruction) ? FastEnum.GetName(instruction) : null,
            };
        }
<<<<<<< HEAD

        public static bool IsOnlyForEofBytecode(this Instruction instruction) => instruction switch
        {
            Instruction.RJUMP or Instruction.RJUMPI or Instruction.RJUMPV => true,
            Instruction.RETF or Instruction.CALLF => true,
            Instruction.SWAPN or Instruction.DUPN => true,
            _ => false
        };
=======
>>>>>>> 00ab9c0c
    }
}<|MERGE_RESOLUTION|>--- conflicted
+++ resolved
@@ -224,7 +224,7 @@
         }
 
         //Note() : Extensively test this, refactor it, 
-        public static (ushort InputCount, ushort OutputCount, ushort immediates) StackRequirements(this Instruction instruction) => instruction switch
+        public static (ushort? InputCount, ushort? OutputCount, ushort? immediates) StackRequirements(this Instruction instruction) => instruction switch
         {
             Instruction.STOP => (0, 0, 0),
             Instruction.ADD => (2, 1, 0),
@@ -308,9 +308,9 @@
             Instruction.STATICCALL => (6, 1, 0),
             Instruction.REVERT => (2, 0, 0),
             Instruction.INVALID => (0, 0, 0),
-            Instruction.RJUMPV => (1, 0, -1), // -1 indicates this is a dynamic multi-bytes opcode
-            Instruction.SWAPN => (-1, -1, 1),
-            Instruction.DUPN => (-1, -1, 1),
+            Instruction.RJUMPV => (1, 0, null), // null indicates this is a dynamic multi-bytes opcode
+            Instruction.SWAPN => (null, null, 1),
+            Instruction.DUPN => (null, null, 1),
             _ => throw new NotImplementedException($"Instruction {instruction} not implemented")
         };
 
@@ -327,16 +327,5 @@
                 _ => FastEnum.IsDefined(instruction) ? FastEnum.GetName(instruction) : null,
             };
         }
-<<<<<<< HEAD
-
-        public static bool IsOnlyForEofBytecode(this Instruction instruction) => instruction switch
-        {
-            Instruction.RJUMP or Instruction.RJUMPI or Instruction.RJUMPV => true,
-            Instruction.RETF or Instruction.CALLF => true,
-            Instruction.SWAPN or Instruction.DUPN => true,
-            _ => false
-        };
-=======
->>>>>>> 00ab9c0c
     }
 }