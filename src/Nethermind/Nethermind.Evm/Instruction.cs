﻿//  Copyright (c) 2021 Demerzel Solutions Limited
//  This file is part of the Nethermind library.
// 
//  The Nethermind library is free software: you can redistribute it and/or modify
//  it under the terms of the GNU Lesser General Public License as published by
//  the Free Software Foundation, either version 3 of the License, or
//  (at your option) any later version.
// 
//  The Nethermind library is distributed in the hope that it will be useful,
//  but WITHOUT ANY WARRANTY; without even the implied warranty of
//  MERCHANTABILITY or FITNESS FOR A PARTICULAR PURPOSE. See the
//  GNU Lesser General Public License for more details.
// 
//  You should have received a copy of the GNU Lesser General Public License
//  along with the Nethermind. If not, see <http://www.gnu.org/licenses/>.

using System.Diagnostics.CodeAnalysis;

namespace Nethermind.Evm
{
    [SuppressMessage("ReSharper", "InconsistentNaming")]
    public enum Instruction : byte
    {
        STOP = 0x00,
        ADD = 0x01,
        MUL = 0x02,
        SUB = 0x03,
        DIV = 0x04,
        SDIV = 0x05,
        MOD = 0x06,
        SMOD = 0x07,
        ADDMOD = 0x08,
        MULMOD = 0x09,
        EXP = 0x0a,
        SIGNEXTEND = 0x0b,

        LT = 0x10,
        GT = 0x11,
        SLT = 0x12,
        SGT = 0x13,
        EQ = 0x14,
        ISZERO = 0x15,
        AND = 0x16,
        OR = 0x17,
        XOR = 0x18,
        NOT = 0x19,
        BYTE = 0x1a,
        SHL = 0x1b, // EIP-145
        SHR = 0x1c, // EIP-145
        SAR = 0x1d, // EIP-145

        SHA3 = 0x20,

        ADDRESS = 0x30,
        BALANCE = 0x31,
        ORIGIN = 0x32,
        CALLER = 0x33,
        CALLVALUE = 0x34,
        CALLDATALOAD = 0x35,
        CALLDATASIZE = 0x36,
        CALLDATACOPY = 0x37,
        CODESIZE = 0x38,
        CODECOPY = 0x39,
        GASPRICE = 0x3a,
        EXTCODESIZE = 0x3b,
        EXTCODECOPY = 0x3c,
        RETURNDATASIZE = 0x3d,
        RETURNDATACOPY = 0x3e,
        EXTCODEHASH = 0x3f,

        BLOCKHASH = 0x40,
        COINBASE = 0x41,
        TIMESTAMP = 0x42,
        NUMBER = 0x43,
        PREVRANDAO = 0x44,
        GASLIMIT = 0x45,
        CHAINID = 0x46,
        SELFBALANCE = 0x47,
        BASEFEE = 0x48,

        POP = 0x50,
        MLOAD = 0x51,
        MSTORE = 0x52,
        MSTORE8 = 0x53,
        SLOAD = 0x54,
        SSTORE = 0x55,
        JUMP = 0x56,
        JUMPI = 0x57,
        PC = 0x58,
        MSIZE = 0x59,
        GAS = 0x5a,
        JUMPDEST = 0x5b,
        BEGINSUB = 0x5c,
        RETURNSUB = 0x5d,
        JUMPSUB = 0x5e,
        
        PUSH1 = 0x60,
        PUSH2 = 0x61,
        PUSH3 = 0x62,
        PUSH4 = 0x63,
        PUSH5 = 0x64,
        PUSH6 = 0x65,
        PUSH7 = 0x66,
        PUSH8 = 0x67,
        PUSH9 = 0x68,
        PUSH10 = 0x69,
        PUSH11 = 0x6a,
        PUSH12 = 0x6b,
        PUSH13 = 0x6c,
        PUSH14 = 0x6d,
        PUSH15 = 0x6e,
        PUSH16 = 0x6f,
        PUSH17 = 0x70,
        PUSH18 = 0x71,
        PUSH19 = 0x72,
        PUSH20 = 0x73,
        PUSH21 = 0x74,
        PUSH22 = 0x75,
        PUSH23 = 0x76,
        PUSH24 = 0x77,
        PUSH25 = 0x78,
        PUSH26 = 0x79,
        PUSH27 = 0x7a,
        PUSH28 = 0x7b,
        PUSH29 = 0x7c,
        PUSH30 = 0x7d,
        PUSH31 = 0x7e,
        PUSH32 = 0x7f,

        DUP1 = 0x80,
        DUP2 = 0x81,
        DUP3 = 0x82,
        DUP4 = 0x83,
        DUP5 = 0x84,
        DUP6 = 0x85,
        DUP7 = 0x86,
        DUP8 = 0x87,
        DUP9 = 0x88,
        DUP10 = 0x89,
        DUP11 = 0x8a,
        DUP12 = 0x8b,
        DUP13 = 0x8c,
        DUP14 = 0x8d,
        DUP15 = 0x8e,
        DUP16 = 0x8f,

        SWAP1 = 0x90,
        SWAP2 = 0x91,
        SWAP3 = 0x92,
        SWAP4 = 0x93,
        SWAP5 = 0x94,
        SWAP6 = 0x95,
        SWAP7 = 0x96,
        SWAP8 = 0x97,
        SWAP9 = 0x98,
        SWAP10 = 0x99,
        SWAP11 = 0x9a,
        SWAP12 = 0x9b,
        SWAP13 = 0x9c,
        SWAP14 = 0x9d,
        SWAP15 = 0x9e,
        SWAP16 = 0x9f,

        LOG0 = 0xa0,
        LOG1 = 0xa1,
        LOG2 = 0xa2,
        LOG3 = 0xa3,
        LOG4 = 0xa4,

        CREATE = 0xf0,
        CALL = 0xf1,
        CALLCODE = 0xf2,
        RETURN = 0xf3,
        DELEGATECALL = 0xf4,
        CREATE2 = 0xf5,
        STATICCALL = 0xfa,
        REVERT = 0xfd,
        INVALID = 0xfe,
        SELFDESTRUCT = 0xff,
    }
    
    public static class InstructionExtensions
    {
        public static string? GetName(this Instruction instruction, bool isPostMerge = false)
        {
            return (instruction == Instruction.PREVRANDAO && !isPostMerge)
                ? "DIFFICULTY"
<<<<<<< HEAD
                : System.Enum.GetName(typeof(Instruction), instruction);
=======
                : System.Enum.GetName(typeof(Instruction), instruction); //TODO: This is slow! Generate switch?
>>>>>>> 0b1d4147
        }
    }
}
<|MERGE_RESOLUTION|>--- conflicted
+++ resolved
@@ -185,11 +185,7 @@
         {
             return (instruction == Instruction.PREVRANDAO && !isPostMerge)
                 ? "DIFFICULTY"
-<<<<<<< HEAD
-                : System.Enum.GetName(typeof(Instruction), instruction);
-=======
                 : System.Enum.GetName(typeof(Instruction), instruction); //TODO: This is slow! Generate switch?
->>>>>>> 0b1d4147
         }
     }
 }
