// SPDX-FileCopyrightText: 2023 Demerzel Solutions Limited
// SPDX-License-Identifier: LGPL-3.0-only

using System;
using System.Diagnostics.CodeAnalysis;
using FastEnumUtility;
using Nethermind.Core.Specs;
using Nethermind.Evm.EOF;
using Nethermind.Specs.Forks;

namespace Nethermind.Evm
{
    [SuppressMessage("ReSharper", "InconsistentNaming")]
    public enum Instruction : byte
    {
        STOP = 0x00,
        ADD = 0x01,
        MUL = 0x02,
        SUB = 0x03,
        DIV = 0x04,
        SDIV = 0x05,
        MOD = 0x06,
        SMOD = 0x07,
        ADDMOD = 0x08,
        MULMOD = 0x09,
        EXP = 0x0a,
        SIGNEXTEND = 0x0b,

        LT = 0x10,
        GT = 0x11,
        SLT = 0x12,
        SGT = 0x13,
        EQ = 0x14,
        ISZERO = 0x15,
        AND = 0x16,
        OR = 0x17,
        XOR = 0x18,
        NOT = 0x19,
        BYTE = 0x1a,
        SHL = 0x1b, // ShiftOpcodesEnabled
        SHR = 0x1c, // ShiftOpcodesEnabled
        SAR = 0x1d, // ShiftOpcodesEnabled

        SHA3 = 0x20,

        ADDRESS = 0x30,
        BALANCE = 0x31,
        ORIGIN = 0x32,
        CALLER = 0x33,
        CALLVALUE = 0x34,
        CALLDATALOAD = 0x35,
        CALLDATASIZE = 0x36,
        CALLDATACOPY = 0x37,
        CODESIZE = 0x38,
        CODECOPY = 0x39,
        GASPRICE = 0x3a,
        EXTCODESIZE = 0x3b,
        EXTCODECOPY = 0x3c,
        RETURNDATASIZE = 0x3d, // ReturnDataOpcodesEnabled
        RETURNDATACOPY = 0x3e, // ReturnDataOpcodesEnabled
        EXTCODEHASH = 0x3f, // ExtCodeHashOpcodeEnabled

        BLOCKHASH = 0x40,
        COINBASE = 0x41,
        TIMESTAMP = 0x42,
        NUMBER = 0x43,
        PREVRANDAO = 0x44,
        GASLIMIT = 0x45,
        CHAINID = 0x46, // ChainIdOpcodeEnabled
        SELFBALANCE = 0x47, // SelfBalanceOpcodeEnabled
        BASEFEE = 0x48, // BaseFeeEnabled
<<<<<<< HEAD
        DATAHASH = 0x49,
=======
        BLOBHASH = 0x49, // DankshardingEnabled
>>>>>>> e55c6fdf

        POP = 0x50,
        MLOAD = 0x51,
        MSTORE = 0x52,
        MSTORE8 = 0x53,
        SLOAD = 0x54,
        SSTORE = 0x55,
        JUMP = 0x56,
        JUMPI = 0x57,
        PC = 0x58,
        MSIZE = 0x59,
        GAS = 0x5a,
        NOP = 0x5b,
        JUMPDEST = 0x5b,
        RJUMP = 0x5c, // RelativeStaticJumps
        RJUMPI = 0x5d, // RelativeStaticJumps
        RJUMPV = 0x5e, // RelativeStaticJumps
        BEGINSUB = 0x5c, // SubroutinesEnabled
        RETURNSUB = 0x5d, // SubroutinesEnabled
        JUMPSUB = 0x5e, // SubroutinesEnabled
<<<<<<< HEAD
        JUMPF = 0xb2,


=======

>>>>>>> e55c6fdf
        PUSH0 = 0x5f, // IncludePush0Instruction
        PUSH1 = 0x60,
        PUSH2 = 0x61,
        PUSH3 = 0x62,
        PUSH4 = 0x63,
        PUSH5 = 0x64,
        PUSH6 = 0x65,
        PUSH7 = 0x66,
        PUSH8 = 0x67,
        PUSH9 = 0x68,
        PUSH10 = 0x69,
        PUSH11 = 0x6a,
        PUSH12 = 0x6b,
        PUSH13 = 0x6c,
        PUSH14 = 0x6d,
        PUSH15 = 0x6e,
        PUSH16 = 0x6f,
        PUSH17 = 0x70,
        PUSH18 = 0x71,
        PUSH19 = 0x72,
        PUSH20 = 0x73,
        PUSH21 = 0x74,
        PUSH22 = 0x75,
        PUSH23 = 0x76,
        PUSH24 = 0x77,
        PUSH25 = 0x78,
        PUSH26 = 0x79,
        PUSH27 = 0x7a,
        PUSH28 = 0x7b,
        PUSH29 = 0x7c,
        PUSH30 = 0x7d,
        PUSH31 = 0x7e,
        PUSH32 = 0x7f,

        DUP1 = 0x80,
        DUP2 = 0x81,
        DUP3 = 0x82,
        DUP4 = 0x83,
        DUP5 = 0x84,
        DUP6 = 0x85,
        DUP7 = 0x86,
        DUP8 = 0x87,
        DUP9 = 0x88,
        DUP10 = 0x89,
        DUP11 = 0x8a,
        DUP12 = 0x8b,
        DUP13 = 0x8c,
        DUP14 = 0x8d,
        DUP15 = 0x8e,
        DUP16 = 0x8f,

        SWAP1 = 0x90,
        SWAP2 = 0x91,
        SWAP3 = 0x92,
        SWAP4 = 0x93,
        SWAP5 = 0x94,
        SWAP6 = 0x95,
        SWAP7 = 0x96,
        SWAP8 = 0x97,
        SWAP9 = 0x98,
        SWAP10 = 0x99,
        SWAP11 = 0x9a,
        SWAP12 = 0x9b,
        SWAP13 = 0x9c,
        SWAP14 = 0x9d,
        SWAP15 = 0x9e,
        SWAP16 = 0x9f,

        LOG0 = 0xa0,
        LOG1 = 0xa1,
        LOG2 = 0xa2,
        LOG3 = 0xa3,
        LOG4 = 0xa4,

        // EIP-1153
        TLOAD = 0xb3, // TransientStorageEnabled
        TSTORE = 0xb4, //TransientStorageEnabled

        CREATE = 0xf0,
        CREATE2 = 0xf5, // Create2OpcodeEnabled
        CREATE3 = 0xf6,
        CREATE4 = 0xf7,
        RETURNCONTRACT = 0xf8,
        DATALOAD = 0xb7,
        DATASIZE = 0xb8,
        DATACOPY = 0xb9,
        DATALOADN = 0xba,


        CALL = 0xf1,
        CALLF = 0xb0, // FunctionSection
        RETF = 0xb1, // FunctionSection
        CALLCODE = 0xf2,
        RETURN = 0xf3,
        DELEGATECALL = 0xf4, // DelegateCallEnabled
<<<<<<< HEAD
=======
        CREATE2 = 0xf5, // Create2OpcodeEnabled
>>>>>>> e55c6fdf
        STATICCALL = 0xfa, // StaticCallEnabled
        REVERT = 0xfd, // RevertOpcodeEnabled
        INVALID = 0xfe,
        SELFDESTRUCT = 0xff,

        EOFCALL = 0x4a,
        EOFSTATICCALL = 0x4b, // StaticCallEnabled
        EOFDELEGATECALL = 0x4c, // DelegateCallEnabled
    }

    public static class InstructionExtensions
    {
        public static int GetImmediateCount(this Instruction instruction, bool IsEofContext, byte jumpvCount = 0)
            => instruction switch
            {
<<<<<<< HEAD
                Instruction.CALLF or Instruction.JUMPF=> IsEofContext ? EvmObjectFormat.Eof1.TWO_BYTE_LENGTH : 0,
=======
                Instruction.CALLF => IsEofContext ? EvmObjectFormat.Eof1.TWO_BYTE_LENGTH : 0,
>>>>>>> e55c6fdf
                Instruction.RJUMP or Instruction.RJUMPI => IsEofContext ? EvmObjectFormat.Eof1.TWO_BYTE_LENGTH : 0,
                Instruction.RJUMPV => IsEofContext ? jumpvCount * EvmObjectFormat.Eof1.TWO_BYTE_LENGTH + EvmObjectFormat.Eof1.ONE_BYTE_LENGTH : 0,
                >= Instruction.PUSH0 and <= Instruction.PUSH32 => instruction - Instruction.PUSH0,
                _ => 0
            };
        public static bool IsTerminating(this Instruction instruction) => instruction switch
        {
            Instruction.RETF or Instruction.INVALID or Instruction.STOP or Instruction.RETURN or Instruction.REVERT => true,
<<<<<<< HEAD
            Instruction.JUMPF or Instruction.RETURNCONTRACT => true,
=======
>>>>>>> e55c6fdf
            // Instruction.SELFDESTRUCT => true
            _ => false
        };

        public static bool IsValid(this Instruction instruction, bool IsEofContext)
        {
            if (!Enum.IsDefined(instruction))
            {
                return false;
            }

            return instruction switch
            {
<<<<<<< HEAD
                Instruction.CREATE2 or Instruction.CREATE => !IsEofContext,
                Instruction.EXTCODEHASH or Instruction.EXTCODECOPY or Instruction.EXTCODESIZE => !IsEofContext,
                Instruction.CODECOPY or Instruction.CODESIZE => !IsEofContext,
                Instruction.GAS => !IsEofContext,
                Instruction.PC => !IsEofContext,
                Instruction.CALLCODE or Instruction.SELFDESTRUCT => !IsEofContext,
                Instruction.JUMPI or Instruction.JUMP => !IsEofContext,
                Instruction.CALLF or Instruction.RETF or Instruction.JUMPF => IsEofContext,
                Instruction.BEGINSUB or Instruction.RETURNSUB or Instruction.JUMPSUB => true,
                Instruction.CALL or Instruction.DELEGATECALL or Instruction.GAS => !IsEofContext,
=======
                Instruction.PC => !IsEofContext,
                Instruction.CALLCODE or Instruction.SELFDESTRUCT => !IsEofContext,
                Instruction.JUMPI or Instruction.JUMP => !IsEofContext,
                Instruction.CALLF or Instruction.RETF => IsEofContext,
                Instruction.BEGINSUB or Instruction.RETURNSUB or Instruction.JUMPSUB => true,
>>>>>>> e55c6fdf
                _ => true
            };
        }

        //Note() : Extensively test this, refactor it, 
        public static (ushort InputCount, ushort OutputCount, ushort immediates) StackRequirements(this Instruction instruction) => instruction switch
        {
            Instruction.STOP => (0, 0, 0),
            Instruction.ADD => (2, 1, 0),
            Instruction.MUL => (2, 1, 0),
            Instruction.SUB => (2, 1, 0),
            Instruction.DIV => (2, 1, 0),
            Instruction.SDIV => (2, 1, 0),
            Instruction.MOD => (2, 1, 0),
            Instruction.SMOD => (2, 1, 0),
            Instruction.ADDMOD => (3, 1, 0),
            Instruction.MULMOD => (3, 1, 0),
            Instruction.EXP => (2, 1, 0),
            Instruction.SIGNEXTEND => (2, 1, 0),
            Instruction.LT => (2, 1, 0),
            Instruction.GT => (2, 1, 0),
            Instruction.SLT => (2, 1, 0),
            Instruction.SGT => (2, 1, 0),
            Instruction.EQ => (2, 1, 0),
            Instruction.ISZERO => (1, 1, 0),
            Instruction.AND => (2, 1, 0),
            Instruction.OR => (2, 1, 0),
            Instruction.XOR => (2, 1, 0),
            Instruction.NOT => (1, 1, 0),
            Instruction.BYTE => (2, 1, 0),
            Instruction.SHL => (2, 1, 0),
            Instruction.SHR => (2, 1, 0),
            Instruction.SAR => (2, 1, 0),
            Instruction.SHA3 => (2, 1, 0),
            Instruction.ADDRESS => (0, 1, 0),
            Instruction.BALANCE => (1, 1, 0),
            Instruction.ORIGIN => (0, 1, 0),
            Instruction.CALLER => (0, 1, 0),
            Instruction.CALLVALUE => (0, 1, 0),
            Instruction.CALLDATALOAD => (1, 1, 0),
            Instruction.CALLDATASIZE => (0, 1, 0),
            Instruction.CALLDATACOPY => (3, 0, 0),
            Instruction.CODESIZE => (0, 1, 0),
            Instruction.CODECOPY => (3, 0, 0),
            Instruction.GASPRICE => (0, 1, 0),
            Instruction.EXTCODESIZE => (1, 1, 0),
            Instruction.EXTCODECOPY => (4, 0, 0),
            Instruction.RETURNDATASIZE => (0, 1, 0),
            Instruction.RETURNDATACOPY => (3, 0, 0),
            Instruction.EXTCODEHASH => (1, 1, 0),
            Instruction.BLOCKHASH => (1, 1, 0),
            Instruction.COINBASE => (0, 1, 0),
            Instruction.TIMESTAMP => (0, 1, 0),
            Instruction.NUMBER => (0, 1, 0),
            Instruction.PREVRANDAO => (0, 1, 0),
            Instruction.GASLIMIT => (0, 1, 0),
            Instruction.CHAINID => (0, 1, 0),
            Instruction.SELFBALANCE => (0, 1, 0),
            Instruction.BASEFEE => (0, 1, 0),
            Instruction.POP => (1, 0, 0),
            Instruction.MLOAD => (1, 1, 0),
            Instruction.MSTORE => (2, 0, 0),
            Instruction.MSTORE8 => (2, 0, 0),
            Instruction.SLOAD => (1, 1, 0),
            Instruction.SSTORE => (2, 0, 0),
            Instruction.MSIZE => (0, 1, 0),
            Instruction.GAS => (0, 1, 0),
            Instruction.JUMPDEST => (0, 0, 0),
            Instruction.RJUMP => (0, 0, 2),
            Instruction.RJUMPI => (1, 0, 2),
            Instruction.RJUMPV => (1, 0, 4),
<<<<<<< HEAD
            Instruction.DATAHASH => (1, 1, 0),
=======
            Instruction.BLOBHASH => (1, 1, 0),
>>>>>>> e55c6fdf
            >= Instruction.PUSH0 and <= Instruction.PUSH32 => (0, 1, instruction - Instruction.PUSH0),
            >= Instruction.DUP1 and <= Instruction.DUP16 => ((ushort)(instruction - Instruction.DUP1 + 1), (ushort)(instruction - Instruction.DUP1 + 2), 0),
            >= Instruction.SWAP1 and <= Instruction.SWAP16 => ((ushort)(instruction - Instruction.SWAP1 + 2), (ushort)(instruction - Instruction.SWAP1 + 2), 0),
            Instruction.LOG0 => (2, 0, 0),
            Instruction.LOG1 => (3, 0, 0),
            Instruction.LOG2 => (4, 0, 0),
            Instruction.LOG3 => (5, 0, 0),
            Instruction.LOG4 => (6, 0, 0),
            Instruction.CALLF => (0, 0, 2),
            Instruction.RETF => (0, 0, 0),
            Instruction.CREATE => (3, 1, 0),
<<<<<<< HEAD
            Instruction.CALL => (6, 1, 0),
=======
            Instruction.CALL => (7, 1, 0),
>>>>>>> e55c6fdf
            Instruction.RETURN => (2, 0, 0),
            Instruction.DELEGATECALL => (6, 1, 0),
            Instruction.CREATE2 => (4, 1, 0),
            Instruction.STATICCALL => (6, 1, 0),
            Instruction.REVERT => (2, 0, 0),
            Instruction.INVALID => (0, 0, 0),
<<<<<<< HEAD

            Instruction.CREATE3 => (4, 1, 1),
            Instruction.CREATE4 => (5, 1, 0),
            Instruction.RETURNCONTRACT => (2, 2, 1),
            Instruction.DATALOAD => (1, 1, 0),
            Instruction.DATALOADN => (0, 1, 1),
            Instruction.DATASIZE => (0, 1, 0),
            Instruction.DATACOPY => (3, 1, 0),

=======
>>>>>>> e55c6fdf
            _ => throw new NotImplementedException($"Instruction {instruction} not implemented")
        };

        public static string? GetName(this Instruction instruction, bool isPostMerge = false, IReleaseSpec? spec = null)
        {
            spec ??= Frontier.Instance;
            return instruction switch
            {
                Instruction.PREVRANDAO => isPostMerge ? "PREVRANDAO" : "DIFFICULTY",
                Instruction.RJUMP => !spec.StaticRelativeJumpsEnabled ? "BEGINSUB" : "RJUMP",
                Instruction.RJUMPI => spec.StaticRelativeJumpsEnabled ? "RJUMPI" : "RETURNSUB",
                Instruction.RJUMPV => spec.StaticRelativeJumpsEnabled ? "RJUMPV" : "JUMPSUB",
                Instruction.JUMPDEST => spec.FunctionSections ? "NOP" : "JUMPDEST",
                _ => FastEnum.IsDefined(instruction) ? FastEnum.GetName(instruction) : null,
            };
        }
    }
}<|MERGE_RESOLUTION|>--- conflicted
+++ resolved
@@ -69,11 +69,7 @@
         CHAINID = 0x46, // ChainIdOpcodeEnabled
         SELFBALANCE = 0x47, // SelfBalanceOpcodeEnabled
         BASEFEE = 0x48, // BaseFeeEnabled
-<<<<<<< HEAD
-        DATAHASH = 0x49,
-=======
         BLOBHASH = 0x49, // DankshardingEnabled
->>>>>>> e55c6fdf
 
         POP = 0x50,
         MLOAD = 0x51,
@@ -94,13 +90,9 @@
         BEGINSUB = 0x5c, // SubroutinesEnabled
         RETURNSUB = 0x5d, // SubroutinesEnabled
         JUMPSUB = 0x5e, // SubroutinesEnabled
-<<<<<<< HEAD
         JUMPF = 0xb2,
 
 
-=======
-
->>>>>>> e55c6fdf
         PUSH0 = 0x5f, // IncludePush0Instruction
         PUSH1 = 0x60,
         PUSH2 = 0x61,
@@ -196,10 +188,6 @@
         CALLCODE = 0xf2,
         RETURN = 0xf3,
         DELEGATECALL = 0xf4, // DelegateCallEnabled
-<<<<<<< HEAD
-=======
-        CREATE2 = 0xf5, // Create2OpcodeEnabled
->>>>>>> e55c6fdf
         STATICCALL = 0xfa, // StaticCallEnabled
         REVERT = 0xfd, // RevertOpcodeEnabled
         INVALID = 0xfe,
@@ -215,11 +203,7 @@
         public static int GetImmediateCount(this Instruction instruction, bool IsEofContext, byte jumpvCount = 0)
             => instruction switch
             {
-<<<<<<< HEAD
-                Instruction.CALLF or Instruction.JUMPF=> IsEofContext ? EvmObjectFormat.Eof1.TWO_BYTE_LENGTH : 0,
-=======
-                Instruction.CALLF => IsEofContext ? EvmObjectFormat.Eof1.TWO_BYTE_LENGTH : 0,
->>>>>>> e55c6fdf
+                Instruction.CALLF or Instruction.JUMPF => IsEofContext ? EvmObjectFormat.Eof1.TWO_BYTE_LENGTH : 0,
                 Instruction.RJUMP or Instruction.RJUMPI => IsEofContext ? EvmObjectFormat.Eof1.TWO_BYTE_LENGTH : 0,
                 Instruction.RJUMPV => IsEofContext ? jumpvCount * EvmObjectFormat.Eof1.TWO_BYTE_LENGTH + EvmObjectFormat.Eof1.ONE_BYTE_LENGTH : 0,
                 >= Instruction.PUSH0 and <= Instruction.PUSH32 => instruction - Instruction.PUSH0,
@@ -228,10 +212,7 @@
         public static bool IsTerminating(this Instruction instruction) => instruction switch
         {
             Instruction.RETF or Instruction.INVALID or Instruction.STOP or Instruction.RETURN or Instruction.REVERT => true,
-<<<<<<< HEAD
             Instruction.JUMPF or Instruction.RETURNCONTRACT => true,
-=======
->>>>>>> e55c6fdf
             // Instruction.SELFDESTRUCT => true
             _ => false
         };
@@ -245,7 +226,6 @@
 
             return instruction switch
             {
-<<<<<<< HEAD
                 Instruction.CREATE2 or Instruction.CREATE => !IsEofContext,
                 Instruction.EXTCODEHASH or Instruction.EXTCODECOPY or Instruction.EXTCODESIZE => !IsEofContext,
                 Instruction.CODECOPY or Instruction.CODESIZE => !IsEofContext,
@@ -256,13 +236,6 @@
                 Instruction.CALLF or Instruction.RETF or Instruction.JUMPF => IsEofContext,
                 Instruction.BEGINSUB or Instruction.RETURNSUB or Instruction.JUMPSUB => true,
                 Instruction.CALL or Instruction.DELEGATECALL or Instruction.GAS => !IsEofContext,
-=======
-                Instruction.PC => !IsEofContext,
-                Instruction.CALLCODE or Instruction.SELFDESTRUCT => !IsEofContext,
-                Instruction.JUMPI or Instruction.JUMP => !IsEofContext,
-                Instruction.CALLF or Instruction.RETF => IsEofContext,
-                Instruction.BEGINSUB or Instruction.RETURNSUB or Instruction.JUMPSUB => true,
->>>>>>> e55c6fdf
                 _ => true
             };
         }
@@ -334,11 +307,7 @@
             Instruction.RJUMP => (0, 0, 2),
             Instruction.RJUMPI => (1, 0, 2),
             Instruction.RJUMPV => (1, 0, 4),
-<<<<<<< HEAD
-            Instruction.DATAHASH => (1, 1, 0),
-=======
             Instruction.BLOBHASH => (1, 1, 0),
->>>>>>> e55c6fdf
             >= Instruction.PUSH0 and <= Instruction.PUSH32 => (0, 1, instruction - Instruction.PUSH0),
             >= Instruction.DUP1 and <= Instruction.DUP16 => ((ushort)(instruction - Instruction.DUP1 + 1), (ushort)(instruction - Instruction.DUP1 + 2), 0),
             >= Instruction.SWAP1 and <= Instruction.SWAP16 => ((ushort)(instruction - Instruction.SWAP1 + 2), (ushort)(instruction - Instruction.SWAP1 + 2), 0),
@@ -350,18 +319,13 @@
             Instruction.CALLF => (0, 0, 2),
             Instruction.RETF => (0, 0, 0),
             Instruction.CREATE => (3, 1, 0),
-<<<<<<< HEAD
             Instruction.CALL => (6, 1, 0),
-=======
-            Instruction.CALL => (7, 1, 0),
->>>>>>> e55c6fdf
             Instruction.RETURN => (2, 0, 0),
             Instruction.DELEGATECALL => (6, 1, 0),
             Instruction.CREATE2 => (4, 1, 0),
             Instruction.STATICCALL => (6, 1, 0),
             Instruction.REVERT => (2, 0, 0),
             Instruction.INVALID => (0, 0, 0),
-<<<<<<< HEAD
 
             Instruction.CREATE3 => (4, 1, 1),
             Instruction.CREATE4 => (5, 1, 0),
@@ -371,8 +335,6 @@
             Instruction.DATASIZE => (0, 1, 0),
             Instruction.DATACOPY => (3, 1, 0),
 
-=======
->>>>>>> e55c6fdf
             _ => throw new NotImplementedException($"Instruction {instruction} not implemented")
         };
 
