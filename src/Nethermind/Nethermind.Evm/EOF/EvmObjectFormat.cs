using System;
using System.Collections.Generic;
using System.Diagnostics.CodeAnalysis;
using System.Linq;
using Nethermind.Core.Extensions;
using Nethermind.Evm;
using Nethermind.Logging;

namespace Nethermind.Evm.EOF;

public interface IEofVersionHandler
{
    bool ValidateCode(ReadOnlySpan<byte> code);
    bool TryParseEofHeader(ReadOnlySpan<byte> code, out EofHeader? header);
}

public class EvmObjectFormat
{
    // magic prefix : EofFormatByte is the first byte, EofFormatDiff is chosen to diff from previously rejected contract according to EIP3541
    private static byte[] EOF_MAGIC = { 0xEF, 0x00 };

    private readonly Dictionary<byte, IEofVersionHandler> _eofVersionHandlers = new();

    private readonly ILogger _logger;
    private bool LoggingEnabled => _logger?.IsTrace ?? false;
    public EvmObjectFormat(ILogManager logManager = null)
    {
        _logger = logManager?.GetClassLogger<EvmObjectFormat>();
        _eofVersionHandlers.Add(0x01, new Eof1(logManager));
    }

    /// <summary>
    /// returns whether the code passed is supposed to be treated as Eof regardless of its validity.
    /// </summary>
    /// <param name="container">Machine code to be checked</param>
    /// <returns></returns>
    public bool IsEof(ReadOnlySpan<byte> container) => container.StartsWith(EOF_MAGIC);

    public bool IsValidEof(ReadOnlySpan<byte> container)
    {
        if (container.Length < 7)
            return false;
        return _eofVersionHandlers.ContainsKey(container[2])
            ? _eofVersionHandlers[container[2]].ValidateCode(container) // will handle rest of validations
            : false; // will handle version == 0;
    }

    public bool TryExtractEofHeader(ReadOnlySpan<byte> container, [NotNullWhen(true)] out EofHeader? header)
    {
        header = null;
        if (container.Length < 7 || !_eofVersionHandlers.ContainsKey(container[2]))
            return false; // log
        if (!_eofVersionHandlers[container[2]].TryParseEofHeader(container, out header))
            return false; // log
        return true;
    }

    public class Eof1 : IEofVersionHandler
    {
        private const byte VERSION = 0x01;
        private const byte KIND_TYPE = 0x01;
        private const byte KIND_CODE = 0x02;
        private const byte KIND_DATA = 0x03;
        private const byte TERMINATOR = 0x00;
        private const byte VERSION_SIZE = 1;
        private const byte SECTION_SIZE = 3;
        private const byte TERMINATOR_SIZE = 3;
        public static int MINIMUM_HEADER_SIZE => CalculateHeaderSize(1);
        public static int CalculateHeaderSize(int numberOfSections) => EOF_MAGIC.Length + VERSION_SIZE
            + SECTION_SIZE // type
            + GetArraySectionSize(numberOfSections) // code
            + SECTION_SIZE // data
            + TERMINATOR_SIZE;
        public static int GetArraySectionSize(int numberOfSections) => 3 + numberOfSections * 2;


        private readonly ILogger? _logger;
        private bool _loggerEnabled => _logger?.IsTrace ?? false;

        public Eof1(ILogManager? logManager = null)
        {
            _logger = logManager?.GetClassLogger<Eof1>();
        }

        public bool ValidateCode(ReadOnlySpan<byte> container)
        {
            return TryParseEofHeader(container, out EofHeader? header) && ValidateBody(container, in header);
        }

        public bool TryParseEofHeader(ReadOnlySpan<byte> container, [NotNullWhen(true)] out EofHeader? header)
        {
            header = null;
            if (!container.StartsWith(EOF_MAGIC))
            {
                if (_loggerEnabled)
                    _logger.Trace($"EIP-3540 : Code doesn't start with Magic byte sequence expected {EOF_MAGIC.ToHexString(true)} ");
                return false;
            }
            if (container[2] != VERSION)
            {
                if (_loggerEnabled)
                    _logger.Trace($"EIP-3540 : Code is not Eof version {VERSION}");
                return false;
            }
            if (container.Length < MINIMUM_HEADER_SIZE
                + 1 + 1 + 2 // minimum type section body size
                + 1) // minimum code section body size
            {
                if (_loggerEnabled)
                    _logger.Trace($"EIP-3540 : Eof{VERSION}, Code is too small to be valid code");
                return false;
            }

            ushort numberOfCodeSections = container[7..9].ReadEthUInt16();
            int headerSize = CalculateHeaderSize(numberOfCodeSections);
            int pos = 3;

            if (container[pos] != KIND_TYPE)
            {
                if (_loggerEnabled)
                    _logger.Trace($"EIP-3540 : Eof{VERSION}, Code header is not well formatted");
                return false;
            }
            pos++;
            SectionHeader typeSection = new()
            {
                Start = headerSize,
                Size = container[pos..(pos + 2)].ReadEthUInt16()
            };
            pos += 2;

            if (container[pos] != KIND_CODE)
            {
                if (_loggerEnabled)
                    _logger.Trace($"EIP-3540 : Eof{VERSION}, Code header is not well formatted");
                return false;
            }
            pos += 3; // kind_code(1) + num_code_sections(2)
            List<SectionHeader> codeSections = new();
            int lastEndOffset = typeSection.EndOffset;
            for (ushort i = 0; i < numberOfCodeSections; i++)
            {
                SectionHeader codeSection = new()
                {
                    Start = lastEndOffset,
                    Size = container[pos..(pos + 2)].ReadEthUInt16()
                };
                codeSections.Add(codeSection);
                lastEndOffset = codeSection.EndOffset;
                pos += 2;
            }


            if (container[pos] != KIND_DATA)
            {
                if (_loggerEnabled)
                    _logger.Trace($"EIP-3540 : Eof{VERSION}, Code header is not well formatted");
                return false;
            }
            pos++;
            SectionHeader dataSection = new()
            {
                Start = lastEndOffset,
                Size = container[(pos)..(pos + 2)].ReadEthUInt16()
            };
            pos += 2;


            if (container[pos] != TERMINATOR)
            {
                if (_loggerEnabled)
                    _logger.Trace($"EIP-3540 : Eof{VERSION}, Code header is not well formatted");
                return false;
            }

            header = new EofHeader
            {
                Version = VERSION,
                TypeSection = typeSection,
                CodeSections = codeSections.ToArray(),
                DataSection = dataSection
            };
            return true;
        }

        bool ValidateBody(ReadOnlySpan<byte> container, in EofHeader? header)
        {
            int startOffset = CalculateHeaderSize(header.Value.CodeSections.Length);
            int calculatedCodeLength = header.Value.TypeSection.Size
                + header.Value.CodeSections.Sum(c => c.Size)
                + header.Value.DataSection.Size;

            ReadOnlySpan<byte> contractBody = container[startOffset..];

            if (contractBody.Length != calculatedCodeLength)
            {
                if (_loggerEnabled)
                    _logger.Trace($"EIP-3540 : SectionSizes indicated in bundeled header are incorrect, or ContainerCode is incomplete");
                return false;
            }
            return true;
        }
    }
<<<<<<< HEAD

    public bool ValidateInstructions(ReadOnlySpan<byte> container, IReleaseSpec spec, in EofHeader? header)
    {
        if (spec.IsEip3670Enabled && header is not null)
        {
            if (header.Value.Version == 1)
            {
                var (startOffset, sectionSize) = (header.Value.CodeSection.Start, header.Value.CodeSection.Size);
                ReadOnlySpan<byte> code = container.Slice(startOffset, sectionSize);
                Instruction? opcode = null;
                for (int i = 0; i < sectionSize;)
                {
                    opcode = (Instruction)code[i];
                    i++;
                    // validate opcode
                    if (!opcode.Value.IsValid(spec))
                    {
                        if (LoggingEnabled)
                        {
                            _logger.Trace($"EIP-3670 : CodeSection contains undefined opcode {opcode}");
                        }
                        return false;
                    }

                    if (opcode is >= Instruction.PUSH1 and <= Instruction.PUSH32)
                    {
                        int len = code[i - 1] - (int)Instruction.PUSH1 + 1;
                        i += len;
                    }

                    if (i > sectionSize)
                    {
                        return false;
                    }
                }
            }
        }
        return true;
    }
    public bool ValidateEofCode(IReleaseSpec spec, ReadOnlySpan<byte> code, out EofHeader? header)
        => ExtractHeader(code, spec, out header)
        && ValidateBody(code, spec, header)
        && ValidateInstructions(code, spec, header);
=======
>>>>>>> 63af4e17
}<|MERGE_RESOLUTION|>--- conflicted
+++ resolved
@@ -201,7 +201,6 @@
             return true;
         }
     }
-<<<<<<< HEAD
 
     public bool ValidateInstructions(ReadOnlySpan<byte> container, IReleaseSpec spec, in EofHeader? header)
     {
@@ -245,6 +244,4 @@
         => ExtractHeader(code, spec, out header)
         && ValidateBody(code, spec, header)
         && ValidateInstructions(code, spec, header);
-=======
->>>>>>> 63af4e17
 }