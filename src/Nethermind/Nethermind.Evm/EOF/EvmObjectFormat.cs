--- conflicted
+++ resolved
@@ -2,6 +2,7 @@
 // SPDX-License-Identifier: LGPL-3.0-only
 
 using System;
+using System.Buffers;
 using System.Collections.Generic;
 using System.Diagnostics.CodeAnalysis;
 using System.Linq;
@@ -258,33 +259,16 @@
             return true;
         }
 
-<<<<<<< HEAD
-        private const byte INPUTS_OFFSET = 0;
-        private const byte INPUTS_MAX = 0x7F;
-        private const byte OUTPUTS_OFFSET = INPUTS_OFFSET + 1;
-        private const byte OUTPUTS_MAX = 0x7F;
-        private const byte MAX_STACK_HEIGHT_OFFSET = OUTPUTS_OFFSET + 1;
-        private const int MAX_STACK_HEIGHT_LENGTH = 2;
-        private const ushort MAX_STACK_HEIGHT = 0x3FF;
-
         public bool ValidateBody(ReadOnlyMemory<byte> container, EofHeader header)
-=======
-        public bool ValidateBody(ReadOnlySpan<byte> container, in EofHeader header)
->>>>>>> 177d8c72
         {
             int startOffset = CalculateHeaderSize(header.CodeSections.Length);
             int calculatedCodeLength = header.TypeSection.Size
                 + header.CodeSectionsSize
                 + header.DataSection.Size;
-<<<<<<< HEAD
-
+            SectionHeader[]? codeSections = header.CodeSections;
             ReadOnlySpan<byte> contractBody = container.Span[startOffset..];
-=======
-            SectionHeader[]? codeSections = header.CodeSections;
-            ReadOnlySpan<byte> contractBody = container[startOffset..];
             (int typeSectionStart, ushort typeSectionSize) = header.TypeSection;
 
->>>>>>> 177d8c72
 
             if (contractBody.Length != calculatedCodeLength)
             {
@@ -292,54 +276,41 @@
                 return false;
             }
 
-<<<<<<< HEAD
+            if (codeSections.Length == 0 || codeSections.Any(section => section.Size == 0))
+            {
+                if (Logger.IsTrace) Logger.Trace($"EIP-3540 : CodeSection size must follow a CodeSection, CodeSection length was {codeSections.Length}");
+                return false;
+            }
+
+            if (codeSections.Length != (typeSectionSize / MINIMUM_TYPESECTION_SIZE))
+            {
+                if (Logger.IsTrace) Logger.Trace($"EIP-4750: Code Sections count must match TypeSection count, CodeSection count was {codeSections.Length}, expected {typeSectionSize / MINIMUM_TYPESECTION_SIZE}");
+                return false;
+            }
+
+            ReadOnlyMemory<byte> typesection = container.Slice(typeSectionStart, typeSectionSize);
+            if (!ValidateTypeSection(typesection.Span))
+            {
+                if (Logger.IsTrace) Logger.Trace($"EIP-4750: invalid typesection found");
+                return false;
+            }
+
             int validSection = 0;
             Parallel.For(0, header.CodeSections.Length, (sectionIdx, state) =>
-=======
-            if (codeSections.Length == 0 || codeSections.Any(section => section.Size == 0))
-            {
-                if (Logger.IsTrace) Logger.Trace($"EIP-3540 : CodeSection size must follow a CodeSection, CodeSection length was {codeSections.Length}");
-                return false;
-            }
-
-            if (codeSections.Length != (typeSectionSize / MINIMUM_TYPESECTION_SIZE))
-            {
-                if (Logger.IsTrace) Logger.Trace($"EIP-4750: Code Sections count must match TypeSection count, CodeSection count was {codeSections.Length}, expected {typeSectionSize / MINIMUM_TYPESECTION_SIZE}");
-                return false;
-            }
-
-            ReadOnlySpan<byte> typesection = container.Slice(typeSectionStart, typeSectionSize);
-            if (!ValidateTypeSection(typesection))
-            {
-                if (Logger.IsTrace) Logger.Trace($"EIP-4750: invalid typesection found");
-                return false;
-            }
-
-            for (int sectionIdx = 0; sectionIdx < header.CodeSections.Length; sectionIdx++)
->>>>>>> 177d8c72
             {
                 SectionHeader sectionHeader = header.CodeSections[sectionIdx];
                 (int codeSectionStartOffset, int codeSectionSize) = sectionHeader;
                 ReadOnlySpan<byte> code = container.Span.Slice(codeSectionStartOffset, codeSectionSize);
-                if (!ValidateInstructions(code, header))
+                if (!ValidateInstructions(code, header) ||
+                    !ValidateStackState(sectionIdx, code, typesection.Span, header))
                 {
                     state.Stop();
                     return;
                 }
-<<<<<<< HEAD
                 Interlocked.Increment(ref validSection);
             });
+
             return validSection == header.CodeSections.Length;
-=======
-
-                if (!ValidateStackState(sectionIdx, code, typesection, header))
-                {
-                    if (Logger.IsTrace) Logger.Trace($"EIP-5450 : CodeSection {sectionIdx} create has Invalid stack configuration");
-                    return false;
-                }
-            }
-
-            return true;
         }
 
         bool ValidateTypeSection(ReadOnlySpan<byte> types)
@@ -381,127 +352,129 @@
                 }
             }
             return true;
->>>>>>> 177d8c72
         }
         bool ValidateInstructions(ReadOnlySpan<byte> code, in EofHeader header)
         {
-            int pos;
-            Span<byte> codeBitmap = stackalloc byte[(code.Length / 8) + 1 + 4];
-            SortedSet<int> jumpdests = new();
-
-            for (pos = 0; pos < code.Length;)
-            {
-                Instruction opcode = (Instruction)code[pos];
-                int postInstructionByte = pos + 1;
-
-                if (!opcode.IsValid(IsEofContext: true))
-                {
-                    if (Logger.IsTrace) Logger.Trace($"EIP-3670 : CodeSection contains undefined opcode {opcode}");
+            ArrayPool<byte> pool = ArrayPool<byte>.Shared;
+            byte[] codeBitmap = pool.Rent((code.Length / 8) + 1 + 4);
+            byte[] jumpdests = pool.Rent((code.Length / 8) + 1 + 4);
+            try
+            {
+                int pos;
+
+                for (pos = 0; pos < code.Length;)
+                {
+                    Instruction opcode = (Instruction)code[pos];
+                    int postInstructionByte = pos + 1;
+
+                    if (!opcode.IsValid(IsEofContext: true))
+                    {
+                        if (Logger.IsTrace) Logger.Trace($"EIP-3670 : CodeSection contains undefined opcode {opcode}");
+                        return false;
+                    }
+
+                    if (opcode is Instruction.RJUMP or Instruction.RJUMPI)
+                    {
+                        if (postInstructionByte + TWO_BYTE_LENGTH > code.Length)
+                        {
+                            if (Logger.IsTrace) Logger.Trace($"EIP-4200 : Static Relative Jump Argument underflow");
+                            return false;
+                        }
+
+                        var offset = code.Slice(postInstructionByte, TWO_BYTE_LENGTH).ReadEthInt16();
+                        var rjumpdest = offset + TWO_BYTE_LENGTH + postInstructionByte;
+
+                        if (rjumpdest < 0 || rjumpdest >= code.Length)
+                        {
+                            if (Logger.IsTrace) Logger.Trace($"EIP-4200 : Static Relative Jump Destination outside of Code bounds");
+                            return false;
+                        }
+
+                        BitmapHelper.HandleNumbits(ONE_BYTE_LENGTH, ref jumpdests, ref rjumpdest);
+                        BitmapHelper.HandleNumbits(TWO_BYTE_LENGTH, ref codeBitmap, ref postInstructionByte);
+                    }
+
+                    if (opcode is Instruction.RJUMPV)
+                    {
+                        if (postInstructionByte + TWO_BYTE_LENGTH > code.Length)
+                        {
+                            if (Logger.IsTrace) Logger.Trace($"EIP-4200 : Static Relative Jumpv Argument underflow");
+                            return false;
+                        }
+
+                        byte count = code[postInstructionByte];
+                        if (count < MINIMUMS_ACCEPTABLE_JUMPT_JUMPTABLE_LENGTH)
+                        {
+                            if (Logger.IsTrace) Logger.Trace($"EIP-4200 : jumpv jumptable must have at least 1 entry");
+                            return false;
+                        }
+
+                        if (postInstructionByte + ONE_BYTE_LENGTH + count * TWO_BYTE_LENGTH > code.Length)
+                        {
+                            if (Logger.IsTrace) Logger.Trace($"EIP-4200 : jumpv jumptable underflow");
+                            return false;
+                        }
+
+                        var immediateValueSize = ONE_BYTE_LENGTH + count * TWO_BYTE_LENGTH;
+                        for (int j = 0; j < count; j++)
+                        {
+                            var offset = code.Slice(postInstructionByte + ONE_BYTE_LENGTH + j * TWO_BYTE_LENGTH, TWO_BYTE_LENGTH).ReadEthInt16();
+                            var rjumpdest = offset + immediateValueSize + postInstructionByte;
+                            if (rjumpdest < 0 || rjumpdest >= code.Length)
+                            {
+                                if (Logger.IsTrace) Logger.Trace($"EIP-4200 : Static Relative Jumpv Destination outside of Code bounds");
+                                return false;
+                            }
+                            BitmapHelper.HandleNumbits(ONE_BYTE_LENGTH, ref jumpdests, ref rjumpdest);
+                        }
+                        BitmapHelper.HandleNumbits(immediateValueSize, ref codeBitmap, ref postInstructionByte);
+                    }
+
+                    if (opcode is Instruction.CALLF)
+                    {
+                        if (postInstructionByte + TWO_BYTE_LENGTH > code.Length)
+                        {
+                            if (Logger.IsTrace) Logger.Trace($"EIP-4750 : CALLF Argument underflow");
+                            return false;
+                        }
+
+                        ushort targetSectionId = code.Slice(postInstructionByte, TWO_BYTE_LENGTH).ReadEthUInt16();
+                        BitmapHelper.HandleNumbits(TWO_BYTE_LENGTH, ref codeBitmap, ref postInstructionByte);
+
+                        if (targetSectionId >= header.CodeSections.Length)
+                        {
+                            if (Logger.IsTrace) Logger.Trace($"EIP-4750 : Invalid Section Id");
+                            return false;
+                        }
+                    }
+
+                    if (opcode is >= Instruction.PUSH1 and <= Instruction.PUSH32)
+                    {
+                        int len = opcode - Instruction.PUSH1 + 1;
+                        if (postInstructionByte + len > code.Length)
+                        {
+                            if (Logger.IsTrace) Logger.Trace($"EIP-3670 : PC Reached out of bounds");
+                            return false;
+                        }
+                        BitmapHelper.HandleNumbits(len, ref codeBitmap, ref postInstructionByte);
+                    }
+                    pos = postInstructionByte;
+                }
+
+                if (pos > code.Length)
+                {
+                    if (Logger.IsTrace) Logger.Trace($"EIP-3670 : PC Reached out of bounds");
                     return false;
                 }
 
-                if (opcode is Instruction.RJUMP or Instruction.RJUMPI)
-                {
-                    if (postInstructionByte + TWO_BYTE_LENGTH > code.Length)
-                    {
-                        if (Logger.IsTrace) Logger.Trace($"EIP-4200 : Static Relative Jump Argument underflow");
-                        return false;
-                    }
-
-                    var offset = code.Slice(postInstructionByte, TWO_BYTE_LENGTH).ReadEthInt16();
-                    var rjumpdest = offset + TWO_BYTE_LENGTH + postInstructionByte;
-                    jumpdests.Add(rjumpdest);
-
-                    BitmapHelper.HandleNumbits(TWO_BYTE_LENGTH, ref codeBitmap, ref postInstructionByte);
-                    if (rjumpdest < 0 || rjumpdest >= code.Length)
-                    {
-                        if (Logger.IsTrace) Logger.Trace($"EIP-4200 : Static Relative Jump Destination outside of Code bounds");
-                        return false;
-                    }
-                }
-
-                if (opcode is Instruction.RJUMPV)
-                {
-                    if (postInstructionByte + TWO_BYTE_LENGTH > code.Length)
-                    {
-                        if (Logger.IsTrace) Logger.Trace($"EIP-4200 : Static Relative Jumpv Argument underflow");
-                        return false;
-                    }
-
-                    byte count = code[postInstructionByte];
-                    if (count < MINIMUMS_ACCEPTABLE_JUMPT_JUMPTABLE_LENGTH)
-                    {
-                        if (Logger.IsTrace) Logger.Trace($"EIP-4200 : jumpv jumptable must have at least 1 entry");
-                        return false;
-                    }
-
-                    if (postInstructionByte + ONE_BYTE_LENGTH + count * TWO_BYTE_LENGTH > code.Length)
-                    {
-                        if (Logger.IsTrace) Logger.Trace($"EIP-4200 : jumpv jumptable underflow");
-                        return false;
-                    }
-
-                    var immediateValueSize = ONE_BYTE_LENGTH + count * TWO_BYTE_LENGTH;
-                    for (int j = 0; j < count; j++)
-                    {
-                        var offset = code.Slice(postInstructionByte + ONE_BYTE_LENGTH + j * TWO_BYTE_LENGTH, TWO_BYTE_LENGTH).ReadEthInt16();
-                        var rjumpdest = offset + immediateValueSize + postInstructionByte;
-                        jumpdests.Add(rjumpdest);
-                        if (rjumpdest < 0 || rjumpdest >= code.Length)
-                        {
-                            if (Logger.IsTrace) Logger.Trace($"EIP-4200 : Static Relative Jumpv Destination outside of Code bounds");
-                            return false;
-                        }
-                    }
-                    BitmapHelper.HandleNumbits(immediateValueSize, ref codeBitmap, ref postInstructionByte);
-                }
-
-                if (opcode is Instruction.CALLF)
-                {
-                    if (postInstructionByte + TWO_BYTE_LENGTH > code.Length)
-                    {
-                        if (Logger.IsTrace) Logger.Trace($"EIP-4750 : CALLF Argument underflow");
-                        return false;
-                    }
-
-                    ushort targetSectionId = code.Slice(postInstructionByte, TWO_BYTE_LENGTH).ReadEthUInt16();
-                    BitmapHelper.HandleNumbits(TWO_BYTE_LENGTH, ref codeBitmap, ref postInstructionByte);
-
-                    if (targetSectionId >= header.CodeSections.Length)
-                    {
-                        if (Logger.IsTrace) Logger.Trace($"EIP-4750 : Invalid Section Id");
-                        return false;
-                    }
-                }
-
-                if (opcode is >= Instruction.PUSH1 and <= Instruction.PUSH32)
-                {
-                    int len = opcode - Instruction.PUSH1 + 1;
-                    if (postInstructionByte + len > code.Length)
-                    {
-                        if (Logger.IsTrace) Logger.Trace($"EIP-3670 : PC Reached out of bounds");
-                        return false;
-                    }
-                    BitmapHelper.HandleNumbits(len, ref codeBitmap, ref postInstructionByte);
-                }
-                pos = postInstructionByte;
-            }
-
-            if (pos > code.Length)
-            {
-                if (Logger.IsTrace) Logger.Trace($"EIP-3670 : PC Reached out of bounds");
-                return false;
-            }
-
-            foreach (int jumpdest in jumpdests)
-            {
-                if (!BitmapHelper.IsCodeSegment(ref codeBitmap, jumpdest))
-                {
-                    if (Logger.IsTrace) Logger.Trace($"EIP-4200 : Invalid Jump destination");
-                    return false;
-                }
-            }
-            return true;
+                bool result = !BitmapHelper.CheckCollision(ref codeBitmap, ref jumpdests);
+                return result;
+            }
+            finally
+            {
+                pool.Return(codeBitmap);
+                pool.Return(jumpdests);
+            }
         }
         public bool ValidateReachableCode(int sectionId, in ReadOnlySpan<byte> code, Dictionary<int, int>.KeyCollection reachedOpcode, in EofHeader? header)
         {
