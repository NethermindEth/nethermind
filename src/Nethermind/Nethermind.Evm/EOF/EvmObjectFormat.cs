--- conflicted
+++ resolved
@@ -7,11 +7,8 @@
 using System.Diagnostics.CodeAnalysis;
 using System.Linq;
 using System.Runtime.CompilerServices;
-<<<<<<< HEAD
+using System.Runtime.InteropServices;
 using FastEnumUtility;
-=======
-using System.Runtime.InteropServices;
->>>>>>> 00ab9c0c
 using Nethermind.Core.Extensions;
 using Nethermind.Logging;
 
@@ -402,29 +399,8 @@
                             return false;
                         }
 
-<<<<<<< HEAD
-                if (opcode is Instruction.DUPN or Instruction.SWAPN)
-                {
-                    if (postInstructionByte + ONE_BYTE_LENGTH > code.Length)
-                    {
-                        if (Logger.IsTrace) Logger.Trace($"EIP-663 : {opcode.FastToString()} Argument underflow");
-                        return false;
-                    }
-
-                    // var argCount = code[postInstructionByte];
-                }
-
-                if (opcode is Instruction.RJUMPV)
-                {
-                    if (postInstructionByte + TWO_BYTE_LENGTH > code.Length)
-                    {
-                        if (Logger.IsTrace) Logger.Trace($"EIP-4200 : Static Relative Jumpv Argument underflow");
-                        return false;
-                    }
-=======
                         var offset = code.Slice(postInstructionByte, TWO_BYTE_LENGTH).ReadEthInt16();
                         var rjumpdest = offset + TWO_BYTE_LENGTH + postInstructionByte;
->>>>>>> 00ab9c0c
 
                         if (rjumpdest < 0 || rjumpdest >= code.Length)
                         {
@@ -435,6 +411,17 @@
                         jumpsCount += opcode is Instruction.RJUMP ? ONE_BYTE_LENGTH : TWO_BYTE_LENGTH;
                         BitmapHelper.HandleNumbits(ONE_BYTE_LENGTH, jumpdests, ref rjumpdest);
                         BitmapHelper.HandleNumbits(TWO_BYTE_LENGTH, codeBitmap, ref postInstructionByte);
+                    }
+
+                    if (opcode is Instruction.DUPN or Instruction.SWAPN)
+                    {
+                        if (postInstructionByte + ONE_BYTE_LENGTH > code.Length)
+                        {
+                            if (Logger.IsTrace) Logger.Trace($"EIP-663 : {opcode.FastToString()} Argument underflow");
+                            return false;
+                        }
+
+                        // var argCount = code[postInstructionByte];
                     }
 
                     if (opcode is Instruction.RJUMPV)
@@ -546,15 +533,11 @@
 
                     pos += ONE_BYTE_LENGTH + count * TWO_BYTE_LENGTH;
                 }
-<<<<<<< HEAD
                 else if (opcode is Instruction.SWAPN or Instruction.DUPN)
                 {
                     pos += ONE_BYTE_LENGTH;
                 }
                 else if (opcode is >= Instruction.PUSH1 and <= Instruction.PUSH32)
-=======
-                else if (opcode is >= Instruction.PUSH0 and <= Instruction.PUSH32)
->>>>>>> 00ab9c0c
                 {
                     int len = opcode - Instruction.PUSH0;
                     pos += len;
@@ -588,7 +571,7 @@
                     while (!stop)
                     {
                         Instruction opcode = (Instruction)code[worklet.Position];
-                        (ushort inputs, ushort outputs, ushort immediates) = opcode.StackRequirements();
+                        (ushort? inputs, ushort? outputs, ushort? immediates) = opcode.StackRequirements();
                         ushort posPostInstruction = (ushort)(worklet.Position + 1);
                         if (recordedStackHeight[worklet.Position] != 0)
                         {
@@ -604,34 +587,23 @@
                             recordedStackHeight[worklet.Position] = (short)(worklet.StackHeight + 1);
                         }
 
-<<<<<<< HEAD
-                    int posPostOpcode = pos + 1;
-
-                    switch (opcode)
-                    {
-                        case Instruction.CALLF:
-                            ushort sectionIndex = code.Slice(posPostOpcode, TWO_BYTE_LENGTH).ReadEthUInt16();
-                            inputs = typesection[sectionIndex * MINIMUM_TYPESECTION_SIZE + INPUTS_OFFSET];
-                            outputs = typesection[sectionIndex * MINIMUM_TYPESECTION_SIZE + OUTPUTS_OFFSET];
-                            break;
-                        case Instruction.DUPN:
-                            byte imm = code[posPostOpcode];
-                            inputs = imm + 1;
-                            outputs = inputs + 1;
-                            break;
-                        case Instruction.SWAPN:
-                            imm = code[posPostOpcode];
-                            outputs = inputs = 1 + imm;
-                            break;
-                    }
-=======
-                        if (opcode is Instruction.CALLF)
-                        {
-                            var sectionIndex = code.Slice(posPostInstruction, TWO_BYTE_LENGTH).ReadEthUInt16();
-                            inputs = typesection[sectionIndex * MINIMUM_TYPESECTION_SIZE + INPUTS_OFFSET];
-                            outputs = typesection[sectionIndex * MINIMUM_TYPESECTION_SIZE + OUTPUTS_OFFSET];
-                        }
->>>>>>> 00ab9c0c
+                        switch (opcode)
+                        {
+                            case Instruction.CALLF:
+                                ushort sectionIndex = code.Slice(posPostInstruction, TWO_BYTE_LENGTH).ReadEthUInt16();
+                                inputs = typesection[sectionIndex * MINIMUM_TYPESECTION_SIZE + INPUTS_OFFSET];
+                                outputs = typesection[sectionIndex * MINIMUM_TYPESECTION_SIZE + OUTPUTS_OFFSET];
+                                break;
+                            case Instruction.DUPN:
+                                byte imm = code[posPostInstruction];
+                                inputs = (ushort)(imm + 1);
+                                outputs = (ushort)(inputs + 1);
+                                break;
+                            case Instruction.SWAPN:
+                                imm = code[posPostInstruction];
+                                outputs = inputs = (ushort)(1 + imm);
+                                break;
+                        }
 
                         if (worklet.StackHeight < inputs)
                         {
@@ -647,7 +619,7 @@
                             case Instruction.RJUMP:
                                 {
                                     short offset = code.Slice(posPostInstruction, TWO_BYTE_LENGTH).ReadEthInt16();
-                                    int jumpDestination = posPostInstruction + immediates + offset;
+                                    int jumpDestination = posPostInstruction + immediates.Value + offset;
                                     PushWorklet(workset, ref worksetTop, new Worklet((ushort)jumpDestination, worklet.StackHeight));
                                     stop = true;
                                     break;
@@ -657,7 +629,7 @@
                                     var offset = code.Slice(posPostInstruction, TWO_BYTE_LENGTH).ReadEthInt16();
                                     var jumpDestination = posPostInstruction + immediates + offset;
                                     PushWorklet(workset, ref worksetTop, new Worklet((ushort)jumpDestination, worklet.StackHeight));
-                                    posPostInstruction += immediates;
+                                    posPostInstruction += immediates.Value;
                                     break;
                                 }
                             case Instruction.RJUMPV:
@@ -668,15 +640,15 @@
                                     {
                                         int case_v = posPostInstruction + ONE_BYTE_LENGTH + j * TWO_BYTE_LENGTH;
                                         int offset = code.Slice(case_v, TWO_BYTE_LENGTH).ReadEthInt16();
-                                        int jumpDestination = posPostInstruction + immediates + offset;
+                                        int jumpDestination = posPostInstruction + immediates.Value + offset;
                                         PushWorklet(workset, ref worksetTop, new Worklet((ushort)jumpDestination, worklet.StackHeight));
                                     }
-                                    posPostInstruction += immediates;
+                                    posPostInstruction += immediates.Value;
                                     break;
                                 }
                             default:
                                 {
-                                    posPostInstruction += immediates;
+                                    posPostInstruction += immediates.Value;
                                     break;
                                 }
                         }
