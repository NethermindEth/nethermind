using System;
<<<<<<< HEAD
using System.Collections.Generic;
=======
using System.Diagnostics.CodeAnalysis;
>>>>>>> 0c61b06a
using Nethermind.Core.Extensions;
using Nethermind.Core.Specs;
using Nethermind.Evm;
using Nethermind.Logging;

namespace Nethermind.Evm.EOF;

public class EvmObjectFormat
{
    private readonly ILogger _logger;
    private bool LoggingEnabled => _logger is not null;
    public EvmObjectFormat(ILogManager logManager = null)
        => _logger = logManager?.GetClassLogger<EvmObjectFormat>();

    // magic prefix : EofFormatByte is the first byte, EofFormatDiff is chosen to diff from previously rejected contract according to EIP3541
    private static byte[] EofMagic = { 0xEF, 0x00 };

    public bool HasEofFormat(ReadOnlySpan<byte> code,
        [NotNullWhen(true)] out byte? version)
    {
        version = null;
        if (code.Length > EofMagic.Length && code.StartsWith(EofMagic))
        {
            version = code[EofMagic.Length];
            return true;
        }
        return false;
    }
    public bool ExtractHeader(ReadOnlySpan<byte> code, IReleaseSpec spec,
        [NotNullWhen(true)] out EofHeader? header)
    {
        if (!HasEofFormat(code, out byte? version))
        {
            if (LoggingEnabled)
                _logger.Trace($"EIP-3540 : Code doesn't start with Magic byte sequence expected {EofMagic.ToHexString(true)} ");
            header = null; return false;
        }

        int codeLen = code.Length;

        int i = EofMagic.Length + 1;

        header = new EofHeader
        {
            Version = version.Value
        };

        switch (version.Value)
        {
            case 1:
                return HandleEof1(spec, code, ref header, codeLen, ref i);
            default:
                if (LoggingEnabled)
                    _logger.Trace($"EIP-3540 : Code has wrong EOFn version expected {1} but found {version}");
                header = null; return false;
        }
    }

    private bool HandleEof1(IReleaseSpec spec, ReadOnlySpan<byte> code, ref EofHeader? header, int codeLen, ref int i)
    {
        ushort? codeSectionSize = null;
        ushort? dataSectionSize = null;
        while (i < codeLen)
        {
            var sectionKind = (SectionDividor)code[i];
            i++;

            switch (sectionKind)
            {
                case SectionDividor.Terminator:
                    {
                        if (codeSectionSize is null)
                        {
                            if (LoggingEnabled)
                                _logger.Trace($"EIP-3540 : No Codesection found");
                            header = null; return false;
                        }
                        int? codeSectionStart = dataSectionSize is null
                            ? 7
                            : 10;
                        int? dataSectionStart = codeSectionStart + codeSectionSize;
                        header = header.Value with
                        {
                            CodeSection = new SectionHeader
                            {
                                Size = codeSectionSize.Value,
                                Start = codeSectionStart.Value
                            },
                            DataSection = dataSectionSize is null
                            ? null
                            : new SectionHeader
                            {
                                Size = dataSectionSize.Value,
                                Start = dataSectionStart.Value
                            }
                        };
                        return true;
                    }
                case SectionDividor.CodeSection:
                    {
                        if (codeSectionSize is not null)
                        {
                            if (LoggingEnabled)
                                _logger.Trace($"EIP-3540 : only 1 code section is allowed");
                            header = null; return false;
                        }

                        if (i + 2 > codeLen)
                        {
                            if (LoggingEnabled)
                                _logger.Trace($"EIP-3540 : container code incomplete, failed parsing code section");
                            header = null; return false;
                        }

                        codeSectionSize = code.Slice(i, 2).ReadEthUInt16();
                        if (codeSectionSize == 0) // code section must be non-empty (i.e : size > 0)
                        {
                            if (LoggingEnabled)
                                _logger.Trace($"EIP-3540 : CodeSection size must be strictly bigger than 0 but found 0");
                            header = null; return false;
                        }

                        i += 2;
                        break;
                    }
                case SectionDividor.DataSection:
                    {
                        // data-section must come after code-section and there can be only one data-section
                        if (codeSectionSize is null)
                        {
                            if (LoggingEnabled)
                                _logger.Trace($"EIP-3540 : DataSection size must follow a CodeSection, CodeSection length was {0}");
                            header = null; return false;
                        }

                        if (dataSectionSize is not null)
                        {
                            if (LoggingEnabled)
                                _logger.Trace($"EIP-3540 : container must have at max 1 DataSection but found more");
                            header = null; return false;
                        }

                        if (i + 2 > codeLen)
                        {
                            if (LoggingEnabled)
                                _logger.Trace($"EIP-3540 : container code incomplete, failed parsing data section");
                            header = null; return false;
                        }

                        dataSectionSize = code.Slice(i, 2).ReadEthUInt16();

                        if (dataSectionSize == 0) // if declared data section must be non-empty
                        {
                            if (LoggingEnabled)
                                _logger.Trace($"EIP-3540 : DataSection size must be strictly bigger than 0 but found 0");
                            header = null; return false;
                        }

                        i += 2;
                        break;
                    }
                default: // if section kind is anything beside a section-limiter or a terminator byte we return false
                    {
                        if (LoggingEnabled)
                            _logger.Trace($"EIP-3540 : Encountered incorrect Section-Kind {sectionKind}, correct values are [{SectionDividor.CodeSection}, {SectionDividor.DataSection}, {SectionDividor.Terminator}]");

                        header = null; return false;
                    }
            }
        }
        return false;
    }

    public bool ValidateBody(ReadOnlySpan<byte> container, IReleaseSpec spec, in EofHeader? header)
    {
        if (spec.IsEip3540Enabled && header is not null)
        {
            if (header.Value.Version == 1)
            {
                int startOffset = header.Value.HeaderSize;
                var contractBody = container[startOffset..];

                var calculatedCodeLen = header.Value.CodeSection.Size + (header.Value.DataSection?.Size ?? 0);

                if (contractBody.Length == 0 || calculatedCodeLen != contractBody.Length)
                {
                    if (LoggingEnabled)
                        _logger.Trace($"EIP-3540 : SectionSizes indicated in bundeled header are incorrect, or ContainerCode is incomplete");
                    return false;
                }
                return true;
            }
        }
        return false;
    }

    public bool ValidateInstructions(ReadOnlySpan<byte> container, IReleaseSpec spec, in EofHeader? header)
    {
        if (spec.IsEip3670Enabled && header is not null)
        {
<<<<<<< HEAD
            var (startOffset, sectionSize) = (header.Value.CodeSection.Start, header.Value.CodeSection.Size);
            ReadOnlySpan<byte> code = container.Slice(startOffset, sectionSize);
            Instruction? opcode = null;
            HashSet<Range> immediates = new HashSet<Range>();
            HashSet<Int32> rjumpdests = new HashSet<Int32>();
            for (int i = 0; i < sectionSize;)
            {
                opcode = (Instruction)code[i];
                i++;
                // validate opcode
                if (!opcode.Value.IsValid(spec))
                {
                    if (LoggingEnabled)
                    {
                        _logger.Trace($"EIP-3670 : CodeSection contains undefined opcode {opcode}");
                    }
                    return false;
                }

                if (spec.IsEip4200Enabled)
                {
                    if (opcode is Instruction.RJUMP or Instruction.RJUMPI)
                    {
                        if (i + 2 > sectionSize)
                        {
                            if (LoggingEnabled)
                            {
                                _logger.Trace($"EIP-4200 : Static Relative Jump Argument underflow");
                            }
                            return false;
                        }

                        var offset = code.Slice(i, 2).ReadEthInt16();
                        immediates.Add(new Range(i, i + 1));
                        var rjumpdest = offset + 2 + i;
                        rjumpdests.Add(rjumpdest);
                        if (rjumpdest < 0 || rjumpdest >= sectionSize)
                        {
                            if (LoggingEnabled)
                            {
                                _logger.Trace($"EIP-4200 : Static Relative Jump Destination outside of Code bounds");
                            }
                            return false;
                        }
                        i += 2;
                    }

                    if (opcode is Instruction.RJUMPV)
                    {
                        if (i + 2 > sectionSize)
                        {
                            if (LoggingEnabled)
                            {
                                _logger.Trace($"EIP-4200 : Static Relative Jumpv Argument underflow");
                            }
                            return false;
                        }

                        byte count = code[i];
                        if (count < 1)
                        {
                            if (LoggingEnabled)
                            {
                                _logger.Trace($"EIP-4200 : jumpv jumptable must have at least 1 entry");
                            }
                            return false;
                        }
                        if (i + count * 2 > sectionSize)
                        {
                            if (LoggingEnabled)
                            {
                                _logger.Trace($"EIP-4200 : jumpv jumptable underflow");
                            }
                            return false;
                        }
                        var immediateValueSize = 1 + count * 2;
                        immediates.Add(new Range(i, i + immediateValueSize - 1));
                        for (int j = 0; j < count; j++)
                        {
                            var offset = code.Slice(i + 1 + j * 2, 2).ReadEthInt16();
                            var rjumpdest = offset + immediateValueSize + i;
                            rjumpdests.Add(rjumpdest);
                            if (rjumpdest < 0 || rjumpdest >= sectionSize)
                            {
                                if (LoggingEnabled)
                                {
                                    _logger.Trace($"EIP-4200 : Static Relative Jumpv Destination outside of Code bounds");
                                }
                                return false;
                            }
                        }
                        i += immediateValueSize;
                    }
                }

                if (opcode is >= Instruction.PUSH1 and <= Instruction.PUSH32)
                {
                    int len = code[i - 1] - (int)Instruction.PUSH1 + 1;
                    immediates.Add(new Range(i, i + len - 1));
                    i += len;
                }

                if (i > sectionSize)
                {
                    return false;
                }
            }

            if (spec.IsEip4200Enabled)
            {

                foreach (int rjumpdest in rjumpdests)
                {
                    foreach (var range in immediates)
                    {
                        if (range.Includes(rjumpdest))
                        {
                            if (LoggingEnabled)
                            {
                                _logger.Trace($"EIP-4200 : Static Relative Jump destination {rjumpdest} is an Invalid, falls within {range}");
                            }
                            return false;
                        }
=======
            if (header.Value.Version == 1)
            {
                var (startOffset, sectionSize) = (header.Value.CodeSection.Start, header.Value.CodeSection.Size);
                ReadOnlySpan<byte> code = container.Slice(startOffset, sectionSize);
                Instruction? opcode = null;
                for (int i = 0; i < sectionSize;)
                {
                    opcode = (Instruction)code[i];
                    i++;
                    // validate opcode
                    if (!opcode.Value.IsValid(spec))
                    {
                        if (LoggingEnabled)
                        {
                            _logger.Trace($"EIP-3670 : CodeSection contains undefined opcode {opcode}");
                        }
                        return false;
                    }

                    if (opcode is >= Instruction.PUSH1 and <= Instruction.PUSH32)
                    {
                        int len = code[i - 1] - (int)Instruction.PUSH1 + 1;
                        i += len;
                    }

                    if (i > sectionSize)
                    {
                        return false;
>>>>>>> 0c61b06a
                    }
                }
            }
        }
        return true;
    }

    public bool ValidateEofCode(IReleaseSpec spec, ReadOnlySpan<byte> code, out EofHeader? header)
        => ExtractHeader(code, spec, out header)
        && ValidateBody(code, spec, header)
        && ValidateInstructions(code, spec, header);
}<|MERGE_RESOLUTION|>--- conflicted
+++ resolved
@@ -1,9 +1,6 @@
 using System;
-<<<<<<< HEAD
+using System.Diagnostics.CodeAnalysis;
 using System.Collections.Generic;
-=======
-using System.Diagnostics.CodeAnalysis;
->>>>>>> 0c61b06a
 using Nethermind.Core.Extensions;
 using Nethermind.Core.Specs;
 using Nethermind.Evm;
@@ -204,136 +201,13 @@
     {
         if (spec.IsEip3670Enabled && header is not null)
         {
-<<<<<<< HEAD
-            var (startOffset, sectionSize) = (header.Value.CodeSection.Start, header.Value.CodeSection.Size);
-            ReadOnlySpan<byte> code = container.Slice(startOffset, sectionSize);
-            Instruction? opcode = null;
-            HashSet<Range> immediates = new HashSet<Range>();
-            HashSet<Int32> rjumpdests = new HashSet<Int32>();
-            for (int i = 0; i < sectionSize;)
-            {
-                opcode = (Instruction)code[i];
-                i++;
-                // validate opcode
-                if (!opcode.Value.IsValid(spec))
-                {
-                    if (LoggingEnabled)
-                    {
-                        _logger.Trace($"EIP-3670 : CodeSection contains undefined opcode {opcode}");
-                    }
-                    return false;
-                }
-
-                if (spec.IsEip4200Enabled)
-                {
-                    if (opcode is Instruction.RJUMP or Instruction.RJUMPI)
-                    {
-                        if (i + 2 > sectionSize)
-                        {
-                            if (LoggingEnabled)
-                            {
-                                _logger.Trace($"EIP-4200 : Static Relative Jump Argument underflow");
-                            }
-                            return false;
-                        }
-
-                        var offset = code.Slice(i, 2).ReadEthInt16();
-                        immediates.Add(new Range(i, i + 1));
-                        var rjumpdest = offset + 2 + i;
-                        rjumpdests.Add(rjumpdest);
-                        if (rjumpdest < 0 || rjumpdest >= sectionSize)
-                        {
-                            if (LoggingEnabled)
-                            {
-                                _logger.Trace($"EIP-4200 : Static Relative Jump Destination outside of Code bounds");
-                            }
-                            return false;
-                        }
-                        i += 2;
-                    }
-
-                    if (opcode is Instruction.RJUMPV)
-                    {
-                        if (i + 2 > sectionSize)
-                        {
-                            if (LoggingEnabled)
-                            {
-                                _logger.Trace($"EIP-4200 : Static Relative Jumpv Argument underflow");
-                            }
-                            return false;
-                        }
-
-                        byte count = code[i];
-                        if (count < 1)
-                        {
-                            if (LoggingEnabled)
-                            {
-                                _logger.Trace($"EIP-4200 : jumpv jumptable must have at least 1 entry");
-                            }
-                            return false;
-                        }
-                        if (i + count * 2 > sectionSize)
-                        {
-                            if (LoggingEnabled)
-                            {
-                                _logger.Trace($"EIP-4200 : jumpv jumptable underflow");
-                            }
-                            return false;
-                        }
-                        var immediateValueSize = 1 + count * 2;
-                        immediates.Add(new Range(i, i + immediateValueSize - 1));
-                        for (int j = 0; j < count; j++)
-                        {
-                            var offset = code.Slice(i + 1 + j * 2, 2).ReadEthInt16();
-                            var rjumpdest = offset + immediateValueSize + i;
-                            rjumpdests.Add(rjumpdest);
-                            if (rjumpdest < 0 || rjumpdest >= sectionSize)
-                            {
-                                if (LoggingEnabled)
-                                {
-                                    _logger.Trace($"EIP-4200 : Static Relative Jumpv Destination outside of Code bounds");
-                                }
-                                return false;
-                            }
-                        }
-                        i += immediateValueSize;
-                    }
-                }
-
-                if (opcode is >= Instruction.PUSH1 and <= Instruction.PUSH32)
-                {
-                    int len = code[i - 1] - (int)Instruction.PUSH1 + 1;
-                    immediates.Add(new Range(i, i + len - 1));
-                    i += len;
-                }
-
-                if (i > sectionSize)
-                {
-                    return false;
-                }
-            }
-
-            if (spec.IsEip4200Enabled)
-            {
-
-                foreach (int rjumpdest in rjumpdests)
-                {
-                    foreach (var range in immediates)
-                    {
-                        if (range.Includes(rjumpdest))
-                        {
-                            if (LoggingEnabled)
-                            {
-                                _logger.Trace($"EIP-4200 : Static Relative Jump destination {rjumpdest} is an Invalid, falls within {range}");
-                            }
-                            return false;
-                        }
-=======
-            if (header.Value.Version == 1)
+            if (header.Value.Version == 0)
             {
                 var (startOffset, sectionSize) = (header.Value.CodeSection.Start, header.Value.CodeSection.Size);
                 ReadOnlySpan<byte> code = container.Slice(startOffset, sectionSize);
                 Instruction? opcode = null;
+                HashSet<Range> immediates = new HashSet<Range>();
+                HashSet<Int32> rjumpdests = new HashSet<Int32>();
                 for (int i = 0; i < sectionSize;)
                 {
                     opcode = (Instruction)code[i];
@@ -348,16 +222,111 @@
                         return false;
                     }
 
+                    if (spec.IsEip4200Enabled)
+                    {
+                        if (opcode is Instruction.RJUMP or Instruction.RJUMPI)
+                        {
+                            if (i + 2 > sectionSize)
+                            {
+                                if (LoggingEnabled)
+                                {
+                                    _logger.Trace($"EIP-4200 : Static Relative Jump Argument underflow");
+                                }
+                                return false;
+                            }
+
+                            var offset = code.Slice(i, 2).ReadEthInt16();
+                            immediates.Add(new Range(i, i + 1));
+                            var rjumpdest = offset + 2 + i;
+                            rjumpdests.Add(rjumpdest);
+                            if (rjumpdest < 0 || rjumpdest >= sectionSize)
+                            {
+                                if (LoggingEnabled)
+                                {
+                                    _logger.Trace($"EIP-4200 : Static Relative Jump Destination outside of Code bounds");
+                                }
+                                return false;
+                            }
+                            i += 2;
+                        }
+
+                        if (opcode is Instruction.RJUMPV)
+                        {
+                            if (i + 2 > sectionSize)
+                            {
+                                if (LoggingEnabled)
+                                {
+                                    _logger.Trace($"EIP-4200 : Static Relative Jumpv Argument underflow");
+                                }
+                                return false;
+                            }
+
+                            byte count = code[i];
+                            if (count < 1)
+                            {
+                                if (LoggingEnabled)
+                                {
+                                    _logger.Trace($"EIP-4200 : jumpv jumptable must have at least 1 entry");
+                                }
+                                return false;
+                            }
+                            if (i + count * 2 > sectionSize)
+                            {
+                                if (LoggingEnabled)
+                                {
+                                    _logger.Trace($"EIP-4200 : jumpv jumptable underflow");
+                                }
+                                return false;
+                            }
+                            var immediateValueSize = 1 + count * 2;
+                            immediates.Add(new Range(i, i + immediateValueSize - 1));
+                            for (int j = 0; j < count; j++)
+                            {
+                                var offset = code.Slice(i + 1 + j * 2, 2).ReadEthInt16();
+                                var rjumpdest = offset + immediateValueSize + i;
+                                rjumpdests.Add(rjumpdest);
+                                if (rjumpdest < 0 || rjumpdest >= sectionSize)
+                                {
+                                    if (LoggingEnabled)
+                                    {
+                                        _logger.Trace($"EIP-4200 : Static Relative Jumpv Destination outside of Code bounds");
+                                    }
+                                    return false;
+                                }
+                            }
+                            i += immediateValueSize;
+                        }
+                    }
+
                     if (opcode is >= Instruction.PUSH1 and <= Instruction.PUSH32)
                     {
                         int len = code[i - 1] - (int)Instruction.PUSH1 + 1;
+                        immediates.Add(new Range(i, i + len - 1));
                         i += len;
                     }
 
                     if (i > sectionSize)
                     {
                         return false;
->>>>>>> 0c61b06a
+                    }
+                }
+
+                if (spec.IsEip4200Enabled)
+                {
+
+                    foreach (int rjumpdest in rjumpdests)
+                    {
+                        foreach (var range in immediates)
+                        {
+                            if (range.Includes(rjumpdest))
+                            {
+                                if (LoggingEnabled)
+                                {
+                                    _logger.Trace($"EIP-4200 : Static Relative Jump destination {rjumpdest} is an Invalid, falls within {range}");
+                                }
+                                return false;
+                            }
+                        }
                     }
                 }
             }
