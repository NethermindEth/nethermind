--- conflicted
+++ resolved
@@ -306,19 +306,12 @@
                         return false;
                     }
 
-<<<<<<< HEAD
                     var offset = code.Slice(pos, TWO_BYTE_LENGTH).ReadEthInt16();
                     immediatesMask.Set(pos, true);
                     immediatesMask.Set(pos + 1, true);
                     var rjumpdest = offset + TWO_BYTE_LENGTH + pos;
                     rjumpdestsMask.Set(rjumpdest, true);
 
-=======
-                    var offset = code.Slice(postInstructionByte, TWO_BYTE_LENGTH).ReadEthInt16();
-                    immediates.Add(new Range(postInstructionByte, postInstructionByte + 1));
-                    var rjumpdest = offset + TWO_BYTE_LENGTH + postInstructionByte;
-                    rjumpdests.Add(rjumpdest);
->>>>>>> 3bee8a2a
                     if (rjumpdest < 0 || rjumpdest >= code.Length)
                     {
                         if (Logger.IsTrace) Logger.Trace($"EIP-4200 : Static Relative Jump Destination outside of Code bounds");
@@ -349,8 +342,6 @@
                     }
 
                     var immediateValueSize = ONE_BYTE_LENGTH + count * TWO_BYTE_LENGTH;
-<<<<<<< HEAD
-
                     for (int j = pos; j <= pos + immediateValueSize - 1; j++)
                     {
                         immediatesMask.Set(j, true);
@@ -361,15 +352,6 @@
                         var offset = code.Slice(pos + ONE_BYTE_LENGTH + j * TWO_BYTE_LENGTH, TWO_BYTE_LENGTH).ReadEthInt16();
                         var rjumpdest = offset + immediateValueSize + pos;
                         rjumpdestsMask.Set(rjumpdest, true);
-=======
-                    immediates.Add(new Range(postInstructionByte, postInstructionByte + immediateValueSize - 1));
-                    for (int j = 0; j < count; j++)
-                    {
-                        var offset = code.Slice(postInstructionByte + ONE_BYTE_LENGTH + j * TWO_BYTE_LENGTH, TWO_BYTE_LENGTH).ReadEthInt16();
-                        var rjumpdest = offset + immediateValueSize + postInstructionByte;
-                        rjumpdests.Add(rjumpdest);
-
->>>>>>> 3bee8a2a
                         if (rjumpdest < 0 || rjumpdest >= code.Length)
                         {
                             if (Logger.IsTrace) Logger.Trace($"EIP-4200 : Static Relative Jumpv Destination outside of Code bounds");
@@ -381,18 +363,13 @@
 
                 if (opcode is >= Instruction.PUSH1 and <= Instruction.PUSH32)
                 {
-<<<<<<< HEAD
                     int len = code[pos - 1] - (int)Instruction.PUSH1 + 1;
                     for (int j = pos; j <= pos + len - 1; j++)
                     {
                         immediatesMask.Set(j, true);
                     }
                     pos += len;
-=======
-                    int len = opcode - Instruction.PUSH1 + 1;
-                    immediates.Add(new Range(postInstructionByte, postInstructionByte + len - 1));
-                    postInstructionByte += len;
->>>>>>> 3bee8a2a
+
                 }
                 pos = postInstructionByte;
             }
@@ -402,13 +379,6 @@
                 if (Logger.IsTrace) Logger.Trace($"EIP-3670 : PC Reached out of bounds");
                 return false;
             }
-
-            if (pos >= code.Length)
-            {
-                if (Logger.IsTrace) Logger.Trace($"EIP-3670 : PC Reached out of bounds");
-                return false;
-            }
-
 
             BitArray result = rjumpdestsMask.And(immediatesMask);
             for (int i = 0; i < result.Length; i++)
@@ -417,12 +387,7 @@
                 {
                     if (Logger.IsTrace)
                     {
-<<<<<<< HEAD
                         Logger.Trace($"EIP-4200 : Static Relative Jump with invalid destination");
-=======
-                        if (Logger.IsTrace) Logger.Trace($"EIP-4200 : Static Relative Jump destination {rjumpdest} is an Invalid, falls within {range}");
-                        return false;
->>>>>>> 3bee8a2a
                     }
                     return false;
                 }
