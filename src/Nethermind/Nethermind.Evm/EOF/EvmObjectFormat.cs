// SPDX-FileCopyrightText: 2023 Demerzel Solutions Limited
// SPDX-License-Identifier: LGPL-3.0-only

using System;
using System.Collections.Generic;
using System.Diagnostics.CodeAnalysis;
using System.Linq;
using System.Runtime.CompilerServices;
using Nethermind.Core.Extensions;
using Nethermind.Logging;

namespace Nethermind.Evm.EOF;


internal static class EvmObjectFormat
{
    private interface IEofVersionHandler
    {
        bool ValidateBody(ReadOnlySpan<byte> code, in EofHeader header);
        bool TryParseEofHeader(ReadOnlySpan<byte> code, [NotNullWhen(true)] out EofHeader? header);
    }

    // magic prefix : EofFormatByte is the first byte, EofFormatDiff is chosen to diff from previously rejected contract according to EIP3541
    private static byte[] MAGIC = { 0xEF, 0x00 };
    private const byte ONE_BYTE_LENGTH = 1;
    private const byte TWO_BYTE_LENGTH = 2;
    private const byte VERSION_OFFSET = TWO_BYTE_LENGTH; // magic lenght

    private static readonly Dictionary<byte, IEofVersionHandler> _eofVersionHandlers = new();
    internal static ILogger Logger { get; set; } = NullLogger.Instance;

    static EvmObjectFormat()
    {
        _eofVersionHandlers.Add(Eof1.VERSION, new Eof1());
    }

    /// <summary>
    /// returns whether the code passed is supposed to be treated as Eof regardless of its validity.
    /// </summary>
    /// <param name="container">Machine code to be checked</param>
    /// <returns></returns>
    public static bool IsEof(ReadOnlySpan<byte> container) => container.StartsWith(MAGIC);

    public static bool IsValidEof(ReadOnlySpan<byte> container, out EofHeader? header)
    {
        if (container.Length >= VERSION_OFFSET
            && _eofVersionHandlers.TryGetValue(container[VERSION_OFFSET], out IEofVersionHandler handler)
            && handler.TryParseEofHeader(container, out header))
        {
            EofHeader h = header.Value;
            if (handler.ValidateBody(container, in h))
            {
                return true;
            }
        }

        header = null;
        return false;
    }

    public static bool TryExtractHeader(ReadOnlySpan<byte> container, [NotNullWhen(true)] out EofHeader? header)
    {
        header = null;
        return container.Length >= VERSION_OFFSET
               && _eofVersionHandlers.TryGetValue(container[VERSION_OFFSET], out IEofVersionHandler handler)
               && handler.TryParseEofHeader(container, out header);
    }

    public static byte GetCodeVersion(ReadOnlySpan<byte> container)
    {
        return container.Length < VERSION_OFFSET
            ? byte.MinValue
            : container[VERSION_OFFSET];
    }

    internal class Eof1 : IEofVersionHandler
    {
        public const byte VERSION = 0x01;
<<<<<<< HEAD

        private const byte KIND_TYPE = 0x01;
        private const byte KIND_CODE = 0x02;
        private const byte KIND_DATA = 0x03;
        private const byte TERMINATOR = 0x00;

        private const byte MINIMUM_TYPESECTION_SIZE = 4;
        private const byte MINIMUM_CODESECTION_SIZE = 1;


        private const byte KIND_TYPE_OFFSET = VERSION_OFFSET + ONE_BYTE_LENGTH; // version length
        private const byte TYPE_SIZE_OFFSET = KIND_TYPE_OFFSET + ONE_BYTE_LENGTH; // kind type length
        private const byte KIND_CODE_OFFSET = TYPE_SIZE_OFFSET + TWO_BYTE_LENGTH; // type size length
        private const byte NUM_CODE_SECTIONS_OFFSET = KIND_CODE_OFFSET + ONE_BYTE_LENGTH; // kind code length
        private const byte CODESIZE_OFFSET = NUM_CODE_SECTIONS_OFFSET + TWO_BYTE_LENGTH; // num code sections length
        private const byte KIND_DATA_OFFSET = CODESIZE_OFFSET + DYNAMIC_OFFSET; // all code size length
        private const byte DATA_SIZE_OFFSET = KIND_DATA_OFFSET + ONE_BYTE_LENGTH + DYNAMIC_OFFSET; // kind data length + all code size length
        private const byte TERMINATOR_OFFSET = DATA_SIZE_OFFSET + TWO_BYTE_LENGTH + DYNAMIC_OFFSET; // data size length + all code size length

        private const byte DYNAMIC_OFFSET = 0; // to mark dynamic offset needs to be added

        private const byte IMMEDIATE_16BIT_BYTE_COUNT = 2;// indicates the number of bytes to skip for immediates
        private const byte JUMPV_COUNT_BYTE_COUNT = 1; // indicates the length of the count immediate of jumpv
        private const byte MINIMUMS_ACCEPTABLE_JUMPT_JUMPTABLE_LENGTH = 1; // indicates the length of the count immediate of jumpv

        private const byte SECTION_INPUT_COUNT_OFFSET = 0; // to mark dynamic offset needs to be added
        private const byte SECTION_OUTPUT_COUNT_OFFSET = 1; // to mark dynamic offset needs to be added
=======
        internal const byte KIND_TYPE = 0x01;
        internal const byte KIND_CODE = 0x02;
        internal const byte KIND_DATA = 0x03;
        internal const byte TERMINATOR = 0x00;

        internal const byte MINIMUM_TYPESECTION_SIZE = 4;
        internal const byte MINIMUM_CODESECTION_SIZE = 1;

        internal const byte KIND_TYPE_OFFSET = VERSION_OFFSET + EvmObjectFormat.ONE_BYTE_LENGTH; // version length
        internal const byte TYPE_SIZE_OFFSET = KIND_TYPE_OFFSET + EvmObjectFormat.ONE_BYTE_LENGTH; // kind type length
        internal const byte KIND_CODE_OFFSET = TYPE_SIZE_OFFSET + EvmObjectFormat.TWO_BYTE_LENGTH; // type size length
        internal const byte NUM_CODE_SECTIONS_OFFSET = KIND_CODE_OFFSET + EvmObjectFormat.ONE_BYTE_LENGTH; // kind code length
        internal const byte CODESIZE_OFFSET = NUM_CODE_SECTIONS_OFFSET + EvmObjectFormat.TWO_BYTE_LENGTH; // num code sections length
        internal const byte KIND_DATA_OFFSET = CODESIZE_OFFSET + DYNAMIC_OFFSET; // all code size length
        internal const byte DATA_SIZE_OFFSET = KIND_DATA_OFFSET + EvmObjectFormat.ONE_BYTE_LENGTH + DYNAMIC_OFFSET; // kind data length + all code size length
        internal const byte TERMINATOR_OFFSET = DATA_SIZE_OFFSET + EvmObjectFormat.TWO_BYTE_LENGTH + DYNAMIC_OFFSET; // data size length + all code size length
        internal const byte HEADER_END_OFFSET = TERMINATOR_OFFSET + EvmObjectFormat.ONE_BYTE_LENGTH + DYNAMIC_OFFSET; // terminator length + all code size length
        internal const byte DYNAMIC_OFFSET = 0; // to mark dynamic offset needs to be added
        internal const byte TWO_BYTE_LENGTH = 2;// indicates the number of bytes to skip for immediates
        internal const byte ONE_BYTE_LENGTH = 1; // indicates the length of the count immediate of jumpv
        internal const byte MINIMUMS_ACCEPTABLE_JUMPT_JUMPTABLE_LENGTH = 1; // indicates the length of the count immediate of jumpv


        private const byte INPUTS_OFFSET = 0;
        private const byte INPUTS_MAX = 0x7F;
        private const byte OUTPUTS_OFFSET = INPUTS_OFFSET + 1;
        private const byte OUTPUTS_MAX = 0x7F;
        private const byte MAX_STACK_HEIGHT_OFFSET = OUTPUTS_OFFSET + 1;
        private const int MAX_STACK_HEIGHT_LENGTH = 2;
        private const ushort MAX_STACK_HEIGHT = 0x3FF;
>>>>>>> f4a6391d

        private const ushort MINIMUM_NUM_CODE_SECTIONS = 1;
        private const ushort MAXIMUM_NUM_CODE_SECTIONS = 1024;

        private const ushort MINIMUM_SIZE = HEADER_END_OFFSET
                                            + EvmObjectFormat.TWO_BYTE_LENGTH // one code size
                                            + MINIMUM_TYPESECTION_SIZE // minimum type section body size
                                            + MINIMUM_CODESECTION_SIZE; // minimum code section body size;


        [MethodImpl(MethodImplOptions.AggressiveInlining)]
        public static int CalculateHeaderSize(int codeSections) =>
            HEADER_END_OFFSET + codeSections * EvmObjectFormat.TWO_BYTE_LENGTH;

        public bool TryParseEofHeader(ReadOnlySpan<byte> container, out EofHeader? header)
        {
            [MethodImpl(MethodImplOptions.AggressiveInlining)]
            static ushort GetUInt16(ReadOnlySpan<byte> container, int offset) =>
                container.Slice(offset, TWO_BYTE_LENGTH).ReadEthUInt16();

            header = null;

            // we need to be able to parse header + minimum section lenghts
            if (container.Length < MINIMUM_SIZE)
            {
                if (Logger.IsTrace) Logger.Trace($"EIP-3540 : Eof{VERSION}, Code is too small to be valid code");
                return false;
            }

            if (!container.StartsWith(MAGIC))
            {
                if (Logger.IsTrace) Logger.Trace($"EIP-3540 : Code doesn't start with Magic byte sequence expected {MAGIC.ToHexString(true)} ");
                return false;
            }

            if (container[VERSION_OFFSET] != VERSION)
            {
                if (Logger.IsTrace) Logger.Trace($"EIP-3540 : Code is not Eof version {VERSION}");
                return false;
            }

            if (container[KIND_TYPE_OFFSET] != KIND_TYPE)
            {
                if (Logger.IsTrace) Logger.Trace($"EIP-3540 : Eof{VERSION}, Code header is not well formatted");
                return false;
            }

            if (container[KIND_CODE_OFFSET] != KIND_CODE)
            {
                if (Logger.IsTrace) Logger.Trace($"EIP-3540 : Eof{VERSION}, Code header is not well formatted");
                return false;
            }

            ushort numberOfCodeSections = GetUInt16(container, NUM_CODE_SECTIONS_OFFSET);

            SectionHeader typeSection = new()
            {
                Start = CalculateHeaderSize(numberOfCodeSections),
                Size = GetUInt16(container, TYPE_SIZE_OFFSET)
            };

            if (typeSection.Size < MINIMUM_TYPESECTION_SIZE)
            {
                if (Logger.IsTrace) Logger.Trace($"EIP-3540 : TypeSection Size must be at least 3, but found {typeSection.Size}");
                return false;
            }

            if (numberOfCodeSections < MINIMUM_NUM_CODE_SECTIONS)
            {
                if (Logger.IsTrace) Logger.Trace($"EIP-3540 : At least one code section must be present");
                return false;
            }

            if (numberOfCodeSections > MAXIMUM_NUM_CODE_SECTIONS)
            {
                if (Logger.IsTrace) Logger.Trace($"EIP-3540 : code sections count must not exceed 1024");
                return false;
            }

            int codeSizeLenght = numberOfCodeSections * EvmObjectFormat.TWO_BYTE_LENGTH;
            int dynamicOffset = codeSizeLenght;

            // we need to be able to parse header + all code sizes
            int requiredSize = TERMINATOR_OFFSET
                               + codeSizeLenght
                               + MINIMUM_TYPESECTION_SIZE // minimum type section body size
                               + MINIMUM_CODESECTION_SIZE; // minimum code section body size

            if (container.Length < requiredSize)
            {
                if (Logger.IsTrace) Logger.Trace($"EIP-3540 : Eof{VERSION}, Code is too small to be valid code");
                return false;
            }

            int codeSectionsSizeUpToNow = 0;
            SectionHeader[] codeSections = new SectionHeader[numberOfCodeSections];
            for (ushort pos = 0; pos < numberOfCodeSections; pos++)
            {
<<<<<<< HEAD
                if (pos + IMMEDIATE_16BIT_BYTE_COUNT > container.Length)
                {
                    return false;
                }

                int currentCodeSizeOffset = CODESIZE_OFFSET + pos * TWO_BYTE_LENGTH; // offset of pos'th code size
=======
                int currentCodeSizeOffset = CODESIZE_OFFSET + pos * EvmObjectFormat.TWO_BYTE_LENGTH; // offset of pos'th code size
>>>>>>> f4a6391d
                SectionHeader codeSection = new()
                {
                    Start = typeSection.EndOffset + codeSectionsSizeUpToNow,
                    Size = GetUInt16(container, currentCodeSizeOffset)
                };

                if (codeSection.Size == 0)
                {
                    if (Logger.IsTrace) Logger.Trace($"EIP-3540 : Empty Code Section are not allowed, CodeSectionSize must be > 0 but found {codeSection.Size}");
                    return false;
                }

                codeSections[pos] = codeSection;
                codeSectionsSizeUpToNow += codeSection.Size;
            }

            if (container[KIND_DATA_OFFSET + dynamicOffset] != KIND_DATA)
            {
                if (Logger.IsTrace) Logger.Trace($"EIP-3540 : Eof{VERSION}, Code header is not well formatted");
                return false;
            }

            // do data section now to properly check length
            int dataSectionOffset = DATA_SIZE_OFFSET + dynamicOffset;
            SectionHeader dataSection = new()
            {
                Start = dataSectionOffset,
                Size = GetUInt16(container, dataSectionOffset)
            };

            if (container[TERMINATOR_OFFSET + dynamicOffset] != TERMINATOR)
            {
                if (Logger.IsTrace) Logger.Trace($"EIP-3540 : Eof{VERSION}, Code header is not well formatted");
                return false;
            }

            header = new EofHeader
            {
                Version = VERSION,
                TypeSection = typeSection,
                CodeSections = codeSections,
                CodeSectionsSize = codeSectionsSizeUpToNow,
                DataSection = dataSection
            };

            return true;
        }

        public bool ValidateBody(ReadOnlySpan<byte> container, in EofHeader header)
        {
            int startOffset = CalculateHeaderSize(header.CodeSections.Length);
            int calculatedCodeLength = header.TypeSection.Size
                + header.CodeSectionsSize
                + header.DataSection.Size;
            SectionHeader[]? codeSections = header.CodeSections;
            ReadOnlySpan<byte> contractBody = container[startOffset..];
            (int typeSectionStart, ushort typeSectionSize) = header.TypeSection;


            if (contractBody.Length != calculatedCodeLength)
            {
                if (Logger.IsTrace) Logger.Trace("EIP-3540 : SectionSizes indicated in bundled header are incorrect, or ContainerCode is incomplete");
                return false;
            }

            if (codeSections.Length == 0 || codeSections.Any(section => section.Size == 0))
            {
                if (Logger.IsTrace)
                {
                    Logger.Trace($"EIP-3540 : CodeSection size must follow a CodeSection, CodeSection length was {codeSections.Length}");
                }
                return false;
            }

            if (codeSections.Length != (typeSectionSize / MINIMUM_TYPESECTION_SIZE))
            {
                if (Logger.IsTrace)
                {
                    Logger.Trace($"EIP-4750: Code Sections count must match TypeSection count, CodeSection count was {codeSections.Length}, expected {typeSectionSize / MINIMUM_TYPESECTION_SIZE}");
                }

                return false;
            }

            ReadOnlySpan<byte> typesection = container.Slice(typeSectionStart, typeSectionSize);
            if (ValidateTypeSection(typesection))
            {
                if (Logger.IsTrace)
                {
                    Logger.Trace($"EIP-4750: invalid typesection found");
                }
                return false;
            }

            for (int sectionIdx = 0; sectionIdx < header.CodeSections.Length; sectionIdx++)
            {
                SectionHeader sectionHeader = header.CodeSections[sectionIdx];
                (int codeSectionStartOffset, int codeSectionSize) = sectionHeader;
                ReadOnlySpan<byte> code = container.Slice(codeSectionStartOffset, codeSectionSize);
                if (!ValidateInstructions(code, header))
                {
                    if (Logger.IsTrace) Logger.Trace($"EIP-3670 : CodeSection {sectionIdx} contains invalid body");
                    return false;
                }
            }

            return true;
        }

        bool ValidateTypeSection(ReadOnlySpan<byte> types)
        {
            if (types[SECTION_INPUT_COUNT_OFFSET] != 0 || types[SECTION_OUTPUT_COUNT_OFFSET] != 0)
            {
                if (Logger.IsTrace)
                {
                    Logger.Trace($"EIP-4750: first 2 bytes of type section must be 0s");
                }
                return false;
            }

            if (types.Length % MINIMUM_TYPESECTION_SIZE != 0)
            {
                if (Logger.IsTrace)
                {
                    Logger.Trace($"EIP-4750: type section length must be a product of {MINIMUM_TYPESECTION_SIZE}");
                }

                return false;
            }

            for (int offset = 0; offset < types.Length; offset += MINIMUM_TYPESECTION_SIZE)
            {
                byte inputCount = types[offset + SECTION_INPUT_COUNT_OFFSET];
                byte outputCount = types[offset + SECTION_OUTPUT_COUNT_OFFSET];
                ushort maxStackHeight = types.Slice(offset + MAX_STACK_HEIGHT_OFFSET, MAX_STACK_HEIGHT_LENGTH).ReadEthUInt16();

                if (inputCount > INPUTS_MAX)
                {
                    if (Logger.IsTrace) Logger.Trace("EIP-3540 : Too many inputs");
                    return false;
                }

                if (outputCount > OUTPUTS_MAX)
                {
                    if (Logger.IsTrace) Logger.Trace("EIP-3540 : Too many outputs");
                    return false;
                }

                if (maxStackHeight > MAX_STACK_HEIGHT)
                {
                    if (Logger.IsTrace) Logger.Trace("EIP-3540 : Stack depth too high");
                    return false;
                }
            }
            return true;
        }
        bool ValidateInstructions(ReadOnlySpan<byte> code, in EofHeader header)
        {
            int pos;
            Span<byte> codeBitmap = stackalloc byte[(code.Length / 8) + 1 + 4];
            SortedSet<int> jumpdests = new();

            for (pos = 0; pos < code.Length;)
            {
                Instruction opcode = (Instruction)code[pos];
                int postInstructionByte = pos + 1;

                if (!opcode.IsValid(IsEofContext: true))
                {
                    if (Logger.IsTrace) Logger.Trace($"EIP-3670 : CodeSection contains undefined opcode {opcode}");
                    return false;
                }

                if (opcode is Instruction.RJUMP or Instruction.RJUMPI)
                {
                    if (postInstructionByte + TWO_BYTE_LENGTH > code.Length)
                    {
                        if (Logger.IsTrace) Logger.Trace($"EIP-4200 : Static Relative Jump Argument underflow");
                        return false;
                    }

                    var offset = code.Slice(postInstructionByte, TWO_BYTE_LENGTH).ReadEthInt16();
                    var rjumpdest = offset + TWO_BYTE_LENGTH + postInstructionByte;
                    jumpdests.Add(rjumpdest);

                    BitmapHelper.HandleNumbits(TWO_BYTE_LENGTH, ref codeBitmap, ref postInstructionByte);
                    if (rjumpdest < 0 || rjumpdest >= code.Length)
                    {
                        if (Logger.IsTrace) Logger.Trace($"EIP-4200 : Static Relative Jump Destination outside of Code bounds");
                        return false;
                    }
                }

                if (opcode is Instruction.RJUMPV)
                {
                    if (postInstructionByte + TWO_BYTE_LENGTH > code.Length)
                    {
                        if (Logger.IsTrace) Logger.Trace($"EIP-4200 : Static Relative Jumpv Argument underflow");
                        return false;
                    }

                    byte count = code[postInstructionByte];
                    if (count < MINIMUMS_ACCEPTABLE_JUMPT_JUMPTABLE_LENGTH)
                    {
                        if (Logger.IsTrace) Logger.Trace($"EIP-4200 : jumpv jumptable must have at least 1 entry");
                        return false;
                    }

                    if (postInstructionByte + ONE_BYTE_LENGTH + count * TWO_BYTE_LENGTH > code.Length)
                    {
                        if (Logger.IsTrace) Logger.Trace($"EIP-4200 : jumpv jumptable underflow");
                        return false;
                    }

                    var immediateValueSize = ONE_BYTE_LENGTH + count * TWO_BYTE_LENGTH;
                    for (int j = 0; j < count; j++)
                    {
                        var offset = code.Slice(postInstructionByte + ONE_BYTE_LENGTH + j * TWO_BYTE_LENGTH, TWO_BYTE_LENGTH).ReadEthInt16();
                        var rjumpdest = offset + immediateValueSize + postInstructionByte;
                        jumpdests.Add(rjumpdest);
                        if (rjumpdest < 0 || rjumpdest >= code.Length)
                        {
                            if (Logger.IsTrace) Logger.Trace($"EIP-4200 : Static Relative Jumpv Destination outside of Code bounds");
                            return false;
                        }
                    }
                    BitmapHelper.HandleNumbits(immediateValueSize, ref codeBitmap, ref postInstructionByte);
                }

                if (opcode is Instruction.CALLF)
                {
                    if (pos + IMMEDIATE_16BIT_BYTE_COUNT > code.Length)
                    {
                        if (Logger.IsTrace)
                        {
                            Logger.Trace($"EIP-4750 : CALLF Argument underflow");
                        }
                        return false;
                    }

                    ushort targetSectionId = code.Slice(pos, IMMEDIATE_16BIT_BYTE_COUNT).ReadEthUInt16();
                    immediates.Add(new Range(pos, pos + 1));

                    if (targetSectionId >= header.CodeSections.Length)
                    {
                        if (Logger.IsTrace)
                        {
                            Logger.Trace($"EIP-4750 : Invalid Section Id");
                        }
                        return false;
                    }
                    pos += IMMEDIATE_16BIT_BYTE_COUNT;
                }

                if (opcode is >= Instruction.PUSH1 and <= Instruction.PUSH32)
                {
                    int len = opcode - Instruction.PUSH1 + 1;
                    if (postInstructionByte + len > code.Length)
                    {
                        if (Logger.IsTrace) Logger.Trace($"EIP-3670 : PC Reached out of bounds");
                        return false;
                    }
                    BitmapHelper.HandleNumbits(len, ref codeBitmap, ref postInstructionByte);
                }
                pos = postInstructionByte;
            }

            if (pos > code.Length)
            {
                if (Logger.IsTrace) Logger.Trace($"EIP-3670 : PC Reached out of bounds");
                return false;
            }

            foreach (int jumpdest in jumpdests)
            {
                if (!BitmapHelper.IsCodeSegment(ref codeBitmap, jumpdest))
                {
                    if (Logger.IsTrace) Logger.Trace($"EIP-4200 : Invalid Jump destination");
                    return false;
                }
            }
            return true;
        }
    }
}<|MERGE_RESOLUTION|>--- conflicted
+++ resolved
@@ -11,7 +11,6 @@
 
 namespace Nethermind.Evm.EOF;
 
-
 internal static class EvmObjectFormat
 {
     private interface IEofVersionHandler
@@ -76,35 +75,6 @@
     internal class Eof1 : IEofVersionHandler
     {
         public const byte VERSION = 0x01;
-<<<<<<< HEAD
-
-        private const byte KIND_TYPE = 0x01;
-        private const byte KIND_CODE = 0x02;
-        private const byte KIND_DATA = 0x03;
-        private const byte TERMINATOR = 0x00;
-
-        private const byte MINIMUM_TYPESECTION_SIZE = 4;
-        private const byte MINIMUM_CODESECTION_SIZE = 1;
-
-
-        private const byte KIND_TYPE_OFFSET = VERSION_OFFSET + ONE_BYTE_LENGTH; // version length
-        private const byte TYPE_SIZE_OFFSET = KIND_TYPE_OFFSET + ONE_BYTE_LENGTH; // kind type length
-        private const byte KIND_CODE_OFFSET = TYPE_SIZE_OFFSET + TWO_BYTE_LENGTH; // type size length
-        private const byte NUM_CODE_SECTIONS_OFFSET = KIND_CODE_OFFSET + ONE_BYTE_LENGTH; // kind code length
-        private const byte CODESIZE_OFFSET = NUM_CODE_SECTIONS_OFFSET + TWO_BYTE_LENGTH; // num code sections length
-        private const byte KIND_DATA_OFFSET = CODESIZE_OFFSET + DYNAMIC_OFFSET; // all code size length
-        private const byte DATA_SIZE_OFFSET = KIND_DATA_OFFSET + ONE_BYTE_LENGTH + DYNAMIC_OFFSET; // kind data length + all code size length
-        private const byte TERMINATOR_OFFSET = DATA_SIZE_OFFSET + TWO_BYTE_LENGTH + DYNAMIC_OFFSET; // data size length + all code size length
-
-        private const byte DYNAMIC_OFFSET = 0; // to mark dynamic offset needs to be added
-
-        private const byte IMMEDIATE_16BIT_BYTE_COUNT = 2;// indicates the number of bytes to skip for immediates
-        private const byte JUMPV_COUNT_BYTE_COUNT = 1; // indicates the length of the count immediate of jumpv
-        private const byte MINIMUMS_ACCEPTABLE_JUMPT_JUMPTABLE_LENGTH = 1; // indicates the length of the count immediate of jumpv
-
-        private const byte SECTION_INPUT_COUNT_OFFSET = 0; // to mark dynamic offset needs to be added
-        private const byte SECTION_OUTPUT_COUNT_OFFSET = 1; // to mark dynamic offset needs to be added
-=======
         internal const byte KIND_TYPE = 0x01;
         internal const byte KIND_CODE = 0x02;
         internal const byte KIND_DATA = 0x03;
@@ -127,20 +97,22 @@
         internal const byte ONE_BYTE_LENGTH = 1; // indicates the length of the count immediate of jumpv
         internal const byte MINIMUMS_ACCEPTABLE_JUMPT_JUMPTABLE_LENGTH = 1; // indicates the length of the count immediate of jumpv
 
-
-        private const byte INPUTS_OFFSET = 0;
-        private const byte INPUTS_MAX = 0x7F;
-        private const byte OUTPUTS_OFFSET = INPUTS_OFFSET + 1;
-        private const byte OUTPUTS_MAX = 0x7F;
-        private const byte MAX_STACK_HEIGHT_OFFSET = OUTPUTS_OFFSET + 1;
-        private const int MAX_STACK_HEIGHT_LENGTH = 2;
-        private const ushort MAX_STACK_HEIGHT = 0x3FF;
->>>>>>> f4a6391d
-
-        private const ushort MINIMUM_NUM_CODE_SECTIONS = 1;
-        private const ushort MAXIMUM_NUM_CODE_SECTIONS = 1024;
-
-        private const ushort MINIMUM_SIZE = HEADER_END_OFFSET
+        internal const byte SECTION_INPUT_COUNT_OFFSET = 0; // to mark dynamic offset needs to be added
+        internal const byte SECTION_OUTPUT_COUNT_OFFSET = 1; // to mark dynamic offset needs to be added
+
+        internal const byte INPUTS_OFFSET = 0;
+        internal const byte INPUTS_MAX = 0x7F;
+        internal const byte OUTPUTS_OFFSET = INPUTS_OFFSET + 1;
+        internal const byte OUTPUTS_MAX = 0x7F;
+        internal const byte MAX_STACK_HEIGHT_OFFSET = OUTPUTS_OFFSET + 1;
+        internal const int MAX_STACK_HEIGHT_LENGTH = 2;
+        internal const ushort MAX_STACK_HEIGHT = 0x3FF;
+
+        internal const ushort MINIMUM_NUM_CODE_SECTIONS = 1;
+        internal const ushort MAXIMUM_NUM_CODE_SECTIONS = 1024;
+        internal const ushort RETURN_STACK_MAX_HEIGHT = MAXIMUM_NUM_CODE_SECTIONS; // the size in the type sectionn allocated to each function section
+
+        internal const ushort MINIMUM_SIZE = HEADER_END_OFFSET
                                             + EvmObjectFormat.TWO_BYTE_LENGTH // one code size
                                             + MINIMUM_TYPESECTION_SIZE // minimum type section body size
                                             + MINIMUM_CODESECTION_SIZE; // minimum code section body size;
@@ -234,16 +206,7 @@
             SectionHeader[] codeSections = new SectionHeader[numberOfCodeSections];
             for (ushort pos = 0; pos < numberOfCodeSections; pos++)
             {
-<<<<<<< HEAD
-                if (pos + IMMEDIATE_16BIT_BYTE_COUNT > container.Length)
-                {
-                    return false;
-                }
-
-                int currentCodeSizeOffset = CODESIZE_OFFSET + pos * TWO_BYTE_LENGTH; // offset of pos'th code size
-=======
                 int currentCodeSizeOffset = CODESIZE_OFFSET + pos * EvmObjectFormat.TWO_BYTE_LENGTH; // offset of pos'th code size
->>>>>>> f4a6391d
                 SectionHeader codeSection = new()
                 {
                     Start = typeSection.EndOffset + codeSectionsSizeUpToNow,
@@ -311,30 +274,20 @@
 
             if (codeSections.Length == 0 || codeSections.Any(section => section.Size == 0))
             {
-                if (Logger.IsTrace)
-                {
-                    Logger.Trace($"EIP-3540 : CodeSection size must follow a CodeSection, CodeSection length was {codeSections.Length}");
-                }
+                if (Logger.IsTrace) Logger.Trace($"EIP-3540 : CodeSection size must follow a CodeSection, CodeSection length was {codeSections.Length}");
                 return false;
             }
 
             if (codeSections.Length != (typeSectionSize / MINIMUM_TYPESECTION_SIZE))
             {
-                if (Logger.IsTrace)
-                {
-                    Logger.Trace($"EIP-4750: Code Sections count must match TypeSection count, CodeSection count was {codeSections.Length}, expected {typeSectionSize / MINIMUM_TYPESECTION_SIZE}");
-                }
-
+                if (Logger.IsTrace) Logger.Trace($"EIP-4750: Code Sections count must match TypeSection count, CodeSection count was {codeSections.Length}, expected {typeSectionSize / MINIMUM_TYPESECTION_SIZE}");
                 return false;
             }
 
             ReadOnlySpan<byte> typesection = container.Slice(typeSectionStart, typeSectionSize);
-            if (ValidateTypeSection(typesection))
-            {
-                if (Logger.IsTrace)
-                {
-                    Logger.Trace($"EIP-4750: invalid typesection found");
-                }
+            if (!ValidateTypeSection(typesection))
+            {
+                if (Logger.IsTrace) Logger.Trace($"EIP-4750: invalid typesection found");
                 return false;
             }
 
@@ -357,20 +310,13 @@
         {
             if (types[SECTION_INPUT_COUNT_OFFSET] != 0 || types[SECTION_OUTPUT_COUNT_OFFSET] != 0)
             {
-                if (Logger.IsTrace)
-                {
-                    Logger.Trace($"EIP-4750: first 2 bytes of type section must be 0s");
-                }
+                if (Logger.IsTrace) Logger.Trace($"EIP-4750: first 2 bytes of type section must be 0s");
                 return false;
             }
 
             if (types.Length % MINIMUM_TYPESECTION_SIZE != 0)
             {
-                if (Logger.IsTrace)
-                {
-                    Logger.Trace($"EIP-4750: type section length must be a product of {MINIMUM_TYPESECTION_SIZE}");
-                }
-
+                if (Logger.IsTrace) Logger.Trace($"EIP-4750: type section length must be a product of {MINIMUM_TYPESECTION_SIZE}");
                 return false;
             }
 
@@ -475,27 +421,20 @@
 
                 if (opcode is Instruction.CALLF)
                 {
-                    if (pos + IMMEDIATE_16BIT_BYTE_COUNT > code.Length)
-                    {
-                        if (Logger.IsTrace)
-                        {
-                            Logger.Trace($"EIP-4750 : CALLF Argument underflow");
-                        }
-                        return false;
-                    }
-
-                    ushort targetSectionId = code.Slice(pos, IMMEDIATE_16BIT_BYTE_COUNT).ReadEthUInt16();
-                    immediates.Add(new Range(pos, pos + 1));
+                    if (postInstructionByte + TWO_BYTE_LENGTH > code.Length)
+                    {
+                        if (Logger.IsTrace) Logger.Trace($"EIP-4750 : CALLF Argument underflow");
+                        return false;
+                    }
+
+                    ushort targetSectionId = code.Slice(postInstructionByte, TWO_BYTE_LENGTH).ReadEthUInt16();
+                    BitmapHelper.HandleNumbits(TWO_BYTE_LENGTH, ref codeBitmap, ref postInstructionByte);
 
                     if (targetSectionId >= header.CodeSections.Length)
                     {
-                        if (Logger.IsTrace)
-                        {
-                            Logger.Trace($"EIP-4750 : Invalid Section Id");
-                        }
-                        return false;
-                    }
-                    pos += IMMEDIATE_16BIT_BYTE_COUNT;
+                        if (Logger.IsTrace) Logger.Trace($"EIP-4750 : Invalid Section Id");
+                        return false;
+                    }
                 }
 
                 if (opcode is >= Instruction.PUSH1 and <= Instruction.PUSH32)
