--- conflicted
+++ resolved
@@ -1,11 +1,7 @@
 using System;
+using System.Linq;
 using System.Collections.Generic;
 using System.Diagnostics.CodeAnalysis;
-<<<<<<< HEAD
-using System.Collections.Generic;
-=======
-using System.Linq;
->>>>>>> b87d3c4e
 using Nethermind.Core.Extensions;
 using Nethermind.Core.Specs;
 using Nethermind.Evm;
@@ -28,7 +24,7 @@
     private readonly Dictionary<byte, IEofVersionHandler> _eofVersionHandlers = new();
 
     private readonly ILogger _logger;
-    private bool LoggingEnabled => _logger?.IsTrace ?? false;
+    private bool _loggingEnabled => _logger?.IsTrace ?? false;
     public EvmObjectFormat(IReleaseSpec releaseSpec, ILogManager logManager = null)
     {
         _logger = logManager?.GetClassLogger<EvmObjectFormat>();
@@ -133,7 +129,7 @@
             }
 
             ushort numberOfCodeSections = container[7..9].ReadEthUInt16();
-            if(numberOfCodeSections < 1)
+            if (numberOfCodeSections < 1)
             {
                 if (_loggingEnabled)
                     _logger.Trace($"EIP-3540 : At least one code section must be present");
@@ -162,7 +158,7 @@
                 Size = container[pos..(pos + 2)].ReadEthUInt16()
             };
 
-            if(typeSection.Size < 3)
+            if (typeSection.Size < 3)
             {
                 if (_loggingEnabled)
                     _logger.Trace($"EIP-3540 : TypeSection Size must be at least 3, but found {typeSection.Size}");
@@ -190,7 +186,7 @@
             {
                 if (!CheckBounds(pos + 2, container.Length, ref header))
                 {
-                    return false;
+                    header = null; return false;
                 }
                 SectionHeader codeSection = new()
                 {
@@ -202,7 +198,7 @@
                 {
                     if (_loggingEnabled)
                         _logger.Trace($"EIP-3540 : Empty Code Section are not allowed, CodeSectionSize must be > 0 but found {codeSection.Size}");
-                    return false;
+                    header = null; return false;
                 }
 
                 codeSections.Add(codeSection);
@@ -271,26 +267,19 @@
         {
             if (!_releaseSpec.IsEip3670Enabled)
             {
-<<<<<<< HEAD
-                var (startOffset, sectionSize) = (header.Value.CodeSection.Start, header.Value.CodeSection.Size);
-                ReadOnlySpan<byte> code = container.Slice(startOffset, sectionSize);
-                Instruction? opcode = null;
-                HashSet<Range> immediates = new HashSet<Range>();
-                HashSet<Int32> rjumpdests = new HashSet<Int32>();
-                for (int i = 0; i < sectionSize;)
-=======
                 return true;
             }
 
             var (startOffset, sectionSize) = (header.Value.CodeSections[0].Start, header.Value.CodeSections[0].Size);
             ReadOnlySpan<byte> code = container.Slice(startOffset, sectionSize);
+            HashSet<Range> immediates = new HashSet<Range>();
+            HashSet<Int32> rjumpdests = new HashSet<Int32>();
             for (int i = 0; i < sectionSize;)
             {
                 Instruction? opcode = (Instruction)code[i];
                 i++;
                 // validate opcode
                 if (!opcode.Value.IsValid(_releaseSpec))
->>>>>>> b87d3c4e
                 {
                     if (_loggingEnabled)
                     {
@@ -299,97 +288,92 @@
                     header = null; return false;
                 }
 
-<<<<<<< HEAD
-                    if (spec.IsEip4200Enabled)
+                if (_releaseSpec.IsEip4200Enabled)
+                {
+                    if (opcode is Instruction.RJUMP or Instruction.RJUMPI)
                     {
-                        if (opcode is Instruction.RJUMP or Instruction.RJUMPI)
-                        {
-                            if (i + 2 > sectionSize)
-                            {
-                                if (LoggingEnabled)
+                        if (i + 2 > sectionSize)
+                        {
+                            if (_loggingEnabled)
+                            {
+                                _logger.Trace($"EIP-4200 : Static Relative Jump Argument underflow");
+                            }
+                            header = null; return false;
+                        }
+
+                        var offset = code.Slice(i, 2).ReadEthInt16();
+                        immediates.Add(new Range(i, i + 1));
+                        var rjumpdest = offset + 2 + i;
+                        rjumpdests.Add(rjumpdest);
+                        if (rjumpdest < 0 || rjumpdest >= sectionSize)
+                        {
+                            if (_loggingEnabled)
+                            {
+                                _logger.Trace($"EIP-4200 : Static Relative Jump Destination outside of Code bounds");
+                            }
+                            header = null; return false;
+                        }
+                        i += 2;
+                    }
+
+                    if (opcode is Instruction.RJUMPV)
+                    {
+                        if (i + 2 > sectionSize)
+                        {
+                            if (_loggingEnabled)
+                            {
+                                _logger.Trace($"EIP-4200 : Static Relative Jumpv Argument underflow");
+                            }
+                            header = null; return false;
+                        }
+
+                        byte count = code[i];
+                        if (count < 1)
+                        {
+                            if (_loggingEnabled)
+                            {
+                                _logger.Trace($"EIP-4200 : jumpv jumptable must have at least 1 entry");
+                            }
+                            header = null; return false;
+                        }
+
+                        if (i + count * 2 > sectionSize)
+                        {
+                            if (_loggingEnabled)
+                            {
+                                _logger.Trace($"EIP-4200 : jumpv jumptable underflow");
+                            }
+                            header = null; return false;
+                        }
+
+                        var immediateValueSize = 1 + count * 2;
+                        immediates.Add(new Range(i, i + immediateValueSize - 1));
+                        for (int j = 0; j < count; j++)
+                        {
+                            var offset = code.Slice(i + 1 + j * 2, 2).ReadEthInt16();
+                            var rjumpdest = offset + immediateValueSize + i;
+                            rjumpdests.Add(rjumpdest);
+
+                            if (rjumpdest < 0 || rjumpdest >= sectionSize)
+                            {
+                                if (_loggingEnabled)
                                 {
-                                    _logger.Trace($"EIP-4200 : Static Relative Jump Argument underflow");
+                                    _logger.Trace($"EIP-4200 : Static Relative Jumpv Destination outside of Code bounds");
                                 }
-                                return false;
-                            }
-
-                            var offset = code.Slice(i, 2).ReadEthInt16();
-                            immediates.Add(new Range(i, i + 1));
-                            var rjumpdest = offset + 2 + i;
-                            rjumpdests.Add(rjumpdest);
-                            if (rjumpdest < 0 || rjumpdest >= sectionSize)
-                            {
-                                if (LoggingEnabled)
-                                {
-                                    _logger.Trace($"EIP-4200 : Static Relative Jump Destination outside of Code bounds");
-                                }
-                                return false;
-                            }
-                            i += 2;
-                        }
-
-                        if (opcode is Instruction.RJUMPV)
-                        {
-                            if (i + 2 > sectionSize)
-                            {
-                                if (LoggingEnabled)
-                                {
-                                    _logger.Trace($"EIP-4200 : Static Relative Jumpv Argument underflow");
-                                }
-                                return false;
-                            }
-
-                            byte count = code[i];
-                            if (count < 1)
-                            {
-                                if (LoggingEnabled)
-                                {
-                                    _logger.Trace($"EIP-4200 : jumpv jumptable must have at least 1 entry");
-                                }
-                                return false;
-                            }
-                            if (i + count * 2 > sectionSize)
-                            {
-                                if (LoggingEnabled)
-                                {
-                                    _logger.Trace($"EIP-4200 : jumpv jumptable underflow");
-                                }
-                                return false;
-                            }
-                            var immediateValueSize = 1 + count * 2;
-                            immediates.Add(new Range(i, i + immediateValueSize - 1));
-                            for (int j = 0; j < count; j++)
-                            {
-                                var offset = code.Slice(i + 1 + j * 2, 2).ReadEthInt16();
-                                var rjumpdest = offset + immediateValueSize + i;
-                                rjumpdests.Add(rjumpdest);
-                                if (rjumpdest < 0 || rjumpdest >= sectionSize)
-                                {
-                                    if (LoggingEnabled)
-                                    {
-                                        _logger.Trace($"EIP-4200 : Static Relative Jumpv Destination outside of Code bounds");
-                                    }
-                                    return false;
-                                }
-                            }
-                            i += immediateValueSize;
-                        }
+                                header = null; return false;
+                            }
+                        }
+                        i += immediateValueSize;
                     }
-
-                    if (opcode is >= Instruction.PUSH1 and <= Instruction.PUSH32)
-                    {
-                        int len = code[i - 1] - (int)Instruction.PUSH1 + 1;
-                        immediates.Add(new Range(i, i + len - 1));
-                        i += len;
-                    }
-=======
+                }
+
                 // Check truncated imediates
                 if (opcode is >= Instruction.PUSH1 and <= Instruction.PUSH32)
                 {
                     int len = code[i - 1] - (int)Instruction.PUSH1 + 1;
+                    immediates.Add(new Range(i, i + len - 1));
                     i += len;
                 }
->>>>>>> b87d3c4e
 
                 if (i > sectionSize)
                 {
@@ -399,35 +383,27 @@
                     }
                     header = null; return false;
                 }
-
-                if (spec.IsEip4200Enabled)
-                {
-
-                    foreach (int rjumpdest in rjumpdests)
+            }
+
+            if (_releaseSpec.IsEip4200Enabled)
+            {
+                foreach (int rjumpdest in rjumpdests)
+                {
+                    foreach (var range in immediates)
                     {
-                        foreach (var range in immediates)
-                        {
-                            if (range.Includes(rjumpdest))
-                            {
-                                if (LoggingEnabled)
-                                {
-                                    _logger.Trace($"EIP-4200 : Static Relative Jump destination {rjumpdest} is an Invalid, falls within {range}");
-                                }
-                                return false;
-                            }
+                        if (range.Includes(rjumpdest))
+                        {
+                            if (_loggingEnabled)
+                            {
+                                _logger.Trace($"EIP-4200 : Static Relative Jump destination {rjumpdest} is an Invalid, falls within {range}");
+                            }
+                            header = null; return false;
                         }
                     }
                 }
             }
+
             return true;
         }
     }
-<<<<<<< HEAD
-
-    public bool ValidateEofCode(IReleaseSpec spec, ReadOnlySpan<byte> code, out EofHeader? header)
-        => ExtractHeader(code, spec, out header)
-        && ValidateBody(code, spec, header)
-        && ValidateInstructions(code, spec, header);
-=======
->>>>>>> b87d3c4e
 }