--- conflicted
+++ resolved
@@ -74,7 +74,7 @@
         private const byte SECTION_SIZE = 3;
         private const byte TERMINATOR_SIZE = 1;
 
-        private const byte MINIMUM_TYPESECTION_SIZE= 4;
+        private const byte MINIMUM_TYPESECTION_SIZE = 4;
         private const byte MINIMUM_CODESECTION_SIZE = 1;
 
         private const ushort MINIMUM_CODESECTIONS_COUNT = 1;
@@ -151,7 +151,7 @@
 
             if (numberOfCodeSections > MAXIMUM_CODESECTIONS_COUNT)
             {
-                if (_loggerEnabled)
+                if (_loggingEnabled)
                     _logger.Trace($"EIP-3540 : code sections count must not exceed 1024");
                 return false;
             }
@@ -180,13 +180,8 @@
 
             if (typeSection.Size < MINIMUM_TYPESECTION_SIZE)
             {
-<<<<<<< HEAD
-                if (_loggingEnabled)
-                    _logger.Trace($"EIP-3540 : TypeSection Size must be at least 3, but found {typeSection.Size}");
-=======
-                if (_loggerEnabled)
+                if (_loggingEnabled)
                     _logger.Trace($"EIP-3540 : TypeSection Size must be at least 4, but found {typeSection.Size}");
->>>>>>> 8bc2ff43
                 return false;
             }
 
