// SPDX-FileCopyrightText: 2023 Demerzel Solutions Limited
// SPDX-License-Identifier: LGPL-3.0-only
<<<<<<< HEAD
=======

using Nethermind.Core.Extensions;
using Nethermind.Evm.CodeAnalysis;
>>>>>>> 5dfb4fb9

namespace Nethermind.Evm.EOF;

public struct EofHeader {
    public required byte Version;
    public required HeaderOffsets offsets;
    public required SectionHeader TypeSection;
    public required SectionHeader[] CodeSections;
    public required int CodeSectionsSize;
    public required SectionHeader DataSection;
    public required SectionHeader[]? ContainerSection;
    public required int ExtraContainersSize = 0;

    public EofHeader()
    {
    }
}

public readonly record struct SectionHeader(int Start, ushort Size)
{
    public int EndOffset => Start + Size;
}

<<<<<<< HEAD
public struct HeaderOffsets
{
    public int TypeSectionHeaderOffset;
    public int CodeSectionHeaderOffset;
    public int DataSectionHeaderOffset;
    public int ContainerSectionHeaderOffset;
    public int EndOfHeaderOffset;

    public void Deconstruct(
        out (int start, int size) typeSectionHeaderOffsets,
        out (int start, int size) codeSectionHeaderOffsets,
        out (int start, int size) dataSectionHeaderOffsets,
        out (int start, int size) containerSectionHeaderOffsets)
    {
        typeSectionHeaderOffsets = (TypeSectionHeaderOffset, CodeSectionHeaderOffset - TypeSectionHeaderOffset);
        codeSectionHeaderOffsets = (CodeSectionHeaderOffset, DataSectionHeaderOffset - CodeSectionHeaderOffset);
        dataSectionHeaderOffsets = (DataSectionHeaderOffset, ContainerSectionHeaderOffset - DataSectionHeaderOffset);
        containerSectionHeaderOffsets = (ContainerSectionHeaderOffset, EndOfHeaderOffset - ContainerSectionHeaderOffset);
=======
public static class EofExtensions
{
    public static void GetSectionMetadata(this ICodeInfo codeinfo, int sectionIndex, out int sectionInput, out int sectionOutput, out int maxStackHeight)
    {

        sectionInput = codeinfo.TypeSection.Span[sectionIndex * EvmObjectFormat.Eof1.MINIMUM_TYPESECTION_SIZE + EvmObjectFormat.Eof1.INPUTS_OFFSET];
        sectionOutput = codeinfo.TypeSection.Span[sectionIndex * EvmObjectFormat.Eof1.MINIMUM_TYPESECTION_SIZE + EvmObjectFormat.Eof1.OUTPUTS_OFFSET];
        maxStackHeight = codeinfo.TypeSection.Span.Slice(sectionIndex * EvmObjectFormat.Eof1.MINIMUM_TYPESECTION_SIZE + EvmObjectFormat.Eof1.MAX_STACK_HEIGHT_OFFSET, EvmObjectFormat.Eof1.TWO_BYTE_LENGTH).ReadEthUInt16();
>>>>>>> 5dfb4fb9
    }
}<|MERGE_RESOLUTION|>--- conflicted
+++ resolved
@@ -1,11 +1,8 @@
 // SPDX-FileCopyrightText: 2023 Demerzel Solutions Limited
 // SPDX-License-Identifier: LGPL-3.0-only
-<<<<<<< HEAD
-=======
 
 using Nethermind.Core.Extensions;
 using Nethermind.Evm.CodeAnalysis;
->>>>>>> 5dfb4fb9
 
 namespace Nethermind.Evm.EOF;
 
@@ -29,7 +26,6 @@
     public int EndOffset => Start + Size;
 }
 
-<<<<<<< HEAD
 public struct HeaderOffsets
 {
     public int TypeSectionHeaderOffset;
@@ -48,15 +44,5 @@
         codeSectionHeaderOffsets = (CodeSectionHeaderOffset, DataSectionHeaderOffset - CodeSectionHeaderOffset);
         dataSectionHeaderOffsets = (DataSectionHeaderOffset, ContainerSectionHeaderOffset - DataSectionHeaderOffset);
         containerSectionHeaderOffsets = (ContainerSectionHeaderOffset, EndOfHeaderOffset - ContainerSectionHeaderOffset);
-=======
-public static class EofExtensions
-{
-    public static void GetSectionMetadata(this ICodeInfo codeinfo, int sectionIndex, out int sectionInput, out int sectionOutput, out int maxStackHeight)
-    {
-
-        sectionInput = codeinfo.TypeSection.Span[sectionIndex * EvmObjectFormat.Eof1.MINIMUM_TYPESECTION_SIZE + EvmObjectFormat.Eof1.INPUTS_OFFSET];
-        sectionOutput = codeinfo.TypeSection.Span[sectionIndex * EvmObjectFormat.Eof1.MINIMUM_TYPESECTION_SIZE + EvmObjectFormat.Eof1.OUTPUTS_OFFSET];
-        maxStackHeight = codeinfo.TypeSection.Span.Slice(sectionIndex * EvmObjectFormat.Eof1.MINIMUM_TYPESECTION_SIZE + EvmObjectFormat.Eof1.MAX_STACK_HEIGHT_OFFSET, EvmObjectFormat.Eof1.TWO_BYTE_LENGTH).ReadEthUInt16();
->>>>>>> 5dfb4fb9
     }
 }