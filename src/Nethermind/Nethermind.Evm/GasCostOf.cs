--- conflicted
+++ resolved
@@ -20,10 +20,7 @@
         public const long RJumpi = 4;
         public const long RJumpv = 4;
         public const long Callf = 5;
-<<<<<<< HEAD
         public const long Jumpf = 5;
-=======
->>>>>>> e55c6fdf
         public const long Retf = 3;
         public const long SLoadEip150 = 200;
         public const long SLoadEip1884 = 800;
