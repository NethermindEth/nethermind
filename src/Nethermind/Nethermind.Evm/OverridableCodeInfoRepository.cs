--- conflicted
+++ resolved
@@ -16,15 +16,7 @@
 {
     private readonly Dictionary<Address, ICodeInfo> _codeOverwrites = new();
 
-<<<<<<< HEAD
-    public ICodeInfo GetCachedCodeInfo(IWorldState worldState, Address codeSource, IReleaseSpec vmSpec, out Address? delegationAddress)
-    {
-        return GetCachedCodeInfo(worldState, codeSource, true, vmSpec, out delegationAddress);
-    }
     public ICodeInfo GetCachedCodeInfo(IWorldState worldState, Address codeSource, bool followDelegation, IReleaseSpec vmSpec, out Address? delegationAddress)
-=======
-    public CodeInfo GetCachedCodeInfo(IWorldState worldState, Address codeSource, bool followDelegation, IReleaseSpec vmSpec, out Address? delegationAddress)
->>>>>>> 59505d8b
     {
         delegationAddress = null;
         return _codeOverwrites.TryGetValue(codeSource, out ICodeInfo result)
