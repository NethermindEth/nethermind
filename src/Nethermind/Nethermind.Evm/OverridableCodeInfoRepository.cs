// SPDX-FileCopyrightText: 2023 Demerzel Solutions Limited
// SPDX-License-Identifier: LGPL-3.0-only

using System;
using System.Collections.Generic;
using System.Diagnostics.CodeAnalysis;
using Nethermind.Core;
using Nethermind.Core.Crypto;
using Nethermind.Core.Specs;
using Nethermind.Evm.CodeAnalysis;
using Nethermind.State;

namespace Nethermind.Evm;

public class OverridableCodeInfoRepository(ICodeInfoRepository codeInfoRepository) : IOverridableCodeInfoRepository
{
    private readonly Dictionary<Address, CodeInfo> _codeOverwrites = new();

    public CodeInfo GetCachedCodeInfo(IWorldState worldState, Address codeSource, bool followDelegation, IReleaseSpec vmSpec, out Address? delegationAddress)
    {
        delegationAddress = null;
        return _codeOverwrites.TryGetValue(codeSource, out CodeInfo result)
            ? result
<<<<<<< HEAD
            : codeInfoRepository.GetCachedCodeInfoFollowsDelegation(worldState, codeSource, vmSpec);
=======
            : codeInfoRepository.GetCachedCodeInfo(worldState, codeSource, followDelegation, vmSpec, out delegationAddress);
>>>>>>> adb54aac
    }

    public void InsertCode(IWorldState state, ReadOnlyMemory<byte> code, Address codeOwner, IReleaseSpec spec) =>
        codeInfoRepository.InsertCode(state, code, codeOwner, spec);

    public void SetCodeOverwrite(
        IWorldState worldState,
        IReleaseSpec vmSpec,
        Address key,
        CodeInfo value,
        Address? redirectAddress = null)
    {
        if (redirectAddress is not null)
        {
<<<<<<< HEAD
            _codeOverwrites[redirectAddress] = this.GetCachedCodeInfoFollowsDelegation(worldState, key, vmSpec);
=======
            _codeOverwrites[redirectAddress] = this.GetCachedCodeInfo(worldState, key, vmSpec, out _);
>>>>>>> adb54aac
        }

        _codeOverwrites[key] = value;
    }

    public void SetDelegation(IWorldState state, Address codeSource, Address authority, IReleaseSpec spec) =>
        codeInfoRepository.SetDelegation(state, codeSource, authority, spec);

    public bool TryGetDelegation(IReadOnlyStateProvider worldState, Address address, [NotNullWhen(true)] out Address? delegatedAddress) =>
        codeInfoRepository.TryGetDelegation(worldState, address, out delegatedAddress);

    public ValueHash256 GetExecutableCodeHash(IWorldState worldState, Address address) =>
        codeInfoRepository.GetExecutableCodeHash(worldState, address);

    public void ResetOverrides() => _codeOverwrites.Clear();
}<|MERGE_RESOLUTION|>--- conflicted
+++ resolved
@@ -21,11 +21,7 @@
         delegationAddress = null;
         return _codeOverwrites.TryGetValue(codeSource, out CodeInfo result)
             ? result
-<<<<<<< HEAD
-            : codeInfoRepository.GetCachedCodeInfoFollowsDelegation(worldState, codeSource, vmSpec);
-=======
             : codeInfoRepository.GetCachedCodeInfo(worldState, codeSource, followDelegation, vmSpec, out delegationAddress);
->>>>>>> adb54aac
     }
 
     public void InsertCode(IWorldState state, ReadOnlyMemory<byte> code, Address codeOwner, IReleaseSpec spec) =>
@@ -40,11 +36,7 @@
     {
         if (redirectAddress is not null)
         {
-<<<<<<< HEAD
-            _codeOverwrites[redirectAddress] = this.GetCachedCodeInfoFollowsDelegation(worldState, key, vmSpec);
-=======
             _codeOverwrites[redirectAddress] = this.GetCachedCodeInfo(worldState, key, vmSpec, out _);
->>>>>>> adb54aac
         }
 
         _codeOverwrites[key] = value;
