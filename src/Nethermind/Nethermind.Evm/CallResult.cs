--- conflicted
+++ resolved
@@ -6,11 +6,7 @@
 
 namespace Nethermind.Evm;
 
-<<<<<<< HEAD
-public unsafe partial class VirtualMachineBase
-=======
 public unsafe partial class VirtualMachine
->>>>>>> eee5ac23
 {
     protected readonly ref struct CallResult
     {
