--- conflicted
+++ resolved
@@ -108,12 +108,9 @@
         Metrics.IncrementContractsAnalysed();
         ReadOnlySpan<byte> code = MachineCode.Span;
 
-<<<<<<< HEAD
-=======
         // If code is empty or starts with STOP, then we don't need to analyse
         if ((uint)code.Length < (uint)1 || code[0] == (byte)Instruction.STOP) return _emptyJumpDestinationBitmap;
 
->>>>>>> 2e346112
         long[] bitmap = CreateBitmap(code.Length);
 
         return Vector512<sbyte>.IsSupported && code.Length >= Vector512<sbyte>.Count ?
