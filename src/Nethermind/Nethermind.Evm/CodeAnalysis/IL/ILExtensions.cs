--- conflicted
+++ resolved
@@ -233,10 +233,6 @@
         il.Call(typeof(ReadOnlySpan<byte>).GetMethod("op_Implicit", new[] { typeof(byte[]) }));
 
     }
-<<<<<<< HEAD
-
-=======
->>>>>>> 77daef50
     public static void FakeBranch<T>(this Emit<T> il, Sigil.Label label)
     {
         il.LoadConstant(true);
