// SPDX-FileCopyrightText: 2024 Demerzel Solutions Limited
// SPDX-License-Identifier: LGPL-3.0-only

using System;
using System.Collections.Generic;

using System.Reflection;
using System.Runtime.Intrinsics;
using Nethermind.Core.Extensions;
using Sigil;
using Nethermind.Int256;
using Nethermind.Core;
using Nethermind.Core.Crypto;
using Nethermind.State;
using Nethermind.Evm.Tracing;
using Nethermind.Core.Specs;
using Nethermind.Evm.Config;

using static Nethermind.Evm.CodeAnalysis.IL.WordEmit;
using static Nethermind.Evm.CodeAnalysis.IL.UnsafeEmit;
using static Nethermind.Evm.CodeAnalysis.IL.EmitExtensions;
using static Nethermind.Evm.CodeAnalysis.IL.OpcodeEmitters;

namespace Nethermind.Evm.CodeAnalysis.IL;

internal static class OpcodeEmitter
{
    public static void GetOpcodeILEmitter<TDelegateType>(
        this Emit<TDelegateType> method,
        CodeInfo codeinfo, Instruction op,
        IVMConfig ilCompilerConfig,
        ContractCompilerMetadata contractMetadata,
        SubSegmentMetadata currentSubSegment,
        int pc, OpcodeMetadata opcodeMetadata,
        Locals<TDelegateType> locals,
        IEnvirementLoader envirementLoader,
        Dictionary<EvmExceptionType, Label> evmExceptionLabels, (Label returnLabel, Label exitLabel) escapeLabels)
    {
        switch (op)
        {
            case Instruction.JUMPDEST:
                return;

            case Instruction.JUMP:
                EmitJumpInstruction(method, codeinfo, op, ilCompilerConfig, contractMetadata, currentSubSegment, pc, opcodeMetadata, envirementLoader, locals, evmExceptionLabels, escapeLabels);
                return;
            case Instruction.JUMPI:
                EmitJumpiInstruction(method, codeinfo, op, ilCompilerConfig, contractMetadata, currentSubSegment, pc, opcodeMetadata, envirementLoader, locals, evmExceptionLabels, escapeLabels);
                return;

            case Instruction.POP:
                return;
            case Instruction.STOP:
                EmitStopInstruction(method, codeinfo, op, ilCompilerConfig, contractMetadata, currentSubSegment, pc, opcodeMetadata, envirementLoader, locals, evmExceptionLabels, escapeLabels);
                return;
            case Instruction.CHAINID:
                EmitChainIdInstruction(method, codeinfo, op, ilCompilerConfig, contractMetadata, currentSubSegment, pc, opcodeMetadata, envirementLoader, locals, evmExceptionLabels, escapeLabels);
                return;
            case Instruction.NOT:
                EmitNotInstruction(method, codeinfo, op, ilCompilerConfig, contractMetadata, currentSubSegment, pc, opcodeMetadata, envirementLoader, locals, evmExceptionLabels, escapeLabels);
                return;
            case Instruction.PUSH0:
            case Instruction.PUSH1:
            case Instruction.PUSH2:
            case Instruction.PUSH3:
            case Instruction.PUSH4:
            case Instruction.PUSH5:
            case Instruction.PUSH6:
            case Instruction.PUSH7:
            case Instruction.PUSH8:
                EmiPush_sInstructions(method, codeinfo, op, ilCompilerConfig, contractMetadata, currentSubSegment, pc, opcodeMetadata, envirementLoader, locals, evmExceptionLabels, escapeLabels);
                return;
            case Instruction.PUSH9:
            case Instruction.PUSH10:
            case Instruction.PUSH11:
            case Instruction.PUSH12:
            case Instruction.PUSH13:
            case Instruction.PUSH14:
            case Instruction.PUSH15:
            case Instruction.PUSH16:
            case Instruction.PUSH17:
            case Instruction.PUSH18:
            case Instruction.PUSH19:
            case Instruction.PUSH20:
            case Instruction.PUSH21:
            case Instruction.PUSH22:
            case Instruction.PUSH23:
            case Instruction.PUSH24:
            case Instruction.PUSH25:
            case Instruction.PUSH26:
            case Instruction.PUSH27:
            case Instruction.PUSH28:
            case Instruction.PUSH29:
            case Instruction.PUSH30:
            case Instruction.PUSH31:
            case Instruction.PUSH32:
                EmitPush_bInstructions(method, codeinfo, op, ilCompilerConfig, contractMetadata, currentSubSegment, pc, opcodeMetadata, envirementLoader, locals, evmExceptionLabels, escapeLabels);
                return;
            case Instruction.ADD:
                EmitBinaryUInt256Method(method, locals, (locals.stackHeadRef, locals.stackHeadIdx, contractMetadata.StackOffsets.GetValueOrDefault(pc, (short)0)), typeof(UInt256).GetMethod(nameof(UInt256.Add), BindingFlags.Public | BindingFlags.Static)!, evmExceptionLabels);
                return;
            case Instruction.SUB:
                EmitSubInstruction(method, codeinfo, op, ilCompilerConfig, contractMetadata, currentSubSegment, pc, opcodeMetadata, envirementLoader, locals, evmExceptionLabels, escapeLabels);
                return;
            case Instruction.MUL:
                EmitMulInstruction(method, codeinfo, op, ilCompilerConfig, contractMetadata, currentSubSegment, pc, opcodeMetadata, envirementLoader, locals, evmExceptionLabels, escapeLabels);
                return;

            case Instruction.MOD:
                EmitModInstruction(method, codeinfo, op, ilCompilerConfig, contractMetadata, currentSubSegment, pc, opcodeMetadata, envirementLoader, locals, evmExceptionLabels, escapeLabels);
                return;
            case Instruction.SMOD:
                EmitSModInstruction(method, codeinfo, op, ilCompilerConfig, contractMetadata, currentSubSegment, pc, opcodeMetadata, envirementLoader, locals, evmExceptionLabels, escapeLabels);
                return;
            case Instruction.DIV:
                EmitDivInstruction(method, codeinfo, op, ilCompilerConfig, contractMetadata, currentSubSegment, pc, opcodeMetadata, envirementLoader, locals, evmExceptionLabels, escapeLabels);
                return;
            case Instruction.SDIV:
                EmitSDivInstruction(method, codeinfo, op, ilCompilerConfig, contractMetadata, currentSubSegment, pc, opcodeMetadata, envirementLoader, locals, evmExceptionLabels, escapeLabels);
                return;
            case Instruction.ADDMOD:
                EmitAddModeInstruction(method, codeinfo, op, ilCompilerConfig, contractMetadata, currentSubSegment, pc, opcodeMetadata, envirementLoader, locals, evmExceptionLabels, escapeLabels);
                return;
            case Instruction.MULMOD:
                EmitMulModInstruction(method, codeinfo, op, ilCompilerConfig, contractMetadata, currentSubSegment, pc, opcodeMetadata, envirementLoader, locals, evmExceptionLabels, escapeLabels);
                return;
            case Instruction.SHL:
                EmitShiftUInt256Method(method, locals, (locals.stackHeadRef, locals.stackHeadIdx, contractMetadata.StackOffsets.GetValueOrDefault(pc, (short)0)), isLeft: true, evmExceptionLabels);
                return;
            case Instruction.SHR:
                EmitShiftUInt256Method(method, locals, (locals.stackHeadRef, locals.stackHeadIdx, contractMetadata.StackOffsets.GetValueOrDefault(pc, (short)0)), isLeft: false, evmExceptionLabels);
                return;
            case Instruction.SAR:
                EmitShiftInt256Method(method, locals, (locals.stackHeadRef, locals.stackHeadIdx, contractMetadata.StackOffsets.GetValueOrDefault(pc, (short)0)), evmExceptionLabels);
                return;
            case Instruction.AND:
                EmitBitwiseUInt256Method(method, locals, (locals.stackHeadRef, locals.stackHeadIdx, contractMetadata.StackOffsets.GetValueOrDefault(pc, (short)0)), typeof(Vector256).GetMethod(nameof(Vector256.BitwiseAnd), BindingFlags.Public | BindingFlags.Static)!, evmExceptionLabels);
                return;
            case Instruction.OR:
                EmitBitwiseUInt256Method(method, locals, (locals.stackHeadRef, locals.stackHeadIdx, contractMetadata.StackOffsets.GetValueOrDefault(pc, (short)0)), typeof(Vector256).GetMethod(nameof(Vector256.BitwiseOr), BindingFlags.Public | BindingFlags.Static)!, evmExceptionLabels);
                return;
            case Instruction.XOR:
                EmitBitwiseUInt256Method(method, locals, (locals.stackHeadRef, locals.stackHeadIdx, contractMetadata.StackOffsets.GetValueOrDefault(pc, (short)0)), typeof(Vector256).GetMethod(nameof(Vector256.Xor), BindingFlags.Public | BindingFlags.Static)!, evmExceptionLabels);
                return;
            case Instruction.EXP:
                EmitExpInstruction(method, codeinfo, op, ilCompilerConfig, contractMetadata, currentSubSegment, pc, opcodeMetadata, envirementLoader, locals, evmExceptionLabels, escapeLabels);
                return;
            case Instruction.LT:
                EmitComparisonUInt256Method(method, locals, (locals.stackHeadRef, locals.stackHeadIdx, contractMetadata.StackOffsets.GetValueOrDefault(pc, (short)0)), typeof(UInt256).GetMethod("op_LessThan", new[] { typeof(UInt256).MakeByRefType(), typeof(UInt256).MakeByRefType() }), evmExceptionLabels);
                return;
            case Instruction.GT:
                EmitComparisonUInt256Method(method, locals, (locals.stackHeadRef, locals.stackHeadIdx, contractMetadata.StackOffsets.GetValueOrDefault(pc, (short)0)), typeof(UInt256).GetMethod("op_GreaterThan", new[] { typeof(UInt256).MakeByRefType(), typeof(UInt256).MakeByRefType() }), evmExceptionLabels);
                return;
            case Instruction.SLT:
                EmitComparisonInt256Method(method, locals, (locals.stackHeadRef, locals.stackHeadIdx, contractMetadata.StackOffsets.GetValueOrDefault(pc, (short)0)), typeof(Int256.Int256).GetMethod(nameof(Int256.Int256.CompareTo), new[] { typeof(Int256.Int256) }), false, evmExceptionLabels);
                return;
            case Instruction.SGT:
                EmitComparisonInt256Method(method, locals, (locals.stackHeadRef, locals.stackHeadIdx, contractMetadata.StackOffsets.GetValueOrDefault(pc, (short)0)), typeof(Int256.Int256).GetMethod(nameof(Int256.Int256.CompareTo), new[] { typeof(Int256.Int256) }), true, evmExceptionLabels);
                return;
            case Instruction.EQ:
                EmitEqInstruction(method, codeinfo, op, ilCompilerConfig, contractMetadata, currentSubSegment, pc, opcodeMetadata, envirementLoader, locals, evmExceptionLabels, escapeLabels);
                return;
            case Instruction.ISZERO:
                EmitIsZeroInstruction(method, codeinfo, op, ilCompilerConfig, contractMetadata, currentSubSegment, pc, opcodeMetadata, envirementLoader, locals, evmExceptionLabels, escapeLabels);
                return;
            case Instruction.DUP1:
            case Instruction.DUP2:
            case Instruction.DUP3:
            case Instruction.DUP4:
            case Instruction.DUP5:
            case Instruction.DUP6:
            case Instruction.DUP7:
            case Instruction.DUP8:
            case Instruction.DUP9:
            case Instruction.DUP10:
            case Instruction.DUP11:
            case Instruction.DUP12:
            case Instruction.DUP13:
            case Instruction.DUP14:
            case Instruction.DUP15:
            case Instruction.DUP16:
                EmitDupInstruction(method, codeinfo, op, ilCompilerConfig, contractMetadata, currentSubSegment, pc, opcodeMetadata, envirementLoader, locals, evmExceptionLabels, escapeLabels);
                return;
            case Instruction.SWAP1:
            case Instruction.SWAP2:
            case Instruction.SWAP3:
            case Instruction.SWAP4:
            case Instruction.SWAP5:
            case Instruction.SWAP6:
            case Instruction.SWAP7:
            case Instruction.SWAP8:
            case Instruction.SWAP9:
            case Instruction.SWAP10:
            case Instruction.SWAP11:
            case Instruction.SWAP12:
            case Instruction.SWAP13:
            case Instruction.SWAP14:
            case Instruction.SWAP15:
            case Instruction.SWAP16:
                EmitSwapInstruction(method, codeinfo, op, ilCompilerConfig, contractMetadata, currentSubSegment, pc, opcodeMetadata, envirementLoader, locals, evmExceptionLabels, escapeLabels);
                return;
            case Instruction.CODESIZE:
                EmitCodeSizeInstruction(method, codeinfo, op, ilCompilerConfig, contractMetadata, currentSubSegment, pc, opcodeMetadata, envirementLoader, locals, evmExceptionLabels, escapeLabels);
                return;
            case Instruction.PC:
                EmitPcInstruction(method, codeinfo, op, ilCompilerConfig, contractMetadata, currentSubSegment, pc, opcodeMetadata, envirementLoader, locals, evmExceptionLabels, escapeLabels);
                return;
            case Instruction.COINBASE:
                EmitCoinbaseInstruction(method, codeinfo, op, ilCompilerConfig, contractMetadata, currentSubSegment, pc, opcodeMetadata, envirementLoader, locals, evmExceptionLabels, escapeLabels);
                return;
            case Instruction.TIMESTAMP:
                EmitTimestampInstruction(method, codeinfo, op, ilCompilerConfig, contractMetadata, currentSubSegment, pc, opcodeMetadata, envirementLoader, locals, evmExceptionLabels, escapeLabels);
                return;
            case Instruction.NUMBER:
                EmitNumberInstruction(method, codeinfo, op, ilCompilerConfig, contractMetadata, currentSubSegment, pc, opcodeMetadata, envirementLoader, locals, evmExceptionLabels, escapeLabels);
                return;
            case Instruction.GASLIMIT:
                EmitGasLimitInstruction(method, codeinfo, op, ilCompilerConfig, contractMetadata, currentSubSegment, pc, opcodeMetadata, envirementLoader, locals, evmExceptionLabels, escapeLabels);
                return;
            case Instruction.CALLER:
                EmitCallerInstruction(method, codeinfo, op, ilCompilerConfig, contractMetadata, currentSubSegment, pc, opcodeMetadata, envirementLoader, locals, evmExceptionLabels, escapeLabels);
                return;
            case Instruction.ADDRESS:
                EmitAddressInstruction(method, codeinfo, op, ilCompilerConfig, contractMetadata, currentSubSegment, pc, opcodeMetadata, envirementLoader, locals, evmExceptionLabels, escapeLabels);
                return;
            case Instruction.ORIGIN:
                EmitOriginInstruction(method, codeinfo, op, ilCompilerConfig, contractMetadata, currentSubSegment, pc, opcodeMetadata, envirementLoader, locals, evmExceptionLabels, escapeLabels);
                return;
            case Instruction.CALLVALUE:
                EmitCallValueInstruction(method, codeinfo, op, ilCompilerConfig, contractMetadata, currentSubSegment, pc, opcodeMetadata, envirementLoader, locals, evmExceptionLabels, escapeLabels);
                return;
            case Instruction.GASPRICE:
                EmitGasPriceInstruction(method, codeinfo, op, ilCompilerConfig, contractMetadata, currentSubSegment, pc, opcodeMetadata, envirementLoader, locals, evmExceptionLabels, escapeLabels);
                return;
            case Instruction.CALLDATACOPY:
                EmitCallDataCopyInstruction(method, codeinfo, op, ilCompilerConfig, contractMetadata, currentSubSegment, pc, opcodeMetadata, envirementLoader, locals, evmExceptionLabels, escapeLabels);
                return;
            case Instruction.CALLDATALOAD:
                EmitCalldataLoadInstruction(method, codeinfo, op, ilCompilerConfig, contractMetadata, currentSubSegment, pc, opcodeMetadata, envirementLoader, locals, evmExceptionLabels, escapeLabels);
                return;
            case Instruction.CALLDATASIZE:
                EmitCalldataSizeInstruction(method, codeinfo, op, ilCompilerConfig, contractMetadata, currentSubSegment, pc, opcodeMetadata, envirementLoader, locals, evmExceptionLabels, escapeLabels);
                return;
            case Instruction.MSIZE:
                EmitMSizeInstruction(method, codeinfo, op, ilCompilerConfig, contractMetadata, currentSubSegment, pc, opcodeMetadata, envirementLoader, locals, evmExceptionLabels, escapeLabels);
                return;
            case Instruction.MSTORE:
                EmitMStoreInstruction(method, codeinfo, op, ilCompilerConfig, contractMetadata, currentSubSegment, pc, opcodeMetadata, envirementLoader, locals, evmExceptionLabels, escapeLabels);
                return;
            case Instruction.MSTORE8:
                EmitMStore8Instruction(method, codeinfo, op, ilCompilerConfig, contractMetadata, currentSubSegment, pc, opcodeMetadata, envirementLoader, locals, evmExceptionLabels, escapeLabels);
                return;
            case Instruction.MLOAD:
                EmitMLoadInstruction(method, codeinfo, op, ilCompilerConfig, contractMetadata, currentSubSegment, pc, opcodeMetadata, envirementLoader, locals, evmExceptionLabels, escapeLabels);
                return;
            case Instruction.MCOPY:
                EmitMCopyInstruction(method, codeinfo, op, ilCompilerConfig, contractMetadata, currentSubSegment, pc, opcodeMetadata, envirementLoader, locals, evmExceptionLabels, escapeLabels);
                return;
            case Instruction.KECCAK256:
                EmitKeccak256Instruction(method, codeinfo, op, ilCompilerConfig, contractMetadata, currentSubSegment, pc, opcodeMetadata, envirementLoader, locals, evmExceptionLabels, escapeLabels);
                return;
            case Instruction.BYTE:
                EmitByteInstruction(method, codeinfo, op, ilCompilerConfig, contractMetadata, currentSubSegment, pc, opcodeMetadata, envirementLoader, locals, evmExceptionLabels, escapeLabels);
                return;
            case Instruction.CODECOPY:
                EmitCodeCopyInstruction(method, codeinfo, op, ilCompilerConfig, contractMetadata, currentSubSegment, pc, opcodeMetadata, envirementLoader, locals, evmExceptionLabels, escapeLabels);
                return;
            case Instruction.GAS:
                EmitGasInstruction(method, codeinfo, op, ilCompilerConfig, contractMetadata, currentSubSegment, pc, opcodeMetadata, envirementLoader, locals, evmExceptionLabels, escapeLabels);
                return;
            case Instruction.RETURNDATASIZE:
                EmitReturnDataSizeInstruction(method, codeinfo, op, ilCompilerConfig, contractMetadata, currentSubSegment, pc, opcodeMetadata, envirementLoader, locals, evmExceptionLabels, escapeLabels);
                return;
            case Instruction.RETURNDATACOPY:
                EmitReturnDataCopyInstruction(method, codeinfo, op, ilCompilerConfig, contractMetadata, currentSubSegment, pc, opcodeMetadata, envirementLoader, locals, evmExceptionLabels, escapeLabels);
                return;
            case Instruction.RETURN or Instruction.REVERT:
                EmitReturnOrRevertInstruction(method, codeinfo, op, ilCompilerConfig, contractMetadata, currentSubSegment, pc, opcodeMetadata, envirementLoader, locals, evmExceptionLabels, escapeLabels);
                return;
            case Instruction.BASEFEE:
                EmitBaseFeeInstruction(method, codeinfo, op, ilCompilerConfig, contractMetadata, currentSubSegment, pc, opcodeMetadata, envirementLoader, locals, evmExceptionLabels, escapeLabels);
                return;
            case Instruction.BLOBBASEFEE:
                EmitBlobBaseFeeInstruction(method, codeinfo, op, ilCompilerConfig, contractMetadata, currentSubSegment, pc, opcodeMetadata, envirementLoader, locals, evmExceptionLabels, escapeLabels);
                return;
            case Instruction.PREVRANDAO:
                EmitPrevRandaoInstruction(method, codeinfo, op, ilCompilerConfig, contractMetadata, currentSubSegment, pc, opcodeMetadata, envirementLoader, locals, evmExceptionLabels, escapeLabels);
                return;
            case Instruction.BLOBHASH:
                EmitBlobHashInstruction(method, codeinfo, op, ilCompilerConfig, contractMetadata, currentSubSegment, pc, opcodeMetadata, envirementLoader, locals, evmExceptionLabels, escapeLabels);
                return;
            case Instruction.BLOCKHASH:
                EmitBlockHashInstruction(method, codeinfo, op, ilCompilerConfig, contractMetadata, currentSubSegment, pc, opcodeMetadata, envirementLoader, locals, evmExceptionLabels, escapeLabels);
                return;
            case Instruction.SIGNEXTEND:
                EmitSignExtendInstruction(method, codeinfo, op, ilCompilerConfig, contractMetadata, currentSubSegment, pc, opcodeMetadata, envirementLoader, locals, evmExceptionLabels, escapeLabels);
                return;
            case Instruction.LOG0:
            case Instruction.LOG1:
            case Instruction.LOG2:
            case Instruction.LOG3:
            case Instruction.LOG4:
                EmitLogInstructions(method, codeinfo, op, ilCompilerConfig, contractMetadata, currentSubSegment, pc, opcodeMetadata, envirementLoader, locals, evmExceptionLabels, escapeLabels);
                return;
            case Instruction.TSTORE:
                EmitTStoreInstruction(method, codeinfo, op, ilCompilerConfig, contractMetadata, currentSubSegment, pc, opcodeMetadata, envirementLoader, locals, evmExceptionLabels, escapeLabels);
                return;
            case Instruction.TLOAD:
                EmitTLoadInstruction(method, codeinfo, op, ilCompilerConfig, contractMetadata, currentSubSegment, pc, opcodeMetadata, envirementLoader, locals, evmExceptionLabels, escapeLabels);
                return;
            case Instruction.SSTORE:
                EmitSStoreInstruction(method, codeinfo, op, ilCompilerConfig, contractMetadata, currentSubSegment, pc, opcodeMetadata, envirementLoader, locals, evmExceptionLabels, escapeLabels);
                return;
            case Instruction.SLOAD:
                EmitSLoadInstruction(method, codeinfo, op, ilCompilerConfig, contractMetadata, currentSubSegment, pc, opcodeMetadata, envirementLoader, locals, evmExceptionLabels, escapeLabels);
                return;
            case Instruction.EXTCODESIZE:
                EmitExtcodeSizeInstruction(method, codeinfo, op, ilCompilerConfig, contractMetadata, currentSubSegment, pc, opcodeMetadata, envirementLoader, locals, evmExceptionLabels, escapeLabels);
                return;
            case Instruction.EXTCODECOPY:
                EmitExtcodeCopyInstruction(method, codeinfo, op, ilCompilerConfig, contractMetadata, currentSubSegment, pc, opcodeMetadata, envirementLoader, locals, evmExceptionLabels, escapeLabels);
                return;
            case Instruction.EXTCODEHASH:
                EmitExtcodeHashInstruction(method, codeinfo, op, ilCompilerConfig, contractMetadata, currentSubSegment, pc, opcodeMetadata, envirementLoader, locals, evmExceptionLabels, escapeLabels);
                return;
            case Instruction.SELFBALANCE:
                EmitSelfBalanceInstruction(method, codeinfo, op, ilCompilerConfig, contractMetadata, currentSubSegment, pc, opcodeMetadata, envirementLoader, locals, evmExceptionLabels, escapeLabels);
                return;
            case Instruction.BALANCE:
                EmitBalanceInstruction(method, codeinfo, op, ilCompilerConfig, contractMetadata, currentSubSegment, pc, opcodeMetadata, envirementLoader, locals, evmExceptionLabels, escapeLabels);
                return;
            case Instruction.SELFDESTRUCT:
                EmitSelfDestructInstruction(method, codeinfo, op, ilCompilerConfig, contractMetadata, currentSubSegment, pc, opcodeMetadata, envirementLoader, locals, evmExceptionLabels, escapeLabels);
                return;
            case Instruction.CALL:
            case Instruction.CALLCODE:
            case Instruction.DELEGATECALL:
            case Instruction.STATICCALL:
                EmitCallInstructions(method, codeinfo, op, ilCompilerConfig, contractMetadata, currentSubSegment, pc, opcodeMetadata, envirementLoader, locals, evmExceptionLabels, escapeLabels);
                return;
            case Instruction.CREATE:
            case Instruction.CREATE2:
                EmitCreateInstructions(method, codeinfo, op, ilCompilerConfig, contractMetadata, currentSubSegment, pc, opcodeMetadata, envirementLoader, locals, evmExceptionLabels, escapeLabels);
                return;
            default:
                method.FakeBranch(method.AddExceptionLabel(evmExceptionLabels, EvmExceptionType.BadInstruction));
                return;
        }
    }

}
internal static class OpcodeEmitters
{
    internal static void EmitChainIdInstruction<TDelegateType>(
        Emit<TDelegateType> method, CodeInfo codeinfo, Instruction op, IVMConfig ilCompilerConfig, ContractCompilerMetadata contractMetadata, SubSegmentMetadata currentSubSegment, int pc, OpcodeMetadata opcodeMetadata, IEnvirementLoader envLoader, Locals<TDelegateType> locals, Dictionary<EvmExceptionType, Label> evmExceptionLabels, (Label returnLabel, Label exitLabel) escapeLabels)
    {
        method.CleanAndLoadWord(locals.stackHeadRef, contractMetadata.StackOffsets.GetValueOrDefault(pc, (short)0), 0);
        envLoader.LoadChainId(method, locals, false);
        method.CallSetter(Word.SetULong0, BitConverter.IsLittleEndian);
        return;
    }
    internal static void EmitLogInstructions<TDelegateType>(
        Emit<TDelegateType> method, CodeInfo codeinfo, Instruction op, IVMConfig ilCompilerConfig, ContractCompilerMetadata contractMetadata, SubSegmentMetadata currentSubSegment, int pc, OpcodeMetadata opcodeMetadata, IEnvirementLoader envLoader, Locals<TDelegateType> locals, Dictionary<EvmExceptionType, Label> evmExceptionLabels, (Label returnLabel, Label exitLabel) escapeLabels)
    {
        var topicsCount = (sbyte)(op - Instruction.LOG0);
        using Local logEntry = method.DeclareLocal<LogEntry>(locals.GetLocalName());
        using Local keccak = method.DeclareLocal(typeof(ValueHash256), locals.GetLocalName());

        method.StackLoadPrevious(locals.stackHeadRef, contractMetadata.StackOffsets.GetValueOrDefault(pc, (short)0), 1);
        method.LoadLocalAddress(locals.uint256A); // position
        method.Call(Word.GetUInt256ByRef);
        method.StackLoadPrevious(locals.stackHeadRef, contractMetadata.StackOffsets.GetValueOrDefault(pc, (short)0), 2);
        method.LoadLocalAddress(locals.uint256B); // length
        method.Call(Word.GetUInt256ByRef);

                                            // UpdateMemoryCost
        envLoader.LoadVmState(method, locals, false);


        method.LoadLocalAddress(locals.gasAvailable);
        method.LoadLocalAddress(locals.uint256A); // position
        method.LoadLocalAddress(locals.uint256B); // length
        method.Call(
            typeof(VirtualMachine<VirtualMachine.NotTracing, VirtualMachine.IsPrecompiling>).GetMethod(
                nameof(VirtualMachine<VirtualMachine.NotTracing, VirtualMachine.IsPrecompiling>.UpdateMemoryCost)
            )
        );
        method.BranchIfFalse(method.AddExceptionLabel(evmExceptionLabels, EvmExceptionType.OutOfGas));

        // update locals.gasAvailable
        method.LoadLocal(locals.gasAvailable);
        method.LoadConstant(topicsCount * GasCostOf.LogTopic);
        method.Convert<ulong>();
        method.LoadLocalAddress(locals.uint256B); // length
        method.Call(typeof(UInt256Extensions).GetMethod(nameof(UInt256Extensions.ToLong), BindingFlags.Static | BindingFlags.Public, [typeof(UInt256).MakeByRefType()]));
        method.Convert<ulong>();
        method.LoadConstant(GasCostOf.LogData);
        method.Multiply();
        method.Add();
        method.Subtract();
        method.Duplicate();
        method.StoreLocal(locals.gasAvailable); // locals.gasAvailable -= gasCost
        method.LoadConstant((ulong)0);
        method.BranchIfLess(method.AddExceptionLabel(evmExceptionLabels, EvmExceptionType.OutOfGas));

        envLoader.LoadEnv(method, locals, true);
        method.LoadField(
            GetFieldInfo(
                typeof(ExecutionEnvironment),
                nameof(ExecutionEnvironment.ExecutingAccount)
            )
        );

        envLoader.LoadMemory(method, locals, true);
        method.LoadLocalAddress(locals.uint256A); // position
        method.LoadLocalAddress(locals.uint256B); // length
        method.Call(
            typeof(EvmPooledMemory).GetMethod(
                nameof(EvmPooledMemory.Load),
                [typeof(UInt256).MakeByRefType(), typeof(UInt256).MakeByRefType()]
            )
        );
        method.StoreLocal(locals.localReadOnlyMemory);
        method.LoadLocalAddress(locals.localReadOnlyMemory);
        method.Call(typeof(ReadOnlyMemory<byte>).GetMethod(nameof(ReadOnlyMemory<byte>.ToArray)));

        method.LoadConstant(topicsCount);
        method.NewArray<Hash256>();
        for (var k = 0; k < topicsCount; k++)
        {
            method.Duplicate();
            method.LoadConstant(k);
            method.StackLoadPrevious(locals.stackHeadRef, contractMetadata.StackOffsets.GetValueOrDefault(pc, (short)0) - 2, k + 1);
            method.Call(Word.GetKeccak);
            method.StoreLocal(keccak);
            method.LoadLocalAddress(keccak);
            method.NewObject(typeof(Hash256), typeof(ValueHash256).MakeByRefType());
            method.StoreElement<Hash256>();
        }
        // Creat an LogEntry Object from Items on the Stack
        method.NewObject(typeof(LogEntry), typeof(Address), typeof(byte[]), typeof(Hash256[]));
        method.StoreLocal(logEntry);

        envLoader.LoadVmState(method, locals, false);

        using Local accessTrackerLocal = method.DeclareLocal<StackAccessTracker>(locals.GetLocalName());
        method.Call(typeof(EvmState).GetProperty(nameof(EvmState.AccessTracker), BindingFlags.Instance | BindingFlags.Public).GetGetMethod());
        method.LoadObject<StackAccessTracker>();
        method.StoreLocal(accessTrackerLocal);

        method.LoadLocalAddress(accessTrackerLocal);
        method.CallVirtual(GetPropertyInfo(typeof(StackAccessTracker), nameof(StackAccessTracker.Logs), getSetter: false, out _));
        method.LoadLocal(logEntry);
        method.CallVirtual(
            typeof(ICollection<LogEntry>).GetMethod(nameof(ICollection<LogEntry>.Add))
        );

        return;
    }

    internal static void EmitSignExtendInstruction<TDelegateType>(
        Emit<TDelegateType> method, CodeInfo codeinfo, Instruction op, IVMConfig ilCompilerConfig, ContractCompilerMetadata contractMetadata, SubSegmentMetadata currentSubSegment, int pc, OpcodeMetadata opcodeMetadata, IEnvirementLoader envLoader, Locals<TDelegateType> locals, Dictionary<EvmExceptionType, Label> evmExceptionLabels, (Label returnLabel, Label exitLabel) escapeLabels)
    {
        Label signIsNegative = method.DefineLabel(locals.GetLabelName());
        Label endOfOpcodeHandling = method.DefineLabel(locals.GetLabelName());
        Label argumentGt32 = method.DefineLabel(locals.GetLabelName());
        using Local wordSpan = method.DeclareLocal(typeof(Span<byte>), locals.GetLocalName());

        method.StackLoadPrevious(locals.stackHeadRef, contractMetadata.StackOffsets.GetValueOrDefault(pc, (short)0), 1);
        method.Duplicate();
        method.CallGetter(Word.GetUInt0, BitConverter.IsLittleEndian);
        method.StoreLocal(locals.uint32A);
        method.LoadLocalAddress(locals.uint256A);
        method.Call(Word.GetUInt256ByRef);

        method.LoadLocalAddress(locals.uint256A);
        method.LoadConstant(32);
        method.Call(typeof(UInt256).GetMethod("op_LessThan", new[] { typeof(UInt256).MakeByRefType(), typeof(int) }));
        method.BranchIfFalse(argumentGt32);

        method.StackLoadPrevious(locals.stackHeadRef, contractMetadata.StackOffsets.GetValueOrDefault(pc, (short)0), 2);
        method.Call(Word.GetMutableSpan);
        method.StoreLocal(wordSpan);

        method.LoadConstant((uint)31);
        method.LoadLocal(locals.uint32A);
        method.Subtract();
        method.StoreLocal(locals.uint32A);

        method.LoadItemFromSpan<TDelegateType, byte>(locals.uint32A, false, wordSpan);
        method.LoadIndirect<byte>();
        method.Convert<sbyte>();
        method.LoadConstant(0);
        method.BranchIfLess(signIsNegative);

        method.LoadField(GetFieldInfo(typeof(VirtualMachine), nameof(VirtualMachine.BytesZero32), BindingFlags.Static | BindingFlags.Public));
        method.Branch(endOfOpcodeHandling);

        method.MarkLabel(signIsNegative);
        method.LoadField(GetFieldInfo(typeof(VirtualMachine), nameof(VirtualMachine.BytesMax32), BindingFlags.Static | BindingFlags.Public));

        method.MarkLabel(endOfOpcodeHandling);
        method.LoadConstant(0);
        method.LoadLocal(locals.uint32A);
        method.EmitAsSpan();
        method.StoreLocal(locals.localSpan);

        method.LoadLocalAddress(locals.localSpan);
        method.LoadLocalAddress(wordSpan);
        method.LoadConstant(0);
        method.LoadLocal(locals.uint32A);
        method.Call(typeof(Span<byte>).GetMethod(nameof(Span<byte>.Slice), [typeof(int), typeof(int)]));
        method.Call(typeof(Span<byte>).GetMethod(nameof(Span<byte>.CopyTo), [typeof(Span<byte>)]));

        method.MarkLabel(argumentGt32);
    }

    internal static void EmitBlockHashInstruction<TDelegateType>(
        Emit<TDelegateType> method, CodeInfo codeinfo, Instruction op, IVMConfig ilCompilerConfig, ContractCompilerMetadata contractMetadata, SubSegmentMetadata currentSubSegment, int pc, OpcodeMetadata opcodeMetadata, IEnvirementLoader envLoader, Locals<TDelegateType> locals, Dictionary<EvmExceptionType, Label> evmExceptionLabels, (Label returnLabel, Label exitLabel) escapeLabels)
    {
        Label blockHashReturnedNull = method.DefineLabel(locals.GetLabelName());
        Label endOfOpcode = method.DefineLabel(locals.GetLabelName());

        method.StackLoadPrevious(locals.stackHeadRef, contractMetadata.StackOffsets.GetValueOrDefault(pc, (short)0), 1);
        method.LoadLocalAddress(locals.uint256A);
        method.Call(Word.GetUInt256ByRef);

        method.LoadLocalAddress(locals.uint256A);
        method.Call(typeof(UInt256Extensions).GetMethod(nameof(UInt256Extensions.ToLong), BindingFlags.Static | BindingFlags.Public, [typeof(UInt256).MakeByRefType()]));
        method.StoreLocal(locals.int64A);

        envLoader.LoadBlockhashProvider(method, locals, false);
        envLoader.LoadHeader(method, locals, false);

        method.LoadLocalAddress(locals.int64A);
        method.CallVirtual(typeof(IBlockhashProvider).GetMethod(nameof(IBlockhashProvider.GetBlockhash), [typeof(BlockHeader), typeof(long).MakeByRefType()]));
        method.Duplicate();
        method.StoreLocal(locals.hash256);
        method.LoadNull();
        method.BranchIfEqual(blockHashReturnedNull);

        // not equal
        method.CleanAndLoadWord(locals.stackHeadRef, contractMetadata.StackOffsets.GetValueOrDefault(pc, (short)0), 1);
        method.LoadLocal(locals.hash256);
        method.Call(GetPropertyInfo(typeof(Hash256), nameof(Hash256.Bytes), false, out _));
        method.Call(ConvertionImplicit(typeof(Span<byte>), typeof(Span<byte>)));
        method.Call(Word.SetReadOnlySpan);
        method.Branch(endOfOpcode);
        // equal to null

        method.MarkLabel(blockHashReturnedNull);
        method.CleanWord(locals.stackHeadRef, contractMetadata.StackOffsets.GetValueOrDefault(pc, (short)0), 1);

        method.MarkLabel(endOfOpcode);
        return;
    }

    internal static void EmitBlobHashInstruction<TDelegateType>(
        Emit<TDelegateType> method, CodeInfo codeinfo, Instruction op, IVMConfig ilCompilerConfig, ContractCompilerMetadata contractMetadata, SubSegmentMetadata currentSubSegment, int pc, OpcodeMetadata opcodeMetadata, IEnvirementLoader envLoader, Locals<TDelegateType> locals, Dictionary<EvmExceptionType, Label> evmExceptionLabels, (Label returnLabel, Label exitLabel) escapeLabels)
    {
        Label blobVersionedHashNotFound = method.DefineLabel(locals.GetLabelName());
        Label indexTooLarge = method.DefineLabel(locals.GetLabelName());
        Label endOfOpcode = method.DefineLabel(locals.GetLabelName());

        using Local byteMatrix = method.DeclareLocal(typeof(byte[][]), locals.GetLocalName());
        envLoader.LoadTxContext(method, locals, true);
        method.Call(GetPropertyInfo(typeof(TxExecutionContext), nameof(TxExecutionContext.BlobVersionedHashes), false, out _));
        method.StoreLocal(byteMatrix);

        method.LoadLocal(byteMatrix);
        method.LoadNull();
        method.BranchIfEqual(blobVersionedHashNotFound);

        method.StackLoadPrevious(locals.stackHeadRef, contractMetadata.StackOffsets.GetValueOrDefault(pc, (short)0), 1);
        method.LoadLocalAddress(locals.uint256A);
        method.Call(Word.GetUInt256ByRef);

        method.LoadLocalAddress(locals.uint256A);
        method.LoadLocal(byteMatrix);
        method.Call(GetPropertyInfo(typeof(byte[][]), nameof(Array.Length), false, out _));
        method.Call(typeof(UInt256).GetMethod("op_LessThan", new[] { typeof(UInt256).MakeByRefType(), typeof(int) }));
        method.BranchIfFalse(indexTooLarge);

        method.LoadLocal(byteMatrix);
        method.LoadLocal(locals.uint256A);
        method.LoadField(GetFieldInfo(typeof(UInt256), nameof(UInt256.u0)));
        method.Convert<int>();
        method.LoadElement<byte[]>();
        method.StoreLocal(locals.localArray);

        method.CleanAndLoadWord(locals.stackHeadRef, contractMetadata.StackOffsets.GetValueOrDefault(pc, (short)0), 1);
        method.LoadLocal(locals.localArray);
        method.Call(Word.SetArray);
        method.Branch(endOfOpcode);

        method.MarkLabel(blobVersionedHashNotFound);
        method.MarkLabel(indexTooLarge);
        method.CleanWord(locals.stackHeadRef, contractMetadata.StackOffsets.GetValueOrDefault(pc, (short)0), 1);
        method.MarkLabel(endOfOpcode);
        return;
    }

    internal static void EmitPrevRandaoInstruction<TDelegateType>(
        Emit<TDelegateType> method, CodeInfo codeinfo, Instruction op, IVMConfig ilCompilerConfig, ContractCompilerMetadata contractMetadata, SubSegmentMetadata currentSubSegment, int pc, OpcodeMetadata opcodeMetadata, IEnvirementLoader envLoader, Locals<TDelegateType> locals, Dictionary<EvmExceptionType, Label> evmExceptionLabels, (Label returnLabel, Label exitLabel) escapeLabels)
    {
        Label isPostMergeBranch = method.DefineLabel(locals.GetLabelName());
        Label endOfOpcode = method.DefineLabel(locals.GetLabelName());
        method.CleanAndLoadWord(locals.stackHeadRef, contractMetadata.StackOffsets.GetValueOrDefault(pc, (short)0), 0);

        envLoader.LoadBlockContext(method, locals, true);
        method.Call(GetPropertyInfo(typeof(BlockExecutionContext), nameof(BlockExecutionContext.Header), false, out _));

        method.Duplicate();
        method.Call(GetPropertyInfo(typeof(BlockHeader), nameof(BlockHeader.IsPostMerge), false, out _));
        method.BranchIfFalse(isPostMergeBranch);
        method.Call(GetPropertyInfo(typeof(BlockHeader), nameof(BlockHeader.Random), false, out _));
        method.Call(GetPropertyInfo(typeof(Hash256), nameof(Hash256.Bytes), false, out _));
        method.Call(Word.SetMutableSpan);
        method.Branch(endOfOpcode);

        method.MarkLabel(isPostMergeBranch);
        method.Call(GetPropertyInfo(typeof(BlockHeader), nameof(BlockHeader.Difficulty), false, out _));
        method.Call(Word.SetUInt256ByVal);

        method.MarkLabel(endOfOpcode);
        return;
    }

    internal static void EmitBlobBaseFeeInstruction<TDelegateType>(
        Emit<TDelegateType> method, CodeInfo codeinfo, Instruction op, IVMConfig ilCompilerConfig, ContractCompilerMetadata contractMetadata, SubSegmentMetadata currentSubSegment, int pc, OpcodeMetadata opcodeMetadata, IEnvirementLoader envLoader, Locals<TDelegateType> locals, Dictionary<EvmExceptionType, Label> evmExceptionLabels, (Label returnLabel, Label exitLabel) escapeLabels)
    {
        using Local uint256Nullable = method.DeclareLocal(typeof(UInt256?), locals.GetLocalName());
        method.CleanAndLoadWord(locals.stackHeadRef, contractMetadata.StackOffsets.GetValueOrDefault(pc, (short)0), 0);
        envLoader.LoadBlockContext(method, locals, true);
        method.Call(GetPropertyInfo(typeof(BlockExecutionContext), nameof(BlockExecutionContext.BlobBaseFee), false, out _));
        method.StoreLocal(uint256Nullable);
        method.LoadLocalAddress(uint256Nullable);
        method.Call(GetPropertyInfo(typeof(UInt256?), nameof(Nullable<UInt256>.Value), false, out _));
        method.Call(Word.SetUInt256ByVal);
    }

    internal static void EmitBaseFeeInstruction<TDelegateType>(
        Emit<TDelegateType> method, CodeInfo codeinfo, Instruction op, IVMConfig ilCompilerConfig, ContractCompilerMetadata contractMetadata, SubSegmentMetadata currentSubSegment, int pc, OpcodeMetadata opcodeMetadata, IEnvirementLoader envLoader, Locals<TDelegateType> locals, Dictionary<EvmExceptionType, Label> evmExceptionLabels, (Label returnLabel, Label exitLabel) escapeLabels)
    {
        method.CleanAndLoadWord(locals.stackHeadRef, contractMetadata.StackOffsets.GetValueOrDefault(pc, (short)0), 0);
        envLoader.LoadBlockContext(method, locals, true);
        method.Call(GetPropertyInfo(typeof(BlockExecutionContext), nameof(BlockExecutionContext.Header), false, out _));

        method.Call(GetPropertyInfo(typeof(BlockHeader), nameof(BlockHeader.BaseFeePerGas), false, out _));
        method.Call(Word.SetUInt256ByVal);
        return;
    }

    internal static void EmitReturnOrRevertInstruction<TDelegateType>(
        Emit<TDelegateType> method, CodeInfo codeinfo, Instruction op, IVMConfig ilCompilerConfig, ContractCompilerMetadata contractMetadata, SubSegmentMetadata currentSubSegment, int pc, OpcodeMetadata opcodeMetadata, IEnvirementLoader envLoader, Locals<TDelegateType> locals, Dictionary<EvmExceptionType, Label> evmExceptionLabels, (Label returnLabel, Label exitLabel) escapeLabels)
    {
        method.StackLoadPrevious(locals.stackHeadRef, contractMetadata.StackOffsets.GetValueOrDefault(pc, (short)0), 1);
        method.LoadLocalAddress(locals.uint256A);
        method.Call(Word.GetUInt256ByRef);

        method.StackLoadPrevious(locals.stackHeadRef, contractMetadata.StackOffsets.GetValueOrDefault(pc, (short)0), 2);
        method.LoadLocalAddress(locals.uint256B);
        method.Call(Word.GetUInt256ByRef);

        envLoader.LoadVmState(method, locals, false);

        method.LoadLocalAddress(locals.gasAvailable);
        method.LoadLocalAddress(locals.uint256A);
        method.LoadLocalAddress(locals.uint256B);
        method.Call(typeof(VirtualMachine<VirtualMachine.NotTracing, VirtualMachine.IsPrecompiling>).GetMethod(nameof(VirtualMachine<VirtualMachine.NotTracing, VirtualMachine.IsPrecompiling>.UpdateMemoryCost)));
        method.BranchIfFalse(method.AddExceptionLabel(evmExceptionLabels, EvmExceptionType.OutOfGas));

        envLoader.LoadResult(method, locals, true);
        envLoader.LoadMemory(method, locals, true);
        method.LoadLocalAddress(locals.uint256A);
        method.LoadLocalAddress(locals.uint256B);
        method.Call(typeof(EvmPooledMemory).GetMethod(nameof(EvmPooledMemory.Load), [typeof(UInt256).MakeByRefType(), typeof(UInt256).MakeByRefType()]));
        method.StoreField(GetFieldInfo(typeof(ILChunkExecutionState), nameof(ILChunkExecutionState.ReturnData)));

        envLoader.LoadResult(method, locals, true);
        switch (op)
        {
            case Instruction.REVERT:
                method.LoadConstant((int)ContractState.Revert);
                break;
            case Instruction.RETURN:
                method.LoadConstant((int)ContractState.Return);
                break;
        }
        method.StoreField(GetFieldInfo(typeof(ILChunkExecutionState), nameof(ILChunkExecutionState.ContractState)));
        method.FakeBranch(escapeLabels.returnLabel);
        return;
    }

    internal static void EmitReturnDataCopyInstruction<TDelegateType>(
        Emit<TDelegateType> method, CodeInfo codeinfo, Instruction op, IVMConfig ilCompilerConfig, ContractCompilerMetadata contractMetadata, SubSegmentMetadata currentSubSegment, int pc, OpcodeMetadata opcodeMetadata, IEnvirementLoader envLoader, Locals<TDelegateType> locals, Dictionary<EvmExceptionType, Label> evmExceptionLabels, (Label returnLabel, Label exitLabel) escapeLabels)
    {
        Label endOfOpcode = method.DefineLabel(locals.GetLabelName());


        method.StackLoadPrevious(locals.stackHeadRef, contractMetadata.StackOffsets.GetValueOrDefault(pc, (short)0), 1);
        method.LoadLocalAddress(locals.uint256A);
        method.Call(Word.GetUInt256ByRef);

        method.StackLoadPrevious(locals.stackHeadRef, contractMetadata.StackOffsets.GetValueOrDefault(pc, (short)0), 2);
        method.LoadLocalAddress(locals.uint256B);
        method.Call(Word.GetUInt256ByRef);

        method.StackLoadPrevious(locals.stackHeadRef, contractMetadata.StackOffsets.GetValueOrDefault(pc, (short)0), 3);
        method.LoadLocalAddress(locals.uint256C);
        method.Call(Word.GetUInt256ByRef);

        method.LoadLocalAddress(locals.uint256B);
        method.LoadLocalAddress(locals.uint256C);
        method.LoadLocalAddress(locals.uint256R);
        method.Call(typeof(UInt256).GetMethod(nameof(UInt256.AddOverflow)));
        method.LoadLocalAddress(locals.uint256R);

        envLoader.LoadReturnDataBuffer(method, locals, true);
        method.Call(typeof(ReadOnlyMemory<byte>).GetProperty(nameof(ReadOnlyMemory<byte>.Length)).GetMethod!);
        method.Call(typeof(UInt256).GetMethod("op_GreaterThan", new[] { typeof(UInt256).MakeByRefType(), typeof(int) }));
        method.Or();
        method.BranchIfTrue(method.AddExceptionLabel(evmExceptionLabels, EvmExceptionType.AccessViolation));

        method.LoadLocal(locals.gasAvailable);
        method.LoadLocalAddress(locals.uint256C);
        method.LoadLocalAddress(locals.lbool);
        method.Call(typeof(EvmPooledMemory).GetMethod(nameof(EvmPooledMemory.Div32Ceiling), [typeof(UInt256).MakeByRefType(), typeof(bool).MakeByRefType()]));
        method.LoadConstant(GasCostOf.Memory);
        method.Multiply();
        method.Subtract();
        method.Duplicate();
        method.StoreLocal(locals.gasAvailable);
        method.LoadConstant((long)0);
        method.BranchIfLess(method.AddExceptionLabel(evmExceptionLabels, EvmExceptionType.OutOfGas));

        // Note : check if c + b > returnData.Size

        method.LoadLocalAddress(locals.uint256C);
        method.Call(typeof(UInt256).GetProperty(nameof(UInt256.IsZero)).GetMethod!);
        method.BranchIfTrue(endOfOpcode);

        envLoader.LoadVmState(method, locals, false);

        method.LoadLocalAddress(locals.gasAvailable);
        method.LoadLocalAddress(locals.uint256A);
        method.LoadLocalAddress(locals.uint256C);
        method.Call(typeof(VirtualMachine<VirtualMachine.NotTracing, VirtualMachine.IsPrecompiling>).GetMethod(nameof(VirtualMachine<VirtualMachine.NotTracing, VirtualMachine.IsPrecompiling>.UpdateMemoryCost)));
        method.BranchIfFalse(method.AddExceptionLabel(evmExceptionLabels, EvmExceptionType.OutOfGas));

        envLoader.LoadReturnDataBuffer(method, locals, false);
        method.LoadLocalAddress(locals.uint256B);
        method.LoadLocalAddress(locals.uint256C);
        method.Call(MethodInfo<UInt256>("op_Explicit", typeof(int), new[] { typeof(UInt256).MakeByRefType() }));
        method.LoadConstant((int)PadDirection.Right);
        method.Call(typeof(ByteArrayExtensions).GetMethod(nameof(ByteArrayExtensions.SliceWithZeroPadding), [typeof(ReadOnlyMemory<byte>), typeof(UInt256).MakeByRefType(), typeof(int), typeof(PadDirection)]));
        method.StoreLocal(locals.localZeroPaddedSpan);

        envLoader.LoadMemory(method, locals, true);
        method.LoadLocalAddress(locals.uint256A);
        method.LoadLocalAddress(locals.localZeroPaddedSpan);
        method.Call(typeof(EvmPooledMemory).GetMethod(nameof(EvmPooledMemory.Save), [typeof(UInt256).MakeByRefType(), typeof(ZeroPaddedSpan).MakeByRefType()]));

        method.MarkLabel(endOfOpcode);
        return;
    }

    internal static void EmitReturnDataSizeInstruction<TDelegateType>(
        Emit<TDelegateType> method, CodeInfo codeinfo, Instruction op, IVMConfig ilCompilerConfig, ContractCompilerMetadata contractMetadata, SubSegmentMetadata currentSubSegment, int pc, OpcodeMetadata opcodeMetadata, IEnvirementLoader envLoader, Locals<TDelegateType> locals, Dictionary<EvmExceptionType, Label> evmExceptionLabels, (Label returnLabel, Label exitLabel) escapeLabels)
    {
        method.CleanAndLoadWord(locals.stackHeadRef, contractMetadata.StackOffsets.GetValueOrDefault(pc, (short)0), 0);
        envLoader.LoadReturnDataBuffer(method, locals, true);
        method.Call(GetPropertyInfo<ReadOnlyMemory<byte>>(nameof(ReadOnlyMemory<byte>.Length), false, out _));
        method.CallSetter(Word.SetInt0, BitConverter.IsLittleEndian);
        return;
    }

    internal static void EmitGasInstruction<TDelegateType>(
        Emit<TDelegateType> method, CodeInfo codeinfo, Instruction op, IVMConfig ilCompilerConfig, ContractCompilerMetadata contractMetadata, SubSegmentMetadata currentSubSegment, int pc, OpcodeMetadata opcodeMetadata, IEnvirementLoader envLoader, Locals<TDelegateType> locals, Dictionary<EvmExceptionType, Label> evmExceptionLabels, (Label returnLabel, Label exitLabel) escapeLabels)
    {
        method.CleanAndLoadWord(locals.stackHeadRef, contractMetadata.StackOffsets.GetValueOrDefault(pc, (short)0), 0);
        method.LoadLocal(locals.gasAvailable);
        method.CallSetter(Word.SetULong0, BitConverter.IsLittleEndian);
        return;
    }

    internal static void EmitCodeCopyInstruction<TDelegateType>(
        Emit<TDelegateType> method, CodeInfo codeinfo, Instruction op, IVMConfig ilCompilerConfig, ContractCompilerMetadata contractMetadata, SubSegmentMetadata currentSubSegment, int pc, OpcodeMetadata opcodeMetadata, IEnvirementLoader envLoader, Locals<TDelegateType> locals, Dictionary<EvmExceptionType, Label> evmExceptionLabels, (Label returnLabel, Label exitLabel) escapeLabels)
    {
        Label endOfOpcode = method.DefineLabel(locals.GetLabelName());
        method.StackLoadPrevious(locals.stackHeadRef, contractMetadata.StackOffsets.GetValueOrDefault(pc, (short)0), 3);
        method.LoadLocalAddress(locals.uint256C);
        method.Call(Word.GetUInt256ByRef);


        method.LoadLocal(locals.gasAvailable);
        method.LoadLocalAddress(locals.uint256C);
        method.LoadLocalAddress(locals.lbool);
        method.Call(typeof(EvmPooledMemory).GetMethod(nameof(EvmPooledMemory.Div32Ceiling), [typeof(UInt256).MakeByRefType(), typeof(bool).MakeByRefType()]));
        method.LoadConstant(GasCostOf.Memory);
        method.Multiply();
        method.Subtract();
        method.Duplicate();
        method.StoreLocal(locals.gasAvailable);
        method.LoadConstant((long)0);
        method.BranchIfLess(method.AddExceptionLabel(evmExceptionLabels, EvmExceptionType.OutOfGas));

        method.StackLoadPrevious(locals.stackHeadRef, contractMetadata.StackOffsets.GetValueOrDefault(pc, (short)0), 1);
        method.LoadLocalAddress(locals.uint256A);
        method.Call(Word.GetUInt256ByRef);

        method.StackLoadPrevious(locals.stackHeadRef, contractMetadata.StackOffsets.GetValueOrDefault(pc, (short)0), 2);
        method.LoadLocalAddress(locals.uint256B);
        method.Call(Word.GetUInt256ByRef);


        method.LoadLocalAddress(locals.uint256C);
        method.Call(typeof(UInt256).GetProperty(nameof(UInt256.IsZero)).GetMethod!);
        method.BranchIfTrue(endOfOpcode);

        envLoader.LoadVmState(method, locals, false);

        method.LoadLocalAddress(locals.gasAvailable);
        method.LoadLocalAddress(locals.uint256A);
        method.LoadLocalAddress(locals.uint256C);
        method.Call(typeof(VirtualMachine<VirtualMachine.NotTracing, VirtualMachine.IsPrecompiling>).GetMethod(nameof(VirtualMachine<VirtualMachine.NotTracing, VirtualMachine.IsPrecompiling>.UpdateMemoryCost)));
        method.BranchIfFalse(method.AddExceptionLabel(evmExceptionLabels, EvmExceptionType.OutOfGas));

        envLoader.LoadMachineCode(method, locals, true);
        method.LoadConstant(codeinfo.MachineCode.Length);
        method.LoadLocalAddress(locals.uint256B);
        method.LoadLocalAddress(locals.uint256C);
        method.LoadField(GetFieldInfo(typeof(UInt256), nameof(UInt256.u0)));
        method.Convert<int>();
        method.LoadConstant((int)PadDirection.Right);
        method.Call(typeof(ByteArrayExtensions).GetMethod(nameof(ByteArrayExtensions.SliceWithZeroPadding), [typeof(byte).MakeByRefType(), typeof(int), typeof(UInt256).MakeByRefType(), typeof(int), typeof(PadDirection)]));
        method.StoreLocal(locals.localZeroPaddedSpan);

        envLoader.LoadMemory(method, locals, true);
        method.LoadLocalAddress(locals.uint256A);
        method.LoadLocalAddress(locals.localZeroPaddedSpan);
        method.Call(typeof(EvmPooledMemory).GetMethod(nameof(EvmPooledMemory.Save), [typeof(UInt256).MakeByRefType(), typeof(ZeroPaddedSpan).MakeByRefType()]));

        method.MarkLabel(endOfOpcode);
        return;
    }

    internal static void EmitByteInstruction<TDelegateType>(
        Emit<TDelegateType> method, CodeInfo codeinfo, Instruction op, IVMConfig ilCompilerConfig, ContractCompilerMetadata contractMetadata, SubSegmentMetadata currentSubSegment, int pc, OpcodeMetadata opcodeMetadata, IEnvirementLoader envLoader, Locals<TDelegateType> locals, Dictionary<EvmExceptionType, Label> evmExceptionLabels, (Label returnLabel, Label exitLabel) escapeLabels)
    {
        method.StackLoadPrevious(locals.stackHeadRef, contractMetadata.StackOffsets.GetValueOrDefault(pc, (short)0), 1);
        method.Duplicate();
        method.CallGetter(Word.GetUInt0, BitConverter.IsLittleEndian);
        method.StoreLocal(locals.uint32A);
        method.StoreLocal(locals.wordRef256A);
        method.StackLoadPrevious(locals.stackHeadRef, contractMetadata.StackOffsets.GetValueOrDefault(pc, (short)0), 2);
        method.Call(Word.GetReadOnlySpan);
        method.StoreLocal(locals.localReadonOnlySpan);


        Label pushZeroLabel = method.DefineLabel(locals.GetLabelName());
        Label endOfInstructionImpl = method.DefineLabel(locals.GetLabelName());
        method.EmitCheck(nameof(Word.IsShort), locals.wordRef256A);
        method.BranchIfFalse(pushZeroLabel);
        method.LoadLocal(locals.wordRef256A);
        method.CallGetter(Word.GetInt0, BitConverter.IsLittleEndian);
        method.LoadConstant(Word.Size);
        method.BranchIfGreaterOrEqual(pushZeroLabel);
        method.LoadLocal(locals.wordRef256A);
        method.CallGetter(Word.GetInt0, BitConverter.IsLittleEndian);
        method.LoadConstant(0);
        method.BranchIfLess(pushZeroLabel);

        method.LoadLocalAddress(locals.localReadonOnlySpan);
        method.LoadLocal(locals.uint32A);
        method.Call(typeof(ReadOnlySpan<byte>).GetMethod("get_Item"));
        method.LoadIndirect<byte>();
        method.Convert<uint>();
        method.StoreLocal(locals.uint32A);

        method.CleanAndLoadWord(locals.stackHeadRef, contractMetadata.StackOffsets.GetValueOrDefault(pc, (short)0), 2);
        method.LoadLocal(locals.uint32A);
        method.CallSetter(Word.SetUInt0, BitConverter.IsLittleEndian);
        method.Branch(endOfInstructionImpl);

        method.MarkLabel(pushZeroLabel);
        method.CleanWord(locals.stackHeadRef, contractMetadata.StackOffsets.GetValueOrDefault(pc, (short)0), 2);
        method.MarkLabel(endOfInstructionImpl);
    }

    internal static void EmitKeccak256Instruction<TDelegateType>(
        Emit<TDelegateType> method, CodeInfo codeinfo, Instruction op, IVMConfig ilCompilerConfig, ContractCompilerMetadata contractMetadata, SubSegmentMetadata currentSubSegment, int pc, OpcodeMetadata opcodeMetadata, IEnvirementLoader envLoader, Locals<TDelegateType> locals, Dictionary<EvmExceptionType, Label> evmExceptionLabels, (Label returnLabel, Label exitLabel) escapeLabels)
    {
        MethodInfo refWordToRefValueHashMethod = GetAsMethodInfo<Word, ValueHash256>();

        method.StackLoadPrevious(locals.stackHeadRef, contractMetadata.StackOffsets.GetValueOrDefault(pc, (short)0), 1);
        method.LoadLocalAddress(locals.uint256A);
        method.Call(Word.GetUInt256ByRef);

        method.StackLoadPrevious(locals.stackHeadRef, contractMetadata.StackOffsets.GetValueOrDefault(pc, (short)0), 2);
        method.LoadLocalAddress(locals.uint256B);
        method.Call(Word.GetUInt256ByRef);


        method.LoadLocal(locals.gasAvailable);
        method.LoadLocalAddress(locals.uint256B);
        method.LoadLocalAddress(locals.lbool);
        method.Call(typeof(EvmPooledMemory).GetMethod(nameof(EvmPooledMemory.Div32Ceiling), [typeof(UInt256).MakeByRefType(), typeof(bool).MakeByRefType()]));
        method.LoadConstant(GasCostOf.Sha3Word);
        method.Multiply();
        method.Subtract();
        method.Duplicate();
        method.StoreLocal(locals.gasAvailable);
        method.LoadConstant((long)0);
        method.BranchIfLess(method.AddExceptionLabel(evmExceptionLabels, EvmExceptionType.OutOfGas));

        envLoader.LoadVmState(method, locals, false);

        method.LoadLocalAddress(locals.gasAvailable);
        method.LoadLocalAddress(locals.uint256A);
        method.LoadLocalAddress(locals.uint256B);
        method.Call(typeof(VirtualMachine<VirtualMachine.NotTracing, VirtualMachine.IsPrecompiling>).GetMethod(nameof(VirtualMachine<VirtualMachine.NotTracing, VirtualMachine.IsPrecompiling>.UpdateMemoryCost)));
        method.BranchIfFalse(method.AddExceptionLabel(evmExceptionLabels, EvmExceptionType.OutOfGas));

        envLoader.LoadMemory(method, locals, true);
        method.LoadLocalAddress(locals.uint256A);
        method.LoadLocalAddress(locals.uint256B);
        method.Call(typeof(EvmPooledMemory).GetMethod(nameof(EvmPooledMemory.LoadSpan), [typeof(UInt256).MakeByRefType(), typeof(UInt256).MakeByRefType()]));
        method.Call(ConvertionImplicit(typeof(Span<byte>), typeof(Span<byte>)));
        method.StackLoadPrevious(locals.stackHeadRef, contractMetadata.StackOffsets.GetValueOrDefault(pc, (short)0), 2);
        method.Call(refWordToRefValueHashMethod);
        method.Call(typeof(KeccakCache).GetMethod(nameof(KeccakCache.ComputeTo), [typeof(ReadOnlySpan<byte>), typeof(ValueHash256).MakeByRefType()]));
    }

    internal static void EmitMCopyInstruction<TDelegateType>(
        Emit<TDelegateType> method, CodeInfo codeinfo, Instruction op, IVMConfig ilCompilerConfig, ContractCompilerMetadata contractMetadata, SubSegmentMetadata currentSubSegment, int pc, OpcodeMetadata opcodeMetadata, IEnvirementLoader envLoader, Locals<TDelegateType> locals, Dictionary<EvmExceptionType, Label> evmExceptionLabels, (Label returnLabel, Label exitLabel) escapeLabels)
    {
        method.StackLoadPrevious(locals.stackHeadRef, contractMetadata.StackOffsets.GetValueOrDefault(pc, (short)0), 1);
        method.LoadLocalAddress(locals.uint256A);
        method.Call(Word.GetUInt256ByRef);

        method.StackLoadPrevious(locals.stackHeadRef, contractMetadata.StackOffsets.GetValueOrDefault(pc, (short)0), 2);
        method.LoadLocalAddress(locals.uint256B);
        method.Call(Word.GetUInt256ByRef);

        method.StackLoadPrevious(locals.stackHeadRef, contractMetadata.StackOffsets.GetValueOrDefault(pc, (short)0), 3);
        method.LoadLocalAddress(locals.uint256C);
        method.Call(Word.GetUInt256ByRef);

        method.LoadLocal(locals.gasAvailable);
        method.LoadLocalAddress(locals.uint256C);
        method.LoadLocalAddress(locals.lbool);
        method.Call(typeof(EvmPooledMemory).GetMethod(nameof(EvmPooledMemory.Div32Ceiling), [typeof(UInt256).MakeByRefType(), typeof(bool).MakeByRefType()]));
        method.LoadConstant(GasCostOf.VeryLow);
        method.Multiply();
        method.Subtract();
        method.Duplicate();
        method.StoreLocal(locals.gasAvailable);
        method.LoadConstant((long)0);
        method.BranchIfLess(method.AddExceptionLabel(evmExceptionLabels, EvmExceptionType.OutOfGas));

        envLoader.LoadVmState(method, locals, false);

        method.LoadLocalAddress(locals.gasAvailable);
        method.LoadLocalAddress(locals.uint256A);
        method.LoadLocalAddress(locals.uint256B);
        method.Call(typeof(UInt256).GetMethod(nameof(UInt256.Max)));
        method.StoreLocal(locals.uint256R);
        method.LoadLocalAddress(locals.uint256R);
        method.LoadLocalAddress(locals.uint256C);
        method.Call(typeof(VirtualMachine<VirtualMachine.NotTracing, VirtualMachine.IsPrecompiling>).GetMethod(nameof(VirtualMachine<VirtualMachine.NotTracing, VirtualMachine.IsPrecompiling>.UpdateMemoryCost)));
        method.BranchIfFalse(method.AddExceptionLabel(evmExceptionLabels, EvmExceptionType.OutOfGas));

        envLoader.LoadMemory(method, locals, true);
        method.LoadLocalAddress(locals.uint256A);
        envLoader.LoadMemory(method, locals, true);
        method.LoadLocalAddress(locals.uint256B);
        method.LoadLocalAddress(locals.uint256C);
        method.Call(typeof(EvmPooledMemory).GetMethod(nameof(EvmPooledMemory.LoadSpan), [typeof(UInt256).MakeByRefType(), typeof(UInt256).MakeByRefType()]));
        method.Call(typeof(EvmPooledMemory).GetMethod(nameof(EvmPooledMemory.Save), [typeof(UInt256).MakeByRefType(), typeof(Span<byte>)]));
        return;
    }

    internal static void EmitMLoadInstruction<TDelegateType>(
        Emit<TDelegateType> method, CodeInfo codeinfo, Instruction op, IVMConfig ilCompilerConfig, ContractCompilerMetadata contractMetadata, SubSegmentMetadata currentSubSegment, int pc, OpcodeMetadata opcodeMetadata, IEnvirementLoader envLoader, Locals<TDelegateType> locals, Dictionary<EvmExceptionType, Label> evmExceptionLabels, (Label returnLabel, Label exitLabel) escapeLabels)
    {
        method.StackLoadPrevious(locals.stackHeadRef, contractMetadata.StackOffsets.GetValueOrDefault(pc, (short)0), 1);
        method.LoadLocalAddress(locals.uint256A);
        method.Call(Word.GetUInt256ByRef);

        envLoader.LoadVmState(method, locals, false);

        method.LoadLocalAddress(locals.gasAvailable);
        method.LoadLocalAddress(locals.uint256A);

        method.LoadField(GetFieldInfo(typeof(VirtualMachine), nameof(VirtualMachine.BigInt32)));
        method.StoreLocal(locals.uint256B);

        method.LoadLocalAddress(locals.uint256B);
        method.Call(typeof(VirtualMachine<VirtualMachine.NotTracing, VirtualMachine.IsPrecompiling>).GetMethod(nameof(VirtualMachine<VirtualMachine.NotTracing, VirtualMachine.IsPrecompiling>.UpdateMemoryCost)));
        method.BranchIfFalse(method.AddExceptionLabel(evmExceptionLabels, EvmExceptionType.OutOfGas));

        envLoader.LoadMemory(method, locals, true);
        method.LoadLocalAddress(locals.uint256A);
        method.Call(typeof(EvmPooledMemory).GetMethod(nameof(EvmPooledMemory.LoadSpan), [typeof(UInt256).MakeByRefType()]));
        method.Call(ConvertionImplicit(typeof(Span<byte>), typeof(Span<byte>)));
        method.StoreLocal(locals.localReadonOnlySpan);

        method.CleanAndLoadWord(locals.stackHeadRef, contractMetadata.StackOffsets.GetValueOrDefault(pc, (short)0), 1);
        method.LoadLocal(locals.localReadonOnlySpan);
        method.Call(Word.SetReadOnlySpan);
        return;
    }

    internal static void EmitMStore8Instruction<TDelegateType>(
        Emit<TDelegateType> method, CodeInfo codeinfo, Instruction op, IVMConfig ilCompilerConfig, ContractCompilerMetadata contractMetadata, SubSegmentMetadata currentSubSegment, int pc, OpcodeMetadata opcodeMetadata, IEnvirementLoader envLoader, Locals<TDelegateType> locals, Dictionary<EvmExceptionType, Label> evmExceptionLabels, (Label returnLabel, Label exitLabel) escapeLabels)
    {
        method.StackLoadPrevious(locals.stackHeadRef, contractMetadata.StackOffsets.GetValueOrDefault(pc, (short)0), 1);
        method.LoadLocalAddress(locals.uint256A);
        method.Call(Word.GetUInt256ByRef);
        method.StackLoadPrevious(locals.stackHeadRef, contractMetadata.StackOffsets.GetValueOrDefault(pc, (short)0), 2);
        method.CallGetter(Word.GetByte0, BitConverter.IsLittleEndian);
        method.StoreLocal(locals.byte8A);

        envLoader.LoadVmState(method, locals, false);

        method.LoadLocalAddress(locals.gasAvailable);
        method.LoadLocalAddress(locals.uint256A);
        method.LoadConstant(1);
        method.Call(ConvertionExplicit<UInt256, int>());
        method.StoreLocal(locals.uint256C);
        method.LoadLocalAddress(locals.uint256C);
        method.Call(typeof(VirtualMachine<VirtualMachine.NotTracing, VirtualMachine.IsPrecompiling>).GetMethod(nameof(VirtualMachine<VirtualMachine.NotTracing, VirtualMachine.IsPrecompiling>.UpdateMemoryCost)));
        method.BranchIfFalse(method.AddExceptionLabel(evmExceptionLabels, EvmExceptionType.OutOfGas));

        envLoader.LoadMemory(method, locals, true);
        method.LoadLocalAddress(locals.uint256A);
        method.LoadLocal(locals.byte8A);

        method.Call(typeof(EvmPooledMemory).GetMethod(nameof(EvmPooledMemory.SaveByte)));
        return;
    }

    internal static void EmitMStoreInstruction<TDelegateType>(
        Emit<TDelegateType> method, CodeInfo codeinfo, Instruction op, IVMConfig ilCompilerConfig, ContractCompilerMetadata contractMetadata, SubSegmentMetadata currentSubSegment, int pc, OpcodeMetadata opcodeMetadata, IEnvirementLoader envLoader, Locals<TDelegateType> locals, Dictionary<EvmExceptionType, Label> evmExceptionLabels, (Label returnLabel, Label exitLabel) escapeLabels)
    {
        method.StackLoadPrevious(locals.stackHeadRef, contractMetadata.StackOffsets.GetValueOrDefault(pc, (short)0), 1);
        method.LoadLocalAddress(locals.uint256A);
        method.Call(Word.GetUInt256ByRef);
        method.StackLoadPrevious(locals.stackHeadRef, contractMetadata.StackOffsets.GetValueOrDefault(pc, (short)0), 2);
        method.StoreLocal(locals.wordRef256B);

        envLoader.LoadVmState(method, locals, false);

        method.LoadLocalAddress(locals.gasAvailable);
        method.LoadLocalAddress(locals.uint256A);
        method.LoadConstant(Word.Size);
        method.Call(ConvertionExplicit<UInt256, int>());
        method.StoreLocal(locals.uint256C);
        method.LoadLocalAddress(locals.uint256C);
        method.Call(typeof(VirtualMachine<VirtualMachine.NotTracing, VirtualMachine.IsPrecompiling>).GetMethod(nameof(VirtualMachine<VirtualMachine.NotTracing, VirtualMachine.IsPrecompiling>.UpdateMemoryCost)));
        method.BranchIfFalse(method.AddExceptionLabel(evmExceptionLabels, EvmExceptionType.OutOfGas));

        envLoader.LoadMemory(method, locals, true);
        method.LoadLocalAddress(locals.uint256A);
        method.LoadLocal(locals.wordRef256B);
        method.Call(Word.GetMutableSpan);
        method.Call(typeof(EvmPooledMemory).GetMethod(nameof(EvmPooledMemory.SaveWord)));
        return;
    }

    internal static void EmitMSizeInstruction<TDelegateType>(
        Emit<TDelegateType> method, CodeInfo codeinfo, Instruction op, IVMConfig ilCompilerConfig, ContractCompilerMetadata contractMetadata, SubSegmentMetadata currentSubSegment, int pc, OpcodeMetadata opcodeMetadata, IEnvirementLoader envLoader, Locals<TDelegateType> locals, Dictionary<EvmExceptionType, Label> evmExceptionLabels, (Label returnLabel, Label exitLabel) escapeLabels)
    {
        method.CleanAndLoadWord(locals.stackHeadRef, contractMetadata.StackOffsets.GetValueOrDefault(pc, (short)0), 0);

        envLoader.LoadMemory(method, locals, true);
        method.Call(GetPropertyInfo<EvmPooledMemory>(nameof(EvmPooledMemory.Size), false, out _));
        method.CallSetter(Word.SetULong0, BitConverter.IsLittleEndian);
        return;
    }

    internal static void EmitNumberInstruction<TDelegateType>(
        Emit<TDelegateType> method, CodeInfo codeinfo, Instruction op, IVMConfig ilCompilerConfig, ContractCompilerMetadata contractMetadata, SubSegmentMetadata currentSubSegment, int pc, OpcodeMetadata opcodeMetadata, IEnvirementLoader envLoader, Locals<TDelegateType> locals, Dictionary<EvmExceptionType, Label> evmExceptionLabels, (Label returnLabel, Label exitLabel) escapeLabels)
    {
        method.CleanAndLoadWord(locals.stackHeadRef, contractMetadata.StackOffsets.GetValueOrDefault(pc, (short)0), 0);
        envLoader.LoadBlockContext(method, locals, true);
        method.Call(GetPropertyInfo(typeof(BlockExecutionContext), nameof(BlockExecutionContext.Header), false, out _));

        method.Call(GetPropertyInfo<BlockHeader>(nameof(BlockHeader.Number), false, out _));
        method.CallSetter(Word.SetULong0, BitConverter.IsLittleEndian);
        return;
    }

    internal static void EmitGasLimitInstruction<TDelegateType>(
        Emit<TDelegateType> method, CodeInfo codeinfo, Instruction op, IVMConfig ilCompilerConfig, ContractCompilerMetadata contractMetadata, SubSegmentMetadata currentSubSegment, int pc, OpcodeMetadata opcodeMetadata, IEnvirementLoader envLoader, Locals<TDelegateType> locals, Dictionary<EvmExceptionType, Label> evmExceptionLabels, (Label returnLabel, Label exitLabel) escapeLabels)
    {
        method.CleanAndLoadWord(locals.stackHeadRef, contractMetadata.StackOffsets.GetValueOrDefault(pc, (short)0), 0);
        envLoader.LoadBlockContext(method, locals, true);
        method.Call(GetPropertyInfo(typeof(BlockExecutionContext), nameof(BlockExecutionContext.Header), false, out _));

        method.Call(GetPropertyInfo<BlockHeader>(nameof(BlockHeader.GasLimit), false, out _));
        method.CallSetter(Word.SetULong0, BitConverter.IsLittleEndian);
        return;
    }

    internal static void EmitCallerInstruction<TDelegateType>(
        Emit<TDelegateType> method, CodeInfo codeinfo, Instruction op, IVMConfig ilCompilerConfig, ContractCompilerMetadata contractMetadata, SubSegmentMetadata currentSubSegment, int pc, OpcodeMetadata opcodeMetadata, IEnvirementLoader envLoader, Locals<TDelegateType> locals, Dictionary<EvmExceptionType, Label> evmExceptionLabels, (Label returnLabel, Label exitLabel) escapeLabels)
    {
        method.CleanAndLoadWord(locals.stackHeadRef, contractMetadata.StackOffsets.GetValueOrDefault(pc, (short)0), 0);
        envLoader.LoadEnv(method, locals, true);

        method.LoadField(GetFieldInfo(typeof(ExecutionEnvironment), nameof(ExecutionEnvironment.Caller)));
        method.Call(Word.SetAddress);
    }

    internal static void EmitAddressInstruction<TDelegateType>(
        Emit<TDelegateType> method, CodeInfo codeinfo, Instruction op, IVMConfig ilCompilerConfig, ContractCompilerMetadata contractMetadata, SubSegmentMetadata currentSubSegment, int pc, OpcodeMetadata opcodeMetadata, IEnvirementLoader envLoader, Locals<TDelegateType> locals, Dictionary<EvmExceptionType, Label> evmExceptionLabels, (Label returnLabel, Label exitLabel) escapeLabels)
    {
        method.CleanAndLoadWord(locals.stackHeadRef, contractMetadata.StackOffsets.GetValueOrDefault(pc, (short)0), 0);
        envLoader.LoadEnv(method, locals, true);

        method.LoadField(GetFieldInfo(typeof(ExecutionEnvironment), nameof(ExecutionEnvironment.ExecutingAccount)));
        method.Call(Word.SetAddress);
        return;
    }

    internal static void EmitOriginInstruction<TDelegateType>(
        Emit<TDelegateType> method, CodeInfo codeinfo, Instruction op, IVMConfig ilCompilerConfig, ContractCompilerMetadata contractMetadata, SubSegmentMetadata currentSubSegment, int pc, OpcodeMetadata opcodeMetadata, IEnvirementLoader envLoader, Locals<TDelegateType> locals, Dictionary<EvmExceptionType, Label> evmExceptionLabels, (Label returnLabel, Label exitLabel) escapeLabels)
    {
        method.CleanAndLoadWord(locals.stackHeadRef, contractMetadata.StackOffsets.GetValueOrDefault(pc, (short)0), 0);
        envLoader.LoadTxContext(method, locals, true);
        method.Call(GetPropertyInfo(typeof(TxExecutionContext), nameof(TxExecutionContext.Origin), false, out _));
        method.Call(Word.SetAddress);
    }

    internal static void EmitCallValueInstruction<TDelegateType>(
        Emit<TDelegateType> method, CodeInfo codeinfo, Instruction op, IVMConfig ilCompilerConfig, ContractCompilerMetadata contractMetadata, SubSegmentMetadata currentSubSegment, int pc, OpcodeMetadata opcodeMetadata, IEnvirementLoader envLoader, Locals<TDelegateType> locals, Dictionary<EvmExceptionType, Label> evmExceptionLabels, (Label returnLabel, Label exitLabel) escapeLabels)
    {
        method.CleanAndLoadWord(locals.stackHeadRef, contractMetadata.StackOffsets.GetValueOrDefault(pc, (short)0), 0);
        envLoader.LoadEnv(method, locals, true);
        method.LoadFieldAddress(GetFieldInfo(typeof(ExecutionEnvironment), nameof(ExecutionEnvironment.Value)));
        method.Call(Word.SetUInt256ByRef);
    }

    internal static Label EmitCallDataCopyInstruction<TDelegateType>(
        Emit<TDelegateType> method, CodeInfo codeinfo, Instruction op, IVMConfig ilCompilerConfig, ContractCompilerMetadata contractMetadata, SubSegmentMetadata currentSubSegment, int pc, OpcodeMetadata opcodeMetadata, IEnvirementLoader envLoader, Locals<TDelegateType> locals, Dictionary<EvmExceptionType, Label> evmExceptionLabels, (Label returnLabel, Label exitLabel) escapeLabels)
    {
        Label endOfOpcode = method.DefineLabel(locals.GetLabelName());

        method.StackLoadPrevious(locals.stackHeadRef, contractMetadata.StackOffsets.GetValueOrDefault(pc, (short)0), 1);
        method.LoadLocalAddress(locals.uint256A);
        method.Call(Word.GetUInt256ByRef);

        method.StackLoadPrevious(locals.stackHeadRef, contractMetadata.StackOffsets.GetValueOrDefault(pc, (short)0), 2);
        method.LoadLocalAddress(locals.uint256B);
        method.Call(Word.GetUInt256ByRef);

        method.StackLoadPrevious(locals.stackHeadRef, contractMetadata.StackOffsets.GetValueOrDefault(pc, (short)0), 3);
        method.LoadLocalAddress(locals.uint256C);
        method.Call(Word.GetUInt256ByRef);

        method.LoadLocal(locals.gasAvailable);
        method.LoadLocalAddress(locals.uint256C);
        method.LoadLocalAddress(locals.lbool);
        method.Call(typeof(EvmPooledMemory).GetMethod(nameof(EvmPooledMemory.Div32Ceiling), [typeof(UInt256).MakeByRefType(), typeof(bool).MakeByRefType()]));
        method.LoadConstant(GasCostOf.Memory);
        method.Multiply();
        method.Subtract();
        method.Duplicate();
        method.StoreLocal(locals.gasAvailable);
        method.LoadConstant((long)0);
        method.BranchIfLess(method.AddExceptionLabel(evmExceptionLabels, EvmExceptionType.OutOfGas));

        method.LoadLocalAddress(locals.uint256C);
        method.Call(typeof(UInt256).GetProperty(nameof(UInt256.IsZero)).GetMethod!);
        method.BranchIfTrue(endOfOpcode);

        envLoader.LoadVmState(method, locals, false);

        method.LoadLocalAddress(locals.gasAvailable);
        method.LoadLocalAddress(locals.uint256A);
        method.LoadLocalAddress(locals.uint256C);
        method.Call(typeof(VirtualMachine<VirtualMachine.NotTracing, VirtualMachine.IsPrecompiling>).GetMethod(nameof(VirtualMachine<VirtualMachine.NotTracing, VirtualMachine.IsPrecompiling>.UpdateMemoryCost)));
        method.BranchIfFalse(method.AddExceptionLabel(evmExceptionLabels, EvmExceptionType.OutOfGas));

        envLoader.LoadCalldata(method, locals, false);
        method.LoadLocalAddress(locals.uint256B);
        method.LoadLocal(locals.uint256C);
        method.LoadField(GetFieldInfo(typeof(UInt256), nameof(UInt256.u0)));
        method.Convert<int>();
        method.LoadConstant((int)PadDirection.Right);
        method.Call(typeof(ByteArrayExtensions).GetMethod(nameof(ByteArrayExtensions.SliceWithZeroPadding), [typeof(ReadOnlyMemory<byte>), typeof(UInt256).MakeByRefType(), typeof(int), typeof(PadDirection)]));
        method.StoreLocal(locals.localZeroPaddedSpan);

        envLoader.LoadMemory(method, locals, true);
        method.LoadLocalAddress(locals.uint256A);
        method.LoadLocalAddress(locals.localZeroPaddedSpan);
        method.CallVirtual(typeof(EvmPooledMemory).GetMethod(nameof(EvmPooledMemory.Save), [typeof(UInt256).MakeByRefType(), typeof(ZeroPaddedSpan).MakeByRefType()]));

        method.MarkLabel(endOfOpcode);
        return endOfOpcode;
    }

    internal static void EmitCalldataLoadInstruction<TDelegateType>(
        Emit<TDelegateType> method, CodeInfo codeinfo, Instruction op, IVMConfig ilCompilerConfig, ContractCompilerMetadata contractMetadata, SubSegmentMetadata currentSubSegment, int pc, OpcodeMetadata opcodeMetadata, IEnvirementLoader envLoader, Locals<TDelegateType> locals, Dictionary<EvmExceptionType, Label> evmExceptionLabels, (Label returnLabel, Label exitLabel) escapeLabels)
    {
        method.StackLoadPrevious(locals.stackHeadRef, contractMetadata.StackOffsets.GetValueOrDefault(pc, (short)0), 1);
        method.LoadLocalAddress(locals.uint256A);
        method.Call(Word.GetUInt256ByRef);

        method.CleanAndLoadWord(locals.stackHeadRef, contractMetadata.StackOffsets.GetValueOrDefault(pc, (short)0), 1);

        envLoader.LoadCalldata(method, locals, false);
        method.LoadLocalAddress(locals.uint256A);
        method.LoadConstant(Word.Size);
        method.LoadConstant((int)PadDirection.Right);
        method.Call(typeof(ByteArrayExtensions).GetMethod(nameof(ByteArrayExtensions.SliceWithZeroPadding), [typeof(ReadOnlyMemory<byte>), typeof(UInt256).MakeByRefType(), typeof(int), typeof(PadDirection)]));
        method.Call(Word.SetZeroPaddedSpan);
        return;
    }

    internal static void EmitCalldataSizeInstruction<TDelegateType>(
        Emit<TDelegateType> method, CodeInfo codeinfo, Instruction op, IVMConfig ilCompilerConfig, ContractCompilerMetadata contractMetadata, SubSegmentMetadata currentSubSegment, int pc, OpcodeMetadata opcodeMetadata, IEnvirementLoader envLoader, Locals<TDelegateType> locals, Dictionary<EvmExceptionType, Label> evmExceptionLabels, (Label returnLabel, Label exitLabel) escapeLabels)
    {
        method.CleanAndLoadWord(locals.stackHeadRef, contractMetadata.StackOffsets.GetValueOrDefault(pc, (short)0), 0);
        envLoader.LoadCalldata(method, locals, true);
        method.Call(GetPropertyInfo<ReadOnlyMemory<byte>>(nameof(ReadOnlyMemory<byte>.Length), false, out _));
        method.CallSetter(Word.SetInt0, BitConverter.IsLittleEndian);
        return;
    }

    internal static void EmitGasPriceInstruction<TDelegateType>(
        Emit<TDelegateType> method, CodeInfo codeinfo, Instruction op, IVMConfig ilCompilerConfig, ContractCompilerMetadata contractMetadata, SubSegmentMetadata currentSubSegment, int pc, OpcodeMetadata opcodeMetadata, IEnvirementLoader envLoader, Locals<TDelegateType> locals, Dictionary<EvmExceptionType, Label> evmExceptionLabels, (Label returnLabel, Label exitLabel) escapeLabels)
    {
        method.CleanAndLoadWord(locals.stackHeadRef, contractMetadata.StackOffsets.GetValueOrDefault(pc, (short)0), 0);
        envLoader.LoadTxContext(method, locals, true);
        method.Call(GetPropertyInfo(typeof(TxExecutionContext), nameof(TxExecutionContext.GasPrice), false, out _));
        method.Call(Word.SetUInt256ByVal);
        return;
    }

    internal static void EmitTimestampInstruction<TDelegateType>(
        Emit<TDelegateType> method, CodeInfo codeinfo, Instruction op, IVMConfig ilCompilerConfig, ContractCompilerMetadata contractMetadata, SubSegmentMetadata currentSubSegment, int pc, OpcodeMetadata opcodeMetadata, IEnvirementLoader envLoader, Locals<TDelegateType> locals, Dictionary<EvmExceptionType, Label> evmExceptionLabels, (Label returnLabel, Label exitLabel) escapeLabels)
    {
        method.CleanAndLoadWord(locals.stackHeadRef, contractMetadata.StackOffsets.GetValueOrDefault(pc, (short)0), 0);
        envLoader.LoadBlockContext(method, locals, true);
        method.Call(GetPropertyInfo(typeof(BlockExecutionContext), nameof(BlockExecutionContext.Header), false, out _));

        method.Call(GetPropertyInfo<BlockHeader>(nameof(BlockHeader.Timestamp), false, out _));
        method.CallSetter(Word.SetULong0, BitConverter.IsLittleEndian);
        return;
    }

    internal static void EmitCoinbaseInstruction<TDelegateType>(
        Emit<TDelegateType> method, CodeInfo codeinfo, Instruction op, IVMConfig ilCompilerConfig, ContractCompilerMetadata contractMetadata, SubSegmentMetadata currentSubSegment, int pc, OpcodeMetadata opcodeMetadata, IEnvirementLoader envLoader, Locals<TDelegateType> locals, Dictionary<EvmExceptionType, Label> evmExceptionLabels, (Label returnLabel, Label exitLabel) escapeLabels)
    {
        method.CleanAndLoadWord(locals.stackHeadRef, contractMetadata.StackOffsets.GetValueOrDefault(pc, (short)0), 0);
        envLoader.LoadBlockContext(method, locals, true);
        method.Call(GetPropertyInfo(typeof(BlockExecutionContext), nameof(BlockExecutionContext.Header), false, out _));

        method.Call(GetPropertyInfo<BlockHeader>(nameof(BlockHeader.GasBeneficiary), false, out _));
        method.Call(Word.SetAddress);
        return;
    }

    internal static void EmitPcInstruction<TDelegateType>(
        Emit<TDelegateType> method, CodeInfo codeinfo, Instruction op, IVMConfig ilCompilerConfig, ContractCompilerMetadata contractMetadata, SubSegmentMetadata currentSubSegment, int pc, OpcodeMetadata opcodeMetadata, IEnvirementLoader envLoader, Locals<TDelegateType> locals, Dictionary<EvmExceptionType, Label> evmExceptionLabels, (Label returnLabel, Label exitLabel) escapeLabels)
    {
        method.CleanAndLoadWord(locals.stackHeadRef, contractMetadata.StackOffsets.GetValueOrDefault(pc, (short)0), 0);
        method.LoadConstant(pc);
        method.CallSetter(Word.SetInt0, BitConverter.IsLittleEndian);
        return;
    }

    internal static void EmitCodeSizeInstruction<TDelegateType>(
        Emit<TDelegateType> method, CodeInfo codeinfo, Instruction op, IVMConfig ilCompilerConfig, ContractCompilerMetadata contractMetadata, SubSegmentMetadata currentSubSegment, int pc, OpcodeMetadata opcodeMetadata, IEnvirementLoader envLoader, Locals<TDelegateType> locals, Dictionary<EvmExceptionType, Label> evmExceptionLabels, (Label returnLabel, Label exitLabel) escapeLabels)
    {
        method.CleanAndLoadWord(locals.stackHeadRef, contractMetadata.StackOffsets.GetValueOrDefault(pc, (short)0), 0);
        method.LoadConstant(codeinfo.MachineCode.Length);
        method.CallSetter(Word.SetInt0, BitConverter.IsLittleEndian);
        return;
    }

    internal static void EmitSwapInstruction<TDelegateType>(
        Emit<TDelegateType> method, CodeInfo codeinfo, Instruction op, IVMConfig ilCompilerConfig, ContractCompilerMetadata contractMetadata, SubSegmentMetadata currentSubSegment, int pc, OpcodeMetadata opcodeMetadata, IEnvirementLoader envLoader, Locals<TDelegateType> locals, Dictionary<EvmExceptionType, Label> evmExceptionLabels, (Label returnLabel, Label exitLabel) escapeLabels)
    {
        int count = (int)op - (int)Instruction.SWAP1 + 1;

        method.StackLoadPrevious(locals.stackHeadRef, contractMetadata.StackOffsets.GetValueOrDefault(pc, (short)0), count + 1);
        method.StackLoadPrevious(locals.stackHeadRef, contractMetadata.StackOffsets.GetValueOrDefault(pc, (short)0), 1);
        method.LoadObject(typeof(Word));

        method.StackLoadPrevious(locals.stackHeadRef, contractMetadata.StackOffsets.GetValueOrDefault(pc, (short)0), 1);
        method.StackLoadPrevious(locals.stackHeadRef, contractMetadata.StackOffsets.GetValueOrDefault(pc, (short)0), count + 1);
        method.LoadObject(typeof(Word));
        method.StoreObject(typeof(Word));

        method.StoreObject(typeof(Word));
    }

    internal static void EmitDupInstruction<TDelegateType>(
        Emit<TDelegateType> method, CodeInfo codeinfo, Instruction op, IVMConfig ilCompilerConfig, ContractCompilerMetadata contractMetadata, SubSegmentMetadata currentSubSegment, int pc, OpcodeMetadata opcodeMetadata, IEnvirementLoader envLoader, Locals<TDelegateType> locals, Dictionary<EvmExceptionType, Label> evmExceptionLabels, (Label returnLabel, Label exitLabel) escapeLabels)
    {
        var count = (int)op - (int)Instruction.DUP1 + 1;
        method.StackLoadPrevious(locals.stackHeadRef, contractMetadata.StackOffsets.GetValueOrDefault(pc, (short)0), 0);
        method.StackLoadPrevious(locals.stackHeadRef, contractMetadata.StackOffsets.GetValueOrDefault(pc, (short)0), count);
        method.LoadObject(typeof(Word));
        method.StoreObject(typeof(Word));
    }

    internal static void EmitIsZeroInstruction<TDelegateType>(
        Emit<TDelegateType> method, CodeInfo codeinfo, Instruction op, IVMConfig ilCompilerConfig, ContractCompilerMetadata contractMetadata, SubSegmentMetadata currentSubSegment, int pc, OpcodeMetadata opcodeMetadata, IEnvirementLoader envLoader, Locals<TDelegateType> locals, Dictionary<EvmExceptionType, Label> evmExceptionLabels, (Label returnLabel, Label exitLabel) escapeLabels)
    {
        method.StackLoadPrevious(locals.stackHeadRef, contractMetadata.StackOffsets.GetValueOrDefault(pc, (short)0), 1);
        method.Duplicate();
        method.Duplicate();
        method.EmitCheck(nameof(Word.IsZero));
        method.StoreLocal(locals.lbool);
        method.Call(Word.SetToZero);
        method.LoadLocal(locals.lbool);
        method.CallSetter(Word.SetByte0, BitConverter.IsLittleEndian);
    }

    internal static void EmitEqInstruction<TDelegateType>(
        Emit<TDelegateType> method, CodeInfo codeinfo, Instruction op, IVMConfig ilCompilerConfig, ContractCompilerMetadata contractMetadata, SubSegmentMetadata currentSubSegment, int pc, OpcodeMetadata opcodeMetadata, IEnvirementLoader envLoader, Locals<TDelegateType> locals, Dictionary<EvmExceptionType, Label> evmExceptionLabels, (Label returnLabel, Label exitLabel) escapeLabels)
    {
        var refWordToRefByteMethod = GetAsMethodInfo<Word, byte>();
        var readVector256Method = GetReadUnalignedMethodInfo<Vector256<byte>>();
        var writeVector256Method = GetWriteUnalignedMethodInfo<Vector256<byte>>();
        MethodInfo operationUnegenerified = typeof(Vector256).GetMethod(nameof(Vector256.EqualsAll), BindingFlags.Public | BindingFlags.Static)!.MakeGenericMethod(typeof(byte));

        method.StackLoadPrevious(locals.stackHeadRef, contractMetadata.StackOffsets.GetValueOrDefault(pc, (short)0), 1);
        method.Call(refWordToRefByteMethod);
        method.Call(readVector256Method);
        method.StackLoadPrevious(locals.stackHeadRef, contractMetadata.StackOffsets.GetValueOrDefault(pc, (short)0), 2);
        method.Call(refWordToRefByteMethod);
        method.Call(readVector256Method);

        method.Call(operationUnegenerified);
        method.StoreLocal(locals.lbool);

        method.CleanAndLoadWord(locals.stackHeadRef, contractMetadata.StackOffsets.GetValueOrDefault(pc, (short)0), 2);
        method.LoadLocal(locals.lbool);
        method.Convert<uint>();
        method.CallSetter(Word.SetUInt0, BitConverter.IsLittleEndian);
    }

    internal static void EmitExpInstruction<TDelegateType>(
        Emit<TDelegateType> method, CodeInfo codeinfo, Instruction op, IVMConfig ilCompilerConfig, ContractCompilerMetadata contractMetadata, SubSegmentMetadata currentSubSegment, int pc, OpcodeMetadata opcodeMetadata, IEnvirementLoader envLoader, Locals<TDelegateType> locals, Dictionary<EvmExceptionType, Label> evmExceptionLabels, (Label returnLabel, Label exitLabel) escapeLabels)
    {
        Label powerIsZero = method.DefineLabel(locals.GetLabelName());
        Label baseIsOneOrZero = method.DefineLabel(locals.GetLabelName());
        Label endOfExpImpl = method.DefineLabel(locals.GetLabelName());

        method.StackLoadPrevious(locals.stackHeadRef, contractMetadata.StackOffsets.GetValueOrDefault(pc, (short)0), 1);
        method.LoadLocalAddress(locals.uint256A);
        method.Call(Word.GetUInt256ByRef);

        method.StackLoadPrevious(locals.stackHeadRef, contractMetadata.StackOffsets.GetValueOrDefault(pc, (short)0), 2);
        method.Duplicate();
        method.Call(Word.LeadingZeroProp);
        method.StoreLocal(locals.uint64A);
        method.LoadLocalAddress(locals.uint256B);
        method.Call(Word.GetUInt256ByRef);

        method.LoadLocalAddress(locals.uint256B);
        method.Call(typeof(UInt256).GetProperty(nameof(UInt256.IsZero)).GetMethod!);
        method.BranchIfTrue(powerIsZero);

        // load spec
        method.LoadLocal(locals.gasAvailable);
        envLoader.LoadSpec(method, locals, false);
        method.Call(typeof(ReleaseSpecExtensions).GetMethod(nameof(ReleaseSpecExtensions.GetExpByteCost)));
        method.LoadConstant((long)32);
        method.LoadLocal(locals.uint64A);
        method.Subtract();
        method.Multiply();
        method.Subtract();
        method.Duplicate();
        method.StoreLocal(locals.gasAvailable);
        method.LoadConstant((long)0);
        method.BranchIfLess(method.AddExceptionLabel(evmExceptionLabels, EvmExceptionType.OutOfGas));

        method.LoadLocalAddress(locals.uint256A);
        method.Call(typeof(UInt256).GetProperty(nameof(UInt256.IsZeroOrOne)).GetMethod!);
        method.BranchIfTrue(baseIsOneOrZero);

        method.LoadLocalAddress(locals.uint256A);
        method.LoadLocalAddress(locals.uint256B);
        method.LoadLocalAddress(locals.uint256R);
        method.Call(typeof(UInt256).GetMethod(nameof(UInt256.Exp), BindingFlags.Public | BindingFlags.Static)!);

        method.CleanAndLoadWord(locals.stackHeadRef, contractMetadata.StackOffsets.GetValueOrDefault(pc, (short)0), 2);
        method.LoadLocalAddress(locals.uint256R);
        method.Call(Word.SetUInt256ByRef);

        method.Branch(endOfExpImpl);

        method.MarkLabel(powerIsZero);
        method.CleanAndLoadWord(locals.stackHeadRef, contractMetadata.StackOffsets.GetValueOrDefault(pc, (short)0), 2);
        method.LoadConstant(1);
        method.CallSetter(Word.SetUInt0, BitConverter.IsLittleEndian);
        method.Branch(endOfExpImpl);

        method.MarkLabel(baseIsOneOrZero);
        method.CleanAndLoadWord(locals.stackHeadRef, contractMetadata.StackOffsets.GetValueOrDefault(pc, (short)0), 2);
        method.LoadLocalAddress(locals.uint256A);
        method.Call(Word.SetUInt256ByRef);
        method.Branch(endOfExpImpl);

        method.MarkLabel(endOfExpImpl);
    }

    internal static void EmitMulModInstruction<TDelegateType>(
        Emit<TDelegateType> method, CodeInfo codeinfo, Instruction op, IVMConfig ilCompilerConfig, ContractCompilerMetadata contractMetadata, SubSegmentMetadata currentSubSegment, int pc, OpcodeMetadata opcodeMetadata, IEnvirementLoader envLoader, Locals<TDelegateType> locals, Dictionary<EvmExceptionType, Label> evmExceptionLabels, (Label returnLabel, Label exitLabel) escapeLabels)
    {
        Label push0Zero = method.DefineLabel(locals.GetLabelName());
        Label fallbackToUInt256Call = method.DefineLabel(locals.GetLabelName());
        Label endofOpcode = method.DefineLabel(locals.GetLabelName());
        // we the two uint256 from the locals.stackHeadRef
        method.StackLoadPrevious(locals.stackHeadRef, contractMetadata.StackOffsets.GetValueOrDefault(pc, (short)0), 1);
        method.StoreLocal(locals.wordRef256A);
        method.StackLoadPrevious(locals.stackHeadRef, contractMetadata.StackOffsets.GetValueOrDefault(pc, (short)0), 2);
        method.StoreLocal(locals.wordRef256B);
        method.StackLoadPrevious(locals.stackHeadRef, contractMetadata.StackOffsets.GetValueOrDefault(pc, (short)0), 3);
        method.StoreLocal(locals.wordRef256C);

        // since (a * b) % c
        // if a or b are 0 then the result is 0
        // if c is 0 or 1 then the result is 0
        method.EmitCheck(nameof(Word.IsZero), locals.wordRef256A);
        method.BranchIfTrue(push0Zero);
        method.EmitCheck(nameof(Word.IsZero), locals.wordRef256B);
        method.BranchIfTrue(push0Zero);
        method.EmitCheck(nameof(Word.IsOneOrZero), locals.wordRef256C);
        method.BranchIfTrue(push0Zero);

        // since (a * b) % c == (a % c * b % c) % c
        // if a or b are equal to c, then the result is 0
        method.LoadLocal(locals.wordRef256A);
        method.LoadLocal(locals.wordRef256C);
        method.Call(Word.AreEqual);
        method.BranchIfTrue(push0Zero);
        method.LoadLocal(locals.wordRef256B);
        method.LoadLocal(locals.wordRef256C);
        method.Call(Word.AreEqual);
        method.BranchIfTrue(push0Zero);

        method.MarkLabel(fallbackToUInt256Call);
        EmitTrinaryUInt256Method(method, locals, (locals.stackHeadRef, locals.stackHeadIdx, contractMetadata.StackOffsets.GetValueOrDefault(pc, (short)0)), typeof(UInt256).GetMethod(nameof(UInt256.MultiplyMod), BindingFlags.Public | BindingFlags.Static)!, evmExceptionLabels);
        method.Branch(endofOpcode);

        method.MarkLabel(push0Zero);
        method.CleanWord(locals.stackHeadRef, contractMetadata.StackOffsets.GetValueOrDefault(pc, (short)0), 3);
        method.Branch(endofOpcode);

        method.MarkLabel(endofOpcode);
    }

    internal static void EmitAddModeInstruction<TDelegateType>(
        Emit<TDelegateType> method, CodeInfo codeinfo, Instruction op, IVMConfig ilCompilerConfig, ContractCompilerMetadata contractMetadata, SubSegmentMetadata currentSubSegment, int pc, OpcodeMetadata opcodeMetadata, IEnvirementLoader envLoader, Locals<TDelegateType> locals, Dictionary<EvmExceptionType, Label> evmExceptionLabels, (Label returnLabel, Label exitLabel) escapeLabels)
    {
        Label push0Zero = method.DefineLabel(locals.GetLabelName());
        Label fallbackToUInt256Call = method.DefineLabel(locals.GetLabelName());
        Label endofOpcode = method.DefineLabel(locals.GetLabelName());

        method.StackLoadPrevious(locals.stackHeadRef, contractMetadata.StackOffsets.GetValueOrDefault(pc, (short)0), 3);
        method.StoreLocal(locals.wordRef256C);

        // if c is 1 or 0 result is 0
        method.EmitCheck(nameof(Word.IsOneOrZero), locals.wordRef256C);
        method.BranchIfFalse(fallbackToUInt256Call);

        method.CleanWord(locals.stackHeadRef, contractMetadata.StackOffsets.GetValueOrDefault(pc, (short)0), 3);
        method.Branch(endofOpcode);

        method.MarkLabel(fallbackToUInt256Call);
        EmitTrinaryUInt256Method(method, locals, (locals.stackHeadRef, locals.stackHeadIdx, contractMetadata.StackOffsets.GetValueOrDefault(pc, (short)0)), typeof(UInt256).GetMethod(nameof(UInt256.AddMod), BindingFlags.Public | BindingFlags.Static)!, evmExceptionLabels);
        method.MarkLabel(endofOpcode);
    }

    internal static void EmitSDivInstruction<TDelegateType>(
        Emit<TDelegateType> method, CodeInfo codeinfo, Instruction op, IVMConfig ilCompilerConfig, ContractCompilerMetadata contractMetadata, SubSegmentMetadata currentSubSegment, int pc, OpcodeMetadata opcodeMetadata, IEnvirementLoader envLoader, Locals<TDelegateType> locals, Dictionary<EvmExceptionType, Label> evmExceptionLabels, (Label returnLabel, Label exitLabel) escapeLabels)
    {
        Label fallBackToOldBehavior = method.DefineLabel(locals.GetLabelName());
        Label pushZeroLabel = method.DefineLabel(locals.GetLabelName());
        Label pushALabel = method.DefineLabel(locals.GetLabelName());
        Label endofOpcode = method.DefineLabel(locals.GetLabelName());
        method.StackLoadPrevious(locals.stackHeadRef, contractMetadata.StackOffsets.GetValueOrDefault(pc, (short)0), 1);
        method.StoreLocal(locals.wordRef256A);
        method.StackLoadPrevious(locals.stackHeadRef, contractMetadata.StackOffsets.GetValueOrDefault(pc, (short)0), 2);
        method.StoreLocal(locals.wordRef256B);


        // if b is 0 or a is 0 then the result is 0
        method.EmitCheck(nameof(Word.IsZero), locals.wordRef256B);
        method.BranchIfTrue(pushZeroLabel);
        method.EmitCheck(nameof(Word.IsZero), locals.wordRef256A);
        method.BranchIfTrue(pushZeroLabel);

        // if b is 1 in all cases the result is a
        method.EmitCheck(nameof(Word.IsOne), locals.wordRef256B);
        method.BranchIfTrue(pushALabel);

        // if b is -1 and a is 2^255 then the result is 2^255
        method.EmitCheck(nameof(Word.IsMinusOne), locals.wordRef256B);
        method.BranchIfFalse(fallBackToOldBehavior);

        method.EmitCheck(nameof(Word.IsP255), locals.wordRef256A);
        method.BranchIfTrue(pushALabel);

        method.MarkLabel(fallBackToOldBehavior);
        EmitBinaryInt256Method(method, locals, (locals.stackHeadRef, locals.stackHeadIdx, contractMetadata.StackOffsets.GetValueOrDefault(pc, (short)0)), typeof(Int256.Int256).GetMethod(nameof(Int256.Int256.Divide), BindingFlags.Public | BindingFlags.Static, [typeof(Int256.Int256).MakeByRefType(), typeof(Int256.Int256).MakeByRefType(), typeof(Int256.Int256).MakeByRefType()])!, evmExceptionLabels);
        method.Branch(endofOpcode);

        method.MarkLabel(pushZeroLabel);
        method.CleanWord(locals.stackHeadRef, contractMetadata.StackOffsets.GetValueOrDefault(pc, (short)0), 2);
        method.Branch(endofOpcode);

        method.MarkLabel(pushALabel);
        method.LoadLocal(locals.wordRef256B);
        method.LoadLocal(locals.wordRef256A);
        method.LoadObject(typeof(Word));
        method.StoreObject(typeof(Word));
        method.Branch(endofOpcode);

        method.MarkLabel(endofOpcode);
    }

    internal static void EmitTStoreInstruction<TDelegateType>(
        Emit<TDelegateType> method, CodeInfo codeinfo, Instruction op, IVMConfig ilCompilerConfig, ContractCompilerMetadata contractMetadata, SubSegmentMetadata currentSubSegment, int pc, OpcodeMetadata opcodeMetadata, IEnvirementLoader envLoader, Locals<TDelegateType> locals, Dictionary<EvmExceptionType, Label> evmExceptionLabels, (Label returnLabel, Label exitLabel) escapeLabels)
    {
        method.StackLoadPrevious(locals.stackHeadRef, contractMetadata.StackOffsets.GetValueOrDefault(pc, (short)0), 1);
        method.LoadLocalAddress(locals.uint256A);
        method.Call(Word.GetUInt256ByRef);

        method.StackLoadPrevious(locals.stackHeadRef, contractMetadata.StackOffsets.GetValueOrDefault(pc, (short)0), 2);
        method.Call(Word.GetArray);
        method.StoreLocal(locals.localArray);

        envLoader.LoadEnv(method, locals, true);

        method.LoadField(GetFieldInfo(typeof(ExecutionEnvironment), nameof(ExecutionEnvironment.ExecutingAccount)));
        method.LoadLocalAddress(locals.uint256A);
        method.NewObject(typeof(StorageCell), [typeof(Address), typeof(UInt256).MakeByRefType()]);
        method.StoreLocal(locals.storageCell);

        envLoader.LoadWorldState(method, locals, false);
        method.LoadLocalAddress(locals.storageCell);
        method.LoadLocal(locals.localArray);
        method.CallVirtual(typeof(IWorldState).GetMethod(nameof(IWorldState.SetTransientState), [typeof(StorageCell).MakeByRefType(), typeof(byte[])]));
    }

    internal static void EmitTLoadInstruction<TDelegateType>(
        Emit<TDelegateType> method, CodeInfo codeinfo, Instruction op, IVMConfig ilCompilerConfig, ContractCompilerMetadata contractMetadata, SubSegmentMetadata currentSubSegment, int pc, OpcodeMetadata opcodeMetadata, IEnvirementLoader envLoader, Locals<TDelegateType> locals, Dictionary<EvmExceptionType, Label> evmExceptionLabels, (Label returnLabel, Label exitLabel) escapeLabels)
    {
        method.StackLoadPrevious(locals.stackHeadRef, contractMetadata.StackOffsets.GetValueOrDefault(pc, (short)0), 1);
        method.LoadLocalAddress(locals.uint256A);
        method.Call(Word.GetUInt256ByRef);

        envLoader.LoadEnv(method, locals, true);

        method.LoadField(GetFieldInfo(typeof(ExecutionEnvironment), nameof(ExecutionEnvironment.ExecutingAccount)));
        method.LoadLocalAddress(locals.uint256A);
        method.NewObject(typeof(StorageCell), [typeof(Address), typeof(UInt256).MakeByRefType()]);
        method.StoreLocal(locals.storageCell);

        envLoader.LoadWorldState(method, locals, false);
        method.LoadLocalAddress(locals.storageCell);
        method.CallVirtual(typeof(IWorldState).GetMethod(nameof(IWorldState.GetTransientState), [typeof(StorageCell).MakeByRefType()]));
        method.StoreLocal(locals.localReadonOnlySpan);

        method.CleanAndLoadWord(locals.stackHeadRef, contractMetadata.StackOffsets.GetValueOrDefault(pc, (short)0), 1);
        method.LoadLocal(locals.localReadonOnlySpan);
        method.Call(Word.SetReadOnlySpan);
    }

    internal static void EmitSLoadInstruction<TDelegateType>(
        Emit<TDelegateType> method, CodeInfo codeinfo, Instruction op, IVMConfig ilCompilerConfig, ContractCompilerMetadata contractMetadata, SubSegmentMetadata currentSubSegment, int pc, OpcodeMetadata opcodeMetadata, IEnvirementLoader envLoader, Locals<TDelegateType> locals, Dictionary<EvmExceptionType, Label> evmExceptionLabels, (Label returnLabel, Label exitLabel) escapeLabels)
    {
        method.LoadLocal(locals.gasAvailable);
        envLoader.LoadSpec(method, locals, false);
        method.Call(typeof(ReleaseSpecExtensions).GetMethod(nameof(ReleaseSpecExtensions.GetSLoadCost)));
        method.Subtract();
        method.Duplicate();
        method.StoreLocal(locals.gasAvailable);
        method.LoadConstant((long)0);
        method.BranchIfLess(method.AddExceptionLabel(evmExceptionLabels, EvmExceptionType.OutOfGas));

        method.StackLoadPrevious(locals.stackHeadRef, contractMetadata.StackOffsets.GetValueOrDefault(pc, (short)0), 1);
        method.LoadLocalAddress(locals.uint256A);
        method.Call(Word.GetUInt256ByRef);

        envLoader.LoadEnv(method, locals, true);

        method.LoadField(GetFieldInfo(typeof(ExecutionEnvironment), nameof(ExecutionEnvironment.ExecutingAccount)));
        method.LoadLocalAddress(locals.uint256A);
        method.NewObject(typeof(StorageCell), [typeof(Address), typeof(UInt256).MakeByRefType()]);
        method.StoreLocal(locals.storageCell);

        method.LoadLocalAddress(locals.gasAvailable);
        envLoader.LoadVmState(method, locals, false);

        method.LoadLocalAddress(locals.storageCell);
        method.LoadConstant((int)VirtualMachine<VirtualMachine.NotTracing, VirtualMachine.IsPrecompiling>.StorageAccessType.SLOAD);
        envLoader.LoadSpec(method, locals, false);
        envLoader.LoadTxTracer(method, locals, false);
        method.Call(typeof(VirtualMachine<VirtualMachine.NotTracing, VirtualMachine.IsPrecompiling>).GetMethod(nameof(VirtualMachine<VirtualMachine.NotTracing, VirtualMachine.IsPrecompiling>.ChargeStorageAccessGas), BindingFlags.Static | BindingFlags.Public));
        method.BranchIfFalse(method.AddExceptionLabel(evmExceptionLabels, EvmExceptionType.OutOfGas));

        envLoader.LoadWorldState(method, locals, false);
        method.LoadLocalAddress(locals.storageCell);
        method.CallVirtual(typeof(IWorldState).GetMethod(nameof(IWorldState.Get), [typeof(StorageCell).MakeByRefType()]));
        method.StoreLocal(locals.localReadonOnlySpan);

        method.CleanAndLoadWord(locals.stackHeadRef, contractMetadata.StackOffsets.GetValueOrDefault(pc, (short)0), 1);
        method.LoadLocal(locals.localReadonOnlySpan);
        method.Call(Word.SetReadOnlySpan);
    }

    internal static void EmitExtcodeSizeInstruction<TDelegateType>(
        Emit<TDelegateType> method, CodeInfo codeinfo, Instruction op, IVMConfig ilCompilerConfig, ContractCompilerMetadata contractMetadata, SubSegmentMetadata currentSubSegment, int pc, OpcodeMetadata opcodeMetadata, IEnvirementLoader envLoader, Locals<TDelegateType> locals, Dictionary<EvmExceptionType, Label> evmExceptionLabels, (Label returnLabel, Label exitLabel) escapeLabels)
    {
        method.LoadLocal(locals.gasAvailable);
        envLoader.LoadSpec(method, locals, false);
        method.Call(typeof(ReleaseSpecExtensions).GetMethod(nameof(ReleaseSpecExtensions.GetExtCodeCost)));
        method.Subtract();
        method.Duplicate();
        method.StoreLocal(locals.gasAvailable);
        method.LoadConstant((long)0);
        method.BranchIfLess(method.AddExceptionLabel(evmExceptionLabels, EvmExceptionType.OutOfGas));

        method.StackLoadPrevious(locals.stackHeadRef, contractMetadata.StackOffsets.GetValueOrDefault(pc, (short)0), 1);
        method.Call(Word.GetAddress);
        method.StoreLocal(locals.address);

        method.LoadLocalAddress(locals.gasAvailable);
        envLoader.LoadVmState(method, locals, false);
        method.LoadLocal(locals.address);
        method.LoadConstant(false);
        envLoader.LoadWorldState(method, locals, false);
        envLoader.LoadSpec(method, locals, false);
        envLoader.LoadTxTracer(method, locals, false);
        method.LoadConstant(true);
        method.Call(typeof(VirtualMachine<VirtualMachine.NotTracing, VirtualMachine.IsPrecompiling>).GetMethod(nameof(VirtualMachine<VirtualMachine.NotTracing, VirtualMachine.IsPrecompiling>.ChargeAccountAccessGas)));
        method.BranchIfFalse(method.AddExceptionLabel(evmExceptionLabels, EvmExceptionType.OutOfGas));

        method.CleanAndLoadWord(locals.stackHeadRef, contractMetadata.StackOffsets.GetValueOrDefault(pc, (short)0), 1);

        envLoader.LoadCodeInfoRepository(method, locals, false);
        envLoader.LoadWorldState(method, locals, false);
        method.LoadLocal(locals.address);
        envLoader.LoadSpec(method, locals, false);
        method.LoadConstant(false);
        method.Call(typeof(CodeInfoRepositoryExtensions).GetMethod(nameof(CodeInfoRepositoryExtensions.GetCachedCodeInfo), [typeof(ICodeInfoRepository), typeof(IWorldState), typeof(Address), typeof(IReleaseSpec), typeof(bool)]));
        method.Call(GetPropertyInfo<CodeInfo>(nameof(CodeInfo.MachineCode), false, out _));
        method.StoreLocal(locals.localReadOnlyMemory);
        method.LoadLocalAddress(locals.localReadOnlyMemory);
        method.Call(GetPropertyInfo<ReadOnlyMemory<byte>>(nameof(ReadOnlyMemory<byte>.Length), false, out _));

        method.CallSetter(Word.SetInt0, BitConverter.IsLittleEndian);
    }

    internal static Label EmitExtcodeCopyInstruction<TDelegateType>(
        Emit<TDelegateType> method, CodeInfo codeinfo, Instruction op, IVMConfig ilCompilerConfig, ContractCompilerMetadata contractMetadata, SubSegmentMetadata currentSubSegment, int pc, OpcodeMetadata opcodeMetadata, IEnvirementLoader envLoader, Locals<TDelegateType> locals, Dictionary<EvmExceptionType, Label> evmExceptionLabels, (Label returnLabel, Label exitLabel) escapeLabels)
    {
        Label endOfOpcode = method.DefineLabel(locals.GetLabelName());
        method.StackLoadPrevious(locals.stackHeadRef, contractMetadata.StackOffsets.GetValueOrDefault(pc, (short)0), 4);
        method.LoadLocalAddress(locals.uint256C);
        method.Call(Word.GetUInt256ByRef);

        method.LoadLocal(locals.gasAvailable);
        envLoader.LoadSpec(method, locals, false);
        method.Call(typeof(ReleaseSpecExtensions).GetMethod(nameof(ReleaseSpecExtensions.GetExtCodeCost)));
        method.LoadLocalAddress(locals.uint256C);
        method.LoadLocalAddress(locals.lbool);
        method.Call(typeof(EvmPooledMemory).GetMethod(nameof(EvmPooledMemory.Div32Ceiling), [typeof(UInt256).MakeByRefType(), typeof(bool).MakeByRefType()]));
        method.LoadConstant(GasCostOf.Memory);
        method.Multiply();
        method.Add();
        method.Subtract();
        method.Duplicate();
        method.StoreLocal(locals.gasAvailable);
        method.LoadConstant((long)0);
        method.BranchIfLess(method.AddExceptionLabel(evmExceptionLabels, EvmExceptionType.OutOfGas));

        method.StackLoadPrevious(locals.stackHeadRef, contractMetadata.StackOffsets.GetValueOrDefault(pc, (short)0), 1);
        method.Call(Word.GetAddress);
        method.StoreLocal(locals.address);
        method.StackLoadPrevious(locals.stackHeadRef, contractMetadata.StackOffsets.GetValueOrDefault(pc, (short)0), 2);
        method.LoadLocalAddress(locals.uint256A);
        method.Call(Word.GetUInt256ByRef);

        method.StackLoadPrevious(locals.stackHeadRef, contractMetadata.StackOffsets.GetValueOrDefault(pc, (short)0), 3);
        method.LoadLocalAddress(locals.uint256B);
        method.Call(Word.GetUInt256ByRef);

        method.LoadLocalAddress(locals.gasAvailable);
        envLoader.LoadVmState(method, locals, false);
        method.LoadLocal(locals.address);
        method.LoadConstant(false);
        envLoader.LoadWorldState(method, locals, false);
        envLoader.LoadSpec(method, locals, false);
        envLoader.LoadTxTracer(method, locals, false);
        method.LoadConstant(true);
        method.Call(typeof(VirtualMachine<VirtualMachine.NotTracing, VirtualMachine.IsPrecompiling>).GetMethod(nameof(VirtualMachine<VirtualMachine.NotTracing, VirtualMachine.IsPrecompiling>.ChargeAccountAccessGas)));
        method.BranchIfFalse(method.AddExceptionLabel(evmExceptionLabels, EvmExceptionType.OutOfGas));

        method.LoadLocalAddress(locals.uint256C);
        method.Call(typeof(UInt256).GetProperty(nameof(UInt256.IsZero)).GetMethod!);
        method.BranchIfTrue(endOfOpcode);

        envLoader.LoadVmState(method, locals, false);

        method.LoadLocalAddress(locals.gasAvailable);
        method.LoadLocalAddress(locals.uint256A);
        method.LoadLocalAddress(locals.uint256C);
        method.Call(typeof(VirtualMachine<VirtualMachine.NotTracing, VirtualMachine.IsPrecompiling>).GetMethod(nameof(VirtualMachine<VirtualMachine.NotTracing, VirtualMachine.IsPrecompiling>.UpdateMemoryCost)));
        method.BranchIfFalse(method.AddExceptionLabel(evmExceptionLabels, EvmExceptionType.OutOfGas));

        envLoader.LoadCodeInfoRepository(method, locals, false);
        envLoader.LoadWorldState(method, locals, false);
        method.LoadLocal(locals.address);
        envLoader.LoadSpec(method, locals, false);
        method.LoadConstant(false);
        method.Call(typeof(CodeInfoRepositoryExtensions).GetMethod(nameof(CodeInfoRepositoryExtensions.GetCachedCodeInfo), [typeof(ICodeInfoRepository), typeof(IWorldState), typeof(Address), typeof(IReleaseSpec), typeof(bool)]));
        method.Call(GetPropertyInfo<CodeInfo>(nameof(CodeInfo.MachineCode), false, out _));

        method.LoadLocalAddress(locals.uint256B);
        method.LoadLocal(locals.uint256C);
        method.LoadField(GetFieldInfo(typeof(UInt256), nameof(UInt256.u0)));
        method.Convert<int>();
        method.LoadConstant((int)PadDirection.Right);
        method.Call(typeof(ByteArrayExtensions).GetMethod(nameof(ByteArrayExtensions.SliceWithZeroPadding), [typeof(ReadOnlyMemory<byte>), typeof(UInt256).MakeByRefType(), typeof(int), typeof(PadDirection)]));
        method.StoreLocal(locals.localZeroPaddedSpan);

        envLoader.LoadMemory(method, locals, true);
        method.LoadLocalAddress(locals.uint256A);
        method.LoadLocalAddress(locals.localZeroPaddedSpan);
        method.Call(typeof(EvmPooledMemory).GetMethod(nameof(EvmPooledMemory.Save), [typeof(UInt256).MakeByRefType(), typeof(ZeroPaddedSpan).MakeByRefType()]));

        method.MarkLabel(endOfOpcode);
        return endOfOpcode;
    }

    internal static void EmitExtcodeHashInstruction<TDelegateType>(
        Emit<TDelegateType> method, CodeInfo codeinfo, Instruction op, IVMConfig ilCompilerConfig, ContractCompilerMetadata contractMetadata, SubSegmentMetadata currentSubSegment, int pc, OpcodeMetadata opcodeMetadata, IEnvirementLoader envLoader, Locals<TDelegateType> locals, Dictionary<EvmExceptionType, Label> evmExceptionLabels, (Label returnLabel, Label exitLabel) escapeLabels)
    {
        Label endOfOpcode = method.DefineLabel(locals.GetLabelName());

        method.LoadLocal(locals.gasAvailable);
        envLoader.LoadSpec(method, locals, false);
        method.Call(typeof(ReleaseSpecExtensions).GetMethod(nameof(ReleaseSpecExtensions.GetExtCodeHashCost)));
        method.Subtract();
        method.Duplicate();
        method.StoreLocal(locals.gasAvailable);
        method.LoadConstant((long)0);
        method.BranchIfLess(method.AddExceptionLabel(evmExceptionLabels, EvmExceptionType.OutOfGas));

        method.StackLoadPrevious(locals.stackHeadRef, contractMetadata.StackOffsets.GetValueOrDefault(pc, (short)0), 1);
        method.Call(Word.GetAddress);
        method.StoreLocal(locals.address);

        method.LoadLocalAddress(locals.gasAvailable);
        envLoader.LoadVmState(method, locals, false);
        method.LoadLocal(locals.address);
        method.LoadConstant(false);
        envLoader.LoadWorldState(method, locals, false);
        envLoader.LoadSpec(method, locals, false);
        envLoader.LoadTxTracer(method, locals, false);
        method.LoadConstant(true);
        method.Call(typeof(VirtualMachine<VirtualMachine.NotTracing, VirtualMachine.IsPrecompiling>).GetMethod(nameof(VirtualMachine<VirtualMachine.NotTracing, VirtualMachine.IsPrecompiling>.ChargeAccountAccessGas)));
        method.BranchIfFalse(method.AddExceptionLabel(evmExceptionLabels, EvmExceptionType.OutOfGas));

        Label pushZeroLabel = method.DefineLabel(locals.GetLabelName());
        Label pushhashcodeLabel = method.DefineLabel(locals.GetLabelName());

        // account exists
        envLoader.LoadWorldState(method, locals, false);
        method.LoadLocal(locals.address);
        method.CallVirtual(typeof(IReadOnlyStateProvider).GetMethod(nameof(IReadOnlyStateProvider.AccountExists)));
        method.BranchIfFalse(pushZeroLabel);

        envLoader.LoadWorldState(method, locals, false);
        method.LoadLocal(locals.address);
        method.CallVirtual(typeof(IReadOnlyStateProvider).GetMethod(nameof(IReadOnlyStateProvider.IsDeadAccount)));
        method.BranchIfTrue(pushZeroLabel);

        method.CleanAndLoadWord(locals.stackHeadRef, contractMetadata.StackOffsets.GetValueOrDefault(pc, (short)0), 1);
        envLoader.LoadCodeInfoRepository(method, locals, false);
        envLoader.LoadWorldState(method, locals, false);
        method.LoadLocal(locals.address);
        method.CallVirtual(typeof(ICodeInfoRepository).GetMethod(nameof(ICodeInfoRepository.GetExecutableCodeHash), [typeof(IWorldState), typeof(Address)]));
        method.Call(Word.SetKeccak);
        method.Branch(endOfOpcode);

        // Push 0
        method.MarkLabel(pushZeroLabel);
        method.CleanWord(locals.stackHeadRef, contractMetadata.StackOffsets.GetValueOrDefault(pc, (short)0), 1);

        method.MarkLabel(endOfOpcode);
    }

    internal static void EmitSelfBalanceInstruction<TDelegateType>(
        Emit<TDelegateType> method, CodeInfo codeinfo, Instruction op, IVMConfig ilCompilerConfig, ContractCompilerMetadata contractMetadata, SubSegmentMetadata currentSubSegment, int pc, OpcodeMetadata opcodeMetadata, IEnvirementLoader envLoader, Locals<TDelegateType> locals, Dictionary<EvmExceptionType, Label> evmExceptionLabels, (Label returnLabel, Label exitLabel) escapeLabels)
    {
        method.CleanAndLoadWord(locals.stackHeadRef, contractMetadata.StackOffsets.GetValueOrDefault(pc, (short)0), 0);
        envLoader.LoadWorldState(method, locals, false);
        envLoader.LoadEnv(method, locals, true);

        method.LoadField(GetFieldInfo(typeof(ExecutionEnvironment), nameof(ExecutionEnvironment.ExecutingAccount)));
        method.CallVirtual(typeof(IAccountStateProvider).GetMethod(nameof(IWorldState.GetBalance)));
        method.Call(Word.SetUInt256ByVal);
    }

    internal static void EmitBalanceInstruction<TDelegateType>(
        Emit<TDelegateType> method, CodeInfo codeinfo, Instruction op, IVMConfig ilCompilerConfig, ContractCompilerMetadata contractMetadata, SubSegmentMetadata currentSubSegment, int pc, OpcodeMetadata opcodeMetadata, IEnvirementLoader envLoader, Locals<TDelegateType> locals, Dictionary<EvmExceptionType, Label> evmExceptionLabels, (Label returnLabel, Label exitLabel) escapeLabels)
    {
        method.LoadLocal(locals.gasAvailable);
        envLoader.LoadSpec(method, locals, false);
        method.Call(typeof(ReleaseSpecExtensions).GetMethod(nameof(ReleaseSpecExtensions.GetBalanceCost)));
        method.Subtract();
        method.Duplicate();
        method.StoreLocal(locals.gasAvailable);
        method.LoadConstant((long)0);
        method.BranchIfLess(method.AddExceptionLabel(evmExceptionLabels, EvmExceptionType.OutOfGas));

        method.StackLoadPrevious(locals.stackHeadRef, contractMetadata.StackOffsets.GetValueOrDefault(pc, (short)0), 1);
        method.Call(Word.GetAddress);
        method.StoreLocal(locals.address);

        method.LoadLocalAddress(locals.gasAvailable);
        envLoader.LoadVmState(method, locals, false);

        method.LoadLocal(locals.address);
        method.LoadConstant(false);
        envLoader.LoadWorldState(method, locals, false);
        envLoader.LoadSpec(method, locals, false);
        envLoader.LoadTxTracer(method, locals, false);
        method.LoadConstant(true);
        method.Call(typeof(VirtualMachine<VirtualMachine.NotTracing, VirtualMachine.IsPrecompiling>).GetMethod(nameof(VirtualMachine<VirtualMachine.NotTracing, VirtualMachine.IsPrecompiling>.ChargeAccountAccessGas)));
        method.BranchIfFalse(method.AddExceptionLabel(evmExceptionLabels, EvmExceptionType.OutOfGas));

        method.CleanAndLoadWord(locals.stackHeadRef, contractMetadata.StackOffsets.GetValueOrDefault(pc, (short)0), 1);
        envLoader.LoadWorldState(method, locals, false);
        method.LoadLocal(locals.address);
        method.CallVirtual(typeof(IAccountStateProvider).GetMethod(nameof(IWorldState.GetBalance)));
        method.Call(Word.SetUInt256ByVal);
    }

    internal static void EmitDivInstruction<TDelegateType>(
        Emit<TDelegateType> method, CodeInfo codeinfo, Instruction op, IVMConfig ilCompilerConfig, ContractCompilerMetadata contractMetadata, SubSegmentMetadata currentSubSegment, int pc, OpcodeMetadata opcodeMetadata, IEnvirementLoader envLoader, Locals<TDelegateType> locals, Dictionary<EvmExceptionType, Label> evmExceptionLabels, (Label returnLabel, Label exitLabel) escapeLabels)
    {
        Label fallBackToOldBehavior = method.DefineLabel(locals.GetLabelName());
        Label pushZeroLabel = method.DefineLabel(locals.GetLabelName());
        Label pushALabel = method.DefineLabel(locals.GetLabelName());
        Label endofOpcode = method.DefineLabel(locals.GetLabelName());

        method.StackLoadPrevious(locals.stackHeadRef, contractMetadata.StackOffsets.GetValueOrDefault(pc, (short)0), 1);
        method.StoreLocal(locals.wordRef256A);
        method.StackLoadPrevious(locals.stackHeadRef, contractMetadata.StackOffsets.GetValueOrDefault(pc, (short)0), 2);
        method.StoreLocal(locals.wordRef256B);

        // if a or b are 0 result is directly 0
        method.EmitCheck(nameof(Word.IsZero), locals.wordRef256B);
        method.BranchIfTrue(pushZeroLabel);
        method.EmitCheck(nameof(Word.IsZero), locals.wordRef256A);
        method.BranchIfTrue(pushZeroLabel);

        // if b is 1 result is by default a
        method.EmitCheck(nameof(Word.IsOne), locals.wordRef256B);
        method.BranchIfTrue(pushALabel);

        EmitBinaryUInt256Method(method, locals, (locals.stackHeadRef, locals.stackHeadIdx, contractMetadata.StackOffsets.GetValueOrDefault(pc, (short)0)), typeof(UInt256).GetMethod(nameof(UInt256.Divide), BindingFlags.Public | BindingFlags.Static)!, evmExceptionLabels);
        method.Branch(endofOpcode);

        method.MarkLabel(pushZeroLabel);
        method.CleanWord(locals.stackHeadRef, contractMetadata.StackOffsets.GetValueOrDefault(pc, (short)0), 2);
        method.Branch(endofOpcode);

        method.MarkLabel(pushALabel);
        method.LoadLocal(locals.wordRef256B);
        method.LoadLocal(locals.wordRef256A);
        method.LoadObject(typeof(Word));
        method.StoreObject(typeof(Word));
        method.Branch(endofOpcode);

        method.MarkLabel(endofOpcode);
    }

    internal static void EmitSModInstruction<TDelegateType>(
        Emit<TDelegateType> method, CodeInfo codeinfo, Instruction op, IVMConfig ilCompilerConfig, ContractCompilerMetadata contractMetadata, SubSegmentMetadata currentSubSegment, int pc, OpcodeMetadata opcodeMetadata, IEnvirementLoader envLoader, Locals<TDelegateType> locals, Dictionary<EvmExceptionType, Label> evmExceptionLabels, (Label returnLabel, Label exitLabel) escapeLabels)
    {
        Label bIsOneOrZero = method.DefineLabel(locals.GetLabelName());
        Label endofOpcode = method.DefineLabel(locals.GetLabelName());

        method.StackLoadPrevious(locals.stackHeadRef, contractMetadata.StackOffsets.GetValueOrDefault(pc, (short)0), 2);
        method.StoreLocal(locals.wordRef256B);

        // if b is 1 or 0 result is always 0
        method.EmitCheck(nameof(Word.IsOneOrZero), locals.wordRef256B);
        method.BranchIfTrue(bIsOneOrZero);

        EmitBinaryInt256Method(method, locals, (locals.stackHeadRef, locals.stackHeadIdx, contractMetadata.StackOffsets.GetValueOrDefault(pc, (short)0)), typeof(Int256.Int256).GetMethod(nameof(Int256.Int256.Mod), BindingFlags.Public | BindingFlags.Static, [typeof(Int256.Int256).MakeByRefType(), typeof(Int256.Int256).MakeByRefType(), typeof(Int256.Int256).MakeByRefType()])!, evmExceptionLabels);
        method.Branch(endofOpcode);

        method.MarkLabel(bIsOneOrZero);
        method.CleanWord(locals.stackHeadRef, contractMetadata.StackOffsets.GetValueOrDefault(pc, (short)0), 2);
        method.MarkLabel(endofOpcode);
    }

    internal static void EmitModInstruction<TDelegateType>(
        Emit<TDelegateType> method, CodeInfo codeinfo, Instruction op, IVMConfig ilCompilerConfig, ContractCompilerMetadata contractMetadata, SubSegmentMetadata currentSubSegment, int pc, OpcodeMetadata opcodeMetadata, IEnvirementLoader envLoader, Locals<TDelegateType> locals, Dictionary<EvmExceptionType, Label> evmExceptionLabels, (Label returnLabel, Label exitLabel) escapeLabels)
    {
        Label pushZeroLabel = method.DefineLabel(locals.GetLabelName());
        Label fallBackToOldBehavior = method.DefineLabel(locals.GetLabelName());
        Label endofOpcode = method.DefineLabel(locals.GetLabelName());

        method.StackLoadPrevious(locals.stackHeadRef, contractMetadata.StackOffsets.GetValueOrDefault(pc, (short)0), 1);
        method.StoreLocal(locals.wordRef256A);
        method.StackLoadPrevious(locals.stackHeadRef, contractMetadata.StackOffsets.GetValueOrDefault(pc, (short)0), 2);
        method.StoreLocal(locals.wordRef256B);

        method.EmitCheck(nameof(Word.IsOneOrZero), locals.wordRef256B);
        method.BranchIfTrue(pushZeroLabel);

        EmitBinaryUInt256Method(method, locals, (locals.stackHeadRef, locals.stackHeadIdx, contractMetadata.StackOffsets.GetValueOrDefault(pc, (short)0)), typeof(UInt256).GetMethod(nameof(UInt256.Mod), BindingFlags.Public | BindingFlags.Static)!, evmExceptionLabels);
        method.Branch(endofOpcode);

        method.MarkLabel(pushZeroLabel);
        method.CleanWord(locals.stackHeadRef, contractMetadata.StackOffsets.GetValueOrDefault(pc, (short)0), 2);
        method.MarkLabel(endofOpcode);
    }

    internal static void EmitMulInstruction<TDelegateType>(
        Emit<TDelegateType> method, CodeInfo codeinfo, Instruction op, IVMConfig ilCompilerConfig, ContractCompilerMetadata contractMetadata, SubSegmentMetadata currentSubSegment, int pc, OpcodeMetadata opcodeMetadata, IEnvirementLoader envLoader, Locals<TDelegateType> locals, Dictionary<EvmExceptionType, Label> evmExceptionLabels, (Label returnLabel, Label exitLabel) escapeLabels)
    {
        Label push0Zero = method.DefineLabel(locals.GetLabelName());
        Label pushItemA = method.DefineLabel(locals.GetLabelName());
        Label pushItemB = method.DefineLabel(locals.GetLabelName());
        Label endofOpcode = method.DefineLabel(locals.GetLabelName());
        // we the two uint256 from the locals.stackHeadRef
        method.StackLoadPrevious(locals.stackHeadRef, contractMetadata.StackOffsets.GetValueOrDefault(pc, (short)0), 1);
        method.StoreLocal(locals.wordRef256A);
        method.StackLoadPrevious(locals.stackHeadRef, contractMetadata.StackOffsets.GetValueOrDefault(pc, (short)0), 2);
        method.StoreLocal(locals.wordRef256B);

        method.LoadLocal(locals.wordRef256A);
        method.LoadLocalAddress(locals.uint256A);
        method.Call(Word.GetUInt256ByRef);

        method.LoadLocal(locals.wordRef256B);
        method.LoadLocalAddress(locals.uint256B);
        method.Call(Word.GetUInt256ByRef);

        method.EmitCheck(nameof(Word.IsZero), locals.wordRef256A);
        method.BranchIfTrue(push0Zero);

        method.EmitCheck(nameof(Word.IsZero), locals.wordRef256B);
        method.BranchIfTrue(endofOpcode);

        method.EmitCheck(nameof(Word.IsOne), locals.wordRef256A);
        method.BranchIfTrue(endofOpcode);

        method.EmitCheck(nameof(Word.IsOne), locals.wordRef256B);
        method.BranchIfTrue(pushItemA);

        EmitBinaryUInt256Method(method, locals, (locals.stackHeadRef, locals.stackHeadIdx, contractMetadata.StackOffsets.GetValueOrDefault(pc, (short)0)), typeof(UInt256).GetMethod(nameof(UInt256.Multiply), BindingFlags.Public | BindingFlags.Static)!, evmExceptionLabels);
        method.Branch(endofOpcode);

        method.MarkLabel(push0Zero);
        method.CleanWord(locals.stackHeadRef, contractMetadata.StackOffsets.GetValueOrDefault(pc, (short)0), 2);
        method.Branch(endofOpcode);

        method.MarkLabel(pushItemA);
        method.CleanAndLoadWord(locals.stackHeadRef, contractMetadata.StackOffsets.GetValueOrDefault(pc, (short)0), 2);
        method.LoadLocal(locals.wordRef256A);
        method.LoadObject(typeof(Word));
        method.StoreObject(typeof(Word));

        method.MarkLabel(endofOpcode);
    }

    internal static void EmitSubInstruction<TDelegateType>(
        Emit<TDelegateType> method, CodeInfo codeinfo, Instruction op, IVMConfig ilCompilerConfig, ContractCompilerMetadata contractMetadata, SubSegmentMetadata currentSubSegment, int pc, OpcodeMetadata opcodeMetadata, IEnvirementLoader envLoader, Locals<TDelegateType> locals, Dictionary<EvmExceptionType, Label> evmExceptionLabels, (Label returnLabel, Label exitLabel) escapeLabels)
    {
        Label pushNegItemB = method.DefineLabel(locals.GetLabelName());
        Label pushItemA = method.DefineLabel(locals.GetLabelName());
        // b - a a::b
        Label fallbackToUInt256Call = method.DefineLabel(locals.GetLabelName());
        Label endofOpcode = method.DefineLabel(locals.GetLabelName());
        // we the two uint256 from the locals.stackHeadRef
        method.StackLoadPrevious(locals.stackHeadRef, contractMetadata.StackOffsets.GetValueOrDefault(pc, (short)0), 1);
        method.StoreLocal(locals.wordRef256A);
        method.StackLoadPrevious(locals.stackHeadRef, contractMetadata.StackOffsets.GetValueOrDefault(pc, (short)0), 2);
        method.StoreLocal(locals.wordRef256B);

        method.EmitCheck(nameof(Word.IsZero), locals.wordRef256B);
        method.BranchIfTrue(pushItemA);

        EmitBinaryUInt256Method(method, locals, (locals.stackHeadRef, locals.stackHeadIdx, contractMetadata.StackOffsets.GetValueOrDefault(pc, (short)0)), typeof(UInt256).GetMethod(nameof(UInt256.Subtract), BindingFlags.Public | BindingFlags.Static)!, evmExceptionLabels);
        method.Branch(endofOpcode);

        method.MarkLabel(pushItemA);
        method.CleanAndLoadWord(locals.stackHeadRef, contractMetadata.StackOffsets.GetValueOrDefault(pc, (short)0), 2);
        method.LoadLocal(locals.wordRef256A);
        method.LoadObject(typeof(Word));
        method.StoreObject(typeof(Word));

        method.MarkLabel(endofOpcode);
    }

    internal static void EmitPush_bInstructions<TDelegateType>(
        Emit<TDelegateType> method, CodeInfo codeinfo, Instruction op, IVMConfig ilCompilerConfig, ContractCompilerMetadata contractMetadata, SubSegmentMetadata currentSubSegment, int pc, OpcodeMetadata opcodeMetadata, IEnvirementLoader envLoader, Locals<TDelegateType> locals, Dictionary<EvmExceptionType, Label> evmExceptionLabels, (Label returnLabel, Label exitLabel) escapeLabels)
    {
        int length = Math.Min(codeinfo.MachineCode.Length - pc - 1, op - Instruction.PUSH0);
        var immediateBytes = codeinfo.MachineCode.Slice(pc + 1, length).Span;
        if (immediateBytes.IsZero())
            method.CleanWord(locals.stackHeadRef, contractMetadata.StackOffsets.GetValueOrDefault(pc, (short)0), 0);
        else
        {
            if (length != 32)
            {
                method.CleanAndLoadWord(locals.stackHeadRef, contractMetadata.StackOffsets.GetValueOrDefault(pc, (short)0), 0);
                method.Convert<nint>();
                method.LoadConstant(32 - length);
                method.Convert<nint>();
                method.Add();
            }
            else
            {
                method.StackLoadPrevious(locals.stackHeadRef, contractMetadata.StackOffsets.GetValueOrDefault(pc, (short)0), 0);
                method.Convert<nint>();
            }
            envLoader.LoadMachineCode(method, locals, true);
            method.Convert<nint>();
            method.LoadConstant(pc + 1);
            method.Convert<nint>();
            method.Add();
            method.LoadConstant(length);
            method.CopyBlock();
        }
    }

    internal static void EmiPush_sInstructions<TDelegateType>(
        Emit<TDelegateType> method, CodeInfo codeinfo, Instruction op, IVMConfig ilCompilerConfig, ContractCompilerMetadata contractMetadata, SubSegmentMetadata currentSubSegment, int pc, OpcodeMetadata opcodeMetadata, IEnvirementLoader envLoader, Locals<TDelegateType> locals, Dictionary<EvmExceptionType, Label> evmExceptionLabels, (Label returnLabel, Label exitLabel) escapeLabels)
    {
        if (op is Instruction.PUSH0)
        {
            method.CleanWord(locals.stackHeadRef, contractMetadata.StackOffsets.GetValueOrDefault(pc, (short)0), 0);
        }
        else
        {
            int length = Math.Min(codeinfo.MachineCode.Length - pc - 1, op - Instruction.PUSH0);
            var immediateBytes = codeinfo.MachineCode.Slice(pc + 1, length).Span;
            if (immediateBytes.IsZero())
                method.CleanWord(locals.stackHeadRef, contractMetadata.StackOffsets.GetValueOrDefault(pc, (short)0), 0);
            else
            {
                method.CleanAndLoadWord(locals.stackHeadRef, contractMetadata.StackOffsets.GetValueOrDefault(pc, (short)0), 0);
                method.SpecialPushOpcode(op, immediateBytes);
            }
        }
    }

    internal static void EmitNotInstruction<TDelegateType>(
        Emit<TDelegateType> method, CodeInfo codeinfo, Instruction op, IVMConfig ilCompilerConfig, ContractCompilerMetadata contractMetadata, SubSegmentMetadata currentSubSegment, int pc, OpcodeMetadata opcodeMetadata, IEnvirementLoader envLoader, Locals<TDelegateType> locals, Dictionary<EvmExceptionType, Label> evmExceptionLabels, (Label returnLabel, Label exitLabel) escapeLabels)
    {
        var refWordToRefByteMethod = GetAsMethodInfo<Word, byte>();
        var readVector256Method = GetReadUnalignedMethodInfo<Vector256<byte>>();
        var writeVector256Method = GetWriteUnalignedMethodInfo<Vector256<byte>>();
        MethodInfo notVector256Method = typeof(Vector256)
            .GetMethod(nameof(Vector256.OnesComplement), BindingFlags.Public | BindingFlags.Static)!
            .MakeGenericMethod(typeof(byte));

        method.StackLoadPrevious(locals.stackHeadRef, contractMetadata.StackOffsets.GetValueOrDefault(pc, (short)0), 1);
        method.Call(refWordToRefByteMethod);
        method.Duplicate();
        method.Call(readVector256Method);
        method.Call(notVector256Method);
        method.Call(writeVector256Method);
    }

    internal static void EmitSStoreInstruction<TDelegateType>(
        Emit<TDelegateType> method, CodeInfo codeinfo, Instruction op, IVMConfig ilCompilerConfig, ContractCompilerMetadata contractMetadata, SubSegmentMetadata currentSubSegment, int pc, OpcodeMetadata opcodeMetadata, IEnvirementLoader envLoader, Locals<TDelegateType> locals, Dictionary<EvmExceptionType, Label> evmExceptionLabels, (Label returnLabel, Label exitLabel) escapeLabels)
    {
        Label endOfOpcode;
        method.StackLoadPrevious(locals.stackHeadRef, contractMetadata.StackOffsets.GetValueOrDefault(pc, (short)0), 1);
        method.LoadLocalAddress(locals.uint256A);
        method.Call(Word.GetUInt256ByRef);

        method.StackLoadPrevious(locals.stackHeadRef, contractMetadata.StackOffsets.GetValueOrDefault(pc, (short)0), 2);
        method.Call(Word.GetReadOnlySpan);
        method.StoreLocal(locals.localReadonOnlySpan);

        envLoader.LoadVmState(method, locals, false);

        envLoader.LoadWorldState(method, locals, false);
        method.LoadLocalAddress(locals.gasAvailable);
        method.LoadLocalAddress(locals.uint256A);
        method.LoadLocalAddress(locals.localReadonOnlySpan);
        envLoader.LoadSpec(method, locals, false);
        envLoader.LoadTxTracer(method, locals, false);


        MethodInfo nonTracingSStoreMethod = typeof(VirtualMachine<VirtualMachine.NotTracing, VirtualMachine.IsPrecompiling>)
                    .GetMethod(nameof(VirtualMachine<VirtualMachine.NotTracing, VirtualMachine.IsPrecompiling>.InstructionSStore), BindingFlags.Static | BindingFlags.Public)
                    .MakeGenericMethod(typeof(VirtualMachine.NotTracing), typeof(VirtualMachine.NotTracing), typeof(VirtualMachine.NotTracing));

        method.Call(nonTracingSStoreMethod);

        endOfOpcode = method.DefineLabel(locals.GetLabelName());
        method.Duplicate();
        method.StoreLocal(locals.uint32A);
        method.LoadConstant((int)EvmExceptionType.None);
        method.BranchIfEqual(endOfOpcode);

        envLoader.LoadResult(method, locals, true);
        method.Duplicate();
        method.LoadLocal(locals.uint32A);
        method.StoreField(GetFieldInfo(typeof(ILChunkExecutionState), nameof(ILChunkExecutionState.ExceptionType)));
        method.LoadConstant((int)ContractState.Failed);
        method.StoreField(GetFieldInfo(typeof(ILChunkExecutionState), nameof(ILChunkExecutionState.ContractState)));

        envLoader.LoadGasAvailable(method, locals, true);
        method.LoadLocal(locals.gasAvailable);
        method.StoreIndirect<long>();
        method.FakeBranch(escapeLabels.exitLabel); ;

        method.MarkLabel(endOfOpcode);
    }

    internal static void EmitSelfDestructInstruction<TDelegateType>(
        Emit<TDelegateType> method, CodeInfo codeinfo, Instruction op, IVMConfig ilCompilerConfig, ContractCompilerMetadata contractMetadata, SubSegmentMetadata currentSubSegment, int pc, OpcodeMetadata opcodeMetadata, IEnvirementLoader envLoader, Locals<TDelegateType> locals, Dictionary<EvmExceptionType, Label> evmExceptionLabels, (Label returnLabel, Label exitLabel) escapeLabels)
    {
        MethodInfo selfDestructNotTracing = typeof(VirtualMachine<VirtualMachine.NotTracing, VirtualMachine.IsPrecompiling>)
            .GetMethod(nameof(VirtualMachine<VirtualMachine.NotTracing, VirtualMachine.IsPrecompiling>.InstructionSelfDestruct), BindingFlags.Static | BindingFlags.Public);

        Label skipGasDeduction = method.DefineLabel(locals.GetLabelName());
        Label happyPath = method.DefineLabel(locals.GetLabelName());

        envLoader.LoadSpec(method, locals, false);
        method.CallVirtual(typeof(IReleaseSpec).GetProperty(nameof(IReleaseSpec.UseShanghaiDDosProtection)).GetGetMethod());
        method.BranchIfFalse(skipGasDeduction);

        method.LoadLocal(locals.gasAvailable);
        method.LoadConstant(GasCostOf.SelfDestructEip150);
        method.Subtract();
        method.Duplicate();
        method.StoreLocal(locals.gasAvailable);
        method.LoadConstant((long)0);
        method.BranchIfLess(method.AddExceptionLabel(evmExceptionLabels, EvmExceptionType.OutOfGas));

        method.MarkLabel(skipGasDeduction);

        envLoader.LoadVmState(method, locals, false);
        envLoader.LoadWorldState(method, locals, false);
        method.StackLoadPrevious(locals.stackHeadRef, contractMetadata.StackOffsets.GetValueOrDefault(pc, (short)0), 1);
        method.Call(Word.GetAddress);
        method.LoadLocalAddress(locals.gasAvailable);
        envLoader.LoadSpec(method, locals, false);
        envLoader.LoadTxTracer(method, locals, false);
        method.Call(selfDestructNotTracing);

        method.StoreLocal(locals.uint32A);
        method.LoadLocal(locals.uint32A);
        method.LoadConstant((int)EvmExceptionType.None);
        method.BranchIfEqual(happyPath);

        envLoader.LoadResult(method, locals, true);
        method.Duplicate();
        method.LoadLocal(locals.uint32A);
        method.StoreField(GetFieldInfo(typeof(ILChunkExecutionState), nameof(ILChunkExecutionState.ExceptionType)));
        method.LoadConstant((int)ContractState.Failed);
        method.StoreField(GetFieldInfo(typeof(ILChunkExecutionState), nameof(ILChunkExecutionState.ContractState)));

        method.FakeBranch(escapeLabels.exitLabel);

        method.MarkLabel(happyPath);
        envLoader.LoadResult(method, locals, true);
        method.LoadConstant((int)ContractState.Finished);
        method.StoreField(GetFieldInfo(typeof(ILChunkExecutionState), nameof(ILChunkExecutionState.ContractState)));
        method.FakeBranch(escapeLabels.returnLabel);
    }

    internal static void EmitCallInstructions<TDelegateType>(
        Emit<TDelegateType> method, CodeInfo codeinfo, Instruction op, IVMConfig ilCompilerConfig, ContractCompilerMetadata contractMetadata, SubSegmentMetadata currentSubSegment, int pc, OpcodeMetadata opcodeMetadata, IEnvirementLoader envLoader, Locals<TDelegateType> locals, Dictionary<EvmExceptionType, Label> evmExceptionLabels, (Label returnLabel, Label exitLabel) escapeLabels)
    {
        Label happyPath;
        MethodInfo callMethodNotTracing = typeof(VirtualMachine<VirtualMachine.NotTracing, VirtualMachine.IsPrecompiling>)
            .GetMethod(nameof(VirtualMachine<VirtualMachine.NotTracing, VirtualMachine.IsPrecompiling>.InstructionCall), BindingFlags.Static | BindingFlags.Public)
            .MakeGenericMethod(typeof(VirtualMachine.NotTracing), typeof(VirtualMachine.NotTracing));
        using Local toPushToStack = method.DeclareLocal(typeof(UInt256?), locals.GetLocalName());
        using Local newStateToExe = method.DeclareLocal<object>(locals.GetLocalName());
        Label hasNoItemsToPush = method.DefineLabel(locals.GetLabelName());
        Label skipStateMachineScheduling = method.DefineLabel(locals.GetLabelName());

        happyPath = method.DefineLabel(locals.GetLabelName());

        envLoader.LoadVmState(method, locals, false);
        envLoader.LoadWorldState(method, locals, false);
        method.LoadLocalAddress(locals.gasAvailable);
        envLoader.LoadSpec(method, locals, false);
        envLoader.LoadTxTracer(method, locals, false);
        envLoader.LoadLogger(method, locals, false);

        method.LoadConstant((int)op);

        var index = 1;
        // load gasLimit
        method.StackLoadPrevious(locals.stackHeadRef, contractMetadata.StackOffsets.GetValueOrDefault(pc, (short)0), index++);
        method.Call(Word.GetUInt256ByVal);

        // load codeSource
        method.StackLoadPrevious(locals.stackHeadRef, contractMetadata.StackOffsets.GetValueOrDefault(pc, (short)0), index++);
        method.Call(Word.GetAddress);

        if (op is Instruction.DELEGATECALL)
        {
            envLoader.LoadEnv(method, locals, true);
            method.LoadField(GetFieldInfo(typeof(ExecutionEnvironment), nameof(ExecutionEnvironment.Value)));
        }
        else if (op is Instruction.STATICCALL)
        {
            method.LoadField(typeof(UInt256).GetField(nameof(UInt256.Zero), BindingFlags.Static | BindingFlags.Public));
        }
        else
        {
            method.StackLoadPrevious(locals.stackHeadRef, contractMetadata.StackOffsets.GetValueOrDefault(pc, (short)0), index++);
            method.Call(Word.GetUInt256ByVal);
        }
        // load dataoffset
        method.StackLoadPrevious(locals.stackHeadRef, contractMetadata.StackOffsets.GetValueOrDefault(pc, (short)0), index++);
        method.Call(Word.GetUInt256ByVal);

        // load datalength
        method.StackLoadPrevious(locals.stackHeadRef, contractMetadata.StackOffsets.GetValueOrDefault(pc, (short)0), index++);
        method.Call(Word.GetUInt256ByVal);

        // load outputOffset
        method.StackLoadPrevious(locals.stackHeadRef, contractMetadata.StackOffsets.GetValueOrDefault(pc, (short)0), index++);
        method.Call(Word.GetUInt256ByVal);

        // load outputLength
        method.StackLoadPrevious(locals.stackHeadRef, contractMetadata.StackOffsets.GetValueOrDefault(pc, (short)0), index);
        method.Call(Word.GetUInt256ByVal);

        method.LoadLocalAddress(toPushToStack);

        envLoader.LoadReturnDataBuffer(method, locals, true);

        method.LoadLocalAddress(newStateToExe);

        method.Call(callMethodNotTracing);
         
        method.StoreLocal(locals.uint32A);
        method.LoadLocal(locals.uint32A);
        method.LoadConstant((int)EvmExceptionType.None);
        method.BranchIfEqual(happyPath);

        envLoader.LoadResult(method, locals, true);
        method.Duplicate();
        method.LoadLocal(locals.uint32A);
        method.StoreField(GetFieldInfo(typeof(ILChunkExecutionState), nameof(ILChunkExecutionState.ExceptionType)));
        method.LoadConstant((int)ContractState.Failed);
        method.StoreField(GetFieldInfo(typeof(ILChunkExecutionState), nameof(ILChunkExecutionState.ContractState)));

        method.FakeBranch(escapeLabels.exitLabel); ;

        method.MarkLabel(happyPath);

        method.LoadLocal(newStateToExe);
        method.LoadNull();
        method.BranchIfEqual(skipStateMachineScheduling);

        method.LoadLocal(newStateToExe);
        method.Call(GetPropertyInfo(typeof(VirtualMachine.CallResult), nameof(VirtualMachine.CallResult.BoxedEmpty), false, out _));
        method.Call(typeof(object).GetMethod(nameof(ReferenceEquals), BindingFlags.Static | BindingFlags.Public));
        method.BranchIfTrue(skipStateMachineScheduling);

        // cast object to CallResult and store it in 
        envLoader.LoadResult(method, locals, true);
        method.Duplicate();
        method.LoadLocal(newStateToExe);
        method.CastClass(typeof(EvmState));
        method.StoreField(GetFieldInfo(typeof(ILChunkExecutionState), nameof(ILChunkExecutionState.CallResult)));
        method.LoadConstant((int)ContractState.Halted);
        method.StoreField(GetFieldInfo(typeof(ILChunkExecutionState), nameof(ILChunkExecutionState.ContractState)));
        method.FakeBranch(escapeLabels.returnLabel);

        method.MarkLabel(skipStateMachineScheduling);

        method.LoadLocalAddress(toPushToStack);
        method.Call(typeof(UInt256?).GetProperty(nameof(Nullable<UInt256>.HasValue)).GetGetMethod());
        method.BranchIfFalse(hasNoItemsToPush);

        method.StackLoadPrevious(locals.stackHeadRef, contractMetadata.StackOffsets.GetValueOrDefault(pc, (short)0), index);
        method.LoadLocalAddress(toPushToStack);
        method.Call(typeof(UInt256?).GetProperty(nameof(Nullable<UInt256>.Value)).GetGetMethod());
        method.Call(Word.SetUInt256ByVal);

        method.MarkLabel(hasNoItemsToPush);
    }

    internal static void EmitCreateInstructions<TDelegateType>(
        Emit<TDelegateType> method, CodeInfo codeinfo, Instruction op, IVMConfig ilCompilerConfig, ContractCompilerMetadata contractMetadata, SubSegmentMetadata currentSubSegment, int pc, OpcodeMetadata opcodeMetadata, IEnvirementLoader envLoader, Locals<TDelegateType> locals, Dictionary<EvmExceptionType, Label> evmExceptionLabels, (Label returnLabel, Label exitLabel) escapeLabels)
    {
        MethodInfo callMethodNotTracing = typeof(VirtualMachine<VirtualMachine.NotTracing, VirtualMachine.IsPrecompiling>)
            .GetMethod(nameof(VirtualMachine<VirtualMachine.NotTracing, VirtualMachine.IsPrecompiling>.InstructionCreate), BindingFlags.Static | BindingFlags.Public)
            .MakeGenericMethod(typeof(VirtualMachine.NotTracing));

        using Local toPushToStack = method.DeclareLocal(typeof(UInt256?), locals.GetLocalName());
        using Local newStateToExe = method.DeclareLocal<object>(locals.GetLocalName());
        Label happyPath = method.DefineLabel(locals.GetLabelName());

        envLoader.LoadVmState(method, locals, false);

        envLoader.LoadWorldState(method, locals, false);
        method.LoadLocalAddress(locals.gasAvailable);
        envLoader.LoadSpec(method, locals, false);
        envLoader.LoadTxTracer(method, locals, false);
        envLoader.LoadLogger(method, locals, false);

        method.LoadConstant((int)op);

        int index = 1;

        // load value
        method.StackLoadPrevious(locals.stackHeadRef, contractMetadata.StackOffsets.GetValueOrDefault(pc, (short)0), index++);
        method.Call(Word.GetUInt256ByVal);

        // load memory offset
        method.StackLoadPrevious(locals.stackHeadRef, contractMetadata.StackOffsets.GetValueOrDefault(pc, (short)0), index++);
        method.Call(Word.GetUInt256ByVal);

        // load initcode len
        method.StackLoadPrevious(locals.stackHeadRef, contractMetadata.StackOffsets.GetValueOrDefault(pc, (short)0), index++);
        method.Call(Word.GetUInt256ByVal);

        // load callvalue
        if (op is Instruction.CREATE2)
        {
            method.StackLoadPrevious(locals.stackHeadRef, contractMetadata.StackOffsets.GetValueOrDefault(pc, (short)0), index);
            method.Call(Word.GetMutableSpan);
        }
        else
        {
            // load empty span
            index--;
            method.Call(typeof(Span<byte>).GetProperty(nameof(Span<byte>.Empty), BindingFlags.Static | BindingFlags.Public).GetGetMethod());
        }

        method.LoadLocalAddress(toPushToStack);

        envLoader.LoadReturnDataBuffer(method, locals, true);

        method.LoadLocalAddress(newStateToExe);

        method.Call(callMethodNotTracing);

        method.StoreLocal(locals.uint32A);

        method.LoadLocal(locals.uint32A);
        method.LoadConstant((int)EvmExceptionType.None);
        method.BranchIfEqual(happyPath);

        envLoader.LoadResult(method, locals, true);
        method.Duplicate();
        method.LoadLocal(locals.uint32A);
        method.StoreField(GetFieldInfo(typeof(ILChunkExecutionState), nameof(ILChunkExecutionState.ExceptionType)));
        method.LoadConstant((int)ContractState.Failed);
        method.StoreField(GetFieldInfo(typeof(ILChunkExecutionState), nameof(ILChunkExecutionState.ContractState)));
        method.FakeBranch(escapeLabels.exitLabel);

        method.MarkLabel(happyPath);
        Label hasNoItemsToPush = method.DefineLabel(locals.GetLabelName());

        method.LoadLocalAddress(toPushToStack);
        method.Call(typeof(UInt256?).GetProperty(nameof(Nullable<UInt256>.HasValue)).GetGetMethod());
        method.BranchIfFalse(hasNoItemsToPush);

        method.StackLoadPrevious(locals.stackHeadRef, contractMetadata.StackOffsets.GetValueOrDefault(pc, (short)0), index);
        method.LoadLocalAddress(toPushToStack);
        method.Call(typeof(UInt256?).GetProperty(nameof(Nullable<UInt256>.Value)).GetGetMethod());
        method.Call(Word.SetUInt256ByVal);

        method.MarkLabel(hasNoItemsToPush);

        Label skipStateMachineScheduling = method.DefineLabel(locals.GetLabelName());

        method.LoadLocal(newStateToExe);
        method.LoadNull();
        method.BranchIfEqual(skipStateMachineScheduling);

        envLoader.LoadResult(method, locals, true);
        method.Duplicate();
        method.LoadLocal(newStateToExe);
        method.CastClass(typeof(EvmState));
        method.StoreField(GetFieldInfo(typeof(ILChunkExecutionState), nameof(ILChunkExecutionState.CallResult)));
        method.LoadConstant((int)ContractState.Halted);
        method.StoreField(GetFieldInfo(typeof(ILChunkExecutionState), nameof(ILChunkExecutionState.ContractState)));
        method.Branch(escapeLabels.returnLabel);

        method.MarkLabel(skipStateMachineScheduling);
    }

    internal static void EmitStopInstruction<TDelegateType>(
        Emit<TDelegateType> method, CodeInfo codeinfo, Instruction op, IVMConfig ilCompilerConfig, ContractCompilerMetadata contractMetadata, SubSegmentMetadata currentSubSegment, int pc, OpcodeMetadata opcodeMetadata, IEnvirementLoader envLoader, Locals<TDelegateType> locals, Dictionary<EvmExceptionType, Label> evmExceptionLabels, (Label returnLabel, Label exitLabel) escapeLabels)
    {
        envLoader.LoadResult(method, locals, true);
        method.LoadConstant((int)ContractState.Finished);
        method.StoreField(GetFieldInfo(typeof(ILChunkExecutionState), nameof(ILChunkExecutionState.ContractState)));
        method.FakeBranch(escapeLabels.returnLabel);
    }

    internal static void EmitJumpiInstruction<TDelegateType>(
        Emit<TDelegateType> method, CodeInfo codeinfo, Instruction op, IVMConfig ilCompilerConfig, ContractCompilerMetadata contractMetadata, SubSegmentMetadata currentSubSegment, int pc, OpcodeMetadata opcodeMetadata, IEnvirementLoader envLoader, Locals<TDelegateType> locals, Dictionary<EvmExceptionType, Label> evmExceptionLabels, (Label returnLabel, Label exitLabel) escapeLabels)
    {
        Label noJump = method.DefineLabel(locals.GetLabelName());
        method.StackLoadPrevious(locals.stackHeadRef, contractMetadata.StackOffsets.GetValueOrDefault(pc, (short)0), 2);
        method.EmitCheck(nameof(Word.IsZero));
        // if the jump condition is false, we do not jump
        method.BranchIfTrue(noJump);

        // we jump into the jump table
        HandleJumpdestination(method, codeinfo, contractMetadata, currentSubSegment, pc, envLoader, locals, evmExceptionLabels, escapeLabels);
<<<<<<< HEAD

        method.MarkLabel(noJump);
    }

=======

        method.MarkLabel(noJump);
    }

>>>>>>> 3fd175f7
    private static void HandleJumpdestination<TDelegateType>(Emit<TDelegateType> method, CodeInfo codeinfo, ContractCompilerMetadata contractMetadata, SubSegmentMetadata currentSubSegment, int pc, IEnvirementLoader envLoader, Locals<TDelegateType> locals, Dictionary<EvmExceptionType, Label> evmExceptionLabels, (Label returnLabel, Label exitLabel) escapeLabels)
    {
        method.StackLoadPrevious(locals.stackHeadRef, contractMetadata.StackOffsets.GetValueOrDefault(pc, (short)0), 1);
        method.Duplicate();
        method.CallGetter(Word.GetInt0, BitConverter.IsLittleEndian);
        method.StoreLocal(locals.jmpDestination);

        method.EmitCheck(nameof(Word.IsShort));
        method.BranchIfFalse(method.AddExceptionLabel(evmExceptionLabels, EvmExceptionType.InvalidJumpDestination));

        method.LoadLocal(locals.jmpDestination);
        method.LoadConstant(0);
        method.BranchIfLess(method.AddExceptionLabel(evmExceptionLabels, EvmExceptionType.InvalidJumpDestination));

        method.LoadLocal(locals.jmpDestination);
        method.LoadConstant(codeinfo.MachineCode.Length);
        method.BranchIfGreaterOrEqual(method.AddExceptionLabel(evmExceptionLabels, EvmExceptionType.InvalidJumpDestination));

        envLoader.LoadResult(method, locals, true);
        method.Duplicate();
        method.LoadConstant((int)ContractState.Jumping);
        method.StoreField(GetFieldInfo(typeof(ILChunkExecutionState), nameof(ILChunkExecutionState.ContractState)));

        method.LoadLocal(locals.jmpDestination);
        method.StoreField(GetFieldInfo(typeof(ILChunkExecutionState), nameof(ILChunkExecutionState.JumpDestination)));
    }

    internal static void EmitJumpInstruction<TDelegateType>(
        Emit<TDelegateType> method, CodeInfo codeinfo, Instruction op, IVMConfig ilCompilerConfig, ContractCompilerMetadata contractMetadata, SubSegmentMetadata currentSubSegment, int pc, OpcodeMetadata opcodeMetadata, IEnvirementLoader envLoader, Locals<TDelegateType> locals, Dictionary<EvmExceptionType, Label> evmExceptionLabels, (Label returnLabel, Label exitLabel) escapeLabels)
    {
        HandleJumpdestination(method, codeinfo, contractMetadata, currentSubSegment, pc, envLoader, locals, evmExceptionLabels, escapeLabels);
    }
}<|MERGE_RESOLUTION|>--- conflicted
+++ resolved
@@ -2425,17 +2425,10 @@
 
         // we jump into the jump table
         HandleJumpdestination(method, codeinfo, contractMetadata, currentSubSegment, pc, envLoader, locals, evmExceptionLabels, escapeLabels);
-<<<<<<< HEAD
 
         method.MarkLabel(noJump);
     }
 
-=======
-
-        method.MarkLabel(noJump);
-    }
-
->>>>>>> 3fd175f7
     private static void HandleJumpdestination<TDelegateType>(Emit<TDelegateType> method, CodeInfo codeinfo, ContractCompilerMetadata contractMetadata, SubSegmentMetadata currentSubSegment, int pc, IEnvirementLoader envLoader, Locals<TDelegateType> locals, Dictionary<EvmExceptionType, Label> evmExceptionLabels, (Label returnLabel, Label exitLabel) escapeLabels)
     {
         method.StackLoadPrevious(locals.stackHeadRef, contractMetadata.StackOffsets.GetValueOrDefault(pc, (short)0), 1);
