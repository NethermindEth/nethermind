// SPDX-FileCopyrightText: 2024 Demerzel Solutions Limited
// SPDX-License-Identifier: LGPL-3.0-only

using System;
using System.Collections.Generic;

using System.Reflection;
using System.Runtime.Intrinsics;
using Nethermind.Core.Extensions;
using Sigil;
using Nethermind.Int256;
using Nethermind.Core;
using Nethermind.Core.Crypto;
using Nethermind.State;
using Nethermind.Evm.Tracing;
using Nethermind.Core.Specs;
using Nethermind.Evm.Config;

using static Nethermind.Evm.CodeAnalysis.IL.WordEmit;
using static Nethermind.Evm.CodeAnalysis.IL.UnsafeEmit;
using static Nethermind.Evm.CodeAnalysis.IL.EmitExtensions;
using static Nethermind.Evm.CodeAnalysis.IL.OpcodeEmitters;

namespace Nethermind.Evm.CodeAnalysis.IL;

internal static class OpcodeEmitter
{
    public static void GetOpcodeILEmitter<TDelegateType>(
        this Emit<TDelegateType> method,
        CodeInfo codeinfo, Instruction op,
        IVMConfig ilCompilerConfig,
        ContractCompilerMetadata contractMetadata,
        SubSegmentMetadata currentSubSegment,
        int pc, OpcodeMetadata opcodeMetadata,
        Locals<TDelegateType> locals,
        IEnvirementLoader envirementLoader,
        Dictionary<EvmExceptionType, Label> evmExceptionLabels, (Label returnLabel, Label exitLabel) escapeLabels)
    {
        switch (op)
        {
            case Instruction.JUMPDEST:
                return;

            case Instruction.JUMP:
                EmitJumpInstruction(method, codeinfo, op, ilCompilerConfig, contractMetadata, currentSubSegment, pc, opcodeMetadata, envirementLoader, locals, evmExceptionLabels, escapeLabels);
                return;
            case Instruction.JUMPI:
                EmitJumpiInstruction(method, codeinfo, op, ilCompilerConfig, contractMetadata, currentSubSegment, pc, opcodeMetadata, envirementLoader, locals, evmExceptionLabels, escapeLabels);
                return;

            case Instruction.POP:
                return;
            case Instruction.STOP:
                EmitStopInstruction(method, codeinfo, op, ilCompilerConfig, contractMetadata, currentSubSegment, pc, opcodeMetadata, envirementLoader, locals, evmExceptionLabels, escapeLabels);
                return;
            case Instruction.CHAINID:
                EmitChainIdInstruction(method, codeinfo, op, ilCompilerConfig, contractMetadata, currentSubSegment, pc, opcodeMetadata, envirementLoader, locals, evmExceptionLabels, escapeLabels);
                return;
            case Instruction.NOT:
                EmitNotInstruction(method, codeinfo, op, ilCompilerConfig, contractMetadata, currentSubSegment, pc, opcodeMetadata, envirementLoader, locals, evmExceptionLabels, escapeLabels);
                return;
            case Instruction.PUSH0:
            case Instruction.PUSH1:
            case Instruction.PUSH2:
            case Instruction.PUSH3:
            case Instruction.PUSH4:
            case Instruction.PUSH5:
            case Instruction.PUSH6:
            case Instruction.PUSH7:
            case Instruction.PUSH8:
                EmiPush_sInstructions(method, codeinfo, op, ilCompilerConfig, contractMetadata, currentSubSegment, pc, opcodeMetadata, envirementLoader, locals, evmExceptionLabels, escapeLabels);
                return;
            case Instruction.PUSH9:
            case Instruction.PUSH10:
            case Instruction.PUSH11:
            case Instruction.PUSH12:
            case Instruction.PUSH13:
            case Instruction.PUSH14:
            case Instruction.PUSH15:
            case Instruction.PUSH16:
            case Instruction.PUSH17:
            case Instruction.PUSH18:
            case Instruction.PUSH19:
            case Instruction.PUSH20:
            case Instruction.PUSH21:
            case Instruction.PUSH22:
            case Instruction.PUSH23:
            case Instruction.PUSH24:
            case Instruction.PUSH25:
            case Instruction.PUSH26:
            case Instruction.PUSH27:
            case Instruction.PUSH28:
            case Instruction.PUSH29:
            case Instruction.PUSH30:
            case Instruction.PUSH31:
            case Instruction.PUSH32:
                EmitPush_bInstructions(method, codeinfo, op, ilCompilerConfig, contractMetadata, currentSubSegment, pc, opcodeMetadata, envirementLoader, locals, evmExceptionLabels, escapeLabels);
                return;
            case Instruction.ADD:
                EmitBinaryUInt256Method(method, locals, (locals.stackHeadRef, locals.stackHeadIdx, contractMetadata.StackOffsets.GetValueOrDefault(pc, (short)0)), typeof(UInt256).GetMethod(nameof(UInt256.Add), BindingFlags.Public | BindingFlags.Static)!, evmExceptionLabels);
                return;
            case Instruction.SUB:
                EmitSubInstruction(method, codeinfo, op, ilCompilerConfig, contractMetadata, currentSubSegment, pc, opcodeMetadata, envirementLoader, locals, evmExceptionLabels, escapeLabels);
                return;
            case Instruction.MUL:
                EmitMulInstruction(method, codeinfo, op, ilCompilerConfig, contractMetadata, currentSubSegment, pc, opcodeMetadata, envirementLoader, locals, evmExceptionLabels, escapeLabels);
                return;

            case Instruction.MOD:
                EmitModInstruction(method, codeinfo, op, ilCompilerConfig, contractMetadata, currentSubSegment, pc, opcodeMetadata, envirementLoader, locals, evmExceptionLabels, escapeLabels);
                return;
            case Instruction.SMOD:
                EmitSModInstruction(method, codeinfo, op, ilCompilerConfig, contractMetadata, currentSubSegment, pc, opcodeMetadata, envirementLoader, locals, evmExceptionLabels, escapeLabels);
                return;
            case Instruction.DIV:
                EmitDivInstruction(method, codeinfo, op, ilCompilerConfig, contractMetadata, currentSubSegment, pc, opcodeMetadata, envirementLoader, locals, evmExceptionLabels, escapeLabels);
                return;
            case Instruction.SDIV:
                EmitSDivInstruction(method, codeinfo, op, ilCompilerConfig, contractMetadata, currentSubSegment, pc, opcodeMetadata, envirementLoader, locals, evmExceptionLabels, escapeLabels);
                return;
            case Instruction.ADDMOD:
                EmitAddModeInstruction(method, codeinfo, op, ilCompilerConfig, contractMetadata, currentSubSegment, pc, opcodeMetadata, envirementLoader, locals, evmExceptionLabels, escapeLabels);
                return;
            case Instruction.MULMOD:
                EmitMulModInstruction(method, codeinfo, op, ilCompilerConfig, contractMetadata, currentSubSegment, pc, opcodeMetadata, envirementLoader, locals, evmExceptionLabels, escapeLabels);
                return;
            case Instruction.SHL:
                EmitShiftUInt256Method(method, locals, (locals.stackHeadRef, locals.stackHeadIdx, contractMetadata.StackOffsets.GetValueOrDefault(pc, (short)0)), isLeft: true, evmExceptionLabels);
                return;
            case Instruction.SHR:
                EmitShiftUInt256Method(method, locals, (locals.stackHeadRef, locals.stackHeadIdx, contractMetadata.StackOffsets.GetValueOrDefault(pc, (short)0)), isLeft: false, evmExceptionLabels);
                return;
            case Instruction.SAR:
                EmitShiftInt256Method(method, locals, (locals.stackHeadRef, locals.stackHeadIdx, contractMetadata.StackOffsets.GetValueOrDefault(pc, (short)0)), evmExceptionLabels);
                return;
            case Instruction.AND:
                EmitBitwiseUInt256Method(method, locals, (locals.stackHeadRef, locals.stackHeadIdx, contractMetadata.StackOffsets.GetValueOrDefault(pc, (short)0)), typeof(Vector256).GetMethod(nameof(Vector256.BitwiseAnd), BindingFlags.Public | BindingFlags.Static)!, evmExceptionLabels);
                return;
            case Instruction.OR:
                EmitBitwiseUInt256Method(method, locals, (locals.stackHeadRef, locals.stackHeadIdx, contractMetadata.StackOffsets.GetValueOrDefault(pc, (short)0)), typeof(Vector256).GetMethod(nameof(Vector256.BitwiseOr), BindingFlags.Public | BindingFlags.Static)!, evmExceptionLabels);
                return;
            case Instruction.XOR:
                EmitBitwiseUInt256Method(method, locals, (locals.stackHeadRef, locals.stackHeadIdx, contractMetadata.StackOffsets.GetValueOrDefault(pc, (short)0)), typeof(Vector256).GetMethod(nameof(Vector256.Xor), BindingFlags.Public | BindingFlags.Static)!, evmExceptionLabels);
                return;
            case Instruction.EXP:
                EmitExpInstruction(method, codeinfo, op, ilCompilerConfig, contractMetadata, currentSubSegment, pc, opcodeMetadata, envirementLoader, locals, evmExceptionLabels, escapeLabels);
                return;
            case Instruction.LT:
                EmitComparisonUInt256Method(method, locals, (locals.stackHeadRef, locals.stackHeadIdx, contractMetadata.StackOffsets.GetValueOrDefault(pc, (short)0)), typeof(UInt256).GetMethod("op_LessThan", new[] { typeof(UInt256).MakeByRefType(), typeof(UInt256).MakeByRefType() }), evmExceptionLabels);
                return;
            case Instruction.GT:
                EmitComparisonUInt256Method(method, locals, (locals.stackHeadRef, locals.stackHeadIdx, contractMetadata.StackOffsets.GetValueOrDefault(pc, (short)0)), typeof(UInt256).GetMethod("op_GreaterThan", new[] { typeof(UInt256).MakeByRefType(), typeof(UInt256).MakeByRefType() }), evmExceptionLabels);
                return;
            case Instruction.SLT:
                EmitComparisonInt256Method(method, locals, (locals.stackHeadRef, locals.stackHeadIdx, contractMetadata.StackOffsets.GetValueOrDefault(pc, (short)0)), typeof(Int256.Int256).GetMethod(nameof(Int256.Int256.CompareTo), new[] { typeof(Int256.Int256) }), false, evmExceptionLabels);
                return;
            case Instruction.SGT:
                EmitComparisonInt256Method(method, locals, (locals.stackHeadRef, locals.stackHeadIdx, contractMetadata.StackOffsets.GetValueOrDefault(pc, (short)0)), typeof(Int256.Int256).GetMethod(nameof(Int256.Int256.CompareTo), new[] { typeof(Int256.Int256) }), true, evmExceptionLabels);
                return;
            case Instruction.EQ:
                EmitEqInstruction(method, codeinfo, op, ilCompilerConfig, contractMetadata, currentSubSegment, pc, opcodeMetadata, envirementLoader, locals, evmExceptionLabels, escapeLabels);
                return;
            case Instruction.ISZERO:
                EmitIsZeroInstruction(method, codeinfo, op, ilCompilerConfig, contractMetadata, currentSubSegment, pc, opcodeMetadata, envirementLoader, locals, evmExceptionLabels, escapeLabels);
                return;
            case Instruction.DUP1:
            case Instruction.DUP2:
            case Instruction.DUP3:
            case Instruction.DUP4:
            case Instruction.DUP5:
            case Instruction.DUP6:
            case Instruction.DUP7:
            case Instruction.DUP8:
            case Instruction.DUP9:
            case Instruction.DUP10:
            case Instruction.DUP11:
            case Instruction.DUP12:
            case Instruction.DUP13:
            case Instruction.DUP14:
            case Instruction.DUP15:
            case Instruction.DUP16:
                EmitDupInstruction(method, codeinfo, op, ilCompilerConfig, contractMetadata, currentSubSegment, pc, opcodeMetadata, envirementLoader, locals, evmExceptionLabels, escapeLabels);
                return;
            case Instruction.SWAP1:
            case Instruction.SWAP2:
            case Instruction.SWAP3:
            case Instruction.SWAP4:
            case Instruction.SWAP5:
            case Instruction.SWAP6:
            case Instruction.SWAP7:
            case Instruction.SWAP8:
            case Instruction.SWAP9:
            case Instruction.SWAP10:
            case Instruction.SWAP11:
            case Instruction.SWAP12:
            case Instruction.SWAP13:
            case Instruction.SWAP14:
            case Instruction.SWAP15:
            case Instruction.SWAP16:
                EmitSwapInstruction(method, codeinfo, op, ilCompilerConfig, contractMetadata, currentSubSegment, pc, opcodeMetadata, envirementLoader, locals, evmExceptionLabels, escapeLabels);
                return;
            case Instruction.CODESIZE:
                EmitCodeSizeInstruction(method, codeinfo, op, ilCompilerConfig, contractMetadata, currentSubSegment, pc, opcodeMetadata, envirementLoader, locals, evmExceptionLabels, escapeLabels);
                return;
            case Instruction.PC:
                EmitPcInstruction(method, codeinfo, op, ilCompilerConfig, contractMetadata, currentSubSegment, pc, opcodeMetadata, envirementLoader, locals, evmExceptionLabels, escapeLabels);
                return;
            case Instruction.COINBASE:
                EmitCoinbaseInstruction(method, codeinfo, op, ilCompilerConfig, contractMetadata, currentSubSegment, pc, opcodeMetadata, envirementLoader, locals, evmExceptionLabels, escapeLabels);
                return;
            case Instruction.TIMESTAMP:
                EmitTimestampInstruction(method, codeinfo, op, ilCompilerConfig, contractMetadata, currentSubSegment, pc, opcodeMetadata, envirementLoader, locals, evmExceptionLabels, escapeLabels);
                return;
            case Instruction.NUMBER:
                EmitNumberInstruction(method, codeinfo, op, ilCompilerConfig, contractMetadata, currentSubSegment, pc, opcodeMetadata, envirementLoader, locals, evmExceptionLabels, escapeLabels);
                return;
            case Instruction.GASLIMIT:
                EmitGasLimitInstruction(method, codeinfo, op, ilCompilerConfig, contractMetadata, currentSubSegment, pc, opcodeMetadata, envirementLoader, locals, evmExceptionLabels, escapeLabels);
                return;
            case Instruction.CALLER:
                EmitCallerInstruction(method, codeinfo, op, ilCompilerConfig, contractMetadata, currentSubSegment, pc, opcodeMetadata, envirementLoader, locals, evmExceptionLabels, escapeLabels);
                return;
            case Instruction.ADDRESS:
                EmitAddressInstruction(method, codeinfo, op, ilCompilerConfig, contractMetadata, currentSubSegment, pc, opcodeMetadata, envirementLoader, locals, evmExceptionLabels, escapeLabels);
                return;
            case Instruction.ORIGIN:
                EmitOriginInstruction(method, codeinfo, op, ilCompilerConfig, contractMetadata, currentSubSegment, pc, opcodeMetadata, envirementLoader, locals, evmExceptionLabels, escapeLabels);
                return;
            case Instruction.CALLVALUE:
                EmitCallValueInstruction(method, codeinfo, op, ilCompilerConfig, contractMetadata, currentSubSegment, pc, opcodeMetadata, envirementLoader, locals, evmExceptionLabels, escapeLabels);
                return;
            case Instruction.GASPRICE:
                EmitGasPriceInstruction(method, codeinfo, op, ilCompilerConfig, contractMetadata, currentSubSegment, pc, opcodeMetadata, envirementLoader, locals, evmExceptionLabels, escapeLabels);
                return;
            case Instruction.CALLDATACOPY:
                EmitCallDataCopyInstruction(method, codeinfo, op, ilCompilerConfig, contractMetadata, currentSubSegment, pc, opcodeMetadata, envirementLoader, locals, evmExceptionLabels, escapeLabels);
                return;
            case Instruction.CALLDATALOAD:
                EmitCalldataLoadInstruction(method, codeinfo, op, ilCompilerConfig, contractMetadata, currentSubSegment, pc, opcodeMetadata, envirementLoader, locals, evmExceptionLabels, escapeLabels);
                return;
            case Instruction.CALLDATASIZE:
                EmitCalldataSizeInstruction(method, codeinfo, op, ilCompilerConfig, contractMetadata, currentSubSegment, pc, opcodeMetadata, envirementLoader, locals, evmExceptionLabels, escapeLabels);
                return;
            case Instruction.MSIZE:
                EmitMSizeInstruction(method, codeinfo, op, ilCompilerConfig, contractMetadata, currentSubSegment, pc, opcodeMetadata, envirementLoader, locals, evmExceptionLabels, escapeLabels);
                return;
            case Instruction.MSTORE:
                EmitMStoreInstruction(method, codeinfo, op, ilCompilerConfig, contractMetadata, currentSubSegment, pc, opcodeMetadata, envirementLoader, locals, evmExceptionLabels, escapeLabels);
                return;
            case Instruction.MSTORE8:
                EmitMStore8Instruction(method, codeinfo, op, ilCompilerConfig, contractMetadata, currentSubSegment, pc, opcodeMetadata, envirementLoader, locals, evmExceptionLabels, escapeLabels);
                return;
            case Instruction.MLOAD:
                EmitMLoadInstruction(method, codeinfo, op, ilCompilerConfig, contractMetadata, currentSubSegment, pc, opcodeMetadata, envirementLoader, locals, evmExceptionLabels, escapeLabels);
                return;
            case Instruction.MCOPY:
                EmitMCopyInstruction(method, codeinfo, op, ilCompilerConfig, contractMetadata, currentSubSegment, pc, opcodeMetadata, envirementLoader, locals, evmExceptionLabels, escapeLabels);
                return;
            case Instruction.KECCAK256:
                EmitKeccak256Instruction(method, codeinfo, op, ilCompilerConfig, contractMetadata, currentSubSegment, pc, opcodeMetadata, envirementLoader, locals, evmExceptionLabels, escapeLabels);
                return;
            case Instruction.BYTE:
                EmitByteInstruction(method, codeinfo, op, ilCompilerConfig, contractMetadata, currentSubSegment, pc, opcodeMetadata, envirementLoader, locals, evmExceptionLabels, escapeLabels);
                return;
            case Instruction.CODECOPY:
                EmitCodeCopyInstruction(method, codeinfo, op, ilCompilerConfig, contractMetadata, currentSubSegment, pc, opcodeMetadata, envirementLoader, locals, evmExceptionLabels, escapeLabels);
                return;
            case Instruction.GAS:
                EmitGasInstruction(method, codeinfo, op, ilCompilerConfig, contractMetadata, currentSubSegment, pc, opcodeMetadata, envirementLoader, locals, evmExceptionLabels, escapeLabels);
                return;
            case Instruction.RETURNDATASIZE:
                EmitReturnDataSizeInstruction(method, codeinfo, op, ilCompilerConfig, contractMetadata, currentSubSegment, pc, opcodeMetadata, envirementLoader, locals, evmExceptionLabels, escapeLabels);
                return;
            case Instruction.RETURNDATACOPY:
                EmitReturnDataCopyInstruction(method, codeinfo, op, ilCompilerConfig, contractMetadata, currentSubSegment, pc, opcodeMetadata, envirementLoader, locals, evmExceptionLabels, escapeLabels);
                return;
            case Instruction.RETURN or Instruction.REVERT:
                EmitReturnOrRevertInstruction(method, codeinfo, op, ilCompilerConfig, contractMetadata, currentSubSegment, pc, opcodeMetadata, envirementLoader, locals, evmExceptionLabels, escapeLabels);
                return;
            case Instruction.BASEFEE:
                EmitBaseFeeInstruction(method, codeinfo, op, ilCompilerConfig, contractMetadata, currentSubSegment, pc, opcodeMetadata, envirementLoader, locals, evmExceptionLabels, escapeLabels);
                return;
            case Instruction.BLOBBASEFEE:
                EmitBlobBaseFeeInstruction(method, codeinfo, op, ilCompilerConfig, contractMetadata, currentSubSegment, pc, opcodeMetadata, envirementLoader, locals, evmExceptionLabels, escapeLabels);
                return;
            case Instruction.PREVRANDAO:
                EmitPrevRandaoInstruction(method, codeinfo, op, ilCompilerConfig, contractMetadata, currentSubSegment, pc, opcodeMetadata, envirementLoader, locals, evmExceptionLabels, escapeLabels);
                return;
            case Instruction.BLOBHASH:
                EmitBlobHashInstruction(method, codeinfo, op, ilCompilerConfig, contractMetadata, currentSubSegment, pc, opcodeMetadata, envirementLoader, locals, evmExceptionLabels, escapeLabels);
                return;
            case Instruction.BLOCKHASH:
                EmitBlockHashInstruction(method, codeinfo, op, ilCompilerConfig, contractMetadata, currentSubSegment, pc, opcodeMetadata, envirementLoader, locals, evmExceptionLabels, escapeLabels);
                return;
            case Instruction.SIGNEXTEND:
                EmitSignExtendInstruction(method, codeinfo, op, ilCompilerConfig, contractMetadata, currentSubSegment, pc, opcodeMetadata, envirementLoader, locals, evmExceptionLabels, escapeLabels);
                return;
            case Instruction.LOG0:
            case Instruction.LOG1:
            case Instruction.LOG2:
            case Instruction.LOG3:
            case Instruction.LOG4:
                EmitLogInstructions(method, codeinfo, op, ilCompilerConfig, contractMetadata, currentSubSegment, pc, opcodeMetadata, envirementLoader, locals, evmExceptionLabels, escapeLabels);
                return;
            case Instruction.TSTORE:
                EmitTStoreInstruction(method, codeinfo, op, ilCompilerConfig, contractMetadata, currentSubSegment, pc, opcodeMetadata, envirementLoader, locals, evmExceptionLabels, escapeLabels);
                return;
            case Instruction.TLOAD:
                EmitTLoadInstruction(method, codeinfo, op, ilCompilerConfig, contractMetadata, currentSubSegment, pc, opcodeMetadata, envirementLoader, locals, evmExceptionLabels, escapeLabels);
                return;
            case Instruction.SSTORE:
                EmitSStoreInstruction(method, codeinfo, op, ilCompilerConfig, contractMetadata, currentSubSegment, pc, opcodeMetadata, envirementLoader, locals, evmExceptionLabels, escapeLabels);
                return;
            case Instruction.SLOAD:
                EmitSLoadInstruction(method, codeinfo, op, ilCompilerConfig, contractMetadata, currentSubSegment, pc, opcodeMetadata, envirementLoader, locals, evmExceptionLabels, escapeLabels);
                return;
            case Instruction.EXTCODESIZE:
                EmitExtcodeSizeInstruction(method, codeinfo, op, ilCompilerConfig, contractMetadata, currentSubSegment, pc, opcodeMetadata, envirementLoader, locals, evmExceptionLabels, escapeLabels);
                return;
            case Instruction.EXTCODECOPY:
                EmitExtcodeCopyInstruction(method, codeinfo, op, ilCompilerConfig, contractMetadata, currentSubSegment, pc, opcodeMetadata, envirementLoader, locals, evmExceptionLabels, escapeLabels);
                return;
            case Instruction.EXTCODEHASH:
                EmitExtcodeHashInstruction(method, codeinfo, op, ilCompilerConfig, contractMetadata, currentSubSegment, pc, opcodeMetadata, envirementLoader, locals, evmExceptionLabels, escapeLabels);
                return;
            case Instruction.SELFBALANCE:
                EmitSelfBalanceInstruction(method, codeinfo, op, ilCompilerConfig, contractMetadata, currentSubSegment, pc, opcodeMetadata, envirementLoader, locals, evmExceptionLabels, escapeLabels);
                return;
            case Instruction.BALANCE:
                EmitBalanceInstruction(method, codeinfo, op, ilCompilerConfig, contractMetadata, currentSubSegment, pc, opcodeMetadata, envirementLoader, locals, evmExceptionLabels, escapeLabels);
                return;
            case Instruction.SELFDESTRUCT:
                EmitSelfDestructInstruction(method, codeinfo, op, ilCompilerConfig, contractMetadata, currentSubSegment, pc, opcodeMetadata, envirementLoader, locals, evmExceptionLabels, escapeLabels);
                return;
            case Instruction.CALL:
            case Instruction.CALLCODE:
            case Instruction.DELEGATECALL:
            case Instruction.STATICCALL:
                EmitCallInstructions(method, codeinfo, op, ilCompilerConfig, contractMetadata, currentSubSegment, pc, opcodeMetadata, envirementLoader, locals, evmExceptionLabels, escapeLabels);
                return;
            case Instruction.CREATE:
            case Instruction.CREATE2:
                EmitCreateInstructions(method, codeinfo, op, ilCompilerConfig, contractMetadata, currentSubSegment, pc, opcodeMetadata, envirementLoader, locals, evmExceptionLabels, escapeLabels);
                return;
            default:
                method.FakeBranch(method.AddExceptionLabel(evmExceptionLabels, EvmExceptionType.BadInstruction));
                return;
        }
    }

}
internal static class OpcodeEmitters
{
    internal static void EmitChainIdInstruction<TDelegateType>(
        Emit<TDelegateType> method, CodeInfo codeinfo, Instruction op, IVMConfig ilCompilerConfig, ContractCompilerMetadata contractMetadata, SubSegmentMetadata currentSubSegment, int pc, OpcodeMetadata opcodeMetadata, IEnvirementLoader envLoader, Locals<TDelegateType> locals, Dictionary<EvmExceptionType, Label> evmExceptionLabels, (Label returnLabel, Label exitLabel) escapeLabels)
    {
        method.CleanAndLoadWord(locals.stackHeadRef, contractMetadata.StackOffsets.GetValueOrDefault(pc, (short)0), 0);
        envLoader.LoadChainId(method, locals, false);
        method.CallSetter(Word.SetULong0, BitConverter.IsLittleEndian);
        return;
    }
    internal static void EmitLogInstructions<TDelegateType>(
        Emit<TDelegateType> method, CodeInfo codeinfo, Instruction op, IVMConfig ilCompilerConfig, ContractCompilerMetadata contractMetadata, SubSegmentMetadata currentSubSegment, int pc, OpcodeMetadata opcodeMetadata, IEnvirementLoader envLoader, Locals<TDelegateType> locals, Dictionary<EvmExceptionType, Label> evmExceptionLabels, (Label returnLabel, Label exitLabel) escapeLabels)
    {
        var topicsCount = (sbyte)(op - Instruction.LOG0);
        using Local logEntry = method.DeclareLocal<LogEntry>(locals.GetLocalName());
        using Local keccak = method.DeclareLocal(typeof(ValueHash256), locals.GetLocalName());

        method.StackLoadPrevious(locals.stackHeadRef, contractMetadata.StackOffsets.GetValueOrDefault(pc, (short)0), 1);
        method.LoadLocalAddress(locals.uint256A); // position
        method.Call(Word.GetUInt256ByRef);
        method.StackLoadPrevious(locals.stackHeadRef, contractMetadata.StackOffsets.GetValueOrDefault(pc, (short)0), 2);
        method.LoadLocalAddress(locals.uint256B); // length
        method.Call(Word.GetUInt256ByRef);

                                            // UpdateMemoryCost
        envLoader.LoadVmState(method, locals, false);


        method.LoadLocalAddress(locals.gasAvailable);
        method.LoadLocalAddress(locals.uint256A); // position
        method.LoadLocalAddress(locals.uint256B); // length
        method.Call(
            typeof(VirtualMachine<VirtualMachine.NotTracing, VirtualMachine.IsPrecompiling>).GetMethod(
                nameof(VirtualMachine<VirtualMachine.NotTracing, VirtualMachine.IsPrecompiling>.UpdateMemoryCost)
            )
        );
        method.BranchIfFalse(method.AddExceptionLabel(evmExceptionLabels, EvmExceptionType.OutOfGas));

        // update locals.gasAvailable
        method.LoadLocal(locals.gasAvailable);
        method.LoadConstant(topicsCount * GasCostOf.LogTopic);
        method.Convert<ulong>();
        method.LoadLocalAddress(locals.uint256B); // length
        method.Call(typeof(UInt256Extensions).GetMethod(nameof(UInt256Extensions.ToLong), BindingFlags.Static | BindingFlags.Public, [typeof(UInt256).MakeByRefType()]));
        method.Convert<ulong>();
        method.LoadConstant(GasCostOf.LogData);
        method.Multiply();
        method.Add();
        method.Subtract();
        method.Duplicate();
        method.StoreLocal(locals.gasAvailable); // locals.gasAvailable -= gasCost
        method.LoadConstant((ulong)0);
        method.BranchIfLess(method.AddExceptionLabel(evmExceptionLabels, EvmExceptionType.OutOfGas));

<<<<<<< HEAD
        envLoader.LoadEnv(method, locals, true);
=======
        method.LoadEnvRef(locals);
>>>>>>> d9ee3cbe
        method.LoadField(
            GetFieldInfo(
                typeof(ExecutionEnvironment),
                nameof(ExecutionEnvironment.ExecutingAccount)
            )
        );

        envLoader.LoadMemory(method, locals, true);
        method.LoadLocalAddress(locals.uint256A); // position
        method.LoadLocalAddress(locals.uint256B); // length
        method.Call(
            typeof(EvmPooledMemory).GetMethod(
                nameof(EvmPooledMemory.Load),
                [typeof(UInt256).MakeByRefType(), typeof(UInt256).MakeByRefType()]
            )
        );
        method.StoreLocal(locals.localReadOnlyMemory);
        method.LoadLocalAddress(locals.localReadOnlyMemory);
        method.Call(typeof(ReadOnlyMemory<byte>).GetMethod(nameof(ReadOnlyMemory<byte>.ToArray)));

        method.LoadConstant(topicsCount);
        method.NewArray<Hash256>();
        for (var k = 0; k < topicsCount; k++)
        {
            method.Duplicate();
            method.LoadConstant(k);
            method.StackLoadPrevious(locals.stackHeadRef, contractMetadata.StackOffsets.GetValueOrDefault(pc, (short)0) - 2, k + 1);
            method.Call(Word.GetKeccak);
            method.StoreLocal(keccak);
            method.LoadLocalAddress(keccak);
            method.NewObject(typeof(Hash256), typeof(ValueHash256).MakeByRefType());
            method.StoreElement<Hash256>();
        }
        // Creat an LogEntry Object from Items on the Stack
        method.NewObject(typeof(LogEntry), typeof(Address), typeof(byte[]), typeof(Hash256[]));
        method.StoreLocal(logEntry);

        envLoader.LoadVmState(method, locals, false);

        using Local accessTrackerLocal = method.DeclareLocal<StackAccessTracker>(locals.GetLocalName());
        method.Call(typeof(EvmState).GetProperty(nameof(EvmState.AccessTracker), BindingFlags.Instance | BindingFlags.Public).GetGetMethod());
        method.LoadObject<StackAccessTracker>();
        method.StoreLocal(accessTrackerLocal);

        method.LoadLocalAddress(accessTrackerLocal);
        method.CallVirtual(GetPropertyInfo(typeof(StackAccessTracker), nameof(StackAccessTracker.Logs), getSetter: false, out _));
        method.LoadLocal(logEntry);
        method.CallVirtual(
            typeof(ICollection<LogEntry>).GetMethod(nameof(ICollection<LogEntry>.Add))
        );

        return;
    }

    internal static void EmitSignExtendInstruction<TDelegateType>(
        Emit<TDelegateType> method, CodeInfo codeinfo, Instruction op, IVMConfig ilCompilerConfig, ContractCompilerMetadata contractMetadata, SubSegmentMetadata currentSubSegment, int pc, OpcodeMetadata opcodeMetadata, IEnvirementLoader envLoader, Locals<TDelegateType> locals, Dictionary<EvmExceptionType, Label> evmExceptionLabels, (Label returnLabel, Label exitLabel) escapeLabels)
    {
        Label signIsNegative = method.DefineLabel(locals.GetLabelName());
        Label endOfOpcodeHandling = method.DefineLabel(locals.GetLabelName());
        Label argumentGt32 = method.DefineLabel(locals.GetLabelName());
        using Local wordSpan = method.DeclareLocal(typeof(Span<byte>), locals.GetLocalName());

        method.StackLoadPrevious(locals.stackHeadRef, contractMetadata.StackOffsets.GetValueOrDefault(pc, (short)0), 1);
        method.Duplicate();
        method.CallGetter(Word.GetUInt0, BitConverter.IsLittleEndian);
        method.StoreLocal(locals.uint32A);
        method.LoadLocalAddress(locals.uint256A);
        method.Call(Word.GetUInt256ByRef);

        method.LoadLocalAddress(locals.uint256A);
        method.LoadConstant(32);
        method.Call(typeof(UInt256).GetMethod("op_LessThan", new[] { typeof(UInt256).MakeByRefType(), typeof(int) }));
        method.BranchIfFalse(argumentGt32);

        method.StackLoadPrevious(locals.stackHeadRef, contractMetadata.StackOffsets.GetValueOrDefault(pc, (short)0), 2);
        method.Call(Word.GetMutableSpan);
        method.StoreLocal(wordSpan);

        method.LoadConstant((uint)31);
        method.LoadLocal(locals.uint32A);
        method.Subtract();
        method.StoreLocal(locals.uint32A);

        method.LoadItemFromSpan<TDelegateType, byte>(locals.uint32A, false, wordSpan);
        method.LoadIndirect<byte>();
        method.Convert<sbyte>();
        method.LoadConstant(0);
        method.BranchIfLess(signIsNegative);

        method.LoadField(GetFieldInfo(typeof(VirtualMachine), nameof(VirtualMachine.BytesZero32), BindingFlags.Static | BindingFlags.Public));
        method.Branch(endOfOpcodeHandling);

        method.MarkLabel(signIsNegative);
        method.LoadField(GetFieldInfo(typeof(VirtualMachine), nameof(VirtualMachine.BytesMax32), BindingFlags.Static | BindingFlags.Public));

        method.MarkLabel(endOfOpcodeHandling);
        method.LoadConstant(0);
        method.LoadLocal(locals.uint32A);
        method.EmitAsSpan();
        method.StoreLocal(locals.localSpan);

        method.LoadLocalAddress(locals.localSpan);
        method.LoadLocalAddress(wordSpan);
        method.LoadConstant(0);
        method.LoadLocal(locals.uint32A);
        method.Call(typeof(Span<byte>).GetMethod(nameof(Span<byte>.Slice), [typeof(int), typeof(int)]));
        method.Call(typeof(Span<byte>).GetMethod(nameof(Span<byte>.CopyTo), [typeof(Span<byte>)]));

        method.MarkLabel(argumentGt32);
    }

    internal static void EmitBlockHashInstruction<TDelegateType>(
        Emit<TDelegateType> method, CodeInfo codeinfo, Instruction op, IVMConfig ilCompilerConfig, ContractCompilerMetadata contractMetadata, SubSegmentMetadata currentSubSegment, int pc, OpcodeMetadata opcodeMetadata, IEnvirementLoader envLoader, Locals<TDelegateType> locals, Dictionary<EvmExceptionType, Label> evmExceptionLabels, (Label returnLabel, Label exitLabel) escapeLabels)
    {
        Label blockHashReturnedNull = method.DefineLabel(locals.GetLabelName());
        Label endOfOpcode = method.DefineLabel(locals.GetLabelName());

        method.StackLoadPrevious(locals.stackHeadRef, contractMetadata.StackOffsets.GetValueOrDefault(pc, (short)0), 1);
        method.LoadLocalAddress(locals.uint256A);
        method.Call(Word.GetUInt256ByRef);

        method.LoadLocalAddress(locals.uint256A);
        method.Call(typeof(UInt256Extensions).GetMethod(nameof(UInt256Extensions.ToLong), BindingFlags.Static | BindingFlags.Public, [typeof(UInt256).MakeByRefType()]));
        method.StoreLocal(locals.int64A);

        envLoader.LoadBlockhashProvider(method, locals, false);
        envLoader.LoadHeader(method, locals, false);

        method.LoadLocalAddress(locals.int64A);
        method.CallVirtual(typeof(IBlockhashProvider).GetMethod(nameof(IBlockhashProvider.GetBlockhash), [typeof(BlockHeader), typeof(long).MakeByRefType()]));
        method.Duplicate();
        method.StoreLocal(locals.hash256);
        method.LoadNull();
        method.BranchIfEqual(blockHashReturnedNull);

        // not equal
        method.CleanAndLoadWord(locals.stackHeadRef, contractMetadata.StackOffsets.GetValueOrDefault(pc, (short)0), 1);
        method.LoadLocal(locals.hash256);
        method.Call(GetPropertyInfo(typeof(Hash256), nameof(Hash256.Bytes), false, out _));
        method.Call(ConvertionImplicit(typeof(Span<byte>), typeof(Span<byte>)));
        method.Call(Word.SetReadOnlySpan);
        method.Branch(endOfOpcode);
        // equal to null

        method.MarkLabel(blockHashReturnedNull);
        method.CleanWord(locals.stackHeadRef, contractMetadata.StackOffsets.GetValueOrDefault(pc, (short)0), 1);

        method.MarkLabel(endOfOpcode);
        return;
    }

    internal static void EmitBlobHashInstruction<TDelegateType>(
        Emit<TDelegateType> method, CodeInfo codeinfo, Instruction op, IVMConfig ilCompilerConfig, ContractCompilerMetadata contractMetadata, SubSegmentMetadata currentSubSegment, int pc, OpcodeMetadata opcodeMetadata, IEnvirementLoader envLoader, Locals<TDelegateType> locals, Dictionary<EvmExceptionType, Label> evmExceptionLabels, (Label returnLabel, Label exitLabel) escapeLabels)
    {
        Label blobVersionedHashNotFound = method.DefineLabel(locals.GetLabelName());
        Label indexTooLarge = method.DefineLabel(locals.GetLabelName());
        Label endOfOpcode = method.DefineLabel(locals.GetLabelName());

        using Local byteMatrix = method.DeclareLocal(typeof(byte[][]), locals.GetLocalName());
        envLoader.LoadTxContext(method, locals, true);
        method.Call(GetPropertyInfo(typeof(TxExecutionContext), nameof(TxExecutionContext.BlobVersionedHashes), false, out _));
        method.StoreLocal(byteMatrix);

        method.LoadLocal(byteMatrix);
        method.LoadNull();
        method.BranchIfEqual(blobVersionedHashNotFound);

        method.StackLoadPrevious(locals.stackHeadRef, contractMetadata.StackOffsets.GetValueOrDefault(pc, (short)0), 1);
        method.LoadLocalAddress(locals.uint256A);
        method.Call(Word.GetUInt256ByRef);

        method.LoadLocalAddress(locals.uint256A);
        method.LoadLocal(byteMatrix);
        method.Call(GetPropertyInfo(typeof(byte[][]), nameof(Array.Length), false, out _));
        method.Call(typeof(UInt256).GetMethod("op_LessThan", new[] { typeof(UInt256).MakeByRefType(), typeof(int) }));
        method.BranchIfFalse(indexTooLarge);

        method.LoadLocal(byteMatrix);
        method.LoadLocal(locals.uint256A);
        method.LoadField(GetFieldInfo(typeof(UInt256), nameof(UInt256.u0)));
        method.Convert<int>();
        method.LoadElement<byte[]>();
        method.StoreLocal(locals.localArray);

        method.CleanAndLoadWord(locals.stackHeadRef, contractMetadata.StackOffsets.GetValueOrDefault(pc, (short)0), 1);
        method.LoadLocal(locals.localArray);
        method.Call(Word.SetArray);
        method.Branch(endOfOpcode);

        method.MarkLabel(blobVersionedHashNotFound);
        method.MarkLabel(indexTooLarge);
        method.CleanWord(locals.stackHeadRef, contractMetadata.StackOffsets.GetValueOrDefault(pc, (short)0), 1);
        method.MarkLabel(endOfOpcode);
        return;
    }

    internal static void EmitPrevRandaoInstruction<TDelegateType>(
        Emit<TDelegateType> method, CodeInfo codeinfo, Instruction op, IVMConfig ilCompilerConfig, ContractCompilerMetadata contractMetadata, SubSegmentMetadata currentSubSegment, int pc, OpcodeMetadata opcodeMetadata, IEnvirementLoader envLoader, Locals<TDelegateType> locals, Dictionary<EvmExceptionType, Label> evmExceptionLabels, (Label returnLabel, Label exitLabel) escapeLabels)
    {
        Label isPostMergeBranch = method.DefineLabel(locals.GetLabelName());
        Label endOfOpcode = method.DefineLabel(locals.GetLabelName());
        method.CleanAndLoadWord(locals.stackHeadRef, contractMetadata.StackOffsets.GetValueOrDefault(pc, (short)0), 0);

        envLoader.LoadBlockContext(method, locals, true);
        method.Call(GetPropertyInfo(typeof(BlockExecutionContext), nameof(BlockExecutionContext.Header), false, out _));

        method.Duplicate();
        method.Call(GetPropertyInfo(typeof(BlockHeader), nameof(BlockHeader.IsPostMerge), false, out _));
        method.BranchIfFalse(isPostMergeBranch);
        method.Call(GetPropertyInfo(typeof(BlockHeader), nameof(BlockHeader.Random), false, out _));
        method.Call(GetPropertyInfo(typeof(Hash256), nameof(Hash256.Bytes), false, out _));
        method.Call(Word.SetMutableSpan);
        method.Branch(endOfOpcode);

        method.MarkLabel(isPostMergeBranch);
        method.Call(GetPropertyInfo(typeof(BlockHeader), nameof(BlockHeader.Difficulty), false, out _));
        method.Call(Word.SetUInt256ByVal);

        method.MarkLabel(endOfOpcode);
        return;
    }

    internal static void EmitBlobBaseFeeInstruction<TDelegateType>(
        Emit<TDelegateType> method, CodeInfo codeinfo, Instruction op, IVMConfig ilCompilerConfig, ContractCompilerMetadata contractMetadata, SubSegmentMetadata currentSubSegment, int pc, OpcodeMetadata opcodeMetadata, IEnvirementLoader envLoader, Locals<TDelegateType> locals, Dictionary<EvmExceptionType, Label> evmExceptionLabels, (Label returnLabel, Label exitLabel) escapeLabels)
    {
        using Local uint256Nullable = method.DeclareLocal(typeof(UInt256?), locals.GetLocalName());
        method.CleanAndLoadWord(locals.stackHeadRef, contractMetadata.StackOffsets.GetValueOrDefault(pc, (short)0), 0);
        envLoader.LoadBlockContext(method, locals, true);
        method.Call(GetPropertyInfo(typeof(BlockExecutionContext), nameof(BlockExecutionContext.BlobBaseFee), false, out _));
        method.StoreLocal(uint256Nullable);
        method.LoadLocalAddress(uint256Nullable);
        method.Call(GetPropertyInfo(typeof(UInt256?), nameof(Nullable<UInt256>.Value), false, out _));
        method.Call(Word.SetUInt256ByVal);
    }

    internal static void EmitBaseFeeInstruction<TDelegateType>(
        Emit<TDelegateType> method, CodeInfo codeinfo, Instruction op, IVMConfig ilCompilerConfig, ContractCompilerMetadata contractMetadata, SubSegmentMetadata currentSubSegment, int pc, OpcodeMetadata opcodeMetadata, IEnvirementLoader envLoader, Locals<TDelegateType> locals, Dictionary<EvmExceptionType, Label> evmExceptionLabels, (Label returnLabel, Label exitLabel) escapeLabels)
    {
        method.CleanAndLoadWord(locals.stackHeadRef, contractMetadata.StackOffsets.GetValueOrDefault(pc, (short)0), 0);
        envLoader.LoadBlockContext(method, locals, true);
        method.Call(GetPropertyInfo(typeof(BlockExecutionContext), nameof(BlockExecutionContext.Header), false, out _));

        method.Call(GetPropertyInfo(typeof(BlockHeader), nameof(BlockHeader.BaseFeePerGas), false, out _));
        method.Call(Word.SetUInt256ByVal);
        return;
    }

    internal static void EmitReturnOrRevertInstruction<TDelegateType>(
        Emit<TDelegateType> method, CodeInfo codeinfo, Instruction op, IVMConfig ilCompilerConfig, ContractCompilerMetadata contractMetadata, SubSegmentMetadata currentSubSegment, int pc, OpcodeMetadata opcodeMetadata, IEnvirementLoader envLoader, Locals<TDelegateType> locals, Dictionary<EvmExceptionType, Label> evmExceptionLabels, (Label returnLabel, Label exitLabel) escapeLabels)
    {
        method.StackLoadPrevious(locals.stackHeadRef, contractMetadata.StackOffsets.GetValueOrDefault(pc, (short)0), 1);
        method.LoadLocalAddress(locals.uint256A);
        method.Call(Word.GetUInt256ByRef);

        method.StackLoadPrevious(locals.stackHeadRef, contractMetadata.StackOffsets.GetValueOrDefault(pc, (short)0), 2);
        method.LoadLocalAddress(locals.uint256B);
        method.Call(Word.GetUInt256ByRef);


        envLoader.LoadVmState(method, locals, false);

        method.LoadLocalAddress(locals.gasAvailable);
        method.LoadLocalAddress(locals.uint256A);
        method.LoadLocalAddress(locals.uint256B);
        method.Call(typeof(VirtualMachine<VirtualMachine.NotTracing, VirtualMachine.IsPrecompiling>).GetMethod(nameof(VirtualMachine<VirtualMachine.NotTracing, VirtualMachine.IsPrecompiling>.UpdateMemoryCost)));
        method.BranchIfFalse(method.AddExceptionLabel(evmExceptionLabels, EvmExceptionType.OutOfGas));

        envLoader.LoadResult(method, locals, true);
        envLoader.LoadMemory(method, locals, true);
        method.LoadLocalAddress(locals.uint256A);
        method.LoadLocalAddress(locals.uint256B);
        method.Call(typeof(EvmPooledMemory).GetMethod(nameof(EvmPooledMemory.Load), [typeof(UInt256).MakeByRefType(), typeof(UInt256).MakeByRefType()]));
        method.StoreField(GetFieldInfo(typeof(ILChunkExecutionState), nameof(ILChunkExecutionState.ReturnData)));

        envLoader.LoadResult(method, locals, true);
        switch (op)
        {
            case Instruction.REVERT:
                method.LoadConstant((int)ContractState.Revert);
                break;
            case Instruction.RETURN:
                method.LoadConstant((int)ContractState.Return);
                break;
        }
        method.StoreField(GetFieldInfo(typeof(ILChunkExecutionState), nameof(ILChunkExecutionState.ContractState)));
        method.FakeBranch(escapeLabels.returnLabel);
        return;
    }

    internal static void EmitReturnDataCopyInstruction<TDelegateType>(
        Emit<TDelegateType> method, CodeInfo codeinfo, Instruction op, IVMConfig ilCompilerConfig, ContractCompilerMetadata contractMetadata, SubSegmentMetadata currentSubSegment, int pc, OpcodeMetadata opcodeMetadata, IEnvirementLoader envLoader, Locals<TDelegateType> locals, Dictionary<EvmExceptionType, Label> evmExceptionLabels, (Label returnLabel, Label exitLabel) escapeLabels)
    {
        Label endOfOpcode = method.DefineLabel(locals.GetLabelName());


        method.StackLoadPrevious(locals.stackHeadRef, contractMetadata.StackOffsets.GetValueOrDefault(pc, (short)0), 1);
        method.LoadLocalAddress(locals.uint256A);
        method.Call(Word.GetUInt256ByRef);

        method.StackLoadPrevious(locals.stackHeadRef, contractMetadata.StackOffsets.GetValueOrDefault(pc, (short)0), 2);
        method.LoadLocalAddress(locals.uint256B);
        method.Call(Word.GetUInt256ByRef);

        method.StackLoadPrevious(locals.stackHeadRef, contractMetadata.StackOffsets.GetValueOrDefault(pc, (short)0), 3);
        method.LoadLocalAddress(locals.uint256C);
        method.Call(Word.GetUInt256ByRef);

        method.LoadLocalAddress(locals.uint256B);
        method.LoadLocalAddress(locals.uint256C);
        method.LoadLocalAddress(locals.uint256R);
        method.Call(typeof(UInt256).GetMethod(nameof(UInt256.AddOverflow)));
        method.LoadLocalAddress(locals.uint256R);

        envLoader.LoadReturnDataBuffer(method, locals, true);
        method.Call(typeof(ReadOnlyMemory<byte>).GetProperty(nameof(ReadOnlyMemory<byte>.Length)).GetMethod!);
        method.Call(typeof(UInt256).GetMethod("op_GreaterThan", new[] { typeof(UInt256).MakeByRefType(), typeof(int) }));
        method.Or();
        method.BranchIfTrue(method.AddExceptionLabel(evmExceptionLabels, EvmExceptionType.AccessViolation));

        method.LoadLocal(locals.gasAvailable);
        method.LoadLocalAddress(locals.uint256C);
        method.LoadLocalAddress(locals.lbool);
        method.Call(typeof(EvmPooledMemory).GetMethod(nameof(EvmPooledMemory.Div32Ceiling), [typeof(UInt256).MakeByRefType(), typeof(bool).MakeByRefType()]));
        method.LoadConstant(GasCostOf.Memory);
        method.Multiply();
        method.Subtract();
        method.Duplicate();
        method.StoreLocal(locals.gasAvailable);
        method.LoadConstant((long)0);
        method.BranchIfLess(method.AddExceptionLabel(evmExceptionLabels, EvmExceptionType.OutOfGas));

        // Note : check if c + b > returnData.Size

        method.LoadLocalAddress(locals.uint256C);
        method.Call(typeof(UInt256).GetProperty(nameof(UInt256.IsZero)).GetMethod!);
        method.BranchIfTrue(endOfOpcode);

        envLoader.LoadVmState(method, locals, false);

        method.LoadLocalAddress(locals.gasAvailable);
        method.LoadLocalAddress(locals.uint256A);
        method.LoadLocalAddress(locals.uint256C);
        method.Call(typeof(VirtualMachine<VirtualMachine.NotTracing, VirtualMachine.IsPrecompiling>).GetMethod(nameof(VirtualMachine<VirtualMachine.NotTracing, VirtualMachine.IsPrecompiling>.UpdateMemoryCost)));
        method.BranchIfFalse(method.AddExceptionLabel(evmExceptionLabels, EvmExceptionType.OutOfGas));

        envLoader.LoadReturnDataBuffer(method, locals, false);
        method.LoadLocalAddress(locals.uint256B);
        method.LoadLocalAddress(locals.uint256C);
        method.Call(MethodInfo<UInt256>("op_Explicit", typeof(int), new[] { typeof(UInt256).MakeByRefType() }));
        method.LoadConstant((int)PadDirection.Right);
        method.Call(typeof(ByteArrayExtensions).GetMethod(nameof(ByteArrayExtensions.SliceWithZeroPadding), [typeof(ReadOnlyMemory<byte>), typeof(UInt256).MakeByRefType(), typeof(int), typeof(PadDirection)]));
        method.StoreLocal(locals.localZeroPaddedSpan);

        envLoader.LoadMemory(method, locals, true);
        method.LoadLocalAddress(locals.uint256A);
        method.LoadLocalAddress(locals.localZeroPaddedSpan);
        method.Call(typeof(EvmPooledMemory).GetMethod(nameof(EvmPooledMemory.Save), [typeof(UInt256).MakeByRefType(), typeof(ZeroPaddedSpan).MakeByRefType()]));

        method.MarkLabel(endOfOpcode);
        return;
    }

    internal static void EmitReturnDataSizeInstruction<TDelegateType>(
        Emit<TDelegateType> method, CodeInfo codeinfo, Instruction op, IVMConfig ilCompilerConfig, ContractCompilerMetadata contractMetadata, SubSegmentMetadata currentSubSegment, int pc, OpcodeMetadata opcodeMetadata, IEnvirementLoader envLoader, Locals<TDelegateType> locals, Dictionary<EvmExceptionType, Label> evmExceptionLabels, (Label returnLabel, Label exitLabel) escapeLabels)
    {
        method.CleanAndLoadWord(locals.stackHeadRef, contractMetadata.StackOffsets.GetValueOrDefault(pc, (short)0), 0);
        envLoader.LoadReturnDataBuffer(method, locals, true);
        method.Call(GetPropertyInfo<ReadOnlyMemory<byte>>(nameof(ReadOnlyMemory<byte>.Length), false, out _));
        method.CallSetter(Word.SetInt0, BitConverter.IsLittleEndian);
        return;
    }

    internal static void EmitGasInstruction<TDelegateType>(
        Emit<TDelegateType> method, CodeInfo codeinfo, Instruction op, IVMConfig ilCompilerConfig, ContractCompilerMetadata contractMetadata, SubSegmentMetadata currentSubSegment, int pc, OpcodeMetadata opcodeMetadata, IEnvirementLoader envLoader, Locals<TDelegateType> locals, Dictionary<EvmExceptionType, Label> evmExceptionLabels, (Label returnLabel, Label exitLabel) escapeLabels)
    {
        method.CleanAndLoadWord(locals.stackHeadRef, contractMetadata.StackOffsets.GetValueOrDefault(pc, (short)0), 0);
        method.LoadLocal(locals.gasAvailable);
        method.CallSetter(Word.SetULong0, BitConverter.IsLittleEndian);
        return;
    }

    internal static void EmitCodeCopyInstruction<TDelegateType>(
        Emit<TDelegateType> method, CodeInfo codeinfo, Instruction op, IVMConfig ilCompilerConfig, ContractCompilerMetadata contractMetadata, SubSegmentMetadata currentSubSegment, int pc, OpcodeMetadata opcodeMetadata, IEnvirementLoader envLoader, Locals<TDelegateType> locals, Dictionary<EvmExceptionType, Label> evmExceptionLabels, (Label returnLabel, Label exitLabel) escapeLabels)
    {
        Label endOfOpcode = method.DefineLabel(locals.GetLabelName());
        method.StackLoadPrevious(locals.stackHeadRef, contractMetadata.StackOffsets.GetValueOrDefault(pc, (short)0), 3);
        method.LoadLocalAddress(locals.uint256C);
        method.Call(Word.GetUInt256ByRef);


        method.LoadLocal(locals.gasAvailable);
        method.LoadLocalAddress(locals.uint256C);
        method.LoadLocalAddress(locals.lbool);
        method.Call(typeof(EvmPooledMemory).GetMethod(nameof(EvmPooledMemory.Div32Ceiling), [typeof(UInt256).MakeByRefType(), typeof(bool).MakeByRefType()]));
        method.LoadConstant(GasCostOf.Memory);
        method.Multiply();
        method.Subtract();
        method.Duplicate();
        method.StoreLocal(locals.gasAvailable);
        method.LoadConstant((long)0);
        method.BranchIfLess(method.AddExceptionLabel(evmExceptionLabels, EvmExceptionType.OutOfGas));

        method.StackLoadPrevious(locals.stackHeadRef, contractMetadata.StackOffsets.GetValueOrDefault(pc, (short)0), 1);
        method.LoadLocalAddress(locals.uint256A);
        method.Call(Word.GetUInt256ByRef);

        method.StackLoadPrevious(locals.stackHeadRef, contractMetadata.StackOffsets.GetValueOrDefault(pc, (short)0), 2);
        method.LoadLocalAddress(locals.uint256B);
        method.Call(Word.GetUInt256ByRef);


        method.LoadLocalAddress(locals.uint256C);
        method.Call(typeof(UInt256).GetProperty(nameof(UInt256.IsZero)).GetMethod!);
        method.BranchIfTrue(endOfOpcode);

        envLoader.LoadVmState(method, locals, false);

        method.LoadLocalAddress(locals.gasAvailable);
        method.LoadLocalAddress(locals.uint256A);
        method.LoadLocalAddress(locals.uint256C);
        method.Call(typeof(VirtualMachine<VirtualMachine.NotTracing, VirtualMachine.IsPrecompiling>).GetMethod(nameof(VirtualMachine<VirtualMachine.NotTracing, VirtualMachine.IsPrecompiling>.UpdateMemoryCost)));
        method.BranchIfFalse(method.AddExceptionLabel(evmExceptionLabels, EvmExceptionType.OutOfGas));

        envLoader.LoadMachineCode(method, locals, true);
        method.LoadConstant(codeinfo.MachineCode.Length);
        method.LoadLocalAddress(locals.uint256B);
        method.LoadLocalAddress(locals.uint256C);
        method.LoadField(GetFieldInfo(typeof(UInt256), nameof(UInt256.u0)));
        method.Convert<int>();
        method.LoadConstant((int)PadDirection.Right);
        method.Call(typeof(ByteArrayExtensions).GetMethod(nameof(ByteArrayExtensions.SliceWithZeroPadding), [typeof(byte).MakeByRefType(), typeof(int), typeof(UInt256).MakeByRefType(), typeof(int), typeof(PadDirection)]));
        method.StoreLocal(locals.localZeroPaddedSpan);

        envLoader.LoadMemory(method, locals, true);
        method.LoadLocalAddress(locals.uint256A);
        method.LoadLocalAddress(locals.localZeroPaddedSpan);
        method.Call(typeof(EvmPooledMemory).GetMethod(nameof(EvmPooledMemory.Save), [typeof(UInt256).MakeByRefType(), typeof(ZeroPaddedSpan).MakeByRefType()]));

        method.MarkLabel(endOfOpcode);
        return;
    }

    internal static void EmitByteInstruction<TDelegateType>(
        Emit<TDelegateType> method, CodeInfo codeinfo, Instruction op, IVMConfig ilCompilerConfig, ContractCompilerMetadata contractMetadata, SubSegmentMetadata currentSubSegment, int pc, OpcodeMetadata opcodeMetadata, IEnvirementLoader envLoader, Locals<TDelegateType> locals, Dictionary<EvmExceptionType, Label> evmExceptionLabels, (Label returnLabel, Label exitLabel) escapeLabels)
    {
        method.StackLoadPrevious(locals.stackHeadRef, contractMetadata.StackOffsets.GetValueOrDefault(pc, (short)0), 1);
        method.Duplicate();
        method.CallGetter(Word.GetUInt0, BitConverter.IsLittleEndian);
        method.StoreLocal(locals.uint32A);
        method.StoreLocal(locals.wordRef256A);
        method.StackLoadPrevious(locals.stackHeadRef, contractMetadata.StackOffsets.GetValueOrDefault(pc, (short)0), 2);
        method.Call(Word.GetReadOnlySpan);
        method.StoreLocal(locals.localReadonOnlySpan);


        Label pushZeroLabel = method.DefineLabel(locals.GetLabelName());
        Label endOfInstructionImpl = method.DefineLabel(locals.GetLabelName());
        method.EmitCheck(nameof(Word.IsShort), locals.wordRef256A);
        method.BranchIfFalse(pushZeroLabel);
        method.LoadLocal(locals.wordRef256A);
        method.CallGetter(Word.GetInt0, BitConverter.IsLittleEndian);
        method.LoadConstant(Word.Size);
        method.BranchIfGreaterOrEqual(pushZeroLabel);
        method.LoadLocal(locals.wordRef256A);
        method.CallGetter(Word.GetInt0, BitConverter.IsLittleEndian);
        method.LoadConstant(0);
        method.BranchIfLess(pushZeroLabel);

        method.LoadLocalAddress(locals.localReadonOnlySpan);
        method.LoadLocal(locals.uint32A);
        method.Call(typeof(ReadOnlySpan<byte>).GetMethod("get_Item"));
        method.LoadIndirect<byte>();
        method.Convert<uint>();
        method.StoreLocal(locals.uint32A);

        method.CleanAndLoadWord(locals.stackHeadRef, contractMetadata.StackOffsets.GetValueOrDefault(pc, (short)0), 2);
        method.LoadLocal(locals.uint32A);
        method.CallSetter(Word.SetUInt0, BitConverter.IsLittleEndian);
        method.Branch(endOfInstructionImpl);

        method.MarkLabel(pushZeroLabel);
        method.CleanWord(locals.stackHeadRef, contractMetadata.StackOffsets.GetValueOrDefault(pc, (short)0), 2);
        method.MarkLabel(endOfInstructionImpl);
    }

    internal static void EmitKeccak256Instruction<TDelegateType>(
        Emit<TDelegateType> method, CodeInfo codeinfo, Instruction op, IVMConfig ilCompilerConfig, ContractCompilerMetadata contractMetadata, SubSegmentMetadata currentSubSegment, int pc, OpcodeMetadata opcodeMetadata, IEnvirementLoader envLoader, Locals<TDelegateType> locals, Dictionary<EvmExceptionType, Label> evmExceptionLabels, (Label returnLabel, Label exitLabel) escapeLabels)
    {
        MethodInfo refWordToRefValueHashMethod = GetAsMethodInfo<Word, ValueHash256>();

        method.StackLoadPrevious(locals.stackHeadRef, contractMetadata.StackOffsets.GetValueOrDefault(pc, (short)0), 1);
        method.LoadLocalAddress(locals.uint256A);
        method.Call(Word.GetUInt256ByRef);

        method.StackLoadPrevious(locals.stackHeadRef, contractMetadata.StackOffsets.GetValueOrDefault(pc, (short)0), 2);
        method.LoadLocalAddress(locals.uint256B);
        method.Call(Word.GetUInt256ByRef);


        method.LoadLocal(locals.gasAvailable);
        method.LoadLocalAddress(locals.uint256B);
        method.LoadLocalAddress(locals.lbool);
        method.Call(typeof(EvmPooledMemory).GetMethod(nameof(EvmPooledMemory.Div32Ceiling), [typeof(UInt256).MakeByRefType(), typeof(bool).MakeByRefType()]));
        method.LoadConstant(GasCostOf.Sha3Word);
        method.Multiply();
        method.Subtract();
        method.Duplicate();
        method.StoreLocal(locals.gasAvailable);
        method.LoadConstant((long)0);
        method.BranchIfLess(method.AddExceptionLabel(evmExceptionLabels, EvmExceptionType.OutOfGas));

        envLoader.LoadVmState(method, locals, false);

        method.LoadLocalAddress(locals.gasAvailable);
        method.LoadLocalAddress(locals.uint256A);
        method.LoadLocalAddress(locals.uint256B);
        method.Call(typeof(VirtualMachine<VirtualMachine.NotTracing, VirtualMachine.IsPrecompiling>).GetMethod(nameof(VirtualMachine<VirtualMachine.NotTracing, VirtualMachine.IsPrecompiling>.UpdateMemoryCost)));
        method.BranchIfFalse(method.AddExceptionLabel(evmExceptionLabels, EvmExceptionType.OutOfGas));

        envLoader.LoadMemory(method, locals, true);
        method.LoadLocalAddress(locals.uint256A);
        method.LoadLocalAddress(locals.uint256B);
        method.Call(typeof(EvmPooledMemory).GetMethod(nameof(EvmPooledMemory.LoadSpan), [typeof(UInt256).MakeByRefType(), typeof(UInt256).MakeByRefType()]));
        method.Call(ConvertionImplicit(typeof(Span<byte>), typeof(Span<byte>)));
        method.StackLoadPrevious(locals.stackHeadRef, contractMetadata.StackOffsets.GetValueOrDefault(pc, (short)0), 2);
        method.Call(refWordToRefValueHashMethod);
        method.Call(typeof(KeccakCache).GetMethod(nameof(KeccakCache.ComputeTo), [typeof(ReadOnlySpan<byte>), typeof(ValueHash256).MakeByRefType()]));
    }

    internal static void EmitMCopyInstruction<TDelegateType>(
        Emit<TDelegateType> method, CodeInfo codeinfo, Instruction op, IVMConfig ilCompilerConfig, ContractCompilerMetadata contractMetadata, SubSegmentMetadata currentSubSegment, int pc, OpcodeMetadata opcodeMetadata, IEnvirementLoader envLoader, Locals<TDelegateType> locals, Dictionary<EvmExceptionType, Label> evmExceptionLabels, (Label returnLabel, Label exitLabel) escapeLabels)
    {
        method.StackLoadPrevious(locals.stackHeadRef, contractMetadata.StackOffsets.GetValueOrDefault(pc, (short)0), 1);
        method.LoadLocalAddress(locals.uint256A);
        method.Call(Word.GetUInt256ByRef);

        method.StackLoadPrevious(locals.stackHeadRef, contractMetadata.StackOffsets.GetValueOrDefault(pc, (short)0), 2);
        method.LoadLocalAddress(locals.uint256B);
        method.Call(Word.GetUInt256ByRef);

        method.StackLoadPrevious(locals.stackHeadRef, contractMetadata.StackOffsets.GetValueOrDefault(pc, (short)0), 3);
        method.LoadLocalAddress(locals.uint256C);
        method.Call(Word.GetUInt256ByRef);

        method.LoadLocal(locals.gasAvailable);
        method.LoadLocalAddress(locals.uint256C);
        method.LoadLocalAddress(locals.lbool);
        method.Call(typeof(EvmPooledMemory).GetMethod(nameof(EvmPooledMemory.Div32Ceiling), [typeof(UInt256).MakeByRefType(), typeof(bool).MakeByRefType()]));
        method.LoadConstant(GasCostOf.VeryLow);
        method.Multiply();
        method.Subtract();
        method.Duplicate();
        method.StoreLocal(locals.gasAvailable);
        method.LoadConstant((long)0);
        method.BranchIfLess(method.AddExceptionLabel(evmExceptionLabels, EvmExceptionType.OutOfGas));

        envLoader.LoadVmState(method, locals, false);

        method.LoadLocalAddress(locals.gasAvailable);
        method.LoadLocalAddress(locals.uint256A);
        method.LoadLocalAddress(locals.uint256B);
        method.Call(typeof(UInt256).GetMethod(nameof(UInt256.Max)));
        method.StoreLocal(locals.uint256R);
        method.LoadLocalAddress(locals.uint256R);
        method.LoadLocalAddress(locals.uint256C);
        method.Call(typeof(VirtualMachine<VirtualMachine.NotTracing, VirtualMachine.IsPrecompiling>).GetMethod(nameof(VirtualMachine<VirtualMachine.NotTracing, VirtualMachine.IsPrecompiling>.UpdateMemoryCost)));
        method.BranchIfFalse(method.AddExceptionLabel(evmExceptionLabels, EvmExceptionType.OutOfGas));

        envLoader.LoadMemory(method, locals, true);
        method.LoadLocalAddress(locals.uint256A);
        envLoader.LoadMemory(method, locals, true);
        method.LoadLocalAddress(locals.uint256B);
        method.LoadLocalAddress(locals.uint256C);
        method.Call(typeof(EvmPooledMemory).GetMethod(nameof(EvmPooledMemory.LoadSpan), [typeof(UInt256).MakeByRefType(), typeof(UInt256).MakeByRefType()]));
        method.Call(typeof(EvmPooledMemory).GetMethod(nameof(EvmPooledMemory.Save), [typeof(UInt256).MakeByRefType(), typeof(Span<byte>)]));
        return;
    }

    internal static void EmitMLoadInstruction<TDelegateType>(
        Emit<TDelegateType> method, CodeInfo codeinfo, Instruction op, IVMConfig ilCompilerConfig, ContractCompilerMetadata contractMetadata, SubSegmentMetadata currentSubSegment, int pc, OpcodeMetadata opcodeMetadata, IEnvirementLoader envLoader, Locals<TDelegateType> locals, Dictionary<EvmExceptionType, Label> evmExceptionLabels, (Label returnLabel, Label exitLabel) escapeLabels)
    {
        method.StackLoadPrevious(locals.stackHeadRef, contractMetadata.StackOffsets.GetValueOrDefault(pc, (short)0), 1);
        method.LoadLocalAddress(locals.uint256A);
        method.Call(Word.GetUInt256ByRef);

        envLoader.LoadVmState(method, locals, false);

        method.LoadLocalAddress(locals.gasAvailable);
        method.LoadLocalAddress(locals.uint256A);

        method.LoadField(GetFieldInfo(typeof(VirtualMachine), nameof(VirtualMachine.BigInt32)));
        method.StoreLocal(locals.uint256B);

        method.LoadLocalAddress(locals.uint256B);
        method.Call(typeof(VirtualMachine<VirtualMachine.NotTracing, VirtualMachine.IsPrecompiling>).GetMethod(nameof(VirtualMachine<VirtualMachine.NotTracing, VirtualMachine.IsPrecompiling>.UpdateMemoryCost)));
        method.BranchIfFalse(method.AddExceptionLabel(evmExceptionLabels, EvmExceptionType.OutOfGas));

        envLoader.LoadMemory(method, locals, true);
        method.LoadLocalAddress(locals.uint256A);
        method.Call(typeof(EvmPooledMemory).GetMethod(nameof(EvmPooledMemory.LoadSpan), [typeof(UInt256).MakeByRefType()]));
        method.Call(ConvertionImplicit(typeof(Span<byte>), typeof(Span<byte>)));
        method.StoreLocal(locals.localReadonOnlySpan);

        method.CleanAndLoadWord(locals.stackHeadRef, contractMetadata.StackOffsets.GetValueOrDefault(pc, (short)0), 1);
        method.LoadLocal(locals.localReadonOnlySpan);
        method.Call(Word.SetReadOnlySpan);
        return;
    }

    internal static void EmitMStore8Instruction<TDelegateType>(
        Emit<TDelegateType> method, CodeInfo codeinfo, Instruction op, IVMConfig ilCompilerConfig, ContractCompilerMetadata contractMetadata, SubSegmentMetadata currentSubSegment, int pc, OpcodeMetadata opcodeMetadata, IEnvirementLoader envLoader, Locals<TDelegateType> locals, Dictionary<EvmExceptionType, Label> evmExceptionLabels, (Label returnLabel, Label exitLabel) escapeLabels)
    {
        method.StackLoadPrevious(locals.stackHeadRef, contractMetadata.StackOffsets.GetValueOrDefault(pc, (short)0), 1);
        method.LoadLocalAddress(locals.uint256A);
        method.Call(Word.GetUInt256ByRef);
        method.StackLoadPrevious(locals.stackHeadRef, contractMetadata.StackOffsets.GetValueOrDefault(pc, (short)0), 2);
        method.CallGetter(Word.GetByte0, BitConverter.IsLittleEndian);
        method.StoreLocal(locals.byte8A);

        envLoader.LoadVmState(method, locals, false);

        method.LoadLocalAddress(locals.gasAvailable);
        method.LoadLocalAddress(locals.uint256A);
        method.LoadConstant(1);
        method.Call(ConvertionExplicit<UInt256, int>());
        method.StoreLocal(locals.uint256C);
        method.LoadLocalAddress(locals.uint256C);
        method.Call(typeof(VirtualMachine<VirtualMachine.NotTracing, VirtualMachine.IsPrecompiling>).GetMethod(nameof(VirtualMachine<VirtualMachine.NotTracing, VirtualMachine.IsPrecompiling>.UpdateMemoryCost)));
        method.BranchIfFalse(method.AddExceptionLabel(evmExceptionLabels, EvmExceptionType.OutOfGas));

        envLoader.LoadMemory(method, locals, true);
        method.LoadLocalAddress(locals.uint256A);
        method.LoadLocal(locals.byte8A);

        method.Call(typeof(EvmPooledMemory).GetMethod(nameof(EvmPooledMemory.SaveByte)));
        return;
    }

    internal static void EmitMStoreInstruction<TDelegateType>(
        Emit<TDelegateType> method, CodeInfo codeinfo, Instruction op, IVMConfig ilCompilerConfig, ContractCompilerMetadata contractMetadata, SubSegmentMetadata currentSubSegment, int pc, OpcodeMetadata opcodeMetadata, IEnvirementLoader envLoader, Locals<TDelegateType> locals, Dictionary<EvmExceptionType, Label> evmExceptionLabels, (Label returnLabel, Label exitLabel) escapeLabels)
    {
        method.StackLoadPrevious(locals.stackHeadRef, contractMetadata.StackOffsets.GetValueOrDefault(pc, (short)0), 1);
        method.LoadLocalAddress(locals.uint256A);
        method.Call(Word.GetUInt256ByRef);
        method.StackLoadPrevious(locals.stackHeadRef, contractMetadata.StackOffsets.GetValueOrDefault(pc, (short)0), 2);
        method.StoreLocal(locals.wordRef256B);

        envLoader.LoadVmState(method, locals, false);

        method.LoadLocalAddress(locals.gasAvailable);
        method.LoadLocalAddress(locals.uint256A);
        method.LoadConstant(Word.Size);
        method.Call(ConvertionExplicit<UInt256, int>());
        method.StoreLocal(locals.uint256C);
        method.LoadLocalAddress(locals.uint256C);
        method.Call(typeof(VirtualMachine<VirtualMachine.NotTracing, VirtualMachine.IsPrecompiling>).GetMethod(nameof(VirtualMachine<VirtualMachine.NotTracing, VirtualMachine.IsPrecompiling>.UpdateMemoryCost)));
        method.BranchIfFalse(method.AddExceptionLabel(evmExceptionLabels, EvmExceptionType.OutOfGas));

        envLoader.LoadMemory(method, locals, true);
        method.LoadLocalAddress(locals.uint256A);
        method.LoadLocal(locals.wordRef256B);
        method.Call(Word.GetMutableSpan);
        method.Call(typeof(EvmPooledMemory).GetMethod(nameof(EvmPooledMemory.SaveWord)));
        return;
    }

    internal static void EmitMSizeInstruction<TDelegateType>(
        Emit<TDelegateType> method, CodeInfo codeinfo, Instruction op, IVMConfig ilCompilerConfig, ContractCompilerMetadata contractMetadata, SubSegmentMetadata currentSubSegment, int pc, OpcodeMetadata opcodeMetadata, IEnvirementLoader envLoader, Locals<TDelegateType> locals, Dictionary<EvmExceptionType, Label> evmExceptionLabels, (Label returnLabel, Label exitLabel) escapeLabels)
    {
        method.CleanAndLoadWord(locals.stackHeadRef, contractMetadata.StackOffsets.GetValueOrDefault(pc, (short)0), 0);

        envLoader.LoadMemory(method, locals, true);
        method.Call(GetPropertyInfo<EvmPooledMemory>(nameof(EvmPooledMemory.Size), false, out _));
        method.CallSetter(Word.SetULong0, BitConverter.IsLittleEndian);
        return;
    }

    internal static void EmitNumberInstruction<TDelegateType>(
        Emit<TDelegateType> method, CodeInfo codeinfo, Instruction op, IVMConfig ilCompilerConfig, ContractCompilerMetadata contractMetadata, SubSegmentMetadata currentSubSegment, int pc, OpcodeMetadata opcodeMetadata, IEnvirementLoader envLoader, Locals<TDelegateType> locals, Dictionary<EvmExceptionType, Label> evmExceptionLabels, (Label returnLabel, Label exitLabel) escapeLabels)
    {
        method.CleanAndLoadWord(locals.stackHeadRef, contractMetadata.StackOffsets.GetValueOrDefault(pc, (short)0), 0);
        envLoader.LoadBlockContext(method, locals, true);
        method.Call(GetPropertyInfo(typeof(BlockExecutionContext), nameof(BlockExecutionContext.Header), false, out _));

        method.Call(GetPropertyInfo<BlockHeader>(nameof(BlockHeader.Number), false, out _));
        method.CallSetter(Word.SetULong0, BitConverter.IsLittleEndian);
        return;
    }

    internal static void EmitGasLimitInstruction<TDelegateType>(
        Emit<TDelegateType> method, CodeInfo codeinfo, Instruction op, IVMConfig ilCompilerConfig, ContractCompilerMetadata contractMetadata, SubSegmentMetadata currentSubSegment, int pc, OpcodeMetadata opcodeMetadata, IEnvirementLoader envLoader, Locals<TDelegateType> locals, Dictionary<EvmExceptionType, Label> evmExceptionLabels, (Label returnLabel, Label exitLabel) escapeLabels)
    {
        method.CleanAndLoadWord(locals.stackHeadRef, contractMetadata.StackOffsets.GetValueOrDefault(pc, (short)0), 0);
        envLoader.LoadBlockContext(method, locals, true);
        method.Call(GetPropertyInfo(typeof(BlockExecutionContext), nameof(BlockExecutionContext.Header), false, out _));

        method.Call(GetPropertyInfo<BlockHeader>(nameof(BlockHeader.GasLimit), false, out _));
        method.CallSetter(Word.SetULong0, BitConverter.IsLittleEndian);
        return;
    }

    internal static void EmitCallerInstruction<TDelegateType>(
        Emit<TDelegateType> method, CodeInfo codeinfo, Instruction op, IVMConfig ilCompilerConfig, ContractCompilerMetadata contractMetadata, SubSegmentMetadata currentSubSegment, int pc, OpcodeMetadata opcodeMetadata, IEnvirementLoader envLoader, Locals<TDelegateType> locals, Dictionary<EvmExceptionType, Label> evmExceptionLabels, (Label returnLabel, Label exitLabel) escapeLabels)
    {
        method.CleanAndLoadWord(locals.stackHeadRef, contractMetadata.StackOffsets.GetValueOrDefault(pc, (short)0), 0);
<<<<<<< HEAD
        envLoader.LoadEnv(method, locals, false);
=======
        method.LoadEnvRef(locals);
>>>>>>> d9ee3cbe

        method.LoadField(GetFieldInfo(typeof(ExecutionEnvironment), nameof(ExecutionEnvironment.Caller)));
        method.Call(Word.SetAddress);
    }

    internal static void EmitAddressInstruction<TDelegateType>(
        Emit<TDelegateType> method, CodeInfo codeinfo, Instruction op, IVMConfig ilCompilerConfig, ContractCompilerMetadata contractMetadata, SubSegmentMetadata currentSubSegment, int pc, OpcodeMetadata opcodeMetadata, IEnvirementLoader envLoader, Locals<TDelegateType> locals, Dictionary<EvmExceptionType, Label> evmExceptionLabels, (Label returnLabel, Label exitLabel) escapeLabels)
    {
        method.CleanAndLoadWord(locals.stackHeadRef, contractMetadata.StackOffsets.GetValueOrDefault(pc, (short)0), 0);
<<<<<<< HEAD
        envLoader.LoadEnv(method, locals, false);
=======
        method.LoadEnvRef(locals);
>>>>>>> d9ee3cbe

        method.LoadField(GetFieldInfo(typeof(ExecutionEnvironment), nameof(ExecutionEnvironment.ExecutingAccount)));
        method.Call(Word.SetAddress);
        return;
    }

    internal static void EmitOriginInstruction<TDelegateType>(
        Emit<TDelegateType> method, CodeInfo codeinfo, Instruction op, IVMConfig ilCompilerConfig, ContractCompilerMetadata contractMetadata, SubSegmentMetadata currentSubSegment, int pc, OpcodeMetadata opcodeMetadata, IEnvirementLoader envLoader, Locals<TDelegateType> locals, Dictionary<EvmExceptionType, Label> evmExceptionLabels, (Label returnLabel, Label exitLabel) escapeLabels)
    {
        method.CleanAndLoadWord(locals.stackHeadRef, contractMetadata.StackOffsets.GetValueOrDefault(pc, (short)0), 0);
        envLoader.LoadTxContext(method, locals, true);
        method.Call(GetPropertyInfo(typeof(TxExecutionContext), nameof(TxExecutionContext.Origin), false, out _));
        method.Call(Word.SetAddress);
    }

    internal static void EmitCallValueInstruction<TDelegateType>(
        Emit<TDelegateType> method, CodeInfo codeinfo, Instruction op, IVMConfig ilCompilerConfig, ContractCompilerMetadata contractMetadata, SubSegmentMetadata currentSubSegment, int pc, OpcodeMetadata opcodeMetadata, IEnvirementLoader envLoader, Locals<TDelegateType> locals, Dictionary<EvmExceptionType, Label> evmExceptionLabels, (Label returnLabel, Label exitLabel) escapeLabels)
    {
        method.CleanAndLoadWord(locals.stackHeadRef, contractMetadata.StackOffsets.GetValueOrDefault(pc, (short)0), 0);
<<<<<<< HEAD
        envLoader.LoadEnv(method, locals, false);

        method.LoadField(GetFieldInfo(typeof(ExecutionEnvironment), nameof(ExecutionEnvironment.Value)));
        method.Call(Word.SetUInt256);
        return;
=======
        method.LoadEnvRef(locals);
        method.LoadFieldAddress(GetFieldInfo(typeof(ExecutionEnvironment), nameof(ExecutionEnvironment.Value)));
        method.Call(Word.SetUInt256ByRef);
>>>>>>> d9ee3cbe
    }

    internal static Label EmitCallDataCopyInstruction<TDelegateType>(
        Emit<TDelegateType> method, CodeInfo codeinfo, Instruction op, IVMConfig ilCompilerConfig, ContractCompilerMetadata contractMetadata, SubSegmentMetadata currentSubSegment, int pc, OpcodeMetadata opcodeMetadata, IEnvirementLoader envLoader, Locals<TDelegateType> locals, Dictionary<EvmExceptionType, Label> evmExceptionLabels, (Label returnLabel, Label exitLabel) escapeLabels)
    {
        Label endOfOpcode = method.DefineLabel(locals.GetLabelName());

        method.StackLoadPrevious(locals.stackHeadRef, contractMetadata.StackOffsets.GetValueOrDefault(pc, (short)0), 1);
        method.LoadLocalAddress(locals.uint256A);
        method.Call(Word.GetUInt256ByRef);

        method.StackLoadPrevious(locals.stackHeadRef, contractMetadata.StackOffsets.GetValueOrDefault(pc, (short)0), 2);
        method.LoadLocalAddress(locals.uint256B);
        method.Call(Word.GetUInt256ByRef);

        method.StackLoadPrevious(locals.stackHeadRef, contractMetadata.StackOffsets.GetValueOrDefault(pc, (short)0), 3);
        method.LoadLocalAddress(locals.uint256C);
        method.Call(Word.GetUInt256ByRef);

        method.LoadLocal(locals.gasAvailable);
        method.LoadLocalAddress(locals.uint256C);
        method.LoadLocalAddress(locals.lbool);
        method.Call(typeof(EvmPooledMemory).GetMethod(nameof(EvmPooledMemory.Div32Ceiling), [typeof(UInt256).MakeByRefType(), typeof(bool).MakeByRefType()]));
        method.LoadConstant(GasCostOf.Memory);
        method.Multiply();
        method.Subtract();
        method.Duplicate();
        method.StoreLocal(locals.gasAvailable);
        method.LoadConstant((long)0);
        method.BranchIfLess(method.AddExceptionLabel(evmExceptionLabels, EvmExceptionType.OutOfGas));

        method.LoadLocalAddress(locals.uint256C);
        method.Call(typeof(UInt256).GetProperty(nameof(UInt256.IsZero)).GetMethod!);
        method.BranchIfTrue(endOfOpcode);

        envLoader.LoadVmState(method, locals, false);

        method.LoadLocalAddress(locals.gasAvailable);
        method.LoadLocalAddress(locals.uint256A);
        method.LoadLocalAddress(locals.uint256C);
        method.Call(typeof(VirtualMachine<VirtualMachine.NotTracing, VirtualMachine.IsPrecompiling>).GetMethod(nameof(VirtualMachine<VirtualMachine.NotTracing, VirtualMachine.IsPrecompiling>.UpdateMemoryCost)));
        method.BranchIfFalse(method.AddExceptionLabel(evmExceptionLabels, EvmExceptionType.OutOfGas));

<<<<<<< HEAD
        envLoader.LoadCalldata(method, locals, false);
=======
        method.LoadCallData(locals, false);
>>>>>>> d9ee3cbe
        method.LoadLocalAddress(locals.uint256B);
        method.LoadLocal(locals.uint256C);
        method.LoadField(GetFieldInfo(typeof(UInt256), nameof(UInt256.u0)));
        method.Convert<int>();
        method.LoadConstant((int)PadDirection.Right);
        method.Call(typeof(ByteArrayExtensions).GetMethod(nameof(ByteArrayExtensions.SliceWithZeroPadding), [typeof(ReadOnlyMemory<byte>), typeof(UInt256).MakeByRefType(), typeof(int), typeof(PadDirection)]));
        method.StoreLocal(locals.localZeroPaddedSpan);

        envLoader.LoadMemory(method, locals, true);
        method.LoadLocalAddress(locals.uint256A);
        method.LoadLocalAddress(locals.localZeroPaddedSpan);
        method.CallVirtual(typeof(EvmPooledMemory).GetMethod(nameof(EvmPooledMemory.Save), [typeof(UInt256).MakeByRefType(), typeof(ZeroPaddedSpan).MakeByRefType()]));

        method.MarkLabel(endOfOpcode);
        return endOfOpcode;
    }

    internal static void EmitCalldataLoadInstruction<TDelegateType>(
        Emit<TDelegateType> method, CodeInfo codeinfo, Instruction op, IVMConfig ilCompilerConfig, ContractCompilerMetadata contractMetadata, SubSegmentMetadata currentSubSegment, int pc, OpcodeMetadata opcodeMetadata, IEnvirementLoader envLoader, Locals<TDelegateType> locals, Dictionary<EvmExceptionType, Label> evmExceptionLabels, (Label returnLabel, Label exitLabel) escapeLabels)
    {
        method.StackLoadPrevious(locals.stackHeadRef, contractMetadata.StackOffsets.GetValueOrDefault(pc, (short)0), 1);
        method.LoadLocalAddress(locals.uint256A);
        method.Call(Word.GetUInt256ByRef);

        method.CleanAndLoadWord(locals.stackHeadRef, contractMetadata.StackOffsets.GetValueOrDefault(pc, (short)0), 1);

<<<<<<< HEAD
        envLoader.LoadCalldata(method, locals, false);
=======
        method.LoadCallData(locals, false);
>>>>>>> d9ee3cbe
        method.LoadLocalAddress(locals.uint256A);
        method.LoadConstant(Word.Size);
        method.LoadConstant((int)PadDirection.Right);
        method.Call(typeof(ByteArrayExtensions).GetMethod(nameof(ByteArrayExtensions.SliceWithZeroPadding), [typeof(ReadOnlyMemory<byte>), typeof(UInt256).MakeByRefType(), typeof(int), typeof(PadDirection)]));
        method.Call(Word.SetZeroPaddedSpan);
        return;
    }

    internal static void EmitCalldataSizeInstruction<TDelegateType>(
        Emit<TDelegateType> method, CodeInfo codeinfo, Instruction op, IVMConfig ilCompilerConfig, ContractCompilerMetadata contractMetadata, SubSegmentMetadata currentSubSegment, int pc, OpcodeMetadata opcodeMetadata, IEnvirementLoader envLoader, Locals<TDelegateType> locals, Dictionary<EvmExceptionType, Label> evmExceptionLabels, (Label returnLabel, Label exitLabel) escapeLabels)
    {
        method.CleanAndLoadWord(locals.stackHeadRef, contractMetadata.StackOffsets.GetValueOrDefault(pc, (short)0), 0);
<<<<<<< HEAD
        envLoader.LoadCalldata(method, locals, true);
=======
        method.LoadCallData(locals, true);
>>>>>>> d9ee3cbe
        method.Call(GetPropertyInfo<ReadOnlyMemory<byte>>(nameof(ReadOnlyMemory<byte>.Length), false, out _));
        method.CallSetter(Word.SetInt0, BitConverter.IsLittleEndian);
        return;
    }

    internal static void EmitGasPriceInstruction<TDelegateType>(
        Emit<TDelegateType> method, CodeInfo codeinfo, Instruction op, IVMConfig ilCompilerConfig, ContractCompilerMetadata contractMetadata, SubSegmentMetadata currentSubSegment, int pc, OpcodeMetadata opcodeMetadata, IEnvirementLoader envLoader, Locals<TDelegateType> locals, Dictionary<EvmExceptionType, Label> evmExceptionLabels, (Label returnLabel, Label exitLabel) escapeLabels)
    {
        method.CleanAndLoadWord(locals.stackHeadRef, contractMetadata.StackOffsets.GetValueOrDefault(pc, (short)0), 0);
        envLoader.LoadTxContext(method, locals, true);
        method.Call(GetPropertyInfo(typeof(TxExecutionContext), nameof(TxExecutionContext.GasPrice), false, out _));
        method.Call(Word.SetUInt256ByVal);
        return;
    }

    internal static void EmitTimestampInstruction<TDelegateType>(
        Emit<TDelegateType> method, CodeInfo codeinfo, Instruction op, IVMConfig ilCompilerConfig, ContractCompilerMetadata contractMetadata, SubSegmentMetadata currentSubSegment, int pc, OpcodeMetadata opcodeMetadata, IEnvirementLoader envLoader, Locals<TDelegateType> locals, Dictionary<EvmExceptionType, Label> evmExceptionLabels, (Label returnLabel, Label exitLabel) escapeLabels)
    {
        method.CleanAndLoadWord(locals.stackHeadRef, contractMetadata.StackOffsets.GetValueOrDefault(pc, (short)0), 0);
        envLoader.LoadBlockContext(method, locals, true);
        method.Call(GetPropertyInfo(typeof(BlockExecutionContext), nameof(BlockExecutionContext.Header), false, out _));

        method.Call(GetPropertyInfo<BlockHeader>(nameof(BlockHeader.Timestamp), false, out _));
        method.CallSetter(Word.SetULong0, BitConverter.IsLittleEndian);
        return;
    }

    internal static void EmitCoinbaseInstruction<TDelegateType>(
        Emit<TDelegateType> method, CodeInfo codeinfo, Instruction op, IVMConfig ilCompilerConfig, ContractCompilerMetadata contractMetadata, SubSegmentMetadata currentSubSegment, int pc, OpcodeMetadata opcodeMetadata, IEnvirementLoader envLoader, Locals<TDelegateType> locals, Dictionary<EvmExceptionType, Label> evmExceptionLabels, (Label returnLabel, Label exitLabel) escapeLabels)
    {
        method.CleanAndLoadWord(locals.stackHeadRef, contractMetadata.StackOffsets.GetValueOrDefault(pc, (short)0), 0);
        envLoader.LoadBlockContext(method, locals, true);
        method.Call(GetPropertyInfo(typeof(BlockExecutionContext), nameof(BlockExecutionContext.Header), false, out _));

        method.Call(GetPropertyInfo<BlockHeader>(nameof(BlockHeader.GasBeneficiary), false, out _));
        method.Call(Word.SetAddress);
        return;
    }

    internal static void EmitPcInstruction<TDelegateType>(
        Emit<TDelegateType> method, CodeInfo codeinfo, Instruction op, IVMConfig ilCompilerConfig, ContractCompilerMetadata contractMetadata, SubSegmentMetadata currentSubSegment, int pc, OpcodeMetadata opcodeMetadata, IEnvirementLoader envLoader, Locals<TDelegateType> locals, Dictionary<EvmExceptionType, Label> evmExceptionLabels, (Label returnLabel, Label exitLabel) escapeLabels)
    {
        method.CleanAndLoadWord(locals.stackHeadRef, contractMetadata.StackOffsets.GetValueOrDefault(pc, (short)0), 0);
        method.LoadConstant(pc);
        method.CallSetter(Word.SetInt0, BitConverter.IsLittleEndian);
        return;
    }

    internal static void EmitCodeSizeInstruction<TDelegateType>(
        Emit<TDelegateType> method, CodeInfo codeinfo, Instruction op, IVMConfig ilCompilerConfig, ContractCompilerMetadata contractMetadata, SubSegmentMetadata currentSubSegment, int pc, OpcodeMetadata opcodeMetadata, IEnvirementLoader envLoader, Locals<TDelegateType> locals, Dictionary<EvmExceptionType, Label> evmExceptionLabels, (Label returnLabel, Label exitLabel) escapeLabels)
    {
        method.CleanAndLoadWord(locals.stackHeadRef, contractMetadata.StackOffsets.GetValueOrDefault(pc, (short)0), 0);
        method.LoadConstant(codeinfo.MachineCode.Length);
        method.CallSetter(Word.SetInt0, BitConverter.IsLittleEndian);
        return;
    }

    internal static void EmitSwapInstruction<TDelegateType>(
        Emit<TDelegateType> method, CodeInfo codeinfo, Instruction op, IVMConfig ilCompilerConfig, ContractCompilerMetadata contractMetadata, SubSegmentMetadata currentSubSegment, int pc, OpcodeMetadata opcodeMetadata, IEnvirementLoader envLoader, Locals<TDelegateType> locals, Dictionary<EvmExceptionType, Label> evmExceptionLabels, (Label returnLabel, Label exitLabel) escapeLabels)
    {
        int count = (int)op - (int)Instruction.SWAP1 + 1;

        method.LoadLocalAddress(locals.uint256R);
        method.StackLoadPrevious(locals.stackHeadRef, contractMetadata.StackOffsets.GetValueOrDefault(pc, (short)0), 1);
        method.LoadObject(typeof(Word));
        method.StoreObject(typeof(Word));

        method.StackLoadPrevious(locals.stackHeadRef, contractMetadata.StackOffsets.GetValueOrDefault(pc, (short)0), 1);
        method.StackLoadPrevious(locals.stackHeadRef, contractMetadata.StackOffsets.GetValueOrDefault(pc, (short)0), count + 1);
        method.LoadObject(typeof(Word));
        method.StoreObject(typeof(Word));

        method.StackLoadPrevious(locals.stackHeadRef, contractMetadata.StackOffsets.GetValueOrDefault(pc, (short)0), count + 1);
        method.LoadLocalAddress(locals.uint256R);
        method.LoadObject(typeof(Word));
        method.StoreObject(typeof(Word));
    }

    internal static void EmitDupInstruction<TDelegateType>(
        Emit<TDelegateType> method, CodeInfo codeinfo, Instruction op, IVMConfig ilCompilerConfig, ContractCompilerMetadata contractMetadata, SubSegmentMetadata currentSubSegment, int pc, OpcodeMetadata opcodeMetadata, IEnvirementLoader envLoader, Locals<TDelegateType> locals, Dictionary<EvmExceptionType, Label> evmExceptionLabels, (Label returnLabel, Label exitLabel) escapeLabels)
    {
        var count = (int)op - (int)Instruction.DUP1 + 1;
        method.StackLoadPrevious(locals.stackHeadRef, contractMetadata.StackOffsets.GetValueOrDefault(pc, (short)0), 0);
        method.StackLoadPrevious(locals.stackHeadRef, contractMetadata.StackOffsets.GetValueOrDefault(pc, (short)0), count);
        method.LoadObject(typeof(Word));
        method.StoreObject(typeof(Word));
    }

    internal static void EmitIsZeroInstruction<TDelegateType>(
        Emit<TDelegateType> method, CodeInfo codeinfo, Instruction op, IVMConfig ilCompilerConfig, ContractCompilerMetadata contractMetadata, SubSegmentMetadata currentSubSegment, int pc, OpcodeMetadata opcodeMetadata, IEnvirementLoader envLoader, Locals<TDelegateType> locals, Dictionary<EvmExceptionType, Label> evmExceptionLabels, (Label returnLabel, Label exitLabel) escapeLabels)
    {
        method.StackLoadPrevious(locals.stackHeadRef, contractMetadata.StackOffsets.GetValueOrDefault(pc, (short)0), 1);
        method.Duplicate();
        method.Duplicate();
        method.EmitCheck(nameof(Word.IsZero));
        method.StoreLocal(locals.lbool);
        method.Call(Word.SetToZero);
        method.LoadLocal(locals.lbool);
        method.CallSetter(Word.SetByte0, BitConverter.IsLittleEndian);
    }

    internal static void EmitEqInstruction<TDelegateType>(
        Emit<TDelegateType> method, CodeInfo codeinfo, Instruction op, IVMConfig ilCompilerConfig, ContractCompilerMetadata contractMetadata, SubSegmentMetadata currentSubSegment, int pc, OpcodeMetadata opcodeMetadata, IEnvirementLoader envLoader, Locals<TDelegateType> locals, Dictionary<EvmExceptionType, Label> evmExceptionLabels, (Label returnLabel, Label exitLabel) escapeLabels)
    {
        var refWordToRefByteMethod = GetAsMethodInfo<Word, byte>();
        var readVector256Method = GetReadUnalignedMethodInfo<Vector256<byte>>();
        var writeVector256Method = GetWriteUnalignedMethodInfo<Vector256<byte>>();
        MethodInfo operationUnegenerified = typeof(Vector256).GetMethod(nameof(Vector256.EqualsAll), BindingFlags.Public | BindingFlags.Static)!.MakeGenericMethod(typeof(byte));

        method.StackLoadPrevious(locals.stackHeadRef, contractMetadata.StackOffsets.GetValueOrDefault(pc, (short)0), 1);
        method.Call(refWordToRefByteMethod);
        method.Call(readVector256Method);
        method.StackLoadPrevious(locals.stackHeadRef, contractMetadata.StackOffsets.GetValueOrDefault(pc, (short)0), 2);
        method.Call(refWordToRefByteMethod);
        method.Call(readVector256Method);

        method.Call(operationUnegenerified);
        method.StoreLocal(locals.lbool);

        method.CleanAndLoadWord(locals.stackHeadRef, contractMetadata.StackOffsets.GetValueOrDefault(pc, (short)0), 2);
        method.LoadLocal(locals.lbool);
        method.Convert<uint>();
        method.CallSetter(Word.SetUInt0, BitConverter.IsLittleEndian);
    }

    internal static void EmitExpInstruction<TDelegateType>(
        Emit<TDelegateType> method, CodeInfo codeinfo, Instruction op, IVMConfig ilCompilerConfig, ContractCompilerMetadata contractMetadata, SubSegmentMetadata currentSubSegment, int pc, OpcodeMetadata opcodeMetadata, IEnvirementLoader envLoader, Locals<TDelegateType> locals, Dictionary<EvmExceptionType, Label> evmExceptionLabels, (Label returnLabel, Label exitLabel) escapeLabels)
    {
        Label powerIsZero = method.DefineLabel(locals.GetLabelName());
        Label baseIsOneOrZero = method.DefineLabel(locals.GetLabelName());
        Label endOfExpImpl = method.DefineLabel(locals.GetLabelName());

        method.StackLoadPrevious(locals.stackHeadRef, contractMetadata.StackOffsets.GetValueOrDefault(pc, (short)0), 1);
        method.LoadLocalAddress(locals.uint256A);
        method.Call(Word.GetUInt256ByRef);

        method.StackLoadPrevious(locals.stackHeadRef, contractMetadata.StackOffsets.GetValueOrDefault(pc, (short)0), 2);
        method.Duplicate();
        method.Call(Word.LeadingZeroProp);
        method.StoreLocal(locals.uint64A);
        method.LoadLocalAddress(locals.uint256B);
        method.Call(Word.GetUInt256ByRef);

        method.LoadLocalAddress(locals.uint256B);
        method.Call(typeof(UInt256).GetProperty(nameof(UInt256.IsZero)).GetMethod!);
        method.BranchIfTrue(powerIsZero);

        // load spec
        method.LoadLocal(locals.gasAvailable);
        envLoader.LoadSpec(method, locals, false);
        method.Call(typeof(ReleaseSpecExtensions).GetMethod(nameof(ReleaseSpecExtensions.GetExpByteCost)));
        method.LoadConstant((long)32);
        method.LoadLocal(locals.uint64A);
        method.Subtract();
        method.Multiply();
        method.Subtract();
        method.Duplicate();
        method.StoreLocal(locals.gasAvailable);
        method.LoadConstant((long)0);
        method.BranchIfLess(method.AddExceptionLabel(evmExceptionLabels, EvmExceptionType.OutOfGas));

        method.LoadLocalAddress(locals.uint256A);
        method.Call(typeof(UInt256).GetProperty(nameof(UInt256.IsZeroOrOne)).GetMethod!);
        method.BranchIfTrue(baseIsOneOrZero);

        method.LoadLocalAddress(locals.uint256A);
        method.LoadLocalAddress(locals.uint256B);
        method.LoadLocalAddress(locals.uint256R);
        method.Call(typeof(UInt256).GetMethod(nameof(UInt256.Exp), BindingFlags.Public | BindingFlags.Static)!);

        method.CleanAndLoadWord(locals.stackHeadRef, contractMetadata.StackOffsets.GetValueOrDefault(pc, (short)0), 2);
        method.LoadLocalAddress(locals.uint256R);
        method.Call(Word.SetUInt256ByRef);

        method.Branch(endOfExpImpl);

        method.MarkLabel(powerIsZero);
        method.CleanAndLoadWord(locals.stackHeadRef, contractMetadata.StackOffsets.GetValueOrDefault(pc, (short)0), 2);
        method.LoadConstant(1);
        method.CallSetter(Word.SetUInt0, BitConverter.IsLittleEndian);
        method.Branch(endOfExpImpl);

        method.MarkLabel(baseIsOneOrZero);
        method.CleanAndLoadWord(locals.stackHeadRef, contractMetadata.StackOffsets.GetValueOrDefault(pc, (short)0), 2);
        method.LoadLocalAddress(locals.uint256A);
        method.Call(Word.SetUInt256ByRef);
        method.Branch(endOfExpImpl);

        method.MarkLabel(endOfExpImpl);
    }

    internal static void EmitMulModInstruction<TDelegateType>(
        Emit<TDelegateType> method, CodeInfo codeinfo, Instruction op, IVMConfig ilCompilerConfig, ContractCompilerMetadata contractMetadata, SubSegmentMetadata currentSubSegment, int pc, OpcodeMetadata opcodeMetadata, IEnvirementLoader envLoader, Locals<TDelegateType> locals, Dictionary<EvmExceptionType, Label> evmExceptionLabels, (Label returnLabel, Label exitLabel) escapeLabels)
    {
        Label push0Zero = method.DefineLabel(locals.GetLabelName());
        Label fallbackToUInt256Call = method.DefineLabel(locals.GetLabelName());
        Label endofOpcode = method.DefineLabel(locals.GetLabelName());
        // we the two uint256 from the locals.stackHeadRef
        method.StackLoadPrevious(locals.stackHeadRef, contractMetadata.StackOffsets.GetValueOrDefault(pc, (short)0), 1);
        method.StoreLocal(locals.wordRef256A);
        method.StackLoadPrevious(locals.stackHeadRef, contractMetadata.StackOffsets.GetValueOrDefault(pc, (short)0), 2);
        method.StoreLocal(locals.wordRef256B);
        method.StackLoadPrevious(locals.stackHeadRef, contractMetadata.StackOffsets.GetValueOrDefault(pc, (short)0), 3);
        method.StoreLocal(locals.wordRef256C);

        // since (a * b) % c
        // if a or b are 0 then the result is 0
        // if c is 0 or 1 then the result is 0
        method.EmitCheck(nameof(Word.IsZero), locals.wordRef256A);
        method.BranchIfTrue(push0Zero);
        method.EmitCheck(nameof(Word.IsZero), locals.wordRef256B);
        method.BranchIfTrue(push0Zero);
        method.EmitCheck(nameof(Word.IsOneOrZero), locals.wordRef256C);
        method.BranchIfTrue(push0Zero);

        // since (a * b) % c == (a % c * b % c) % c
        // if a or b are equal to c, then the result is 0
        method.LoadLocal(locals.wordRef256A);
        method.LoadLocal(locals.wordRef256C);
        method.Call(Word.AreEqual);
        method.BranchIfTrue(push0Zero);
        method.LoadLocal(locals.wordRef256B);
        method.LoadLocal(locals.wordRef256C);
        method.Call(Word.AreEqual);
        method.BranchIfTrue(push0Zero);

        method.MarkLabel(fallbackToUInt256Call);
        EmitTrinaryUInt256Method(method, locals, (locals.stackHeadRef, locals.stackHeadIdx, contractMetadata.StackOffsets.GetValueOrDefault(pc, (short)0)), typeof(UInt256).GetMethod(nameof(UInt256.MultiplyMod), BindingFlags.Public | BindingFlags.Static)!, evmExceptionLabels);
        method.Branch(endofOpcode);

        method.MarkLabel(push0Zero);
        method.CleanWord(locals.stackHeadRef, contractMetadata.StackOffsets.GetValueOrDefault(pc, (short)0), 3);
        method.Branch(endofOpcode);

        method.MarkLabel(endofOpcode);
    }

    internal static void EmitAddModeInstruction<TDelegateType>(
        Emit<TDelegateType> method, CodeInfo codeinfo, Instruction op, IVMConfig ilCompilerConfig, ContractCompilerMetadata contractMetadata, SubSegmentMetadata currentSubSegment, int pc, OpcodeMetadata opcodeMetadata, IEnvirementLoader envLoader, Locals<TDelegateType> locals, Dictionary<EvmExceptionType, Label> evmExceptionLabels, (Label returnLabel, Label exitLabel) escapeLabels)
    {
        Label push0Zero = method.DefineLabel(locals.GetLabelName());
        Label fallbackToUInt256Call = method.DefineLabel(locals.GetLabelName());
        Label endofOpcode = method.DefineLabel(locals.GetLabelName());

        method.StackLoadPrevious(locals.stackHeadRef, contractMetadata.StackOffsets.GetValueOrDefault(pc, (short)0), 3);
        method.StoreLocal(locals.wordRef256C);

        // if c is 1 or 0 result is 0
        method.EmitCheck(nameof(Word.IsOneOrZero), locals.wordRef256C);
        method.BranchIfFalse(fallbackToUInt256Call);

        method.CleanWord(locals.stackHeadRef, contractMetadata.StackOffsets.GetValueOrDefault(pc, (short)0), 3);
        method.Branch(endofOpcode);

        method.MarkLabel(fallbackToUInt256Call);
        EmitTrinaryUInt256Method(method, locals, (locals.stackHeadRef, locals.stackHeadIdx, contractMetadata.StackOffsets.GetValueOrDefault(pc, (short)0)), typeof(UInt256).GetMethod(nameof(UInt256.AddMod), BindingFlags.Public | BindingFlags.Static)!, evmExceptionLabels);
        method.MarkLabel(endofOpcode);
    }

    internal static void EmitSDivInstruction<TDelegateType>(
        Emit<TDelegateType> method, CodeInfo codeinfo, Instruction op, IVMConfig ilCompilerConfig, ContractCompilerMetadata contractMetadata, SubSegmentMetadata currentSubSegment, int pc, OpcodeMetadata opcodeMetadata, IEnvirementLoader envLoader, Locals<TDelegateType> locals, Dictionary<EvmExceptionType, Label> evmExceptionLabels, (Label returnLabel, Label exitLabel) escapeLabels)
    {
        Label fallBackToOldBehavior = method.DefineLabel(locals.GetLabelName());
        Label pushZeroLabel = method.DefineLabel(locals.GetLabelName());
        Label pushALabel = method.DefineLabel(locals.GetLabelName());
        Label endofOpcode = method.DefineLabel(locals.GetLabelName());
        method.StackLoadPrevious(locals.stackHeadRef, contractMetadata.StackOffsets.GetValueOrDefault(pc, (short)0), 1);
        method.StoreLocal(locals.wordRef256A);
        method.StackLoadPrevious(locals.stackHeadRef, contractMetadata.StackOffsets.GetValueOrDefault(pc, (short)0), 2);
        method.StoreLocal(locals.wordRef256B);


        // if b is 0 or a is 0 then the result is 0
        method.EmitCheck(nameof(Word.IsZero), locals.wordRef256B);
        method.BranchIfTrue(pushZeroLabel);
        method.EmitCheck(nameof(Word.IsZero), locals.wordRef256A);
        method.BranchIfTrue(pushZeroLabel);

        // if b is 1 in all cases the result is a
        method.EmitCheck(nameof(Word.IsOne), locals.wordRef256B);
        method.BranchIfTrue(pushALabel);

        // if b is -1 and a is 2^255 then the result is 2^255
        method.EmitCheck(nameof(Word.IsMinusOne), locals.wordRef256B);
        method.BranchIfFalse(fallBackToOldBehavior);

        method.EmitCheck(nameof(Word.IsP255), locals.wordRef256A);
        method.BranchIfTrue(pushALabel);

        method.MarkLabel(fallBackToOldBehavior);
        EmitBinaryInt256Method(method, locals, (locals.stackHeadRef, locals.stackHeadIdx, contractMetadata.StackOffsets.GetValueOrDefault(pc, (short)0)), typeof(Int256.Int256).GetMethod(nameof(Int256.Int256.Divide), BindingFlags.Public | BindingFlags.Static, [typeof(Int256.Int256).MakeByRefType(), typeof(Int256.Int256).MakeByRefType(), typeof(Int256.Int256).MakeByRefType()])!, evmExceptionLabels);
        method.Branch(endofOpcode);

        method.MarkLabel(pushZeroLabel);
        method.CleanWord(locals.stackHeadRef, contractMetadata.StackOffsets.GetValueOrDefault(pc, (short)0), 2);
        method.Branch(endofOpcode);

        method.MarkLabel(pushALabel);
        method.LoadLocal(locals.wordRef256B);
        method.LoadLocal(locals.wordRef256A);
        method.LoadObject(typeof(Word));
        method.StoreObject(typeof(Word));
        method.Branch(endofOpcode);

        method.MarkLabel(endofOpcode);
    }

    internal static void EmitTStoreInstruction<TDelegateType>(
        Emit<TDelegateType> method, CodeInfo codeinfo, Instruction op, IVMConfig ilCompilerConfig, ContractCompilerMetadata contractMetadata, SubSegmentMetadata currentSubSegment, int pc, OpcodeMetadata opcodeMetadata, IEnvirementLoader envLoader, Locals<TDelegateType> locals, Dictionary<EvmExceptionType, Label> evmExceptionLabels, (Label returnLabel, Label exitLabel) escapeLabels)
    {
        method.StackLoadPrevious(locals.stackHeadRef, contractMetadata.StackOffsets.GetValueOrDefault(pc, (short)0), 1);
        method.LoadLocalAddress(locals.uint256A);
        method.Call(Word.GetUInt256ByRef);

        method.StackLoadPrevious(locals.stackHeadRef, contractMetadata.StackOffsets.GetValueOrDefault(pc, (short)0), 2);
        method.Call(Word.GetArray);
        method.StoreLocal(locals.localArray);

<<<<<<< HEAD
        envLoader.LoadEnv(method, locals, false);
=======
        method.LoadEnvRef(locals);
>>>>>>> d9ee3cbe

        method.LoadField(GetFieldInfo(typeof(ExecutionEnvironment), nameof(ExecutionEnvironment.ExecutingAccount)));
        method.LoadLocalAddress(locals.uint256A);
        method.NewObject(typeof(StorageCell), [typeof(Address), typeof(UInt256).MakeByRefType()]);
        method.StoreLocal(locals.storageCell);

        envLoader.LoadWorldState(method, locals, false);
        method.LoadLocalAddress(locals.storageCell);
        method.LoadLocal(locals.localArray);
        method.CallVirtual(typeof(IWorldState).GetMethod(nameof(IWorldState.SetTransientState), [typeof(StorageCell).MakeByRefType(), typeof(byte[])]));
    }

    internal static void EmitTLoadInstruction<TDelegateType>(
        Emit<TDelegateType> method, CodeInfo codeinfo, Instruction op, IVMConfig ilCompilerConfig, ContractCompilerMetadata contractMetadata, SubSegmentMetadata currentSubSegment, int pc, OpcodeMetadata opcodeMetadata, IEnvirementLoader envLoader, Locals<TDelegateType> locals, Dictionary<EvmExceptionType, Label> evmExceptionLabels, (Label returnLabel, Label exitLabel) escapeLabels)
    {
        method.StackLoadPrevious(locals.stackHeadRef, contractMetadata.StackOffsets.GetValueOrDefault(pc, (short)0), 1);
        method.LoadLocalAddress(locals.uint256A);
        method.Call(Word.GetUInt256ByRef);

<<<<<<< HEAD
        envLoader.LoadEnv(method, locals, false);
=======
        method.LoadEnvRef(locals);
>>>>>>> d9ee3cbe

        method.LoadField(GetFieldInfo(typeof(ExecutionEnvironment), nameof(ExecutionEnvironment.ExecutingAccount)));
        method.LoadLocalAddress(locals.uint256A);
        method.NewObject(typeof(StorageCell), [typeof(Address), typeof(UInt256).MakeByRefType()]);
        method.StoreLocal(locals.storageCell);

        envLoader.LoadWorldState(method, locals, false);
        method.LoadLocalAddress(locals.storageCell);
        method.CallVirtual(typeof(IWorldState).GetMethod(nameof(IWorldState.GetTransientState), [typeof(StorageCell).MakeByRefType()]));
        method.StoreLocal(locals.localReadonOnlySpan);

        method.CleanAndLoadWord(locals.stackHeadRef, contractMetadata.StackOffsets.GetValueOrDefault(pc, (short)0), 1);
        method.LoadLocal(locals.localReadonOnlySpan);
        method.Call(Word.SetReadOnlySpan);
    }

    internal static void EmitSLoadInstruction<TDelegateType>(
        Emit<TDelegateType> method, CodeInfo codeinfo, Instruction op, IVMConfig ilCompilerConfig, ContractCompilerMetadata contractMetadata, SubSegmentMetadata currentSubSegment, int pc, OpcodeMetadata opcodeMetadata, IEnvirementLoader envLoader, Locals<TDelegateType> locals, Dictionary<EvmExceptionType, Label> evmExceptionLabels, (Label returnLabel, Label exitLabel) escapeLabels)
    {
        method.LoadLocal(locals.gasAvailable);
        envLoader.LoadSpec(method, locals, false);
        method.Call(typeof(ReleaseSpecExtensions).GetMethod(nameof(ReleaseSpecExtensions.GetSLoadCost)));
        method.Subtract();
        method.Duplicate();
        method.StoreLocal(locals.gasAvailable);
        method.LoadConstant((long)0);
        method.BranchIfLess(method.AddExceptionLabel(evmExceptionLabels, EvmExceptionType.OutOfGas));

        method.StackLoadPrevious(locals.stackHeadRef, contractMetadata.StackOffsets.GetValueOrDefault(pc, (short)0), 1);
        method.LoadLocalAddress(locals.uint256A);
        method.Call(Word.GetUInt256ByRef);

<<<<<<< HEAD
        envLoader.LoadEnv(method, locals, false);
=======
        method.LoadEnvRef(locals);
>>>>>>> d9ee3cbe

        method.LoadField(GetFieldInfo(typeof(ExecutionEnvironment), nameof(ExecutionEnvironment.ExecutingAccount)));
        method.LoadLocalAddress(locals.uint256A);
        method.NewObject(typeof(StorageCell), [typeof(Address), typeof(UInt256).MakeByRefType()]);
        method.StoreLocal(locals.storageCell);

        method.LoadLocalAddress(locals.gasAvailable);
        envLoader.LoadVmState(method, locals, false);

        method.LoadLocalAddress(locals.storageCell);
        method.LoadConstant((int)VirtualMachine<VirtualMachine.NotTracing, VirtualMachine.IsPrecompiling>.StorageAccessType.SLOAD);
        envLoader.LoadSpec(method, locals, false);
        envLoader.LoadTxTracer(method, locals, false);
        method.Call(typeof(VirtualMachine<VirtualMachine.NotTracing, VirtualMachine.IsPrecompiling>).GetMethod(nameof(VirtualMachine<VirtualMachine.NotTracing, VirtualMachine.IsPrecompiling>.ChargeStorageAccessGas), BindingFlags.Static | BindingFlags.Public));
        method.BranchIfFalse(method.AddExceptionLabel(evmExceptionLabels, EvmExceptionType.OutOfGas));

        envLoader.LoadWorldState(method, locals, false);
        method.LoadLocalAddress(locals.storageCell);
        method.CallVirtual(typeof(IWorldState).GetMethod(nameof(IWorldState.Get), [typeof(StorageCell).MakeByRefType()]));
        method.StoreLocal(locals.localReadonOnlySpan);

        method.CleanAndLoadWord(locals.stackHeadRef, contractMetadata.StackOffsets.GetValueOrDefault(pc, (short)0), 1);
        method.LoadLocal(locals.localReadonOnlySpan);
        method.Call(Word.SetReadOnlySpan);
    }

    internal static void EmitExtcodeSizeInstruction<TDelegateType>(
        Emit<TDelegateType> method, CodeInfo codeinfo, Instruction op, IVMConfig ilCompilerConfig, ContractCompilerMetadata contractMetadata, SubSegmentMetadata currentSubSegment, int pc, OpcodeMetadata opcodeMetadata, IEnvirementLoader envLoader, Locals<TDelegateType> locals, Dictionary<EvmExceptionType, Label> evmExceptionLabels, (Label returnLabel, Label exitLabel) escapeLabels)
    {
        method.LoadLocal(locals.gasAvailable);
        envLoader.LoadSpec(method, locals, false);
        method.Call(typeof(ReleaseSpecExtensions).GetMethod(nameof(ReleaseSpecExtensions.GetExtCodeCost)));
        method.Subtract();
        method.Duplicate();
        method.StoreLocal(locals.gasAvailable);
        method.LoadConstant((long)0);
        method.BranchIfLess(method.AddExceptionLabel(evmExceptionLabels, EvmExceptionType.OutOfGas));

        method.StackLoadPrevious(locals.stackHeadRef, contractMetadata.StackOffsets.GetValueOrDefault(pc, (short)0), 1);
        method.Call(Word.GetAddress);
        method.StoreLocal(locals.address);

        method.LoadLocalAddress(locals.gasAvailable);
        envLoader.LoadVmState(method, locals, false);
        method.LoadLocal(locals.address);
        method.LoadConstant(false);
        envLoader.LoadWorldState(method, locals, false);
        envLoader.LoadSpec(method, locals, false);
        envLoader.LoadTxTracer(method, locals, false);
        method.LoadConstant(true);
        method.Call(typeof(VirtualMachine<VirtualMachine.NotTracing, VirtualMachine.IsPrecompiling>).GetMethod(nameof(VirtualMachine<VirtualMachine.NotTracing, VirtualMachine.IsPrecompiling>.ChargeAccountAccessGas)));
        method.BranchIfFalse(method.AddExceptionLabel(evmExceptionLabels, EvmExceptionType.OutOfGas));

        method.CleanAndLoadWord(locals.stackHeadRef, contractMetadata.StackOffsets.GetValueOrDefault(pc, (short)0), 1);

        envLoader.LoadCodeInfoRepository(method, locals, false);
        envLoader.LoadWorldState(method, locals, false);
        method.LoadLocal(locals.address);
        envLoader.LoadSpec(method, locals, false);
        method.LoadConstant(false);
        method.Call(typeof(CodeInfoRepositoryExtensions).GetMethod(nameof(CodeInfoRepositoryExtensions.GetCachedCodeInfo), [typeof(ICodeInfoRepository), typeof(IWorldState), typeof(Address), typeof(IReleaseSpec), typeof(bool)]));
        method.Call(GetPropertyInfo<CodeInfo>(nameof(CodeInfo.MachineCode), false, out _));
        method.StoreLocal(locals.localReadOnlyMemory);
        method.LoadLocalAddress(locals.localReadOnlyMemory);
        method.Call(GetPropertyInfo<ReadOnlyMemory<byte>>(nameof(ReadOnlyMemory<byte>.Length), false, out _));

        method.CallSetter(Word.SetInt0, BitConverter.IsLittleEndian);
    }

    internal static Label EmitExtcodeCopyInstruction<TDelegateType>(
        Emit<TDelegateType> method, CodeInfo codeinfo, Instruction op, IVMConfig ilCompilerConfig, ContractCompilerMetadata contractMetadata, SubSegmentMetadata currentSubSegment, int pc, OpcodeMetadata opcodeMetadata, IEnvirementLoader envLoader, Locals<TDelegateType> locals, Dictionary<EvmExceptionType, Label> evmExceptionLabels, (Label returnLabel, Label exitLabel) escapeLabels)
    {
        Label endOfOpcode = method.DefineLabel(locals.GetLabelName());
        method.StackLoadPrevious(locals.stackHeadRef, contractMetadata.StackOffsets.GetValueOrDefault(pc, (short)0), 4);
        method.LoadLocalAddress(locals.uint256C);
        method.Call(Word.GetUInt256ByRef);

        method.LoadLocal(locals.gasAvailable);
        envLoader.LoadSpec(method, locals, false);
        method.Call(typeof(ReleaseSpecExtensions).GetMethod(nameof(ReleaseSpecExtensions.GetExtCodeCost)));
        method.LoadLocalAddress(locals.uint256C);
        method.LoadLocalAddress(locals.lbool);
        method.Call(typeof(EvmPooledMemory).GetMethod(nameof(EvmPooledMemory.Div32Ceiling), [typeof(UInt256).MakeByRefType(), typeof(bool).MakeByRefType()]));
        method.LoadConstant(GasCostOf.Memory);
        method.Multiply();
        method.Add();
        method.Subtract();
        method.Duplicate();
        method.StoreLocal(locals.gasAvailable);
        method.LoadConstant((long)0);
        method.BranchIfLess(method.AddExceptionLabel(evmExceptionLabels, EvmExceptionType.OutOfGas));

        method.StackLoadPrevious(locals.stackHeadRef, contractMetadata.StackOffsets.GetValueOrDefault(pc, (short)0), 1);
        method.Call(Word.GetAddress);
        method.StoreLocal(locals.address);
        method.StackLoadPrevious(locals.stackHeadRef, contractMetadata.StackOffsets.GetValueOrDefault(pc, (short)0), 2);
        method.LoadLocalAddress(locals.uint256A);
        method.Call(Word.GetUInt256ByRef);

        method.StackLoadPrevious(locals.stackHeadRef, contractMetadata.StackOffsets.GetValueOrDefault(pc, (short)0), 3);
        method.LoadLocalAddress(locals.uint256B);
        method.Call(Word.GetUInt256ByRef);

        method.LoadLocalAddress(locals.gasAvailable);
        envLoader.LoadVmState(method, locals, false);
        method.LoadLocal(locals.address);
        method.LoadConstant(false);
        envLoader.LoadWorldState(method, locals, false);
        envLoader.LoadSpec(method, locals, false);
        envLoader.LoadTxTracer(method, locals, false);
        method.LoadConstant(true);
        method.Call(typeof(VirtualMachine<VirtualMachine.NotTracing, VirtualMachine.IsPrecompiling>).GetMethod(nameof(VirtualMachine<VirtualMachine.NotTracing, VirtualMachine.IsPrecompiling>.ChargeAccountAccessGas)));
        method.BranchIfFalse(method.AddExceptionLabel(evmExceptionLabels, EvmExceptionType.OutOfGas));

        method.LoadLocalAddress(locals.uint256C);
        method.Call(typeof(UInt256).GetProperty(nameof(UInt256.IsZero)).GetMethod!);
        method.BranchIfTrue(endOfOpcode);

        envLoader.LoadVmState(method, locals, false);

        method.LoadLocalAddress(locals.gasAvailable);
        method.LoadLocalAddress(locals.uint256A);
        method.LoadLocalAddress(locals.uint256C);
        method.Call(typeof(VirtualMachine<VirtualMachine.NotTracing, VirtualMachine.IsPrecompiling>).GetMethod(nameof(VirtualMachine<VirtualMachine.NotTracing, VirtualMachine.IsPrecompiling>.UpdateMemoryCost)));
        method.BranchIfFalse(method.AddExceptionLabel(evmExceptionLabels, EvmExceptionType.OutOfGas));

        envLoader.LoadCodeInfoRepository(method, locals, false);
        envLoader.LoadWorldState(method, locals, false);
        method.LoadLocal(locals.address);
        envLoader.LoadSpec(method, locals, false);
        method.LoadConstant(false);
        method.Call(typeof(CodeInfoRepositoryExtensions).GetMethod(nameof(CodeInfoRepositoryExtensions.GetCachedCodeInfo), [typeof(ICodeInfoRepository), typeof(IWorldState), typeof(Address), typeof(IReleaseSpec), typeof(bool)]));
        method.Call(GetPropertyInfo<CodeInfo>(nameof(CodeInfo.MachineCode), false, out _));

        method.LoadLocalAddress(locals.uint256B);
        method.LoadLocal(locals.uint256C);
        method.LoadField(GetFieldInfo(typeof(UInt256), nameof(UInt256.u0)));
        method.Convert<int>();
        method.LoadConstant((int)PadDirection.Right);
        method.Call(typeof(ByteArrayExtensions).GetMethod(nameof(ByteArrayExtensions.SliceWithZeroPadding), [typeof(ReadOnlyMemory<byte>), typeof(UInt256).MakeByRefType(), typeof(int), typeof(PadDirection)]));
        method.StoreLocal(locals.localZeroPaddedSpan);

        envLoader.LoadMemory(method, locals, true);
        method.LoadLocalAddress(locals.uint256A);
        method.LoadLocalAddress(locals.localZeroPaddedSpan);
        method.Call(typeof(EvmPooledMemory).GetMethod(nameof(EvmPooledMemory.Save), [typeof(UInt256).MakeByRefType(), typeof(ZeroPaddedSpan).MakeByRefType()]));

        method.MarkLabel(endOfOpcode);
        return endOfOpcode;
    }

    internal static void EmitExtcodeHashInstruction<TDelegateType>(
        Emit<TDelegateType> method, CodeInfo codeinfo, Instruction op, IVMConfig ilCompilerConfig, ContractCompilerMetadata contractMetadata, SubSegmentMetadata currentSubSegment, int pc, OpcodeMetadata opcodeMetadata, IEnvirementLoader envLoader, Locals<TDelegateType> locals, Dictionary<EvmExceptionType, Label> evmExceptionLabels, (Label returnLabel, Label exitLabel) escapeLabels)
    {
        Label endOfOpcode = method.DefineLabel(locals.GetLabelName());

        method.LoadLocal(locals.gasAvailable);
        envLoader.LoadSpec(method, locals, false);
        method.Call(typeof(ReleaseSpecExtensions).GetMethod(nameof(ReleaseSpecExtensions.GetExtCodeHashCost)));
        method.Subtract();
        method.Duplicate();
        method.StoreLocal(locals.gasAvailable);
        method.LoadConstant((long)0);
        method.BranchIfLess(method.AddExceptionLabel(evmExceptionLabels, EvmExceptionType.OutOfGas));

        method.StackLoadPrevious(locals.stackHeadRef, contractMetadata.StackOffsets.GetValueOrDefault(pc, (short)0), 1);
        method.Call(Word.GetAddress);
        method.StoreLocal(locals.address);

        method.LoadLocalAddress(locals.gasAvailable);
        envLoader.LoadVmState(method, locals, false);
        method.LoadLocal(locals.address);
        method.LoadConstant(false);
        envLoader.LoadWorldState(method, locals, false);
        envLoader.LoadSpec(method, locals, false);
        envLoader.LoadTxTracer(method, locals, false);
        method.LoadConstant(true);
        method.Call(typeof(VirtualMachine<VirtualMachine.NotTracing, VirtualMachine.IsPrecompiling>).GetMethod(nameof(VirtualMachine<VirtualMachine.NotTracing, VirtualMachine.IsPrecompiling>.ChargeAccountAccessGas)));
        method.BranchIfFalse(method.AddExceptionLabel(evmExceptionLabels, EvmExceptionType.OutOfGas));

        Label pushZeroLabel = method.DefineLabel(locals.GetLabelName());
        Label pushhashcodeLabel = method.DefineLabel(locals.GetLabelName());

        // account exists
        envLoader.LoadWorldState(method, locals, false);
        method.LoadLocal(locals.address);
        method.CallVirtual(typeof(IReadOnlyStateProvider).GetMethod(nameof(IReadOnlyStateProvider.AccountExists)));
        method.BranchIfFalse(pushZeroLabel);

        envLoader.LoadWorldState(method, locals, false);
        method.LoadLocal(locals.address);
        method.CallVirtual(typeof(IReadOnlyStateProvider).GetMethod(nameof(IReadOnlyStateProvider.IsDeadAccount)));
        method.BranchIfTrue(pushZeroLabel);

        method.CleanAndLoadWord(locals.stackHeadRef, contractMetadata.StackOffsets.GetValueOrDefault(pc, (short)0), 1);
        envLoader.LoadCodeInfoRepository(method, locals, false);
        envLoader.LoadWorldState(method, locals, false);
        method.LoadLocal(locals.address);
        method.CallVirtual(typeof(ICodeInfoRepository).GetMethod(nameof(ICodeInfoRepository.GetExecutableCodeHash), [typeof(IWorldState), typeof(Address)]));
        method.Call(Word.SetKeccak);
        method.Branch(endOfOpcode);

        // Push 0
        method.MarkLabel(pushZeroLabel);
        method.CleanWord(locals.stackHeadRef, contractMetadata.StackOffsets.GetValueOrDefault(pc, (short)0), 1);

        method.MarkLabel(endOfOpcode);
    }

    internal static void EmitSelfBalanceInstruction<TDelegateType>(
        Emit<TDelegateType> method, CodeInfo codeinfo, Instruction op, IVMConfig ilCompilerConfig, ContractCompilerMetadata contractMetadata, SubSegmentMetadata currentSubSegment, int pc, OpcodeMetadata opcodeMetadata, IEnvirementLoader envLoader, Locals<TDelegateType> locals, Dictionary<EvmExceptionType, Label> evmExceptionLabels, (Label returnLabel, Label exitLabel) escapeLabels)
    {
        method.CleanAndLoadWord(locals.stackHeadRef, contractMetadata.StackOffsets.GetValueOrDefault(pc, (short)0), 0);
<<<<<<< HEAD
        envLoader.LoadWorldState(method, locals, false);
        envLoader.LoadEnv(method, locals, false);
=======
        method.LoadWorldState(locals, false);
        method.LoadEnvRef(locals);
>>>>>>> d9ee3cbe

        method.LoadField(GetFieldInfo(typeof(ExecutionEnvironment), nameof(ExecutionEnvironment.ExecutingAccount)));
        method.CallVirtual(typeof(IAccountStateProvider).GetMethod(nameof(IWorldState.GetBalance)));
        method.Call(Word.SetUInt256ByVal);
    }

    internal static void EmitBalanceInstruction<TDelegateType>(
        Emit<TDelegateType> method, CodeInfo codeinfo, Instruction op, IVMConfig ilCompilerConfig, ContractCompilerMetadata contractMetadata, SubSegmentMetadata currentSubSegment, int pc, OpcodeMetadata opcodeMetadata, IEnvirementLoader envLoader, Locals<TDelegateType> locals, Dictionary<EvmExceptionType, Label> evmExceptionLabels, (Label returnLabel, Label exitLabel) escapeLabels)
    {
        method.LoadLocal(locals.gasAvailable);
        envLoader.LoadSpec(method, locals, false);
        method.Call(typeof(ReleaseSpecExtensions).GetMethod(nameof(ReleaseSpecExtensions.GetBalanceCost)));
        method.Subtract();
        method.Duplicate();
        method.StoreLocal(locals.gasAvailable);
        method.LoadConstant((long)0);
        method.BranchIfLess(method.AddExceptionLabel(evmExceptionLabels, EvmExceptionType.OutOfGas));

        method.StackLoadPrevious(locals.stackHeadRef, contractMetadata.StackOffsets.GetValueOrDefault(pc, (short)0), 1);
        method.Call(Word.GetAddress);
        method.StoreLocal(locals.address);

        method.LoadLocalAddress(locals.gasAvailable);
        envLoader.LoadVmState(method, locals, false);

        method.LoadLocal(locals.address);
        method.LoadConstant(false);
        envLoader.LoadWorldState(method, locals, false);
        envLoader.LoadSpec(method, locals, false);
        envLoader.LoadTxTracer(method, locals, false);
        method.LoadConstant(true);
        method.Call(typeof(VirtualMachine<VirtualMachine.NotTracing, VirtualMachine.IsPrecompiling>).GetMethod(nameof(VirtualMachine<VirtualMachine.NotTracing, VirtualMachine.IsPrecompiling>.ChargeAccountAccessGas)));
        method.BranchIfFalse(method.AddExceptionLabel(evmExceptionLabels, EvmExceptionType.OutOfGas));

        method.CleanAndLoadWord(locals.stackHeadRef, contractMetadata.StackOffsets.GetValueOrDefault(pc, (short)0), 1);
        envLoader.LoadWorldState(method, locals, false);
        method.LoadLocal(locals.address);
        method.CallVirtual(typeof(IAccountStateProvider).GetMethod(nameof(IWorldState.GetBalance)));
        method.Call(Word.SetUInt256ByVal);
    }

    internal static void EmitDivInstruction<TDelegateType>(
        Emit<TDelegateType> method, CodeInfo codeinfo, Instruction op, IVMConfig ilCompilerConfig, ContractCompilerMetadata contractMetadata, SubSegmentMetadata currentSubSegment, int pc, OpcodeMetadata opcodeMetadata, IEnvirementLoader envLoader, Locals<TDelegateType> locals, Dictionary<EvmExceptionType, Label> evmExceptionLabels, (Label returnLabel, Label exitLabel) escapeLabels)
    {
        Label fallBackToOldBehavior = method.DefineLabel(locals.GetLabelName());
        Label pushZeroLabel = method.DefineLabel(locals.GetLabelName());
        Label pushALabel = method.DefineLabel(locals.GetLabelName());
        Label endofOpcode = method.DefineLabel(locals.GetLabelName());

        method.StackLoadPrevious(locals.stackHeadRef, contractMetadata.StackOffsets.GetValueOrDefault(pc, (short)0), 1);
        method.StoreLocal(locals.wordRef256A);
        method.StackLoadPrevious(locals.stackHeadRef, contractMetadata.StackOffsets.GetValueOrDefault(pc, (short)0), 2);
        method.StoreLocal(locals.wordRef256B);

        // if a or b are 0 result is directly 0
        method.EmitCheck(nameof(Word.IsZero), locals.wordRef256B);
        method.BranchIfTrue(pushZeroLabel);
        method.EmitCheck(nameof(Word.IsZero), locals.wordRef256A);
        method.BranchIfTrue(pushZeroLabel);

        // if b is 1 result is by default a
        method.EmitCheck(nameof(Word.IsOne), locals.wordRef256B);
        method.BranchIfTrue(pushALabel);

        EmitBinaryUInt256Method(method, locals, (locals.stackHeadRef, locals.stackHeadIdx, contractMetadata.StackOffsets.GetValueOrDefault(pc, (short)0)), typeof(UInt256).GetMethod(nameof(UInt256.Divide), BindingFlags.Public | BindingFlags.Static)!, evmExceptionLabels);
        method.Branch(endofOpcode);

        method.MarkLabel(pushZeroLabel);
        method.CleanWord(locals.stackHeadRef, contractMetadata.StackOffsets.GetValueOrDefault(pc, (short)0), 2);
        method.Branch(endofOpcode);

        method.MarkLabel(pushALabel);
        method.LoadLocal(locals.wordRef256B);
        method.LoadLocal(locals.wordRef256A);
        method.LoadObject(typeof(Word));
        method.StoreObject(typeof(Word));
        method.Branch(endofOpcode);

        method.MarkLabel(endofOpcode);
    }

    internal static void EmitSModInstruction<TDelegateType>(
        Emit<TDelegateType> method, CodeInfo codeinfo, Instruction op, IVMConfig ilCompilerConfig, ContractCompilerMetadata contractMetadata, SubSegmentMetadata currentSubSegment, int pc, OpcodeMetadata opcodeMetadata, IEnvirementLoader envLoader, Locals<TDelegateType> locals, Dictionary<EvmExceptionType, Label> evmExceptionLabels, (Label returnLabel, Label exitLabel) escapeLabels)
    {
        Label bIsOneOrZero = method.DefineLabel(locals.GetLabelName());
        Label endofOpcode = method.DefineLabel(locals.GetLabelName());

        method.StackLoadPrevious(locals.stackHeadRef, contractMetadata.StackOffsets.GetValueOrDefault(pc, (short)0), 2);
        method.StoreLocal(locals.wordRef256B);

        // if b is 1 or 0 result is always 0
        method.EmitCheck(nameof(Word.IsOneOrZero), locals.wordRef256B);
        method.BranchIfTrue(bIsOneOrZero);

        EmitBinaryInt256Method(method, locals, (locals.stackHeadRef, locals.stackHeadIdx, contractMetadata.StackOffsets.GetValueOrDefault(pc, (short)0)), typeof(Int256.Int256).GetMethod(nameof(Int256.Int256.Mod), BindingFlags.Public | BindingFlags.Static, [typeof(Int256.Int256).MakeByRefType(), typeof(Int256.Int256).MakeByRefType(), typeof(Int256.Int256).MakeByRefType()])!, evmExceptionLabels);
        method.Branch(endofOpcode);

        method.MarkLabel(bIsOneOrZero);
        method.CleanWord(locals.stackHeadRef, contractMetadata.StackOffsets.GetValueOrDefault(pc, (short)0), 2);
        method.MarkLabel(endofOpcode);
    }

    internal static void EmitModInstruction<TDelegateType>(
        Emit<TDelegateType> method, CodeInfo codeinfo, Instruction op, IVMConfig ilCompilerConfig, ContractCompilerMetadata contractMetadata, SubSegmentMetadata currentSubSegment, int pc, OpcodeMetadata opcodeMetadata, IEnvirementLoader envLoader, Locals<TDelegateType> locals, Dictionary<EvmExceptionType, Label> evmExceptionLabels, (Label returnLabel, Label exitLabel) escapeLabels)
    {
        Label pushZeroLabel = method.DefineLabel(locals.GetLabelName());
        Label fallBackToOldBehavior = method.DefineLabel(locals.GetLabelName());
        Label endofOpcode = method.DefineLabel(locals.GetLabelName());

        method.StackLoadPrevious(locals.stackHeadRef, contractMetadata.StackOffsets.GetValueOrDefault(pc, (short)0), 1);
        method.StoreLocal(locals.wordRef256A);
        method.StackLoadPrevious(locals.stackHeadRef, contractMetadata.StackOffsets.GetValueOrDefault(pc, (short)0), 2);
        method.StoreLocal(locals.wordRef256B);

        method.EmitCheck(nameof(Word.IsOneOrZero), locals.wordRef256B);
        method.BranchIfTrue(pushZeroLabel);

        EmitBinaryUInt256Method(method, locals, (locals.stackHeadRef, locals.stackHeadIdx, contractMetadata.StackOffsets.GetValueOrDefault(pc, (short)0)), typeof(UInt256).GetMethod(nameof(UInt256.Mod), BindingFlags.Public | BindingFlags.Static)!, evmExceptionLabels);
        method.Branch(endofOpcode);

        method.MarkLabel(pushZeroLabel);
        method.CleanWord(locals.stackHeadRef, contractMetadata.StackOffsets.GetValueOrDefault(pc, (short)0), 2);
        method.MarkLabel(endofOpcode);
    }

    internal static void EmitMulInstruction<TDelegateType>(
        Emit<TDelegateType> method, CodeInfo codeinfo, Instruction op, IVMConfig ilCompilerConfig, ContractCompilerMetadata contractMetadata, SubSegmentMetadata currentSubSegment, int pc, OpcodeMetadata opcodeMetadata, IEnvirementLoader envLoader, Locals<TDelegateType> locals, Dictionary<EvmExceptionType, Label> evmExceptionLabels, (Label returnLabel, Label exitLabel) escapeLabels)
    {
        Label push0Zero = method.DefineLabel(locals.GetLabelName());
        Label pushItemA = method.DefineLabel(locals.GetLabelName());
        Label pushItemB = method.DefineLabel(locals.GetLabelName());
        Label endofOpcode = method.DefineLabel(locals.GetLabelName());
        // we the two uint256 from the locals.stackHeadRef
        method.StackLoadPrevious(locals.stackHeadRef, contractMetadata.StackOffsets.GetValueOrDefault(pc, (short)0), 1);
        method.StoreLocal(locals.wordRef256A);
        method.StackLoadPrevious(locals.stackHeadRef, contractMetadata.StackOffsets.GetValueOrDefault(pc, (short)0), 2);
        method.StoreLocal(locals.wordRef256B);

        method.LoadLocal(locals.wordRef256A);
        method.LoadLocalAddress(locals.uint256A);
        method.Call(Word.GetUInt256ByRef);

        method.LoadLocal(locals.wordRef256B);
        method.LoadLocalAddress(locals.uint256B);
        method.Call(Word.GetUInt256ByRef);

        method.EmitCheck(nameof(Word.IsZero), locals.wordRef256A);
        method.BranchIfTrue(push0Zero);

        method.EmitCheck(nameof(Word.IsZero), locals.wordRef256B);
        method.BranchIfTrue(endofOpcode);

        method.EmitCheck(nameof(Word.IsOne), locals.wordRef256A);
        method.BranchIfTrue(endofOpcode);

        method.EmitCheck(nameof(Word.IsOne), locals.wordRef256B);
        method.BranchIfTrue(pushItemA);

        EmitBinaryUInt256Method(method, locals, (locals.stackHeadRef, locals.stackHeadIdx, contractMetadata.StackOffsets.GetValueOrDefault(pc, (short)0)), typeof(UInt256).GetMethod(nameof(UInt256.Multiply), BindingFlags.Public | BindingFlags.Static)!, evmExceptionLabels);
        method.Branch(endofOpcode);

        method.MarkLabel(push0Zero);
        method.CleanWord(locals.stackHeadRef, contractMetadata.StackOffsets.GetValueOrDefault(pc, (short)0), 2);
        method.Branch(endofOpcode);

        method.MarkLabel(pushItemA);
        method.CleanAndLoadWord(locals.stackHeadRef, contractMetadata.StackOffsets.GetValueOrDefault(pc, (short)0), 2);
        method.LoadLocal(locals.wordRef256A);
        method.LoadObject(typeof(Word));
        method.StoreObject(typeof(Word));

        method.MarkLabel(endofOpcode);
    }

    internal static void EmitSubInstruction<TDelegateType>(
        Emit<TDelegateType> method, CodeInfo codeinfo, Instruction op, IVMConfig ilCompilerConfig, ContractCompilerMetadata contractMetadata, SubSegmentMetadata currentSubSegment, int pc, OpcodeMetadata opcodeMetadata, IEnvirementLoader envLoader, Locals<TDelegateType> locals, Dictionary<EvmExceptionType, Label> evmExceptionLabels, (Label returnLabel, Label exitLabel) escapeLabels)
    {
        Label pushNegItemB = method.DefineLabel(locals.GetLabelName());
        Label pushItemA = method.DefineLabel(locals.GetLabelName());
        // b - a a::b
        Label fallbackToUInt256Call = method.DefineLabel(locals.GetLabelName());
        Label endofOpcode = method.DefineLabel(locals.GetLabelName());
        // we the two uint256 from the locals.stackHeadRef
        method.StackLoadPrevious(locals.stackHeadRef, contractMetadata.StackOffsets.GetValueOrDefault(pc, (short)0), 1);
        method.StoreLocal(locals.wordRef256A);
        method.StackLoadPrevious(locals.stackHeadRef, contractMetadata.StackOffsets.GetValueOrDefault(pc, (short)0), 2);
        method.StoreLocal(locals.wordRef256B);

        method.EmitCheck(nameof(Word.IsZero), locals.wordRef256B);
        method.BranchIfTrue(pushItemA);

        EmitBinaryUInt256Method(method, locals, (locals.stackHeadRef, locals.stackHeadIdx, contractMetadata.StackOffsets.GetValueOrDefault(pc, (short)0)), typeof(UInt256).GetMethod(nameof(UInt256.Subtract), BindingFlags.Public | BindingFlags.Static)!, evmExceptionLabels);
        method.Branch(endofOpcode);

        method.MarkLabel(pushItemA);
        method.CleanAndLoadWord(locals.stackHeadRef, contractMetadata.StackOffsets.GetValueOrDefault(pc, (short)0), 2);
        method.LoadLocal(locals.wordRef256A);
        method.LoadObject(typeof(Word));
        method.StoreObject(typeof(Word));

        method.MarkLabel(endofOpcode);
    }

    internal static void EmitPush_bInstructions<TDelegateType>(
        Emit<TDelegateType> method, CodeInfo codeinfo, Instruction op, IVMConfig ilCompilerConfig, ContractCompilerMetadata contractMetadata, SubSegmentMetadata currentSubSegment, int pc, OpcodeMetadata opcodeMetadata, IEnvirementLoader envLoader, Locals<TDelegateType> locals, Dictionary<EvmExceptionType, Label> evmExceptionLabels, (Label returnLabel, Label exitLabel) escapeLabels)
    {
        int length = Math.Min(codeinfo.MachineCode.Length - pc - 1, op - Instruction.PUSH0);
        var immediateBytes = codeinfo.MachineCode.Slice(pc + 1, length).Span;
        if (immediateBytes.IsZero())
            method.CleanWord(locals.stackHeadRef, contractMetadata.StackOffsets.GetValueOrDefault(pc, (short)0), 0);
        else
        {
            if (length != 32)
            {
                method.CleanAndLoadWord(locals.stackHeadRef, contractMetadata.StackOffsets.GetValueOrDefault(pc, (short)0), 0);
                method.Convert<nint>();
                method.LoadConstant(32 - length);
                method.Convert<nint>();
                method.Add();
            }
            else
            {
                method.StackLoadPrevious(locals.stackHeadRef, contractMetadata.StackOffsets.GetValueOrDefault(pc, (short)0), 0);
                method.Convert<nint>();
            }
            envLoader.LoadMachineCode(method, locals, true);
            method.Convert<nint>();
            method.LoadConstant(pc + 1);
            method.Convert<nint>();
            method.Add();
            method.LoadConstant(length);
            method.CopyBlock();
        }
    }

    internal static void EmiPush_sInstructions<TDelegateType>(
        Emit<TDelegateType> method, CodeInfo codeinfo, Instruction op, IVMConfig ilCompilerConfig, ContractCompilerMetadata contractMetadata, SubSegmentMetadata currentSubSegment, int pc, OpcodeMetadata opcodeMetadata, IEnvirementLoader envLoader, Locals<TDelegateType> locals, Dictionary<EvmExceptionType, Label> evmExceptionLabels, (Label returnLabel, Label exitLabel) escapeLabels)
    {
        if (op is Instruction.PUSH0)
        {
            method.CleanWord(locals.stackHeadRef, contractMetadata.StackOffsets.GetValueOrDefault(pc, (short)0), 0);
        }
        else
        {
            int length = Math.Min(codeinfo.MachineCode.Length - pc - 1, op - Instruction.PUSH0);
            var immediateBytes = codeinfo.MachineCode.Slice(pc + 1, length).Span;
            if (immediateBytes.IsZero())
                method.CleanWord(locals.stackHeadRef, contractMetadata.StackOffsets.GetValueOrDefault(pc, (short)0), 0);
            else
            {
                method.CleanAndLoadWord(locals.stackHeadRef, contractMetadata.StackOffsets.GetValueOrDefault(pc, (short)0), 0);
                method.SpecialPushOpcode(op, immediateBytes);
            }
        }
    }

    internal static void EmitNotInstruction<TDelegateType>(
        Emit<TDelegateType> method, CodeInfo codeinfo, Instruction op, IVMConfig ilCompilerConfig, ContractCompilerMetadata contractMetadata, SubSegmentMetadata currentSubSegment, int pc, OpcodeMetadata opcodeMetadata, IEnvirementLoader envLoader, Locals<TDelegateType> locals, Dictionary<EvmExceptionType, Label> evmExceptionLabels, (Label returnLabel, Label exitLabel) escapeLabels)
    {
        var refWordToRefByteMethod = GetAsMethodInfo<Word, byte>();
        var readVector256Method = GetReadUnalignedMethodInfo<Vector256<byte>>();
        var writeVector256Method = GetWriteUnalignedMethodInfo<Vector256<byte>>();
        MethodInfo notVector256Method = typeof(Vector256)
            .GetMethod(nameof(Vector256.OnesComplement), BindingFlags.Public | BindingFlags.Static)!
            .MakeGenericMethod(typeof(byte));

        method.StackLoadPrevious(locals.stackHeadRef, contractMetadata.StackOffsets.GetValueOrDefault(pc, (short)0), 1);
        method.Call(refWordToRefByteMethod);
        method.Duplicate();
        method.Call(readVector256Method);
        method.Call(notVector256Method);
        method.Call(writeVector256Method);
    }

    internal static void EmitSStoreInstruction<TDelegateType>(
        Emit<TDelegateType> method, CodeInfo codeinfo, Instruction op, IVMConfig ilCompilerConfig, ContractCompilerMetadata contractMetadata, SubSegmentMetadata currentSubSegment, int pc, OpcodeMetadata opcodeMetadata, IEnvirementLoader envLoader, Locals<TDelegateType> locals, Dictionary<EvmExceptionType, Label> evmExceptionLabels, (Label returnLabel, Label exitLabel) escapeLabels)
    {
        Label endOfOpcode;
        method.StackLoadPrevious(locals.stackHeadRef, contractMetadata.StackOffsets.GetValueOrDefault(pc, (short)0), 1);
        method.LoadLocalAddress(locals.uint256A);
        method.Call(Word.GetUInt256ByRef);

        method.StackLoadPrevious(locals.stackHeadRef, contractMetadata.StackOffsets.GetValueOrDefault(pc, (short)0), 2);
        method.Call(Word.GetReadOnlySpan);
        method.StoreLocal(locals.localReadonOnlySpan);

        envLoader.LoadVmState(method, locals, false);

        envLoader.LoadWorldState(method, locals, false);
        method.LoadLocalAddress(locals.gasAvailable);
        method.LoadLocalAddress(locals.uint256A);
        method.LoadLocalAddress(locals.localReadonOnlySpan);
        envLoader.LoadSpec(method, locals, false);
        envLoader.LoadTxTracer(method, locals, false);


        MethodInfo nonTracingSStoreMethod = typeof(VirtualMachine<VirtualMachine.NotTracing, VirtualMachine.IsPrecompiling>)
                    .GetMethod(nameof(VirtualMachine<VirtualMachine.NotTracing, VirtualMachine.IsPrecompiling>.InstructionSStore), BindingFlags.Static | BindingFlags.Public)
                    .MakeGenericMethod(typeof(VirtualMachine.NotTracing), typeof(VirtualMachine.NotTracing), typeof(VirtualMachine.NotTracing));

        method.Call(nonTracingSStoreMethod);

        endOfOpcode = method.DefineLabel(locals.GetLabelName());
        method.Duplicate();
        method.StoreLocal(locals.uint32A);
        method.LoadConstant((int)EvmExceptionType.None);
        method.BranchIfEqual(endOfOpcode);

        envLoader.LoadResult(method, locals, true);
        method.Duplicate();
        method.LoadLocal(locals.uint32A);
        method.StoreField(GetFieldInfo(typeof(ILChunkExecutionState), nameof(ILChunkExecutionState.ExceptionType)));
        method.LoadConstant((int)ContractState.Failed);
        method.StoreField(GetFieldInfo(typeof(ILChunkExecutionState), nameof(ILChunkExecutionState.ContractState)));

        envLoader.LoadGasAvailable(method, locals, true);
        method.LoadLocal(locals.gasAvailable);
        method.StoreIndirect<long>();
        method.FakeBranch(escapeLabels.exitLabel); ;

        method.MarkLabel(endOfOpcode);
    }

    internal static void EmitSelfDestructInstruction<TDelegateType>(
        Emit<TDelegateType> method, CodeInfo codeinfo, Instruction op, IVMConfig ilCompilerConfig, ContractCompilerMetadata contractMetadata, SubSegmentMetadata currentSubSegment, int pc, OpcodeMetadata opcodeMetadata, IEnvirementLoader envLoader, Locals<TDelegateType> locals, Dictionary<EvmExceptionType, Label> evmExceptionLabels, (Label returnLabel, Label exitLabel) escapeLabels)
    {
        MethodInfo selfDestructNotTracing = typeof(VirtualMachine<VirtualMachine.NotTracing, VirtualMachine.IsPrecompiling>)
            .GetMethod(nameof(VirtualMachine<VirtualMachine.NotTracing, VirtualMachine.IsPrecompiling>.InstructionSelfDestruct), BindingFlags.Static | BindingFlags.Public);

        Label skipGasDeduction = method.DefineLabel(locals.GetLabelName());
        Label happyPath = method.DefineLabel(locals.GetLabelName());

        envLoader.LoadSpec(method, locals, false);
        method.CallVirtual(typeof(IReleaseSpec).GetProperty(nameof(IReleaseSpec.UseShanghaiDDosProtection)).GetGetMethod());
        method.BranchIfFalse(skipGasDeduction);

        method.LoadLocal(locals.gasAvailable);
        method.LoadConstant(GasCostOf.SelfDestructEip150);
        method.Subtract();
        method.Duplicate();
        method.StoreLocal(locals.gasAvailable);
        method.LoadConstant((long)0);
        method.BranchIfLess(method.AddExceptionLabel(evmExceptionLabels, EvmExceptionType.OutOfGas));

        method.MarkLabel(skipGasDeduction);

        envLoader.LoadVmState(method, locals, false);
        envLoader.LoadWorldState(method, locals, false);
        method.StackLoadPrevious(locals.stackHeadRef, contractMetadata.StackOffsets.GetValueOrDefault(pc, (short)0), 1);
        method.Call(Word.GetAddress);
        method.LoadLocalAddress(locals.gasAvailable);
        envLoader.LoadSpec(method, locals, false);
        envLoader.LoadTxTracer(method, locals, false);
        method.Call(selfDestructNotTracing);

        method.StoreLocal(locals.uint32A);
        method.LoadLocal(locals.uint32A);
        method.LoadConstant((int)EvmExceptionType.None);
        method.BranchIfEqual(happyPath);

        envLoader.LoadResult(method, locals, true);
        method.Duplicate();
        method.LoadLocal(locals.uint32A);
        method.StoreField(GetFieldInfo(typeof(ILChunkExecutionState), nameof(ILChunkExecutionState.ExceptionType)));
        method.LoadConstant((int)ContractState.Failed);
        method.StoreField(GetFieldInfo(typeof(ILChunkExecutionState), nameof(ILChunkExecutionState.ContractState)));

        method.FakeBranch(escapeLabels.exitLabel);

        method.MarkLabel(happyPath);
        envLoader.LoadResult(method, locals, true);
        method.LoadConstant((int)ContractState.Finished);
        method.StoreField(GetFieldInfo(typeof(ILChunkExecutionState), nameof(ILChunkExecutionState.ContractState)));
        method.FakeBranch(escapeLabels.returnLabel);
    }

    internal static void EmitCallInstructions<TDelegateType>(
        Emit<TDelegateType> method, CodeInfo codeinfo, Instruction op, IVMConfig ilCompilerConfig, ContractCompilerMetadata contractMetadata, SubSegmentMetadata currentSubSegment, int pc, OpcodeMetadata opcodeMetadata, IEnvirementLoader envLoader, Locals<TDelegateType> locals, Dictionary<EvmExceptionType, Label> evmExceptionLabels, (Label returnLabel, Label exitLabel) escapeLabels)
    {
        Label happyPath;
        MethodInfo callMethodNotTracing = typeof(VirtualMachine<VirtualMachine.NotTracing, VirtualMachine.IsPrecompiling>)
            .GetMethod(nameof(VirtualMachine<VirtualMachine.NotTracing, VirtualMachine.IsPrecompiling>.InstructionCall), BindingFlags.Static | BindingFlags.Public)
            .MakeGenericMethod(typeof(VirtualMachine.NotTracing), typeof(VirtualMachine.NotTracing));
        using Local toPushToStack = method.DeclareLocal(typeof(UInt256?), locals.GetLocalName());
        using Local newStateToExe = method.DeclareLocal<object>(locals.GetLocalName());
        Label hasNoItemsToPush = method.DefineLabel(locals.GetLabelName());
        Label skipStateMachineScheduling = method.DefineLabel(locals.GetLabelName());

        happyPath = method.DefineLabel(locals.GetLabelName());

        envLoader.LoadVmState(method, locals, false);
        envLoader.LoadWorldState(method, locals, false);
        method.LoadLocalAddress(locals.gasAvailable);
        envLoader.LoadSpec(method, locals, false);
        envLoader.LoadTxTracer(method, locals, false);
        envLoader.LoadLogger(method, locals, false);

        method.LoadConstant((int)op);

        var index = 1;
        // load gasLimit
        method.StackLoadPrevious(locals.stackHeadRef, contractMetadata.StackOffsets.GetValueOrDefault(pc, (short)0), index++);
        method.Call(Word.GetUInt256ByVal);

        // load codeSource
        method.StackLoadPrevious(locals.stackHeadRef, contractMetadata.StackOffsets.GetValueOrDefault(pc, (short)0), index++);
        method.Call(Word.GetAddress);

        if (op is Instruction.DELEGATECALL)
        {
<<<<<<< HEAD
            envLoader.LoadEnv(method, locals, false);
=======
            method.LoadEnvRef(locals);
>>>>>>> d9ee3cbe
            method.LoadField(GetFieldInfo(typeof(ExecutionEnvironment), nameof(ExecutionEnvironment.Value)));
        }
        else if (op is Instruction.STATICCALL)
        {
            method.LoadField(typeof(UInt256).GetField(nameof(UInt256.Zero), BindingFlags.Static | BindingFlags.Public));
        }
        else
        {
            method.StackLoadPrevious(locals.stackHeadRef, contractMetadata.StackOffsets.GetValueOrDefault(pc, (short)0), index++);
            method.Call(Word.GetUInt256ByVal);
        }
        // load dataoffset
        method.StackLoadPrevious(locals.stackHeadRef, contractMetadata.StackOffsets.GetValueOrDefault(pc, (short)0), index++);
        method.Call(Word.GetUInt256ByVal);

        // load datalength
        method.StackLoadPrevious(locals.stackHeadRef, contractMetadata.StackOffsets.GetValueOrDefault(pc, (short)0), index++);
        method.Call(Word.GetUInt256ByVal);

        // load outputOffset
        method.StackLoadPrevious(locals.stackHeadRef, contractMetadata.StackOffsets.GetValueOrDefault(pc, (short)0), index++);
        method.Call(Word.GetUInt256ByVal);

        // load outputLength
        method.StackLoadPrevious(locals.stackHeadRef, contractMetadata.StackOffsets.GetValueOrDefault(pc, (short)0), index);
        method.Call(Word.GetUInt256ByVal);

        method.LoadLocalAddress(toPushToStack);

        envLoader.LoadReturnDataBuffer(method, locals, true);

        method.LoadLocalAddress(newStateToExe);

        method.Call(callMethodNotTracing);
         
        method.StoreLocal(locals.uint32A);
        method.LoadLocal(locals.uint32A);
        method.LoadConstant((int)EvmExceptionType.None);
        method.BranchIfEqual(happyPath);

        envLoader.LoadResult(method, locals, true);
        method.Duplicate();
        method.LoadLocal(locals.uint32A);
        method.StoreField(GetFieldInfo(typeof(ILChunkExecutionState), nameof(ILChunkExecutionState.ExceptionType)));
        method.LoadConstant((int)ContractState.Failed);
        method.StoreField(GetFieldInfo(typeof(ILChunkExecutionState), nameof(ILChunkExecutionState.ContractState)));

        method.FakeBranch(escapeLabels.exitLabel); ;

        method.MarkLabel(happyPath);

        method.LoadLocal(newStateToExe);
        method.LoadNull();
        method.BranchIfEqual(skipStateMachineScheduling);

        method.LoadLocal(newStateToExe);
        method.Call(GetPropertyInfo(typeof(VirtualMachine.CallResult), nameof(VirtualMachine.CallResult.BoxedEmpty), false, out _));
        method.Call(typeof(object).GetMethod(nameof(ReferenceEquals), BindingFlags.Static | BindingFlags.Public));
        method.BranchIfTrue(skipStateMachineScheduling);

<<<<<<< HEAD
        // cast object to CallResult and store it in 
        envLoader.LoadResult(method, locals, true);
=======
        if (ilCompilerConfig.IsIlEvmAggressiveModeEnabled)
        {
            UpdateStackHeadAndPushRerSegmentMode(method, locals.stackHeadRef, locals.stackHeadIdx, pc, currentSubSegment);
        }
        else
        {
            UpdateStackHeadIdxAndPushRefOpcodeMode(method, locals.stackHeadRef, locals.stackHeadIdx, opcodeMetadata);
            EmitCallToEndInstructionTrace(method, locals.gasAvailable, locals);
        }

        // cast object to CallResult and store it in
        method.LoadResult(locals, true);
>>>>>>> d9ee3cbe
        method.Duplicate();
        method.LoadLocal(newStateToExe);
        method.CastClass(typeof(EvmState));
        method.StoreField(GetFieldInfo(typeof(ILChunkExecutionState), nameof(ILChunkExecutionState.CallResult)));
        method.LoadConstant((int)ContractState.Halted);
        method.StoreField(GetFieldInfo(typeof(ILChunkExecutionState), nameof(ILChunkExecutionState.ContractState)));
        method.FakeBranch(escapeLabels.returnLabel);

        method.MarkLabel(skipStateMachineScheduling);

        method.LoadLocalAddress(toPushToStack);
        method.Call(typeof(UInt256?).GetProperty(nameof(Nullable<UInt256>.HasValue)).GetGetMethod());
        method.BranchIfFalse(hasNoItemsToPush);

        method.StackLoadPrevious(locals.stackHeadRef, contractMetadata.StackOffsets.GetValueOrDefault(pc, (short)0), index);
        method.LoadLocalAddress(toPushToStack);
        method.Call(typeof(UInt256?).GetProperty(nameof(Nullable<UInt256>.Value)).GetGetMethod());
        method.Call(Word.SetUInt256ByVal);

        method.MarkLabel(hasNoItemsToPush);
    }

    internal static void EmitCreateInstructions<TDelegateType>(
        Emit<TDelegateType> method, CodeInfo codeinfo, Instruction op, IVMConfig ilCompilerConfig, ContractCompilerMetadata contractMetadata, SubSegmentMetadata currentSubSegment, int pc, OpcodeMetadata opcodeMetadata, IEnvirementLoader envLoader, Locals<TDelegateType> locals, Dictionary<EvmExceptionType, Label> evmExceptionLabels, (Label returnLabel, Label exitLabel) escapeLabels)
    {
        MethodInfo callMethodNotTracing = typeof(VirtualMachine<VirtualMachine.NotTracing, VirtualMachine.IsPrecompiling>)
            .GetMethod(nameof(VirtualMachine<VirtualMachine.NotTracing, VirtualMachine.IsPrecompiling>.InstructionCreate), BindingFlags.Static | BindingFlags.Public)
            .MakeGenericMethod(typeof(VirtualMachine.NotTracing));

        using Local toPushToStack = method.DeclareLocal(typeof(UInt256?), locals.GetLocalName());
        using Local newStateToExe = method.DeclareLocal<object>(locals.GetLocalName());
        Label happyPath = method.DefineLabel(locals.GetLabelName());

        envLoader.LoadVmState(method, locals, false);

        envLoader.LoadWorldState(method, locals, false);
        method.LoadLocalAddress(locals.gasAvailable);
        envLoader.LoadSpec(method, locals, false);
        envLoader.LoadTxTracer(method, locals, false);
        envLoader.LoadLogger(method, locals, false);

        method.LoadConstant((int)op);

        int index = 1;

        // load value
        method.StackLoadPrevious(locals.stackHeadRef, contractMetadata.StackOffsets.GetValueOrDefault(pc, (short)0), index++);
        method.Call(Word.GetUInt256ByVal);

        // load memory offset
        method.StackLoadPrevious(locals.stackHeadRef, contractMetadata.StackOffsets.GetValueOrDefault(pc, (short)0), index++);
        method.Call(Word.GetUInt256ByVal);

        // load initcode len
        method.StackLoadPrevious(locals.stackHeadRef, contractMetadata.StackOffsets.GetValueOrDefault(pc, (short)0), index++);
        method.Call(Word.GetUInt256ByVal);

        // load callvalue
        if (op is Instruction.CREATE2)
        {
            method.StackLoadPrevious(locals.stackHeadRef, contractMetadata.StackOffsets.GetValueOrDefault(pc, (short)0), index);
            method.Call(Word.GetMutableSpan);
        }
        else
        {
            // load empty span
            index--;
            method.Call(typeof(Span<byte>).GetProperty(nameof(Span<byte>.Empty), BindingFlags.Static | BindingFlags.Public).GetGetMethod());
        }

        method.LoadLocalAddress(toPushToStack);

        envLoader.LoadReturnDataBuffer(method, locals, true);

        method.LoadLocalAddress(newStateToExe);

        method.Call(callMethodNotTracing);

        method.StoreLocal(locals.uint32A);

        method.LoadLocal(locals.uint32A);
        method.LoadConstant((int)EvmExceptionType.None);
        method.BranchIfEqual(happyPath);

        envLoader.LoadResult(method, locals, true);
        method.Duplicate();
        method.LoadLocal(locals.uint32A);
        method.StoreField(GetFieldInfo(typeof(ILChunkExecutionState), nameof(ILChunkExecutionState.ExceptionType)));
        method.LoadConstant((int)ContractState.Failed);
        method.StoreField(GetFieldInfo(typeof(ILChunkExecutionState), nameof(ILChunkExecutionState.ContractState)));
        method.FakeBranch(escapeLabels.exitLabel);

        method.MarkLabel(happyPath);
        Label hasNoItemsToPush = method.DefineLabel(locals.GetLabelName());

        method.LoadLocalAddress(toPushToStack);
        method.Call(typeof(UInt256?).GetProperty(nameof(Nullable<UInt256>.HasValue)).GetGetMethod());
        method.BranchIfFalse(hasNoItemsToPush);

        method.StackLoadPrevious(locals.stackHeadRef, contractMetadata.StackOffsets.GetValueOrDefault(pc, (short)0), index);
        method.LoadLocalAddress(toPushToStack);
        method.Call(typeof(UInt256?).GetProperty(nameof(Nullable<UInt256>.Value)).GetGetMethod());
        method.Call(Word.SetUInt256ByVal);

        method.MarkLabel(hasNoItemsToPush);

        Label skipStateMachineScheduling = method.DefineLabel(locals.GetLabelName());

        method.LoadLocal(newStateToExe);
        method.LoadNull();
        method.BranchIfEqual(skipStateMachineScheduling);

        envLoader.LoadResult(method, locals, true);
        method.Duplicate();
        method.LoadLocal(newStateToExe);
        method.CastClass(typeof(EvmState));
        method.StoreField(GetFieldInfo(typeof(ILChunkExecutionState), nameof(ILChunkExecutionState.CallResult)));
        method.LoadConstant((int)ContractState.Halted);
        method.StoreField(GetFieldInfo(typeof(ILChunkExecutionState), nameof(ILChunkExecutionState.ContractState)));
        method.Branch(escapeLabels.returnLabel);

        method.MarkLabel(skipStateMachineScheduling);
    }

    internal static void EmitStopInstruction<TDelegateType>(
        Emit<TDelegateType> method, CodeInfo codeinfo, Instruction op, IVMConfig ilCompilerConfig, ContractCompilerMetadata contractMetadata, SubSegmentMetadata currentSubSegment, int pc, OpcodeMetadata opcodeMetadata, IEnvirementLoader envLoader, Locals<TDelegateType> locals, Dictionary<EvmExceptionType, Label> evmExceptionLabels, (Label returnLabel, Label exitLabel) escapeLabels)
    {
        envLoader.LoadResult(method, locals, true);
        method.LoadConstant((int)ContractState.Finished);
        method.StoreField(GetFieldInfo(typeof(ILChunkExecutionState), nameof(ILChunkExecutionState.ContractState)));
        method.FakeBranch(escapeLabels.returnLabel);
    }

    internal static void EmitJumpiInstruction<TDelegateType>(
        Emit<TDelegateType> method, CodeInfo codeinfo, Instruction op, IVMConfig ilCompilerConfig, ContractCompilerMetadata contractMetadata, SubSegmentMetadata currentSubSegment, int pc, OpcodeMetadata opcodeMetadata, IEnvirementLoader envLoader, Locals<TDelegateType> locals, Dictionary<EvmExceptionType, Label> evmExceptionLabels, (Label returnLabel, Label exitLabel) escapeLabels)
    {
        Label noJump = method.DefineLabel(locals.GetLabelName());
        method.StackLoadPrevious(locals.stackHeadRef, contractMetadata.StackOffsets.GetValueOrDefault(pc, (short)0), 2);
        method.EmitCheck(nameof(Word.IsZero));
        // if the jump condition is false, we do not jump
        method.BranchIfTrue(noJump);

        // we jump into the jump table
        HandleJumpdestination(method, codeinfo, contractMetadata, currentSubSegment, pc, envLoader, locals, evmExceptionLabels, escapeLabels);

        method.MarkLabel(noJump);
    }

    private static void HandleJumpdestination<TDelegateType>(Emit<TDelegateType> method, CodeInfo codeinfo, ContractCompilerMetadata contractMetadata, SubSegmentMetadata currentSubSegment, int pc, IEnvirementLoader envLoader, Locals<TDelegateType> locals, Dictionary<EvmExceptionType, Label> evmExceptionLabels, (Label returnLabel, Label exitLabel) escapeLabels)
    {
        method.StackLoadPrevious(locals.stackHeadRef, contractMetadata.StackOffsets.GetValueOrDefault(pc, (short)0), 1);
        method.Duplicate();
        method.CallGetter(Word.GetInt0, BitConverter.IsLittleEndian);
        method.StoreLocal(locals.jmpDestination);

        method.EmitCheck(nameof(Word.IsShort));
        method.BranchIfFalse(method.AddExceptionLabel(evmExceptionLabels, EvmExceptionType.InvalidJumpDestination));

        method.LoadLocal(locals.jmpDestination);
        method.LoadConstant(0);
        method.BranchIfLess(method.AddExceptionLabel(evmExceptionLabels, EvmExceptionType.InvalidJumpDestination));

        method.LoadLocal(locals.jmpDestination);
        method.LoadConstant(codeinfo.MachineCode.Length);
        method.BranchIfGreaterOrEqual(method.AddExceptionLabel(evmExceptionLabels, EvmExceptionType.InvalidJumpDestination));

        envLoader.LoadResult(method, locals, true);
        method.Duplicate();
        method.LoadConstant((int)ContractState.Jumping);
        method.StoreField(GetFieldInfo(typeof(ILChunkExecutionState), nameof(ILChunkExecutionState.ContractState)));

        method.LoadLocal(locals.jmpDestination);
        method.StoreField(GetFieldInfo(typeof(ILChunkExecutionState), nameof(ILChunkExecutionState.JumpDestination)));
    }

    internal static void EmitJumpInstruction<TDelegateType>(
        Emit<TDelegateType> method, CodeInfo codeinfo, Instruction op, IVMConfig ilCompilerConfig, ContractCompilerMetadata contractMetadata, SubSegmentMetadata currentSubSegment, int pc, OpcodeMetadata opcodeMetadata, IEnvirementLoader envLoader, Locals<TDelegateType> locals, Dictionary<EvmExceptionType, Label> evmExceptionLabels, (Label returnLabel, Label exitLabel) escapeLabels)
    {
        HandleJumpdestination(method, codeinfo, contractMetadata, currentSubSegment, pc, envLoader, locals, evmExceptionLabels, escapeLabels);
    }
}<|MERGE_RESOLUTION|>--- conflicted
+++ resolved
@@ -403,11 +403,7 @@
         method.LoadConstant((ulong)0);
         method.BranchIfLess(method.AddExceptionLabel(evmExceptionLabels, EvmExceptionType.OutOfGas));
 
-<<<<<<< HEAD
         envLoader.LoadEnv(method, locals, true);
-=======
-        method.LoadEnvRef(locals);
->>>>>>> d9ee3cbe
         method.LoadField(
             GetFieldInfo(
                 typeof(ExecutionEnvironment),
@@ -666,7 +662,6 @@
         method.LoadLocalAddress(locals.uint256B);
         method.Call(Word.GetUInt256ByRef);
 
-
         envLoader.LoadVmState(method, locals, false);
 
         method.LoadLocalAddress(locals.gasAvailable);
@@ -1113,11 +1108,7 @@
         Emit<TDelegateType> method, CodeInfo codeinfo, Instruction op, IVMConfig ilCompilerConfig, ContractCompilerMetadata contractMetadata, SubSegmentMetadata currentSubSegment, int pc, OpcodeMetadata opcodeMetadata, IEnvirementLoader envLoader, Locals<TDelegateType> locals, Dictionary<EvmExceptionType, Label> evmExceptionLabels, (Label returnLabel, Label exitLabel) escapeLabels)
     {
         method.CleanAndLoadWord(locals.stackHeadRef, contractMetadata.StackOffsets.GetValueOrDefault(pc, (short)0), 0);
-<<<<<<< HEAD
-        envLoader.LoadEnv(method, locals, false);
-=======
-        method.LoadEnvRef(locals);
->>>>>>> d9ee3cbe
+        envLoader.LoadEnv(method, locals, true);
 
         method.LoadField(GetFieldInfo(typeof(ExecutionEnvironment), nameof(ExecutionEnvironment.Caller)));
         method.Call(Word.SetAddress);
@@ -1127,11 +1118,7 @@
         Emit<TDelegateType> method, CodeInfo codeinfo, Instruction op, IVMConfig ilCompilerConfig, ContractCompilerMetadata contractMetadata, SubSegmentMetadata currentSubSegment, int pc, OpcodeMetadata opcodeMetadata, IEnvirementLoader envLoader, Locals<TDelegateType> locals, Dictionary<EvmExceptionType, Label> evmExceptionLabels, (Label returnLabel, Label exitLabel) escapeLabels)
     {
         method.CleanAndLoadWord(locals.stackHeadRef, contractMetadata.StackOffsets.GetValueOrDefault(pc, (short)0), 0);
-<<<<<<< HEAD
-        envLoader.LoadEnv(method, locals, false);
-=======
-        method.LoadEnvRef(locals);
->>>>>>> d9ee3cbe
+        envLoader.LoadEnv(method, locals, true);
 
         method.LoadField(GetFieldInfo(typeof(ExecutionEnvironment), nameof(ExecutionEnvironment.ExecutingAccount)));
         method.Call(Word.SetAddress);
@@ -1151,17 +1138,9 @@
         Emit<TDelegateType> method, CodeInfo codeinfo, Instruction op, IVMConfig ilCompilerConfig, ContractCompilerMetadata contractMetadata, SubSegmentMetadata currentSubSegment, int pc, OpcodeMetadata opcodeMetadata, IEnvirementLoader envLoader, Locals<TDelegateType> locals, Dictionary<EvmExceptionType, Label> evmExceptionLabels, (Label returnLabel, Label exitLabel) escapeLabels)
     {
         method.CleanAndLoadWord(locals.stackHeadRef, contractMetadata.StackOffsets.GetValueOrDefault(pc, (short)0), 0);
-<<<<<<< HEAD
-        envLoader.LoadEnv(method, locals, false);
-
-        method.LoadField(GetFieldInfo(typeof(ExecutionEnvironment), nameof(ExecutionEnvironment.Value)));
-        method.Call(Word.SetUInt256);
-        return;
-=======
-        method.LoadEnvRef(locals);
+        envLoader.LoadEnv(method, locals, true);
         method.LoadFieldAddress(GetFieldInfo(typeof(ExecutionEnvironment), nameof(ExecutionEnvironment.Value)));
         method.Call(Word.SetUInt256ByRef);
->>>>>>> d9ee3cbe
     }
 
     internal static Label EmitCallDataCopyInstruction<TDelegateType>(
@@ -1205,11 +1184,7 @@
         method.Call(typeof(VirtualMachine<VirtualMachine.NotTracing, VirtualMachine.IsPrecompiling>).GetMethod(nameof(VirtualMachine<VirtualMachine.NotTracing, VirtualMachine.IsPrecompiling>.UpdateMemoryCost)));
         method.BranchIfFalse(method.AddExceptionLabel(evmExceptionLabels, EvmExceptionType.OutOfGas));
 
-<<<<<<< HEAD
         envLoader.LoadCalldata(method, locals, false);
-=======
-        method.LoadCallData(locals, false);
->>>>>>> d9ee3cbe
         method.LoadLocalAddress(locals.uint256B);
         method.LoadLocal(locals.uint256C);
         method.LoadField(GetFieldInfo(typeof(UInt256), nameof(UInt256.u0)));
@@ -1236,11 +1211,7 @@
 
         method.CleanAndLoadWord(locals.stackHeadRef, contractMetadata.StackOffsets.GetValueOrDefault(pc, (short)0), 1);
 
-<<<<<<< HEAD
         envLoader.LoadCalldata(method, locals, false);
-=======
-        method.LoadCallData(locals, false);
->>>>>>> d9ee3cbe
         method.LoadLocalAddress(locals.uint256A);
         method.LoadConstant(Word.Size);
         method.LoadConstant((int)PadDirection.Right);
@@ -1253,11 +1224,7 @@
         Emit<TDelegateType> method, CodeInfo codeinfo, Instruction op, IVMConfig ilCompilerConfig, ContractCompilerMetadata contractMetadata, SubSegmentMetadata currentSubSegment, int pc, OpcodeMetadata opcodeMetadata, IEnvirementLoader envLoader, Locals<TDelegateType> locals, Dictionary<EvmExceptionType, Label> evmExceptionLabels, (Label returnLabel, Label exitLabel) escapeLabels)
     {
         method.CleanAndLoadWord(locals.stackHeadRef, contractMetadata.StackOffsets.GetValueOrDefault(pc, (short)0), 0);
-<<<<<<< HEAD
         envLoader.LoadCalldata(method, locals, true);
-=======
-        method.LoadCallData(locals, true);
->>>>>>> d9ee3cbe
         method.Call(GetPropertyInfo<ReadOnlyMemory<byte>>(nameof(ReadOnlyMemory<byte>.Length), false, out _));
         method.CallSetter(Word.SetInt0, BitConverter.IsLittleEndian);
         return;
@@ -1576,11 +1543,7 @@
         method.Call(Word.GetArray);
         method.StoreLocal(locals.localArray);
 
-<<<<<<< HEAD
-        envLoader.LoadEnv(method, locals, false);
-=======
-        method.LoadEnvRef(locals);
->>>>>>> d9ee3cbe
+        envLoader.LoadEnv(method, locals, true);
 
         method.LoadField(GetFieldInfo(typeof(ExecutionEnvironment), nameof(ExecutionEnvironment.ExecutingAccount)));
         method.LoadLocalAddress(locals.uint256A);
@@ -1600,11 +1563,7 @@
         method.LoadLocalAddress(locals.uint256A);
         method.Call(Word.GetUInt256ByRef);
 
-<<<<<<< HEAD
-        envLoader.LoadEnv(method, locals, false);
-=======
-        method.LoadEnvRef(locals);
->>>>>>> d9ee3cbe
+        envLoader.LoadEnv(method, locals, true);
 
         method.LoadField(GetFieldInfo(typeof(ExecutionEnvironment), nameof(ExecutionEnvironment.ExecutingAccount)));
         method.LoadLocalAddress(locals.uint256A);
@@ -1637,11 +1596,7 @@
         method.LoadLocalAddress(locals.uint256A);
         method.Call(Word.GetUInt256ByRef);
 
-<<<<<<< HEAD
-        envLoader.LoadEnv(method, locals, false);
-=======
-        method.LoadEnvRef(locals);
->>>>>>> d9ee3cbe
+        envLoader.LoadEnv(method, locals, true);
 
         method.LoadField(GetFieldInfo(typeof(ExecutionEnvironment), nameof(ExecutionEnvironment.ExecutingAccount)));
         method.LoadLocalAddress(locals.uint256A);
@@ -1855,13 +1810,8 @@
         Emit<TDelegateType> method, CodeInfo codeinfo, Instruction op, IVMConfig ilCompilerConfig, ContractCompilerMetadata contractMetadata, SubSegmentMetadata currentSubSegment, int pc, OpcodeMetadata opcodeMetadata, IEnvirementLoader envLoader, Locals<TDelegateType> locals, Dictionary<EvmExceptionType, Label> evmExceptionLabels, (Label returnLabel, Label exitLabel) escapeLabels)
     {
         method.CleanAndLoadWord(locals.stackHeadRef, contractMetadata.StackOffsets.GetValueOrDefault(pc, (short)0), 0);
-<<<<<<< HEAD
         envLoader.LoadWorldState(method, locals, false);
-        envLoader.LoadEnv(method, locals, false);
-=======
-        method.LoadWorldState(locals, false);
-        method.LoadEnvRef(locals);
->>>>>>> d9ee3cbe
+        envLoader.LoadEnv(method, locals, true);
 
         method.LoadField(GetFieldInfo(typeof(ExecutionEnvironment), nameof(ExecutionEnvironment.ExecutingAccount)));
         method.CallVirtual(typeof(IAccountStateProvider).GetMethod(nameof(IWorldState.GetBalance)));
@@ -2272,11 +2222,7 @@
 
         if (op is Instruction.DELEGATECALL)
         {
-<<<<<<< HEAD
-            envLoader.LoadEnv(method, locals, false);
-=======
-            method.LoadEnvRef(locals);
->>>>>>> d9ee3cbe
+            envLoader.LoadEnv(method, locals, true);
             method.LoadField(GetFieldInfo(typeof(ExecutionEnvironment), nameof(ExecutionEnvironment.Value)));
         }
         else if (op is Instruction.STATICCALL)
@@ -2337,23 +2283,8 @@
         method.Call(typeof(object).GetMethod(nameof(ReferenceEquals), BindingFlags.Static | BindingFlags.Public));
         method.BranchIfTrue(skipStateMachineScheduling);
 
-<<<<<<< HEAD
         // cast object to CallResult and store it in 
         envLoader.LoadResult(method, locals, true);
-=======
-        if (ilCompilerConfig.IsIlEvmAggressiveModeEnabled)
-        {
-            UpdateStackHeadAndPushRerSegmentMode(method, locals.stackHeadRef, locals.stackHeadIdx, pc, currentSubSegment);
-        }
-        else
-        {
-            UpdateStackHeadIdxAndPushRefOpcodeMode(method, locals.stackHeadRef, locals.stackHeadIdx, opcodeMetadata);
-            EmitCallToEndInstructionTrace(method, locals.gasAvailable, locals);
-        }
-
-        // cast object to CallResult and store it in
-        method.LoadResult(locals, true);
->>>>>>> d9ee3cbe
         method.Duplicate();
         method.LoadLocal(newStateToExe);
         method.CastClass(typeof(EvmState));
