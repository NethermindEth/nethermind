// SPDX-FileCopyrightText: 2024 Demerzel Solutions Limited
// SPDX-License-Identifier: LGPL-3.0-only

using Nethermind.Core.Extensions;
using Nethermind.Evm.Config;
using Sigil;
using System;
using System.Collections.Generic;
using System.IO;
using System.Reflection;
using System.Reflection.Emit;
using System.Runtime.CompilerServices;
using System.Threading;
using static Nethermind.Evm.CodeAnalysis.IL.EmitExtensions;
using static Nethermind.Evm.CodeAnalysis.IL.EmitIlChunkStateExtensions;
using Label = Sigil.Label;
using ILogger = Nethermind.Logging.ILogger;
using Nethermind.Evm.CodeAnalysis.IL.Delegates;
<<<<<<< HEAD
using Nethermind.Core.Crypto;
using Org.BouncyCastle.Ocsp;
using Sigil.NonGeneric;
using System.Reflection.PortableExecutable;
=======
using Nethermind.Evm.CodeAnalysis.IL.EnvirementLoader;
using Nethermind.Core.Crypto;
using Org.BouncyCastle.Ocsp;
using Sigil.NonGeneric;
>>>>>>> 3fd175f7

namespace Nethermind.Evm.CodeAnalysis.IL;

public static class Precompiler
{
    /// <summary>
    /// Use for testing. All delegates will have their IL memoized.
    /// </summary>
    public static void MemoizeILForSteps()
    {
        _stepsIL = new ConditionalWeakTable<ILEmittedEntryPoint, string>();
    }

    public static bool TryGetEmittedIL(ILEmittedEntryPoint step, out string? il)
    {
        il = null;
        return _stepsIL != null && _stepsIL.TryGetValue(step, out il);
    }

    private static ConditionalWeakTable<ILEmittedEntryPoint, string>? _stepsIL;

    internal static Lazy<PersistedAssemblyBuilder> _currentPersistentAsmBuilder = new Lazy<PersistedAssemblyBuilder>(() => new PersistedAssemblyBuilder(new AssemblyName(GenerateAssemblyName()), typeof(object).Assembly));
    internal static ModuleBuilder? _currentPersistentModBuilder = null;
    internal static ModuleBuilder? _currentDynamicModBuilder = null;
    internal static int _currentBundleSize = 0;
    private static string GenerateAssemblyName() => Guid.NewGuid().ToByteArray().ToHexString();

    public static string DllFileSuffix => ".Nethermind.g.c.dll";
    internal static string GetTargetFileName()
    {
        return $"{Precompiler._currentPersistentAsmBuilder.Value.GetName()}{DllFileSuffix}";
    }

    private static ILEmittedEntryPoint? CompileContractInternal(
        ModuleBuilder moduleBuilder,
        string identifier,
        CodeInfo codeinfo,
        ContractCompilerMetadata metadata,
        IVMConfig config,
        bool runtimeTarget)
    {
#pragma warning disable CS0168 // Variable is declared but never used
        try
        {
            if (!runtimeTarget)
            {
                Interlocked.Increment(ref _currentBundleSize);
            }

            var typeBuilder = moduleBuilder.DefineType(identifier,
                TypeAttributes.Public | TypeAttributes.Class);

            ConstructorInfo attributeCtor = typeof(NethermindPrecompileAttribute).GetConstructor(Type.EmptyTypes)!;
            var attributeBuilder = new CustomAttributeBuilder(attributeCtor, Array.Empty<object>());
            typeBuilder.SetCustomAttribute(attributeBuilder);

            EmitEntryPoint(Emit<ILEmittedEntryPoint>.BuildMethod(
                typeBuilder, nameof(ILEmittedEntryPoint), MethodAttributes.Public | MethodAttributes.Static,
                CallingConventions.Standard,
                allowUnverifiableCode: true, doVerify: false), typeBuilder,
                codeinfo, metadata, config).CreateMethod(out string ilCode, OptimizationOptions.All);

            var finalizedType = typeBuilder.CreateType();

            if (!runtimeTarget)
            {
                return null;
            }

            var method = finalizedType.GetMethod(nameof(ILEmittedEntryPoint), BindingFlags.Static | BindingFlags.Public);
            var @delegate = (ILEmittedEntryPoint)Delegate.CreateDelegate(typeof(ILEmittedEntryPoint), method!);

            if (_stepsIL != null)
            {
                _stepsIL.AddOrUpdate(@delegate, ilCode);
            }

            return @delegate;

        }
        catch(Exception e)
        {
            if (!runtimeTarget)
            {
                Interlocked.Decrement(ref _currentBundleSize);
            }

            throw;
        }
#pragma warning restore CS0168 // Variable is declared but never used
    }

    public static bool TryCompileContract(
        string contractName,
        CodeInfo codeInfo,
        ContractCompilerMetadata metadata,
        IVMConfig config,
        ILogger logger,
        out ILEmittedEntryPoint? iledCode)
    {

        // Runtime contract
        if (_currentDynamicModBuilder is null)
        {
            var runtimeAsm = AssemblyBuilder.DefineDynamicAssembly(new AssemblyName("_dynamicAssembly"), AssemblyBuilderAccess.Run);
            _currentDynamicModBuilder = runtimeAsm.DefineDynamicModule("MainModule");
        }

        if ((iledCode = CompileContractInternal(_currentDynamicModBuilder, $"_dynamicAssembly_{(new Random()).Next()}_{contractName}", codeInfo, metadata, config, true)) is null)
        {
            return false;
        }

        // Persisted contract
        if (config.IlEvmPersistPrecompiledContractsOnDisk)
        {
            _currentPersistentModBuilder = _currentPersistentModBuilder ?? _currentPersistentAsmBuilder.Value.DefineDynamicModule("MainModule");
            CompileContractInternal(_currentPersistentModBuilder, contractName, codeInfo, metadata, config, false);

            if (Interlocked.CompareExchange(ref _currentBundleSize, 0, config.IlEvmContractsPerDllCount) == config.IlEvmContractsPerDllCount)
            {
                FlushToDisk(config);
            }
        }
        return true;
    }

    public static void FlushToDisk(IVMConfig config)
    {
        if (_currentPersistentAsmBuilder is null) return;

        if (!Path.Exists(config.IlEvmPrecompiledContractsPath))
        {
            Directory.CreateDirectory(config.IlEvmPrecompiledContractsPath);
        }

        var assemblyPath = Path.Combine(config.IlEvmPrecompiledContractsPath, GetTargetFileName());

        ((PersistedAssemblyBuilder)_currentPersistentAsmBuilder.Value).Save(assemblyPath);  // or pass filename to save into a file
        ResetEnvironment(false);
    }

    public static void ResetEnvironment(bool resetDynamic)
    {
        _currentPersistentAsmBuilder = new Lazy<PersistedAssemblyBuilder>(() => new PersistedAssemblyBuilder(new AssemblyName(GenerateAssemblyName()), typeof(object).Assembly));
        _currentPersistentModBuilder = null;
        if (resetDynamic)
        {
            _currentDynamicModBuilder = null;
        }
        _currentBundleSize = 0;
    }

<<<<<<< HEAD
    public static Emit<ILEmittedInternalInternalMethod> EmitInternalMethod(Emit<ILEmittedInternalInternalMethod> method, int pc, CodeInfo codeInfo, ContractCompilerMetadata contractMetadata, IVMConfig config)
=======
    public static Emit<ILEmittedInternalMethod> EmitInternalMethod(Emit<ILEmittedInternalMethod> method, int pc, CodeInfo codeInfo, ContractCompilerMetadata contractMetadata, IVMConfig config)
>>>>>>> 3fd175f7
    {
        var machineCodeAsSpan = codeInfo.MachineCode.Span;

        SubSegmentMetadata currentSubsegment = contractMetadata.SubSegments[pc];
<<<<<<< HEAD
        using var locals = new Locals<ILEmittedInternalInternalMethod>(method);
        var envLoader = EnvirementLoader.Instance;

        Dictionary<EvmExceptionType, Label> evmExceptionLabels = new();

        Label exit = method.DefineLabel(locals.GetLabelName()); // the label just before return
        Label ret = method.DefineLabel(locals.GetLabelName());

        envLoader.LoadResult(method, locals, true);
        method.LoadConstant((int)ContractState.Running);
        method.StoreField(GetFieldInfo(typeof(ILChunkExecutionState), nameof(ILChunkExecutionState.ContractState)));
=======
        using var locals = new Locals<ILEmittedInternalMethod>(method);
        var envLoader = EnvirementLoaderInternalMethod.Instance;

        Dictionary<EvmExceptionType, Label> evmExceptionLabels = new();

        Label exit = method.DefineLabel(locals.GetLabelName()); // the label just before return
        Label ret = method.DefineLabel(locals.GetLabelName());

        envLoader.LoadResult(method, locals, true);
        method.LoadConstant((int)ContractState.Running);
        method.StoreField(GetFieldInfo(typeof(ILChunkExecutionState), nameof(ILChunkExecutionState.ContractState)));

        envLoader.LoadStackHead(method, locals, false);
        method.StoreLocal(locals.stackHeadIdx);

        envLoader.LoadCurrStackHead(method, locals, true);
        method.StoreLocal(locals.stackHeadRef);

        // set gas to local
        envLoader.LoadGasAvailable(method, locals, false);
        method.StoreLocal(locals.gasAvailable);

        // set pc to local
        envLoader.LoadProgramCounter(method, locals, false);
        method.StoreLocal(locals.programCounter);

        if (currentSubsegment.RequiredStack != 0)
        {
            method.LoadLocal(locals.stackHeadIdx);
            method.LoadConstant(currentSubsegment.RequiredStack);
            method.BranchIfLess(method.AddExceptionLabel(evmExceptionLabels, EvmExceptionType.StackUnderflow));
        }
        // we check if locals.stackHeadRef overflow can occur
        if (currentSubsegment.MaxStack != 0)
        {
            method.LoadLocal(locals.stackHeadIdx);
            method.LoadConstant(currentSubsegment.MaxStack);
            method.Add();
            method.LoadConstant(EvmStack.MaxStackSize);
            method.BranchIfGreaterOrEqual(method.AddExceptionLabel(evmExceptionLabels, EvmExceptionType.StackOverflow));
        }

        method.LoadConstant(currentSubsegment.End);
        method.StoreLocal(locals.programCounter);

        for (pc = currentSubsegment.Start; pc <= currentSubsegment.End;)
        {
            (Instruction Instruction, OpcodeMetadata Metadata) opcodeInfo = ((Instruction)machineCodeAsSpan[pc], OpcodeMetadata.GetMetadata((Instruction)machineCodeAsSpan[pc]));

            if (contractMetadata.StaticGasSubSegmentes.TryGetValue(pc, out var gasCost) && gasCost > 0)
            {
                method.EmitStaticGasCheck(locals.gasAvailable, gasCost, evmExceptionLabels);
            }
            method.GetOpcodeILEmitter(codeInfo, opcodeInfo.Instruction, config, contractMetadata, currentSubsegment, pc, opcodeInfo.Metadata, locals, envLoader, evmExceptionLabels, (ret, exit));
            pc += opcodeInfo.Metadata.AdditionalBytes + 1;
        }

        method.MarkLabel(ret);

        UpdateStackHeadAndPushRerSegmentMode(method, locals.stackHeadRef, locals.stackHeadIdx, currentSubsegment);

        // we get locals.stackHeadRef size
        envLoader.LoadStackHead(method, locals, true);
        method.LoadLocal(locals.stackHeadIdx);
        method.StoreIndirect<int>();

        // set gas available
        envLoader.LoadGasAvailable(method, locals, true);
        method.LoadLocal(locals.gasAvailable);
        method.StoreIndirect<long>();

        // set program counter
        envLoader.LoadProgramCounter(method, locals, true);
        method.LoadLocal(locals.programCounter);
        method.StoreIndirect<int>();

        method.MarkLabel(exit);

        method.LoadLocal(locals.stackHeadRef);
        method.Return();

        foreach (KeyValuePair<EvmExceptionType, Label> kvp in evmExceptionLabels)
        {
            method.MarkLabel(kvp.Value);

            envLoader.LoadResult(method, locals, true);
            method.Duplicate();
            method.LoadConstant((int)kvp.Key);
            method.StoreField(GetFieldInfo(typeof(ILChunkExecutionState), nameof(ILChunkExecutionState.ExceptionType)));

            method.LoadConstant((int)ContractState.Failed);
            method.StoreField(GetFieldInfo(typeof(ILChunkExecutionState), nameof(ILChunkExecutionState.ContractState)));
            method.Branch(exit);
        }

        return method;
    }

    public static Emit<ILEmittedEntryPoint> EmitEntryPoint(Emit<ILEmittedEntryPoint> method, TypeBuilder typeBuilder,  CodeInfo codeInfo, ContractCompilerMetadata contractMetadata, IVMConfig config)
    {
        var machineCodeAsSpan = codeInfo.MachineCode.Span;

        using var locals = new Locals<ILEmittedEntryPoint>(method);
        var envLoader = EnvirementLoaderEntryPoint.Instance;

        Dictionary<EvmExceptionType, Label> evmExceptionLabels = new();
        Dictionary<int, Label> jumpDestinations = new();
        Dictionary<int, Label> entryPoints = new();

        // set up spec
        ReleaseSpecEmit.DeclareOpcodeValidityCheckVariables(method, contractMetadata, locals);

        Label jumpTable = method.DefineLabel(locals.GetLabelName()); // jump table
        Label isContinuation = method.DefineLabel(locals.GetLabelName()); // jump table
        Label ret = method.DefineLabel(locals.GetLabelName());

        envLoader.LoadStackHead(method, locals, false);
        method.StoreLocal(locals.stackHeadIdx);
>>>>>>> 3fd175f7

        envLoader.LoadCurrStackHead(method, locals, true);
        method.StoreLocal(locals.stackHeadRef);

        // set gas to local
        envLoader.LoadGasAvailable(method, locals, false);
        method.StoreLocal(locals.gasAvailable);

<<<<<<< HEAD
        if (currentSubsegment.RequiredStack != 0)
        {
            envLoader.LoadStackHead(method, locals, false);
            method.LoadConstant(currentSubsegment.RequiredStack);
            method.BranchIfLess(method.AddExceptionLabel(evmExceptionLabels, EvmExceptionType.StackUnderflow));
        }
        // we check if locals.stackHeadRef overflow can occur
        if (currentSubsegment.MaxStack != 0)
        {
            envLoader.LoadStackHead(method, locals, false);
            method.LoadConstant(currentSubsegment.MaxStack);
            method.Add();
            method.LoadConstant(EvmStack.MaxStackSize);
            method.BranchIfGreaterOrEqual(method.AddExceptionLabel(evmExceptionLabels, EvmExceptionType.StackOverflow));
        }

        method.LoadConstant(currentSubsegment.End);
        method.StoreLocal(locals.programCounter);

        for (pc = currentSubsegment.Start; pc <= currentSubsegment.End;)
        {
            (Instruction Instruction, OpcodeMetadata Metadata) opcodeInfo = ((Instruction)machineCodeAsSpan[pc], OpcodeMetadata.GetMetadata((Instruction)machineCodeAsSpan[pc]));
            if (contractMetadata.StaticGasSubSegmentes.TryGetValue(pc, out var gasCost) && gasCost > 0)
            {
                method.EmitStaticGasCheck(locals.gasAvailable, gasCost, evmExceptionLabels);
            }
            method.GetOpcodeILEmitter(codeInfo, opcodeInfo.Instruction, config, contractMetadata, currentSubsegment, pc, opcodeInfo.Metadata, locals, envLoader, evmExceptionLabels, (ret, exit));
            pc += opcodeInfo.Metadata.AdditionalBytes + 1;
        }

        method.MarkLabel(ret);

        UpdateStackHeadAndPushRerSegmentMode(method, envLoader, locals, currentSubsegment);

        // set gas available
        envLoader.LoadGasAvailable(method, locals, true);
        method.LoadLocal(locals.gasAvailable);
        method.StoreIndirect<long>();

        // set program counter
        envLoader.LoadProgramCounter(method, locals, true);
        method.LoadLocal(locals.programCounter);
        method.StoreIndirect<int>();

        method.MarkLabel(exit);
        method.Return();

        foreach (KeyValuePair<EvmExceptionType, Label> kvp in evmExceptionLabels)
        {
            method.MarkLabel(kvp.Value);

            envLoader.LoadResult(method, locals, true);
            method.Duplicate();
            method.LoadConstant((int)kvp.Key);
            method.StoreField(GetFieldInfo(typeof(ILChunkExecutionState), nameof(ILChunkExecutionState.ExceptionType)));

            method.LoadConstant((int)ContractState.Failed);
            method.StoreField(GetFieldInfo(typeof(ILChunkExecutionState), nameof(ILChunkExecutionState.ContractState)));
            method.Branch(exit);
        }

        return method;
    }

    public static Emit<ILEmittedEntryPoint> EmitEntryPoint(Emit<ILEmittedEntryPoint> method, TypeBuilder typeBuilder,  CodeInfo codeInfo, ContractCompilerMetadata contractMetadata, IVMConfig config)
    {
        var machineCodeAsSpan = codeInfo.MachineCode.Span;

        using var locals = new Locals<ILEmittedEntryPoint>(method);
        var envLoader = EnvirementLoader.Instance;

        Dictionary<EvmExceptionType, Label> evmExceptionLabels = new();
        Dictionary<int, Label> jumpDestinations = new();
        Dictionary<int, Label> entryPoints = new();

        // set up spec
        ReleaseSpecEmit.DeclareOpcodeValidityCheckVariables(method, contractMetadata, locals);

        Label jumpTable = method.DefineLabel(locals.GetLabelName()); // jump table
        Label isContinuation = method.DefineLabel(locals.GetLabelName()); // jump table
        Label ret = method.DefineLabel(locals.GetLabelName());

        envLoader.LoadResult(method, locals, false);
        method.LoadField(typeof(ILChunkExecutionState).GetField(nameof(ILChunkExecutionState.ContractState)));
        method.LoadConstant((int)ContractState.Halted);
        method.BranchIfEqual(isContinuation);

=======
        // set pc to local
        envLoader.LoadProgramCounter(method, locals, false);
        method.StoreLocal(locals.programCounter);

        envLoader.LoadResult(method, locals, false);
        method.LoadField(typeof(ILChunkExecutionState).GetField(nameof(ILChunkExecutionState.ContractState)));
        method.LoadConstant((int)ContractState.Halted);
        method.BranchIfEqual(isContinuation);

>>>>>>> 3fd175f7
        int endOfSegment = codeInfo.MachineCode.Length;

        foreach (var (programCounter, currentSubsegment) in contractMetadata.SubSegments)
        {
            string methodName = $"Segment[{currentSubsegment.Start}::{currentSubsegment.End}]";
<<<<<<< HEAD
            var internalMethod = Sigil.Emit<ILEmittedInternalInternalMethod>.BuildMethod(
=======
            var internalMethod = Sigil.Emit<ILEmittedInternalMethod>.BuildMethod(
>>>>>>> 3fd175f7
                typeBuilder,
                methodName,
                MethodAttributes.Private | MethodAttributes.Static,
                CallingConventions.Standard,
                allowUnverifiableCode: true, doVerify: false);

            EmitInternalMethod(internalMethod, currentSubsegment.Start, codeInfo, contractMetadata, config)
                .CreateMethod(out string ilCode, OptimizationOptions.All);

            if (currentSubsegment.IsEntryPoint)
            {
                method.MarkLabel(entryPoints[currentSubsegment.Start] = method.DefineLabel(locals.GetLabelName()));
            }

            if (currentSubsegment.IsReachable)
            {
                method.MarkLabel(jumpDestinations[currentSubsegment.Start] = method.DefineLabel(locals.GetLabelName()));
            }
            else continue;

            if (currentSubsegment.IsFailing)
            {
                method.FakeBranch(method.AddExceptionLabel(evmExceptionLabels, EvmExceptionType.BadInstruction));
                continue;
            }

            if (currentSubsegment.RequiresStaticEnvCheck)
            {
                method.EmitAmortizedStaticEnvCheck(envLoader, currentSubsegment,  locals, evmExceptionLabels);
            }

            if (currentSubsegment.RequiresOpcodeCheck)
            {
                method.EmitAmortizedOpcodeCheck(envLoader, currentSubsegment, locals, evmExceptionLabels);
            }
            // and we emit failure for failing jumpless segment at start
<<<<<<< HEAD
            envLoader.LoadArguments(method, locals, true);
            envLoader.LoadTxTracer(method, locals, false);
            envLoader.LoadLogger(method, locals, false);
            envLoader.LoadResult(method, locals, true);

            method.Call(internalMethod);

            method.EmitIsStoping(envLoader, locals, ret);

=======

            envLoader.LoadMachineCode(method, locals, true);
            envLoader.LoadSpec(method, locals, false);
            envLoader.LoadSpecProvider(method, locals, false);
            envLoader.LoadBlockhashProvider(method, locals, false);
            envLoader.LoadCodeInfoRepository(method, locals, false);
            envLoader.LoadWorldState(method, locals, false);

            envLoader.LoadVmState(method, locals, false);
            envLoader.LoadEnv(method, locals, true);
            envLoader.LoadTxContext(method, locals, true);
            envLoader.LoadBlockContext(method, locals, true);

            envLoader.LoadReturnDataBuffer(method, locals, false);

            envLoader.LoadGasAvailable(method, locals, true);
            envLoader.LoadProgramCounter(method, locals, true);
            envLoader.LoadStackHead(method, locals, true);
            method.LoadLocal(locals.stackHeadRef);

            envLoader.LoadTxTracer(method, locals, false);
            envLoader.LoadLogger(method, locals, false);

            envLoader.LoadResult(method, locals, true);

            method.Call(internalMethod);
            method.StoreLocal(locals.stackHeadRef);

            method.EmitIsStoping(envLoader, locals, ret);

>>>>>>> 3fd175f7
            if(currentSubsegment.IsEphemeralCall)
            {
                method.EmitIsHalting(envLoader, locals, ret);
            }

            if(currentSubsegment.IsEphemeralJump)
            {
                method.EmitIsJumping(envLoader, locals, jumpTable);
            }
        }
<<<<<<< HEAD
        
=======

>>>>>>> 3fd175f7
        envLoader.LoadResult(method, locals, true);
        method.LoadConstant((int)ContractState.Finished);
        method.StoreField(GetFieldInfo(typeof(ILChunkExecutionState), nameof(ILChunkExecutionState.ContractState)));

        method.MarkLabel(ret);

        envLoader.LoadResult(method, locals, true);
        method.LoadField(typeof(ILChunkExecutionState).GetField(nameof(ILChunkExecutionState.ContractState)));
        method.LoadConstant((int)ContractState.Halted);
        method.CompareEqual();
        method.Return();

        // isContinuation
        method.MarkLabel(isContinuation);

        envLoader.LoadProgramCounter(method, locals, false);
        method.StoreLocal(locals.jmpDestination);
        envLoader.LoadResult(method, locals, true);
        method.LoadConstant((int)ContractState.Running);
        method.StoreField(typeof(ILChunkExecutionState).GetField(nameof(ILChunkExecutionState.ContractState)));

        method.LoadLocal(locals.jmpDestination);
        method.LoadConstant(codeInfo.MachineCode.Length);
        method.BranchIfGreaterOrEqual(ret);

        foreach (KeyValuePair<int, Label> continuationSites in entryPoints)
        {
            method.LoadLocal(locals.jmpDestination);
            method.LoadConstant(continuationSites.Key);
            method.BranchIfEqual(continuationSites.Value);
        }

        method.Branch(method.AddExceptionLabel(evmExceptionLabels, EvmExceptionType.InvalidJumpDestination));

        method.MarkLabel(jumpTable);
        envLoader.LoadResult(method, locals, true);
        method.LoadField(typeof(ILChunkExecutionState).GetField(nameof(ILChunkExecutionState.JumpDestination)));
        method.StoreLocal(locals.jmpDestination);

        if (jumpDestinations.Count < 64)
        {

            foreach (KeyValuePair<int, Label> jumpdest in jumpDestinations)
            {
                method.LoadLocal(locals.jmpDestination);
                method.LoadConstant(jumpdest.Key);
                method.BranchIfEqual(jumpdest.Value);
            }
            method.Branch(method.AddExceptionLabel(evmExceptionLabels, EvmExceptionType.InvalidJumpDestination));
        }
        else
        {
            method.FindCorrectBranchAndJump(locals.jmpDestination, locals, jumpDestinations, evmExceptionLabels);
        }

        foreach (KeyValuePair<EvmExceptionType, Label> kvp in evmExceptionLabels)
        {
            method.MarkLabel(kvp.Value);

            envLoader.LoadResult(method, locals, true);
            method.Duplicate();
            method.LoadConstant((int)kvp.Key);
            method.StoreField(GetFieldInfo(typeof(ILChunkExecutionState), nameof(ILChunkExecutionState.ExceptionType)));

            method.LoadConstant((int)ContractState.Failed);
            method.StoreField(GetFieldInfo(typeof(ILChunkExecutionState), nameof(ILChunkExecutionState.ContractState)));
            method.Branch(ret);
        }

        return method;
    }
}<|MERGE_RESOLUTION|>--- conflicted
+++ resolved
@@ -16,17 +16,10 @@
 using Label = Sigil.Label;
 using ILogger = Nethermind.Logging.ILogger;
 using Nethermind.Evm.CodeAnalysis.IL.Delegates;
-<<<<<<< HEAD
 using Nethermind.Core.Crypto;
 using Org.BouncyCastle.Ocsp;
 using Sigil.NonGeneric;
 using System.Reflection.PortableExecutable;
-=======
-using Nethermind.Evm.CodeAnalysis.IL.EnvirementLoader;
-using Nethermind.Core.Crypto;
-using Org.BouncyCastle.Ocsp;
-using Sigil.NonGeneric;
->>>>>>> 3fd175f7
 
 namespace Nethermind.Evm.CodeAnalysis.IL;
 
@@ -37,16 +30,16 @@
     /// </summary>
     public static void MemoizeILForSteps()
     {
-        _stepsIL = new ConditionalWeakTable<ILEmittedEntryPoint, string>();
-    }
-
-    public static bool TryGetEmittedIL(ILEmittedEntryPoint step, out string? il)
+        _stepsIL = new ConditionalWeakTable<ILEmittedMethod, string>();
+    }
+
+    public static bool TryGetEmittedIL(ILEmittedMethod step, out string? il)
     {
         il = null;
         return _stepsIL != null && _stepsIL.TryGetValue(step, out il);
     }
 
-    private static ConditionalWeakTable<ILEmittedEntryPoint, string>? _stepsIL;
+    private static ConditionalWeakTable<ILEmittedMethod, string>? _stepsIL;
 
     internal static Lazy<PersistedAssemblyBuilder> _currentPersistentAsmBuilder = new Lazy<PersistedAssemblyBuilder>(() => new PersistedAssemblyBuilder(new AssemblyName(GenerateAssemblyName()), typeof(object).Assembly));
     internal static ModuleBuilder? _currentPersistentModBuilder = null;
@@ -60,7 +53,7 @@
         return $"{Precompiler._currentPersistentAsmBuilder.Value.GetName()}{DllFileSuffix}";
     }
 
-    private static ILEmittedEntryPoint? CompileContractInternal(
+    private static ILEmittedMethod? CompileContractInternal(
         ModuleBuilder moduleBuilder,
         string identifier,
         CodeInfo codeinfo,
@@ -83,8 +76,8 @@
             var attributeBuilder = new CustomAttributeBuilder(attributeCtor, Array.Empty<object>());
             typeBuilder.SetCustomAttribute(attributeBuilder);
 
-            EmitEntryPoint(Emit<ILEmittedEntryPoint>.BuildMethod(
-                typeBuilder, nameof(ILEmittedEntryPoint), MethodAttributes.Public | MethodAttributes.Static,
+            EmitEntryPoint(Emit<ILEmittedMethod>.BuildMethod(
+                typeBuilder, nameof(ILEmittedMethod), MethodAttributes.Public | MethodAttributes.Static,
                 CallingConventions.Standard,
                 allowUnverifiableCode: true, doVerify: false), typeBuilder,
                 codeinfo, metadata, config).CreateMethod(out string ilCode, OptimizationOptions.All);
@@ -96,8 +89,8 @@
                 return null;
             }
 
-            var method = finalizedType.GetMethod(nameof(ILEmittedEntryPoint), BindingFlags.Static | BindingFlags.Public);
-            var @delegate = (ILEmittedEntryPoint)Delegate.CreateDelegate(typeof(ILEmittedEntryPoint), method!);
+            var method = finalizedType.GetMethod(nameof(ILEmittedMethod), BindingFlags.Static | BindingFlags.Public);
+            var @delegate = (ILEmittedMethod)Delegate.CreateDelegate(typeof(ILEmittedMethod), method!);
 
             if (_stepsIL != null)
             {
@@ -125,7 +118,7 @@
         ContractCompilerMetadata metadata,
         IVMConfig config,
         ILogger logger,
-        out ILEmittedEntryPoint? iledCode)
+        out ILEmittedMethod? iledCode)
     {
 
         // Runtime contract
@@ -180,17 +173,12 @@
         _currentBundleSize = 0;
     }
 
-<<<<<<< HEAD
-    public static Emit<ILEmittedInternalInternalMethod> EmitInternalMethod(Emit<ILEmittedInternalInternalMethod> method, int pc, CodeInfo codeInfo, ContractCompilerMetadata contractMetadata, IVMConfig config)
-=======
-    public static Emit<ILEmittedInternalMethod> EmitInternalMethod(Emit<ILEmittedInternalMethod> method, int pc, CodeInfo codeInfo, ContractCompilerMetadata contractMetadata, IVMConfig config)
->>>>>>> 3fd175f7
+    public static Emit<ILEmittedMethod> EmitInternalMethod(Emit<ILEmittedMethod> method, int pc, CodeInfo codeInfo, ContractCompilerMetadata contractMetadata, IVMConfig config)
     {
         var machineCodeAsSpan = codeInfo.MachineCode.Span;
 
         SubSegmentMetadata currentSubsegment = contractMetadata.SubSegments[pc];
-<<<<<<< HEAD
-        using var locals = new Locals<ILEmittedInternalInternalMethod>(method);
+        using var locals = new Locals<ILEmittedMethod>(method);
         var envLoader = EnvirementLoader.Instance;
 
         Dictionary<EvmExceptionType, Label> evmExceptionLabels = new();
@@ -201,21 +189,6 @@
         envLoader.LoadResult(method, locals, true);
         method.LoadConstant((int)ContractState.Running);
         method.StoreField(GetFieldInfo(typeof(ILChunkExecutionState), nameof(ILChunkExecutionState.ContractState)));
-=======
-        using var locals = new Locals<ILEmittedInternalMethod>(method);
-        var envLoader = EnvirementLoaderInternalMethod.Instance;
-
-        Dictionary<EvmExceptionType, Label> evmExceptionLabels = new();
-
-        Label exit = method.DefineLabel(locals.GetLabelName()); // the label just before return
-        Label ret = method.DefineLabel(locals.GetLabelName());
-
-        envLoader.LoadResult(method, locals, true);
-        method.LoadConstant((int)ContractState.Running);
-        method.StoreField(GetFieldInfo(typeof(ILChunkExecutionState), nameof(ILChunkExecutionState.ContractState)));
-
-        envLoader.LoadStackHead(method, locals, false);
-        method.StoreLocal(locals.stackHeadIdx);
 
         envLoader.LoadCurrStackHead(method, locals, true);
         method.StoreLocal(locals.stackHeadRef);
@@ -224,112 +197,6 @@
         envLoader.LoadGasAvailable(method, locals, false);
         method.StoreLocal(locals.gasAvailable);
 
-        // set pc to local
-        envLoader.LoadProgramCounter(method, locals, false);
-        method.StoreLocal(locals.programCounter);
-
-        if (currentSubsegment.RequiredStack != 0)
-        {
-            method.LoadLocal(locals.stackHeadIdx);
-            method.LoadConstant(currentSubsegment.RequiredStack);
-            method.BranchIfLess(method.AddExceptionLabel(evmExceptionLabels, EvmExceptionType.StackUnderflow));
-        }
-        // we check if locals.stackHeadRef overflow can occur
-        if (currentSubsegment.MaxStack != 0)
-        {
-            method.LoadLocal(locals.stackHeadIdx);
-            method.LoadConstant(currentSubsegment.MaxStack);
-            method.Add();
-            method.LoadConstant(EvmStack.MaxStackSize);
-            method.BranchIfGreaterOrEqual(method.AddExceptionLabel(evmExceptionLabels, EvmExceptionType.StackOverflow));
-        }
-
-        method.LoadConstant(currentSubsegment.End);
-        method.StoreLocal(locals.programCounter);
-
-        for (pc = currentSubsegment.Start; pc <= currentSubsegment.End;)
-        {
-            (Instruction Instruction, OpcodeMetadata Metadata) opcodeInfo = ((Instruction)machineCodeAsSpan[pc], OpcodeMetadata.GetMetadata((Instruction)machineCodeAsSpan[pc]));
-
-            if (contractMetadata.StaticGasSubSegmentes.TryGetValue(pc, out var gasCost) && gasCost > 0)
-            {
-                method.EmitStaticGasCheck(locals.gasAvailable, gasCost, evmExceptionLabels);
-            }
-            method.GetOpcodeILEmitter(codeInfo, opcodeInfo.Instruction, config, contractMetadata, currentSubsegment, pc, opcodeInfo.Metadata, locals, envLoader, evmExceptionLabels, (ret, exit));
-            pc += opcodeInfo.Metadata.AdditionalBytes + 1;
-        }
-
-        method.MarkLabel(ret);
-
-        UpdateStackHeadAndPushRerSegmentMode(method, locals.stackHeadRef, locals.stackHeadIdx, currentSubsegment);
-
-        // we get locals.stackHeadRef size
-        envLoader.LoadStackHead(method, locals, true);
-        method.LoadLocal(locals.stackHeadIdx);
-        method.StoreIndirect<int>();
-
-        // set gas available
-        envLoader.LoadGasAvailable(method, locals, true);
-        method.LoadLocal(locals.gasAvailable);
-        method.StoreIndirect<long>();
-
-        // set program counter
-        envLoader.LoadProgramCounter(method, locals, true);
-        method.LoadLocal(locals.programCounter);
-        method.StoreIndirect<int>();
-
-        method.MarkLabel(exit);
-
-        method.LoadLocal(locals.stackHeadRef);
-        method.Return();
-
-        foreach (KeyValuePair<EvmExceptionType, Label> kvp in evmExceptionLabels)
-        {
-            method.MarkLabel(kvp.Value);
-
-            envLoader.LoadResult(method, locals, true);
-            method.Duplicate();
-            method.LoadConstant((int)kvp.Key);
-            method.StoreField(GetFieldInfo(typeof(ILChunkExecutionState), nameof(ILChunkExecutionState.ExceptionType)));
-
-            method.LoadConstant((int)ContractState.Failed);
-            method.StoreField(GetFieldInfo(typeof(ILChunkExecutionState), nameof(ILChunkExecutionState.ContractState)));
-            method.Branch(exit);
-        }
-
-        return method;
-    }
-
-    public static Emit<ILEmittedEntryPoint> EmitEntryPoint(Emit<ILEmittedEntryPoint> method, TypeBuilder typeBuilder,  CodeInfo codeInfo, ContractCompilerMetadata contractMetadata, IVMConfig config)
-    {
-        var machineCodeAsSpan = codeInfo.MachineCode.Span;
-
-        using var locals = new Locals<ILEmittedEntryPoint>(method);
-        var envLoader = EnvirementLoaderEntryPoint.Instance;
-
-        Dictionary<EvmExceptionType, Label> evmExceptionLabels = new();
-        Dictionary<int, Label> jumpDestinations = new();
-        Dictionary<int, Label> entryPoints = new();
-
-        // set up spec
-        ReleaseSpecEmit.DeclareOpcodeValidityCheckVariables(method, contractMetadata, locals);
-
-        Label jumpTable = method.DefineLabel(locals.GetLabelName()); // jump table
-        Label isContinuation = method.DefineLabel(locals.GetLabelName()); // jump table
-        Label ret = method.DefineLabel(locals.GetLabelName());
-
-        envLoader.LoadStackHead(method, locals, false);
-        method.StoreLocal(locals.stackHeadIdx);
->>>>>>> 3fd175f7
-
-        envLoader.LoadCurrStackHead(method, locals, true);
-        method.StoreLocal(locals.stackHeadRef);
-
-        // set gas to local
-        envLoader.LoadGasAvailable(method, locals, false);
-        method.StoreLocal(locals.gasAvailable);
-
-<<<<<<< HEAD
         if (currentSubsegment.RequiredStack != 0)
         {
             envLoader.LoadStackHead(method, locals, false);
@@ -352,6 +219,8 @@
         for (pc = currentSubsegment.Start; pc <= currentSubsegment.End;)
         {
             (Instruction Instruction, OpcodeMetadata Metadata) opcodeInfo = ((Instruction)machineCodeAsSpan[pc], OpcodeMetadata.GetMetadata((Instruction)machineCodeAsSpan[pc]));
+
+
             if (contractMetadata.StaticGasSubSegmentes.TryGetValue(pc, out var gasCost) && gasCost > 0)
             {
                 method.EmitStaticGasCheck(locals.gasAvailable, gasCost, evmExceptionLabels);
@@ -375,6 +244,9 @@
         method.StoreIndirect<int>();
 
         method.MarkLabel(exit);
+
+        envLoader.LoadResult(method, locals, true);
+        method.Call(typeof(ILChunkExecutionState).GetProperty(nameof(ILChunkExecutionState.ShouldAbort)).GetMethod);
         method.Return();
 
         foreach (KeyValuePair<EvmExceptionType, Label> kvp in evmExceptionLabels)
@@ -394,11 +266,11 @@
         return method;
     }
 
-    public static Emit<ILEmittedEntryPoint> EmitEntryPoint(Emit<ILEmittedEntryPoint> method, TypeBuilder typeBuilder,  CodeInfo codeInfo, ContractCompilerMetadata contractMetadata, IVMConfig config)
+    public static Emit<ILEmittedMethod> EmitEntryPoint(Emit<ILEmittedMethod> method, TypeBuilder typeBuilder,  CodeInfo codeInfo, ContractCompilerMetadata contractMetadata, IVMConfig config)
     {
         var machineCodeAsSpan = codeInfo.MachineCode.Span;
 
-        using var locals = new Locals<ILEmittedEntryPoint>(method);
+        using var locals = new Locals<ILEmittedMethod>(method);
         var envLoader = EnvirementLoader.Instance;
 
         Dictionary<EvmExceptionType, Label> evmExceptionLabels = new();
@@ -417,27 +289,12 @@
         method.LoadConstant((int)ContractState.Halted);
         method.BranchIfEqual(isContinuation);
 
-=======
-        // set pc to local
-        envLoader.LoadProgramCounter(method, locals, false);
-        method.StoreLocal(locals.programCounter);
-
-        envLoader.LoadResult(method, locals, false);
-        method.LoadField(typeof(ILChunkExecutionState).GetField(nameof(ILChunkExecutionState.ContractState)));
-        method.LoadConstant((int)ContractState.Halted);
-        method.BranchIfEqual(isContinuation);
-
->>>>>>> 3fd175f7
         int endOfSegment = codeInfo.MachineCode.Length;
 
         foreach (var (programCounter, currentSubsegment) in contractMetadata.SubSegments)
         {
             string methodName = $"Segment[{currentSubsegment.Start}::{currentSubsegment.End}]";
-<<<<<<< HEAD
-            var internalMethod = Sigil.Emit<ILEmittedInternalInternalMethod>.BuildMethod(
-=======
-            var internalMethod = Sigil.Emit<ILEmittedInternalMethod>.BuildMethod(
->>>>>>> 3fd175f7
+            var internalMethod = Sigil.Emit<ILEmittedMethod>.BuildMethod(
                 typeBuilder,
                 methodName,
                 MethodAttributes.Private | MethodAttributes.Static,
@@ -474,49 +331,13 @@
                 method.EmitAmortizedOpcodeCheck(envLoader, currentSubsegment, locals, evmExceptionLabels);
             }
             // and we emit failure for failing jumpless segment at start
-<<<<<<< HEAD
             envLoader.LoadArguments(method, locals, true);
-            envLoader.LoadTxTracer(method, locals, false);
-            envLoader.LoadLogger(method, locals, false);
             envLoader.LoadResult(method, locals, true);
 
             method.Call(internalMethod);
-
-            method.EmitIsStoping(envLoader, locals, ret);
-
-=======
-
-            envLoader.LoadMachineCode(method, locals, true);
-            envLoader.LoadSpec(method, locals, false);
-            envLoader.LoadSpecProvider(method, locals, false);
-            envLoader.LoadBlockhashProvider(method, locals, false);
-            envLoader.LoadCodeInfoRepository(method, locals, false);
-            envLoader.LoadWorldState(method, locals, false);
-
-            envLoader.LoadVmState(method, locals, false);
-            envLoader.LoadEnv(method, locals, true);
-            envLoader.LoadTxContext(method, locals, true);
-            envLoader.LoadBlockContext(method, locals, true);
-
-            envLoader.LoadReturnDataBuffer(method, locals, false);
-
-            envLoader.LoadGasAvailable(method, locals, true);
-            envLoader.LoadProgramCounter(method, locals, true);
-            envLoader.LoadStackHead(method, locals, true);
-            method.LoadLocal(locals.stackHeadRef);
-
-            envLoader.LoadTxTracer(method, locals, false);
-            envLoader.LoadLogger(method, locals, false);
-
-            envLoader.LoadResult(method, locals, true);
-
-            method.Call(internalMethod);
-            method.StoreLocal(locals.stackHeadRef);
-
-            method.EmitIsStoping(envLoader, locals, ret);
-
->>>>>>> 3fd175f7
-            if(currentSubsegment.IsEphemeralCall)
+            method.BranchIfTrue(ret);
+
+            if (currentSubsegment.IsEphemeralCall)
             {
                 method.EmitIsHalting(envLoader, locals, ret);
             }
@@ -526,11 +347,7 @@
                 method.EmitIsJumping(envLoader, locals, jumpTable);
             }
         }
-<<<<<<< HEAD
         
-=======
-
->>>>>>> 3fd175f7
         envLoader.LoadResult(method, locals, true);
         method.LoadConstant((int)ContractState.Finished);
         method.StoreField(GetFieldInfo(typeof(ILChunkExecutionState), nameof(ILChunkExecutionState.ContractState)));
