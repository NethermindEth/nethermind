--- conflicted
+++ resolved
@@ -1268,7 +1268,6 @@
                     method.LoadLocalAddress(localSpan);
                     method.Call(typeof(Span<byte>).GetMethod(nameof(Span<byte>.CopyTo), [typeof(Span<byte>)]));
                     break;
-<<<<<<< HEAD
                 case Instruction.LOG0:
                 case Instruction.LOG1:
                 case Instruction.LOG2:
@@ -1290,150 +1289,10 @@
                     method.StoreLocal(topicsCount);
 
                     // UpdateMemoryCost
-=======
-
-                case Instruction.TSTORE:
-                    method.LoadArgument(0);
-                    method.LoadField(GetFieldInfo(typeof(ILEvmState), nameof(ILEvmState.EvmState)));
-                    method.Call(GetPropertyInfo(typeof(EvmState), nameof(EvmState.IsStatic), false, out _));
-                    method.BranchIfTrue(evmExceptionLabels[EvmExceptionType.StaticCallViolation]);
-
-                    method.StackLoadPrevious(stack, head, 1);
-                    method.Call(Word.GetUInt256);
-                    method.StoreLocal(uint256A);
-
-                    method.StackLoadPrevious(stack, head, 2);
-                    method.Call(Word.GetArray);
-                    method.StoreLocal(localArray);
-
-                    method.StackPop(head, 2);
-
-                    method.LoadArgument(0);
-                    method.LoadField(GetFieldInfo(typeof(ILEvmState), nameof(ILEvmState.Env)));
-                    method.LoadField(GetFieldInfo(typeof(ExecutionEnvironment), nameof(ExecutionEnvironment.ExecutingAccount)));
-                    method.LoadLocalAddress(uint256A);
-                    method.NewObject(typeof(StorageCell), [typeof(Address), typeof(UInt256).MakeByRefType()]);
-                    method.StoreLocal(storageCell);
-
-                    method.LoadArgument(2);
-                    method.LoadLocalAddress(storageCell);
-                    method.LoadLocal(localArray);
-                    method.CallVirtual(typeof(IWorldState).GetMethod(nameof(IWorldState.SetTransientState), [typeof(StorageCell).MakeByRefType(), typeof(byte[])]));
-                    break;
-                case Instruction.TLOAD:
-                    method.StackLoadPrevious(stack, head, 1);
-                    method.Call(Word.GetUInt256);
-                    method.StoreLocal(uint256A);
-                    method.StackPop(head, 1);
-
-                    method.LoadArgument(0);
-                    method.LoadField(GetFieldInfo(typeof(ILEvmState), nameof(ILEvmState.Env)));
-                    method.LoadField(GetFieldInfo(typeof(ExecutionEnvironment), nameof(ExecutionEnvironment.ExecutingAccount)));
-                    method.LoadLocalAddress(uint256A);
-                    method.NewObject(typeof(StorageCell), [typeof(Address), typeof(UInt256).MakeByRefType()]);
-                    method.StoreLocal(storageCell);
-
-                    method.LoadArgument(2);
-                    method.LoadLocalAddress(storageCell);
-                    method.CallVirtual(typeof(IWorldState).GetMethod(nameof(IWorldState.GetTransientState), [typeof(StorageCell).MakeByRefType()]));
-                    method.StoreLocal(localReadonOnlySpan);
-
-                    method.CleanWord(stack, head);
-                    method.Load(stack, head);
-                    method.LoadLocal(localReadonOnlySpan);
-                    method.Call(Word.SetSpan);
-                    method.StackPush(head);
-                    break;
-                case Instruction.EXTCODESIZE:
-                    method.LoadLocal(gasAvailable);
-                    method.LoadArgument(4);
-                    method.Call(typeof(ReleaseSpecExtensions).GetMethod(nameof(ReleaseSpecExtensions.GetExtCodeCost)));
-                    method.Subtract();
-                    method.StoreLocal(gasAvailable);
-
-                    method.StackLoadPrevious(stack, head, 1);
-                    method.Call(Word.GetAddress);
-                    method.StoreLocal(address);
-                    method.StackPop(head, 1);
-
+                    method.LoadArgument(0);
+                    method.LoadField(GetFieldInfo(typeof(ILEvmState), nameof(ILEvmState.Memory)));
                     method.LoadLocalAddress(gasAvailable);
-                    method.LoadArgument(0);
-                    method.LoadField(GetFieldInfo(typeof(ILEvmState), nameof(ILEvmState.EvmState)));
-                    method.LoadLocal(address);
-                    method.LoadArgument(4);
-                    method.Call(GetPropertyInfo<NullTxTracer>(nameof(NullTxTracer.Instance), false, out _));
-                    method.LoadConstant(true);
-                    method.Call(typeof(VirtualMachine<VirtualMachine.NotTracing>).GetMethod(nameof(VirtualMachine<VirtualMachine.NotTracing>.ChargeAccountAccessGas)));
-                    method.BranchIfFalse(evmExceptionLabels[EvmExceptionType.OutOfGas]);
-
-                    method.CleanWord(stack, head);
-                    method.Load(stack, head);
-
-                    method.LoadArgument(3);
-                    method.LoadArgument(2);
-                    method.LoadLocal(address);
-                    method.LoadArgument(4);
-                    method.CallVirtual(typeof(ICodeInfoRepository).GetMethod(nameof(ICodeInfoRepository.GetCachedCodeInfo), [typeof(IWorldState), typeof(Address), typeof(IReleaseSpec)]));
-                    method.Call(GetPropertyInfo<CodeInfo>(nameof(CodeInfo.MachineCode), false, out _));
-                    method.StoreLocal(localReadOnlyMemory);
-                    method.LoadLocalAddress(localReadOnlyMemory);
-                    method.Call(GetPropertyInfo<ReadOnlyMemory<byte>>(nameof(ReadOnlyMemory<byte>.Length), false, out _));
-
-                    method.StoreField(Word.Int0Field);
-                    method.StackPush(head);
-                    break;
-
-                case Instruction.EXTCODECOPY:
-                    endOfOpcode = method.DefineLabel();
-
-                    method.LoadLocal(gasAvailable);
-                    method.LoadArgument(4);
-                    method.Call(typeof(ReleaseSpecExtensions).GetMethod(nameof(ReleaseSpecExtensions.GetExtCodeCost)));
-                    method.Subtract();
-                    method.StoreLocal(gasAvailable);
-
-                    method.StackLoadPrevious(stack, head, 1);
-                    method.Call(Word.GetAddress);
-                    method.StoreLocal(address);
-                    method.StackLoadPrevious(stack, head, 2);
-                    method.Call(Word.GetUInt256);
-                    method.StoreLocal(uint256A);
-                    method.StackLoadPrevious(stack, head, 3);
-                    method.Call(Word.GetUInt256);
-                    method.StoreLocal(uint256B);
-                    method.StackLoadPrevious(stack, head, 4);
-                    method.Call(Word.GetUInt256);
-                    method.StoreLocal(uint256C);
-                    method.StackPop(head, 4);
-
-                    method.LoadLocal(gasAvailable);
-                    method.LoadLocalAddress(uint256C);
-                    method.Call(typeof(EvmPooledMemory).GetMethod(nameof(EvmPooledMemory.Div32Ceiling)));
-                    method.LoadConstant(GasCostOf.Memory);
-                    method.Multiply();
-                    method.Subtract();
-                    method.StoreLocal(gasAvailable);
-
-                    method.LoadLocalAddress(gasAvailable);
-                    method.LoadArgument(0);
-                    method.LoadField(GetFieldInfo(typeof(ILEvmState), nameof(ILEvmState.EvmState)));
-                    method.LoadLocal(address);
-                    method.LoadArgument(4);
-                    method.Call(GetPropertyInfo<NullTxTracer>(nameof(NullTxTracer.Instance), false, out _));
-                    method.LoadConstant(true);
-                    method.Call(typeof(VirtualMachine<VirtualMachine.NotTracing>).GetMethod(nameof(VirtualMachine<VirtualMachine.NotTracing>.ChargeAccountAccessGas)));
-                    method.BranchIfFalse(evmExceptionLabels[EvmExceptionType.OutOfGas]);
-
-                    method.LoadLocalAddress(uint256C);
-                    method.Call(typeof(UInt256).GetProperty(nameof(UInt256.IsZero)).GetMethod!);
-                    method.BranchIfTrue(endOfOpcode);
-
->>>>>>> e5a2e648
-                    method.LoadArgument(0);
-                    method.LoadField(GetFieldInfo(typeof(ILEvmState), nameof(ILEvmState.Memory)));
-                    method.LoadLocalAddress(gasAvailable);
-                    method.LoadLocalAddress(uint256A);
-<<<<<<< HEAD
+                    method.LoadLocalAddress(uint256A);
                     method.LoadLocalAddress(uint256B);
                     method.Call(typeof(VirtualMachine<VirtualMachine.NotTracing>).GetMethod(nameof(VirtualMachine<VirtualMachine.NotTracing>.UpdateMemoryCost)));
                     method.BranchIfFalse(evmExceptionLabels[EvmExceptionType.OutOfGas]);
@@ -1487,7 +1346,147 @@
                             });
 
                     method.Call(typeof(LogEntry).GetConstructor(new[] { typeof(Address), typeof(byte[]), typeof(Hash256[])})); //vakue to set
-=======
+                    break;
+                case Instruction.TSTORE:
+                    method.LoadArgument(0);
+                    method.LoadField(GetFieldInfo(typeof(ILEvmState), nameof(ILEvmState.EvmState)));
+                    method.Call(GetPropertyInfo(typeof(EvmState), nameof(EvmState.IsStatic), false, out _));
+                    method.BranchIfTrue(evmExceptionLabels[EvmExceptionType.StaticCallViolation]);
+
+                    method.StackLoadPrevious(stack, head, 1);
+                    method.Call(Word.GetUInt256);
+                    method.StoreLocal(uint256A);
+
+                    method.StackLoadPrevious(stack, head, 2);
+                    method.Call(Word.GetArray);
+                    method.StoreLocal(localArray);
+
+                    method.StackPop(head, 2);
+
+                    method.LoadArgument(0);
+                    method.LoadField(GetFieldInfo(typeof(ILEvmState), nameof(ILEvmState.Env)));
+                    method.LoadField(GetFieldInfo(typeof(ExecutionEnvironment), nameof(ExecutionEnvironment.ExecutingAccount)));
+                    method.LoadLocalAddress(uint256A);
+                    method.NewObject(typeof(StorageCell), [typeof(Address), typeof(UInt256).MakeByRefType()]);
+                    method.StoreLocal(storageCell);
+
+                    method.LoadArgument(2);
+                    method.LoadLocalAddress(storageCell);
+                    method.LoadLocal(localArray);
+                    method.CallVirtual(typeof(IWorldState).GetMethod(nameof(IWorldState.SetTransientState), [typeof(StorageCell).MakeByRefType(), typeof(byte[])]));
+                    break;
+                case Instruction.TLOAD:
+                    method.StackLoadPrevious(stack, head, 1);
+                    method.Call(Word.GetUInt256);
+                    method.StoreLocal(uint256A);
+                    method.StackPop(head, 1);
+
+                    method.LoadArgument(0);
+                    method.LoadField(GetFieldInfo(typeof(ILEvmState), nameof(ILEvmState.Env)));
+                    method.LoadField(GetFieldInfo(typeof(ExecutionEnvironment), nameof(ExecutionEnvironment.ExecutingAccount)));
+                    method.LoadLocalAddress(uint256A);
+                    method.NewObject(typeof(StorageCell), [typeof(Address), typeof(UInt256).MakeByRefType()]);
+                    method.StoreLocal(storageCell);
+
+                    method.LoadArgument(2);
+                    method.LoadLocalAddress(storageCell);
+                    method.CallVirtual(typeof(IWorldState).GetMethod(nameof(IWorldState.GetTransientState), [typeof(StorageCell).MakeByRefType()]));
+                    method.StoreLocal(localReadonOnlySpan);
+
+                    method.CleanWord(stack, head);
+                    method.Load(stack, head);
+                    method.LoadLocal(localReadonOnlySpan);
+                    method.Call(Word.SetSpan);
+                    method.StackPush(head);
+                    break;
+                case Instruction.EXTCODESIZE:
+                    method.LoadLocal(gasAvailable);
+                    method.LoadArgument(4);
+                    method.Call(typeof(ReleaseSpecExtensions).GetMethod(nameof(ReleaseSpecExtensions.GetExtCodeCost)));
+                    method.Subtract();
+                    method.StoreLocal(gasAvailable);
+
+                    method.StackLoadPrevious(stack, head, 1);
+                    method.Call(Word.GetAddress);
+                    method.StoreLocal(address);
+                    method.StackPop(head, 1);
+
+                    method.LoadLocalAddress(gasAvailable);
+                    method.LoadArgument(0);
+                    method.LoadField(GetFieldInfo(typeof(ILEvmState), nameof(ILEvmState.EvmState)));
+                    method.LoadLocal(address);
+                    method.LoadArgument(4);
+                    method.Call(GetPropertyInfo<NullTxTracer>(nameof(NullTxTracer.Instance), false, out _));
+                    method.LoadConstant(true);
+                    method.Call(typeof(VirtualMachine<VirtualMachine.NotTracing>).GetMethod(nameof(VirtualMachine<VirtualMachine.NotTracing>.ChargeAccountAccessGas)));
+                    method.BranchIfFalse(evmExceptionLabels[EvmExceptionType.OutOfGas]);
+
+                    method.CleanWord(stack, head);
+                    method.Load(stack, head);
+
+                    method.LoadArgument(3);
+                    method.LoadArgument(2);
+                    method.LoadLocal(address);
+                    method.LoadArgument(4);
+                    method.CallVirtual(typeof(ICodeInfoRepository).GetMethod(nameof(ICodeInfoRepository.GetCachedCodeInfo), [typeof(IWorldState), typeof(Address), typeof(IReleaseSpec)]));
+                    method.Call(GetPropertyInfo<CodeInfo>(nameof(CodeInfo.MachineCode), false, out _));
+                    method.StoreLocal(localReadOnlyMemory);
+                    method.LoadLocalAddress(localReadOnlyMemory);
+                    method.Call(GetPropertyInfo<ReadOnlyMemory<byte>>(nameof(ReadOnlyMemory<byte>.Length), false, out _));
+
+                    method.StoreField(Word.Int0Field);
+                    method.StackPush(head);
+                    break;
+
+                case Instruction.EXTCODECOPY:
+                    endOfOpcode = method.DefineLabel();
+
+                    method.LoadLocal(gasAvailable);
+                    method.LoadArgument(4);
+                    method.Call(typeof(ReleaseSpecExtensions).GetMethod(nameof(ReleaseSpecExtensions.GetExtCodeCost)));
+                    method.Subtract();
+                    method.StoreLocal(gasAvailable);
+
+                    method.StackLoadPrevious(stack, head, 1);
+                    method.Call(Word.GetAddress);
+                    method.StoreLocal(address);
+                    method.StackLoadPrevious(stack, head, 2);
+                    method.Call(Word.GetUInt256);
+                    method.StoreLocal(uint256A);
+                    method.StackLoadPrevious(stack, head, 3);
+                    method.Call(Word.GetUInt256);
+                    method.StoreLocal(uint256B);
+                    method.StackLoadPrevious(stack, head, 4);
+                    method.Call(Word.GetUInt256);
+                    method.StoreLocal(uint256C);
+                    method.StackPop(head, 4);
+
+                    method.LoadLocal(gasAvailable);
+                    method.LoadLocalAddress(uint256C);
+                    method.Call(typeof(EvmPooledMemory).GetMethod(nameof(EvmPooledMemory.Div32Ceiling)));
+                    method.LoadConstant(GasCostOf.Memory);
+                    method.Multiply();
+                    method.Subtract();
+                    method.StoreLocal(gasAvailable);
+
+                    method.LoadLocalAddress(gasAvailable);
+                    method.LoadArgument(0);
+                    method.LoadField(GetFieldInfo(typeof(ILEvmState), nameof(ILEvmState.EvmState)));
+                    method.LoadLocal(address);
+                    method.LoadArgument(4);
+                    method.Call(GetPropertyInfo<NullTxTracer>(nameof(NullTxTracer.Instance), false, out _));
+                    method.LoadConstant(true);
+                    method.Call(typeof(VirtualMachine<VirtualMachine.NotTracing>).GetMethod(nameof(VirtualMachine<VirtualMachine.NotTracing>.ChargeAccountAccessGas)));
+                    method.BranchIfFalse(evmExceptionLabels[EvmExceptionType.OutOfGas]);
+
+                    method.LoadLocalAddress(uint256C);
+                    method.Call(typeof(UInt256).GetProperty(nameof(UInt256.IsZero)).GetMethod!);
+                    method.BranchIfTrue(endOfOpcode);
+
+                    method.LoadArgument(0);
+                    method.LoadField(GetFieldInfo(typeof(ILEvmState), nameof(ILEvmState.Memory)));
+                    method.LoadLocalAddress(gasAvailable);
+                    method.LoadLocalAddress(uint256A);
                     method.LoadLocalAddress(uint256C);
                     method.Call(typeof(VirtualMachine<VirtualMachine.NotTracing>).GetMethod(nameof(VirtualMachine<VirtualMachine.NotTracing>.UpdateMemoryCost)));
                     method.BranchIfFalse(evmExceptionLabels[EvmExceptionType.OutOfGas]);
@@ -1593,14 +1592,13 @@
                     method.CallVirtual(typeof(IAccountStateProvider).GetMethod(nameof(IWorldState.GetBalance)));
                     method.Call(Word.SetUInt256);
                     method.StackPush(head);
->>>>>>> e5a2e648
                     break;
                 default:
                     throw new NotSupportedException();
             }
         }
 
-        Label skipProgramCounterSetting = method    .DefineLabel();
+        Label skipProgramCounterSetting = method.DefineLabel();
         Local isEphemeralJump = method.DeclareLocal<bool>();
         // prepare ILEvmState
         // check if returnState is null
