// SPDX-FileCopyrightText: 2024 Demerzel Solutions Limited
// SPDX-License-Identifier: LGPL-3.0-only

using Microsoft.Extensions.Logging;
using Nethermind.Core;
using Nethermind.Core.Crypto;
using Nethermind.Core.Specs;
using Nethermind.Evm.IL;
using Nethermind.Evm.Tracing;
using Nethermind.Int256;
using Nethermind.State;
using Sigil;
using System;
using System.Buffers.Binary;
using System.Collections.Generic;
using System.Diagnostics;
using System.Linq;
using System.Reflection;
using static Nethermind.Evm.IL.EmitExtensions;
using Label = Sigil.Label;

namespace Nethermind.Evm.CodeAnalysis.IL;
internal class ILCompiler
{
    public delegate void ExecuteSegment(ref ILEvmState vmstate, IBlockhashProvider blockhashProvider, IWorldState worldState, ICodeInfoRepository codeInfoRepository, IReleaseSpec spec, byte[][] immediatesData);

    private const int VMSTATE_INDEX = 0;
    private const int BLOCKHASH_PROVIDER_INDEX = 1;
    private const int WORLD_STATE_INDEX = 2;
    private const int CODE_INFO_REPOSITORY_INDEX = 3;
    private const int SPEC_INDEX = 4;
    private const int IMMEDIATES_DATA_INDEX = 5;

    public class SegmentExecutionCtx
    {
        public string Name => PrecompiledSegment.Method.Name;
        public ExecuteSegment PrecompiledSegment;
        public byte[][] Data;
    }
    public static SegmentExecutionCtx CompileSegment(string segmentName, OpcodeInfo[] code, byte[][] data)
    {
        // code is optimistic assumes stack underflow and stack overflow to not occure (WE NEED EOF FOR THIS)
        // Note(Ayman) : What stops us from adopting stack analysis from EOF in ILVM?
        // Note(Ayman) : verify all endianness arguments and bytes

        Emit<ExecuteSegment> method = Emit<ExecuteSegment>.NewDynamicMethod(segmentName, doVerify: false, strictBranchVerification: false);

        if (code.Length == 0)
        {
            method.Return();
        }
        else
        {
            EmitSegmentBody(method, code);
        }

        ExecuteSegment dynEmitedDelegate = method.CreateDelegate();
        return new SegmentExecutionCtx
        {
            PrecompiledSegment = dynEmitedDelegate,
            Data = data
        };
    }

    private static void EmitSegmentBody(Emit<ExecuteSegment> method, OpcodeInfo[] code)
    {
        using Local jmpDestination = method.DeclareLocal(typeof(int));
        using Local consumeJumpCondition = method.DeclareLocal(typeof(int));

        using Local address = method.DeclareLocal(typeof(Address));

        using Local hash256 = method.DeclareLocal(typeof(Hash256));

        using Local uint256A = method.DeclareLocal(typeof(UInt256));
        using Local uint256B = method.DeclareLocal(typeof(UInt256));
        using Local uint256C = method.DeclareLocal(typeof(UInt256));
        using Local uint256R = method.DeclareLocal(typeof(UInt256));

        using Local localReadOnlyMemory = method.DeclareLocal(typeof(ReadOnlyMemory<byte>));
        using Local localReadonOnlySpan = method.DeclareLocal(typeof(ReadOnlySpan<byte>));
        using Local localZeroPaddedSpan = method.DeclareLocal(typeof(ZeroPaddedSpan));
        using Local localSpan = method.DeclareLocal(typeof(Span<byte>));
        using Local localMemory = method.DeclareLocal(typeof(Memory<byte>));
        using Local localArray = method.DeclareLocal(typeof(byte[]));
        using Local uint64A = method.DeclareLocal(typeof(ulong));

        using Local uint32A = method.DeclareLocal(typeof(uint));
        using Local uint32B = method.DeclareLocal(typeof(uint));
        using Local int64A = method.DeclareLocal(typeof(long));
        using Local int64B = method.DeclareLocal(typeof(long));
        using Local byte8A = method.DeclareLocal(typeof(byte));
        using Local lbool = method.DeclareLocal(typeof(bool));
        using Local byte8B = method.DeclareLocal(typeof(byte));
        using Local buffer = method.DeclareLocal(typeof(byte*));

        using Local storageCell = method.DeclareLocal(typeof(StorageCell));

        using Local gasAvailable = method.DeclareLocal(typeof(long));
        using Local programCounter = method.DeclareLocal(typeof(ushort));

        using Local stack = method.DeclareLocal(typeof(Span<Word>));
        using Local head = method.DeclareLocal(typeof(int));

        Dictionary<EvmExceptionType, Label> evmExceptionLabels = new();

        foreach (var exception in Enum.GetValues<EvmExceptionType>())
        {
            evmExceptionLabels.Add(exception, method.DefineLabel());
        }

        Label exit = method.DefineLabel(); // the label just before return
        Label jumpTable = method.DefineLabel(); // jump table
        Label isContinuation = method.DefineLabel(); // jump table
        Label ret = method.DefineLabel();


        // allocate stack
        method.LoadArgument(VMSTATE_INDEX);
        method.Duplicate();
        method.LoadField(GetFieldInfo(typeof(ILEvmState), nameof(ILEvmState.Stack)));
        method.Call(GetCastMethodInfo<byte, Word>());
        method.StoreLocal(stack);
        method.LoadField(GetFieldInfo(typeof(ILEvmState), nameof(ILEvmState.StackHead)));
        method.StoreLocal(head);

        // set gas to local
        method.LoadArgument(VMSTATE_INDEX);;
        method.LoadField(GetFieldInfo(typeof(ILEvmState), nameof(ILEvmState.GasAvailable)));
        method.Convert<long>();
        method.StoreLocal(gasAvailable);

        // set pc to local
        method.LoadArgument(VMSTATE_INDEX);;
        method.LoadField(GetFieldInfo(typeof(ILEvmState), nameof(ILEvmState.ProgramCounter)));
        method.StoreLocal(programCounter);

        // if last ilvmstate was a jump
        method.LoadLocal(programCounter);
        method.LoadConstant(code[0].ProgramCounter);
        method.CompareEqual();
        method.BranchIfFalse(isContinuation);

        Dictionary<int, Label> jumpDestinations = new();

        var costs = BuildCostLookup(code);

        // Idea(Ayman) : implement every opcode as a method, and then inline the IL of the method in the main method
        for (int i = 0; i < code.Length; i++)
        {
            OpcodeInfo op = code[i];
            if (op.Operation is Instruction.JUMPDEST)
            {
                // mark the jump destination
                jumpDestinations[op.ProgramCounter] = method.DefineLabel();
                method.MarkLabel(jumpDestinations[op.ProgramCounter]);
                method.LoadConstant(op.ProgramCounter);
                method.StoreLocal(programCounter);
            }

            // check if opcode is activated in current spec
            method.LoadArgument(SPEC_INDEX);
            method.LoadConstant((byte)op.Operation);
            method.Call(typeof(InstructionExtensions).GetMethod(nameof(InstructionExtensions.IsEnabled)));
            method.BranchIfFalse(evmExceptionLabels[EvmExceptionType.BadInstruction]);

            if (costs.ContainsKey(op.ProgramCounter) && costs[op.ProgramCounter] > 0)
            {
                method.LoadLocal(gasAvailable);
                method.LoadConstant(costs[op.ProgramCounter]);
                method.BranchIfLess(evmExceptionLabels[EvmExceptionType.OutOfGas]);

                method.LoadLocal(gasAvailable);
                method.LoadConstant(costs[op.ProgramCounter]);
                method.Subtract();
                method.StoreLocal(gasAvailable);
            }

            if (i == code.Length - 1)
            {
                method.LoadConstant(op.ProgramCounter + op.Metadata.AdditionalBytes);
                method.StoreLocal(programCounter);
            }

            if (op.Metadata.StackBehaviorPop > 0)
            {
                method.LoadLocal(head);
                method.LoadConstant(op.Metadata.StackBehaviorPop);
                method.BranchIfLess(evmExceptionLabels[EvmExceptionType.StackUnderflow]);
            }

            if (op.Metadata.StackBehaviorPush > 0)
            {
                int delta = op.Metadata.StackBehaviorPush - op.Metadata.StackBehaviorPop;
                method.LoadLocal(head);
                method.LoadConstant(delta);
                method.Add();
                method.LoadConstant(EvmStack.MaxStackSize);
                method.BranchIfGreaterOrEqual(evmExceptionLabels[EvmExceptionType.StackOverflow]);
            }

            // else emit
            switch (op.Operation)
            {
                case Instruction.JUMPDEST:
                    // we do nothing
                    break;
                case Instruction.STOP:
                    {
                        method.LoadArgument(VMSTATE_INDEX);;
                        method.LoadConstant(true);
                        method.StoreField(GetFieldInfo(typeof(ILEvmState), nameof(ILEvmState.ShouldStop)));
                        method.FakeBranch(ret);
                    }
                    break;
                case Instruction.CHAINID:
                    {
                        method.CleanWord(stack, head);
                        method.Load(stack, head);
                        method.LoadArgument(VMSTATE_INDEX);;
                        method.LoadField(GetFieldInfo(typeof(ILEvmState), nameof(ILEvmState.ChainId)));
                        method.Call(Word.SetULong0);
                        method.StackPush(head);
                    }
                    break;
                case Instruction.NOT:
                    {
                        method.Load(stack, head);
                        method.Call(Word.GetUInt256);
                        method.StoreLocal(uint256A);
                        method.StackPop(head);

                        method.LoadLocalAddress(uint256A);
                        method.LoadLocalAddress(uint256R);
                        method.Call(typeof(UInt256).GetMethod(nameof(UInt256.Not)));
                        method.Load(stack, head);
                        method.LoadLocal(uint256R);
                        method.Call(Word.SetUInt256);
                    }
                    break;
                case Instruction.JUMP:
                    {
                        // we jump into the jump table
                        method.FakeBranch(jumpTable);
                    }
                    break;
                case Instruction.JUMPI:
                    {// consume the jump condition
                        Label noJump = method.DefineLabel();
                        method.StackLoadPrevious(stack, head, 2);
                        method.Call(Word.GetIsZero);
                        // if the jump condition is false, we do not jump
                        method.BranchIfTrue(noJump);

                        // load the jump address
                        method.LoadConstant(1);
                        method.StoreLocal(consumeJumpCondition);

                        // we jump into the jump table
                        method.Branch(jumpTable);

                        method.MarkLabel(noJump);
                        method.StackPop(head, 2);
                    }
                    break;
                case Instruction.PUSH0:
                    {
                        method.CleanWord(stack, head);
                        method.StackPush(head);
                    }
                    break;
                case Instruction.PUSH1:
                case Instruction.PUSH2:
                case Instruction.PUSH3:
                case Instruction.PUSH4:
                case Instruction.PUSH5:
                case Instruction.PUSH6:
                case Instruction.PUSH7:
                case Instruction.PUSH8:
                case Instruction.PUSH9:
                case Instruction.PUSH10:
                case Instruction.PUSH11:
                case Instruction.PUSH12:
                case Instruction.PUSH13:
                case Instruction.PUSH14:
                case Instruction.PUSH15:
                case Instruction.PUSH16:
                case Instruction.PUSH17:
                case Instruction.PUSH18:
                case Instruction.PUSH19:
                case Instruction.PUSH20:
                case Instruction.PUSH21:
                case Instruction.PUSH22:
                case Instruction.PUSH23:
                case Instruction.PUSH24:
                case Instruction.PUSH25:
                case Instruction.PUSH26:
                case Instruction.PUSH27:
                case Instruction.PUSH28:
                case Instruction.PUSH29:
                case Instruction.PUSH30:
                case Instruction.PUSH31:
                case Instruction.PUSH32:
                    {// we load the stack
                        method.CleanWord(stack, head);
                        method.Load(stack, head);

                        // we load the span of bytes
                        method.LoadArgument(IMMEDIATES_DATA_INDEX);
                        method.LoadConstant(op.Arguments.Value);
                        method.LoadElement<byte[]>();
                        method.Call(Word.SetArray);
                        method.StackPush(head);
                    }
                    break;
                case Instruction.ADD:
                    EmitBinaryUInt256Method(method, uint256R, (stack, head), typeof(UInt256).GetMethod(nameof(UInt256.Add), BindingFlags.Public | BindingFlags.Static)!, null, evmExceptionLabels, uint256A, uint256B);
                    break;
                case Instruction.SUB:
                    EmitBinaryUInt256Method(method, uint256R, (stack, head), typeof(UInt256).GetMethod(nameof(UInt256.Subtract), BindingFlags.Public | BindingFlags.Static)!, null, evmExceptionLabels, uint256A, uint256B);
                    break;
                case Instruction.MUL:
                    EmitBinaryUInt256Method(method, uint256R, (stack, head), typeof(UInt256).GetMethod(nameof(UInt256.Multiply), BindingFlags.Public | BindingFlags.Static)!, null, evmExceptionLabels, uint256A, uint256B);
                    break;
                case Instruction.MOD:
                    EmitBinaryUInt256Method(method, uint256R, (stack, head), typeof(UInt256).GetMethod(nameof(UInt256.Mod), BindingFlags.Public | BindingFlags.Static)!,
                        (il, postInstructionLabel, locals) =>
                        {
                            Label label = il.DefineLabel();

                            il.LoadLocalAddress(locals[1]);
                            il.Call(GetPropertyInfo(typeof(UInt256), nameof(UInt256.IsZero), false, out _));
                            il.BranchIfFalse(label);

                            il.LoadConstant(0);
                            il.Call(typeof(UInt256).GetMethod("op_Explicit", new[] { typeof(int) }));
                            il.StoreLocal(uint256R);
                            il.Branch(postInstructionLabel);

                            il.MarkLabel(label);
                        }, evmExceptionLabels, uint256A, uint256B);
                    break;
                case Instruction.SMOD:
                    EmitBinaryInt256Method(method, uint256R, (stack, head), typeof(Int256.Int256).GetMethod(nameof(Int256.Int256.Mod), BindingFlags.Public | BindingFlags.Static, [typeof(Int256.Int256).MakeByRefType(), typeof(Int256.Int256).MakeByRefType(), typeof(Int256.Int256).MakeByRefType()])!,
                        (il, postInstructionLabel, locals) =>
                        {
                            Label label = il.DefineLabel();

                            il.LoadLocalAddress(locals[1]);
                            il.Call(GetPropertyInfo(typeof(UInt256), nameof(UInt256.IsZeroOrOne), false, out _));
                            il.BranchIfFalse(label);

                            il.LoadConstant(0);
                            il.Call(typeof(UInt256).GetMethod("op_Explicit", new[] { typeof(int) }));
                            il.StoreLocal(uint256R);
                            il.Branch(postInstructionLabel);

                            il.MarkLabel(label);
                        }, evmExceptionLabels, uint256A, uint256B);
                    break;
                case Instruction.DIV:
                    EmitBinaryUInt256Method(method, uint256R, (stack, head), typeof(UInt256).GetMethod(nameof(UInt256.Divide), BindingFlags.Public | BindingFlags.Static)!,
                        (il, postInstructionLabel, locals) =>
                        {
                            Label label = il.DefineLabel();

                            il.LoadLocalAddress(locals[1]);
                            il.Call(GetPropertyInfo(typeof(UInt256), nameof(UInt256.IsZero), false, out _));
                            il.BranchIfFalse(label);

                            il.LoadConstant(0);
                            il.Call(typeof(UInt256).GetMethod("op_Explicit", new[] { typeof(int) }));
                            il.StoreLocal(uint256R);
                            il.Branch(postInstructionLabel);

                            il.MarkLabel(label);
                        }, evmExceptionLabels, uint256A, uint256B);
                    break;
                case Instruction.SDIV:
                    EmitBinaryInt256Method(method, uint256R, (stack, head), typeof(Int256.Int256).GetMethod(nameof(Int256.Int256.Divide), BindingFlags.Public | BindingFlags.Static, [typeof(Int256.Int256).MakeByRefType(), typeof(Int256.Int256).MakeByRefType(), typeof(Int256.Int256).MakeByRefType()])!,
                        (il, postInstructionLabel, locals) =>
                        {
                            Label label1 = il.DefineLabel();
                            Label label2 = il.DefineLabel();

                            il.LoadLocalAddress(locals[1]);
                            il.Call(GetPropertyInfo(typeof(UInt256), nameof(UInt256.IsZero), false, out _));
                            il.BranchIfFalse(label1);

                            il.LoadField(typeof(UInt256).GetField(nameof(UInt256.Zero), BindingFlags.Static | BindingFlags.Public));
                            il.StoreLocal(uint256R);
                            il.Branch(postInstructionLabel);

                            il.MarkLabel(label1);

                            il.LoadLocalAddress(locals[1]);
                            il.Call(GetAsMethodInfo<UInt256, Int256.Int256>());
                            il.LoadFieldAddress(typeof(Int256.Int256).GetField(nameof(Int256.Int256.MinusOne), BindingFlags.Static | BindingFlags.Public));
                            il.Call(typeof(Int256.Int256).GetMethod("op_Equality"));

                            il.LoadLocalAddress(locals[0]);
                            il.Call(typeof(VirtualMachine).GetProperty(nameof(VirtualMachine.P255), BindingFlags.Static | BindingFlags.NonPublic).GetMethod);
                            il.Call(typeof(UInt256).GetMethod("op_Equality", new[] { typeof(UInt256).MakeByRefType(), typeof(UInt256).MakeByRefType() }));
                            il.And();
                            il.BranchIfFalse(label2);

                            il.Call(typeof(VirtualMachine).GetProperty(nameof(VirtualMachine.P255), BindingFlags.Static | BindingFlags.NonPublic).GetMethod);
                            il.LoadObject(typeof(UInt256));
                            il.StoreLocal(uint256R);
                            il.Branch(postInstructionLabel);

                            il.MarkLabel(label2);
                        }, evmExceptionLabels, uint256A, uint256B);
                    break;
                case Instruction.ADDMOD:
                    EmitTrinaryUInt256Method(method, uint256R, (stack, head), typeof(UInt256).GetMethod(nameof(UInt256.AddMod), BindingFlags.Public | BindingFlags.Static)!,
                        (il, postInstructionLabel, locals) =>
                        {
                            Label label = il.DefineLabel();

                            il.LoadLocalAddress(locals[2]);
                            il.Call(GetPropertyInfo(typeof(UInt256), nameof(UInt256.IsZeroOrOne), false, out _));
                            il.BranchIfFalse(label);

                            il.LoadConstant(0);
                            il.Call(typeof(UInt256).GetMethod("op_Explicit", new[] { typeof(int) }));
                            il.StoreLocal(uint256R);
                            il.Branch(postInstructionLabel);

                            il.MarkLabel(label);
                        }, evmExceptionLabels, uint256A, uint256B, uint256C);
                    break;
                case Instruction.MULMOD:
                    EmitTrinaryUInt256Method(method, uint256R, (stack, head), typeof(UInt256).GetMethod(nameof(UInt256.MultiplyMod), BindingFlags.Public | BindingFlags.Static)!,
                        (il, postInstructionLabel, locals) =>
                        {
                            Label label = il.DefineLabel();

                            il.LoadLocalAddress(locals[2]);
                            il.Call(GetPropertyInfo(typeof(UInt256), nameof(UInt256.IsZeroOrOne), false, out _));
                            il.BranchIfFalse(label);

                            il.LoadConstant(0);
                            il.Call(typeof(UInt256).GetMethod("op_Explicit", new[] { typeof(int) }));
                            il.StoreLocal(uint256R);
                            il.Branch(postInstructionLabel);

                            il.MarkLabel(label);
                        }, evmExceptionLabels, uint256A, uint256B, uint256C);
                    break;
                case Instruction.SHL:
                    EmitShiftUInt256Method(method, uint256R, (stack, head), isLeft: true, evmExceptionLabels, uint256A, uint256B);
                    break;
                case Instruction.SHR:
                    EmitShiftUInt256Method(method, uint256R, (stack, head), isLeft: false, evmExceptionLabels, uint256A, uint256B);
                    break;
                case Instruction.SAR:
                    EmitShiftInt256Method(method, uint256R, (stack, head), evmExceptionLabels, uint256A, uint256B);
                    break;
                case Instruction.AND:
                    EmitBitwiseUInt256Method(method, uint256R, (stack, head), typeof(UInt256).GetMethod(nameof(UInt256.And), BindingFlags.Public | BindingFlags.Static)!, evmExceptionLabels, uint256A, uint256B);
                    break;
                case Instruction.OR:
                    EmitBitwiseUInt256Method(method, uint256R, (stack, head), typeof(UInt256).GetMethod(nameof(UInt256.Or), BindingFlags.Public | BindingFlags.Static)!, evmExceptionLabels, uint256A, uint256B);
                    break;
                case Instruction.XOR:
                    EmitBitwiseUInt256Method(method, uint256R, (stack, head), typeof(UInt256).GetMethod(nameof(UInt256.Xor), BindingFlags.Public | BindingFlags.Static)!, evmExceptionLabels, uint256A, uint256B);
                    break;
                case Instruction.EXP:
                    {
                        Label powerIsZero = method.DefineLabel();
                        Label baseIsOneOrZero = method.DefineLabel();
                        Label endOfExpImpl = method.DefineLabel();

                        method.StackLoadPrevious(stack, head, 1);
                        method.Call(Word.GetUInt256);
                        method.StoreLocal(uint256A);
                        method.StackLoadPrevious(stack, head, 2);
                        method.Duplicate();
                        method.Call(Word.LeadingZeroProp);
                        method.StoreLocal(uint64A);
                        method.Call(Word.GetUInt256);
                        method.StoreLocal(uint256B);
                        method.StackPop(head, 2);

                        method.LoadLocalAddress(uint256B);
                        method.Call(typeof(UInt256).GetProperty(nameof(UInt256.IsZero)).GetMethod!);
                        method.BranchIfTrue(powerIsZero);

                        // load spec
                        method.LoadLocal(gasAvailable);
                        method.LoadArgument(SPEC_INDEX);
                        method.Call(typeof(ReleaseSpecExtensions).GetMethod(nameof(ReleaseSpecExtensions.GetExpByteCost)));
                        method.LoadConstant((long)32);
                        method.LoadLocal(uint64A);
                        method.Subtract();
                        method.Multiply();
                        method.Subtract();
                        method.Duplicate();
                        method.StoreLocal(gasAvailable);
                        method.LoadConstant((long)0);
                        method.BranchIfLess(evmExceptionLabels[EvmExceptionType.OutOfGas]);

                        method.LoadLocalAddress(uint256A);
                        method.Call(typeof(UInt256).GetProperty(nameof(UInt256.IsZeroOrOne)).GetMethod!);
                        method.BranchIfTrue(baseIsOneOrZero);

                        method.LoadLocalAddress(uint256A);
                        method.LoadLocalAddress(uint256B);
                        method.LoadLocalAddress(uint256R);
                        method.Call(typeof(UInt256).GetMethod(nameof(UInt256.Exp), BindingFlags.Public | BindingFlags.Static)!);
                        method.Branch(endOfExpImpl);

                        method.MarkLabel(powerIsZero);
                        method.CleanWord(stack, head);
                        method.Load(stack, head);
                        method.LoadConstant(1);
                        method.StoreField(Word.Byte0Field);
                        method.Branch(endOfExpImpl);

                        method.MarkLabel(baseIsOneOrZero);
                        method.CleanWord(stack, head);
                        method.Load(stack, head);
                        method.LoadLocal(uint256A);
                        method.Call(Word.SetUInt256);
                        method.Branch(endOfExpImpl);

                        method.MarkLabel(endOfExpImpl);
                        method.StackPush(head);
                    }
                    break;
                case Instruction.LT:
                    EmitComparaisonUInt256Method(method, uint256R, (stack, head), typeof(UInt256).GetMethod("op_LessThan", new[] { typeof(UInt256).MakeByRefType(), typeof(UInt256).MakeByRefType() }), evmExceptionLabels, uint256A, uint256B);
                    break;
                case Instruction.GT:
                    EmitComparaisonUInt256Method(method, uint256R, (stack, head), typeof(UInt256).GetMethod("op_GreaterThan", new[] { typeof(UInt256).MakeByRefType(), typeof(UInt256).MakeByRefType() }), evmExceptionLabels, uint256A, uint256B);
                    break;
                case Instruction.SLT:
                    EmitComparaisonInt256Method(method, uint256R, (stack, head), typeof(Int256.Int256).GetMethod(nameof(Int256.Int256.CompareTo), new[] { typeof(Int256.Int256) }), false, evmExceptionLabels, uint256A, uint256B);
                    break;
                case Instruction.SGT:
                    EmitComparaisonInt256Method(method, uint256R, (stack, head), typeof(Int256.Int256).GetMethod(nameof(Int256.Int256.CompareTo), new[] { typeof(Int256.Int256) }), true, evmExceptionLabels, uint256A, uint256B);
                    break;
                case Instruction.EQ:
                    EmitComparaisonUInt256Method(method, uint256R, (stack, head), typeof(UInt256).GetMethod("op_Equality", new[] { typeof(UInt256).MakeByRefType(), typeof(UInt256).MakeByRefType() }), evmExceptionLabels, uint256A, uint256B);
                    break;
                case Instruction.ISZERO:
                    {// we load the stack
                        method.StackLoadPrevious(stack, head, 1);
                        method.Call(Word.GetIsZero);
                        method.StoreLocal(byte8A);
                        method.StackPop(head, 1);

                        // we convert the result to a Uint256 and store it in the stack
                        method.CleanWord(stack, head);
                        method.Load(stack, head);
                        method.LoadLocal(byte8A);
                        method.StoreField(Word.Byte0Field);
                        method.StackPush(head);
                    }
                    break;
                case Instruction.POP:
                    {
                        method.StackPop(head);
                    }
                    break;
                case Instruction.DUP1:
                case Instruction.DUP2:
                case Instruction.DUP3:
                case Instruction.DUP4:
                case Instruction.DUP5:
                case Instruction.DUP6:
                case Instruction.DUP7:
                case Instruction.DUP8:
                case Instruction.DUP9:
                case Instruction.DUP10:
                case Instruction.DUP11:
                case Instruction.DUP12:
                case Instruction.DUP13:
                case Instruction.DUP14:
                case Instruction.DUP15:
                case Instruction.DUP16:
                    {
                        int count = (int)op.Operation - (int)Instruction.DUP1 + 1;
                        method.Load(stack, head);
                        method.StackLoadPrevious(stack, head, count);
                        method.LoadObject(typeof(Word));
                        method.StoreObject(typeof(Word));
                        method.StackPush(head);
                    }
                    break;
                case Instruction.SWAP1:
                case Instruction.SWAP2:
                case Instruction.SWAP3:
                case Instruction.SWAP4:
                case Instruction.SWAP5:
                case Instruction.SWAP6:
                case Instruction.SWAP7:
                case Instruction.SWAP8:
                case Instruction.SWAP9:
                case Instruction.SWAP10:
                case Instruction.SWAP11:
                case Instruction.SWAP12:
                case Instruction.SWAP13:
                case Instruction.SWAP14:
                case Instruction.SWAP15:
                case Instruction.SWAP16:
                    {
                        var count = (int)op.Operation - (int)Instruction.SWAP1 + 1;

                        method.LoadLocalAddress(uint256R);
                        method.StackLoadPrevious(stack, head, 1);
                        method.LoadObject(typeof(Word));
                        method.StoreObject(typeof(Word));

                        method.StackLoadPrevious(stack, head, 1);
                        method.StackLoadPrevious(stack, head, count);
                        method.LoadObject(typeof(Word));
                        method.StoreObject(typeof(Word));

                        method.StackLoadPrevious(stack, head, count);
                        method.LoadLocalAddress(uint256R);
                        method.LoadObject(typeof(Word));
                        method.StoreObject(typeof(Word));
                    }
                    break;
                case Instruction.CODESIZE:
                    {
                        method.CleanWord(stack, head);
                        method.Load(stack, head);
                        method.LoadConstant(code.Length);
                        method.Call(Word.SetInt0);
                        method.StackPush(head);
                    }
                    break;
                case Instruction.PC:
                    {
                        method.CleanWord(stack, head);
                        method.Load(stack, head);
                        method.LoadConstant((uint)op.ProgramCounter);
                        method.Call(Word.SetUInt0);
                        method.StackPush(head);
                    }
                    break;
                case Instruction.COINBASE:
                    {
                        method.CleanWord(stack, head);
                        method.Load(stack, head);
                        method.LoadArgument(VMSTATE_INDEX);;
                        method.LoadField(GetFieldInfo(typeof(ILEvmState), nameof(ILEvmState.BlkCtx)));
                        method.Call(GetPropertyInfo(typeof(BlockExecutionContext), nameof(BlockExecutionContext.Header), false, out _));
                        method.Call(GetPropertyInfo<BlockHeader>(nameof(BlockHeader.GasBeneficiary), false, out _));
                        method.Call(Word.SetAddress);
                        method.StackPush(head);
                    }
                    break;
                case Instruction.TIMESTAMP:
                    {
                        method.CleanWord(stack, head);
                        method.Load(stack, head);
                        method.LoadArgument(VMSTATE_INDEX);;
                        method.LoadField(GetFieldInfo(typeof(ILEvmState), nameof(ILEvmState.BlkCtx)));
                        method.Call(GetPropertyInfo(typeof(BlockExecutionContext), nameof(BlockExecutionContext.Header), false, out _));
                        method.Call(GetPropertyInfo<BlockHeader>(nameof(BlockHeader.Timestamp), false, out _));
                        method.Call(Word.SetULong0);
                        method.StackPush(head);
                    }
                    break;
                case Instruction.NUMBER:
                    {
                        method.CleanWord(stack, head);
                        method.Load(stack, head);
                        method.LoadArgument(VMSTATE_INDEX);;
                        method.LoadField(GetFieldInfo(typeof(ILEvmState), nameof(ILEvmState.BlkCtx)));
                        method.Call(GetPropertyInfo(typeof(BlockExecutionContext), nameof(BlockExecutionContext.Header), false, out _));
                        method.Call(GetPropertyInfo<BlockHeader>(nameof(BlockHeader.Number), false, out _));
                        method.Call(Word.SetULong0);
                        method.StackPush(head);
                    }
                    break;
                case Instruction.GASLIMIT:
                    {
                        method.CleanWord(stack, head);
                        method.Load(stack, head);
                        method.LoadArgument(VMSTATE_INDEX);;
                        method.LoadField(GetFieldInfo(typeof(ILEvmState), nameof(ILEvmState.BlkCtx)));
                        method.Call(GetPropertyInfo(typeof(BlockExecutionContext), nameof(BlockExecutionContext.Header), false, out _));
                        method.Call(GetPropertyInfo<BlockHeader>(nameof(BlockHeader.GasLimit), false, out _));
                        method.Call(Word.SetULong0);
                        method.StackPush(head);
                    }
                    break;
                case Instruction.CALLER:
                    {
                        method.CleanWord(stack, head);
                        method.Load(stack, head);
                        method.LoadArgument(VMSTATE_INDEX);;
                        method.LoadField(GetFieldInfo(typeof(ILEvmState), nameof(ILEvmState.Env)));
                        method.LoadField(GetFieldInfo(typeof(ExecutionEnvironment), nameof(ExecutionEnvironment.Caller)));
                        method.Call(Word.SetAddress);
                        method.StackPush(head);
                    }
                    break;
                case Instruction.ADDRESS:
                    {
                        method.CleanWord(stack, head);
                        method.Load(stack, head);
                        method.LoadArgument(VMSTATE_INDEX);;
                        method.LoadField(GetFieldInfo(typeof(ILEvmState), nameof(ILEvmState.Env)));
                        method.LoadField(GetFieldInfo(typeof(ExecutionEnvironment), nameof(ExecutionEnvironment.ExecutingAccount)));
                        method.Call(Word.SetAddress);
                        method.StackPush(head);
                    }
                    break;
                case Instruction.ORIGIN:
                    {
                        method.CleanWord(stack, head);
                        method.Load(stack, head);
                        method.LoadArgument(VMSTATE_INDEX);;
                        method.LoadField(GetFieldInfo(typeof(ILEvmState), nameof(ILEvmState.TxCtx)));
                        method.Call(GetPropertyInfo(typeof(TxExecutionContext), nameof(TxExecutionContext.Origin), false, out _));
                        method.Call(Word.SetAddress);
                        method.StackPush(head);
                    }
                    break;
                case Instruction.CALLVALUE:
                    {
                        method.CleanWord(stack, head);
                        method.Load(stack, head);
                        method.LoadArgument(VMSTATE_INDEX);;
                        method.LoadField(GetFieldInfo(typeof(ILEvmState), nameof(ILEvmState.Env)));
                        method.LoadField(GetFieldInfo(typeof(ExecutionEnvironment), nameof(ExecutionEnvironment.Value)));
                        method.Call(Word.SetUInt256);
                        method.StackPush(head);
                    }
                    break;
                case Instruction.GASPRICE:
                    {
                        method.CleanWord(stack, head);
                        method.Load(stack, head);
                        method.LoadArgument(VMSTATE_INDEX);;
                        method.LoadField(GetFieldInfo(typeof(ILEvmState), nameof(ILEvmState.TxCtx)));
                        method.Call(GetPropertyInfo(typeof(TxExecutionContext), nameof(TxExecutionContext.GasPrice), false, out _));
                        method.Call(Word.SetUInt256);
                        method.StackPush(head);
                    }
                    break;
                case Instruction.CALLDATACOPY:
                    {
                        Label endOfOpcode = method.DefineLabel();

                        method.StackLoadPrevious(stack, head, 1);
                        method.Call(Word.GetUInt256);
                        method.StoreLocal(uint256A);
                        method.StackLoadPrevious(stack, head, 2);
                        method.Call(Word.GetUInt256);
                        method.StoreLocal(uint256B);
                        method.StackLoadPrevious(stack, head, 3);
                        method.Call(Word.GetUInt256);
                        method.StoreLocal(uint256C);
                        method.StackPop(head, 3);

                        method.LoadLocal(gasAvailable);
                        method.LoadLocalAddress(uint256C);
                        method.LoadLocalAddress(lbool);
                        method.Call(typeof(EvmPooledMemory).GetMethod(nameof(EvmPooledMemory.Div32Ceiling), [typeof(UInt256).MakeByRefType(), typeof(bool).MakeByRefType()]));
                        method.LoadConstant(GasCostOf.Memory);
                        method.Multiply();
                        method.Subtract();
                        method.Duplicate();
                        method.StoreLocal(gasAvailable);
                        method.LoadConstant((long)0);
                        method.BranchIfLess(evmExceptionLabels[EvmExceptionType.OutOfGas]);

                        method.LoadLocalAddress(uint256C);
                        method.Call(typeof(UInt256).GetProperty(nameof(UInt256.IsZero)).GetMethod!);
                        method.BranchIfTrue(endOfOpcode);

                        method.LoadArgument(VMSTATE_INDEX);;
                        method.LoadField(GetFieldInfo(typeof(ILEvmState), nameof(ILEvmState.EvmState)));
                        method.LoadLocalAddress(gasAvailable);
                        method.LoadLocalAddress(uint256A);
                        method.LoadLocalAddress(uint256C);
                        method.Call(typeof(VirtualMachine<VirtualMachine.NotTracing>).GetMethod(nameof(VirtualMachine<VirtualMachine.NotTracing>.UpdateMemoryCost)));
                        method.BranchIfFalse(evmExceptionLabels[EvmExceptionType.OutOfGas]);


                        method.LoadArgument(VMSTATE_INDEX);;
                        method.LoadField(GetFieldInfo(typeof(ILEvmState), nameof(ILEvmState.InputBuffer)));
                        method.LoadObject(typeof(ReadOnlyMemory<byte>));
                        method.LoadLocalAddress(uint256B);
                        method.LoadLocal(uint256C);
                        method.LoadField(GetFieldInfo(typeof(UInt256), nameof(UInt256.u0)));
                        method.Convert<int>();
                        method.LoadConstant((int)PadDirection.Right);
                        method.Call(typeof(ByteArrayExtensions).GetMethod(nameof(ByteArrayExtensions.SliceWithZeroPadding), [typeof(ReadOnlyMemory<byte>), typeof(UInt256).MakeByRefType(), typeof(int), typeof(PadDirection)]));
                        method.StoreLocal(localZeroPaddedSpan);

                        method.LoadArgument(VMSTATE_INDEX);;
                        method.LoadField(GetFieldInfo(typeof(ILEvmState), nameof(ILEvmState.Memory)));
                        method.LoadLocalAddress(uint256A);
                        method.LoadLocalAddress(localZeroPaddedSpan);
                        method.CallVirtual(typeof(EvmPooledMemory).GetMethod(nameof(EvmPooledMemory.Save), [typeof(UInt256).MakeByRefType(), typeof(ZeroPaddedSpan).MakeByRefType()]));

                        method.MarkLabel(endOfOpcode);
                    }
                    break;
                case Instruction.CALLDATALOAD:
                    {
                        method.StackLoadPrevious(stack, head, 1);
                        method.Call(Word.GetUInt256);
                        method.StoreLocal(uint256A);
                        method.StackPop(head, 1);

                        method.CleanWord(stack, head);
                        method.Load(stack, head);

                        method.LoadArgument(VMSTATE_INDEX);;
                        method.LoadField(GetFieldInfo(typeof(ILEvmState), nameof(ILEvmState.InputBuffer)));
                        method.LoadObject(typeof(ReadOnlyMemory<byte>));

                        method.LoadLocalAddress(uint256A);
                        method.LoadConstant(Word.Size);
                        method.LoadConstant((int)PadDirection.Right);
                        method.Call(typeof(ByteArrayExtensions).GetMethod(nameof(ByteArrayExtensions.SliceWithZeroPadding), [typeof(ReadOnlyMemory<byte>), typeof(UInt256).MakeByRefType(), typeof(int), typeof(PadDirection)]));
                        method.LoadField(GetFieldInfo(typeof(ZeroPaddedSpan), nameof(ZeroPaddedSpan.Span)));
                        method.Call(Word.SetSpan);
                        method.StackPush(head);
                    }
                    break;
                case Instruction.CALLDATASIZE:
                    {
                        method.CleanWord(stack, head);
                        method.Load(stack, head);
                        method.LoadArgument(VMSTATE_INDEX);;
                        method.LoadField(GetFieldInfo(typeof(ILEvmState), nameof(ILEvmState.InputBuffer)));
                        method.Call(GetPropertyInfo<ReadOnlyMemory<byte>>(nameof(ReadOnlyMemory<byte>.Length), false, out _));
                        method.Call(Word.SetInt0);
                        method.StackPush(head);
                    }
                    break;
                case Instruction.MSIZE:
                    {
                        method.CleanWord(stack, head);
                        method.Load(stack, head);

                        method.LoadArgument(VMSTATE_INDEX);;
                        method.LoadField(GetFieldInfo(typeof(ILEvmState), nameof(ILEvmState.Memory)));
                        method.Call(GetPropertyInfo<EvmPooledMemory>(nameof(EvmPooledMemory.Size), false, out _));
                        method.Call(Word.SetULong0);
                        method.StackPush(head);
                    }
                    break;
                case Instruction.MSTORE:
                    {
                        method.StackLoadPrevious(stack, head, 1);
                        method.Call(Word.GetUInt256);
                        method.StoreLocal(uint256A);
                        method.StackLoadPrevious(stack, head, 2);
                        method.Call(Word.GetUInt256);
                        method.StoreLocal(uint256B);
                        method.StackPop(head, 2);

                        method.LoadArgument(VMSTATE_INDEX);;
                        method.LoadField(GetFieldInfo(typeof(ILEvmState), nameof(ILEvmState.EvmState)));
                        method.LoadLocalAddress(gasAvailable);
                        method.LoadLocalAddress(uint256A);
                        method.LoadConstant(Word.Size);
                        method.Call(typeof(UInt256).GetMethod("op_Explicit", new[] { typeof(int) }));
                        method.StoreLocal(uint256C);
                        method.LoadLocalAddress(uint256C);
                        method.Call(typeof(VirtualMachine<VirtualMachine.NotTracing>).GetMethod(nameof(VirtualMachine<VirtualMachine.NotTracing>.UpdateMemoryCost)));
                        method.BranchIfFalse(evmExceptionLabels[EvmExceptionType.OutOfGas]);

                        method.LoadArgument(VMSTATE_INDEX);;
                        method.LoadField(GetFieldInfo(typeof(ILEvmState), nameof(ILEvmState.Memory)));
                        method.LoadLocalAddress(uint256A);
                        method.LoadLocalAddress(uint256B);
                        method.LoadConstant(Word.Size);
                        method.Call(typeof(UInt256).GetMethod(nameof(UInt256.PaddedBytes)));
                        method.Call(typeof(Span<byte>).GetMethod("op_Implicit", new[] { typeof(byte[]) }));
                        method.Call(typeof(EvmPooledMemory).GetMethod(nameof(EvmPooledMemory.SaveWord)));
                    }
                    break;
                case Instruction.MSTORE8:
                    {
                        method.StackLoadPrevious(stack, head, 1);
                        method.Call(Word.GetUInt256);
                        method.StoreLocal(uint256A);
                        method.StackLoadPrevious(stack, head, 2);
                        method.LoadField(Word.Byte0Field);
                        method.StoreLocal(byte8A);
                        method.StackPop(head, 2);

                        method.LoadArgument(VMSTATE_INDEX);;
                        method.LoadField(GetFieldInfo(typeof(ILEvmState), nameof(ILEvmState.EvmState)));
                        method.LoadLocalAddress(gasAvailable);
                        method.LoadLocalAddress(uint256A);
                        method.LoadConstant(1);
                        method.Call(typeof(UInt256).GetMethod("op_Explicit", new[] { typeof(int) }));
                        method.StoreLocal(uint256C);
                        method.LoadLocalAddress(uint256C);
                        method.Call(typeof(VirtualMachine<VirtualMachine.NotTracing>).GetMethod(nameof(VirtualMachine<VirtualMachine.NotTracing>.UpdateMemoryCost)));
                        method.BranchIfFalse(evmExceptionLabels[EvmExceptionType.OutOfGas]);

                        method.LoadArgument(VMSTATE_INDEX);;
                        method.LoadField(GetFieldInfo(typeof(ILEvmState), nameof(ILEvmState.Memory)));
                        method.LoadLocalAddress(uint256A);
                        method.LoadLocalAddress(uint256B);
                        method.LoadConstant(Word.Size);
                        method.Call(typeof(UInt256).GetMethod(nameof(UInt256.PaddedBytes)));
                        method.LoadConstant(0);
                        method.LoadElement<byte>();

                        method.Call(typeof(EvmPooledMemory).GetMethod(nameof(EvmPooledMemory.SaveByte)));
                    }
                    break;
                case Instruction.MLOAD:
                    {
                        method.StackLoadPrevious(stack, head, 1);
                        method.Call(Word.GetUInt256);
                        method.StoreLocal(uint256A);
                        method.StackPop(head, 1);

                        method.LoadArgument(VMSTATE_INDEX);;
                        method.LoadField(GetFieldInfo(typeof(ILEvmState), nameof(ILEvmState.EvmState)));
                        method.LoadLocalAddress(gasAvailable);
                        method.LoadLocalAddress(uint256A);
                        method.LoadFieldAddress(GetFieldInfo(typeof(VirtualMachine), nameof(VirtualMachine.BigInt32)));
                        method.Call(typeof(VirtualMachine<VirtualMachine.NotTracing>).GetMethod(nameof(VirtualMachine<VirtualMachine.NotTracing>.UpdateMemoryCost)));
                        method.BranchIfFalse(evmExceptionLabels[EvmExceptionType.OutOfGas]);

                        method.LoadArgument(VMSTATE_INDEX);;
                        method.LoadField(GetFieldInfo(typeof(ILEvmState), nameof(ILEvmState.Memory)));
                        method.LoadLocalAddress(uint256A);
                        method.Call(typeof(EvmPooledMemory).GetMethod(nameof(EvmPooledMemory.LoadSpan), [typeof(UInt256).MakeByRefType()]));
                        method.Call(typeof(Span<byte>).GetMethod("op_Implicit", new[] { typeof(Span<byte>) }));
                        method.StoreLocal(localReadonOnlySpan);

                        method.CleanWord(stack, head);
                        method.Load(stack, head);
                        method.LoadLocalAddress(localReadonOnlySpan);
                        method.LoadConstant(BitConverter.IsLittleEndian);
                        method.NewObject(typeof(UInt256), typeof(ReadOnlySpan<byte>).MakeByRefType(), typeof(bool));
                        method.Call(Word.SetUInt256);
                        method.StackPush(head);
                    }
                    break;
                case Instruction.MCOPY:
                    {
                        method.StackLoadPrevious(stack, head, 1);
                        method.Call(Word.GetUInt256);
                        method.StoreLocal(uint256A);

                        method.StackLoadPrevious(stack, head, 2);
                        method.Call(Word.GetUInt256);
                        method.StoreLocal(uint256B);

                        method.StackLoadPrevious(stack, head, 3);
                        method.Call(Word.GetUInt256);
                        method.StoreLocal(uint256C);

                        method.StackPop(head, 3);

                        method.LoadLocal(gasAvailable);
                        method.LoadLocalAddress(uint256C);
                        method.LoadLocalAddress(lbool);
                        method.Call(typeof(EvmPooledMemory).GetMethod(nameof(EvmPooledMemory.Div32Ceiling), [typeof(UInt256).MakeByRefType(), typeof(bool).MakeByRefType()]));
                        method.LoadConstant((long)1);
                        method.Add();
                        method.LoadConstant(GasCostOf.VeryLow);
                        method.Multiply();
                        method.Subtract();
                        method.Duplicate();
                        method.StoreLocal(gasAvailable);
                        method.LoadConstant((long)0);
                        method.BranchIfLess(evmExceptionLabels[EvmExceptionType.OutOfGas]);

                        method.LoadArgument(VMSTATE_INDEX);;
                        method.LoadField(GetFieldInfo(typeof(ILEvmState), nameof(ILEvmState.EvmState)));
                        method.LoadLocalAddress(gasAvailable);
                        method.LoadLocalAddress(uint256A);
                        method.LoadLocalAddress(uint256B);
                        method.Call(typeof(UInt256).GetMethod(nameof(UInt256.Max)));
                        method.StoreLocal(uint256R);
                        method.LoadLocalAddress(uint256R);
                        method.LoadLocalAddress(uint256C);
                        method.Call(typeof(VirtualMachine<VirtualMachine.NotTracing>).GetMethod(nameof(VirtualMachine<VirtualMachine.NotTracing>.UpdateMemoryCost)));
                        method.BranchIfFalse(evmExceptionLabels[EvmExceptionType.OutOfGas]);

                        method.LoadArgument(VMSTATE_INDEX);;
                        method.LoadField(GetFieldInfo(typeof(ILEvmState), nameof(ILEvmState.Memory)));
                        method.LoadLocalAddress(uint256A);
                        method.LoadArgument(VMSTATE_INDEX);;
                        method.LoadField(GetFieldInfo(typeof(ILEvmState), nameof(ILEvmState.Memory)));
                        method.LoadLocalAddress(uint256B);
                        method.LoadLocalAddress(uint256C);
                        method.Call(typeof(EvmPooledMemory).GetMethod(nameof(EvmPooledMemory.LoadSpan), [typeof(UInt256).MakeByRefType(), typeof(UInt256).MakeByRefType()]));
                        method.Call(typeof(EvmPooledMemory).GetMethod(nameof(EvmPooledMemory.Save), [typeof(UInt256).MakeByRefType(), typeof(Span<byte>)]));
                    }
                    break;
                case Instruction.KECCAK256:
                    {
                        method.StackLoadPrevious(stack, head, 1);
                        method.Call(Word.GetUInt256);
                        method.StoreLocal(uint256A);
                        method.StackLoadPrevious(stack, head, 2);
                        method.Call(Word.GetUInt256);
                        method.StoreLocal(uint256B);
                        method.StackPop(head, 2);

                        method.LoadLocal(gasAvailable);
                        method.LoadLocalAddress(uint256B);
                        method.LoadLocalAddress(lbool);
                        method.Call(typeof(EvmPooledMemory).GetMethod(nameof(EvmPooledMemory.Div32Ceiling), [typeof(UInt256).MakeByRefType(), typeof(bool).MakeByRefType()]));
                        method.LoadConstant(GasCostOf.Sha3Word);
                        method.Multiply();
                        method.Subtract();
                        method.Duplicate();
                        method.StoreLocal(gasAvailable);
                        method.LoadConstant((long)0);
                        method.BranchIfLess(evmExceptionLabels[EvmExceptionType.OutOfGas]);

                        method.LoadArgument(VMSTATE_INDEX);;
                        method.LoadField(GetFieldInfo(typeof(ILEvmState), nameof(ILEvmState.EvmState)));
                        method.LoadLocalAddress(gasAvailable);
                        method.LoadLocalAddress(uint256A);
                        method.LoadLocalAddress(uint256B);
                        method.Call(typeof(VirtualMachine<VirtualMachine.NotTracing>).GetMethod(nameof(VirtualMachine<VirtualMachine.NotTracing>.UpdateMemoryCost)));
                        method.BranchIfFalse(evmExceptionLabels[EvmExceptionType.OutOfGas]);


                        method.CleanWord(stack, head);
                        method.Load(stack, head);
                        method.LoadArgument(VMSTATE_INDEX);;
                        method.LoadField(GetFieldInfo(typeof(ILEvmState), nameof(ILEvmState.Memory)));
                        method.LoadLocalAddress(uint256A);
                        method.LoadLocalAddress(uint256B);
                        method.Call(typeof(EvmPooledMemory).GetMethod(nameof(EvmPooledMemory.LoadSpan), [typeof(UInt256).MakeByRefType(), typeof(UInt256).MakeByRefType()]));
                        method.Call(typeof(Span<byte>).GetMethod("op_Implicit", new[] { typeof(Span<byte>) }));
                        method.Call(typeof(ValueKeccak).GetMethod(nameof(ValueKeccak.Compute), [typeof(ReadOnlySpan<byte>)]));
                        method.Call(Word.SetKeccak);
                        method.StackPush(head);
                    }
                    break;
                case Instruction.BYTE:
                    {// load a
                        method.StackLoadPrevious(stack, head, 1);
                        method.Call(Word.GetUInt256);
                        method.StoreLocal(uint256A);
                        method.StackLoadPrevious(stack, head, 2);
                        method.Call(Word.GetSpan);
                        method.StoreLocal(localReadonOnlySpan);
                        method.StackPop(head, 2);

                        Label pushZeroLabel = method.DefineLabel();
                        Label endOfInstructionImpl = method.DefineLabel();
                        method.LoadLocalAddress(uint256A);
                        method.LoadConstant(Word.Size - 1);
                        method.Call(typeof(UInt256).GetMethod("op_GreaterThan", new[] { typeof(UInt256).MakeByRefType(), typeof(int) }));
                        method.LoadLocalAddress(uint256A);
                        method.LoadConstant(0);
                        method.Call(typeof(UInt256).GetMethod("op_LessThan", new[] { typeof(UInt256).MakeByRefType(), typeof(int) }));
                        method.Or();
                        method.BranchIfTrue(pushZeroLabel);

                        method.CleanWord(stack, head);
                        method.Load(stack, head);
                        method.LoadLocalAddress(localReadonOnlySpan);
                        method.LoadLocal(uint256A);
                        method.LoadField(GetFieldInfo(typeof(UInt256), nameof(UInt256.u0)));
                        method.Convert<int>();
                        method.Call(typeof(ReadOnlySpan<byte>).GetMethod("get_Item"));
                        method.LoadIndirect<byte>();
                        method.StoreField(Word.Byte0Field);
                        method.StackPush(head);
                        method.Branch(endOfInstructionImpl);

                        method.MarkLabel(pushZeroLabel);
                        method.CleanWord(stack, head);
                        method.Load(stack, head);
                        method.Call(Word.SetToZero);
                        method.StackPush(head);

                        method.MarkLabel(endOfInstructionImpl);
                    }
                    break;
                case Instruction.CODECOPY:
                    {
                        var endOfOpcode = method.DefineLabel();

                        method.StackLoadPrevious(stack, head, 1);
                        method.Call(Word.GetUInt256);
                        method.StoreLocal(uint256A);
                        method.StackLoadPrevious(stack, head, 2);
                        method.Call(Word.GetUInt256);
                        method.StoreLocal(uint256B);
                        method.StackLoadPrevious(stack, head, 3);
                        method.Call(Word.GetUInt256);
                        method.StoreLocal(uint256C);
                        method.StackPop(head, 3);

                        method.LoadLocal(gasAvailable);
                        method.LoadLocalAddress(uint256C);
                        method.LoadLocalAddress(lbool);
                        method.Call(typeof(EvmPooledMemory).GetMethod(nameof(EvmPooledMemory.Div32Ceiling), [typeof(UInt256).MakeByRefType(), typeof(bool).MakeByRefType()]));
                        method.LoadConstant(GasCostOf.Memory);
                        method.Multiply();
                        method.Subtract();
                        method.Duplicate();
                        method.StoreLocal(gasAvailable);
                        method.LoadConstant((long)0);
                        method.BranchIfLess(evmExceptionLabels[EvmExceptionType.OutOfGas]);

                        method.LoadLocalAddress(uint256C);
                        method.Call(typeof(UInt256).GetProperty(nameof(UInt256.IsZero)).GetMethod!);
                        method.BranchIfTrue(endOfOpcode);

                        method.LoadArgument(VMSTATE_INDEX);;
                        method.LoadField(GetFieldInfo(typeof(ILEvmState), nameof(ILEvmState.EvmState)));
                        method.LoadLocalAddress(gasAvailable);
                        method.LoadLocalAddress(uint256A);
                        method.LoadLocalAddress(uint256C);
                        method.Call(typeof(VirtualMachine<VirtualMachine.NotTracing>).GetMethod(nameof(VirtualMachine<VirtualMachine.NotTracing>.UpdateMemoryCost)));
                        method.BranchIfFalse(evmExceptionLabels[EvmExceptionType.OutOfGas]);

                        method.LoadArgument(VMSTATE_INDEX);;
                        method.LoadField(GetFieldInfo(typeof(ILEvmState), nameof(ILEvmState.MachineCode)));
                        method.StoreLocal(localReadOnlyMemory);

                        method.LoadLocal(localReadOnlyMemory);
                        method.LoadLocalAddress(uint256B);
                        method.LoadLocalAddress(uint256C);
                        method.Call(MethodInfo<UInt256>("op_Explicit", typeof(Int32), new[] { typeof(UInt256).MakeByRefType() }));
                        method.LoadConstant((int)PadDirection.Right);
                        method.Call(typeof(ByteArrayExtensions).GetMethod(nameof(ByteArrayExtensions.SliceWithZeroPadding), [typeof(ReadOnlyMemory<byte>), typeof(UInt256).MakeByRefType(), typeof(int), typeof(PadDirection)]));
                        method.StoreLocal(localZeroPaddedSpan);

                        method.LoadArgument(VMSTATE_INDEX);;
                        method.LoadField(GetFieldInfo(typeof(ILEvmState), nameof(ILEvmState.Memory)));
                        method.LoadLocalAddress(uint256A);
                        method.LoadLocalAddress(localZeroPaddedSpan);
                        method.Call(typeof(EvmPooledMemory).GetMethod(nameof(EvmPooledMemory.Save), [typeof(UInt256).MakeByRefType(), typeof(ZeroPaddedSpan).MakeByRefType()]));

                        method.MarkLabel(endOfOpcode);
                    }
                    break;
                case Instruction.GAS:
                    {
                        method.CleanWord(stack, head);
                        method.Load(stack, head);
                        method.LoadLocal(gasAvailable);
                        method.Call(Word.SetULong0);

                        method.StackPush(head);
                    }
                    break;
                case Instruction.RETURNDATASIZE:
                    method.CleanWord(stack, head);
                    method.Load(stack, head);
                    method.LoadArgument(VMSTATE_INDEX);;
                    method.LoadField(GetFieldInfo(typeof(ILEvmState), nameof(ILEvmState.ReturnBuffer)));
                    method.Call(GetPropertyInfo<ReadOnlyMemory<byte>>(nameof(ReadOnlyMemory<byte>.Length), false, out _));
                    method.Call(Word.SetInt0);
                    method.StackPush(head);
                    break;
                case Instruction.RETURNDATACOPY:
                    {
                        var endOfOpcode = method.DefineLabel();
                        using Local tempResult = method.DeclareLocal(typeof(UInt256));


                        method.StackLoadPrevious(stack, head, 1);
                        method.Call(Word.GetUInt256);
                        method.StoreLocal(uint256A);
                        method.StackLoadPrevious(stack, head, 2);
                        method.Call(Word.GetUInt256);
                        method.StoreLocal(uint256B);
                        method.StackLoadPrevious(stack, head, 3);
                        method.Call(Word.GetUInt256);
                        method.StoreLocal(uint256C);
                        method.StackPop(head, 3);

                        method.LoadLocalAddress(uint256B);
                        method.LoadLocalAddress(uint256C);
                        method.LoadLocalAddress(tempResult);
                        method.Call(typeof(UInt256).GetMethod(nameof(UInt256.AddOverflow)));
                        method.LoadLocalAddress(tempResult);
                        method.LoadArgument(VMSTATE_INDEX);;
                        method.LoadField(GetFieldInfo(typeof(ILEvmState), nameof(ILEvmState.ReturnBuffer)));
                        method.Call(typeof(ReadOnlyMemory<byte>).GetProperty(nameof(ReadOnlyMemory<byte>.Length)).GetMethod!);
                        method.Call(typeof(UInt256).GetMethod("op_GreaterThan", new[] { typeof(UInt256).MakeByRefType(), typeof(int) }));
                        method.Or();
                        method.BranchIfTrue(evmExceptionLabels[EvmExceptionType.AccessViolation]);


                        method.LoadLocal(gasAvailable);
                        method.LoadLocalAddress(uint256C);
                        method.LoadLocalAddress(lbool);
                        method.Call(typeof(EvmPooledMemory).GetMethod(nameof(EvmPooledMemory.Div32Ceiling), [typeof(UInt256).MakeByRefType(), typeof(bool).MakeByRefType()]));
                        method.LoadConstant(GasCostOf.Memory);
                        method.Multiply();
                        method.Subtract();
                        method.Duplicate();
                        method.StoreLocal(gasAvailable);
                        method.LoadConstant((long)0);
                        method.BranchIfLess(evmExceptionLabels[EvmExceptionType.OutOfGas]);

                        // Note : check if c + b > returnData.Size

                        method.LoadLocalAddress(uint256C);
                        method.Call(typeof(UInt256).GetProperty(nameof(UInt256.IsZero)).GetMethod!);
                        method.BranchIfTrue(endOfOpcode);

                        method.LoadArgument(VMSTATE_INDEX);;
                        method.LoadField(GetFieldInfo(typeof(ILEvmState), nameof(ILEvmState.EvmState)));
                        method.LoadLocalAddress(gasAvailable);
                        method.LoadLocalAddress(uint256A);
                        method.LoadLocalAddress(uint256C);
                        method.Call(typeof(VirtualMachine<VirtualMachine.NotTracing>).GetMethod(nameof(VirtualMachine<VirtualMachine.NotTracing>.UpdateMemoryCost)));
                        method.BranchIfFalse(evmExceptionLabels[EvmExceptionType.OutOfGas]);

                        method.LoadArgument(VMSTATE_INDEX);;
                        method.LoadField(GetFieldInfo(typeof(ILEvmState), nameof(ILEvmState.ReturnBuffer)));
                        method.LoadObject(typeof(ReadOnlyMemory<byte>));
                        method.LoadLocalAddress(uint256B);
                        method.LoadLocalAddress(uint256C);
                        method.Call(MethodInfo<UInt256>("op_Explicit", typeof(Int32), new[] { typeof(UInt256).MakeByRefType() }));
                        method.LoadConstant((int)PadDirection.Right);
                        method.Call(typeof(ByteArrayExtensions).GetMethod(nameof(ByteArrayExtensions.SliceWithZeroPadding), [typeof(ReadOnlyMemory<byte>), typeof(UInt256).MakeByRefType(), typeof(int), typeof(PadDirection)]));
                        method.StoreLocal(localZeroPaddedSpan);

                        method.LoadArgument(VMSTATE_INDEX);;
                        method.LoadField(GetFieldInfo(typeof(ILEvmState), nameof(ILEvmState.Memory)));
                        method.LoadLocalAddress(uint256A);
                        method.LoadLocalAddress(localZeroPaddedSpan);
                        method.Call(typeof(EvmPooledMemory).GetMethod(nameof(EvmPooledMemory.Save), [typeof(UInt256).MakeByRefType(), typeof(ZeroPaddedSpan).MakeByRefType()]));

                        method.MarkLabel(endOfOpcode);
                    }
                    break;
                case Instruction.RETURN or Instruction.REVERT:
                    {
                        method.StackLoadPrevious(stack, head, 1);
                        method.Call(Word.GetUInt256);
                        method.StoreLocal(uint256A);
                        method.StackLoadPrevious(stack, head, 2);
                        method.Call(Word.GetUInt256);
                        method.StoreLocal(uint256B);
                        method.StackPop(head, 2);

                        method.LoadArgument(VMSTATE_INDEX);;
                        method.LoadField(GetFieldInfo(typeof(ILEvmState), nameof(ILEvmState.EvmState)));
                        method.LoadLocalAddress(gasAvailable);
                        method.LoadLocalAddress(uint256A);
                        method.LoadLocalAddress(uint256B);
                        method.Call(typeof(VirtualMachine<VirtualMachine.NotTracing>).GetMethod(nameof(VirtualMachine<VirtualMachine.NotTracing>.UpdateMemoryCost)));
                        method.BranchIfFalse(evmExceptionLabels[EvmExceptionType.OutOfGas]);

                        method.LoadArgument(VMSTATE_INDEX);;
                        method.LoadField(GetFieldInfo(typeof(ILEvmState), nameof(ILEvmState.ReturnBuffer)));
                        method.LoadArgument(VMSTATE_INDEX);;
                        method.LoadField(GetFieldInfo(typeof(ILEvmState), nameof(ILEvmState.Memory)));
                        method.LoadLocalAddress(uint256A);
                        method.LoadLocalAddress(uint256B);
                        method.Call(typeof(EvmPooledMemory).GetMethod(nameof(EvmPooledMemory.Load), [typeof(UInt256).MakeByRefType(), typeof(UInt256).MakeByRefType()]));
                        method.StoreObject<ReadOnlyMemory<byte>>();

                        method.LoadArgument(VMSTATE_INDEX);;
                        method.LoadConstant(true);
                        switch (op.Operation)
                        {
                            case Instruction.REVERT:
                                method.StoreField(GetFieldInfo(typeof(ILEvmState), nameof(ILEvmState.ShouldRevert)));
                                break;
                            case Instruction.RETURN:
                                method.StoreField(GetFieldInfo(typeof(ILEvmState), nameof(ILEvmState.ShouldReturn)));
                                break;
                        }
                    }
                    break;
                case Instruction.BASEFEE:
                    {
                        method.CleanWord(stack, head);
                        method.Load(stack, head);
                        method.LoadArgument(VMSTATE_INDEX);;
                        method.LoadField(GetFieldInfo(typeof(ILEvmState), nameof(ILEvmState.BlkCtx)));
                        method.Call(GetPropertyInfo(typeof(BlockExecutionContext), nameof(BlockExecutionContext.Header), false, out _));
                        method.Call(GetPropertyInfo(typeof(BlockHeader), nameof(BlockHeader.BaseFeePerGas), false, out _));
                        method.Call(Word.SetUInt256);
                        method.StackPush(head);
                    }
                    break;
                case Instruction.BLOBBASEFEE:
                    {
                        using Local uint256Nullable = method.DeclareLocal(typeof(UInt256?));
                        method.CleanWord(stack, head);
                        method.Load(stack, head);
                        method.LoadArgument(VMSTATE_INDEX);;
                        method.LoadField(GetFieldInfo(typeof(ILEvmState), nameof(ILEvmState.BlkCtx)));
                        method.Call(GetPropertyInfo(typeof(BlockExecutionContext), nameof(BlockExecutionContext.BlobBaseFee), false, out _));
                        method.StoreLocal(uint256Nullable);
                        method.LoadLocalAddress(uint256Nullable);
                        method.Call(GetPropertyInfo(typeof(UInt256?), nameof(Nullable<UInt256>.Value), false, out _));
                        method.Call(Word.SetUInt256);
                        method.StackPush(head);
                    }
                    break;
                case Instruction.PREVRANDAO:
                    {
                        Label isPostMergeBranch = method.DefineLabel();
                        Label endOfOpcode = method.DefineLabel();
                        method.CleanWord(stack, head);
                        method.Load(stack, head);

                        method.LoadArgument(VMSTATE_INDEX);;
                        method.LoadField(GetFieldInfo(typeof(ILEvmState), nameof(ILEvmState.BlkCtx)));
                        method.Call(GetPropertyInfo(typeof(BlockExecutionContext), nameof(BlockExecutionContext.Header), false, out _));
                        method.Duplicate();
                        method.Call(GetPropertyInfo(typeof(BlockHeader), nameof(BlockHeader.IsPostMerge), false, out _));
                        method.BranchIfTrue(isPostMergeBranch);
                        method.Call(GetPropertyInfo(typeof(BlockHeader), nameof(BlockHeader.Random), false, out _));
                        method.Call(GetPropertyInfo(typeof(Hash256), nameof(Hash256.Bytes), false, out _));
                        method.Call(typeof(Span<byte>).GetMethod("op_Implicit", new[] { typeof(Span<byte>) }));
                        method.StoreLocal(localReadonOnlySpan);
                        method.LoadLocalAddress(localReadonOnlySpan);
                        method.LoadConstant(BitConverter.IsLittleEndian);
                        method.NewObject(typeof(UInt256), typeof(ReadOnlySpan<byte>).MakeByRefType(), typeof(bool));
                        method.Branch(endOfOpcode);

                        method.MarkLabel(isPostMergeBranch);
                        method.Call(GetPropertyInfo(typeof(BlockHeader), nameof(BlockHeader.Difficulty), false, out _));

                        method.MarkLabel(endOfOpcode);
                        method.Call(Word.SetUInt256);
                        method.StackPush(head);
                    }
                    break;
                case Instruction.BLOBHASH:
                    {
                        Label blobVersionedHashNotFound = method.DefineLabel();
                        Label endOfOpcode = method.DefineLabel();

                        method.StackLoadPrevious(stack, head, 1);
                        method.Call(Word.GetInt0);
                        method.StoreLocal(uint32A);
                        method.StackPop(head, 1);

                        method.LoadArgument(VMSTATE_INDEX);;
                        method.LoadField(GetFieldInfo(typeof(ILEvmState), nameof(ILEvmState.TxCtx)));
                        method.Call(GetPropertyInfo(typeof(TxExecutionContext), nameof(TxExecutionContext.BlobVersionedHashes), false, out _));
                        method.LoadNull();
                        method.BranchIfEqual(blobVersionedHashNotFound);

                        method.LoadArgument(VMSTATE_INDEX);;
                        method.LoadField(GetFieldInfo(typeof(ILEvmState), nameof(ILEvmState.TxCtx)));
                        method.Call(GetPropertyInfo(typeof(TxExecutionContext), nameof(TxExecutionContext.BlobVersionedHashes), false, out _));
                        method.Call(GetPropertyInfo(typeof(byte[][]), nameof(Array.Length), false, out _));
                        method.LoadLocal(uint32A);
                        method.BranchIfLessOrEqual(blobVersionedHashNotFound);

                        method.LoadArgument(VMSTATE_INDEX);;
                        method.LoadField(GetFieldInfo(typeof(ILEvmState), nameof(ILEvmState.TxCtx)));
                        method.Call(GetPropertyInfo(typeof(TxExecutionContext), nameof(TxExecutionContext.BlobVersionedHashes), false, out _));
                        method.LoadLocal(uint32A);
                        method.LoadElement<Byte[]>();
                        method.StoreLocal(localArray);

                        method.CleanWord(stack, head);
                        method.Load(stack, head);
                        method.LoadLocal(localArray);
                        method.Call(Word.SetArray);
                        method.Branch(endOfOpcode);

                        method.MarkLabel(blobVersionedHashNotFound);
                        method.CleanWord(stack, head);
                        method.Load(stack, head);
                        method.Call(Word.SetToZero);

                        method.MarkLabel(endOfOpcode);
                        method.StackPush(head);
                    }
                    break;
                case Instruction.BLOCKHASH:
                    {
                        Label blockHashReturnedNull = method.DefineLabel();
                        Label pushToStackRegion = method.DefineLabel();

                        method.StackLoadPrevious(stack, head, 1);
                        method.Call(Word.GetUInt0);
                        method.Convert<long>();
                        method.LoadConstant(long.MaxValue);
                        method.Call(typeof(Math).GetMethod(nameof(Math.Min), [typeof(long), typeof(long)]));
                        method.StoreLocal(int64A);
                        method.StackPop(head, 1);

                        method.LoadArgument(BLOCKHASH_PROVIDER_INDEX);;
                        method.LoadArgument(VMSTATE_INDEX);;
                        method.LoadField(GetFieldInfo(typeof(ILEvmState), nameof(ILEvmState.BlkCtx)));
                        method.Call(GetPropertyInfo(typeof(BlockExecutionContext), nameof(BlockExecutionContext.Header), false, out _));
                        method.LoadLocalAddress(int64A);
                        method.CallVirtual(typeof(IBlockhashProvider).GetMethod(nameof(IBlockhashProvider.GetBlockhash), [typeof(BlockHeader), typeof(long).MakeByRefType()]));
                        method.Duplicate();
                        method.StoreLocal(hash256);
                        method.LoadNull();
                        method.BranchIfEqual(blockHashReturnedNull);

                        // not equal
                        method.LoadLocal(hash256);
                        method.Call(GetPropertyInfo(typeof(Hash256), nameof(Hash256.Bytes), false, out _));
                        method.Call(typeof(Span<byte>).GetMethod("op_Implicit", new[] { typeof(Span<byte>) }));
                        method.StoreLocal(localReadonOnlySpan);
                        method.Branch(pushToStackRegion);
                        // equal to null

                        method.MarkLabel(blockHashReturnedNull);

                        method.LoadField(GetFieldInfo(typeof(VirtualMachine), nameof(VirtualMachine.BytesZero32)));
                        method.Call(typeof(ReadOnlySpan<byte>).GetMethod("op_Implicit", new[] { typeof(byte[]) }));
                        method.StoreLocal(localReadonOnlySpan);

                        method.MarkLabel(pushToStackRegion);
                        method.CleanWord(stack, head);
                        method.Load(stack, head);
                        method.LoadLocalAddress(localReadonOnlySpan);
                        method.LoadConstant(BitConverter.IsLittleEndian);
                        method.NewObject(typeof(UInt256), typeof(ReadOnlySpan<byte>).MakeByRefType(), typeof(bool));
                        method.Call(Word.SetUInt256);
                        method.StackPush(head);
                    }
                    break;
                case Instruction.SIGNEXTEND:
                    {
                        Label signIsNegative = method.DefineLabel();
                        Label endOfOpcodeHandling = method.DefineLabel();
                        Label argumentGt32 = method.DefineLabel();

                        method.StackLoadPrevious(stack, head, 1);
                        method.Call(Word.GetUInt0);
                        method.StoreLocal(uint32A);
                        method.StackPop(head, 1);

                        method.LoadLocal(uint32A);
                        method.LoadConstant(32);
                        method.BranchIfGreaterOrEqual(argumentGt32);

                        method.StackLoadPrevious(stack, head, 2);
                        method.Call(Word.GetArray);
                        method.StoreLocal(localArray);

                        method.LoadConstant((uint)31);
                        method.LoadLocal(uint32A);
                        method.Subtract();
                        method.StoreLocal(uint32A);

                        method.LoadLocal(localArray);
                        method.LoadLocal(uint32A);
                        method.LoadElement<byte>();
                        method.Convert<sbyte>();
                        method.LoadConstant((sbyte)0);
                        method.BranchIfLess(signIsNegative);

                        method.LoadField(GetFieldInfo(typeof(VirtualMachine), nameof(VirtualMachine.BytesZero32)));
                        method.Branch(endOfOpcodeHandling);

                        method.MarkLabel(signIsNegative);
                        method.LoadField(GetFieldInfo(typeof(VirtualMachine), nameof(VirtualMachine.BytesMax32)));

                        method.MarkLabel(endOfOpcodeHandling);
                        method.LoadConstant(0);
                        method.LoadLocal(uint32A);
                        method.EmitAsSpan();
                        method.StoreLocal(localSpan);

                        using Local tempLocalSpan = method.DeclareLocal(typeof(Span<byte>));
                        method.LoadLocal(localArray);
                        method.Duplicate();
                        method.Call(GetPropertyInfo(typeof(byte[]), nameof(Array.Length), false, out _));
                        method.StoreLocal(uint32B);
                        method.LoadConstant(0);
                        method.LoadLocal(uint32B);
                        method.EmitAsSpan();
                        method.StoreLocal(tempLocalSpan);

                        method.LoadLocalAddress(localSpan);
                        method.LoadLocal(tempLocalSpan);
                        method.Call(typeof(Span<byte>).GetMethod(nameof(Span<byte>.CopyTo), [typeof(Span<byte>)]));
                        method.MarkLabel(argumentGt32);
                    }
                    break;
                case Instruction.LOG0:
                case Instruction.LOG1:
                case Instruction.LOG2:
                case Instruction.LOG3:
                case Instruction.LOG4:
                    {
                        sbyte topicsCount = (sbyte)(op.Operation - Instruction.LOG0);
                        EmitLogMethod(method, (stack, head), topicsCount, evmExceptionLabels, uint256A, uint256B, int64A, gasAvailable, hash256, localReadOnlyMemory);
                    }
                    break;
                case Instruction.TSTORE:
                    {
                        method.LoadArgument(VMSTATE_INDEX);;
                        method.LoadField(GetFieldInfo(typeof(ILEvmState), nameof(ILEvmState.EvmState)));
                        method.Call(GetPropertyInfo(typeof(EvmState), nameof(EvmState.IsStatic), false, out _));
                        method.BranchIfTrue(evmExceptionLabels[EvmExceptionType.StaticCallViolation]);

                        method.StackLoadPrevious(stack, head, 1);
                        method.Call(Word.GetUInt256);
                        method.StoreLocal(uint256A);

                        method.StackLoadPrevious(stack, head, 2);
                        method.Call(Word.GetArray);
                        method.StoreLocal(localArray);

                        method.StackPop(head, 2);

                        method.LoadArgument(VMSTATE_INDEX);;
                        method.LoadField(GetFieldInfo(typeof(ILEvmState), nameof(ILEvmState.Env)));
                        method.LoadField(GetFieldInfo(typeof(ExecutionEnvironment), nameof(ExecutionEnvironment.ExecutingAccount)));
                        method.LoadLocalAddress(uint256A);
                        method.NewObject(typeof(StorageCell), [typeof(Address), typeof(UInt256).MakeByRefType()]);
                        method.StoreLocal(storageCell);

                        method.LoadArgument(WORLD_STATE_INDEX);
                        method.LoadLocalAddress(storageCell);
                        method.LoadLocal(localArray);
                        method.CallVirtual(typeof(IWorldState).GetMethod(nameof(IWorldState.SetTransientState), [typeof(StorageCell).MakeByRefType(), typeof(byte[])]));
                    }
                    break;
                case Instruction.TLOAD:
                    {
                        method.StackLoadPrevious(stack, head, 1);
                        method.Call(Word.GetUInt256);
                        method.StoreLocal(uint256A);
                        method.StackPop(head, 1);

                        method.LoadArgument(VMSTATE_INDEX);;
                        method.LoadField(GetFieldInfo(typeof(ILEvmState), nameof(ILEvmState.Env)));
                        method.LoadField(GetFieldInfo(typeof(ExecutionEnvironment), nameof(ExecutionEnvironment.ExecutingAccount)));
                        method.LoadLocalAddress(uint256A);
                        method.NewObject(typeof(StorageCell), [typeof(Address), typeof(UInt256).MakeByRefType()]);
                        method.StoreLocal(storageCell);

                        method.LoadArgument(WORLD_STATE_INDEX);
                        method.LoadLocalAddress(storageCell);
                        method.CallVirtual(typeof(IWorldState).GetMethod(nameof(IWorldState.GetTransientState), [typeof(StorageCell).MakeByRefType()]));
                        method.StoreLocal(localReadonOnlySpan);

                        method.CleanWord(stack, head);
                        method.Load(stack, head);
                        method.LoadLocal(localReadonOnlySpan);
                        method.Call(Word.SetSpan);
                        method.StackPush(head);
                    }
                    break;
                case Instruction.SSTORE:
                    {
                        method.StackLoadPrevious(stack, head, 1);
                        method.Call(Word.GetUInt256);
                        method.StoreLocal(uint256A);
                        method.StackLoadPrevious(stack, head, 2);
                        method.Call(Word.GetSpan);
                        method.StoreLocal(localReadonOnlySpan);
                        method.StackPop(head, 2);

                        method.LoadArgument(VMSTATE_INDEX);;
                        method.LoadField(GetFieldInfo(typeof(ILEvmState), nameof(ILEvmState.EvmState)));
                        method.LoadArgument(WORLD_STATE_INDEX);
                        method.LoadLocalAddress(gasAvailable);
                        method.LoadLocalAddress(uint256A);
                        method.LoadLocalAddress(localReadonOnlySpan);
                        method.LoadArgument(SPEC_INDEX);
                        method.Call(GetPropertyInfo<NullTxTracer>(nameof(NullTxTracer.Instance), false, out _));

                        MethodInfo sstoreMethod =
                            typeof(VirtualMachine<VirtualMachine.NotTracing>)
                                .GetMethod(nameof(VirtualMachine<VirtualMachine.NotTracing>.InstructionSStore), BindingFlags.Static | BindingFlags.NonPublic)
                                .MakeGenericMethod(typeof(VirtualMachine.NotTracing), typeof(VirtualMachine.NotTracing), typeof(VirtualMachine.NotTracing));
                        method.Call(sstoreMethod);

                        Label endOfOpcode = method.DefineLabel();
                        method.Duplicate();
                        method.StoreLocal(uint32A);
                        method.LoadConstant((int)EvmExceptionType.None);
                        method.BranchIfEqual(endOfOpcode);

                        method.LoadArgument(VMSTATE_INDEX);;
                        method.LoadLocal(uint32A);
                        method.StoreField(GetFieldInfo(typeof(ILEvmState), nameof(ILEvmState.EvmException)));
                        method.Branch(exit);

                        method.MarkLabel(endOfOpcode);
                    }
                    break;
                case Instruction.SLOAD:
                    {
                        method.LoadLocal(gasAvailable);
                        method.LoadArgument(SPEC_INDEX);
                        method.Call(typeof(ReleaseSpecExtensions).GetMethod(nameof(ReleaseSpecExtensions.GetSLoadCost)));
                        method.Subtract();
                        method.Duplicate();
                        method.StoreLocal(gasAvailable);
                        method.LoadConstant((long)0);
                        method.BranchIfLess(evmExceptionLabels[EvmExceptionType.OutOfGas]);

                        method.StackLoadPrevious(stack, head, 1);
                        method.Call(Word.GetUInt256);
                        method.StoreLocal(uint256A);
                        method.StackPop(head, 1);

                        method.LoadArgument(VMSTATE_INDEX);;
                        method.LoadField(GetFieldInfo(typeof(ILEvmState), nameof(ILEvmState.Env)));
                        method.LoadField(GetFieldInfo(typeof(ExecutionEnvironment), nameof(ExecutionEnvironment.ExecutingAccount)));
                        method.LoadLocalAddress(uint256A);
                        method.NewObject(typeof(StorageCell), [typeof(Address), typeof(UInt256).MakeByRefType()]);
                        method.StoreLocal(storageCell);

                        method.LoadLocalAddress(gasAvailable);
                        method.LoadArgument(VMSTATE_INDEX);;
                        method.LoadField(GetFieldInfo(typeof(ILEvmState), nameof(ILEvmState.EvmState)));
                        method.LoadLocalAddress(storageCell);
                        method.LoadConstant((int)VirtualMachine<VirtualMachine.NotTracing>.StorageAccessType.SLOAD);
                        method.LoadArgument(SPEC_INDEX);
                        method.Call(GetPropertyInfo<NullTxTracer>(nameof(NullTxTracer.Instance), false, out _));
                        method.Call(typeof(VirtualMachine<VirtualMachine.NotTracing>).GetMethod(nameof(VirtualMachine<VirtualMachine.NotTracing>.ChargeStorageAccessGas), BindingFlags.Static | BindingFlags.NonPublic));
                        method.BranchIfFalse(evmExceptionLabels[EvmExceptionType.OutOfGas]);

                        method.LoadArgument(WORLD_STATE_INDEX);
                        method.LoadLocalAddress(storageCell);
                        method.CallVirtual(typeof(IWorldState).GetMethod(nameof(IWorldState.Get), [typeof(StorageCell).MakeByRefType()]));
                        method.StoreLocal(localReadonOnlySpan);

                        method.CleanWord(stack, head);
                        method.Load(stack, head);
                        method.LoadLocal(localReadonOnlySpan);
                        method.Call(Word.SetSpan);
                        method.StackPush(head);
                    }
                    break;
                case Instruction.EXTCODESIZE:
                    {
                        method.LoadLocal(gasAvailable);
                        method.LoadArgument(SPEC_INDEX);
                        method.Call(typeof(ReleaseSpecExtensions).GetMethod(nameof(ReleaseSpecExtensions.GetExtCodeCost)));
                        method.Subtract();
                        method.Duplicate();
                        method.StoreLocal(gasAvailable);
                        method.LoadConstant((long)0);
                        method.BranchIfLess(evmExceptionLabels[EvmExceptionType.OutOfGas]);

                        method.StackLoadPrevious(stack, head, 1);
                        method.Call(Word.GetAddress);
                        method.StoreLocal(address);
                        method.StackPop(head, 1);

                        method.LoadLocalAddress(gasAvailable);
                        method.LoadArgument(VMSTATE_INDEX);;
                        method.LoadField(GetFieldInfo(typeof(ILEvmState), nameof(ILEvmState.EvmState)));
                        method.LoadLocal(address);
                        method.LoadConstant(true);
                        method.LoadArgument(WORLD_STATE_INDEX);
                        method.LoadArgument(SPEC_INDEX);
                        method.Call(GetPropertyInfo<NullTxTracer>(nameof(NullTxTracer.Instance), false, out _));
                        method.LoadConstant(true);
                        method.Call(typeof(VirtualMachine<VirtualMachine.NotTracing>).GetMethod(nameof(VirtualMachine<VirtualMachine.NotTracing>.ChargeAccountAccessGas)));
                        method.BranchIfFalse(evmExceptionLabels[EvmExceptionType.OutOfGas]);

                        method.CleanWord(stack, head);
                        method.Load(stack, head);

                        method.LoadArgument(CODE_INFO_REPOSITORY_INDEX);
                        method.LoadArgument(WORLD_STATE_INDEX);
                        method.LoadLocal(address);
                        method.LoadArgument(SPEC_INDEX);
                        method.Call(typeof(CodeInfoRepositoryExtensions).GetMethod(nameof(CodeInfoRepositoryExtensions.GetCachedCodeInfo), [typeof(ICodeInfoRepository), typeof(IWorldState), typeof(Address), typeof(IReleaseSpec)]));
                        method.Call(GetPropertyInfo<CodeInfo>(nameof(CodeInfo.MachineCode), false, out _));
                        method.StoreLocal(localReadOnlyMemory);
                        method.LoadLocalAddress(localReadOnlyMemory);
                        method.Call(GetPropertyInfo<ReadOnlyMemory<byte>>(nameof(ReadOnlyMemory<byte>.Length), false, out _));

                        method.Call(Word.SetInt0);
                        method.StackPush(head);
                    }
                    break;
                case Instruction.EXTCODECOPY:
                    {
                        Label endOfOpcode = method.DefineLabel();

                        method.LoadLocal(gasAvailable);
                        method.LoadArgument(SPEC_INDEX);
                        method.Call(typeof(ReleaseSpecExtensions).GetMethod(nameof(ReleaseSpecExtensions.GetExtCodeCost)));
                        method.Subtract();
                        method.Duplicate();
                        method.StoreLocal(gasAvailable);
                        method.LoadConstant((long)0);
                        method.BranchIfLess(evmExceptionLabels[EvmExceptionType.OutOfGas]);

                        method.StackLoadPrevious(stack, head, 1);
                        method.Call(Word.GetAddress);
                        method.StoreLocal(address);
                        method.StackLoadPrevious(stack, head, 2);
                        method.Call(Word.GetUInt256);
                        method.StoreLocal(uint256A);
                        method.StackLoadPrevious(stack, head, 3);
                        method.Call(Word.GetUInt256);
                        method.StoreLocal(uint256B);
                        method.StackLoadPrevious(stack, head, 4);
                        method.Call(Word.GetUInt256);
                        method.StoreLocal(uint256C);
                        method.StackPop(head, 4);

                        method.LoadLocal(gasAvailable);
                        method.LoadLocalAddress(uint256C);
                        method.LoadLocalAddress(lbool);
                        method.Call(typeof(EvmPooledMemory).GetMethod(nameof(EvmPooledMemory.Div32Ceiling), [typeof(UInt256).MakeByRefType(), typeof(bool).MakeByRefType()]));
                        method.LoadConstant(GasCostOf.Memory);
                        method.Multiply();
                        method.Subtract();
                        method.Duplicate();
                        method.StoreLocal(gasAvailable);
                        method.LoadConstant((long)0);
                        method.BranchIfLess(evmExceptionLabels[EvmExceptionType.OutOfGas]);

                        method.LoadLocalAddress(gasAvailable);
                        method.LoadArgument(VMSTATE_INDEX);;
                        method.LoadField(GetFieldInfo(typeof(ILEvmState), nameof(ILEvmState.EvmState)));
                        method.LoadLocal(address);
                        method.LoadConstant(true);
                        method.LoadArgument(WORLD_STATE_INDEX);
                        method.LoadArgument(SPEC_INDEX);
                        method.Call(GetPropertyInfo<NullTxTracer>(nameof(NullTxTracer.Instance), false, out _));
                        method.LoadConstant(true);
                        method.Call(typeof(VirtualMachine<VirtualMachine.NotTracing>).GetMethod(nameof(VirtualMachine<VirtualMachine.NotTracing>.ChargeAccountAccessGas)));
                        method.BranchIfFalse(evmExceptionLabels[EvmExceptionType.OutOfGas]);

                        method.LoadLocalAddress(uint256C);
                        method.Call(typeof(UInt256).GetProperty(nameof(UInt256.IsZero)).GetMethod!);
                        method.BranchIfTrue(endOfOpcode);

                        method.LoadArgument(VMSTATE_INDEX);;
                        method.LoadField(GetFieldInfo(typeof(ILEvmState), nameof(ILEvmState.EvmState)));
                        method.LoadLocalAddress(gasAvailable);
                        method.LoadLocalAddress(uint256A);
                        method.LoadLocalAddress(uint256C);
                        method.Call(typeof(VirtualMachine<VirtualMachine.NotTracing>).GetMethod(nameof(VirtualMachine<VirtualMachine.NotTracing>.UpdateMemoryCost)));
                        method.BranchIfFalse(evmExceptionLabels[EvmExceptionType.OutOfGas]);

                        method.LoadArgument(CODE_INFO_REPOSITORY_INDEX);
                        method.LoadArgument(WORLD_STATE_INDEX);
                        method.LoadLocal(address);
                        method.LoadArgument(SPEC_INDEX);
                        method.Call(typeof(CodeInfoRepositoryExtensions).GetMethod(nameof(CodeInfoRepositoryExtensions.GetCachedCodeInfo), [typeof(ICodeInfoRepository), typeof(IWorldState), typeof(Address), typeof(IReleaseSpec)]));
                        method.Call(GetPropertyInfo<CodeInfo>(nameof(CodeInfo.MachineCode), false, out _));

                        method.LoadLocalAddress(uint256B);
                        method.LoadLocal(uint256C);
                        method.LoadField(GetFieldInfo(typeof(UInt256), nameof(UInt256.u0)));
                        method.Convert<int>();
                        method.LoadConstant((int)PadDirection.Right);
                        method.Call(typeof(ByteArrayExtensions).GetMethod(nameof(ByteArrayExtensions.SliceWithZeroPadding), [typeof(ReadOnlyMemory<byte>), typeof(UInt256).MakeByRefType(), typeof(int), typeof(PadDirection)]));
                        method.StoreLocal(localZeroPaddedSpan);

                        method.LoadArgument(VMSTATE_INDEX);;
                        method.LoadField(GetFieldInfo(typeof(ILEvmState), nameof(ILEvmState.Memory)));
                        method.LoadLocalAddress(uint256A);
                        method.LoadLocalAddress(localZeroPaddedSpan);
                        method.Call(typeof(EvmPooledMemory).GetMethod(nameof(EvmPooledMemory.Save), [typeof(UInt256).MakeByRefType(), typeof(ZeroPaddedSpan).MakeByRefType()]));

                        method.MarkLabel(endOfOpcode);
                    }
                    break;
                case Instruction.EXTCODEHASH:
                    {
                        Label endOfOpcode = method.DefineLabel();

                        method.LoadLocal(gasAvailable);
                        method.LoadArgument(SPEC_INDEX);
                        method.Call(typeof(ReleaseSpecExtensions).GetMethod(nameof(ReleaseSpecExtensions.GetExtCodeHashCost)));
                        method.Subtract();
                        method.Duplicate();
                        method.StoreLocal(gasAvailable);
                        method.LoadConstant((long)0);
                        method.BranchIfLess(evmExceptionLabels[EvmExceptionType.OutOfGas]);

                        method.StackLoadPrevious(stack, head, 1);
                        method.Call(Word.GetAddress);
                        method.StoreLocal(address);
                        method.StackPop(head, 1);

                        method.LoadLocalAddress(gasAvailable);
                        method.LoadArgument(VMSTATE_INDEX);;
                        method.LoadField(GetFieldInfo(typeof(ILEvmState), nameof(ILEvmState.EvmState)));
                        method.LoadLocal(address);
                        method.LoadConstant(true);
                        method.LoadArgument(WORLD_STATE_INDEX);
                        method.LoadArgument(SPEC_INDEX);
                        method.Call(GetPropertyInfo<NullTxTracer>(nameof(NullTxTracer.Instance), false, out _));
                        method.LoadConstant(true);
                        method.Call(typeof(VirtualMachine<VirtualMachine.NotTracing>).GetMethod(nameof(VirtualMachine<VirtualMachine.NotTracing>.ChargeAccountAccessGas)));
                        method.BranchIfFalse(evmExceptionLabels[EvmExceptionType.OutOfGas]);

                        method.LoadArgument(WORLD_STATE_INDEX);
                        method.LoadLocal(address);
                        method.CallVirtual(typeof(IReadOnlyStateProvider).GetMethod(nameof(IWorldState.AccountExists)));
                        method.LoadConstant(false);
                        method.CompareEqual();
                        method.LoadArgument(WORLD_STATE_INDEX);
                        method.LoadLocal(address);
                        method.CallVirtual(typeof(IReadOnlyStateProvider).GetMethod(nameof(IWorldState.IsDeadAccount)));
                        method.Or();
                        method.BranchIfTrue(endOfOpcode);

                        method.CleanWord(stack, head);
                        method.Load(stack, head);
                        method.LoadArgument(WORLD_STATE_INDEX);
                        method.LoadLocal(address);
                        method.CallVirtual(typeof(IAccountStateProvider).GetMethod(nameof(IWorldState.GetCodeHash)));
                        method.Call(Word.SetKeccak);
                        method.MarkLabel(endOfOpcode);
                        method.StackPush(head);
                    }
                    break;
                case Instruction.SELFBALANCE:
                    {
                        method.CleanWord(stack, head);
                        method.Load(stack, head);
                        method.LoadArgument(WORLD_STATE_INDEX);
                        method.LoadArgument(VMSTATE_INDEX);;
                        method.LoadField(GetFieldInfo(typeof(ILEvmState), nameof(ILEvmState.Env)));
                        method.LoadField(GetFieldInfo(typeof(ExecutionEnvironment), nameof(ExecutionEnvironment.ExecutingAccount)));
                        method.CallVirtual(typeof(IAccountStateProvider).GetMethod(nameof(IWorldState.GetBalance)));
                        method.Call(Word.SetUInt256);
                        method.StackPush(head);
                    }
                    break;
                case Instruction.BALANCE:
                    {
                        method.LoadLocal(gasAvailable);
                        method.LoadArgument(SPEC_INDEX);
                        method.Call(typeof(ReleaseSpecExtensions).GetMethod(nameof(ReleaseSpecExtensions.GetBalanceCost)));
                        method.Subtract();
                        method.Duplicate();
                        method.StoreLocal(gasAvailable);
                        method.LoadConstant((long)0);
                        method.BranchIfLess(evmExceptionLabels[EvmExceptionType.OutOfGas]);

                        method.StackLoadPrevious(stack, head, 1);
                        method.Call(Word.GetAddress);
                        method.StoreLocal(address);
                        method.StackPop(head, 1);

                        method.LoadLocalAddress(gasAvailable);
                        method.LoadArgument(VMSTATE_INDEX);;
                        method.LoadField(GetFieldInfo(typeof(ILEvmState), nameof(ILEvmState.EvmState)));
                        method.LoadLocal(address);
                        method.LoadConstant(false);
                        method.LoadArgument(WORLD_STATE_INDEX);
                        method.LoadArgument(SPEC_INDEX);
                        method.Call(GetPropertyInfo<NullTxTracer>(nameof(NullTxTracer.Instance), false, out _));
                        method.LoadConstant(true);
                        method.Call(typeof(VirtualMachine<VirtualMachine.NotTracing>).GetMethod(nameof(VirtualMachine<VirtualMachine.NotTracing>.ChargeAccountAccessGas)));
                        method.BranchIfFalse(evmExceptionLabels[EvmExceptionType.OutOfGas]);

                        method.CleanWord(stack, head);
                        method.Load(stack, head);
                        method.LoadArgument(WORLD_STATE_INDEX);
                        method.LoadLocal(address);
                        method.CallVirtual(typeof(IAccountStateProvider).GetMethod(nameof(IWorldState.GetBalance)));
                        method.Call(Word.SetUInt256);
                        method.StackPush(head);
                    }
                    break;
                default:
                    {
                        method.FakeBranch(evmExceptionLabels[EvmExceptionType.BadInstruction]);
                    }
                    break;
            }
        }

        Label skipProgramCounterSetting = method.DefineLabel();
        Local isEphemeralJump = method.DeclareLocal<bool>();
        // prepare ILEvmState
        // check if returnState is null
        method.MarkLabel(ret);
        // we get stack size
        method.LoadArgument(VMSTATE_INDEX);;
        method.LoadLocal(head);
        method.StoreField(GetFieldInfo(typeof(ILEvmState), nameof(ILEvmState.StackHead)));

        // set stack
        method.LoadArgument(VMSTATE_INDEX);;
        method.LoadLocal(stack);
        method.Call(GetCastMethodInfo<Word, byte>());
        method.StoreField(GetFieldInfo(typeof(ILEvmState), nameof(ILEvmState.Stack)));

        // set gas available
        method.LoadArgument(VMSTATE_INDEX);;
        method.LoadLocal(gasAvailable);
        method.StoreField(GetFieldInfo(typeof(ILEvmState), nameof(ILEvmState.GasAvailable)));

        // set program counter
        method.LoadLocal(isEphemeralJump);
        method.BranchIfTrue(skipProgramCounterSetting);

        method.LoadArgument(VMSTATE_INDEX);;
        method.LoadLocal(programCounter);
        method.LoadConstant(1);
        method.Add();
        method.StoreField(GetFieldInfo(typeof(ILEvmState), nameof(ILEvmState.ProgramCounter)));

        method.MarkLabel(skipProgramCounterSetting);


        // set exception
        method.LoadArgument(VMSTATE_INDEX);;
        method.LoadConstant((int)EvmExceptionType.None);
        method.StoreField(GetFieldInfo(typeof(ILEvmState), nameof(ILEvmState.EvmException)));

        // go to return
        method.Branch(exit);

        //check if jump crosses segment boundaies
        Label jumpIsLocal = method.DefineLabel();
        Label jumpIsNotLocal = method.DefineLabel();

        // isContinuation
        method.MarkLabel(isContinuation);
        method.LoadLocal(programCounter);
        method.StoreLocal(jmpDestination);
        method.Branch(jumpIsLocal);

        // jump table
        method.MarkLabel(jumpTable);
        method.StackLoadPrevious(stack, head, 1);
        method.Call(Word.GetInt0);
        method.Call(typeof(BinaryPrimitives).GetMethod(nameof(BinaryPrimitives.ReverseEndianness), BindingFlags.Public | BindingFlags.Static, new[] { typeof(uint) }), null);
        method.StoreLocal(jmpDestination);
        method.StackPop(head);

        method.StackPop(head, consumeJumpCondition);
        method.LoadConstant(0);
        method.StoreLocal(consumeJumpCondition);

        int maxJump = code[^1].ProgramCounter + code[^1].Metadata.AdditionalBytes;
        int minJump = code[0].ProgramCounter;

        // if (jumpDest <= maxJump)
        method.LoadLocal(jmpDestination);
        method.LoadConstant(maxJump);
        method.BranchIfGreater(jumpIsNotLocal);

        // if (jumpDest >= minJump)
        method.LoadLocal(jmpDestination);
        method.LoadConstant(minJump);
        method.BranchIfLess(jumpIsNotLocal);

        method.Branch(jumpIsLocal);

        method.MarkLabel(jumpIsNotLocal);
        method.LoadArgument(VMSTATE_INDEX);;
        method.Duplicate();
        method.LoadConstant(true);
        method.StoreLocal(isEphemeralJump);
        method.LoadConstant(true);
        method.StoreField(GetFieldInfo(typeof(ILEvmState), nameof(ILEvmState.ShouldJump)));
        method.LoadLocal(jmpDestination);
        method.Convert<ushort>();
        method.StoreField(GetFieldInfo(typeof(ILEvmState), nameof(ILEvmState.ProgramCounter)));
        method.Branch(ret);

        method.MarkLabel(jumpIsLocal);


        // if (jumpDest > uint.MaxValue)
        method.Print(jmpDestination);
        method.LoadConstant(uint.MaxValue);
        method.LoadLocal(jmpDestination);
        // goto invalid address
        method.BranchIfGreater(evmExceptionLabels[EvmExceptionType.InvalidJumpDestination]);
        // else

        const int length = 1 << 8;
        const int bitMask = length - 1; // 128
        Label[] jumps = new Label[length];
        for (int i = 0; i < length; i++)
        {
            jumps[i] = method.DefineLabel();
        }

        // we get first Word.Size bits of the jump destination since it is less than int.MaxValue

        method.LoadLocal(jmpDestination);
        method.LoadConstant(bitMask);
        method.And();


        // switch on the first 7 bits
        method.Switch(jumps);

        for (int i = 0; i < length; i++)
        {
            method.MarkLabel(jumps[i]);
            // for each destination matching the bit mask emit check for the equality
            foreach (int dest in jumpDestinations.Keys.Where(dest => (dest & bitMask) == i))
            {
                method.LoadLocal(jmpDestination);
                method.LoadConstant(dest);
                method.Duplicate();
                method.StoreLocal(uint32A);
                method.BranchIfEqual(jumpDestinations[dest]);
            }
            // each bucket ends with a jump to invalid access to do not fall through to another one
            method.Branch(evmExceptionLabels[EvmExceptionType.InvalidJumpDestination]);
        }

        foreach (var kvp in evmExceptionLabels)
        {
            method.MarkLabel(kvp.Value);
            method.LoadArgument(VMSTATE_INDEX);;
            method.LoadConstant((int)kvp.Key);
            method.StoreField(GetFieldInfo(typeof(ILEvmState), nameof(ILEvmState.EvmException)));
            method.Branch(exit);
        }

        // return
        method.MarkLabel(exit);
        method.Return();
    }

    private static void EmitShiftUInt256Method<T>(Emit<T> il, Local uint256R, (Local span, Local idx) stack, bool isLeft, Dictionary<EvmExceptionType, Label> exceptions, params Local[] locals)
    {
        MethodInfo shiftOp = typeof(UInt256).GetMethod(isLeft ? nameof(UInt256.LeftShift) : nameof(UInt256.RightShift));
        Label skipPop = il.DefineLabel();
        Label endOfOpcode = il.DefineLabel();

        // Note: Use Vector256 directoly if UInt256 does not use it internally
        // we the two uint256 from the stack
        il.StackLoadPrevious(stack.span, stack.idx, 1);
        il.Call(Word.GetUInt256);
        il.StoreLocal(locals[0]);

        il.LoadLocalAddress(locals[0]);
        il.LoadConstant(Word.Size * sizeof(byte));
        il.Call(typeof(UInt256).GetMethod("op_GreaterThan", new[] { typeof(UInt256).MakeByRefType(), typeof(int) }));
        il.BranchIfTrue(skipPop);

        il.LoadLocalAddress(locals[0]);
        il.StackLoadPrevious(stack.span, stack.idx, 2);
        il.Call(Word.GetInt0);
        il.LoadLocalAddress(uint256R);
        il.Call(shiftOp);
        il.StackPop(stack.idx, 2);
        il.CleanWord(stack.span, stack.idx);
        il.Load(stack.span, stack.idx);
        il.LoadLocal(uint256R);
        il.Call(Word.SetUInt256);
        il.StackPush(stack.idx, 1);
        il.Branch(endOfOpcode);

        il.MarkLabel(skipPop);
        il.StackPop(stack.idx, 2);
        il.CleanWord(stack.span, stack.idx);
        il.StackPush(stack.idx, 1);

        il.MarkLabel(endOfOpcode);
    }

    private static void EmitShiftInt256Method<T>(Emit<T> il, Local uint256R, (Local span, Local idx) stack, Dictionary<EvmExceptionType, Label> exceptions, params Local[] locals)
    {
        Label skipPop = il.DefineLabel();
        Label signIsNeg = il.DefineLabel();
        Label endOfOpcode = il.DefineLabel();

        // Note: Use Vector256 directoly if UInt256 does not use it internally
        // we the two uint256 from the stack
        il.StackLoadPrevious(stack.span, stack.idx, 1);
        il.Call(Word.GetUInt256);
        il.StoreLocal(locals[0]);

        il.LoadLocalAddress(locals[0]);
        il.LoadConstant(Word.Size * sizeof(byte));
        il.Call(typeof(UInt256).GetMethod("op_GreaterThan", new[] { typeof(UInt256).MakeByRefType(), typeof(int) }));
        il.BranchIfTrue(skipPop);

        il.LoadLocalAddress(locals[0]);
        il.Call(GetAsMethodInfo<UInt256, Int256.Int256>());
        il.StackLoadPrevious(stack.span, stack.idx, 2);
        il.Call(Word.GetInt0);
        il.LoadLocalAddress(uint256R);
        il.Call(GetAsMethodInfo<UInt256, Int256.Int256>());
        il.Call(typeof(Int256.Int256).GetMethod(nameof(Int256.Int256.RightShift), [typeof(int), typeof(Int256.Int256).MakeByRefType()]));
        il.StackPop(stack.idx, 2);
        il.CleanWord(stack.span, stack.idx);
        il.Load(stack.span, stack.idx);
        il.LoadLocal(uint256R);
        il.Call(Word.SetUInt256);
        il.StackPush(stack.idx, 1);
        il.Branch(endOfOpcode);

        il.MarkLabel(skipPop);
        il.StackPop(stack.idx, 2);

        il.LoadLocalAddress(locals[0]);
        il.Call(GetAsMethodInfo<UInt256, Int256.Int256>());
        il.Call(GetPropertyInfo(typeof(Int256.Int256), nameof(Int256.Int256.Sign), false, out _));
        il.LoadConstant(0);
        il.BranchIfLess(signIsNeg);

        il.CleanWord(stack.span, stack.idx);
        il.Load(stack.span, stack.idx);
        il.Call(Word.SetToZero);
        il.StackPush(stack.idx);
        il.Branch(endOfOpcode);

        // sign
        il.MarkLabel(signIsNeg);
        il.CleanWord(stack.span, stack.idx);
        il.Load(stack.span, stack.idx);
        il.LoadFieldAddress(GetFieldInfo(typeof(Int256.Int256), nameof(Int256.Int256.MinusOne)));
        il.Call(GetAsMethodInfo<Int256.Int256, UInt256>());
        il.LoadObject<UInt256>();
        il.Call(Word.SetUInt256);
        il.StackPush(stack.idx);
        il.Branch(endOfOpcode);

        il.MarkLabel(endOfOpcode);
    }

    private static void EmitBitwiseUInt256Method<T>(Emit<T> il, Local uint256R, (Local span, Local idx) stack, MethodInfo operation, Dictionary<EvmExceptionType, Label> exceptions, params Local[] locals)
    {
        // Note: Use Vector256 directoly if UInt256 does not use it internally
        // we the two uint256 from the stack
        il.StackLoadPrevious(stack.span, stack.idx, 1);
        il.Call(Word.GetUInt256);
        il.StoreLocal(locals[0]);
        il.StackLoadPrevious(stack.span, stack.idx, 2);
        il.Call(Word.GetUInt256);
        il.StoreLocal(locals[1]);
        il.StackPop(stack.idx, 2);

        // invoke op  on the uint256
        il.LoadLocalAddress(locals[0]);
        il.LoadLocalAddress(locals[1]);
        il.LoadLocalAddress(uint256R);
        il.Call(operation, null);

        // push the result to the stack
        il.CleanWord(stack.span, stack.idx);
        il.Load(stack.span, stack.idx);
        il.LoadLocal(uint256R); // stack: word*, uint256
        il.Call(Word.SetUInt256);
        il.StackPush(stack.idx);
    }

    private static void EmitComparaisonUInt256Method<T>(Emit<T> il, Local uint256R, (Local span, Local idx) stack, MethodInfo operation, Dictionary<EvmExceptionType, Label> exceptions, params Local[] locals)
    {
        // we the two uint256 from the stack
        il.StackLoadPrevious(stack.span, stack.idx, 1);
        il.Call(Word.GetUInt256);
        il.StoreLocal(locals[0]);
        il.StackLoadPrevious(stack.span, stack.idx, 2);
        il.Call(Word.GetUInt256);
        il.StoreLocal(locals[1]);
        il.StackPop(stack.idx, 2);

        // invoke op  on the uint256
        il.LoadLocalAddress(locals[0]);
        il.LoadLocalAddress(locals[1]);
        il.Call(operation, null);

        // convert to conv_i
        il.Convert<int>();
        il.Call(typeof(UInt256).GetMethod("op_Explicit", new[] { typeof(int) }));
        il.StoreLocal(uint256R);

        // push the result to the stack
        il.CleanWord(stack.span, stack.idx);
        il.Load(stack.span, stack.idx);
        il.LoadLocal(uint256R); // stack: word*, uint256
        il.Call(Word.SetUInt256);
        il.StackPush(stack.idx);
    }

    private static void EmitComparaisonInt256Method<T>(Emit<T> il, Local uint256R, (Local span, Local idx) stack, MethodInfo operation, bool isGreaterThan, Dictionary<EvmExceptionType, Label> exceptions, params Local[] locals)
    {
        Label endOpcodeHandling = il.DefineLabel();
        Label pushZerohandling = il.DefineLabel();
        // we the two uint256 from the stack
        il.StackLoadPrevious(stack.span, stack.idx, 1);
        il.Call(Word.GetUInt256);
        il.StoreLocal(locals[0]);
        il.StackLoadPrevious(stack.span, stack.idx, 2);
        il.Call(Word.GetUInt256);
        il.StoreLocal(locals[1]);
        il.StackPop(stack.idx, 2);

        // invoke op  on the uint256
        il.LoadLocalAddress(locals[0]);
        il.Call(GetAsMethodInfo<UInt256, Int256.Int256>());
        il.LoadLocalAddress(locals[1]);
        il.Call(GetAsMethodInfo<UInt256, Int256.Int256>());
        il.LoadObject<Int256.Int256>();
        il.Call(operation, null);
        il.LoadConstant(0);
        if (isGreaterThan)
        {
            il.BranchIfLess(pushZerohandling);
        }
        else
        {
            il.BranchIfGreater(pushZerohandling);
        }

        il.LoadField(GetFieldInfo(typeof(UInt256), nameof(UInt256.One)));
        il.StoreLocal(uint256R);
        il.Branch(endOpcodeHandling);

        il.MarkLabel(pushZerohandling);

        il.LoadField(GetFieldInfo(typeof(UInt256), nameof(UInt256.Zero)));
        il.StoreLocal(uint256R);
        il.MarkLabel(endOpcodeHandling);
        // push the result to the stack
        il.CleanWord(stack.span, stack.idx);
        il.Load(stack.span, stack.idx);
        il.LoadLocal(uint256R); // stack: word*, uint256
        il.Call(Word.SetUInt256);
        il.StackPush(stack.idx);
    }

    private static void EmitBinaryUInt256Method<T>(Emit<T> il, Local uint256R, (Local span, Local idx) stack, MethodInfo operation, Action<Emit<T>, Label, Local[]> customHandling, Dictionary<EvmExceptionType, Label> exceptions, params Local[] locals)
    {
        Label label = il.DefineLabel();

        // we the two uint256 from the stack
        il.StackLoadPrevious(stack.span, stack.idx, 1);
        il.Call(Word.GetUInt256);
        il.StoreLocal(locals[0]);
        il.StackLoadPrevious(stack.span, stack.idx, 2);
        il.Call(Word.GetUInt256);
        il.StoreLocal(locals[1]);
        il.StackPop(stack.idx, 2);

        // incase of custom handling, we branch to the label
        customHandling?.Invoke(il, label, locals);

        // invoke op  on the uint256
        il.LoadLocalAddress(locals[0]);
        il.LoadLocalAddress(locals[1]);
        il.LoadLocalAddress(uint256R);
        il.Call(operation);

        // skip the main handling
        il.MarkLabel(label);

        // push the result to the stack
        il.CleanWord(stack.span, stack.idx);
        il.Load(stack.span, stack.idx);
        il.LoadLocal(uint256R); // stack: word*, uint256
        il.Call(Word.SetUInt256);
        il.StackPush(stack.idx);
    }

    private static void EmitBinaryInt256Method<T>(Emit<T> il, Local uint256R, (Local span, Local idx) stack, MethodInfo operation, Action<Emit<T>, Label, Local[]> customHandling, Dictionary<EvmExceptionType, Label> exceptions, params Local[] locals)
    {
        Label label = il.DefineLabel();

        // we the two uint256 from the stack
        il.StackLoadPrevious(stack.span, stack.idx, 1);
        il.Call(Word.GetUInt256);
        il.StoreLocal(locals[0]);
        il.StackLoadPrevious(stack.span, stack.idx, 2);
        il.Call(Word.GetUInt256);
        il.StoreLocal(locals[1]);
        il.StackPop(stack.idx, 2);

        // incase of custom handling, we branch to the label
        customHandling?.Invoke(il, label, locals);

        // invoke op  on the uint256
        il.LoadLocalAddress(locals[0]);
        il.Call(GetAsMethodInfo<UInt256, Int256.Int256>());
        il.LoadLocalAddress(locals[1]);
        il.Call(GetAsMethodInfo<UInt256, Int256.Int256>());
        il.LoadLocalAddress(uint256R);
        il.Call(GetAsMethodInfo<UInt256, Int256.Int256>());
        il.Call(operation);

        // skip the main handling
        il.MarkLabel(label);

        // push the result to the stack
        il.CleanWord(stack.span, stack.idx);
        il.Load(stack.span, stack.idx);
        il.LoadLocal(uint256R); // stack: word*, uint256
        il.Call(Word.SetUInt256);
        il.StackPush(stack.idx);
    }

    private static void EmitTrinaryUInt256Method<T>(Emit<T> il, Local uint256R, (Local span, Local idx) stack, MethodInfo operation, Action<Emit<T>, Label, Local[]> customHandling, Dictionary<EvmExceptionType, Label> exceptions, params Local[] locals)
    {
        Label label = il.DefineLabel();

        // we the two uint256 from the stack
        il.StackLoadPrevious(stack.span, stack.idx, 1);
        il.Call(Word.GetUInt256);
        il.StoreLocal(locals[0]);
        il.StackLoadPrevious(stack.span, stack.idx, 2);
        il.Call(Word.GetUInt256);
        il.StoreLocal(locals[1]);
        il.StackLoadPrevious(stack.span, stack.idx, 3);
        il.Call(Word.GetUInt256);
        il.StoreLocal(locals[2]);
        il.StackPop(stack.idx, 3);

        // incase of custom handling, we branch to the label
        customHandling?.Invoke(il, label, locals);

        // invoke op  on the uint256
        il.LoadLocalAddress(locals[0]);
        il.LoadLocalAddress(locals[1]);
        il.LoadLocalAddress(locals[2]);
        il.LoadLocalAddress(uint256R);
        il.Call(operation);

        // skip the main handling
        il.MarkLabel(label);

        // push the result to the stack
        il.CleanWord(stack.span, stack.idx);
        il.Load(stack.span, stack.idx);
        il.LoadLocal(uint256R); // stack: word*, uint256
        il.Call(Word.SetUInt256);
        il.StackPush(stack.idx);
    }


    private static void EmitLogMethod<T>(
        Emit<T> il,
        (Local span, Local idx) stack,
        sbyte topicsCount,
        Dictionary<EvmExceptionType, Label> exceptions,
        Local uint256A, Local uint256B, Local int64A, Local gasAvailable, Local hash256, Local localReadOnlyMemory
    )
    {
        using Local logEntry = il.DeclareLocal<LogEntry>();
        Action loadExecutingAccount = () =>
        {
            // Executing account
            il.LoadArgument(0);
            il.LoadField(GetFieldInfo(typeof(ILEvmState), nameof(ILEvmState.Env)));
            il.LoadField(
                GetFieldInfo(
                    typeof(ExecutionEnvironment),
                    nameof(ExecutionEnvironment.ExecutingAccount)
                )
            );
        };

        Action loadMemoryIntoByteArray = () =>
        {
            // memory load
            il.LoadArgument(0);
            il.LoadField(GetFieldInfo(typeof(ILEvmState), nameof(ILEvmState.Memory)));
            il.LoadLocalAddress(uint256A); // position
            il.LoadLocalAddress(uint256B); // length
            il.Call(
                typeof(EvmPooledMemory).GetMethod(
                    nameof(EvmPooledMemory.Load),
                    [typeof(UInt256).MakeByRefType(), typeof(UInt256).MakeByRefType()]
                )
            );
            il.StoreLocal(localReadOnlyMemory);
            il.LoadLocalAddress(localReadOnlyMemory);
            il.Call(typeof(ReadOnlyMemory<byte>).GetMethod(nameof(ReadOnlyMemory<byte>.ToArray)));
        };

        // Pop an item off the Stack, create a Hash256 object, store it in a local
        Action<int> storeLocalHash256AtStackIndex = (int index) =>
        {
            using (var keccak = il.DeclareLocal(typeof(ValueHash256)))
            {
                il.StackLoadPrevious(stack.span, stack.idx, index);
                il.Call(Word.GetKeccak);
                il.StoreLocal(keccak);
                il.LoadLocalAddress(keccak);
                il.NewObject(typeof(Hash256), typeof(ValueHash256).MakeByRefType());
            }
        };

        il.StackLoadPrevious(stack.span, stack.idx, 1);
        il.Call(Word.GetUInt256);
        il.StoreLocal(uint256A); // position
        il.StackLoadPrevious(stack.span, stack.idx, 2);
        il.Call(Word.GetUInt256);
        il.StoreLocal(uint256B); // length
        il.StackPop(stack.idx, 2);
        // UpdateMemoryCost
        il.LoadArgument(0);
        il.LoadField(GetFieldInfo(typeof(ILEvmState), nameof(ILEvmState.EvmState)));
        il.LoadLocalAddress(gasAvailable);
        il.LoadLocalAddress(uint256A); // position
        il.LoadLocalAddress(uint256B); // length
        il.Call(
            typeof(VirtualMachine<VirtualMachine.NotTracing>).GetMethod(
                nameof(VirtualMachine<VirtualMachine.NotTracing>.UpdateMemoryCost)
            )
        );
        il.BranchIfFalse(exceptions[EvmExceptionType.OutOfGas]);

        // update gasAvailable
        il.LoadLocal(gasAvailable);
        il.LoadConstant(topicsCount * GasCostOf.LogTopic + GasCostOf.Log);
        il.Convert<ulong>();
        il.LoadLocal(uint256B); // length
        il.LoadField(GetFieldInfo(typeof(UInt256), nameof(UInt256.u0)));
        il.Convert<ulong>();
        il.LoadConstant(GasCostOf.LogData);
        il.Multiply();
        il.Add();
        il.Subtract();
        il.Duplicate();
        il.StoreLocal(gasAvailable); // gasAvailable -= gasCost
        il.LoadConstant((ulong)0);
        il.BranchIfLess(exceptions[EvmExceptionType.OutOfGas]);

        loadExecutingAccount();
        loadMemoryIntoByteArray();

        il.LoadConstant(topicsCount);
        il.NewArray<Hash256>();
        for (int i = 0; i < topicsCount; i++)
        {
            il.Duplicate();
            il.LoadConstant(i);
            storeLocalHash256AtStackIndex(i);
            il.StoreElement<Hash256>();
        }
        // Creat an LogEntry Object from Items on the Stack
        il.NewObject(typeof(LogEntry), typeof(Address), typeof(byte[]), typeof(Hash256[]));
        il.StoreLocal(logEntry);
        il.StackPop(stack.idx, topicsCount);

        il.LoadArgument(0);
        il.LoadField(GetFieldInfo(typeof(ILEvmState), nameof(ILEvmState.EvmState)));
        il.CallVirtual(GetPropertyInfo(typeof(EvmState), nameof(EvmState.Logs), getSetter: false, out _));
        il.LoadLocal(logEntry);
        il.CallVirtual(
            typeof(ICollection<LogEntry>).GetMethod(nameof(ICollection<LogEntry>.Add))
        );

    }

    private static void EmitGasAvailabilityCheck<T>(
        Emit<T> il,
        Local gasAvailable,
        Label outOfGasLabel)
    {
        il.LoadLocal(gasAvailable);
        il.LoadConstant(0);
        il.BranchIfLess(outOfGasLabel);
    }
    private static Dictionary<int, long> BuildCostLookup(ReadOnlySpan<OpcodeInfo> code)
    {
        try
        {
<<<<<<< HEAD
            Dictionary<int, long> costs = new();
            int costStart = code[0].ProgramCounter;
            long coststack = 0;

            for (int pc = 0; pc < code.Length; pc++)
=======

            OpcodeInfo op = code[pc];
            Debug.WriteLine(op);
            switch (op.Operation)
>>>>>>> 77daef50
            {

                OpcodeInfo op = code[pc];
                Debug.WriteLine(op);
                switch (op.Operation)
                {
                    case Instruction.JUMPDEST:
                        costs[costStart] = coststack; // remember the stack chain of opcodes
                        costStart = op.ProgramCounter;
                        coststack = op.Metadata.GasCost;
                        break;
                    case Instruction.GAS:
                    case Instruction.JUMPI:
                    case Instruction.JUMP:
                        coststack += op.Metadata.GasCost;
                        costs[costStart] = coststack; // remember the stack chain of opcodes
                        costStart = op.ProgramCounter + 1;             // start with the next again
                        coststack = 0;
                        break;
                    default:
                        coststack += op.Metadata.GasCost;
                        break;
                }
            }

            if (coststack > 0)
            {
                costs[costStart] = coststack;
            }
            return costs;
        } catch (Exception ex)
        {
            string codeStr = string.Join(", ", code.ToArray().Select(c => c.Operation.ToString()));
            System.IO.File.WriteAllText($"./costLookUp.{ex.GetHashCode()}", codeStr);
            throw;
        }
<<<<<<< HEAD
=======
        return costs;
>>>>>>> 77daef50
    }
}<|MERGE_RESOLUTION|>--- conflicted
+++ resolved
@@ -2465,57 +2465,39 @@
     {
         try
         {
-<<<<<<< HEAD
             Dictionary<int, long> costs = new();
             int costStart = code[0].ProgramCounter;
             long coststack = 0;
 
-            for (int pc = 0; pc < code.Length; pc++)
-=======
+        for (int pc = 0; pc < code.Length; pc++)
+        {
 
             OpcodeInfo op = code[pc];
-            Debug.WriteLine(op);
             switch (op.Operation)
->>>>>>> 77daef50
             {
-
-                OpcodeInfo op = code[pc];
-                Debug.WriteLine(op);
-                switch (op.Operation)
-                {
-                    case Instruction.JUMPDEST:
-                        costs[costStart] = coststack; // remember the stack chain of opcodes
-                        costStart = op.ProgramCounter;
-                        coststack = op.Metadata.GasCost;
-                        break;
-                    case Instruction.GAS:
-                    case Instruction.JUMPI:
-                    case Instruction.JUMP:
-                        coststack += op.Metadata.GasCost;
-                        costs[costStart] = coststack; // remember the stack chain of opcodes
-                        costStart = op.ProgramCounter + 1;             // start with the next again
-                        coststack = 0;
-                        break;
-                    default:
-                        coststack += op.Metadata.GasCost;
-                        break;
-                }
+                case Instruction.JUMPDEST:
+                    costs[costStart] = coststack; // remember the stack chain of opcodes
+                    costStart = op.ProgramCounter;
+                    coststack = op.Metadata.GasCost;
+                    break;
+                case Instruction.GAS:
+                case Instruction.JUMPI:
+                case Instruction.JUMP:
+                    coststack += op.Metadata.GasCost;
+                    costs[costStart] = coststack; // remember the stack chain of opcodes
+                    costStart = op.ProgramCounter + 1;             // start with the next again
+                    coststack = 0;
+                    break;
+                default:
+                    coststack += op.Metadata.GasCost;
+                    break;
             }
-
-            if (coststack > 0)
-            {
-                costs[costStart] = coststack;
-            }
-            return costs;
-        } catch (Exception ex)
+        }
+
+        if (coststack > 0)
         {
-            string codeStr = string.Join(", ", code.ToArray().Select(c => c.Operation.ToString()));
-            System.IO.File.WriteAllText($"./costLookUp.{ex.GetHashCode()}", codeStr);
-            throw;
+            costs[costStart] = coststack;
         }
-<<<<<<< HEAD
-=======
         return costs;
->>>>>>> 77daef50
     }
 }