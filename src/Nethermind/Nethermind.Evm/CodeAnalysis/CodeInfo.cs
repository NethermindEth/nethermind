--- conflicted
+++ resolved
@@ -3,13 +3,8 @@
 
 using System;
 using System.Threading;
-<<<<<<< HEAD
 using Nethermind.Evm.CodeAnalysis.IL;
 using System.Runtime.CompilerServices;
-=======
-using Nethermind.Core.Specs;
-using Nethermind.Evm.CodeAnalysis.IL;
->>>>>>> 45207614
 using Nethermind.Evm.Precompiles;
 
 namespace Nethermind.Evm.CodeAnalysis
@@ -19,29 +14,6 @@
         public ReadOnlyMemory<byte> MachineCode { get; }
         public IPrecompile? Precompile { get; set; }
 
-<<<<<<< HEAD
-        private JumpDestinationAnalyzer? _analyzer;
-=======
-        // IL-EVM
-        private volatile IlInfo? _il;
-        private int _callCount;
-
-        public void NoticeExecution()
-        {
-            // IL-EVM info already created
-            if (_il != null)
-                return;
-
-            // use Interlocked just in case of concurrent execution to run it only once
-            if (Interlocked.Increment(ref _callCount) == IlAnalyzer.IlAnalyzerThreshold)
-            {
-                IlAnalyzer.StartAnalysis(MachineCode, this);
-            }
-        }
-        private readonly JumpDestinationAnalyzer _analyzer;
-        private static readonly JumpDestinationAnalyzer _emptyAnalyzer = new(Array.Empty<byte>());
-        public static CodeInfo Empty { get; } = new CodeInfo(Array.Empty<byte>());
->>>>>>> 45207614
 
         // IL-EVM
         private volatile IlInfo? _il;
@@ -59,6 +31,9 @@
                 IlAnalyzer.StartAnalysis(this);
             }
         }
+        private readonly JumpDestinationAnalyzer _analyzer;
+        private static readonly JumpDestinationAnalyzer _emptyAnalyzer = new(Array.Empty<byte>());
+        public static CodeInfo Empty { get; } = new CodeInfo(Array.Empty<byte>());
 
         public CodeInfo(byte[] code)
         {
