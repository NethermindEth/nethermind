// SPDX-FileCopyrightText: 2022 Demerzel Solutions Limited
// SPDX-License-Identifier: LGPL-3.0-only

using System;
using System.Threading;
<<<<<<< HEAD
using Nethermind.Evm.CodeAnalysis.IL;
using Nethermind.Evm.Precompiles;
using Nethermind.Evm.Config;
using Nethermind.Logging;
using IlevmMode = int;
using Nethermind.Core;
using Nethermind.Core.Extensions;
using System.Linq;
using Nethermind.Core.Crypto;
using Nethermind.Core.Specs;
using Nethermind.Core.Collections;
using System.Threading.Tasks;
using Nethermind.Evm.CodeAnalysis.IL.Delegates;
namespace Nethermind.Evm.CodeAnalysis
{
    public class CodeInfo : IThreadPoolWorkItem
    {
        public ValueHash256? Codehash { get; set; }
        public ReadOnlyMemory<byte> MachineCode { get; }
        public IPrecompile? Precompile { get; set; }

        // IL-EVM
        private int _callCount;

        public void NoticeExecution(IVMConfig vmConfig, ILogger logger, IReleaseSpec spec)
        {
            if (Codehash is null || vmConfig.IlEvmEnabledMode == ILMode.NO_ILVM || !IlInfo.IsNotProcessed)
                return;

            if (AotContractsRepository.IsWhitelisted(Codehash.Value))
            {
                Interlocked.Exchange(ref IlInfo.AnalysisPhase, AnalysisPhase.Processing);

                //Todo : Move this to aot-repository
                Interlocked.Decrement(ref AotContractsRepository.WhiteListCount);

                Task.Run(() =>
                {
                    IlAnalyzer.Analyse(this, vmConfig.IlEvmEnabledMode, vmConfig, logger);
                });
                return;
            }

            // avoid falling back to dynamic dynamic AOT if all whitelisted contracts are processed
            if (vmConfig.IlEvmAllowedContracts.Length > 0) return;

            if (MachineCode.Length < vmConfig.IlEvmBytecodeMinLength
                || MachineCode.Length > (vmConfig.IlEvmBytecodeMaxLength ?? spec.MaxCodeSize)) return;


            if(Interlocked.Increment(ref _callCount) != vmConfig.IlEvmAnalysisThreshold)
                return;

            IlAnalyzer.Enqueue(this, vmConfig, logger);
        }

        private readonly JumpDestinationAnalyzer _analyzer;
        private static readonly JumpDestinationAnalyzer _emptyAnalyzer = new(Array.Empty<byte>());
        public static CodeInfo Empty { get; } = new CodeInfo(Array.Empty<byte>(), null);

        public CodeInfo(byte[] code, ValueHash256? codeHash = null)
        {
            Codehash = codeHash;

            if (codeHash is not null && AotContractsRepository.TryGetIledCode(codeHash.Value, out ILEmittedMethod ilCode))
            {
                Metrics.IncrementIlvmAotCacheTouched();
                IlInfo.PrecompiledContract = ilCode;
                IlInfo.AnalysisPhase = AnalysisPhase.Completed;
            }

            MachineCode = code;
            _analyzer = code.Length == 0 ? _emptyAnalyzer : new JumpDestinationAnalyzer(code);
        }

        public CodeInfo(ReadOnlyMemory<byte> code, ValueHash256? codeHash = null)
        {
            Codehash = codeHash;

            if (codeHash is not null && AotContractsRepository.TryGetIledCode(codeHash.Value, out ILEmittedMethod ilCode))
            {
                Metrics.IncrementIlvmAotCacheTouched();
                IlInfo.PrecompiledContract = ilCode;
                IlInfo.AnalysisPhase = AnalysisPhase.Completed;
            }

            MachineCode = code;
            _analyzer = code.Length == 0 ? _emptyAnalyzer : new JumpDestinationAnalyzer(code);
        }

        public bool IsPrecompile => Precompile is not null;
        public bool IsEmpty => ReferenceEquals(_analyzer, _emptyAnalyzer) && !IsPrecompile;

        /// <summary>
        /// Gets information whether this code info has IL-EVM optimizations ready.
        /// </summary>
        internal IlInfo? IlInfo { get; set; } = IlInfo.Empty();

        public CodeInfo(IPrecompile precompile)
        {
            Codehash = null;
            Precompile = precompile;
            MachineCode = Array.Empty<byte>();
            _analyzer = _emptyAnalyzer;
        }
=======

namespace Nethermind.Evm.CodeAnalysis;

public sealed class CodeInfo(ReadOnlyMemory<byte> code) : ICodeInfo, IThreadPoolWorkItem
{
    private static readonly JumpDestinationAnalyzer _emptyAnalyzer = new(Array.Empty<byte>());
    public static CodeInfo Empty { get; } = new(ReadOnlyMemory<byte>.Empty);
    public ReadOnlyMemory<byte> MachineCode { get; } = code;

    private readonly JumpDestinationAnalyzer _analyzer = code.Length == 0 ? _emptyAnalyzer : new JumpDestinationAnalyzer(code);

    public bool IsEmpty => ReferenceEquals(_analyzer, _emptyAnalyzer);
>>>>>>> 59509837

    public bool ValidateJump(int destination)
    {
        return _analyzer.ValidateJump(destination);
    }

    void IThreadPoolWorkItem.Execute()
    {
        _analyzer.Execute();
    }

    public void AnalyzeInBackgroundIfRequired()
    {
        if (!ReferenceEquals(_analyzer, _emptyAnalyzer) && _analyzer.RequiresAnalysis)
        {
            ThreadPool.UnsafeQueueUserWorkItem(this, preferLocal: false);
        }
    }
}<|MERGE_RESOLUTION|>--- conflicted
+++ resolved
@@ -1,128 +1,29 @@
 // SPDX-FileCopyrightText: 2022 Demerzel Solutions Limited
 // SPDX-License-Identifier: LGPL-3.0-only
 
+using Nethermind.Core.Crypto;
+using Nethermind.Core.Specs;
+using Nethermind.Evm.CodeAnalysis.IL;
+using Nethermind.Evm.Config;
+using Nethermind.Logging;
 using System;
 using System.Threading;
-<<<<<<< HEAD
-using Nethermind.Evm.CodeAnalysis.IL;
-using Nethermind.Evm.Precompiles;
-using Nethermind.Evm.Config;
-using Nethermind.Logging;
-using IlevmMode = int;
-using Nethermind.Core;
-using Nethermind.Core.Extensions;
-using System.Linq;
-using Nethermind.Core.Crypto;
-using Nethermind.Core.Specs;
-using Nethermind.Core.Collections;
 using System.Threading.Tasks;
-using Nethermind.Evm.CodeAnalysis.IL.Delegates;
-namespace Nethermind.Evm.CodeAnalysis
-{
-    public class CodeInfo : IThreadPoolWorkItem
-    {
-        public ValueHash256? Codehash { get; set; }
-        public ReadOnlyMemory<byte> MachineCode { get; }
-        public IPrecompile? Precompile { get; set; }
-
-        // IL-EVM
-        private int _callCount;
-
-        public void NoticeExecution(IVMConfig vmConfig, ILogger logger, IReleaseSpec spec)
-        {
-            if (Codehash is null || vmConfig.IlEvmEnabledMode == ILMode.NO_ILVM || !IlInfo.IsNotProcessed)
-                return;
-
-            if (AotContractsRepository.IsWhitelisted(Codehash.Value))
-            {
-                Interlocked.Exchange(ref IlInfo.AnalysisPhase, AnalysisPhase.Processing);
-
-                //Todo : Move this to aot-repository
-                Interlocked.Decrement(ref AotContractsRepository.WhiteListCount);
-
-                Task.Run(() =>
-                {
-                    IlAnalyzer.Analyse(this, vmConfig.IlEvmEnabledMode, vmConfig, logger);
-                });
-                return;
-            }
-
-            // avoid falling back to dynamic dynamic AOT if all whitelisted contracts are processed
-            if (vmConfig.IlEvmAllowedContracts.Length > 0) return;
-
-            if (MachineCode.Length < vmConfig.IlEvmBytecodeMinLength
-                || MachineCode.Length > (vmConfig.IlEvmBytecodeMaxLength ?? spec.MaxCodeSize)) return;
-
-
-            if(Interlocked.Increment(ref _callCount) != vmConfig.IlEvmAnalysisThreshold)
-                return;
-
-            IlAnalyzer.Enqueue(this, vmConfig, logger);
-        }
-
-        private readonly JumpDestinationAnalyzer _analyzer;
-        private static readonly JumpDestinationAnalyzer _emptyAnalyzer = new(Array.Empty<byte>());
-        public static CodeInfo Empty { get; } = new CodeInfo(Array.Empty<byte>(), null);
-
-        public CodeInfo(byte[] code, ValueHash256? codeHash = null)
-        {
-            Codehash = codeHash;
-
-            if (codeHash is not null && AotContractsRepository.TryGetIledCode(codeHash.Value, out ILEmittedMethod ilCode))
-            {
-                Metrics.IncrementIlvmAotCacheTouched();
-                IlInfo.PrecompiledContract = ilCode;
-                IlInfo.AnalysisPhase = AnalysisPhase.Completed;
-            }
-
-            MachineCode = code;
-            _analyzer = code.Length == 0 ? _emptyAnalyzer : new JumpDestinationAnalyzer(code);
-        }
-
-        public CodeInfo(ReadOnlyMemory<byte> code, ValueHash256? codeHash = null)
-        {
-            Codehash = codeHash;
-
-            if (codeHash is not null && AotContractsRepository.TryGetIledCode(codeHash.Value, out ILEmittedMethod ilCode))
-            {
-                Metrics.IncrementIlvmAotCacheTouched();
-                IlInfo.PrecompiledContract = ilCode;
-                IlInfo.AnalysisPhase = AnalysisPhase.Completed;
-            }
-
-            MachineCode = code;
-            _analyzer = code.Length == 0 ? _emptyAnalyzer : new JumpDestinationAnalyzer(code);
-        }
-
-        public bool IsPrecompile => Precompile is not null;
-        public bool IsEmpty => ReferenceEquals(_analyzer, _emptyAnalyzer) && !IsPrecompile;
-
-        /// <summary>
-        /// Gets information whether this code info has IL-EVM optimizations ready.
-        /// </summary>
-        internal IlInfo? IlInfo { get; set; } = IlInfo.Empty();
-
-        public CodeInfo(IPrecompile precompile)
-        {
-            Codehash = null;
-            Precompile = precompile;
-            MachineCode = Array.Empty<byte>();
-            _analyzer = _emptyAnalyzer;
-        }
-=======
 
 namespace Nethermind.Evm.CodeAnalysis;
 
-public sealed class CodeInfo(ReadOnlyMemory<byte> code) : ICodeInfo, IThreadPoolWorkItem
+public sealed class CodeInfo(ReadOnlyMemory<byte> code, ValueHash256? codeHash = null) : ICodeInfo, IThreadPoolWorkItem
 {
     private static readonly JumpDestinationAnalyzer _emptyAnalyzer = new(Array.Empty<byte>());
     public static CodeInfo Empty { get; } = new(ReadOnlyMemory<byte>.Empty);
     public ReadOnlyMemory<byte> MachineCode { get; } = code;
+    public IlInfo IlMetadata { get; } = IlInfo.Empty();
 
     private readonly JumpDestinationAnalyzer _analyzer = code.Length == 0 ? _emptyAnalyzer : new JumpDestinationAnalyzer(code);
 
     public bool IsEmpty => ReferenceEquals(_analyzer, _emptyAnalyzer);
->>>>>>> 59509837
+
+    public ValueHash256? CodeHash => codeHash;
 
     public bool ValidateJump(int destination)
     {
@@ -141,4 +42,38 @@
             ThreadPool.UnsafeQueueUserWorkItem(this, preferLocal: false);
         }
     }
+
+
+    private int _callCount;
+    public void NoticeExecution(IVMConfig vmConfig, ILogger logger, IReleaseSpec spec)
+    {
+        if (CodeHash is null || vmConfig.IlEvmEnabledMode == ILMode.NO_ILVM || !IlMetadata.IsNotProcessed)
+            return;
+
+        if (AotContractsRepository.IsWhitelisted(CodeHash.Value))
+        {
+            Interlocked.Exchange(ref IlMetadata.AnalysisPhase, AnalysisPhase.Processing);
+
+            //Todo : Move this to aot-repository
+            Interlocked.Decrement(ref AotContractsRepository.WhiteListCount);
+
+            Task.Run(() =>
+            {
+                IlAnalyzer.Analyse(this, vmConfig.IlEvmEnabledMode, vmConfig, logger);
+            });
+            return;
+        }
+
+        // avoid falling back to dynamic dynamic AOT if all whitelisted contracts are processed
+        if (vmConfig.IlEvmAllowedContracts.Length > 0) return;
+
+        if (MachineCode.Length < vmConfig.IlEvmBytecodeMinLength
+            || MachineCode.Length > (vmConfig.IlEvmBytecodeMaxLength ?? spec.MaxCodeSize)) return;
+
+
+        if (Interlocked.Increment(ref _callCount) != vmConfig.IlEvmAnalysisThreshold)
+            return;
+
+        IlAnalyzer.Enqueue(this, vmConfig, logger);
+    }
 }