// SPDX-FileCopyrightText: 2022 Demerzel Solutions Limited
// SPDX-License-Identifier: LGPL-3.0-only

using System;
using System.Threading;

using System.Runtime.CompilerServices;
using Nethermind.Evm.EOF;
using Nethermind.Evm.Precompiles;

namespace Nethermind.Evm.CodeAnalysis
{
    public class CodeInfo : ICodeInfo, IThreadPoolWorkItem
    {
        public ReadOnlyMemory<byte> MachineCode { get; }
        public IPrecompile? Precompile { get; set; }
        private readonly JumpDestinationAnalyzer _analyzer;
        private static readonly JumpDestinationAnalyzer _emptyAnalyzer = new(Array.Empty<byte>());
        public static CodeInfo Empty { get; } = new CodeInfo(Array.Empty<byte>());

        public CodeInfo(byte[] code)
        {
            MachineCode = code;
            _analyzer = code.Length == 0 ? _emptyAnalyzer : new JumpDestinationAnalyzer(code);
        }

        public CodeInfo(ReadOnlyMemory<byte> code)
        {
            MachineCode = code;
            _analyzer = code.Length == 0 ? _emptyAnalyzer : new JumpDestinationAnalyzer(code);
        }

        public bool IsPrecompile => Precompile is not null;
        public bool IsEmpty => ReferenceEquals(_analyzer, _emptyAnalyzer) && !IsPrecompile;

        public CodeInfo(IPrecompile precompile)
        {
            Precompile = precompile;
            MachineCode = Array.Empty<byte>();
            _analyzer = _emptyAnalyzer;
        }

        public bool ValidateJump(int destination)
        {
            return _analyzer.ValidateJump(destination);
        }

        void IThreadPoolWorkItem.Execute()
        {
            _analyzer.Execute();
        }

<<<<<<< HEAD
        public SectionHeader SectionOffset(int idx)
        {
            throw new NotImplementedException();
        }

        public SectionHeader? ContainerOffset(int idx)
        {
            throw new NotImplementedException();
=======
        public void AnalyseInBackgroundIfRequired()
        {
            if (!ReferenceEquals(_analyzer, _emptyAnalyzer) && _analyzer.RequiresAnalysis)
            {
                ThreadPool.UnsafeQueueUserWorkItem(this, preferLocal: false);
            }
>>>>>>> 6bbce23d
        }
    }
}<|MERGE_RESOLUTION|>--- conflicted
+++ resolved
@@ -50,7 +50,14 @@
             _analyzer.Execute();
         }
 
-<<<<<<< HEAD
+        public void AnalyseInBackgroundIfRequired()
+        {
+            if (!ReferenceEquals(_analyzer, _emptyAnalyzer) && _analyzer.RequiresAnalysis)
+            {
+                ThreadPool.UnsafeQueueUserWorkItem(this, preferLocal: false);
+            }
+        }
+
         public SectionHeader SectionOffset(int idx)
         {
             throw new NotImplementedException();
@@ -59,14 +66,6 @@
         public SectionHeader? ContainerOffset(int idx)
         {
             throw new NotImplementedException();
-=======
-        public void AnalyseInBackgroundIfRequired()
-        {
-            if (!ReferenceEquals(_analyzer, _emptyAnalyzer) && _analyzer.RequiresAnalysis)
-            {
-                ThreadPool.UnsafeQueueUserWorkItem(this, preferLocal: false);
-            }
->>>>>>> 6bbce23d
         }
     }
 }