--- conflicted
+++ resolved
@@ -38,7 +38,6 @@
                 //Todo : Move this to aot-repository
                 Interlocked.Decrement(ref AotContractsRepository.WhiteListCount);
 
-<<<<<<< HEAD
                 Task.Run(() =>
                 {
                     IlAnalyzer.Analyse(this, vmConfig.IlEvmEnabledMode, vmConfig, logger);
@@ -54,21 +53,6 @@
 
 
             if(Interlocked.Increment(ref _callCount) != vmConfig.IlEvmAnalysisThreshold)
-=======
-            if (vmConfig.IlEvmAllowedContracts.Length != 0)
-            {
-                if (Array.BinarySearch(
-                    vmConfig.IlEvmAllowedContracts,
-                    Codehash.Value.ToString(),
-                    StringComparer.OrdinalIgnoreCase) >= 0)
-                {
-                    IlAnalyzer.Enqueue(this, vmConfig, logger);
-                }
-                return;
-            }
-
-            if (Interlocked.Increment(ref _callCount) != vmConfig.IlEvmAnalysisThreshold)
->>>>>>> 1e475e02
                 return;
 
             IlAnalyzer.Enqueue(this, vmConfig, logger);
