//  Copyright (c) 2021 Demerzel Solutions Limited
//  This file is part of the Nethermind library.
// 
//  The Nethermind library is free software: you can redistribute it and/or modify
//  it under the terms of the GNU Lesser General Public License as published by
//  the Free Software Foundation, either version 3 of the License, or
//  (at your option) any later version.
// 
//  The Nethermind library is distributed in the hope that it will be useful,
//  but WITHOUT ANY WARRANTY; without even the implied warranty of
//  MERCHANTABILITY or FITNESS FOR A PARTICULAR PURPOSE. See the
//  GNU Lesser General Public License for more details.
// 
//  You should have received a copy of the GNU Lesser General Public License
//  along with the Nethermind. If not, see <http://www.gnu.org/licenses/>.

using System;
using System.Collections;
using System.Reflection.PortableExecutable;
using System.Threading;
using Nethermind.Core.Extensions;
using Nethermind.Evm.Precompiles;

namespace Nethermind.Evm.CodeAnalysis
{
    public class CodeInfo
    {
        private const int SampledCodeLength = 10_001;
        private const int PercentageOfPush1 = 40;
        private const int NumberOfSamples = 100;
        private EofHeader _header;
        private static Random _rand = new();

        public byte[] MachineCode { get; set; }
        public EofHeader Header
        {
            get
            {
<<<<<<< HEAD
                if(_header is null && ByteCodeValidator.IsEOFCode(MachineCode, out _header))
=======
                if (_header is null && ByteCodeValidator.IsEOFCode(MachineCode, out _header))
>>>>>>> 110e1299
                {
                    return _header;
                }
                return _header;
            }
        }

        #region EofSection Extractors
        public CodeInfo SeparateEOFSections(out Span<byte> Container, out Span<byte> CodeSection, out Span<byte> DataSection)
        {
            Container = MachineCode.AsSpan();
            if (Header is not null)
            {
                CodeSection = MachineCode.Slice(Header.CodeStartOffset, Header.CodeSize);
                DataSection = MachineCode.Slice(Header.CodeEndOffset, Header.DataSize);
                return this;
            }
            CodeSection = MachineCode.AsSpan();
            DataSection = Span<byte>.Empty;
            return this;
        }
        #endregion

        public IPrecompile? Precompile { get; set; }
        private ICodeInfoAnalyzer? _analyzer;

        public CodeInfo(byte[] code)
        {
            MachineCode = code;
        }

        public bool IsPrecompile => Precompile != null;

        public CodeInfo(IPrecompile precompile)
        {
            Precompile = precompile;
            MachineCode = Array.Empty<byte>();
        }

        public bool ValidateJump(int destination, bool isSubroutine)
        {
            if (_analyzer == null)
            {
                CreateAnalyzer();
            }

            return _analyzer.ValidateJump(destination, isSubroutine);
        }

        /// <summary>
        /// Do sampling to choose an algo when the code is big enough.
        /// When the code size is small we can use the default analyzer.
        /// </summary>
        private void CreateAnalyzer()
        {
            SeparateEOFSections(out _, out var CodeSection, out _);
            byte[] codeToBeAnalyzed = CodeSection.ToArray();
            if (codeToBeAnalyzed.Length >= SampledCodeLength)
            {
                byte push1Count = 0;

                // we check (by sampling randomly) how many PUSH1 instructions are in the code
                for (int i = 0; i < NumberOfSamples; i++)
                {
                    byte instruction = MachineCode[_rand.Next(0, codeToBeAnalyzed.Length)];

                    // PUSH1
                    if (instruction == 0x60)
                    {
                        push1Count++;
                    }
                }

                // If there are many PUSH1 ops then use the JUMPDEST analyzer.
                // The JumpdestAnalyzer can perform up to 40% better than the default Code Data Analyzer
                // in a scenario when the code consists only of PUSH1 instructions.
                _analyzer = push1Count > PercentageOfPush1 ? new JumpdestAnalyzer(codeToBeAnalyzed) : new CodeDataAnalyzer(codeToBeAnalyzed);
            }
            else
            {
                _analyzer = new CodeDataAnalyzer(codeToBeAnalyzed);
            }
        }
    }
}<|MERGE_RESOLUTION|>--- conflicted
+++ resolved
@@ -36,11 +36,7 @@
         {
             get
             {
-<<<<<<< HEAD
-                if(_header is null && ByteCodeValidator.IsEOFCode(MachineCode, out _header))
-=======
                 if (_header is null && ByteCodeValidator.IsEOFCode(MachineCode, out _header))
->>>>>>> 110e1299
                 {
                     return _header;
                 }
