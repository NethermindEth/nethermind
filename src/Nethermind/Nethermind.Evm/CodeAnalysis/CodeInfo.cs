// SPDX-FileCopyrightText: 2022 Demerzel Solutions Limited
// SPDX-License-Identifier: LGPL-3.0-only

using System;
using System.Collections;
using System.Reflection.PortableExecutable;
using System.Threading;
using Nethermind.Core.Extensions;
using Nethermind.Core.Specs;
<<<<<<< HEAD
=======
using Nethermind.Evm.CodeAnalysis;
>>>>>>> 0c0573a9
using Nethermind.Evm.Precompiles;

namespace Nethermind.Evm.CodeAnalysis
{
    public class CodeInfo
    {
        private const int SampledCodeLength = 10_001;
        private const int PercentageOfPush1 = 40;
        private const int NumberOfSamples = 100;
        private EofHeader _header;
<<<<<<< HEAD
        private bool? IsEOF = null;
        private static Random _rand = new();

        public byte[] MachineCode { get; set; }
        public int SectionId { get; set; } = 0;
        public EofHeader Header => _header;

        #region EofSection Extractors
        public CodeInfo SeparateEOFSections(IReleaseSpec spec, out Span<byte> Container, out Span<byte> TypeSection, out Span<byte> CodeSection, out Span<byte> DataSection)
        {
            Container = MachineCode.AsSpan();

            if (spec.IsEip3540Enabled)
            {
                if (IsEOF is null && Header is null)
                {
                    IsEOF = ByteCodeValidator.ValidateEofStrucutre(Container, spec, out _header);
                }

                if (IsEOF.Value && (Header is not null))
                {
                    var offsets = new[] { Header.TypeSectionOffsets, Header.CodeSectionOffsets, Header.DataSectionOffsets };
                    if (spec.IsEip4750Enabled)
                    {
                        TypeSection = MachineCode.Slice(offsets[0].Start, offsets[0].Size);
                    }
                    else
                    {
                        TypeSection = Span<byte>.Empty;
                    }
                    CodeSection = MachineCode.Slice(offsets[1].Start, offsets[1].Size);
                    DataSection = MachineCode.Slice(offsets[2].Start, offsets[2].Size);
                    return this;
                }
            }

            TypeSection = Span<byte>.Empty;
=======
        private static Random _rand = new();

        public byte[] MachineCode { get; set; }
        public EofHeader Header => _header;

        public bool? IsEof = null;

        #region EofSection Extractors
        public CodeInfo SeparateEOFSections(IReleaseSpec spec, out Span<byte> Container, out Span<byte> CodeSection, out Span<byte> DataSection)
        {
            Container = MachineCode.AsSpan();
            if (spec.IsEip3540Enabled)
            {
                IsEof ??= ByteCodeValidator.Instance.ValidateEofStructure(MachineCode, spec, out _header);

                if (IsEof.Value)
                {
                    var codeSectionOffsets = Header.CodeSectionOffsets;
                    CodeSection = MachineCode.Slice(codeSectionOffsets.Start, codeSectionOffsets.Size);
                    var dataSectionOffsets = Header.DataSectionOffsets;
                    DataSection = MachineCode.Slice(dataSectionOffsets.Start, dataSectionOffsets.Size);
                    return this;
                }
            }
>>>>>>> 0c0573a9
            CodeSection = MachineCode.AsSpan();
            DataSection = Span<byte>.Empty;
            return this;
        }
        #endregion

        public IPrecompile? Precompile { get; set; }
        private ICodeInfoAnalyzer? _analyzer;

        public CodeInfo(byte[] code)
        {
            MachineCode = code;
        }

        public bool IsPrecompile => Precompile is not null;

        public CodeInfo(IPrecompile precompile)
        {
            Precompile = precompile;
            MachineCode = Array.Empty<byte>();
        }

        public bool ValidateJump(int destination, bool isSubroutine, IReleaseSpec spec)
        {
            if (_analyzer is null)
            {
                CreateAnalyzer(spec);
            }

            return _analyzer.ValidateJump(destination, isSubroutine, SectionId);
        }

        /// <summary>
        /// Do sampling to choose an algo when the code is big enough.
        /// When the code size is small we can use the default analyzer.
        /// </summary>
        private void CreateAnalyzer(IReleaseSpec spec)
        {
<<<<<<< HEAD
            var (codeSectionStart, codeSectionSize) = Header is null ? (0, MachineCode.Length) : Header.CodeSectionOffsets;
            var codeToBeAnalyzed = MachineCode.Slice(codeSectionStart, codeSectionSize);

=======
            var (CodeStart, CodeSize) = IsEof.HasValue && IsEof.Value == true ? Header.CodeSectionOffsets : (0, MachineCode.Length);
            var codeToBeAnalyzed = MachineCode.Slice(CodeStart, CodeSize);
>>>>>>> 0c0573a9
            if (codeToBeAnalyzed.Length >= SampledCodeLength)
            {
                byte push1Count = 0;

                // we check (by sampling randomly) how many PUSH1 instructions are in the code
                for (int i = 0; i < NumberOfSamples; i++)
                {
                    byte instruction = codeToBeAnalyzed[_rand.Next(0, codeToBeAnalyzed.Length)];

                    // PUSH1
                    if (instruction == 0x60)
                    {
                        push1Count++;
                    }
                }

                // If there are many PUSH1 ops then use the JUMPDEST analyzer.
                // The JumpdestAnalyzer can perform up to 40% better than the default Code Data Analyzer
                // in a scenario when the code consists only of PUSH1 instructions.
<<<<<<< HEAD
                _analyzer = push1Count > PercentageOfPush1 ? new JumpdestAnalyzer(codeToBeAnalyzed, Header, spec) : new CodeDataAnalyzer(codeToBeAnalyzed, Header, spec);
            }
            else
            {
                _analyzer = new CodeDataAnalyzer(codeToBeAnalyzed, Header, spec);
=======
                _analyzer = push1Count > PercentageOfPush1 ? new JumpdestAnalyzer(codeToBeAnalyzed, spec) : new CodeDataAnalyzer(codeToBeAnalyzed, spec);
            }
            else
            {
                _analyzer = new CodeDataAnalyzer(codeToBeAnalyzed, spec);
>>>>>>> 0c0573a9
            }
        }
    }
}<|MERGE_RESOLUTION|>--- conflicted
+++ resolved
@@ -7,10 +7,6 @@
 using System.Threading;
 using Nethermind.Core.Extensions;
 using Nethermind.Core.Specs;
-<<<<<<< HEAD
-=======
-using Nethermind.Evm.CodeAnalysis;
->>>>>>> 0c0573a9
 using Nethermind.Evm.Precompiles;
 
 namespace Nethermind.Evm.CodeAnalysis
@@ -21,12 +17,12 @@
         private const int PercentageOfPush1 = 40;
         private const int NumberOfSamples = 100;
         private EofHeader _header;
-<<<<<<< HEAD
-        private bool? IsEOF = null;
         private static Random _rand = new();
 
         public byte[] MachineCode { get; set; }
         public int SectionId { get; set; } = 0;
+
+        public bool? IsEof = null;
         public EofHeader Header => _header;
 
         #region EofSection Extractors
@@ -36,12 +32,9 @@
 
             if (spec.IsEip3540Enabled)
             {
-                if (IsEOF is null && Header is null)
-                {
-                    IsEOF = ByteCodeValidator.ValidateEofStrucutre(Container, spec, out _header);
-                }
+                IsEof ??= ByteCodeValidator.Instance.ValidateEofStructure(Container, spec, out _header);
 
-                if (IsEOF.Value && (Header is not null))
+                if (IsEof.Value && (Header is not null))
                 {
                     var offsets = new[] { Header.TypeSectionOffsets, Header.CodeSectionOffsets, Header.DataSectionOffsets };
                     if (spec.IsEip4750Enabled)
@@ -59,32 +52,6 @@
             }
 
             TypeSection = Span<byte>.Empty;
-=======
-        private static Random _rand = new();
-
-        public byte[] MachineCode { get; set; }
-        public EofHeader Header => _header;
-
-        public bool? IsEof = null;
-
-        #region EofSection Extractors
-        public CodeInfo SeparateEOFSections(IReleaseSpec spec, out Span<byte> Container, out Span<byte> CodeSection, out Span<byte> DataSection)
-        {
-            Container = MachineCode.AsSpan();
-            if (spec.IsEip3540Enabled)
-            {
-                IsEof ??= ByteCodeValidator.Instance.ValidateEofStructure(MachineCode, spec, out _header);
-
-                if (IsEof.Value)
-                {
-                    var codeSectionOffsets = Header.CodeSectionOffsets;
-                    CodeSection = MachineCode.Slice(codeSectionOffsets.Start, codeSectionOffsets.Size);
-                    var dataSectionOffsets = Header.DataSectionOffsets;
-                    DataSection = MachineCode.Slice(dataSectionOffsets.Start, dataSectionOffsets.Size);
-                    return this;
-                }
-            }
->>>>>>> 0c0573a9
             CodeSection = MachineCode.AsSpan();
             DataSection = Span<byte>.Empty;
             return this;
@@ -123,14 +90,9 @@
         /// </summary>
         private void CreateAnalyzer(IReleaseSpec spec)
         {
-<<<<<<< HEAD
-            var (codeSectionStart, codeSectionSize) = Header is null ? (0, MachineCode.Length) : Header.CodeSectionOffsets;
+            var (codeSectionStart, codeSectionSize) = IsEof.HasValue && IsEof.Value ? Header.CodeSectionOffsets : (0, MachineCode.Length);
             var codeToBeAnalyzed = MachineCode.Slice(codeSectionStart, codeSectionSize);
 
-=======
-            var (CodeStart, CodeSize) = IsEof.HasValue && IsEof.Value == true ? Header.CodeSectionOffsets : (0, MachineCode.Length);
-            var codeToBeAnalyzed = MachineCode.Slice(CodeStart, CodeSize);
->>>>>>> 0c0573a9
             if (codeToBeAnalyzed.Length >= SampledCodeLength)
             {
                 byte push1Count = 0;
@@ -150,19 +112,11 @@
                 // If there are many PUSH1 ops then use the JUMPDEST analyzer.
                 // The JumpdestAnalyzer can perform up to 40% better than the default Code Data Analyzer
                 // in a scenario when the code consists only of PUSH1 instructions.
-<<<<<<< HEAD
                 _analyzer = push1Count > PercentageOfPush1 ? new JumpdestAnalyzer(codeToBeAnalyzed, Header, spec) : new CodeDataAnalyzer(codeToBeAnalyzed, Header, spec);
             }
             else
             {
                 _analyzer = new CodeDataAnalyzer(codeToBeAnalyzed, Header, spec);
-=======
-                _analyzer = push1Count > PercentageOfPush1 ? new JumpdestAnalyzer(codeToBeAnalyzed, spec) : new CodeDataAnalyzer(codeToBeAnalyzed, spec);
-            }
-            else
-            {
-                _analyzer = new CodeDataAnalyzer(codeToBeAnalyzed, spec);
->>>>>>> 0c0573a9
             }
         }
     }
