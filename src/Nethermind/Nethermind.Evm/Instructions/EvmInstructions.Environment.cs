// SPDX-FileCopyrightText: 2025 Demerzel Solutions Limited
// SPDX-License-Identifier: LGPL-3.0-only

using System;
using System.Runtime.CompilerServices;
using Nethermind.Core;
using Nethermind.Core.Specs;
using Nethermind.Core.Crypto;
using Nethermind.Evm.EvmObjectFormat;
using Nethermind.State;

using static Nethermind.Evm.VirtualMachineBase;

namespace Nethermind.Evm;
using Int256;

internal static partial class EvmInstructions
{
    /// <summary>
    /// Defines an environment introspection operation that returns a byte span.
    /// Implementations should provide a static gas cost and a static Operation method.
    /// </summary>
    public interface IOpBlkAddress
    {
        /// <summary>
        /// The gas cost for the operation.
        /// </summary>
        virtual static long GasCost => GasCostOf.Base;
        /// <summary>
        /// Executes the operation and returns the result as address.
        /// </summary>
        /// <param name="vmState">The current virtual machine state.</param>
        abstract static Address Operation(VirtualMachineBase vm);
    }

    /// <summary>
    /// Defines an environment introspection operation that returns a big endian word.
    /// Implementations should provide a static gas cost and a static Operation method.
    /// </summary>
    public interface IOpEnv32Bytes
    {
        /// <summary>
        /// The gas cost for the operation.
        /// </summary>
        virtual static long GasCost => GasCostOf.Base;
        /// <summary>
        /// Executes the operation and returns the result as ref to big endian word.
        /// </summary>
        /// <param name="vmState">The current virtual machine state.</param>
        abstract static ref readonly ValueHash256 Operation(VirtualMachine vm);
    }

    /// <summary>
    /// Defines an environment introspection operation that returns an Address.
    /// Implementations should provide a static gas cost and a static Operation method.
    /// </summary>
    public interface IOpEnvAddress
    {
        /// <summary>
        /// The gas cost for the operation.
        /// </summary>
        virtual static long GasCost => GasCostOf.Base;
        /// <summary>
        /// Executes the operation and returns the result as address.
        /// </summary>
        /// <param name="vmState">The current virtual machine state.</param>
        abstract static Address Operation(EvmState vmState);
    }

    /// <summary>
    /// Defines an environment introspection operation that returns a 256-bit unsigned integer.
    /// </summary>
    public interface IOpEnvUInt256
    {
        virtual static long GasCost => GasCostOf.Base;
        /// <summary>
        /// Executes the operation and returns the result as a UInt256.
        /// </summary>
        /// <param name="vmState">The current virtual machine state.</param>
        /// <param name="result">The resulting 256-bit unsigned integer.</param>
        abstract static ref readonly UInt256 Operation(EvmState vmState);
    }

    /// <summary>
    /// Defines an environment introspection operation that returns a 256-bit unsigned integer.
    /// </summary>
    public interface IOpBlkUInt256
    {
        virtual static long GasCost => GasCostOf.Base;
        /// <summary>
        /// Executes the operation and returns the result as a UInt256.
        /// </summary>
        /// <param name="vmState">The current virtual machine state.</param>
        /// <param name="result">The resulting 256-bit unsigned integer.</param>
        abstract static ref readonly UInt256 Operation(VirtualMachineBase vm);
    }

    /// <summary>
    /// Defines an environment introspection operation that returns a 32-bit unsigned integer.
    /// </summary>
    public interface IOpEnvUInt32
    {
        virtual static long GasCost => GasCostOf.Base;
        /// <summary>
        /// Executes the operation and returns the result as a UInt32.
        /// </summary>
        /// <param name="vmState">The current virtual machine state.</param>
        abstract static uint Operation(EvmState vmState);
    }

    /// <summary>
    /// Defines an environment introspection operation that returns a 64-bit unsigned integer.
    /// </summary>
    public interface IOpEnvUInt64
    {
        virtual static long GasCost => GasCostOf.Base;
        /// <summary>
        /// Executes the operation and returns the result as a UInt64.
        /// </summary>
        /// <param name="vmState">The current virtual machine state.</param>
        abstract static ulong Operation(EvmState vmState);
    }

    /// <summary>
    /// Defines an environment introspection operation that returns a 64-bit unsigned integer.
    /// </summary>
    public interface IOpBlkUInt64
    {
        virtual static long GasCost => GasCostOf.Base;
        /// <summary>
        /// Executes the operation and returns the result as a UInt64.
        /// </summary>
        /// <param name="vmState">The current virtual machine state.</param>
        abstract static ulong Operation(VirtualMachineBase vm);
    }

    /// <summary>
    /// Executes an environment introspection opcode that returns an Address.
    /// Generic parameter TOpEnv defines the concrete operation.
    /// </summary>
    /// <typeparam name="TOpEnv">The specific operation implementation.</typeparam>
    /// <param name="vm">The virtual machine instance.</param>
    /// <param name="stack">The execution stack.</param>
    /// <param name="gasAvailable">The available gas which is reduced by the operation's cost.</param>
    /// <param name="programCounter">The program counter.</param>
    /// <returns>An EVM exception type if an error occurs.</returns>
    [SkipLocalsInit]
    public static EvmExceptionType InstructionEnvAddress<TOpEnv, TTracingInst>(VirtualMachineBase vm, ref EvmStack stack, ref long gasAvailable, ref int programCounter)
        where TOpEnv : struct, IOpEnvAddress
        where TTracingInst : struct, IFlag
    {
        // Deduct the gas cost as defined by the operation implementation.
        gasAvailable -= TOpEnv.GasCost;

        // Execute the operation and retrieve the result.
        Address result = TOpEnv.Operation(vm.EvmState);

        // Push the resulting bytes onto the EVM stack.
        stack.PushAddress<TTracingInst>(result);

        return EvmExceptionType.None;
    }

    /// <summary>
    /// Executes an block introspection opcode that returns an Address.
    /// Generic parameter TOpEnv defines the concrete operation.
    /// </summary>
    /// <typeparam name="TOpEnv">The specific operation implementation.</typeparam>
    /// <param name="vm">The virtual machine instance.</param>
    /// <param name="stack">The execution stack.</param>
    /// <param name="gasAvailable">The available gas which is reduced by the operation's cost.</param>
    /// <param name="programCounter">The program counter.</param>
    /// <returns>An EVM exception type if an error occurs.</returns>
    [SkipLocalsInit]
    public static EvmExceptionType InstructionBlkAddress<TOpEnv, TTracingInst>(VirtualMachineBase vm, ref EvmStack stack, ref long gasAvailable, ref int programCounter)
        where TOpEnv : struct, IOpBlkAddress
        where TTracingInst : struct, IFlag
    {
        // Deduct the gas cost as defined by the operation implementation.
        gasAvailable -= TOpEnv.GasCost;

        // Execute the operation and retrieve the result.
        Address result = TOpEnv.Operation(vm);

        // Push the resulting bytes onto the EVM stack.
        stack.PushAddress<TTracingInst>(result);

        return EvmExceptionType.None;
    }

    /// <summary>
    /// Executes an environment introspection opcode that returns a UInt256 value.
    /// </summary>
    /// <typeparam name="TOpEnv">The specific operation implementation.</typeparam>
    /// <param name="vm">The virtual machine instance.</param>
    /// <param name="stack">The execution stack.</param>
    /// <param name="gasAvailable">The available gas which is reduced by the operation's cost.</param>
    /// <param name="programCounter">The program counter.</param>
    /// <returns>An EVM exception type if an error occurs.</returns>
    [SkipLocalsInit]
    public static EvmExceptionType InstructionEnvUInt256<TOpEnv, TTracingInst>(VirtualMachineBase vm, ref EvmStack stack, ref long gasAvailable, ref int programCounter)
        where TOpEnv : struct, IOpEnvUInt256
        where TTracingInst : struct, IFlag
    {
        gasAvailable -= TOpEnv.GasCost;

        ref readonly UInt256 result = ref TOpEnv.Operation(vm.EvmState);

        stack.PushUInt256<TTracingInst>(in result);

        return EvmExceptionType.None;
    }

    /// <summary>
    /// Executes an environment introspection opcode that returns a UInt256 value.
    /// </summary>
    /// <typeparam name="TOpEnv">The specific operation implementation.</typeparam>
    /// <param name="vm">The virtual machine instance.</param>
    /// <param name="stack">The execution stack.</param>
    /// <param name="gasAvailable">The available gas which is reduced by the operation's cost.</param>
    /// <param name="programCounter">The program counter.</param>
    /// <returns>An EVM exception type if an error occurs.</returns>
    [SkipLocalsInit]
    public static EvmExceptionType InstructionBlkUInt256<TOpEnv, TTracingInst>(VirtualMachineBase vm, ref EvmStack stack, ref long gasAvailable, ref int programCounter)
        where TOpEnv : struct, IOpBlkUInt256
        where TTracingInst : struct, IFlag
    {
        gasAvailable -= TOpEnv.GasCost;

        ref readonly UInt256 result = ref TOpEnv.Operation(vm);

        stack.PushUInt256<TTracingInst>(in result);

        return EvmExceptionType.None;
    }

    /// <summary>
    /// Executes an environment introspection opcode that returns a UInt32 value.
    /// </summary>
    /// <typeparam name="TOpEnv">The specific operation implementation.</typeparam>
    /// <param name="vm">The virtual machine instance.</param>
    /// <param name="stack">The execution stack.</param>
    /// <param name="gasAvailable">The available gas which is reduced by the operation's cost.</param>
    /// <param name="programCounter">The program counter.</param>
    /// <returns>An EVM exception type if an error occurs.</returns>
    [SkipLocalsInit]
    public static EvmExceptionType InstructionEnvUInt32<TOpEnv, TTracingInst>(VirtualMachineBase vm, ref EvmStack stack, ref long gasAvailable, ref int programCounter)
        where TOpEnv : struct, IOpEnvUInt32
        where TTracingInst : struct, IFlag
    {
        gasAvailable -= TOpEnv.GasCost;

        uint result = TOpEnv.Operation(vm.EvmState);

        stack.PushUInt32<TTracingInst>(result);

        return EvmExceptionType.None;
    }

    /// <summary>
    /// Executes an environment introspection opcode that returns a UInt64 value.
    /// </summary>
    /// <typeparam name="TOpEnv">The specific operation implementation.</typeparam>
    /// <param name="vm">The virtual machine instance.</param>
    /// <param name="stack">The execution stack.</param>
    /// <param name="gasAvailable">The available gas which is reduced by the operation's cost.</param>
    /// <param name="programCounter">The program counter.</param>
    /// <returns>An EVM exception type if an error occurs.</returns>
    [SkipLocalsInit]
    public static EvmExceptionType InstructionEnvUInt64<TOpEnv, TTracingInst>(VirtualMachineBase vm, ref EvmStack stack, ref long gasAvailable, ref int programCounter)
        where TOpEnv : struct, IOpEnvUInt64
        where TTracingInst : struct, IFlag
    {
        gasAvailable -= TOpEnv.GasCost;

        ulong result = TOpEnv.Operation(vm.EvmState);

        stack.PushUInt64<TTracingInst>(result);

        return EvmExceptionType.None;
    }

    /// <summary>
    /// Executes an environment introspection opcode that returns a UInt64 value.
    /// </summary>
    /// <typeparam name="TOpEnv">The specific operation implementation.</typeparam>
    /// <param name="vm">The virtual machine instance.</param>
    /// <param name="stack">The execution stack.</param>
    /// <param name="gasAvailable">The available gas which is reduced by the operation's cost.</param>
    /// <param name="programCounter">The program counter.</param>
    /// <returns>An EVM exception type if an error occurs.</returns>
    [SkipLocalsInit]
    public static EvmExceptionType InstructionBlkUInt64<TOpEnv, TTracingInst>(VirtualMachineBase vm, ref EvmStack stack, ref long gasAvailable, ref int programCounter)
        where TOpEnv : struct, IOpBlkUInt64
        where TTracingInst : struct, IFlag
    {
        gasAvailable -= TOpEnv.GasCost;

        ulong result = TOpEnv.Operation(vm);

        stack.PushUInt64<TTracingInst>(result);

        return EvmExceptionType.None;
    }

    /// <summary>
    /// Executes an environment introspection opcode that returns a UInt64 value.
    /// </summary>
    /// <typeparam name="TOpEnv">The specific operation implementation.</typeparam>
    /// <param name="vm">The virtual machine instance.</param>
    /// <param name="stack">The execution stack.</param>
    /// <param name="gasAvailable">The available gas which is reduced by the operation's cost.</param>
    /// <param name="programCounter">The program counter.</param>
    /// <returns>An EVM exception type if an error occurs.</returns>
    [SkipLocalsInit]
    public static EvmExceptionType InstructionEnv32Bytes<TOpEnv, TTracingInst>(VirtualMachine vm, ref EvmStack stack, ref long gasAvailable, ref int programCounter)
        where TOpEnv : struct, IOpEnv32Bytes
        where TTracingInst : struct, IFlag
    {
        gasAvailable -= TOpEnv.GasCost;

        ref readonly ValueHash256 result = ref TOpEnv.Operation(vm);

        stack.Push32Bytes<TTracingInst>(in result);

        return EvmExceptionType.None;
    }

    /// <summary>
    /// Returns the size of the transaction call data.
    /// </summary>
    public struct OpCallDataSize : IOpEnvUInt32
    {
        public static uint Operation(EvmState vmState)
            => (uint)vmState.Env.InputData.Length;
    }

    /// <summary>
    /// Returns the size of the executing code.
    /// </summary>
    public struct OpCodeSize : IOpEnvUInt32
    {
        public static uint Operation(EvmState vmState)
            => (uint)vmState.Env.CodeInfo.CodeSpan.Length;
    }

    /// <summary>
    /// Returns the timestamp of the current block.
    /// </summary>
    public struct OpTimestamp : IOpBlkUInt64
    {
        public static ulong Operation(VirtualMachineBase vm)
            => vm.BlockExecutionContext.Header.Timestamp;
    }

    /// <summary>
    /// Returns the block number of the current block.
    /// </summary>
    public struct OpNumber : IOpBlkUInt64
    {
        public static ulong Operation(VirtualMachineBase vm)
            => vm.BlockExecutionContext.Number;
    }

    /// <summary>
    /// Returns the gas limit of the current block.
    /// </summary>
    public struct OpGasLimit : IOpBlkUInt64
    {
        public static ulong Operation(VirtualMachineBase vm)
            => vm.BlockExecutionContext.GasLimit;
    }

    /// <summary>
    /// Returns the current size of the EVM memory.
    /// </summary>
    public struct OpMSize : IOpEnvUInt64
    {
        public static ulong Operation(EvmState vmState)
            => vmState.Memory.Size;
    }

    /// <summary>
    /// Returns the base fee per gas for the current block.
    /// </summary>
    public struct OpBaseFee : IOpBlkUInt256
    {
        public static ref readonly UInt256 Operation(VirtualMachineBase vm)
            => ref vm.BlockExecutionContext.Header.BaseFeePerGas;
    }

    /// <summary>
    /// Implements the BLOBBASEFEE opcode.
    /// Returns the blob base fee from the block header.
    /// </summary>
    /// <param name="vm">The virtual machine instance.</param>
    /// <param name="stack">The execution stack.</param>
    /// <param name="gasAvailable">The available gas which is reduced by the operation's cost.</param>
    /// <param name="programCounter">The program counter.</param>
    /// <returns>
    /// <see cref="EvmExceptionType.None"/>, or <see cref="EvmExceptionType.BadInstruction"/> if blob base fee not set.
    /// </returns>
    public static EvmExceptionType InstructionBlobBaseFee<TTracingInst>(VirtualMachineBase vm, ref EvmStack stack, ref long gasAvailable, ref int programCounter)
        where TTracingInst : struct, IFlag
    {
        ref readonly BlockExecutionContext context = ref vm.BlockExecutionContext;
        // If the blob base fee is missing (no ExcessBlobGas set), this opcode is invalid.
        if (!context.Header.ExcessBlobGas.HasValue) goto BadInstruction;

        // Charge the base gas cost for this opcode.
        gasAvailable -= GasCostOf.Base;
        stack.Push32Bytes<TTracingInst>(in context.BlobBaseFee);

        return EvmExceptionType.None;
    // Jump forward to be unpredicted by the branch predictor.
    BadInstruction:
        return EvmExceptionType.BadInstruction;
    }

    /// <summary>
    /// Returns the gas price for the transaction.
    /// </summary>
    public struct OpGasPrice : IOpBlkUInt256
    {
        public static ref readonly UInt256 Operation(VirtualMachineBase vm)
            => ref vm.TxExecutionContext.GasPrice;
    }

    /// <summary>
    /// Returns the value transferred with the current call.
    /// </summary>
    public struct OpCallValue : IOpEnvUInt256
    {
        public static ref readonly UInt256 Operation(EvmState vmState)
            => ref vmState.Env.Value;
    }

    /// <summary>
    /// Returns the address of the currently executing account.
    /// </summary>
    public struct OpAddress : IOpEnvAddress
    {
        public static Address Operation(EvmState vmState)
            => vmState.Env.ExecutingAccount;
    }

    /// <summary>
    /// Returns the address of the caller of the current execution context.
    /// </summary>
    public struct OpCaller : IOpEnvAddress
    {
        public static Address Operation(EvmState vmState)
            => vmState.Env.Caller;
    }

    /// <summary>
    /// Returns the origin address of the transaction.
    /// </summary>
    public struct OpOrigin : IOpEnv32Bytes
    {
<<<<<<< HEAD
        public static Address Operation(VirtualMachineBase vm)
            => vm.TxExecutionContext.Origin;
=======
        public static ref readonly ValueHash256 Operation(VirtualMachine vm)
            => ref vm.TxExecutionContext.Origin;
>>>>>>> 1b3ef7c1
    }

    /// <summary>
    /// Returns the coinbase (beneficiary) address for the current block.
    /// </summary>
    public struct OpCoinbase : IOpBlkAddress
    {
        public static Address Operation(VirtualMachineBase vm)
            => vm.BlockExecutionContext.Coinbase;
    }

    /// <summary>
    /// Returns the chain identifier.
    /// </summary>
<<<<<<< HEAD
    /// <returns>
    /// <param name="vm">The virtual machine instance.</param>
    /// <param name="stack">The execution stack.</param>
    /// <param name="gasAvailable">The available gas which is reduced by the operation's cost.</param>
    /// <param name="programCounter">The program counter.</param>
    /// <see cref="EvmExceptionType.None"/>
    /// </returns>
    [SkipLocalsInit]
    public static EvmExceptionType InstructionChainId<TTracingInst>(VirtualMachineBase vm, ref EvmStack stack, ref long gasAvailable, ref int programCounter)
        where TTracingInst : struct, IFlag
=======
    public struct OpChainId : IOpEnv32Bytes
>>>>>>> 1b3ef7c1
    {
        public static ref readonly ValueHash256 Operation(VirtualMachine vm)
            => ref vm.ChainId;
    }

    /// <summary>
    /// Retrieves and pushes the balance of an account.
    /// The address is popped from the stack.
    /// </summary>
    /// <param name="vm">The virtual machine instance.</param>
    /// <param name="stack">The execution stack.</param>
    /// <param name="gasAvailable">The available gas which is reduced by the operation's cost.</param>
    /// <param name="programCounter">The program counter.</param>
    /// <returns>
    /// <see cref="EvmExceptionType.None"/> if gas is available,
    /// <see cref="EvmExceptionType.OutOfGas"/> if the gas becomes negative
    /// or <see cref="EvmExceptionType.StackUnderflow"/> if not enough items on stack.
    /// </returns>
    [SkipLocalsInit]
    public static EvmExceptionType InstructionBalance<TTracingInst>(VirtualMachineBase vm, ref EvmStack stack, ref long gasAvailable, ref int programCounter)
        where TTracingInst : struct, IFlag
    {
        IReleaseSpec spec = vm.Spec;
        // Deduct gas cost for balance operation as per specification.
        gasAvailable -= spec.GetBalanceCost();

        Address address = stack.PopAddress();
        if (address is null) goto StackUnderflow;

        // Charge gas for account access. If insufficient gas remains, abort.
        if (!ChargeAccountAccessGas(ref gasAvailable, vm, address)) goto OutOfGas;

        ref readonly UInt256 result = ref vm.WorldState.GetBalance(address);
        stack.PushUInt256<TTracingInst>(in result);

        return EvmExceptionType.None;
    // Jump forward to be unpredicted by the branch predictor.
    OutOfGas:
        return EvmExceptionType.OutOfGas;
    StackUnderflow:
        return EvmExceptionType.StackUnderflow;
    }

    /// <summary>
    /// Pushes the balance of the executing account onto the stack.
    /// </summary>
    /// <param name="vm">The virtual machine instance.</param>
    /// <param name="stack">The execution stack.</param>
    /// <param name="gasAvailable">The available gas which is reduced by the operation's cost.</param>
    /// <param name="programCounter">The program counter.</param>
    /// <returns>
    /// <see cref="EvmExceptionType.None"/>
    /// </returns>
    [SkipLocalsInit]
    public static EvmExceptionType InstructionSelfBalance<TTracingInst>(VirtualMachineBase vm, ref EvmStack stack, ref long gasAvailable, ref int programCounter)
        where TTracingInst : struct, IFlag
    {
        gasAvailable -= GasCostOf.SelfBalance;

        // Get balance for currently executing account.
        ref readonly UInt256 result = ref vm.WorldState.GetBalance(vm.EvmState.Env.ExecutingAccount);
        stack.PushUInt256<TTracingInst>(in result);

        return EvmExceptionType.None;
    }

    /// <summary>
    /// Retrieves the code hash of an external account.
    /// Returns zero if the account does not exist or is considered dead.
    /// </summary>
    /// <param name="vm">The virtual machine instance.</param>
    /// <param name="stack">The execution stack.</param>
    /// <param name="gasAvailable">The available gas which is reduced by the operation's cost.</param>
    /// <param name="programCounter">The program counter.</param>
    /// <returns>
    /// <see cref="EvmExceptionType.None"/> if gas is available,
    /// <see cref="EvmExceptionType.OutOfGas"/> if the gas becomes negative
    /// or <see cref="EvmExceptionType.StackUnderflow"/> if not enough items on stack.
    /// </returns>
    [SkipLocalsInit]
    public static EvmExceptionType InstructionExtCodeHash<TTracingInst>(VirtualMachineBase vm, ref EvmStack stack, ref long gasAvailable, ref int programCounter)
        where TTracingInst : struct, IFlag
    {
        IReleaseSpec spec = vm.Spec;
        gasAvailable -= spec.GetExtCodeHashCost();

        Address address = stack.PopAddress();
        if (address is null) goto StackUnderflow;
        // Check if enough gas for account access and charge accordingly.
        if (!ChargeAccountAccessGas(ref gasAvailable, vm, address)) goto OutOfGas;

        IWorldState state = vm.WorldState;
        // For dead accounts, the specification requires pushing zero.
        if (state.IsDeadAccount(address))
        {
            stack.PushZero<TTracingInst>();
        }
        else
        {
            // Otherwise, push the account's code hash.
            ref readonly ValueHash256 hash = ref state.GetCodeHash(address);
            stack.Push32Bytes<TTracingInst>(in hash);
        }

        return EvmExceptionType.None;
    // Jump forward to be unpredicted by the branch predictor.
    OutOfGas:
        return EvmExceptionType.OutOfGas;
    StackUnderflow:
        return EvmExceptionType.StackUnderflow;
    }

    /// <summary>
    /// Retrieves the code hash of an external account, considering the possibility of an EOF-validated contract.
    /// If the code is an EOF contract, a predefined EOF hash is pushed.
    /// </summary>
    /// <param name="vm">The virtual machine instance.</param>
    /// <param name="stack">The execution stack where the gas value will be pushed.</param>
    /// <param name="gasAvailable">Reference to the current available gas, which is modified by this operation.</param>
    /// <param name="programCounter">The current program counter.</param>
    /// <returns>
    /// <see cref="EvmExceptionType.None"/> if gas is available,
    /// <see cref="EvmExceptionType.OutOfGas"/> if the gas becomes negative
    /// or <see cref="EvmExceptionType.StackUnderflow"/> if not enough items on stack.
    /// </returns>
    [SkipLocalsInit]
    public static EvmExceptionType InstructionExtCodeHashEof<TTracingInst>(VirtualMachineBase vm, ref EvmStack stack, ref long gasAvailable, ref int programCounter)
        where TTracingInst : struct, IFlag
    {
        IReleaseSpec spec = vm.Spec;
        gasAvailable -= spec.GetExtCodeHashCost();

        Address address = stack.PopAddress();
        if (address is null) goto StackUnderflow;
        if (!ChargeAccountAccessGas(ref gasAvailable, vm, address)) goto OutOfGas;

        IWorldState state = vm.WorldState;
        if (state.IsDeadAccount(address))
        {
            stack.PushZero<TTracingInst>();
        }
        else
        {
            Memory<byte> code = state.GetCode(address);
            // If the code passes EOF validation, push the EOF-specific hash.
            if (EofValidator.IsEof(code, out _))
            {
                stack.PushBytes<TTracingInst>(EofHash256);
            }
            else
            {
                // Otherwise, push the standard code hash.
                stack.PushBytes<TTracingInst>(state.GetCodeHash(address).Bytes);
            }
        }

        return EvmExceptionType.None;
    // Jump forward to be unpredicted by the branch predictor.
    OutOfGas:
        return EvmExceptionType.OutOfGas;
    StackUnderflow:
        return EvmExceptionType.StackUnderflow;
    }

    /// <summary>
    /// Implements the PREVRANDAO opcode.
    /// Pushes the previous random value (post-merge) or block difficulty (pre-merge) onto the stack.
    /// </summary>
    /// <param name="vm">The virtual machine instance.</param>
    /// <param name="stack">The execution stack.</param>
    /// <param name="gasAvailable">The available gas which is reduced by the operation's cost.</param>
    /// <param name="programCounter">The program counter.</param>
    /// <returns>
    /// <see cref="EvmExceptionType.None"/>
    /// </returns>
    [SkipLocalsInit]
    public static EvmExceptionType InstructionPrevRandao<TTracingInst>(VirtualMachineBase vm, ref EvmStack stack, ref long gasAvailable, ref int programCounter)
        where TTracingInst : struct, IFlag
    {
        // Charge the base gas cost for this opcode.
        gasAvailable -= GasCostOf.Base;
        stack.Push32Bytes<TTracingInst>(in vm.BlockExecutionContext.PrevRandao);
        return EvmExceptionType.None;
    }

    /// <summary>
    /// Pushes the remaining gas onto the stack.
    /// The gas available is decremented by the base cost, and if negative, an OutOfGas error is returned.
    /// </summary>
    /// <param name="vm">The virtual machine instance.</param>
    /// <param name="stack">The execution stack where the gas value will be pushed.</param>
    /// <param name="gasAvailable">Reference to the current available gas, which is modified by this operation.</param>
    /// <param name="programCounter">The current program counter.</param>
    /// <returns>
    /// <see cref="EvmExceptionType.None"/> if gas is available, or <see cref="EvmExceptionType.OutOfGas"/> if the gas becomes negative.
    /// </returns>
    [SkipLocalsInit]
    public static EvmExceptionType InstructionGas<TTracingInst>(VirtualMachineBase vm, ref EvmStack stack, ref long gasAvailable, ref int programCounter)
        where TTracingInst : struct, IFlag
    {
        // Deduct the base gas cost for reading gas.
        gasAvailable -= GasCostOf.Base;

        // If gas falls below zero after cost deduction, signal out-of-gas error.
        if (gasAvailable < 0) goto OutOfGas;

        // Push the remaining gas (as unsigned 64-bit) onto the stack.
        stack.PushUInt64<TTracingInst>((ulong)gasAvailable);

        return EvmExceptionType.None;
    // Jump forward to be unpredicted by the branch predictor.
    OutOfGas:
        return EvmExceptionType.OutOfGas;
    }

    /// <summary>
    /// Computes the blob hash from the provided blob versioned hashes.
    /// Pops an index from the stack and uses it to select a blob hash from the versioned hashes array.
    /// If the index is invalid, pushes zero.
    /// </summary>
    /// <param name="vm">The virtual machine instance.</param>
    /// <param name="stack">The execution stack from which the index is popped and where the blob hash is pushed.</param>
    /// <param name="gasAvailable">Reference to the available gas; reduced by the blob hash cost.</param>
    /// <param name="programCounter">The program counter.</param>
    /// <returns>
    /// <see cref="EvmExceptionType.None"/> on success; otherwise, <see cref="EvmExceptionType.StackUnderflow"/>
    /// if there are insufficient elements on the stack.
    /// </returns>
    [SkipLocalsInit]
    public static EvmExceptionType InstructionBlobHash<TTracingInst>(VirtualMachineBase vm, ref EvmStack stack, ref long gasAvailable, ref int programCounter)
        where TTracingInst : struct, IFlag
    {
        // Deduct the gas cost for blob hash operation.
        gasAvailable -= GasCostOf.BlobHash;

        // Pop the blob index from the stack.
        if (!stack.PopUInt256(out UInt256 result)) goto StackUnderflow;

        // Retrieve the array of versioned blob hashes from the execution context.
        byte[][] versionedHashes = vm.TxExecutionContext.BlobVersionedHashes;

        // If versioned hashes are available and the index is within range, push the corresponding blob hash.
        // Otherwise, push zero.
        if (versionedHashes is not null && result < versionedHashes.Length)
        {
            stack.PushBytes<TTracingInst>(versionedHashes[result.u0]);
        }
        else
        {
            stack.PushZero<TTracingInst>();
        }

        return EvmExceptionType.None;
    // Jump forward to be unpredicted by the branch predictor.
    StackUnderflow:
        return EvmExceptionType.StackUnderflow;
    }

    /// <summary>
    /// Retrieves a block hash for a given block number.
    /// Pops a block number from the stack, validates it, and then pushes the corresponding block hash.
    /// If no valid block hash exists, pushes a zero value.
    /// Additionally, reports the block hash if block hash tracing is enabled.
    /// </summary>
    /// <param name="vm">The virtual machine instance.</param>
    /// <param name="stack">The execution stack from which the block number is popped and where the block hash is pushed.</param>
    /// <param name="gasAvailable">Reference to the available gas; reduced by the block hash operation cost.</param>
    /// <param name="programCounter">The program counter.</param>
    /// <returns>
    /// <see cref="EvmExceptionType.None"/> if the operation completes successfully;
    /// otherwise, <see cref="EvmExceptionType.StackUnderflow"/> if there are insufficient stack elements.
    /// </returns>
    [SkipLocalsInit]
    public static EvmExceptionType InstructionBlockHash<TTracingInst>(VirtualMachineBase vm, ref EvmStack stack, ref long gasAvailable, ref int programCounter)
        where TTracingInst : struct, IFlag
    {
        // Deduct the gas cost for block hash operation.
        gasAvailable -= GasCostOf.BlockHash;

        // Pop the block number from the stack.
        if (!stack.PopUInt256(out UInt256 a)) goto StackUnderflow;

        // Convert the block number to a long. Clamp the value to long.MaxValue if it exceeds it.
        long number = a > long.MaxValue ? long.MaxValue : (long)a.u0;

        // Retrieve the block hash for the given block number.
        BlockHeader header = vm.BlockExecutionContext.Header;
        Hash256? blockHash = number >= header.Number ?
            null : // Current block or higher is null, don't bother looking up
            vm.BlockHashProvider.GetBlockhash(header, number, vm.Spec);

        // Push the block hash bytes if available; otherwise, push a 32-byte zero value.
        stack.PushBytes<TTracingInst>(blockHash is not null ? blockHash.Bytes : BytesZero32);

        // If block hash tracing is enabled and a valid block hash was obtained, report it.
        if (vm.TxTracer.IsTracingBlockHash && blockHash is not null)
        {
            vm.TxTracer.ReportBlockHash(blockHash);
        }

        return EvmExceptionType.None;
    // Jump forward to be unpredicted by the branch predictor.
    StackUnderflow:
        return EvmExceptionType.StackUnderflow;
    }
}<|MERGE_RESOLUTION|>--- conflicted
+++ resolved
@@ -47,7 +47,7 @@
         /// Executes the operation and returns the result as ref to big endian word.
         /// </summary>
         /// <param name="vmState">The current virtual machine state.</param>
-        abstract static ref readonly ValueHash256 Operation(VirtualMachine vm);
+        abstract static ref readonly ValueHash256 Operation(VirtualMachineBase vm);
     }
 
     /// <summary>
@@ -313,7 +313,7 @@
     /// <param name="programCounter">The program counter.</param>
     /// <returns>An EVM exception type if an error occurs.</returns>
     [SkipLocalsInit]
-    public static EvmExceptionType InstructionEnv32Bytes<TOpEnv, TTracingInst>(VirtualMachine vm, ref EvmStack stack, ref long gasAvailable, ref int programCounter)
+    public static EvmExceptionType InstructionEnv32Bytes<TOpEnv, TTracingInst>(VirtualMachineBase vm, ref EvmStack stack, ref long gasAvailable, ref int programCounter)
         where TOpEnv : struct, IOpEnv32Bytes
         where TTracingInst : struct, IFlag
     {
@@ -458,13 +458,8 @@
     /// </summary>
     public struct OpOrigin : IOpEnv32Bytes
     {
-<<<<<<< HEAD
-        public static Address Operation(VirtualMachineBase vm)
-            => vm.TxExecutionContext.Origin;
-=======
-        public static ref readonly ValueHash256 Operation(VirtualMachine vm)
+        public static ref readonly ValueHash256 Operation(VirtualMachineBase vm)
             => ref vm.TxExecutionContext.Origin;
->>>>>>> 1b3ef7c1
     }
 
     /// <summary>
@@ -479,22 +474,9 @@
     /// <summary>
     /// Returns the chain identifier.
     /// </summary>
-<<<<<<< HEAD
-    /// <returns>
-    /// <param name="vm">The virtual machine instance.</param>
-    /// <param name="stack">The execution stack.</param>
-    /// <param name="gasAvailable">The available gas which is reduced by the operation's cost.</param>
-    /// <param name="programCounter">The program counter.</param>
-    /// <see cref="EvmExceptionType.None"/>
-    /// </returns>
-    [SkipLocalsInit]
-    public static EvmExceptionType InstructionChainId<TTracingInst>(VirtualMachineBase vm, ref EvmStack stack, ref long gasAvailable, ref int programCounter)
-        where TTracingInst : struct, IFlag
-=======
     public struct OpChainId : IOpEnv32Bytes
->>>>>>> 1b3ef7c1
-    {
-        public static ref readonly ValueHash256 Operation(VirtualMachine vm)
+    {
+        public static ref readonly ValueHash256 Operation(VirtualMachineBase vm)
             => ref vm.ChainId;
     }
 
