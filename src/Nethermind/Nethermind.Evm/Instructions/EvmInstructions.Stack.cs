// SPDX-FileCopyrightText: 2025 Demerzel Solutions Limited
// SPDX-License-Identifier: LGPL-3.0-only

using System;
using System.Buffers.Binary;
using System.Runtime.CompilerServices;
using System.Runtime.InteropServices;
using System.Runtime.Intrinsics;
using Nethermind.Core;
using Nethermind.Core.Crypto;

namespace Nethermind.Evm;
using Int256;
using Word = Vector256<byte>;
using static Unsafe;

internal static partial class EvmInstructions
{
    /// <summary>
    /// Pops a value from the EVM stack.
    /// Deducts the base gas cost and returns an exception if the stack is underflowed.
    /// </summary>
    /// <param name="vm">The virtual machine instance.</param>
    /// <param name="stack">The execution stack.</param>
    /// <param name="gasAvailable">The available gas which is reduced by the operation's cost.</param>
    /// <param name="programCounter">The program counter.</param>
    /// <returns><see cref="EvmExceptionType.None"/> if successful; otherwise, <see cref="EvmExceptionType.StackUnderflow"/>.</returns>
    [SkipLocalsInit]
    [MethodImpl(MethodImplOptions.AggressiveInlining)]
    public static EvmExceptionType InstructionPop(VirtualMachineBase vm, ref EvmStack stack, ref long gasAvailable, ref int programCounter)
    {
        // Deduct the minimal gas cost for a POP operation.
        gasAvailable -= GasCostOf.Base;
        // Pop from the stack; if nothing to pop, signal a stack underflow.
        return stack.PopLimbo() ? EvmExceptionType.None : EvmExceptionType.StackUnderflow;
    }

    /// <summary>
    /// Interface for series of items based operations.
    /// The <c>Count</c> property specifies the expected number of items.
    /// </summary>
    public interface IOpCount
    {
        /// <summary>
        /// The number of items expected.
        /// </summary>
        abstract static int Count { get; }

        /// <summary>
        /// This is the default implementation for push operations.
        /// Pushes immediate data from the code onto the stack.
        /// If insufficient bytes are available, pads the value to the expected length.
        /// </summary>
        /// <param name="length">The expected length of the data.</param>
        /// <param name="stack">The execution stack.</param>
        /// <param name="programCounter">The program counter.</param>
        /// <param name="code">The code segment containing the immediate data.</param>
        [MethodImpl(MethodImplOptions.AggressiveInlining)]
        virtual static void Push<TTracingInst>(int length, ref EvmStack stack, int programCounter, ReadOnlySpan<byte> code)
            where TTracingInst : struct, IFlag
        {
            // Use available bytes and pad left if fewer than expected.
            int usedFromCode = Math.Min(code.Length - programCounter, length);
            stack.PushLeftPaddedBytes<TTracingInst>(code.Slice(programCounter, usedFromCode), length);
        }
    }

    // Some push operations override the default Push method to handle fixed-size optimizations.

    /// <summary>
    /// 0 item operations.
    /// </summary>
    public struct Op0 : IOpCount { public static int Count => 0; }

    /// <summary>
    /// 1 item operations.
    /// </summary>
    public struct Op1 : IOpCount
    {
        const int Size = sizeof(byte);
        public static int Count => Size;

        /// <summary>
        /// Push operation for a single byte.
        /// If exactly one byte is available, it is pushed; otherwise, zero is pushed.
        /// </summary>
        [MethodImpl(MethodImplOptions.AggressiveInlining)]
        public static void Push<TTracingInst>(int length, ref EvmStack stack, int programCounter, ReadOnlySpan<byte> code)
            where TTracingInst : struct, IFlag
        {
            // Determine how many bytes can be used from the code.
            int usedFromCode = Math.Min(code.Length - programCounter, length);
            if (usedFromCode == Size)
            {
                // Directly push the single byte.
                ref byte bytes = ref MemoryMarshal.GetReference(code);
                stack.PushByte<TTracingInst>(Add(ref bytes, programCounter));
            }
            else
            {
                // Fallback when immediate data is incomplete.
                stack.PushZero<TTracingInst>();
            }
        }
    }

    /// <summary>
    /// 2 item operations.
    /// </summary>
    public struct Op2 : IOpCount { public static int Count => 2; }

    /// <summary>
    /// Push operation for two bytes.
    /// </summary>
    [MethodImpl(MethodImplOptions.AggressiveInlining)]
<<<<<<< HEAD
    public static EvmExceptionType InstructionPush2<TTracingInst>(VirtualMachineBase vm, ref EvmStack stack, ref long gasAvailable, ref int programCounter)
=======
    public static EvmExceptionType InstructionPush2<TTracingInst>(VirtualMachine vm, ref EvmStack stack, ref long gasAvailable, ref int programCounter)
>>>>>>> 2e346112
        where TTracingInst : struct, IFlag
    {
        const int Size = sizeof(ushort);
        // Deduct a very low gas cost for the push operation.
        gasAvailable -= GasCostOf.VeryLow;
        // Retrieve the code segment containing immediate data.
        ReadOnlySpan<byte> code = vm.EvmState.Env.CodeInfo.CodeSpan;

        ref byte bytes = ref MemoryMarshal.GetReference(code);
        int remainingCode = code.Length - programCounter;
        Instruction nextInstruction;
        if (!TTracingInst.IsActive &&
            remainingCode > Size &&
            stack.Head < EvmStack.MaxStackSize - 1 &&
            ((nextInstruction = (Instruction)Add(ref bytes, programCounter + Size))
                is Instruction.JUMP or Instruction.JUMPI))
        {
            // If next instruction is a JUMP we can skip the PUSH+POP from stack
            ushort destination = As<byte, ushort>(ref Add(ref bytes, programCounter));
            if (BitConverter.IsLittleEndian)
            {
                destination = BinaryPrimitives.ReverseEndianness(destination);
            }

            if (nextInstruction == Instruction.JUMP)
            {
                gasAvailable -= GasCostOf.Jump;
                vm.OpCodeCount++;
            }
            else
            {
                gasAvailable -= GasCostOf.JumpI;
                vm.OpCodeCount++;
                bool shouldJump = TestJumpCondition(ref stack, out bool isOverflow);
                if (isOverflow) goto StackUnderflow;
                if (!shouldJump)
                {
                    // Move forward by 2 bytes + JUMPI
                    programCounter += Size + 1;
                    goto Success;
                }
            }

            // Validate the jump destination and update the program counter if valid.
            if (!Jump((int)destination, ref programCounter, in vm.EvmState.Env))
                goto InvalidJumpDestination;

            goto Success;
        }
        else if (remainingCode >= Size)
        {
            // Optimized push for exactly two bytes.
            stack.Push2Bytes<TTracingInst>(ref Add(ref bytes, programCounter));
        }
        else if (remainingCode == Op1.Count)
        {
            // Directly push the single byte.
            stack.PushByte<TTracingInst>(Add(ref bytes, programCounter));
        }
        else
        {
            // Fallback when immediate data is incomplete.
            stack.PushZero<TTracingInst>();
        }

        programCounter += Size;
    Success:
        return EvmExceptionType.None;
    // Jump forward to be unpredicted by the branch predictor.
    InvalidJumpDestination:
        return EvmExceptionType.InvalidJumpDestination;
    StackUnderflow:
        return EvmExceptionType.StackUnderflow;
    }

    /// <summary>
    /// 3 item operations.
    /// Uses the default implementation for pushing data.
    /// </summary>
    public struct Op3 : IOpCount { public static int Count => 3; }

    /// <summary>
    /// 4 item operations.
    /// </summary>
    public struct Op4 : IOpCount
    {
        const int Size = sizeof(uint);
        public static int Count => Size;

        [MethodImpl(MethodImplOptions.AggressiveInlining)]
        public static void Push<TTracingInst>(int length, ref EvmStack stack, int programCounter, ReadOnlySpan<byte> code)
            where TTracingInst : struct, IFlag
        {
            int usedFromCode = Math.Min(code.Length - programCounter, length);
            if (usedFromCode == Size)
            {
                ref byte bytes = ref MemoryMarshal.GetReference(code);
                // Direct push of a 4-byte value.
                stack.Push4Bytes<TTracingInst>(ref Add(ref bytes, programCounter));
            }
            else
            {
                stack.PushLeftPaddedBytes<TTracingInst>(code.Slice(programCounter, usedFromCode), length);
            }
        }
    }

    /// <summary>
    /// 5 item operations.
    /// Uses the default implementation for pushing data.
    /// </summary>
    public struct Op5 : IOpCount { public static int Count => 5; }

    /// <summary>
    /// 6 item operations.
    /// Uses the default implementation for pushing data.
    /// </summary>
    public struct Op6 : IOpCount { public static int Count => 6; }

    /// <summary>
    /// 7 item operations.
    /// Uses the default implementation for pushing data.
    /// </summary>
    public struct Op7 : IOpCount { public static int Count => 7; }

    /// <summary>
    /// 8 item operations.
    /// </summary>
    public struct Op8 : IOpCount
    {
        const int Size = sizeof(ulong);
        public static int Count => Size;

        /// <summary>
        /// Push operation for eight bytes.
        /// </summary>
        [MethodImpl(MethodImplOptions.AggressiveInlining)]
        public static void Push<TTracingInst>(int length, ref EvmStack stack, int programCounter, ReadOnlySpan<byte> code)
            where TTracingInst : struct, IFlag
        {
            int usedFromCode = Math.Min(code.Length - programCounter, length);
            if (usedFromCode == Size)
            {
                ref byte bytes = ref MemoryMarshal.GetReference(code);
                stack.Push8Bytes<TTracingInst>(ref Add(ref bytes, programCounter));
            }
            else
            {
                stack.PushLeftPaddedBytes<TTracingInst>(code.Slice(programCounter, usedFromCode), length);
            }
        }
    }

    /// <summary>
    /// 9 item operations.
    /// Uses the default implementation for pushing data.
    /// </summary>
    public struct Op9 : IOpCount { public static int Count => 9; }

    /// <summary>
    /// 10 item operations.
    /// Uses the default implementation for pushing data.
    /// </summary>
    public struct Op10 : IOpCount { public static int Count => 10; }

    /// <summary>
    /// 11 item operations.
    /// Uses the default implementation for pushing data.
    /// </summary>
    public struct Op11 : IOpCount { public static int Count => 11; }

    /// <summary>
    /// 12 item operations.
    /// Uses the default implementation for pushing data.
    /// </summary>
    public struct Op12 : IOpCount { public static int Count => 12; }

    /// <summary>
    /// 13 item operations.
    /// Uses the default implementation for pushing data.
    /// </summary>
    public struct Op13 : IOpCount { public static int Count => 13; }

    /// <summary>
    /// 14 item operations.
    /// Uses the default implementation for pushing data.
    /// </summary>
    public struct Op14 : IOpCount { public static int Count => 14; }

    /// <summary>
    /// 15 item operations.
    /// Uses the default implementation for pushing data.
    /// </summary>
    public struct Op15 : IOpCount { public static int Count => 15; }

    public struct Op16 : IOpCount
    {
        const int Size = 16;
        public static int Count => Size;

        /// <summary>
        /// Push operation for 16 bytes.
        /// </summary>
        [MethodImpl(MethodImplOptions.AggressiveInlining)]
        public static void Push<TTracingInst>(int length, ref EvmStack stack, int programCounter, ReadOnlySpan<byte> code)
            where TTracingInst : struct, IFlag
        {
            int usedFromCode = Math.Min(code.Length - programCounter, length);
            if (usedFromCode == Size)
            {
                ref byte bytes = ref MemoryMarshal.GetReference(code);
                stack.Push16Bytes<TTracingInst>(ref Add(ref bytes, programCounter));
            }
            else
            {
                stack.PushLeftPaddedBytes<TTracingInst>(code.Slice(programCounter, usedFromCode), length);
            }
        }
    }

    /// <summary>
    /// 17 item operations.
    /// Uses the default implementation for pushing data.
    /// </summary>
    public struct Op17 : IOpCount { public static int Count => 17; }

    /// <summary>
    /// 18 item operations.
    /// Uses the default implementation for pushing data.
    /// </summary>
    public struct Op18 : IOpCount { public static int Count => 18; }

    /// <summary>
    /// 19 item operations.
    /// Uses the default implementation for pushing data.
    /// </summary>
    public struct Op19 : IOpCount { public static int Count => 19; }

    /// <summary>
    /// 20 item operations.
    /// </summary>
    public struct Op20 : IOpCount
    {
        const int Size = 20;
        public static int Count => Size;

        /// <summary>
        /// Push operation for 20 bytes (commonly used for addresses).
        /// </summary>
        [MethodImpl(MethodImplOptions.AggressiveInlining)]
        public static void Push<TTracingInst>(int length, ref EvmStack stack, int programCounter, ReadOnlySpan<byte> code)
            where TTracingInst : struct, IFlag
        {
            int usedFromCode = Math.Min(code.Length - programCounter, length);
            if (usedFromCode == Size)
            {
                // Optimized push for address size data.
                ref byte bytes = ref MemoryMarshal.GetReference(code);
                stack.Push20Bytes<TTracingInst>(ref Add(ref bytes, programCounter));
            }
            else
            {
                stack.PushLeftPaddedBytes<TTracingInst>(code.Slice(programCounter, usedFromCode), length);
            }
        }
    }


    /// <summary>
    /// 21 item operations.
    /// Uses the default implementation for pushing data.
    /// </summary>
    public struct Op21 : IOpCount { public static int Count => 21; }

    /// <summary>
    /// 22 item operations.
    /// Uses the default implementation for pushing data.
    /// </summary>
    public struct Op22 : IOpCount { public static int Count => 22; }

    /// <summary>
    /// 23 item operations.
    /// Uses the default implementation for pushing data.
    /// </summary>
    public struct Op23 : IOpCount { public static int Count => 23; }

    /// <summary>
    /// 24 item operations.
    /// Uses the default implementation for pushing data.
    /// </summary>
    public struct Op24 : IOpCount { public static int Count => 24; }

    /// <summary>
    /// 25 item operations.
    /// Uses the default implementation for pushing data.
    /// </summary>
    public struct Op25 : IOpCount { public static int Count => 25; }

    /// <summary>
    /// 26 item operations.
    /// Uses the default implementation for pushing data.
    /// </summary>
    public struct Op26 : IOpCount { public static int Count => 26; }

    /// <summary>
    /// 27 item operations.
    /// Uses the default implementation for pushing data.
    /// </summary>
    public struct Op27 : IOpCount { public static int Count => 27; }

    /// <summary>
    /// 28 item operations.
    /// Uses the default implementation for pushing data.
    /// </summary>
    public struct Op28 : IOpCount { public static int Count => 28; }

    /// <summary>
    /// 29 item operations.
    /// Uses the default implementation for pushing data.
    /// </summary>
    public struct Op29 : IOpCount { public static int Count => 29; }

    /// <summary>
    /// 30 item operations.
    /// Uses the default implementation for pushing data.
    /// </summary>
    public struct Op30 : IOpCount { public static int Count => 30; }

    /// <summary>
    /// 31 item operations.
    /// Uses the default implementation for pushing data.
    /// </summary>
    public struct Op31 : IOpCount { public static int Count => 31; }

    /// <summary>
    /// 32 item operations.
    /// </summary>
    public struct Op32 : IOpCount
    {
        const int Size = 32;
        public static int Count => Size;

        /// <summary>
        /// Push operation for 32 bytes.
        /// </summary>
        [MethodImpl(MethodImplOptions.AggressiveInlining)]
        public static void Push<TTracingInst>(int length, ref EvmStack stack, int programCounter, ReadOnlySpan<byte> code)
            where TTracingInst : struct, IFlag
        {
            int usedFromCode = Math.Min(code.Length - programCounter, length);
            if (usedFromCode == Size)
            {
                // Leverage reinterpretation of bytes as a 256-bit vector.
                stack.Push32Bytes<TTracingInst>(in As<byte, Word>(ref Add(ref MemoryMarshal.GetReference(code), programCounter)));
            }
            else
            {
                stack.PushLeftPaddedBytes<TTracingInst>(code.Slice(programCounter, usedFromCode), length);
            }
        }
    }

    /// <summary>
    /// Handles the PUSH0 opcode which pushes a zero onto the stack.
    /// </summary>
    /// <param name="vm">The virtual machine instance.</param>
    /// <param name="stack">The execution stack.</param>
    /// <param name="gasAvailable">The available gas which is reduced by the operation's cost.</param>
    /// <param name="programCounter">The program counter.</param>
    /// <returns><see cref="EvmExceptionType.None"/> on success.</returns>
    [SkipLocalsInit]
<<<<<<< HEAD
    public static EvmExceptionType InstructionPush0<TTracingInst>(VirtualMachineBase vm, ref EvmStack stack, ref long gasAvailable, ref int programCounter)
=======
    public static EvmExceptionType InstructionPush0<TTracingInst>(VirtualMachine vm, ref EvmStack stack, ref long gasAvailable, ref int programCounter)
>>>>>>> 2e346112
        where TTracingInst : struct, IFlag
    {
        gasAvailable -= GasCostOf.Base;
        stack.PushZero<TTracingInst>();
        return EvmExceptionType.None;
    }

    /// <summary>
    /// Executes a PUSH instruction.
    /// Reads immediate data of a fixed length from the code and pushes it onto the stack.
    /// </summary>
    /// <typeparam name="TOpCount">The push operation implementation defining the byte count.</typeparam>
    /// <param name="vm">The virtual machine instance.</param>
    /// <param name="stack">The execution stack.</param>
    /// <param name="gasAvailable">The available gas which is reduced by the operation's cost.</param>
    /// <param name="programCounter">Reference to the program counter, which will be advanced.</param>
    /// <returns><see cref="EvmExceptionType.None"/> on success.</returns>
    [SkipLocalsInit]
<<<<<<< HEAD
    public static EvmExceptionType InstructionPush<TOpCount, TTracingInst>(VirtualMachineBase vm, ref EvmStack stack, ref long gasAvailable, ref int programCounter)
=======
    public static EvmExceptionType InstructionPush<TOpCount, TTracingInst>(VirtualMachine vm, ref EvmStack stack, ref long gasAvailable, ref int programCounter)
>>>>>>> 2e346112
        where TOpCount : IOpCount
        where TTracingInst : struct, IFlag
    {
        // Deduct a very low gas cost for the push operation.
        gasAvailable -= GasCostOf.VeryLow;
        // Retrieve the code segment containing immediate data.
        ReadOnlySpan<byte> code = vm.EvmState.Env.CodeInfo.CodeSpan;
        // Use the push method defined by the specific push operation.
        TOpCount.Push<TTracingInst>(TOpCount.Count, ref stack, programCounter, code);
        // Advance the program counter by the number of bytes consumed.
        programCounter += TOpCount.Count;
        return EvmExceptionType.None;
    }

    /// <summary>
    /// Executes a DUP operation which duplicates the nth stack element.
    /// </summary>
    /// <typeparam name="TOpCount">The duplicate operation implementation that defines which element to duplicate.</typeparam>
    /// <param name="vm">The virtual machine instance.</param>
    /// <param name="stack">The execution stack.</param>
    /// <param name="gasAvailable">The available gas which is reduced by the operation's cost.</param>
    /// <param name="programCounter">Reference to the program counter.</param>
    /// <returns><see cref="EvmExceptionType.None"/> on success or <see cref="EvmExceptionType.StackUnderflow"/> if insufficient stack elements.</returns>
    [SkipLocalsInit]
<<<<<<< HEAD
    public static EvmExceptionType InstructionDup<TOpCount, TTracingInst>(VirtualMachineBase vm, ref EvmStack stack, ref long gasAvailable, ref int programCounter)
=======
    public static EvmExceptionType InstructionDup<TOpCount, TTracingInst>(VirtualMachine vm, ref EvmStack stack, ref long gasAvailable, ref int programCounter)
>>>>>>> 2e346112
        where TOpCount : IOpCount
        where TTracingInst : struct, IFlag
    {
        gasAvailable -= GasCostOf.VeryLow;
<<<<<<< HEAD
        // Duplicate the nth element from the top; if it fails, signal a stack underflow.
        if (!stack.Dup<TTracingInst>(TOpCount.Count)) goto StackUnderflow;
        return EvmExceptionType.None;
    // Jump forward to be unpredicted by the branch predictor.
    StackUnderflow:
        return EvmExceptionType.StackUnderflow;
=======

        return stack.Dup<TTracingInst>(TOpCount.Count);
>>>>>>> 2e346112
    }

    /// <summary>
    /// Executes a SWAP operation which swaps the top element with the (n+1)th element.
    /// </summary>
    /// <typeparam name="TOpCount">The swap operation implementation that defines the swap depth.</typeparam>
    /// <param name="vm">The virtual machine instance.</param>
    /// <param name="stack">The execution stack.</param>
    /// <param name="gasAvailable">The available gas which is reduced by the operation's cost.</param>
    /// <param name="programCounter">Reference to the program counter.</param>
    /// <returns><see cref="EvmExceptionType.None"/> on success or <see cref="EvmExceptionType.StackUnderflow"/> if insufficient elements.</returns>
    [SkipLocalsInit]
<<<<<<< HEAD
    public static EvmExceptionType InstructionSwap<TOpCount, TTracingInst>(VirtualMachineBase vm, ref EvmStack stack, ref long gasAvailable, ref int programCounter)
=======
    public static EvmExceptionType InstructionSwap<TOpCount, TTracingInst>(VirtualMachine vm, ref EvmStack stack, ref long gasAvailable, ref int programCounter)
>>>>>>> 2e346112
        where TOpCount : IOpCount
        where TTracingInst : struct, IFlag
    {
        gasAvailable -= GasCostOf.VeryLow;
        // Swap the top element with the (n+1)th element; ensure adequate stack depth.
<<<<<<< HEAD
        if (!stack.Swap<TTracingInst>(TOpCount.Count + 1)) goto StackUnderflow;
        return EvmExceptionType.None;
    // Jump forward to be unpredicted by the branch predictor.
    StackUnderflow:
        return EvmExceptionType.StackUnderflow;
=======
        return stack.Swap<TTracingInst>(TOpCount.Count + 1);
>>>>>>> 2e346112
    }

    /// <summary>
    /// Executes a LOG operation which records a log entry with topics and data.
    /// Pops data offset and length, then pops a fixed number of topics from the stack.
    /// Validates memory expansion and deducts gas accordingly.
    /// </summary>
    /// <typeparam name="TOpCount">Specifies the number of log topics (as defined by its Count property).</typeparam>
    /// <param name="vm">The virtual machine instance.</param>
    /// <param name="stack">The execution stack.</param>
    /// <param name="gasAvailable">The available gas which is reduced by the operation's cost.</param>
    /// <param name="programCounter">Reference to the program counter.</param>
    /// <returns>
    /// <see cref="EvmExceptionType.None"/> if the log is successfully recorded; otherwise, an appropriate exception type such as
    /// <see cref="EvmExceptionType.StackUnderflow"/>, <see cref="EvmExceptionType.StaticCallViolation"/>, or <see cref="EvmExceptionType.OutOfGas"/>.
    /// </returns>
    [SkipLocalsInit]
    public static EvmExceptionType InstructionLog<TOpCount>(VirtualMachineBase vm, ref EvmStack stack, ref long gasAvailable, ref int programCounter)
        where TOpCount : struct, IOpCount
    {
        EvmState vmState = vm.EvmState;
        // Logging is not permitted in static call contexts.
        if (vmState.IsStatic) goto StaticCallViolation;

        // Pop memory offset and length for the log data.
        if (!stack.PopUInt256(out UInt256 position) || !stack.PopUInt256(out UInt256 length)) goto StackUnderflow;

        // The number of topics is defined by the generic parameter.
        long topicsCount = TOpCount.Count;

        // Ensure that the memory expansion for the log data is accounted for.
        if (!UpdateMemoryCost(vmState, ref gasAvailable, in position, length)) goto OutOfGas;
        // Deduct gas for the log entry itself, including per-topic and per-byte data costs.
        if (!UpdateGas(
                GasCostOf.Log + topicsCount * GasCostOf.LogTopic +
                (long)length * GasCostOf.LogData, ref gasAvailable)) goto OutOfGas;

        // Load the log data from memory.
        ReadOnlyMemory<byte> data = vmState.Memory.Load(in position, length);
        // Prepare the topics array by popping the corresponding number of words from the stack.
        Hash256[] topics = new Hash256[topicsCount];
        for (int i = 0; i < topics.Length; i++)
        {
            topics[i] = new Hash256(stack.PopWord256());
        }

        // Create a new log entry with the executing account, log data, and topics.
        LogEntry logEntry = new(
            vmState.Env.ExecutingAccount,
            data.ToArray(),
            topics);
        vmState.AccessTracker.Logs.Add(logEntry);

        // Optionally report the log if tracing is enabled.
        if (vm.TxTracer.IsTracingLogs)
        {
            vm.TxTracer.ReportLog(logEntry);
        }

        return EvmExceptionType.None;
    // Jump forward to be unpredicted by the branch predictor.
    StackUnderflow:
        return EvmExceptionType.StackUnderflow;
    StaticCallViolation:
        return EvmExceptionType.StaticCallViolation;
    OutOfGas:
        return EvmExceptionType.OutOfGas;
    }
}
<|MERGE_RESOLUTION|>--- conflicted
+++ resolved
@@ -113,11 +113,7 @@
     /// Push operation for two bytes.
     /// </summary>
     [MethodImpl(MethodImplOptions.AggressiveInlining)]
-<<<<<<< HEAD
     public static EvmExceptionType InstructionPush2<TTracingInst>(VirtualMachineBase vm, ref EvmStack stack, ref long gasAvailable, ref int programCounter)
-=======
-    public static EvmExceptionType InstructionPush2<TTracingInst>(VirtualMachine vm, ref EvmStack stack, ref long gasAvailable, ref int programCounter)
->>>>>>> 2e346112
         where TTracingInst : struct, IFlag
     {
         const int Size = sizeof(ushort);
@@ -489,11 +485,7 @@
     /// <param name="programCounter">The program counter.</param>
     /// <returns><see cref="EvmExceptionType.None"/> on success.</returns>
     [SkipLocalsInit]
-<<<<<<< HEAD
     public static EvmExceptionType InstructionPush0<TTracingInst>(VirtualMachineBase vm, ref EvmStack stack, ref long gasAvailable, ref int programCounter)
-=======
-    public static EvmExceptionType InstructionPush0<TTracingInst>(VirtualMachine vm, ref EvmStack stack, ref long gasAvailable, ref int programCounter)
->>>>>>> 2e346112
         where TTracingInst : struct, IFlag
     {
         gasAvailable -= GasCostOf.Base;
@@ -512,11 +504,7 @@
     /// <param name="programCounter">Reference to the program counter, which will be advanced.</param>
     /// <returns><see cref="EvmExceptionType.None"/> on success.</returns>
     [SkipLocalsInit]
-<<<<<<< HEAD
     public static EvmExceptionType InstructionPush<TOpCount, TTracingInst>(VirtualMachineBase vm, ref EvmStack stack, ref long gasAvailable, ref int programCounter)
-=======
-    public static EvmExceptionType InstructionPush<TOpCount, TTracingInst>(VirtualMachine vm, ref EvmStack stack, ref long gasAvailable, ref int programCounter)
->>>>>>> 2e346112
         where TOpCount : IOpCount
         where TTracingInst : struct, IFlag
     {
@@ -541,26 +529,13 @@
     /// <param name="programCounter">Reference to the program counter.</param>
     /// <returns><see cref="EvmExceptionType.None"/> on success or <see cref="EvmExceptionType.StackUnderflow"/> if insufficient stack elements.</returns>
     [SkipLocalsInit]
-<<<<<<< HEAD
     public static EvmExceptionType InstructionDup<TOpCount, TTracingInst>(VirtualMachineBase vm, ref EvmStack stack, ref long gasAvailable, ref int programCounter)
-=======
-    public static EvmExceptionType InstructionDup<TOpCount, TTracingInst>(VirtualMachine vm, ref EvmStack stack, ref long gasAvailable, ref int programCounter)
->>>>>>> 2e346112
         where TOpCount : IOpCount
         where TTracingInst : struct, IFlag
     {
         gasAvailable -= GasCostOf.VeryLow;
-<<<<<<< HEAD
-        // Duplicate the nth element from the top; if it fails, signal a stack underflow.
-        if (!stack.Dup<TTracingInst>(TOpCount.Count)) goto StackUnderflow;
-        return EvmExceptionType.None;
-    // Jump forward to be unpredicted by the branch predictor.
-    StackUnderflow:
-        return EvmExceptionType.StackUnderflow;
-=======
 
         return stack.Dup<TTracingInst>(TOpCount.Count);
->>>>>>> 2e346112
     }
 
     /// <summary>
@@ -573,25 +548,13 @@
     /// <param name="programCounter">Reference to the program counter.</param>
     /// <returns><see cref="EvmExceptionType.None"/> on success or <see cref="EvmExceptionType.StackUnderflow"/> if insufficient elements.</returns>
     [SkipLocalsInit]
-<<<<<<< HEAD
     public static EvmExceptionType InstructionSwap<TOpCount, TTracingInst>(VirtualMachineBase vm, ref EvmStack stack, ref long gasAvailable, ref int programCounter)
-=======
-    public static EvmExceptionType InstructionSwap<TOpCount, TTracingInst>(VirtualMachine vm, ref EvmStack stack, ref long gasAvailable, ref int programCounter)
->>>>>>> 2e346112
         where TOpCount : IOpCount
         where TTracingInst : struct, IFlag
     {
         gasAvailable -= GasCostOf.VeryLow;
         // Swap the top element with the (n+1)th element; ensure adequate stack depth.
-<<<<<<< HEAD
-        if (!stack.Swap<TTracingInst>(TOpCount.Count + 1)) goto StackUnderflow;
-        return EvmExceptionType.None;
-    // Jump forward to be unpredicted by the branch predictor.
-    StackUnderflow:
-        return EvmExceptionType.StackUnderflow;
-=======
         return stack.Swap<TTracingInst>(TOpCount.Count + 1);
->>>>>>> 2e346112
     }
 
     /// <summary>
