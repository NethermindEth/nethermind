// SPDX-FileCopyrightText: 2025 Demerzel Solutions Limited
// SPDX-License-Identifier: LGPL-3.0-only

using System;
using System.Numerics;
using System.Runtime.CompilerServices;
using System.Runtime.Intrinsics;
using Nethermind.Core;
using Nethermind.Core.Extensions;
using Nethermind.Int256;
using static System.Runtime.CompilerServices.Unsafe;
using static Nethermind.Evm.VirtualMachineBase;

namespace Nethermind.Evm;
using Word = Vector256<byte>;

internal static partial class EvmInstructions
{
    /// <summary>
    /// Interface for single-parameter mathematical operations on 256‐bit vectors.
    /// Implementations provide a specific operation that takes one 256‐bit operand and returns a 256‐bit result.
    /// </summary>
    public interface IOpMath1Param
    {
        /// <summary>
        /// The gas cost for executing the operation.
        /// </summary>
        virtual static long GasCost => GasCostOf.VeryLow;

        /// <summary>
        /// Executes the operation on the provided 256‐bit operand.
        /// </summary>
        /// <param name="value">The input 256‐bit vector.</param>
        /// <returns>The result of the operation as a 256‐bit vector.</returns>
        abstract static Word Operation(Word value);
    }

    /// <summary>
    /// Executes a single-parameter mathematical operation on the top element of the EVM stack.
    /// The operation is defined by the generic parameter <typeparamref name="TOpMath"/>,
    /// which implements <see cref="IOpMath1Param"/>.
    /// </summary>
    /// <typeparam name="TOpMath">A struct implementing <see cref="IOpMath1Param"/> for the specific math operation.</typeparam>
    /// <param name="_">An unused virtual machine instance.</param>
    /// <param name="stack">The EVM stack from which the operand is read and where the result is written.</param>
    /// <param name="gasAvailable">Reference to the available gas, reduced by the operation's cost.</param>
    /// <param name="programCounter">Reference to the program counter (unused in this operation).</param>
    /// <returns>
    /// <see cref="EvmExceptionType.None"/> if the operation completes successfully; otherwise,
    /// <see cref="EvmExceptionType.StackUnderflow"/> if the stack is empty.
    /// </returns>
    [SkipLocalsInit]
    public static EvmExceptionType InstructionMath1Param<TOpMath>(VirtualMachineBase _, ref EvmStack stack, ref long gasAvailable, ref int programCounter)
        where TOpMath : struct, IOpMath1Param
    {
        // Deduct the gas cost associated with the math operation.
        gasAvailable -= TOpMath.GasCost;

        // Peek at the top element of the stack without removing it.
        // This avoids an unnecessary pop/push sequence.
        ref byte bytesRef = ref stack.PeekBytesByRef();
        if (IsNullRef(ref bytesRef)) goto StackUnderflow;

        // Read a 256-bit value from unaligned memory on the stack.
        Word result = TOpMath.Operation(ReadUnaligned<Word>(ref bytesRef));

        // Write the computed result directly back to the stack slot.
        WriteUnaligned(ref bytesRef, result);

        return EvmExceptionType.None;
    // Label for error handling when the stack does not have the required element.
    StackUnderflow:
        return EvmExceptionType.StackUnderflow;
    }

    /// <summary>
    /// Implements the bitwise NOT operation.
    /// Computes the ones' complement of the input 256‐bit vector.
    /// </summary>
    public struct OpNot : IOpMath1Param
    {
        public static Word Operation(Word value) => Vector256.OnesComplement(value);
    }

    /// <summary>
    /// Implements the ISZERO operation.
    /// Compares the input 256‐bit vector to zero and returns a predefined marker if the value is zero;
    /// otherwise, returns a zero vector.
    /// </summary>
    public struct OpIsZero : IOpMath1Param
    {
        public static Word Operation(Word value) => value == default ? OpBitwiseEq.One : default;
    }

    /// <summary>
    /// Implements the CLZ opcode.
    /// Counts leading 0's of 256‐bit vector
    /// </summary>
    public struct OpCLZ : IOpMath1Param
    {
<<<<<<< HEAD
=======
        public static long GasCost => GasCostOf.Low;

>>>>>>> 2e346112
        public static Word Operation(Word value) => value == default
            ? Vector256.Create((byte)0, 0, 0, 0, 0, 0, 0, 0, 0, 0, 0, 0, 0, 0, 0, 0, 0, 0, 0, 0, 0, 0, 0, 0, 0, 0, 0, 0, 0, 0, 1, 0)
            : Vector256.Create(0UL, 0UL, 0UL, (ulong)value.CountLeadingZeroBits() << 56).AsByte();
    }

    /// <summary>
    /// Implements the BYTE opcode.
    /// Extracts a byte from a 256-bit word at the position specified by the stack.
    /// </summary>
    [SkipLocalsInit]
<<<<<<< HEAD
    public static EvmExceptionType InstructionByte<TTracingInst>(VirtualMachineBase vm, ref EvmStack stack, ref long gasAvailable, ref int programCounter)
=======
    public static EvmExceptionType InstructionByte<TTracingInst>(VirtualMachine vm, ref EvmStack stack, ref long gasAvailable, ref int programCounter)
>>>>>>> 2e346112
        where TTracingInst : struct, IFlag
    {
        gasAvailable -= GasCostOf.VeryLow;

        // Pop the byte position and the 256-bit word.
        if (!stack.PopUInt256(out UInt256 a))
            goto StackUnderflow;
        Span<byte> bytes = stack.PopWord256();

        // If the position is out-of-range, push zero.
        if (a >= BigInt32)
        {
            stack.PushZero<TTracingInst>();
        }
        else
        {
            int adjustedPosition = bytes.Length - 32 + (int)a;
            if (adjustedPosition < 0)
            {
                stack.PushZero<TTracingInst>();
            }
            else
            {
                // Push the extracted byte.
                stack.PushByte<TTracingInst>(bytes[adjustedPosition]);
            }
        }

        return EvmExceptionType.None;
    // Jump forward to be unpredicted by the branch predictor.
    StackUnderflow:
        return EvmExceptionType.StackUnderflow;
    }

    /// <summary>
    /// Implements the SIGNEXTEND opcode.
    /// Performs sign extension on a 256-bit integer in-place based on a specified byte index.
    /// </summary>
    [SkipLocalsInit]
<<<<<<< HEAD
    public static EvmExceptionType InstructionSignExtend<TTracingInst>(VirtualMachineBase vm, ref EvmStack stack, ref long gasAvailable, ref int programCounter)
=======
    public static EvmExceptionType InstructionSignExtend<TTracingInst>(VirtualMachine vm, ref EvmStack stack, ref long gasAvailable, ref int programCounter)
>>>>>>> 2e346112
    {
        gasAvailable -= GasCostOf.Low;

        // Pop the index to determine which byte to use for sign extension.
        if (!stack.PopUInt256(out UInt256 a))
            goto StackUnderflow;
        if (a >= BigInt32)
        {
            // If the index is out-of-range, no extension is needed.
            if (!stack.EnsureDepth(1))
                goto StackUnderflow;
            return EvmExceptionType.None;
        }

        int position = 31 - (int)a;

        // Peek at the 256-bit word without removing it.
        Span<byte> bytes = stack.PeekWord256();
        sbyte sign = (sbyte)bytes[position];

        // Extend the sign by replacing higher-order bytes.
        if (sign >= 0)
        {
            // Fill with zero bytes.
            BytesZero32.AsSpan(0, position).CopyTo(bytes[..position]);
        }
        else
        {
            // Fill with 0xFF bytes.
            BytesMax32.AsSpan(0, position).CopyTo(bytes[..position]);
        }

        return EvmExceptionType.None;
    // Jump forward to be unpredicted by the branch predictor.
    StackUnderflow:
        return EvmExceptionType.StackUnderflow;
    }
}<|MERGE_RESOLUTION|>--- conflicted
+++ resolved
@@ -98,11 +98,8 @@
     /// </summary>
     public struct OpCLZ : IOpMath1Param
     {
-<<<<<<< HEAD
-=======
         public static long GasCost => GasCostOf.Low;
 
->>>>>>> 2e346112
         public static Word Operation(Word value) => value == default
             ? Vector256.Create((byte)0, 0, 0, 0, 0, 0, 0, 0, 0, 0, 0, 0, 0, 0, 0, 0, 0, 0, 0, 0, 0, 0, 0, 0, 0, 0, 0, 0, 0, 0, 1, 0)
             : Vector256.Create(0UL, 0UL, 0UL, (ulong)value.CountLeadingZeroBits() << 56).AsByte();
@@ -113,11 +110,7 @@
     /// Extracts a byte from a 256-bit word at the position specified by the stack.
     /// </summary>
     [SkipLocalsInit]
-<<<<<<< HEAD
     public static EvmExceptionType InstructionByte<TTracingInst>(VirtualMachineBase vm, ref EvmStack stack, ref long gasAvailable, ref int programCounter)
-=======
-    public static EvmExceptionType InstructionByte<TTracingInst>(VirtualMachine vm, ref EvmStack stack, ref long gasAvailable, ref int programCounter)
->>>>>>> 2e346112
         where TTracingInst : struct, IFlag
     {
         gasAvailable -= GasCostOf.VeryLow;
@@ -157,11 +150,7 @@
     /// Performs sign extension on a 256-bit integer in-place based on a specified byte index.
     /// </summary>
     [SkipLocalsInit]
-<<<<<<< HEAD
     public static EvmExceptionType InstructionSignExtend<TTracingInst>(VirtualMachineBase vm, ref EvmStack stack, ref long gasAvailable, ref int programCounter)
-=======
-    public static EvmExceptionType InstructionSignExtend<TTracingInst>(VirtualMachine vm, ref EvmStack stack, ref long gasAvailable, ref int programCounter)
->>>>>>> 2e346112
     {
         gasAvailable -= GasCostOf.Low;
 
