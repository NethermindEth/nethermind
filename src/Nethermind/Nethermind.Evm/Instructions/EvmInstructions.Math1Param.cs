--- conflicted
+++ resolved
@@ -2,14 +2,13 @@
 // SPDX-License-Identifier: LGPL-3.0-only
 
 using System;
-using System.Numerics;
 using System.Runtime.CompilerServices;
 using System.Runtime.Intrinsics;
 using Nethermind.Core;
 using Nethermind.Core.Extensions;
 using Nethermind.Int256;
 using static System.Runtime.CompilerServices.Unsafe;
-using static Nethermind.Evm.VirtualMachineBase;
+using static Nethermind.Evm.VirtualMachine;
 
 namespace Nethermind.Evm;
 using Word = Vector256<byte>;
@@ -50,7 +49,7 @@
     /// <see cref="EvmExceptionType.StackUnderflow"/> if the stack is empty.
     /// </returns>
     [SkipLocalsInit]
-    public static EvmExceptionType InstructionMath1Param<TOpMath>(VirtualMachineBase _, ref EvmStack stack, ref long gasAvailable, ref int programCounter)
+    public static EvmExceptionType InstructionMath1Param<TOpMath>(VirtualMachine _, ref EvmStack stack, ref long gasAvailable, ref int programCounter)
         where TOpMath : struct, IOpMath1Param
     {
         // Deduct the gas cost associated with the math operation.
@@ -98,11 +97,8 @@
     /// </summary>
     public struct OpCLZ : IOpMath1Param
     {
-<<<<<<< HEAD
-=======
         public static long GasCost => GasCostOf.Low;
 
->>>>>>> eee5ac23
         public static Word Operation(Word value) => value == default
             ? Vector256.Create((byte)0, 0, 0, 0, 0, 0, 0, 0, 0, 0, 0, 0, 0, 0, 0, 0, 0, 0, 0, 0, 0, 0, 0, 0, 0, 0, 0, 0, 0, 0, 1, 0)
             : Vector256.Create(0UL, 0UL, 0UL, (ulong)value.CountLeadingZeroBits() << 56).AsByte();
@@ -113,11 +109,7 @@
     /// Extracts a byte from a 256-bit word at the position specified by the stack.
     /// </summary>
     [SkipLocalsInit]
-<<<<<<< HEAD
-    public static EvmExceptionType InstructionByte<TTracingInst>(VirtualMachineBase vm, ref EvmStack stack, ref long gasAvailable, ref int programCounter)
-=======
     public static EvmExceptionType InstructionByte<TTracingInst>(VirtualMachine vm, ref EvmStack stack, ref long gasAvailable, ref int programCounter)
->>>>>>> eee5ac23
         where TTracingInst : struct, IFlag
     {
         gasAvailable -= GasCostOf.VeryLow;
@@ -157,11 +149,7 @@
     /// Performs sign extension on a 256-bit integer in-place based on a specified byte index.
     /// </summary>
     [SkipLocalsInit]
-<<<<<<< HEAD
-    public static EvmExceptionType InstructionSignExtend<TTracingInst>(VirtualMachineBase vm, ref EvmStack stack, ref long gasAvailable, ref int programCounter)
-=======
     public static EvmExceptionType InstructionSignExtend<TTracingInst>(VirtualMachine vm, ref EvmStack stack, ref long gasAvailable, ref int programCounter)
->>>>>>> eee5ac23
     {
         gasAvailable -= GasCostOf.Low;
 
