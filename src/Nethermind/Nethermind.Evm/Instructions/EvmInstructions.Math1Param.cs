--- conflicted
+++ resolved
@@ -97,11 +97,8 @@
     /// </summary>
     public struct OpCLZ : IOpMath1Param
     {
-<<<<<<< HEAD
-=======
         public static long GasCost => GasCostOf.Low;
 
->>>>>>> 2fd4f27f
         public static Word Operation(Word value) => value == default
             ? Vector256.Create((byte)0, 0, 0, 0, 0, 0, 0, 0, 0, 0, 0, 0, 0, 0, 0, 0, 0, 0, 0, 0, 0, 0, 0, 0, 0, 0, 0, 0, 0, 0, 1, 0)
             : Vector256.Create(0UL, 0UL, 0UL, (ulong)value.CountLeadingZeroBits() << 56).AsByte();
