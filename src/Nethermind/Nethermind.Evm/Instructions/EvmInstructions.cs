--- conflicted
+++ resolved
@@ -315,219 +315,4 @@
 
         return lookup;
     }
-<<<<<<< HEAD
-
-    /// <summary>
-    /// Charges gas for accessing an account, including potential delegation lookups.
-    /// This method ensures that both the requested account and its delegated account (if any) are properly charged.
-    /// </summary>
-    /// <param name="gasAvailable">Reference to the available gas which will be updated.</param>
-    /// <param name="vm">The virtual machine instance.</param>
-    /// <param name="address">The target account address.</param>
-    /// <param name="chargeForWarm">If true, charge even if the account is already warm.</param>
-    /// <returns>True if gas was successfully charged; otherwise false.</returns>
-    private static bool ChargeAccountAccessGasWithDelegation(ref long gasAvailable, VirtualMachine vm, Address address, bool chargeForWarm = true)
-    {
-        IReleaseSpec spec = vm.Spec;
-        if (!spec.UseHotAndColdStorage)
-        {
-            // No extra cost if hot/cold storage is not used.
-            return true;
-        }
-        bool notOutOfGas = ChargeAccountAccessGas(ref gasAvailable, vm, address, chargeForWarm);
-        return notOutOfGas
-               && (!vm.TxExecutionContext.CodeInfoRepository.TryGetDelegation(address, spec, out Address delegated)
-                   // Charge additional gas for the delegated account if it exists.
-                   || ChargeAccountAccessGas(ref gasAvailable, vm, delegated, chargeForWarm));
-    }
-
-    /// <summary>
-    /// Charges gas for accessing an account based on its storage state (cold vs. warm).
-    /// Precompiles are treated as exceptions to the cold/warm gas charge.
-    /// </summary>
-    /// <param name="gasAvailable">Reference to the available gas which will be updated.</param>
-    /// <param name="vm">The virtual machine instance.</param>
-    /// <param name="address">The target account address.</param>
-    /// <param name="chargeForWarm">If true, applies the warm read gas cost even if the account is warm.</param>
-    /// <returns>True if the gas charge was successful; otherwise false.</returns>
-    private static bool ChargeAccountAccessGas(ref long gasAvailable, VirtualMachine vm, Address address, bool chargeForWarm = true)
-    {
-        bool result = true;
-        IReleaseSpec spec = vm.Spec;
-        if (spec.UseHotAndColdStorage)
-        {
-            EvmState vmState = vm.EvmState;
-            if (vm.TxTracer.IsTracingAccess)
-            {
-                // Ensure that tracing simulates access-list behavior.
-                vmState.AccessTracker.WarmUp(address);
-            }
-
-            // If the account is cold (and not a precompile), charge the cold access cost.
-            if (!spec.IsPrecompile(address) && vmState.AccessTracker.WarmUp(address))
-            {
-                result = UpdateGas(GasCostOf.ColdAccountAccess, ref gasAvailable);
-            }
-            else if (chargeForWarm)
-            {
-                // Otherwise, if warm access should be charged, apply the warm read cost.
-                result = UpdateGas(GasCostOf.WarmStateRead, ref gasAvailable);
-            }
-        }
-
-        return result;
-    }
-
-    /// <summary>
-    /// Charges the appropriate gas cost for accessing a storage cell, taking into account whether the access is cold or warm.
-    /// <para>
-    /// For cold storage accesses (or if not previously warmed up), a higher gas cost is applied. For warm accesses during SLOAD,
-    /// a lower cost is deducted.
-    /// </para>
-    /// </summary>
-    /// <param name="gasAvailable">The remaining gas, passed by reference and reduced by the access cost.</param>
-    /// <param name="vm">The virtual machine instance.</param>
-    /// <param name="storageCell">The target storage cell being accessed.</param>
-    /// <param name="storageAccessType">Indicates whether the access is for a load (SLOAD) or store (SSTORE) operation.</param>
-    /// <param name="spec">The release specification which governs gas metering and storage access rules.</param>
-    /// <returns><c>true</c> if the gas charge was successfully applied; otherwise, <c>false</c> indicating an out-of-gas condition.</returns>
-    private static bool ChargeStorageAccessGas(
-        ref long gasAvailable,
-        VirtualMachine vm,
-        in StorageCell storageCell,
-        StorageAccessType storageAccessType,
-        IReleaseSpec spec)
-    {
-        EvmState vmState = vm.EvmState;
-        bool result = true;
-
-        // If the spec requires hot/cold storage tracking, determine if extra gas should be charged.
-        if (spec.UseHotAndColdStorage)
-        {
-            // When tracing access, ensure the storage cell is marked as warm to simulate inclusion in the access list.
-            ref readonly StackAccessTracker accessTracker = ref vmState.AccessTracker;
-            if (vm.TxTracer.IsTracingAccess)
-            {
-                accessTracker.WarmUp(in storageCell);
-            }
-
-            // If the storage cell is still cold, apply the higher cold access cost and mark it as warm.
-            if (accessTracker.WarmUp(in storageCell))
-            {
-                result = UpdateGas(GasCostOf.ColdSLoad, ref gasAvailable);
-            }
-            // For SLOAD operations on already warmed-up storage, apply a lower warm-read cost.
-            else if (storageAccessType == StorageAccessType.SLOAD)
-            {
-                result = UpdateGas(GasCostOf.WarmStateRead, ref gasAvailable);
-            }
-        }
-
-        return result;
-    }
-
-    /// <summary>
-    /// Calculates and deducts the gas cost for accessing a specific memory region.
-    /// </summary>
-    /// <param name="vmState">The current EVM state.</param>
-    /// <param name="gasAvailable">The remaining gas available.</param>
-    /// <param name="position">The starting position in memory.</param>
-    /// <param name="length">The length of the memory region.</param>
-    /// <returns><c>true</c> if sufficient gas was available and deducted; otherwise, <c>false</c>.</returns>
-    [MethodImpl(MethodImplOptions.AggressiveInlining)]
-    private static bool UpdateMemoryCost(EvmState vmState, ref long gasAvailable, in UInt256 position, in UInt256 length)
-    {
-        // Calculate additional gas cost for any memory expansion.
-        long memoryCost = vmState.Memory.CalculateMemoryCost(in position, length);
-        if (memoryCost != 0L)
-        {
-            if (!UpdateGas(memoryCost, ref gasAvailable))
-            {
-                return false;
-            }
-        }
-
-        return true;
-    }
-
-    /// <summary>
-    /// Deducts a specified gas cost from the available gas.
-    /// </summary>
-    /// <param name="gasCost">The gas cost to deduct.</param>
-    /// <param name="gasAvailable">The remaining gas available.</param>
-    /// <returns><c>true</c> if there was sufficient gas; otherwise, <c>false</c>.</returns>
-    [MethodImpl(MethodImplOptions.AggressiveInlining)]
-    private static bool UpdateGas(long gasCost, ref long gasAvailable)
-    {
-        if (gasAvailable < gasCost)
-        {
-            return false;
-        }
-
-        gasAvailable -= gasCost;
-        return true;
-    }
-
-    /// <summary>
-    /// Refunds gas by adding the specified amount back to the available gas.
-    /// </summary>
-    /// <param name="refund">The gas amount to refund.</param>
-    /// <param name="gasAvailable">The current gas available.</param>
-    [MethodImpl(MethodImplOptions.AggressiveInlining)]
-    private static void UpdateGasUp(long refund, ref long gasAvailable)
-    {
-        gasAvailable += refund;
-    }
-
-    [MethodImpl(MethodImplOptions.AggressiveInlining)]
-    public static long Div32Ceiling(in UInt256 length, out bool outOfGas)
-    {
-        if (length.IsLargerThanULong())
-        {
-            outOfGas = true;
-            return 0;
-        }
-
-        return Div32Ceiling(length.u0, out outOfGas);
-    }
-
-    [MethodImpl(MethodImplOptions.AggressiveInlining)]
-    public static long Div32Ceiling(ulong result, out bool outOfGas)
-    {
-        ulong rem = result & 31;
-        result >>= 5;
-        if (rem > 0)
-        {
-            result++;
-        }
-
-        if (result > uint.MaxValue)
-        {
-            outOfGas = true;
-            return 0;
-        }
-
-        outOfGas = false;
-        return (long)result;
-    }
-
-    public static long Div32Ceiling(in UInt256 length)
-    {
-        long result = Div32Ceiling(in length, out bool outOfGas);
-        if (outOfGas)
-        {
-            ThrowOutOfGasException();
-        }
-
-        return result;
-
-        [DoesNotReturn, StackTraceHidden]
-        static void ThrowOutOfGasException()
-        {
-            Metrics.EvmExceptions++;
-            throw new OutOfGasException();
-        }
-    }
-=======
->>>>>>> babc3c4f
 }