// SPDX-FileCopyrightText: 2025 Demerzel Solutions Limited
// SPDX-License-Identifier: LGPL-3.0-only

using System.Diagnostics;
using System.Diagnostics.CodeAnalysis;
using System.Runtime.CompilerServices;
using Nethermind.Core;
using Nethermind.Core.Specs;

[assembly: InternalsVisibleTo("Nethermind.Evm.Precompiles")]
namespace Nethermind.Evm;
using unsafe OpCode = delegate*<VirtualMachineBase, ref EvmStack, ref long, ref int, EvmExceptionType>;
using Int256;

internal static unsafe partial class EvmInstructions
{
    /// <summary>
    /// Generates the opcode lookup table for the Ethereum Virtual Machine.
    /// Each of the 256 entries in the returned array corresponds to an EVM instruction,
    /// with unassigned opcodes defaulting to a bad instruction handler.
    /// </summary>
    /// <typeparam name="TTracingInst">A struct implementing IFlag used for tracing purposes.</typeparam>
    /// <param name="spec">The release specification containing enabled features and opcode flags.</param>
    /// <returns>An array of function pointers (opcode handlers) indexed by opcode value.</returns>
    public static OpCode[] GenerateOpCodes<TTracingInst>(IReleaseSpec spec)
        where TTracingInst : struct, IFlag
    {
        // Allocate lookup table for all possible opcodes.
        OpCode[] lookup = new OpCode[byte.MaxValue + 1];

        for (int i = 0; i < lookup.Length; i++)
        {
            lookup[i] = &InstructionBadInstruction;
        }

        // Set basic control and arithmetic opcodes.
        lookup[(int)Instruction.STOP] = &InstructionStop;
        lookup[(int)Instruction.ADD] = &InstructionMath2Param<OpAdd, TTracingInst>;
        lookup[(int)Instruction.MUL] = &InstructionMath2Param<OpMul, TTracingInst>;
        lookup[(int)Instruction.SUB] = &InstructionMath2Param<OpSub, TTracingInst>;
        lookup[(int)Instruction.DIV] = &InstructionMath2Param<OpDiv, TTracingInst>;
        lookup[(int)Instruction.SDIV] = &InstructionMath2Param<OpSDiv, TTracingInst>;
        lookup[(int)Instruction.MOD] = &InstructionMath2Param<OpMod, TTracingInst>;
        lookup[(int)Instruction.SMOD] = &InstructionMath2Param<OpSMod, TTracingInst>;
        lookup[(int)Instruction.ADDMOD] = &InstructionMath3Param<OpAddMod, TTracingInst>;
        lookup[(int)Instruction.MULMOD] = &InstructionMath3Param<OpMulMod, TTracingInst>;
        lookup[(int)Instruction.EXP] = &InstructionExp<TTracingInst>;
        lookup[(int)Instruction.SIGNEXTEND] = &InstructionSignExtend<TTracingInst>;

        // Comparison and bitwise opcodes.
        lookup[(int)Instruction.LT] = &InstructionMath2Param<OpLt, TTracingInst>;
        lookup[(int)Instruction.GT] = &InstructionMath2Param<OpGt, TTracingInst>;
        lookup[(int)Instruction.SLT] = &InstructionMath2Param<OpSLt, TTracingInst>;
        lookup[(int)Instruction.SGT] = &InstructionMath2Param<OpSGt, TTracingInst>;
        lookup[(int)Instruction.EQ] = &InstructionBitwise<OpBitwiseEq>;
        lookup[(int)Instruction.ISZERO] = &InstructionMath1Param<OpIsZero>;
        lookup[(int)Instruction.AND] = &InstructionBitwise<OpBitwiseAnd>;
        lookup[(int)Instruction.OR] = &InstructionBitwise<OpBitwiseOr>;
        lookup[(int)Instruction.XOR] = &InstructionBitwise<OpBitwiseXor>;
        lookup[(int)Instruction.NOT] = &InstructionMath1Param<OpNot>;
        lookup[(int)Instruction.BYTE] = &InstructionByte<TTracingInst>;

        // Conditional: enable shift opcodes if the spec allows.
        if (spec.ShiftOpcodesEnabled)
        {
            lookup[(int)Instruction.SHL] = &InstructionShift<OpShl, TTracingInst>;
            lookup[(int)Instruction.SHR] = &InstructionShift<OpShr, TTracingInst>;
            lookup[(int)Instruction.SAR] = &InstructionSar<TTracingInst>;
        }

        if (spec.CLZEnabled)
        {
            lookup[(int)Instruction.CLZ] = &InstructionMath1Param<OpCLZ>;
        }

        // Cryptographic hash opcode.
        lookup[(int)Instruction.KECCAK256] = &InstructionKeccak256<TTracingInst>;

        // Environment opcodes.
        lookup[(int)Instruction.ADDRESS] = &InstructionEnvAddress<OpAddress, TTracingInst>;
        lookup[(int)Instruction.BALANCE] = &InstructionBalance<TTracingInst>;
<<<<<<< HEAD
        lookup[(int)Instruction.ORIGIN] = &InstructionBlkAddress<OpOrigin, TTracingInst>;
=======
        lookup[(int)Instruction.ORIGIN] = &InstructionEnv32Bytes<OpOrigin, TTracingInst>;
>>>>>>> 2e346112
        lookup[(int)Instruction.CALLER] = &InstructionEnvAddress<OpCaller, TTracingInst>;
        lookup[(int)Instruction.CALLVALUE] = &InstructionEnvUInt256<OpCallValue, TTracingInst>;
        lookup[(int)Instruction.CALLDATALOAD] = &InstructionCallDataLoad<TTracingInst>;
        lookup[(int)Instruction.CALLDATASIZE] = &InstructionEnvUInt32<OpCallDataSize, TTracingInst>;
        lookup[(int)Instruction.CALLDATACOPY] = &InstructionCodeCopy<OpCallDataCopy, TTracingInst>;
        lookup[(int)Instruction.CODESIZE] = &InstructionEnvUInt32<OpCodeSize, TTracingInst>;
        lookup[(int)Instruction.CODECOPY] = &InstructionCodeCopy<OpCodeCopy, TTracingInst>;
        lookup[(int)Instruction.GASPRICE] = &InstructionBlkUInt256<OpGasPrice, TTracingInst>;

        lookup[(int)Instruction.EXTCODESIZE] = &InstructionExtCodeSize<TTracingInst>;
        lookup[(int)Instruction.EXTCODECOPY] = &InstructionExtCodeCopy<TTracingInst>;

        // Return data opcodes (if enabled).
        if (spec.ReturnDataOpcodesEnabled)
        {
            lookup[(int)Instruction.RETURNDATASIZE] = &InstructionReturnDataSize<TTracingInst>;
            lookup[(int)Instruction.RETURNDATACOPY] = &InstructionReturnDataCopy<TTracingInst>;
        }

        // Extended code hash opcode handling.
        if (spec.ExtCodeHashOpcodeEnabled)
        {
            lookup[(int)Instruction.EXTCODEHASH] = spec.IsEofEnabled ?
                &InstructionExtCodeHashEof<TTracingInst> :
                &InstructionExtCodeHash<TTracingInst>;
        }

        lookup[(int)Instruction.BLOCKHASH] = &InstructionBlockHash<TTracingInst>;

        // More environment opcodes.
        lookup[(int)Instruction.COINBASE] = &InstructionBlkAddress<OpCoinbase, TTracingInst>;
        lookup[(int)Instruction.TIMESTAMP] = &InstructionBlkUInt64<OpTimestamp, TTracingInst>;
        lookup[(int)Instruction.NUMBER] = &InstructionBlkUInt64<OpNumber, TTracingInst>;
        lookup[(int)Instruction.PREVRANDAO] = &InstructionPrevRandao<TTracingInst>;
        lookup[(int)Instruction.GASLIMIT] = &InstructionBlkUInt64<OpGasLimit, TTracingInst>;
        if (spec.ChainIdOpcodeEnabled)
        {
<<<<<<< HEAD
            lookup[(int)Instruction.CHAINID] = &InstructionChainId<TTracingInst>;
=======
            lookup[(int)Instruction.CHAINID] = &InstructionEnv32Bytes<OpChainId, TTracingInst>;
>>>>>>> 2e346112
        }
        if (spec.SelfBalanceOpcodeEnabled)
        {
            lookup[(int)Instruction.SELFBALANCE] = &InstructionSelfBalance<TTracingInst>;
        }
        if (spec.BaseFeeEnabled)
        {
            lookup[(int)Instruction.BASEFEE] = &InstructionBlkUInt256<OpBaseFee, TTracingInst>;
        }
        if (spec.IsEip4844Enabled)
        {
            lookup[(int)Instruction.BLOBHASH] = &InstructionBlobHash<TTracingInst>;
        }
        if (spec.BlobBaseFeeEnabled)
        {
            lookup[(int)Instruction.BLOBBASEFEE] = &InstructionBlobBaseFee<TTracingInst>;
        }

        // Gap: opcodes 0x4b to 0x4f are unassigned.

        // Memory and storage instructions.
        lookup[(int)Instruction.POP] = &InstructionPop;
        lookup[(int)Instruction.MLOAD] = &InstructionMLoad<TTracingInst>;
        lookup[(int)Instruction.MSTORE] = &InstructionMStore<TTracingInst>;
        lookup[(int)Instruction.MSTORE8] = &InstructionMStore8<TTracingInst>;
        lookup[(int)Instruction.SLOAD] = &InstructionSLoad<TTracingInst>;
<<<<<<< HEAD
        lookup[(int)Instruction.SSTORE] = &InstructionSStore<TTracingInst>;
=======
        lookup[(int)Instruction.SSTORE] = spec.UseNetGasMetering ?
            (spec.UseNetGasMeteringWithAStipendFix ?
                &InstructionSStoreMetered<TTracingInst, OnFlag> :
                &InstructionSStoreMetered<TTracingInst, OffFlag>
            ) :
            &InstructionSStoreUnmetered<TTracingInst>;
>>>>>>> 2e346112

        // Jump instructions.
        lookup[(int)Instruction.JUMP] = &InstructionJump;
        lookup[(int)Instruction.JUMPI] = &InstructionJumpIf;
        lookup[(int)Instruction.PC] = &InstructionProgramCounter<TTracingInst>;
        lookup[(int)Instruction.MSIZE] = &InstructionEnvUInt64<OpMSize, TTracingInst>;
        lookup[(int)Instruction.GAS] = &InstructionGas<TTracingInst>;
        lookup[(int)Instruction.JUMPDEST] = &InstructionJumpDest;

        // Transient storage opcodes.
        if (spec.TransientStorageEnabled)
        {
            lookup[(int)Instruction.TLOAD] = &InstructionTLoad<TTracingInst>;
            lookup[(int)Instruction.TSTORE] = &InstructionTStore;
        }
        if (spec.MCopyIncluded)
        {
            lookup[(int)Instruction.MCOPY] = &InstructionMCopy<TTracingInst>;
        }

        // Optional PUSH0 instruction.
        if (spec.IncludePush0Instruction)
        {
            lookup[(int)Instruction.PUSH0] = &InstructionPush0<TTracingInst>;
        }

        // PUSH opcodes (PUSH1 to PUSH32).
        lookup[(int)Instruction.PUSH1] = &InstructionPush<Op1, TTracingInst>;
        lookup[(int)Instruction.PUSH2] = &InstructionPush2<TTracingInst>;
        lookup[(int)Instruction.PUSH3] = &InstructionPush<Op3, TTracingInst>;
        lookup[(int)Instruction.PUSH4] = &InstructionPush<Op4, TTracingInst>;
        lookup[(int)Instruction.PUSH5] = &InstructionPush<Op5, TTracingInst>;
        lookup[(int)Instruction.PUSH6] = &InstructionPush<Op6, TTracingInst>;
        lookup[(int)Instruction.PUSH7] = &InstructionPush<Op7, TTracingInst>;
        lookup[(int)Instruction.PUSH8] = &InstructionPush<Op8, TTracingInst>;
        lookup[(int)Instruction.PUSH9] = &InstructionPush<Op9, TTracingInst>;
        lookup[(int)Instruction.PUSH10] = &InstructionPush<Op10, TTracingInst>;
        lookup[(int)Instruction.PUSH11] = &InstructionPush<Op11, TTracingInst>;
        lookup[(int)Instruction.PUSH12] = &InstructionPush<Op12, TTracingInst>;
        lookup[(int)Instruction.PUSH13] = &InstructionPush<Op13, TTracingInst>;
        lookup[(int)Instruction.PUSH14] = &InstructionPush<Op14, TTracingInst>;
        lookup[(int)Instruction.PUSH15] = &InstructionPush<Op15, TTracingInst>;
        lookup[(int)Instruction.PUSH16] = &InstructionPush<Op16, TTracingInst>;
        lookup[(int)Instruction.PUSH17] = &InstructionPush<Op17, TTracingInst>;
        lookup[(int)Instruction.PUSH18] = &InstructionPush<Op18, TTracingInst>;
        lookup[(int)Instruction.PUSH19] = &InstructionPush<Op19, TTracingInst>;
        lookup[(int)Instruction.PUSH20] = &InstructionPush<Op20, TTracingInst>;
        lookup[(int)Instruction.PUSH21] = &InstructionPush<Op21, TTracingInst>;
        lookup[(int)Instruction.PUSH22] = &InstructionPush<Op22, TTracingInst>;
        lookup[(int)Instruction.PUSH23] = &InstructionPush<Op23, TTracingInst>;
        lookup[(int)Instruction.PUSH24] = &InstructionPush<Op24, TTracingInst>;
        lookup[(int)Instruction.PUSH25] = &InstructionPush<Op25, TTracingInst>;
        lookup[(int)Instruction.PUSH26] = &InstructionPush<Op26, TTracingInst>;
        lookup[(int)Instruction.PUSH27] = &InstructionPush<Op27, TTracingInst>;
        lookup[(int)Instruction.PUSH28] = &InstructionPush<Op28, TTracingInst>;
        lookup[(int)Instruction.PUSH29] = &InstructionPush<Op29, TTracingInst>;
        lookup[(int)Instruction.PUSH30] = &InstructionPush<Op30, TTracingInst>;
        lookup[(int)Instruction.PUSH31] = &InstructionPush<Op31, TTracingInst>;
        lookup[(int)Instruction.PUSH32] = &InstructionPush<Op32, TTracingInst>;

        // DUP opcodes (DUP1 to DUP16).
        lookup[(int)Instruction.DUP1] = &InstructionDup<Op1, TTracingInst>;
        lookup[(int)Instruction.DUP2] = &InstructionDup<Op2, TTracingInst>;
        lookup[(int)Instruction.DUP3] = &InstructionDup<Op3, TTracingInst>;
        lookup[(int)Instruction.DUP4] = &InstructionDup<Op4, TTracingInst>;
        lookup[(int)Instruction.DUP5] = &InstructionDup<Op5, TTracingInst>;
        lookup[(int)Instruction.DUP6] = &InstructionDup<Op6, TTracingInst>;
        lookup[(int)Instruction.DUP7] = &InstructionDup<Op7, TTracingInst>;
        lookup[(int)Instruction.DUP8] = &InstructionDup<Op8, TTracingInst>;
        lookup[(int)Instruction.DUP9] = &InstructionDup<Op9, TTracingInst>;
        lookup[(int)Instruction.DUP10] = &InstructionDup<Op10, TTracingInst>;
        lookup[(int)Instruction.DUP11] = &InstructionDup<Op11, TTracingInst>;
        lookup[(int)Instruction.DUP12] = &InstructionDup<Op12, TTracingInst>;
        lookup[(int)Instruction.DUP13] = &InstructionDup<Op13, TTracingInst>;
        lookup[(int)Instruction.DUP14] = &InstructionDup<Op14, TTracingInst>;
        lookup[(int)Instruction.DUP15] = &InstructionDup<Op15, TTracingInst>;
        lookup[(int)Instruction.DUP16] = &InstructionDup<Op16, TTracingInst>;

        // SWAP opcodes (SWAP1 to SWAP16).
        lookup[(int)Instruction.SWAP1] = &InstructionSwap<Op1, TTracingInst>;
        lookup[(int)Instruction.SWAP2] = &InstructionSwap<Op2, TTracingInst>;
        lookup[(int)Instruction.SWAP3] = &InstructionSwap<Op3, TTracingInst>;
        lookup[(int)Instruction.SWAP4] = &InstructionSwap<Op4, TTracingInst>;
        lookup[(int)Instruction.SWAP5] = &InstructionSwap<Op5, TTracingInst>;
        lookup[(int)Instruction.SWAP6] = &InstructionSwap<Op6, TTracingInst>;
        lookup[(int)Instruction.SWAP7] = &InstructionSwap<Op7, TTracingInst>;
        lookup[(int)Instruction.SWAP8] = &InstructionSwap<Op8, TTracingInst>;
        lookup[(int)Instruction.SWAP9] = &InstructionSwap<Op9, TTracingInst>;
        lookup[(int)Instruction.SWAP10] = &InstructionSwap<Op10, TTracingInst>;
        lookup[(int)Instruction.SWAP11] = &InstructionSwap<Op11, TTracingInst>;
        lookup[(int)Instruction.SWAP12] = &InstructionSwap<Op12, TTracingInst>;
        lookup[(int)Instruction.SWAP13] = &InstructionSwap<Op13, TTracingInst>;
        lookup[(int)Instruction.SWAP14] = &InstructionSwap<Op14, TTracingInst>;
        lookup[(int)Instruction.SWAP15] = &InstructionSwap<Op15, TTracingInst>;
        lookup[(int)Instruction.SWAP16] = &InstructionSwap<Op16, TTracingInst>;

        // LOG opcodes.
        lookup[(int)Instruction.LOG0] = &InstructionLog<Op0>;
        lookup[(int)Instruction.LOG1] = &InstructionLog<Op1>;
        lookup[(int)Instruction.LOG2] = &InstructionLog<Op2>;
        lookup[(int)Instruction.LOG3] = &InstructionLog<Op3>;
        lookup[(int)Instruction.LOG4] = &InstructionLog<Op4>;

        // Extended opcodes for EO (EoF) mode.
        if (spec.IsEofEnabled)
        {
            lookup[(int)Instruction.DATALOAD] = &InstructionDataLoad<TTracingInst>;
            lookup[(int)Instruction.DATALOADN] = &InstructionDataLoadN<TTracingInst>;
            lookup[(int)Instruction.DATASIZE] = &InstructionDataSize<TTracingInst>;
            lookup[(int)Instruction.DATACOPY] = &InstructionDataCopy<TTracingInst>;
            lookup[(int)Instruction.RJUMP] = &InstructionRelativeJump;
            lookup[(int)Instruction.RJUMPI] = &InstructionRelativeJumpIf;
            lookup[(int)Instruction.RJUMPV] = &InstructionJumpTable;
            lookup[(int)Instruction.CALLF] = &InstructionCallFunction;
            lookup[(int)Instruction.RETF] = &InstructionReturnFunction;
            lookup[(int)Instruction.JUMPF] = &InstructionJumpFunction;
            lookup[(int)Instruction.DUPN] = &InstructionDupN<TTracingInst>;
            lookup[(int)Instruction.SWAPN] = &InstructionSwapN<TTracingInst>;
            lookup[(int)Instruction.EXCHANGE] = &InstructionExchange<TTracingInst>;
            lookup[(int)Instruction.EOFCREATE] = &InstructionEofCreate<TTracingInst>;
            lookup[(int)Instruction.RETURNCODE] = &InstructionReturnCode;
        }

        // Contract creation and call opcodes.
        lookup[(int)Instruction.CREATE] = &InstructionCreate<OpCreate, TTracingInst>;
        lookup[(int)Instruction.CALL] = &InstructionCall<OpCall, TTracingInst>;
        lookup[(int)Instruction.CALLCODE] = &InstructionCall<OpCallCode, TTracingInst>;
        lookup[(int)Instruction.RETURN] = &InstructionReturn;
        if (spec.DelegateCallEnabled)
        {
            lookup[(int)Instruction.DELEGATECALL] = &InstructionCall<OpDelegateCall, TTracingInst>;
        }
        if (spec.Create2OpcodeEnabled)
        {
            lookup[(int)Instruction.CREATE2] = &InstructionCreate<OpCreate2, TTracingInst>;
        }

        lookup[(int)Instruction.RETURNDATALOAD] = &InstructionReturnDataLoad<TTracingInst>;
        if (spec.StaticCallEnabled)
        {
            lookup[(int)Instruction.STATICCALL] = &InstructionCall<OpStaticCall, TTracingInst>;
        }

        // Extended call opcodes in EO mode.
        if (spec.IsEofEnabled)
        {
            lookup[(int)Instruction.EXTCALL] = &InstructionEofCall<OpEofCall, TTracingInst>;
            if (spec.DelegateCallEnabled)
            {
                lookup[(int)Instruction.EXTDELEGATECALL] = &InstructionEofCall<OpEofDelegateCall, TTracingInst>;
            }
            if (spec.StaticCallEnabled)
            {
                lookup[(int)Instruction.EXTSTATICCALL] = &InstructionEofCall<OpEofStaticCall, TTracingInst>;
            }
        }

        if (spec.RevertOpcodeEnabled)
        {
            lookup[(int)Instruction.REVERT] = &InstructionRevert;
        }

        // Final opcodes.
        lookup[(int)Instruction.INVALID] = &InstructionInvalid;
        lookup[(int)Instruction.SELFDESTRUCT] = &InstructionSelfDestruct;

        return lookup;
    }

    /// <summary>
    /// Charges gas for accessing an account, including potential delegation lookups.
    /// This method ensures that both the requested account and its delegated account (if any) are properly charged.
    /// </summary>
    /// <param name="gasAvailable">Reference to the available gas which will be updated.</param>
    /// <param name="vm">The virtual machine instance.</param>
    /// <param name="address">The target account address.</param>
    /// <param name="chargeForWarm">If true, charge even if the account is already warm.</param>
    /// <returns>True if gas was successfully charged; otherwise false.</returns>
    private static bool ChargeAccountAccessGasWithDelegation(ref long gasAvailable, VirtualMachineBase vm, Address address, bool chargeForWarm = true)
    {
        IReleaseSpec spec = vm.Spec;
        if (!spec.UseHotAndColdStorage)
        {
            // No extra cost if hot/cold storage is not used.
            return true;
        }
        bool notOutOfGas = ChargeAccountAccessGas(ref gasAvailable, vm, address, chargeForWarm);
        return notOutOfGas
               && (!vm.TxExecutionContext.CodeInfoRepository.TryGetDelegation(vm.WorldState, address, spec, out Address delegated)
                   // Charge additional gas for the delegated account if it exists.
                   || ChargeAccountAccessGas(ref gasAvailable, vm, delegated, chargeForWarm));
    }

    /// <summary>
    /// Charges gas for accessing an account based on its storage state (cold vs. warm).
    /// Precompiles are treated as exceptions to the cold/warm gas charge.
    /// </summary>
    /// <param name="gasAvailable">Reference to the available gas which will be updated.</param>
    /// <param name="vm">The virtual machine instance.</param>
    /// <param name="address">The target account address.</param>
    /// <param name="chargeForWarm">If true, applies the warm read gas cost even if the account is warm.</param>
    /// <returns>True if the gas charge was successful; otherwise false.</returns>
    private static bool ChargeAccountAccessGas(ref long gasAvailable, VirtualMachineBase vm, Address address, bool chargeForWarm = true)
    {
        bool result = true;
        IReleaseSpec spec = vm.Spec;
        if (spec.UseHotAndColdStorage)
        {
            EvmState vmState = vm.EvmState;
            if (vm.TxTracer.IsTracingAccess)
            {
                // Ensure that tracing simulates access-list behavior.
                vmState.AccessTracker.WarmUp(address);
            }

            // If the account is cold (and not a precompile), charge the cold access cost.
            if (!vm.CodeInfoRepository.IsPrecompile(address, spec) && vmState.AccessTracker.WarmUp(address))
            {
                result = UpdateGas(GasCostOf.ColdAccountAccess, ref gasAvailable);
            }
            else if (chargeForWarm)
            {
                // Otherwise, if warm access should be charged, apply the warm read cost.
                result = UpdateGas(GasCostOf.WarmStateRead, ref gasAvailable);
            }
        }

        return result;
    }

    /// <summary>
    /// Charges the appropriate gas cost for accessing a storage cell, taking into account whether the access is cold or warm.
    /// <para>
    /// For cold storage accesses (or if not previously warmed up), a higher gas cost is applied. For warm accesses during SLOAD,
    /// a lower cost is deducted.
    /// </para>
    /// </summary>
    /// <param name="gasAvailable">The remaining gas, passed by reference and reduced by the access cost.</param>
    /// <param name="vm">The virtual machine instance.</param>
    /// <param name="storageCell">The target storage cell being accessed.</param>
    /// <param name="storageAccessType">Indicates whether the access is for a load (SLOAD) or store (SSTORE) operation.</param>
    /// <param name="spec">The release specification which governs gas metering and storage access rules.</param>
    /// <returns><c>true</c> if the gas charge was successfully applied; otherwise, <c>false</c> indicating an out-of-gas condition.</returns>
    private static bool ChargeStorageAccessGas(
        ref long gasAvailable,
        VirtualMachineBase vm,
        in StorageCell storageCell,
        StorageAccessType storageAccessType,
        IReleaseSpec spec)
    {
        EvmState vmState = vm.EvmState;
        bool result = true;

        // If the spec requires hot/cold storage tracking, determine if extra gas should be charged.
        if (spec.UseHotAndColdStorage)
        {
            // When tracing access, ensure the storage cell is marked as warm to simulate inclusion in the access list.
            ref readonly StackAccessTracker accessTracker = ref vmState.AccessTracker;
            if (vm.TxTracer.IsTracingAccess)
            {
                accessTracker.WarmUp(in storageCell);
            }

            // If the storage cell is still cold, apply the higher cold access cost and mark it as warm.
            if (accessTracker.WarmUp(in storageCell))
            {
                result = UpdateGas(GasCostOf.ColdSLoad, ref gasAvailable);
            }
            // For SLOAD operations on already warmed-up storage, apply a lower warm-read cost.
            else if (storageAccessType == StorageAccessType.SLOAD)
            {
                result = UpdateGas(GasCostOf.WarmStateRead, ref gasAvailable);
            }
        }

        return result;
    }

    /// <summary>
    /// Calculates and deducts the gas cost for accessing a specific memory region.
    /// </summary>
    /// <param name="vmState">The current EVM state.</param>
    /// <param name="gasAvailable">The remaining gas available.</param>
    /// <param name="position">The starting position in memory.</param>
    /// <param name="length">The length of the memory region.</param>
    /// <returns><c>true</c> if sufficient gas was available and deducted; otherwise, <c>false</c>.</returns>
    [MethodImpl(MethodImplOptions.AggressiveInlining)]
    private static bool UpdateMemoryCost(EvmState vmState, ref long gasAvailable, in UInt256 position, in UInt256 length)
    {
        // Calculate additional gas cost for any memory expansion.
        long memoryCost = vmState.Memory.CalculateMemoryCost(in position, length);
        if (memoryCost != 0L)
        {
            if (!UpdateGas(memoryCost, ref gasAvailable))
            {
                return false;
            }
        }

        return true;
    }

    /// <summary>
    /// Deducts a specified gas cost from the available gas.
    /// </summary>
    /// <param name="gasCost">The gas cost to deduct.</param>
    /// <param name="gasAvailable">The remaining gas available.</param>
    /// <returns><c>true</c> if there was sufficient gas; otherwise, <c>false</c>.</returns>
    [MethodImpl(MethodImplOptions.AggressiveInlining)]
    private static bool UpdateGas(long gasCost, ref long gasAvailable)
    {
        if (gasAvailable < gasCost)
        {
            return false;
        }

        gasAvailable -= gasCost;
        return true;
    }

    /// <summary>
    /// Refunds gas by adding the specified amount back to the available gas.
    /// </summary>
    /// <param name="refund">The gas amount to refund.</param>
    /// <param name="gasAvailable">The current gas available.</param>
    [MethodImpl(MethodImplOptions.AggressiveInlining)]
    private static void UpdateGasUp(long refund, ref long gasAvailable)
    {
        gasAvailable += refund;
    }

    [MethodImpl(MethodImplOptions.AggressiveInlining)]
    public static long Div32Ceiling(in UInt256 length, out bool outOfGas)
    {
        if (length.IsLargerThanULong())
        {
            outOfGas = true;
            return 0;
        }

        return Div32Ceiling(length.u0, out outOfGas);
    }

    [MethodImpl(MethodImplOptions.AggressiveInlining)]
    public static long Div32Ceiling(ulong result, out bool outOfGas)
    {
        ulong rem = result & 31;
        result >>= 5;
        if (rem > 0)
        {
            result++;
        }

        if (result > uint.MaxValue)
        {
            outOfGas = true;
            return 0;
        }

        outOfGas = false;
        return (long)result;
    }

    public static long Div32Ceiling(in UInt256 length)
    {
        long result = Div32Ceiling(in length, out bool outOfGas);
        if (outOfGas)
        {
            ThrowOutOfGasException();
        }

        return result;

        [DoesNotReturn, StackTraceHidden]
        static void ThrowOutOfGasException()
        {
            Metrics.EvmExceptions++;
            throw new OutOfGasException();
        }
    }
}<|MERGE_RESOLUTION|>--- conflicted
+++ resolved
@@ -79,11 +79,7 @@
         // Environment opcodes.
         lookup[(int)Instruction.ADDRESS] = &InstructionEnvAddress<OpAddress, TTracingInst>;
         lookup[(int)Instruction.BALANCE] = &InstructionBalance<TTracingInst>;
-<<<<<<< HEAD
-        lookup[(int)Instruction.ORIGIN] = &InstructionBlkAddress<OpOrigin, TTracingInst>;
-=======
         lookup[(int)Instruction.ORIGIN] = &InstructionEnv32Bytes<OpOrigin, TTracingInst>;
->>>>>>> 2e346112
         lookup[(int)Instruction.CALLER] = &InstructionEnvAddress<OpCaller, TTracingInst>;
         lookup[(int)Instruction.CALLVALUE] = &InstructionEnvUInt256<OpCallValue, TTracingInst>;
         lookup[(int)Instruction.CALLDATALOAD] = &InstructionCallDataLoad<TTracingInst>;
@@ -121,11 +117,7 @@
         lookup[(int)Instruction.GASLIMIT] = &InstructionBlkUInt64<OpGasLimit, TTracingInst>;
         if (spec.ChainIdOpcodeEnabled)
         {
-<<<<<<< HEAD
-            lookup[(int)Instruction.CHAINID] = &InstructionChainId<TTracingInst>;
-=======
             lookup[(int)Instruction.CHAINID] = &InstructionEnv32Bytes<OpChainId, TTracingInst>;
->>>>>>> 2e346112
         }
         if (spec.SelfBalanceOpcodeEnabled)
         {
@@ -152,16 +144,12 @@
         lookup[(int)Instruction.MSTORE] = &InstructionMStore<TTracingInst>;
         lookup[(int)Instruction.MSTORE8] = &InstructionMStore8<TTracingInst>;
         lookup[(int)Instruction.SLOAD] = &InstructionSLoad<TTracingInst>;
-<<<<<<< HEAD
-        lookup[(int)Instruction.SSTORE] = &InstructionSStore<TTracingInst>;
-=======
         lookup[(int)Instruction.SSTORE] = spec.UseNetGasMetering ?
             (spec.UseNetGasMeteringWithAStipendFix ?
                 &InstructionSStoreMetered<TTracingInst, OnFlag> :
                 &InstructionSStoreMetered<TTracingInst, OffFlag>
             ) :
             &InstructionSStoreUnmetered<TTracingInst>;
->>>>>>> 2e346112
 
         // Jump instructions.
         lookup[(int)Instruction.JUMP] = &InstructionJump;
