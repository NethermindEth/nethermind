--- conflicted
+++ resolved
@@ -366,11 +366,7 @@
             }
 
             // If the account is cold (and not a precompile), charge the cold access cost.
-<<<<<<< HEAD
-            if (!address.IsPrecompile(spec) && vmState.AccessTracker.WarmUp(address))
-=======
             if (!vm.CodeInfoRepository.IsPrecompile(address, spec) && vmState.AccessTracker.WarmUp(address))
->>>>>>> 9864df97
             {
                 result = UpdateGas(GasCostOf.ColdAccountAccess, ref gasAvailable);
             }
