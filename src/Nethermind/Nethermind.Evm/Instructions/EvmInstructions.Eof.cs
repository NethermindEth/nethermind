--- conflicted
+++ resolved
@@ -10,15 +10,9 @@
 using Nethermind.Evm.EvmObjectFormat;
 using Nethermind.Evm.EvmObjectFormat.Handlers;
 using Nethermind.Evm.Tracing;
-<<<<<<< HEAD
-using Nethermind.State;
-
-using static Nethermind.Evm.VirtualMachineBase;
-=======
 using Nethermind.Evm.State;
 
 using static Nethermind.Evm.VirtualMachine;
->>>>>>> eee5ac23
 
 namespace Nethermind.Evm;
 using Int256;
@@ -71,11 +65,7 @@
     /// <param name="programCounter">Reference to the current program counter.</param>
     /// <returns>An <see cref="EvmExceptionType"/> indicating the outcome.</returns>
     [SkipLocalsInit]
-<<<<<<< HEAD
-    public static EvmExceptionType InstructionReturnDataSize<TTracingInst>(VirtualMachineBase vm, ref EvmStack stack, ref long gasAvailable, ref int programCounter)
-=======
     public static EvmExceptionType InstructionReturnDataSize<TTracingInst>(VirtualMachine vm, ref EvmStack stack, ref long gasAvailable, ref int programCounter)
->>>>>>> eee5ac23
         where TTracingInst : struct, IFlag
     {
         // Deduct base gas cost for this instruction.
@@ -101,11 +91,7 @@
     /// <param name="programCounter">Reference to the current program counter.</param>
     /// <returns>An <see cref="EvmExceptionType"/> representing success or the type of failure.</returns>
     [SkipLocalsInit]
-<<<<<<< HEAD
-    public static EvmExceptionType InstructionReturnDataCopy<TTracingInst>(VirtualMachineBase vm, ref EvmStack stack, ref long gasAvailable, ref int programCounter)
-=======
     public static EvmExceptionType InstructionReturnDataCopy<TTracingInst>(VirtualMachine vm, ref EvmStack stack, ref long gasAvailable, ref int programCounter)
->>>>>>> eee5ac23
         where TTracingInst : struct, IFlag
     {
         // Pop the required parameters: destination memory offset, source offset in return data, and number of bytes to copy.
@@ -166,11 +152,7 @@
     /// <param name="programCounter">Reference to the program counter.</param>
     /// <returns>An <see cref="EvmExceptionType"/> representing success or an error.</returns>
     [SkipLocalsInit]
-<<<<<<< HEAD
-    public static EvmExceptionType InstructionDataLoad<TTracingInst>(VirtualMachineBase vm, ref EvmStack stack, ref long gasAvailable, ref int programCounter)
-=======
     public static EvmExceptionType InstructionDataLoad<TTracingInst>(VirtualMachine vm, ref EvmStack stack, ref long gasAvailable, ref int programCounter)
->>>>>>> eee5ac23
         where TTracingInst : struct, IFlag
     {
         ICodeInfo codeInfo = vm.EvmState.Env.CodeInfo;
@@ -201,11 +183,7 @@
     /// Advances the program counter accordingly.
     /// </summary>
     [SkipLocalsInit]
-<<<<<<< HEAD
-    public static EvmExceptionType InstructionDataLoadN<TTracingInst>(VirtualMachineBase vm, ref EvmStack stack, ref long gasAvailable, ref int programCounter)
-=======
     public static EvmExceptionType InstructionDataLoadN<TTracingInst>(VirtualMachine vm, ref EvmStack stack, ref long gasAvailable, ref int programCounter)
->>>>>>> eee5ac23
         where TTracingInst : struct, IFlag
     {
         ICodeInfo codeInfo = vm.EvmState.Env.CodeInfo;
@@ -236,11 +214,7 @@
     /// Pushes the size of the code's data section onto the stack.
     /// </summary>
     [SkipLocalsInit]
-<<<<<<< HEAD
-    public static EvmExceptionType InstructionDataSize<TTracingInst>(VirtualMachineBase vm, ref EvmStack stack, ref long gasAvailable, ref int programCounter)
-=======
     public static EvmExceptionType InstructionDataSize<TTracingInst>(VirtualMachine vm, ref EvmStack stack, ref long gasAvailable, ref int programCounter)
->>>>>>> eee5ac23
         where TTracingInst : struct, IFlag
     {
         ICodeInfo codeInfo = vm.EvmState.Env.CodeInfo;
@@ -265,11 +239,7 @@
     /// The source offset, destination memory offset, and number of bytes are specified on the stack.
     /// </summary>
     [SkipLocalsInit]
-<<<<<<< HEAD
-    public static EvmExceptionType InstructionDataCopy<TTracingInst>(VirtualMachineBase vm, ref EvmStack stack, ref long gasAvailable, ref int programCounter)
-=======
     public static EvmExceptionType InstructionDataCopy<TTracingInst>(VirtualMachine vm, ref EvmStack stack, ref long gasAvailable, ref int programCounter)
->>>>>>> eee5ac23
         where TTracingInst : struct, IFlag
     {
         ICodeInfo codeInfo = vm.EvmState.Env.CodeInfo;
@@ -321,7 +291,7 @@
     /// Reads a two-byte signed offset from the code section and adjusts the program counter accordingly.
     /// </summary>
     [SkipLocalsInit]
-    public static EvmExceptionType InstructionRelativeJump(VirtualMachineBase vm, ref EvmStack stack, ref long gasAvailable, ref int programCounter)
+    public static EvmExceptionType InstructionRelativeJump(VirtualMachine vm, ref EvmStack stack, ref long gasAvailable, ref int programCounter)
     {
         ICodeInfo codeInfo = vm.EvmState.Env.CodeInfo;
         if (codeInfo.Version == 0)
@@ -347,7 +317,7 @@
     /// Pops a condition value; if non-zero, jumps by the signed offset embedded in the code.
     /// </summary>
     [SkipLocalsInit]
-    public static EvmExceptionType InstructionRelativeJumpIf(VirtualMachineBase vm, ref EvmStack stack, ref long gasAvailable, ref int programCounter)
+    public static EvmExceptionType InstructionRelativeJumpIf(VirtualMachine vm, ref EvmStack stack, ref long gasAvailable, ref int programCounter)
     {
         ICodeInfo codeInfo = vm.EvmState.Env.CodeInfo;
         if (codeInfo.Version == 0)
@@ -381,7 +351,7 @@
     /// Uses the top-of-stack value as an index into a list of jump offsets, then jumps accordingly.
     /// </summary>
     [SkipLocalsInit]
-    public static EvmExceptionType InstructionJumpTable(VirtualMachineBase vm, ref EvmStack stack, ref long gasAvailable, ref int programCounter)
+    public static EvmExceptionType InstructionJumpTable(VirtualMachine vm, ref EvmStack stack, ref long gasAvailable, ref int programCounter)
     {
         ICodeInfo codeInfo = vm.EvmState.Env.CodeInfo;
         if (codeInfo.Version == 0)
@@ -421,7 +391,7 @@
     /// Sets up the return state and verifies stack and call depth constraints before transferring control.
     /// </summary>
     [SkipLocalsInit]
-    public static EvmExceptionType InstructionCallFunction(VirtualMachineBase vm, ref EvmStack stack, ref long gasAvailable, ref int programCounter)
+    public static EvmExceptionType InstructionCallFunction(VirtualMachine vm, ref EvmStack stack, ref long gasAvailable, ref int programCounter)
     {
         ICodeInfo iCodeInfo = vm.EvmState.Env.CodeInfo;
         if (iCodeInfo.Version == 0)
@@ -476,7 +446,7 @@
     /// Returns from a subroutine call by restoring the state from the return stack.
     /// </summary>
     [SkipLocalsInit]
-    public static EvmExceptionType InstructionReturnFunction(VirtualMachineBase vm, ref EvmStack stack, ref long gasAvailable, ref int programCounter)
+    public static EvmExceptionType InstructionReturnFunction(VirtualMachine vm, ref EvmStack stack, ref long gasAvailable, ref int programCounter)
     {
         ICodeInfo codeInfo = vm.EvmState.Env.CodeInfo;
         if (codeInfo.Version == 0)
@@ -503,7 +473,7 @@
     /// Verifies that the target section does not cause a stack overflow.
     /// </summary>
     [SkipLocalsInit]
-    public static EvmExceptionType InstructionJumpFunction(VirtualMachineBase vm, ref EvmStack stack, ref long gasAvailable, ref int programCounter)
+    public static EvmExceptionType InstructionJumpFunction(VirtualMachine vm, ref EvmStack stack, ref long gasAvailable, ref int programCounter)
     {
         ICodeInfo iCodeInfo = vm.EvmState.Env.CodeInfo;
         if (iCodeInfo.Version == 0)
@@ -541,11 +511,7 @@
     /// The immediate value (n) specifies that the (n+1)th element from the top is duplicated.
     /// </summary>
     [SkipLocalsInit]
-<<<<<<< HEAD
-    public static EvmExceptionType InstructionDupN<TTracingInst>(VirtualMachineBase vm, ref EvmStack stack, ref long gasAvailable, ref int programCounter)
-=======
     public static EvmExceptionType InstructionDupN<TTracingInst>(VirtualMachine vm, ref EvmStack stack, ref long gasAvailable, ref int programCounter)
->>>>>>> eee5ac23
         where TTracingInst : struct, IFlag
     {
         ICodeInfo codeInfo = vm.EvmState.Env.CodeInfo;
@@ -558,11 +524,7 @@
         // Read the immediate operand.
         int imm = codeInfo.CodeSection.Span[programCounter];
         // Duplicate the (imm+1)th stack element.
-<<<<<<< HEAD
-        stack.Dup<TTracingInst>(imm + 1);
-=======
         EvmExceptionType result = stack.Dup<TTracingInst>(imm + 1);
->>>>>>> eee5ac23
 
         programCounter += 1;
 
@@ -579,11 +541,7 @@
     /// Swaps the top-of-stack with the (n+1)th element.
     /// </summary>
     [SkipLocalsInit]
-<<<<<<< HEAD
-    public static EvmExceptionType InstructionSwapN<TTracingInst>(VirtualMachineBase vm, ref EvmStack stack, ref long gasAvailable, ref int programCounter)
-=======
     public static EvmExceptionType InstructionSwapN<TTracingInst>(VirtualMachine vm, ref EvmStack stack, ref long gasAvailable, ref int programCounter)
->>>>>>> eee5ac23
         where TTracingInst : struct, IFlag
     {
         ICodeInfo codeInfo = vm.EvmState.Env.CodeInfo;
@@ -595,12 +553,7 @@
 
         // Immediate operand determines the swap index.
         int n = 1 + (int)codeInfo.CodeSection.Span[programCounter];
-<<<<<<< HEAD
-        if (!stack.Swap<TTracingInst>(n + 1))
-            goto StackUnderflow;
-=======
         EvmExceptionType result = stack.Swap<TTracingInst>(n + 1);
->>>>>>> eee5ac23
 
         programCounter += 1;
 
@@ -617,11 +570,7 @@
     /// The high nibble and low nibble of the operand specify the two swap distances.
     /// </summary>
     [SkipLocalsInit]
-<<<<<<< HEAD
-    public static EvmExceptionType InstructionExchange<TTracingInst>(VirtualMachineBase vm, ref EvmStack stack, ref long gasAvailable, ref int programCounter)
-=======
     public static EvmExceptionType InstructionExchange<TTracingInst>(VirtualMachine vm, ref EvmStack stack, ref long gasAvailable, ref int programCounter)
->>>>>>> eee5ac23
         where TTracingInst : struct, IFlag
     {
         ICodeInfo codeInfo = vm.EvmState.Env.CodeInfo;
@@ -658,11 +607,7 @@
     /// A tracing flag type to conditionally report events.
     /// </typeparam>
     [SkipLocalsInit]
-<<<<<<< HEAD
-    public static EvmExceptionType InstructionEofCreate<TTracingInst>(VirtualMachineBase vm, ref EvmStack stack, ref long gasAvailable, ref int programCounter)
-=======
     public static EvmExceptionType InstructionEofCreate<TTracingInst>(VirtualMachine vm, ref EvmStack stack, ref long gasAvailable, ref int programCounter)
->>>>>>> eee5ac23
         where TTracingInst : struct, IFlag
     {
         Metrics.IncrementCreates();
@@ -819,7 +764,7 @@
     /// Extracts the deployment code from a specified container section and prepares the return data.
     /// </summary>
     [SkipLocalsInit]
-    public static EvmExceptionType InstructionReturnCode(VirtualMachineBase vm, ref EvmStack stack, ref long gasAvailable, ref int programCounter)
+    public static EvmExceptionType InstructionReturnCode(VirtualMachine vm, ref EvmStack stack, ref long gasAvailable, ref int programCounter)
     {
         // This instruction is only valid in create contexts.
         if (!vm.EvmState.ExecutionType.IsAnyCreateEof())
@@ -869,11 +814,7 @@
     /// This instruction is only valid when EOF is enabled.
     /// </summary>
     [SkipLocalsInit]
-<<<<<<< HEAD
-    public static EvmExceptionType InstructionReturnDataLoad<TTracingInst>(VirtualMachineBase vm, ref EvmStack stack, ref long gasAvailable, ref int programCounter)
-=======
     public static EvmExceptionType InstructionReturnDataLoad<TTracingInst>(VirtualMachine vm, ref EvmStack stack, ref long gasAvailable, ref int programCounter)
->>>>>>> eee5ac23
         where TTracingInst : struct, IFlag
     {
         IReleaseSpec spec = vm.Spec;
@@ -909,11 +850,7 @@
     /// A tracing flag type used to report VM state changes during the call.
     /// </typeparam>
     [SkipLocalsInit]
-<<<<<<< HEAD
-    public static EvmExceptionType InstructionEofCall<TOpEofCall, TTracingInst>(VirtualMachineBase vm, ref EvmStack stack, ref long gasAvailable, ref int programCounter)
-=======
     public static EvmExceptionType InstructionEofCall<TOpEofCall, TTracingInst>(VirtualMachine vm, ref EvmStack stack, ref long gasAvailable, ref int programCounter)
->>>>>>> eee5ac23
         where TOpEofCall : struct, IOpEofCall
         where TTracingInst : struct, IFlag
     {
