// SPDX-FileCopyrightText: 2025 Demerzel Solutions Limited
// SPDX-License-Identifier: LGPL-3.0-only

using System;
using System.Runtime.CompilerServices;
using Nethermind.Core;
using Nethermind.Core.Specs;
using Nethermind.Evm.CodeAnalysis;
using Nethermind.Int256;
using Nethermind.Evm.State;

using static Nethermind.Evm.VirtualMachineBase;

namespace Nethermind.Evm;

internal static partial class EvmInstructions
{
    /// <summary>
    /// Interface defining the properties for a call-like opcode.
    /// Each implementation specifies whether the call is static and what its execution type is.
    /// </summary>
    public interface IOpCall
    {
        /// <summary>
        /// Indicates if the call is static.
        /// Static calls cannot modify state.
        /// </summary>
        virtual static bool IsStatic => false;

        /// <summary>
        /// Returns the specific execution type of the call.
        /// </summary>
        abstract static ExecutionType ExecutionType { get; }
    }

    /// <summary>
    /// Represents a normal CALL opcode.
    /// </summary>
    public struct OpCall : IOpCall
    {
        public static ExecutionType ExecutionType => ExecutionType.CALL;
    }

    /// <summary>
    /// Represents a CALLCODE opcode.
    /// </summary>
    public struct OpCallCode : IOpCall
    {
        public static ExecutionType ExecutionType => ExecutionType.CALLCODE;
    }

    /// <summary>
    /// Represents a DELEGATECALL opcode.
    /// </summary>
    public struct OpDelegateCall : IOpCall
    {
        public static ExecutionType ExecutionType => ExecutionType.DELEGATECALL;
    }

    /// <summary>
    /// Represents a STATICCALL opcode.
    /// </summary>
    public struct OpStaticCall : IOpCall
    {
        public static bool IsStatic => true;
        public static ExecutionType ExecutionType => ExecutionType.STATICCALL;
    }

    /// <summary>
    /// Executes a call-like operation.
    /// This method handles various call types (CALL, CALLCODE, DELEGATECALL, STATICCALL) by:
    /// - Popping call parameters from the stack,
    /// - Charging appropriate gas for the call and memory expansion,
    /// - Validating call conditions (such as static call restrictions and call depth),
    /// - Performing balance transfers,
    /// - Creating a new execution frame for the call.
    /// </summary>
    /// <typeparam name="TOpCall">
    /// The call opcode type (e.g. <see cref="OpCall"/>, <see cref="OpStaticCall"/>).
    /// </typeparam>
    /// <typeparam name="TTracingInst">
    /// A type implementing <see cref="IFlag"/> that indicates whether instruction tracing is active.
    /// </typeparam>
    /// <param name="vm">The current virtual machine instance containing execution state.</param>
    /// <param name="stack">The EVM stack for retrieving call parameters and pushing results.</param>
    /// <param name="gasAvailable">Reference to the available gas, which is deducted according to various call costs.</param>
    /// <param name="programCounter">Reference to the current program counter (not modified by this method).</param>
    /// <returns>
    /// An <see cref="EvmExceptionType"/> value indicating success or the type of error encountered.
    /// </returns>
    [SkipLocalsInit]
    public static EvmExceptionType InstructionCall<TOpCall, TTracingInst>(
<<<<<<< HEAD
        VirtualMachineBase vm,
=======
        VirtualMachine vm,
>>>>>>> 2e346112
        ref EvmStack stack,
        ref long gasAvailable,
        ref int programCounter)
        where TOpCall : struct, IOpCall
        where TTracingInst : struct, IFlag
    {
        // Increment global call metrics.
        Metrics.IncrementCalls();

        // Clear previous return data.
        vm.ReturnData = null;

        // Pop the gas limit for the call.
        if (!stack.PopUInt256(out UInt256 gasLimit)) goto StackUnderflow;
        // Pop the code source address from the stack.
        Address codeSource = stack.PopAddress();
        if (codeSource is null) goto StackUnderflow;

        // Charge gas for accessing the account's code (including delegation logic if applicable).
        if (!ChargeAccountAccessGasWithDelegation(ref gasAvailable, vm, codeSource)) goto OutOfGas;

        ref readonly ExecutionEnvironment env = ref vm.EvmState.Env;
        // Determine the call value based on the call type.
        UInt256 callValue;
        if (typeof(TOpCall) == typeof(OpStaticCall))
        {
            // Static calls cannot transfer value.
            callValue = UInt256.Zero;
        }
        else if (typeof(TOpCall) == typeof(OpDelegateCall))
        {
            // Delegate calls use the value from the current execution context.
            callValue = env.Value;
        }
        else if (!stack.PopUInt256(out callValue))
        {
            goto StackUnderflow;
        }

        // For non-delegate calls, the transfer value is the call value.
        UInt256 transferValue = typeof(TOpCall) == typeof(OpDelegateCall) ? UInt256.Zero : callValue;
        // Enforce static call restrictions: no value transfer allowed unless it's a CALLCODE.
        if (vm.EvmState.IsStatic && !transferValue.IsZero && typeof(TOpCall) != typeof(OpCallCode))
            return EvmExceptionType.StaticCallViolation;

        // Determine caller and target based on the call type.
        Address caller = typeof(TOpCall) == typeof(OpDelegateCall) ? env.Caller : env.ExecutingAccount;
        Address target = (typeof(TOpCall) == typeof(OpCall) || typeof(TOpCall) == typeof(OpStaticCall))
            ? codeSource
            : env.ExecutingAccount;

        long gasExtra = 0L;

        // Add extra gas cost if value is transferred.
        if (!transferValue.IsZero)
        {
            gasExtra += GasCostOf.CallValue;
        }

        IReleaseSpec spec = vm.Spec;
        IWorldState state = vm.WorldState;
        // Charge additional gas if the target account is new or considered empty.
        if (!spec.ClearEmptyAccountWhenTouched && !state.AccountExists(target))
        {
            gasExtra += GasCostOf.NewAccount;
        }
        else if (spec.ClearEmptyAccountWhenTouched && transferValue != 0 && state.IsDeadAccount(target))
        {
            gasExtra += GasCostOf.NewAccount;
        }

        // Pop additional parameters: data offset, data length, output offset, and output length.
        if (!stack.PopUInt256(out UInt256 dataOffset) ||
            !stack.PopUInt256(out UInt256 dataLength) ||
            !stack.PopUInt256(out UInt256 outputOffset) ||
            !stack.PopUInt256(out UInt256 outputLength))
            goto StackUnderflow;

        // Update gas: call cost, memory expansion for input and output, and extra gas.
        if (!UpdateGas(spec.GetCallCost(), ref gasAvailable) ||
            !UpdateMemoryCost(vm.EvmState, ref gasAvailable, in dataOffset, dataLength) ||
            !UpdateMemoryCost(vm.EvmState, ref gasAvailable, in outputOffset, outputLength) ||
            !UpdateGas(gasExtra, ref gasAvailable))
            goto OutOfGas;

<<<<<<< HEAD
=======
        // Retrieve code information for the call and schedule background analysis if needed.
        ICodeInfo codeInfo = vm.CodeInfoRepository.GetCachedCodeInfo(state, codeSource, spec);

        // If contract is large, charge for access
        if (spec.IsEip7907Enabled)
        {
            uint excessContractSize = (uint)Math.Max(0, codeInfo.CodeSpan.Length - CodeSizeConstants.MaxCodeSizeEip170);
            if (excessContractSize > 0 && !ChargeForLargeContractAccess(excessContractSize, codeSource, in vm.EvmState.AccessTracker, ref gasAvailable))
                goto OutOfGas;
        }
>>>>>>> 2e346112
        // Apply the 63/64 gas rule if enabled.
        if (spec.Use63Over64Rule)
        {
            gasLimit = UInt256.Min((UInt256)(gasAvailable - gasAvailable / 64), gasLimit);
        }

        // If gasLimit exceeds the host's representable range, treat as out-of-gas.
        if (gasLimit >= long.MaxValue) goto OutOfGas;

        long gasLimitUl = (long)gasLimit;
        if (!UpdateGas(gasLimitUl, ref gasAvailable)) goto OutOfGas;

        // Add call stipend if value is being transferred.
        if (!transferValue.IsZero)
        {
            if (vm.TxTracer.IsTracingRefunds)
                vm.TxTracer.ReportExtraGasPressure(GasCostOf.CallStipend);
            gasLimitUl += GasCostOf.CallStipend;
        }

        // Check call depth and balance of the caller.
        if (env.CallDepth >= MaxCallDepth ||
            (!transferValue.IsZero && state.GetBalance(env.ExecutingAccount) < transferValue))
        {
            // If the call cannot proceed, return an empty response and push zero on the stack.
            vm.ReturnDataBuffer = Array.Empty<byte>();
            stack.PushZero<TTracingInst>();

            // Optionally report memory changes for refund tracing.
            if (vm.TxTracer.IsTracingRefunds)
            {
                // Specific to Parity tracing: inspect 32 bytes from data offset.
                ReadOnlyMemory<byte>? memoryTrace = vm.EvmState.Memory.Inspect(in dataOffset, 32);
                vm.TxTracer.ReportMemoryChange(dataOffset, memoryTrace is null ? default : memoryTrace.Value.Span);
            }

            if (TTracingInst.IsActive)
            {
                vm.TxTracer.ReportOperationRemainingGas(gasAvailable);
                vm.TxTracer.ReportOperationError(EvmExceptionType.NotEnoughBalance);
            }

            // Refund the remaining gas to the caller.
            UpdateGasUp(gasLimitUl, ref gasAvailable);
            if (TTracingInst.IsActive)
            {
                vm.TxTracer.ReportGasUpdateForVmTrace(gasLimitUl, gasAvailable);
            }
            return EvmExceptionType.None;
        }

        // Take a snapshot of the state for potential rollback.
        Snapshot snapshot = state.TakeSnapshot();
        // Subtract the transfer value from the caller's balance.
        state.SubtractFromBalance(caller, in transferValue, spec);

        // Retrieve code information for the call and schedule background analysis if needed.
        ICodeInfo codeInfo = vm.CodeInfoRepository.GetCachedCodeInfo(state, codeSource, spec);
        // Fast-path for calls to externally owned accounts (non-contracts)
        if (codeInfo.IsEmpty && !TTracingInst.IsActive && !vm.TxTracer.IsTracingActions)
        {
            vm.ReturnDataBuffer = default;
            stack.PushBytes<TTracingInst>(StatusCode.SuccessBytes.Span);
            UpdateGasUp(gasLimitUl, ref gasAvailable);
            return FastCall(vm, spec, in transferValue, target);
        }

        // Load call data from memory.
        ReadOnlyMemory<byte> callData = vm.EvmState.Memory.Load(in dataOffset, dataLength);
        // Construct the execution environment for the call.
        ExecutionEnvironment callEnv = new(
            codeInfo: codeInfo,
            executingAccount: target,
            caller: caller,
            codeSource: codeSource,
            callDepth: env.CallDepth + 1,
            transferValue: in transferValue,
            value: in callValue,
            inputData: in callData);

        // Normalize output offset if output length is zero.
        if (outputLength == 0)
        {
            // Output offset is inconsequential when output length is 0.
            outputOffset = 0;
        }

        // Rent a new call frame for executing the call.
        vm.ReturnData = EvmState.RentFrame(
            gasAvailable: gasLimitUl,
            outputDestination: outputOffset.ToLong(),
            outputLength: outputLength.ToLong(),
            executionType: TOpCall.ExecutionType,
            isStatic: TOpCall.IsStatic || vm.EvmState.IsStatic,
            isCreateOnPreExistingAccount: false,
            env: in callEnv,
            stateForAccessLists: in vm.EvmState.AccessTracker,
            snapshot: in snapshot);

        return EvmExceptionType.None;

        // Fast-call path for non-contract calls:
        // Directly credit the target account and avoid constructing a full call frame.
        static EvmExceptionType FastCall(VirtualMachineBase vm, IReleaseSpec spec, in UInt256 transferValue, Address target)
        {
            IWorldState state = vm.WorldState;
            state.AddToBalanceAndCreateIfNotExists(target, transferValue, spec);
            Metrics.IncrementEmptyCalls();

            vm.ReturnData = null;
            return EvmExceptionType.None;
        }

    // Jump forward to be unpredicted by the branch predictor.
    StackUnderflow:
        return EvmExceptionType.StackUnderflow;
    OutOfGas:
        return EvmExceptionType.OutOfGas;
    }

    private static bool ChargeForLargeContractAccess(uint excessContractSize, Address codeAddress, in StackAccessTracker accessTracer, ref long gasAvailable)
    {
        if (accessTracer.WarmUpLargeContract(codeAddress))
        {
            long largeContractCost = GasCostOf.InitCodeWord * Div32Ceiling(excessContractSize, out bool outOfGas);
            if (outOfGas || !UpdateGas(largeContractCost, ref gasAvailable)) return false;
        }

        return true;
    }

    /// <summary>
    /// Executes the RETURN opcode.
    /// Pops a memory offset and a length from the stack, updates memory cost, and sets the return data.
    /// Returns an error if the opcode is executed in an invalid context.
    /// </summary>
    /// <param name="vm">The current virtual machine instance.</param>
    /// <param name="stack">The EVM stack from which the offset and length are popped.</param>
    /// <param name="gasAvailable">Reference to the available gas, adjusted by memory expansion cost.</param>
    /// <param name="programCounter">Reference to the program counter (unused in this operation).</param>
    /// <returns>
    /// <see cref="EvmExceptionType.None"/> on success; otherwise, an error such as <see cref="EvmExceptionType.StackUnderflow"/>,
    /// <see cref="EvmExceptionType.OutOfGas"/>, or <see cref="EvmExceptionType.BadInstruction"/>.
    /// </returns>
    [SkipLocalsInit]
    public static EvmExceptionType InstructionReturn(
        VirtualMachineBase vm,
        ref EvmStack stack,
        ref long gasAvailable,
        ref int programCounter)
    {
        // RETURN is not allowed during contract creation.
        if (vm.EvmState.ExecutionType is ExecutionType.EOFCREATE or ExecutionType.TXCREATE)
        {
            goto BadInstruction;
        }

        // Pop memory position and length for the return data.
        if (!stack.PopUInt256(out UInt256 position) ||
            !stack.PopUInt256(out UInt256 length))
            goto StackUnderflow;

        // Update the memory cost for the region being returned.
        if (!UpdateMemoryCost(vm.EvmState, ref gasAvailable, in position, in length))
        {
            goto OutOfGas;
        }

        // Load the return data from memory and copy it to an array,
        // so the return value isn't referencing live memory,
        // which is being unwound in return.
        vm.ReturnData = vm.EvmState.Memory.Load(in position, in length).ToArray();

        return EvmExceptionType.None;
    // Jump forward to be unpredicted by the branch predictor.
    OutOfGas:
        return EvmExceptionType.OutOfGas;
    StackUnderflow:
        return EvmExceptionType.StackUnderflow;
    BadInstruction:
        return EvmExceptionType.BadInstruction;
    }
}<|MERGE_RESOLUTION|>--- conflicted
+++ resolved
@@ -90,11 +90,7 @@
     /// </returns>
     [SkipLocalsInit]
     public static EvmExceptionType InstructionCall<TOpCall, TTracingInst>(
-<<<<<<< HEAD
         VirtualMachineBase vm,
-=======
-        VirtualMachine vm,
->>>>>>> 2e346112
         ref EvmStack stack,
         ref long gasAvailable,
         ref int programCounter)
@@ -180,8 +176,6 @@
             !UpdateGas(gasExtra, ref gasAvailable))
             goto OutOfGas;
 
-<<<<<<< HEAD
-=======
         // Retrieve code information for the call and schedule background analysis if needed.
         ICodeInfo codeInfo = vm.CodeInfoRepository.GetCachedCodeInfo(state, codeSource, spec);
 
@@ -192,7 +186,6 @@
             if (excessContractSize > 0 && !ChargeForLargeContractAccess(excessContractSize, codeSource, in vm.EvmState.AccessTracker, ref gasAvailable))
                 goto OutOfGas;
         }
->>>>>>> 2e346112
         // Apply the 63/64 gas rule if enabled.
         if (spec.Use63Over64Rule)
         {
@@ -249,8 +242,6 @@
         // Subtract the transfer value from the caller's balance.
         state.SubtractFromBalance(caller, in transferValue, spec);
 
-        // Retrieve code information for the call and schedule background analysis if needed.
-        ICodeInfo codeInfo = vm.CodeInfoRepository.GetCachedCodeInfo(state, codeSource, spec);
         // Fast-path for calls to externally owned accounts (non-contracts)
         if (codeInfo.IsEmpty && !TTracingInst.IsActive && !vm.TxTracer.IsTracingActions)
         {
