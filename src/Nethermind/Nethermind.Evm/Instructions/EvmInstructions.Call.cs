--- conflicted
+++ resolved
@@ -9,7 +9,7 @@
 using Nethermind.Int256;
 using Nethermind.Evm.State;
 
-using static Nethermind.Evm.VirtualMachineBase;
+using static Nethermind.Evm.VirtualMachine;
 
 namespace Nethermind.Evm;
 
@@ -90,11 +90,7 @@
     /// </returns>
     [SkipLocalsInit]
     public static EvmExceptionType InstructionCall<TOpCall, TTracingInst>(
-<<<<<<< HEAD
-        VirtualMachineBase vm,
-=======
         VirtualMachine vm,
->>>>>>> eee5ac23
         ref EvmStack stack,
         ref long gasAvailable,
         ref int programCounter)
@@ -180,8 +176,6 @@
             !UpdateGas(gasExtra, ref gasAvailable))
             goto OutOfGas;
 
-<<<<<<< HEAD
-=======
         // Retrieve code information for the call and schedule background analysis if needed.
         ICodeInfo codeInfo = vm.CodeInfoRepository.GetCachedCodeInfo(state, codeSource, spec);
 
@@ -192,7 +186,6 @@
             if (excessContractSize > 0 && !ChargeForLargeContractAccess(excessContractSize, codeSource, in vm.EvmState.AccessTracker, ref gasAvailable))
                 goto OutOfGas;
         }
->>>>>>> eee5ac23
         // Apply the 63/64 gas rule if enabled.
         if (spec.Use63Over64Rule)
         {
@@ -249,8 +242,6 @@
         // Subtract the transfer value from the caller's balance.
         state.SubtractFromBalance(caller, in transferValue, spec);
 
-        // Retrieve code information for the call and schedule background analysis if needed.
-        ICodeInfo codeInfo = vm.CodeInfoRepository.GetCachedCodeInfo(state, codeSource, spec);
         // Fast-path for calls to externally owned accounts (non-contracts)
         if (codeInfo.IsEmpty && !TTracingInst.IsActive && !vm.TxTracer.IsTracingActions)
         {
@@ -296,7 +287,7 @@
 
         // Fast-call path for non-contract calls:
         // Directly credit the target account and avoid constructing a full call frame.
-        static EvmExceptionType FastCall(VirtualMachineBase vm, IReleaseSpec spec, in UInt256 transferValue, Address target)
+        static EvmExceptionType FastCall(VirtualMachine vm, IReleaseSpec spec, in UInt256 transferValue, Address target)
         {
             IWorldState state = vm.WorldState;
             state.AddToBalanceAndCreateIfNotExists(target, transferValue, spec);
@@ -339,7 +330,7 @@
     /// </returns>
     [SkipLocalsInit]
     public static EvmExceptionType InstructionReturn(
-        VirtualMachineBase vm,
+        VirtualMachine vm,
         ref EvmStack stack,
         ref long gasAvailable,
         ref int programCounter)
