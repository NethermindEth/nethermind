// SPDX-FileCopyrightText: 2025 Demerzel Solutions Limited
// SPDX-License-Identifier: LGPL-3.0-only

using System;
using System.Runtime.CompilerServices;
using Nethermind.Core;
using Nethermind.Core.Specs;
using Nethermind.Evm.CodeAnalysis;
using Nethermind.Evm.EvmObjectFormat;

namespace Nethermind.Evm;
using Int256;

internal static partial class EvmInstructions
{
    /// <summary>
    /// Provides a mechanism to retrieve a code segment for code copy operations.
    /// Implementers return a ReadOnlySpan of bytes representing the code to copy.
    /// </summary>
    public interface IOpCodeCopy
    {
        /// <summary>
        /// Gets the code to be copied.
        /// </summary>
        /// <param name="vm">The virtual machine instance providing execution context.</param>
        /// <returns>A read-only span of bytes containing the code.</returns>
        abstract static ReadOnlySpan<byte> GetCode(VirtualMachineBase vm);
    }

    /// <summary>
    /// Copies a portion of code (or call data) into memory.
    /// Pops three parameters from the stack: destination memory offset, source offset, and length.
    /// It then deducts gas based on the memory expansion and performs the copy using the provided code source.
    /// </summary>
    /// <typeparam name="TOpCodeCopy">
    /// A struct implementing <see cref="IOpCodeCopy"/> that defines the code source to copy from.
    /// </typeparam>
    /// <typeparam name="TTracingInst">
    /// A struct implementing <see cref="IFlag"/> that indicates whether tracing is active.
    /// </typeparam>
    /// <param name="vm">The current virtual machine instance.</param>
    /// <param name="stack">The EVM stack used for operand retrieval and result storage.</param>
    /// <param name="gasAvailable">Reference to the available gas; reduced by the operation’s cost.</param>
    /// <param name="programCounter">Reference to the current program counter (unused in this operation).</param>
    /// <returns>
    /// <see cref="EvmExceptionType.None"/> on success, or an appropriate error code if an error occurs.
    /// </returns>
    [SkipLocalsInit]
    public static EvmExceptionType InstructionCodeCopy<TOpCodeCopy, TTracingInst>(
        VirtualMachineBase vm,
        ref EvmStack stack,
        ref long gasAvailable,
        ref int programCounter)
        where TOpCodeCopy : struct, IOpCodeCopy
        where TTracingInst : struct, IFlag
    {
        // Pop destination offset, source offset, and copy length.
        if (!stack.PopUInt256(out UInt256 a) ||
            !stack.PopUInt256(out UInt256 b) ||
            !stack.PopUInt256(out UInt256 result))
            goto StackUnderflow;

        // Deduct gas for the operation plus the cost for memory expansion.
        // Gas cost is calculated as a fixed "VeryLow" cost plus a per-32-bytes cost.
        gasAvailable -= GasCostOf.VeryLow + GasCostOf.Memory * Div32Ceiling(in result, out bool outOfGas);
        if (outOfGas) goto OutOfGas;

        // Only perform the copy if length (result) is non-zero.
        if (!result.IsZero)
        {
            // Check and update memory expansion cost.
            if (!UpdateMemoryCost(vm.EvmState, ref gasAvailable, in a, result))
                goto OutOfGas;

            // Obtain the code slice with zero-padding if needed.
            ZeroPaddedSpan slice = TOpCodeCopy.GetCode(vm).SliceWithZeroPadding(in b, (int)result);
            // Save the slice into memory at the destination offset.
            vm.EvmState.Memory.Save(in a, in slice);

            // If tracing is enabled, report the memory change.
            if (TTracingInst.IsActive)
            {
                vm.TxTracer.ReportMemoryChange(a, in slice);
            }
        }

        return EvmExceptionType.None;
    // Jump forward to be unpredicted by the branch predictor.
    OutOfGas:
        return EvmExceptionType.OutOfGas;
    StackUnderflow:
        return EvmExceptionType.StackUnderflow;
    }

    /// <summary>
    /// Retrieves call data as the source for a code copy.
    /// </summary>
    public struct OpCallDataCopy : IOpCodeCopy
    {
        public static ReadOnlySpan<byte> GetCode(VirtualMachineBase vm)
            => vm.EvmState.Env.InputData.Span;
    }

    /// <summary>
    /// Retrieves the executing code as the source for a code copy.
    /// </summary>
    public struct OpCodeCopy : IOpCodeCopy
    {
<<<<<<< HEAD
        public static ReadOnlySpan<byte> GetCode(VirtualMachineBase vm)
            => vm.EvmState.Env.CodeInfo.MachineCode.Span;
=======
        public static ReadOnlySpan<byte> GetCode(VirtualMachine vm)
            => vm.EvmState.Env.CodeInfo.CodeSpan;
>>>>>>> 1b3ef7c1
    }

    /// <summary>
    /// Copies external code (from another account) into memory.
    /// Pops an address and three parameters (destination offset, source offset, and length) from the stack.
    /// Validates account access and memory expansion, then copies the external code into memory.
    /// </summary>
    /// <typeparam name="TTracingInst">
    /// A struct implementing <see cref="IFlag"/> that indicates whether tracing is active.
    /// </typeparam>
    /// <param name="vm">The current virtual machine instance.</param>
    /// <param name="stack">The EVM stack for operand retrieval and memory copy operations.</param>
    /// <param name="gasAvailable">Reference to the available gas; reduced by both external code access and memory costs.</param>
    /// <param name="programCounter">Reference to the program counter (unused in this operation).</param>
    /// <returns>
    /// <see cref="EvmExceptionType.None"/> on success, or an appropriate error code on failure.
    /// </returns>
    [SkipLocalsInit]
    public static EvmExceptionType InstructionExtCodeCopy<TTracingInst>(
        VirtualMachineBase vm,
        ref EvmStack stack,
        ref long gasAvailable,
        ref int programCounter)
        where TTracingInst : struct, IFlag
    {
        IReleaseSpec spec = vm.Spec;
        // Retrieve the target account address.
        Address address = stack.PopAddress();
        // Pop destination offset, source offset, and length from the stack.
        if (address is null ||
            !stack.PopUInt256(out UInt256 a) ||
            !stack.PopUInt256(out UInt256 b) ||
            !stack.PopUInt256(out UInt256 result))
            goto StackUnderflow;

        // Deduct gas cost: cost for external code access plus memory expansion cost.
        gasAvailable -= spec.GetExtCodeCost() + GasCostOf.Memory * Div32Ceiling(in result, out bool outOfGas);
        if (outOfGas) goto OutOfGas;

        // Charge gas for account access (considering hot/cold storage costs).
        if (!ChargeAccountAccessGas(ref gasAvailable, vm, address))
            goto OutOfGas;

        if (!result.IsZero)
        {
            // Update memory cost if the destination region requires expansion.
            if (!UpdateMemoryCost(vm.EvmState, ref gasAvailable, in a, result))
                goto OutOfGas;

            ICodeInfo codeInfo = vm.CodeInfoRepository
                .GetCachedCodeInfo(vm.WorldState, address, followDelegation: false, spec, out _);

            // Get the external code from the repository.
            ReadOnlySpan<byte> externalCode = codeInfo.CodeSpan;
            // If contract is large, charge for access
            if (spec.IsEip7907Enabled)
            {
                uint excessContractSize = (uint)Math.Max(0, externalCode.Length - CodeSizeConstants.MaxCodeSizeEip170);
                if (excessContractSize > 0 && !ChargeForLargeContractAccess(excessContractSize, address, in vm.EvmState.AccessTracker, ref gasAvailable))
                    goto OutOfGas;
            }

            // If EOF is enabled and the code is an EOF contract, use a predefined magic value.
            if (spec.IsEofEnabled && EofValidator.IsEof(externalCode, out _))
            {
                externalCode = EofValidator.MAGIC;
            }

            // Slice the external code starting at the source offset with appropriate zero-padding.
            ZeroPaddedSpan slice = externalCode.SliceWithZeroPadding(in b, (int)result);
            // Save the slice into memory at the destination offset.
            vm.EvmState.Memory.Save(in a, in slice);

            // Report memory changes if tracing is enabled.
            if (TTracingInst.IsActive)
            {
                vm.TxTracer.ReportMemoryChange(a, in slice);
            }
        }

        return EvmExceptionType.None;
    // Jump forward to be unpredicted by the branch predictor.
    OutOfGas:
        return EvmExceptionType.OutOfGas;
    StackUnderflow:
        return EvmExceptionType.StackUnderflow;
    }

    /// <summary>
    /// Retrieves the size of the external code of an account.
    /// Pops an account address from the stack, validates access, and pushes the code size onto the stack.
    /// Additionally, applies peephole optimizations for common contract checks.
    /// </summary>
    /// <typeparam name="TTracingInst">
    /// A struct implementing <see cref="IFlag"/> indicating if instruction tracing is active.
    /// </typeparam>
    /// <param name="vm">The virtual machine instance.</param>
    /// <param name="stack">The EVM stack from which the account address is popped and where the code size is pushed.</param>
    /// <param name="gasAvailable">Reference to the available gas; reduced by external code cost.</param>
    /// <param name="programCounter">Reference to the program counter, which may be adjusted during optimization.</param>
    /// <returns>
    /// <see cref="EvmExceptionType.None"/> on success, or an appropriate error code if an error occurs.
    /// </returns>
    [SkipLocalsInit]
    public static EvmExceptionType InstructionExtCodeSize<TTracingInst>(
        VirtualMachineBase vm,
        ref EvmStack stack,
        ref long gasAvailable,
        ref int programCounter)
        where TTracingInst : struct, IFlag
    {
        IReleaseSpec spec = vm.Spec;
        // Deduct the gas cost for external code access.
        gasAvailable -= spec.GetExtCodeCost();

        // Pop the account address from the stack.
        Address address = stack.PopAddress();
        if (address is null) goto StackUnderflow;

        // Charge gas for accessing the account's state.
        if (!ChargeAccountAccessGas(ref gasAvailable, vm, address))
            goto OutOfGas;

        // Attempt a peephole optimization when tracing is not active and code is available.
        ReadOnlySpan<byte> codeSection = vm.EvmState.Env.CodeInfo.CodeSpan;
        if (!TTracingInst.IsActive && programCounter < codeSection.Length)
        {
            bool optimizeAccess = false;
            // Peek at the next instruction to detect patterns.
            Instruction nextInstruction = (Instruction)codeSection[programCounter];
            // If the next instruction is ISZERO, optimize for a simple contract check.
            if (nextInstruction == Instruction.ISZERO)
            {
                optimizeAccess = true;
            }
            // If the next instruction is GT or EQ and the top stack element is zero,
            // then this pattern likely corresponds to a contract existence check.
            else if ((nextInstruction == Instruction.GT || nextInstruction == Instruction.EQ) &&
                     stack.PeekUInt256IsZero())
            {
                optimizeAccess = true;
                // Remove the zero from the stack since we will have consumed it.
                if (!stack.PopLimbo()) goto StackUnderflow;
            }

            if (optimizeAccess)
            {
                // Peephole optimization for EXTCODESIZE when checking for contract existence.
                // This reduces storage access by using the preloaded CodeHash.
                programCounter++;
                // Deduct very-low gas cost for the next operation (ISZERO, GT, or EQ).
                gasAvailable -= GasCostOf.VeryLow;

                // Determine if the account is a contract by checking the loaded CodeHash.
                bool isCodeLengthNotZero = vm.WorldState.IsContract(address);
                // If the original instruction was GT, invert the check to match the semantics.
                if (nextInstruction == Instruction.GT)
                {
                    isCodeLengthNotZero = !isCodeLengthNotZero;
                }

                // Push 1 if the condition is met (indicating contract presence or absence), else push 0.
                if (!isCodeLengthNotZero)
                {
                    stack.PushOne<TTracingInst>();
                }
                else
                {
                    stack.PushZero<TTracingInst>();
                }
                return EvmExceptionType.None;
            }
        }

        // No optimization applied: load the account's code from storage.
        ReadOnlySpan<byte> accountCode = vm.CodeInfoRepository
            .GetCachedCodeInfo(vm.WorldState, address, followDelegation: false, spec, out _)
            .CodeSpan;
        // If EOF is enabled and the code is an EOF contract, push a fixed size (2).
        if (spec.IsEofEnabled && EofValidator.IsEof(accountCode, out _))
        {
            stack.PushUInt32<TTracingInst>(2);
        }
        else
        {
            // Otherwise, push the actual code length.
            stack.PushUInt32<TTracingInst>((uint)accountCode.Length);
        }
        return EvmExceptionType.None;
    // Jump forward to be unpredicted by the branch predictor.
    OutOfGas:
        return EvmExceptionType.OutOfGas;
    StackUnderflow:
        return EvmExceptionType.StackUnderflow;
    }
}<|MERGE_RESOLUTION|>--- conflicted
+++ resolved
@@ -106,13 +106,8 @@
     /// </summary>
     public struct OpCodeCopy : IOpCodeCopy
     {
-<<<<<<< HEAD
         public static ReadOnlySpan<byte> GetCode(VirtualMachineBase vm)
-            => vm.EvmState.Env.CodeInfo.MachineCode.Span;
-=======
-        public static ReadOnlySpan<byte> GetCode(VirtualMachine vm)
             => vm.EvmState.Env.CodeInfo.CodeSpan;
->>>>>>> 1b3ef7c1
     }
 
     /// <summary>
