// SPDX-FileCopyrightText: 2025 Demerzel Solutions Limited
// SPDX-License-Identifier: LGPL-3.0-only

using System;
using System.Runtime.CompilerServices;
<<<<<<< HEAD
using System.Runtime.Intrinsics;
=======
>>>>>>> eee5ac23
using Nethermind.Core;
using Nethermind.Core.Crypto;

namespace Nethermind.Evm;

using Int256;

internal static partial class EvmInstructions
{
    /// <summary>
    /// Computes the Keccak-256 hash of a specified memory region.
    /// Pops a memory offset and length from the stack, charges gas based on the data size,
    /// and pushes the resulting 256-bit hash onto the stack.
    /// </summary>
    [SkipLocalsInit]
<<<<<<< HEAD
    public static EvmExceptionType InstructionKeccak256<TTracingInst>(VirtualMachineBase vm, ref EvmStack stack, ref long gasAvailable, ref int programCounter)
=======
    public static EvmExceptionType InstructionKeccak256<TTracingInst>(VirtualMachine vm, ref EvmStack stack, ref long gasAvailable, ref int programCounter)
>>>>>>> eee5ac23
        where TTracingInst : struct, IFlag
    {
        // Ensure two 256-bit words are available (memory offset and length).
        if (!stack.PopUInt256(out UInt256 a) || !stack.PopUInt256(out UInt256 b))
            goto StackUnderflow;

        // Deduct gas: base cost plus additional cost per 32-byte word.
        gasAvailable -= GasCostOf.Sha3 + GasCostOf.Sha3Word * Div32Ceiling(in b, out bool outOfGas);
        if (outOfGas)
            goto OutOfGas;

        EvmState vmState = vm.EvmState;
        // Charge gas for any required memory expansion.
        if (!UpdateMemoryCost(vmState, ref gasAvailable, in a, b))
            goto OutOfGas;

        // Load the target memory region.
        Span<byte> bytes = vmState.Memory.LoadSpan(in a, b);
        // Compute the Keccak-256 hash.
        KeccakCache.ComputeTo(bytes, out ValueHash256 keccak);
        // Push the 256-bit hash result onto the stack.
        stack.Push32Bytes<TTracingInst>(in keccak);

        return EvmExceptionType.None;
    // Jump forward to be unpredicted by the branch predictor.
    OutOfGas:
        return EvmExceptionType.OutOfGas;
    StackUnderflow:
        return EvmExceptionType.StackUnderflow;
    }
}<|MERGE_RESOLUTION|>--- conflicted
+++ resolved
@@ -3,10 +3,6 @@
 
 using System;
 using System.Runtime.CompilerServices;
-<<<<<<< HEAD
-using System.Runtime.Intrinsics;
-=======
->>>>>>> eee5ac23
 using Nethermind.Core;
 using Nethermind.Core.Crypto;
 
@@ -22,11 +18,7 @@
     /// and pushes the resulting 256-bit hash onto the stack.
     /// </summary>
     [SkipLocalsInit]
-<<<<<<< HEAD
-    public static EvmExceptionType InstructionKeccak256<TTracingInst>(VirtualMachineBase vm, ref EvmStack stack, ref long gasAvailable, ref int programCounter)
-=======
     public static EvmExceptionType InstructionKeccak256<TTracingInst>(VirtualMachine vm, ref EvmStack stack, ref long gasAvailable, ref int programCounter)
->>>>>>> eee5ac23
         where TTracingInst : struct, IFlag
     {
         // Ensure two 256-bit words are available (memory offset and length).
