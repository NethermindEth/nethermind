--- conflicted
+++ resolved
@@ -10,19 +10,7 @@
     public class CallAndRestoreTransactionProcessorAdapter(ITransactionProcessor transactionProcessor)
         : ITransactionProcessorAdapter
     {
-<<<<<<< HEAD
-        private readonly ITransactionProcessor _transactionProcessor;
-
-        public CallAndRestoreTransactionProcessorAdapter(ITransactionProcessor transactionProcessor)
-        {
-            _transactionProcessor = transactionProcessor;
-        }
-
-        public TransactionResult Execute(IWorldState worldState, Transaction transaction, in BlockExecutionContext blkCtx, ITxTracer txTracer) =>
-            _transactionProcessor.CallAndRestore(worldState, transaction, in blkCtx, txTracer);
-=======
         public TransactionResult Execute(Transaction transaction, in BlockExecutionContext blkCtx, ITxTracer txTracer) =>
-            transactionProcessor.CallAndRestore(transaction, in blkCtx, txTracer);
->>>>>>> dfaed09f
+            transactionProcessor.CallAndRestore(IWorldState worldState, transaction, in blkCtx, txTracer);
     }
 }