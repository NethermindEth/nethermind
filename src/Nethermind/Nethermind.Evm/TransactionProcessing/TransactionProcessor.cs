--- conflicted
+++ resolved
@@ -621,8 +621,6 @@
         [StackTraceHidden]
         private static void ThrowTransactionCollisionException() => throw new TransactionCollisionException();
     }
-<<<<<<< HEAD
-=======
 
     public readonly struct TransactionResult(string? error)
     {
@@ -637,5 +635,4 @@
         public static implicit operator bool(TransactionResult result) => result.Success;
         public override string ToString() => Error is not null ? $"Fail : {Error}" : "Success";
     }
->>>>>>> 6aab680a
 }