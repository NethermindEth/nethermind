// SPDX-FileCopyrightText: 2022 Demerzel Solutions Limited
// SPDX-License-Identifier: LGPL-3.0-only

using System;
using System.Diagnostics;
using System.Diagnostics.CodeAnalysis;
using System.IO;
using System.Linq;
using System.Runtime.CompilerServices;
using Nethermind.Core;
using Nethermind.Core.Crypto;
using Nethermind.Core.Specs;
using Nethermind.Crypto;
using Nethermind.Evm.CodeAnalysis;
using Nethermind.Evm.EvmObjectFormat.Handlers;
using Nethermind.Evm.Tracing;
using Nethermind.Int256;
using Nethermind.Logging;
using Nethermind.State;
using Nethermind.State.Tracing;
using static Nethermind.Core.Extensions.MemoryExtensions;
using static Nethermind.Evm.EvmObjectFormat.EofValidator;
using static Nethermind.Evm.VirtualMachine;

namespace Nethermind.Evm.TransactionProcessing
{
    public sealed class TransactionProcessor(
        ISpecProvider? specProvider,
        IWorldState? worldState,
        IVirtualMachine? virtualMachine,
        ICodeInfoRepository? codeInfoRepository,
        ILogManager? logManager)
        : TransactionProcessorBase(specProvider, worldState, virtualMachine, codeInfoRepository, logManager);

    public abstract class TransactionProcessorBase : ITransactionProcessor
    {
        protected EthereumEcdsa Ecdsa { get; }
        protected ILogger Logger { get; }
        protected ISpecProvider SpecProvider { get; }
        protected IWorldState WorldState { get; }
        protected IVirtualMachine VirtualMachine { get; }
        private readonly ICodeInfoRepository _codeInfoRepository;
        private SystemTransactionProcessor? _systemTransactionProcessor;
        private readonly ILogManager _logManager;

        [Flags]
        protected enum ExecutionOptions
        {
            /// <summary>
            /// Just accumulate the state
            /// </summary>
            None = 0,

            /// <summary>
            /// Commit the state after execution
            /// </summary>
            Commit = 1,

            /// <summary>
            /// Restore state after execution
            /// </summary>
            Restore = 2,

            /// <summary>
            /// Skip potential fail checks
            /// </summary>
            NoValidation = Commit | 4,

            /// <summary>
            /// Commit and later restore state also skip validation, use for CallAndRestore
            /// </summary>
            CommitAndRestore = Commit | Restore | NoValidation
        }

        protected TransactionProcessorBase(
            ISpecProvider? specProvider,
            IWorldState? worldState,
            IVirtualMachine? virtualMachine,
            ICodeInfoRepository? codeInfoRepository,
            ILogManager? logManager)
        {
            ArgumentNullException.ThrowIfNull(logManager, nameof(logManager));
            ArgumentNullException.ThrowIfNull(specProvider, nameof(specProvider));
            ArgumentNullException.ThrowIfNull(worldState, nameof(worldState));
            ArgumentNullException.ThrowIfNull(virtualMachine, nameof(virtualMachine));
            ArgumentNullException.ThrowIfNull(codeInfoRepository, nameof(codeInfoRepository));

            Logger = logManager.GetClassLogger();
            SpecProvider = specProvider;
            WorldState = worldState;
            VirtualMachine = virtualMachine;
            _codeInfoRepository = codeInfoRepository;

            Ecdsa = new EthereumEcdsa(specProvider.ChainId);
            _logManager = logManager;
        }

        public TransactionResult CallAndRestore(Transaction transaction, in BlockExecutionContext blCtx, ITxTracer txTracer) =>
            ExecuteCore(transaction, in blCtx, txTracer, ExecutionOptions.CommitAndRestore);

        public TransactionResult BuildUp(Transaction transaction, in BlockExecutionContext blCtx, ITxTracer txTracer)
        {
            // we need to treat the result of previous transaction as the original value of next transaction
            // when we do not commit
            WorldState.TakeSnapshot(true);
            return ExecuteCore(transaction, in blCtx, txTracer, ExecutionOptions.None);
        }

        public TransactionResult Execute(Transaction transaction, in BlockExecutionContext blCtx, ITxTracer txTracer) =>
            ExecuteCore(transaction, in blCtx, txTracer, ExecutionOptions.Commit);

        public TransactionResult Trace(Transaction transaction, in BlockExecutionContext blCtx, ITxTracer txTracer) =>
            ExecuteCore(transaction, in blCtx, txTracer, ExecutionOptions.NoValidation);

        private TransactionResult ExecuteCore(Transaction tx, in BlockExecutionContext blCtx, ITxTracer tracer, ExecutionOptions opts)
        {
            if (tx.IsSystem())
            {
                _systemTransactionProcessor ??= new SystemTransactionProcessor(SpecProvider, WorldState, VirtualMachine, _codeInfoRepository, _logManager);
                return _systemTransactionProcessor.Execute(tx, blCtx.Header, tracer, opts);
            }

            return Execute(tx, in blCtx, tracer, opts);
        }

        protected virtual TransactionResult Execute(Transaction tx, in BlockExecutionContext blCtx, ITxTracer tracer, ExecutionOptions opts)
        {
            BlockHeader header = blCtx.Header;
            IReleaseSpec spec = GetSpec(tx, header);

            // restore is CallAndRestore - previous call, we will restore state after the execution
            bool restore = opts.HasFlag(ExecutionOptions.Restore);
            // commit - is for standard execute, we will commit thee state after execution
            // !commit - is for build up during block production, we won't commit state after each transaction to support rollbacks
            // we commit only after all block is constructed
            bool commit = opts.HasFlag(ExecutionOptions.Commit) || !spec.IsEip658Enabled;

            TransactionResult result;
            if (!(result = ValidateStatic(tx, header, spec, opts, out long intrinsicGas))) return result;

            UInt256 effectiveGasPrice = tx.CalculateEffectiveGasPrice(spec.IsEip1559Enabled, header.BaseFeePerGas);

            UpdateMetrics(opts, effectiveGasPrice);

            bool deleteCallerAccount = RecoverSenderIfNeeded(tx, spec, opts, effectiveGasPrice);

            if (!(result = ValidateSender(tx, header, spec, tracer, opts))) return result;
            if (!(result = BuyGas(tx, header, spec, tracer, opts, effectiveGasPrice, out UInt256 premiumPerGas, out UInt256 senderReservedGasPayment))) return result;
            if (!(result = IncrementNonce(tx, header, spec, tracer, opts))) return result;

            if (commit) WorldState.Commit(spec, tracer.IsTracingState ? tracer : NullTxTracer.Instance, commitStorageRoots: false);

            long gasAvailable = tx.GasLimit - intrinsicGas;
            if (!(result = BuildExecutionEnvironment(tx, in blCtx, spec, effectiveGasPrice, out ExecutionEnvironment env)))
            {
                return result;
            }

            ExecuteEvmCall(tx, header, spec, tracer, opts, gasAvailable, in env, out TransactionSubstate? substate, out long spentGas, out byte statusCode);
            PayFees(tx, header, spec, tracer, substate, spentGas, premiumPerGas, statusCode);

            // Finalize
            if (restore)
            {
                WorldState.Reset();
                if (deleteCallerAccount)
                {
                    WorldState.DeleteAccount(tx.SenderAddress!);
                }
                else
                {
                    if (!opts.HasFlag(ExecutionOptions.NoValidation))
                        WorldState.AddToBalance(tx.SenderAddress!, senderReservedGasPayment, spec);
                    DecrementNonce(tx);
                    WorldState.Commit(spec);
                }
            }
            else if (commit)
            {
                WorldState.Commit(spec, tracer.IsTracingState ? tracer : NullStateTracer.Instance, commitStorageRoots: !spec.IsEip658Enabled);
            }

            if (tracer.IsTracingReceipt)
            {
                Hash256 stateRoot = null;
                if (!spec.IsEip658Enabled)
                {
                    WorldState.RecalculateStateRoot();
                    stateRoot = WorldState.StateRoot;
                }

                if (statusCode == StatusCode.Failure)
                {
                    byte[] output = (substate?.ShouldRevert ?? false) ? substate.Output.Bytes.ToArray() : Array.Empty<byte>();
                    tracer.MarkAsFailed(env.ExecutingAccount, spentGas, output, substate?.Error, stateRoot);
                }
                else
                {
                    LogEntry[] logs = substate.Logs.Count != 0 ? substate.Logs.ToArray() : Array.Empty<LogEntry>();
                    tracer.MarkAsSuccess(env.ExecutingAccount, spentGas, substate.Output.Bytes.ToArray(), logs, stateRoot);
                }
            }

            return TransactionResult.Ok;
        }

        protected virtual IReleaseSpec GetSpec(Transaction tx, BlockHeader header) => SpecProvider.GetSpec(header);

        private static void UpdateMetrics(ExecutionOptions opts, UInt256 effectiveGasPrice)
        {
            if (opts is ExecutionOptions.Commit or ExecutionOptions.None && (effectiveGasPrice[2] | effectiveGasPrice[3]) == 0)
            {
                float gasPrice = (float)((double)effectiveGasPrice / 1_000_000_000.0);

                Metrics.MinGasPrice = Math.Min(gasPrice, Metrics.MinGasPrice);
                Metrics.MaxGasPrice = Math.Max(gasPrice, Metrics.MaxGasPrice);

                Metrics.BlockMinGasPrice = Math.Min(gasPrice, Metrics.BlockMinGasPrice);
                Metrics.BlockMaxGasPrice = Math.Max(gasPrice, Metrics.BlockMaxGasPrice);

                Metrics.AveGasPrice = (Metrics.AveGasPrice * Metrics.Transactions + gasPrice) / (Metrics.Transactions + 1);
                Metrics.EstMedianGasPrice += Metrics.AveGasPrice * 0.01f * float.Sign(gasPrice - Metrics.EstMedianGasPrice);
                Metrics.Transactions++;

                Metrics.BlockAveGasPrice = (Metrics.BlockAveGasPrice * Metrics.BlockTransactions + gasPrice) / (Metrics.BlockTransactions + 1);
                Metrics.BlockEstMedianGasPrice += Metrics.BlockAveGasPrice * 0.01f * float.Sign(gasPrice - Metrics.BlockEstMedianGasPrice);
                Metrics.BlockTransactions++;
            }
        }

        /// <summary>
        /// Validates the transaction, in a static manner (i.e. without accesing state/storage).
        /// It basically ensures the transaction is well formed (i.e. no null values where not allowed, no overflows, etc).
        /// As a part of validating the transaction the premium per gas will be calculated, to save computation this
        /// is returned in an out parameter.
        /// </summary>
        /// <param name="tx">The transaction to validate</param>
        /// <param name="header">The block containing the transaction. Only BaseFee is being used from the block atm.</param>
        /// <param name="spec">The release spec with which the transaction will be executed</param>
        /// <param name="opts">Options (Flags) to use for execution</param>
        /// <param name="intrinsicGas">Calculated intrinsic gas</param>
        /// <returns></returns>
        protected TransactionResult ValidateStatic(
            Transaction tx,
            BlockHeader header,
            IReleaseSpec spec,
            ExecutionOptions opts,
            out long intrinsicGas)
        {
            intrinsicGas = IntrinsicGasCalculator.Calculate(tx, spec);

            bool validate = !opts.HasFlag(ExecutionOptions.NoValidation);

            if (tx.SenderAddress is null)
            {
                TraceLogInvalidTx(tx, "SENDER_NOT_SPECIFIED");
                return "sender not specified";
            }

            if (validate && tx.Nonce >= ulong.MaxValue - 1)
            {
                // we are here if nonce is at least (ulong.MaxValue - 1). If tx is contract creation,
                // it is max possible value. Otherwise, (ulong.MaxValue - 1) is allowed, but ulong.MaxValue not.
                if (tx.IsContractCreation || tx.Nonce == ulong.MaxValue)
                {
                    TraceLogInvalidTx(tx, "NONCE_OVERFLOW");
                    return "nonce overflow";
                }
            }

            if (tx.IsAboveInitCode(spec))
            {
                TraceLogInvalidTx(tx, $"CREATE_TRANSACTION_SIZE_EXCEEDS_MAX_INIT_CODE_SIZE {tx.DataLength} > {spec.MaxInitCodeSize}");
                return "EIP-3860 - transaction size over max init code size";
            }

            return ValidateGas(tx, header, intrinsicGas, validate);
        }

        protected virtual TransactionResult ValidateGas(Transaction tx, BlockHeader header, long intrinsicGas, bool validate)
        {
            if (tx.GasLimit < intrinsicGas)
            {
                TraceLogInvalidTx(tx, $"GAS_LIMIT_BELOW_INTRINSIC_GAS {tx.GasLimit} < {intrinsicGas}");
                return "gas limit below intrinsic gas";
            }

            if (validate && tx.GasLimit > header.GasLimit - header.GasUsed)
            {
                TraceLogInvalidTx(tx, $"BLOCK_GAS_LIMIT_EXCEEDED {tx.GasLimit} > {header.GasLimit} - {header.GasUsed}");
                return "block gas limit exceeded";
            }

            return TransactionResult.Ok;
        }

        // TODO Should we remove this already
        protected virtual bool RecoverSenderIfNeeded(Transaction tx, IReleaseSpec spec, ExecutionOptions opts, in UInt256 effectiveGasPrice)
        {
            bool deleteCallerAccount = false;
            Address? sender = tx.SenderAddress;
            if (sender is null || !WorldState.AccountExists(sender))
            {
                bool commit = opts.HasFlag(ExecutionOptions.Commit) || !spec.IsEip658Enabled;
                bool restore = opts.HasFlag(ExecutionOptions.Restore);
                bool noValidation = opts.HasFlag(ExecutionOptions.NoValidation);

                if (Logger.IsDebug) Logger.Debug($"TX sender account does not exist {sender} - trying to recover it");

                // hacky fix for the potential recovery issue
                if (tx.Signature is not null)
                    tx.SenderAddress = Ecdsa.RecoverAddress(tx, !spec.ValidateChainId);

                if (sender != tx.SenderAddress)
                {
                    if (Logger.IsWarn) Logger.Warn($"TX recovery issue fixed - tx was coming with sender {sender} and the now it recovers to {tx.SenderAddress}");
                    sender = tx.SenderAddress;
                }
                else
                {
                    TraceLogInvalidTx(tx, $"SENDER_ACCOUNT_DOES_NOT_EXIST {sender}");
                    if (!commit || noValidation || effectiveGasPrice.IsZero)
                    {
                        deleteCallerAccount = !commit || restore;
                        WorldState.CreateAccount(sender, in UInt256.Zero);
                    }
                }

                if (sender is null)
                {
                    ThrowInvalidDataException($"Failed to recover sender address on tx {tx.Hash} when previously recovered sender account did not exist.");
                }
            }

            return deleteCallerAccount;
        }


        protected virtual TransactionResult ValidateSender(Transaction tx, BlockHeader header, IReleaseSpec spec, ITxTracer tracer, ExecutionOptions opts)
        {
            bool validate = !opts.HasFlag(ExecutionOptions.NoValidation);

            if (validate && WorldState.IsInvalidContractSender(spec, tx.SenderAddress!))
            {
                TraceLogInvalidTx(tx, "SENDER_IS_CONTRACT");
                return "sender has deployed code";
            }

            return TransactionResult.Ok;
        }

        protected virtual TransactionResult BuyGas(Transaction tx, BlockHeader header, IReleaseSpec spec, ITxTracer tracer, ExecutionOptions opts,
                in UInt256 effectiveGasPrice, out UInt256 premiumPerGas, out UInt256 senderReservedGasPayment)
        {
            premiumPerGas = UInt256.Zero;
            senderReservedGasPayment = UInt256.Zero;
            bool validate = !opts.HasFlag(ExecutionOptions.NoValidation);

            if (validate)
            {
                if (!tx.TryCalculatePremiumPerGas(header.BaseFeePerGas, out premiumPerGas))
                {
                    TraceLogInvalidTx(tx, "MINER_PREMIUM_IS_NEGATIVE");
                    return "miner premium is negative";
                }

                UInt256 senderBalance = WorldState.GetBalance(tx.SenderAddress!);
                if (UInt256.SubtractUnderflow(senderBalance, tx.Value, out UInt256 balanceLeft))
                {
                    TraceLogInvalidTx(tx, $"INSUFFICIENT_SENDER_BALANCE: ({tx.SenderAddress})_BALANCE = {senderBalance}");
                    return "insufficient sender balance";
                }

                bool overflows;
                if (spec.IsEip1559Enabled && !tx.IsFree())
                {
                    overflows = UInt256.MultiplyOverflow((UInt256)tx.GasLimit, tx.MaxFeePerGas, out UInt256 maxGasFee);
                    if (overflows || balanceLeft < maxGasFee)
                    {
                        TraceLogInvalidTx(tx, $"INSUFFICIENT_MAX_FEE_PER_GAS_FOR_SENDER_BALANCE: ({tx.SenderAddress})_BALANCE = {senderBalance}, MAX_FEE_PER_GAS: {tx.MaxFeePerGas}");
                        return "insufficient MaxFeePerGas for sender balance";
                    }
                    if (tx.SupportsBlobs)
                    {
                        overflows = UInt256.MultiplyOverflow(BlobGasCalculator.CalculateBlobGas(tx), (UInt256)tx.MaxFeePerBlobGas!, out UInt256 maxBlobGasFee);
                        if (overflows || UInt256.AddOverflow(maxGasFee, maxBlobGasFee, out UInt256 multidimGasFee) || multidimGasFee > balanceLeft)
                        {
                            TraceLogInvalidTx(tx, $"INSUFFICIENT_MAX_FEE_PER_BLOB_GAS_FOR_SENDER_BALANCE: ({tx.SenderAddress})_BALANCE = {senderBalance}");
                            return "insufficient sender balance";
                        }
                    }
                }

                overflows = UInt256.MultiplyOverflow((UInt256)tx.GasLimit, effectiveGasPrice, out senderReservedGasPayment);
                if (!overflows && tx.SupportsBlobs)
                {
                    overflows = !BlobGasCalculator.TryCalculateBlobGasPrice(header, tx, out UInt256 blobGasFee);
                    if (!overflows)
                    {
                        overflows = UInt256.AddOverflow(senderReservedGasPayment, blobGasFee, out senderReservedGasPayment);
                    }
                }

                if (overflows || senderReservedGasPayment > balanceLeft)
                {
                    TraceLogInvalidTx(tx, $"INSUFFICIENT_SENDER_BALANCE: ({tx.SenderAddress})_BALANCE = {senderBalance}");
                    return "insufficient sender balance";
                }
            }

            if (validate) WorldState.SubtractFromBalance(tx.SenderAddress, senderReservedGasPayment, spec);

            return TransactionResult.Ok;
        }

        protected virtual TransactionResult IncrementNonce(Transaction tx, BlockHeader header, IReleaseSpec spec, ITxTracer tracer, ExecutionOptions opts)
        {
            if (tx.Nonce != WorldState.GetNonce(tx.SenderAddress!))
            {
                TraceLogInvalidTx(tx, $"WRONG_TRANSACTION_NONCE: {tx.Nonce} (expected {WorldState.GetNonce(tx.SenderAddress)})");
                return "wrong transaction nonce";
            }

            WorldState.IncrementNonce(tx.SenderAddress);
            return TransactionResult.Ok;
        }

<<<<<<< HEAD
        protected TransactionResult BuildExecutionEnvironment(
=======
        protected virtual void DecrementNonce(Transaction tx)
        {
            WorldState.DecrementNonce(tx.SenderAddress!);
        }

        private ExecutionEnvironment BuildExecutionEnvironment(
>>>>>>> 50420be2
            Transaction tx,
            in BlockExecutionContext blCtx,
            IReleaseSpec spec,
            in UInt256 effectiveGasPrice,
            out ExecutionEnvironment env)
        {
            Address recipient = tx.GetRecipient(tx.IsContractCreation ? WorldState.GetNonce(tx.SenderAddress!) : 0);
            if (recipient is null) ThrowInvalidDataException("Recipient has not been resolved properly before tx execution");

            TxExecutionContext executionContext = new(in blCtx, tx.SenderAddress!, effectiveGasPrice, tx.BlobVersionedHashes!);

            ICodeInfo codeInfo = null;
            byte[] inputData = tx.IsMessageCall ? tx.Data.AsArray() ?? Array.Empty<byte>() : Array.Empty<byte>();
            if (tx.IsContractCreation)
            {
                if (CodeInfoFactory.CreateInitCodeInfo(tx.Data ?? default, spec, out codeInfo, out Memory<byte> trailingData))
                {
                    inputData = trailingData.ToArray();
                }
            }
            else
            {
                codeInfo = _codeInfoRepository.GetCachedCodeInfo(WorldState, recipient, spec);
                codeInfo.AnalyseInBackgroundIfRequired();
            }

            env = new ExecutionEnvironment
            (
                txExecutionContext: in executionContext,
                value: tx.Value,
                transferValue: tx.Value,
                caller: tx.SenderAddress,
                codeSource: recipient,
                executingAccount: recipient,
                inputData: inputData,
                codeInfo: codeInfo
            );
            return TransactionResult.Ok;
        }

        protected virtual bool ShouldValidate(ExecutionOptions opts) => !opts.HasFlag(ExecutionOptions.NoValidation);

        protected virtual void ExecuteEvmCall(
            Transaction tx,
            BlockHeader header,
            IReleaseSpec spec,
            ITxTracer tracer,
            ExecutionOptions opts,
            in long gasAvailable,
            in ExecutionEnvironment env,
            out TransactionSubstate? substate,
            out long spentGas,
            out byte statusCode)
        {
            bool validate = ShouldValidate(opts);

            substate = null;
            spentGas = tx.GasLimit;
            statusCode = StatusCode.Failure;

            long unspentGas = gasAvailable;

            Snapshot snapshot = WorldState.TakeSnapshot();

            PayValue(tx, spec, opts);

            try
            {
                if (env.CodeInfo is not null)
                {
                    if (tx.IsContractCreation)
                    {
                        // if transaction is a contract creation then recipient address is the contract deployment address
                        PrepareAccountForContractDeployment(env.ExecutingAccount, spec);
                    }

<<<<<<< HEAD
                    ExecutionType executionType = tx.IsContractCreation ? (tx.IsEofContractCreation ? ExecutionType.TXCREATE : ExecutionType.CREATE) : ExecutionType.TRANSACTION;
=======
                    if (spec.UseHotAndColdStorage)
                    {
                        state.WarmUp(tx.SenderAddress!); // eip-2929
                        state.WarmUp(env.ExecutingAccount); // eip-2929
                    }
>>>>>>> 50420be2

                    using (EvmState state = new(unspentGas, env, executionType, true, snapshot, false))
                    {
<<<<<<< HEAD
                        if (spec.UseTxAccessLists)
                        {
                            state.WarmUp(tx.AccessList); // eip-2930
                        }
=======
                        state.WarmUp(header.GasBeneficiary!);
                    }
>>>>>>> 50420be2

                        if (spec.UseHotAndColdStorage)
                        {
                            state.WarmUp(tx.SenderAddress); // eip-2929
                            state.WarmUp(env.ExecutingAccount); // eip-2929
                        }

                        if (spec.AddCoinbaseToTxAccessList)
                        {
                            state.WarmUp(header.GasBeneficiary);
                        }

                        substate = !tracer.IsTracingActions
                            ? VirtualMachine.Run<NotTracing>(state, WorldState, tracer)
                            : VirtualMachine.Run<IsTracing>(state, WorldState, tracer);

                        unspentGas = state.GasAvailable;

                        if (tracer.IsTracingAccess)
                        {
                            tracer.ReportAccess(state.AccessedAddresses, state.AccessedStorageCells);
                        }
                    }

<<<<<<< HEAD
                    if (substate.ShouldRevert || substate.IsError)
                    {
                        if (Logger.IsTrace)
                            Logger.Trace("Restoring state from before transaction");
                        WorldState.Restore(snapshot);
                    }
                    else
=======
                if (substate.ShouldRevert || substate.IsError)
                {
                    if (Logger.IsTrace) Logger.Trace("Restoring state from before transaction");
                    WorldState.Restore(snapshot);
                }
                else
                {
                    // tks: there is similar code fo contract creation from init and from CREATE
                    // this may lead to inconsistencies (however it is tested extensively in blockchain tests)
                    if (tx.IsContractCreation)
>>>>>>> 50420be2
                    {
                        // tks: there is similar code fo contract creation from init and from CREATE
                        // this may lead to inconsistencies (however it is tested extensively in blockchain tests)
                        if (tx.IsLegacyContractCreation)
                        {
<<<<<<< HEAD
                            long codeDepositGasCost = CodeDepositHandler.CalculateCost(spec, substate.Output.Bytes.Length);
                            if (unspentGas < codeDepositGasCost && spec.ChargeForTopLevelCreate)
                            {
                                ThrowOutOfGasException();
                            }

                            if (CodeDepositHandler.CodeIsInvalid(spec, substate.Output.Bytes, 0))
                            {
                                ThrowInvalidCodeException();
                            }

                            if (unspentGas >= codeDepositGasCost)
                            {
                                var code = substate.Output.Bytes.ToArray();
                                _codeInfoRepository.InsertCode(WorldState, code, env.ExecutingAccount, spec);

                                unspentGas -= codeDepositGasCost;
                            }
=======
                            goto Fail;
>>>>>>> 50420be2
                        }

                        if (tx.IsEofContractCreation)
                        {
<<<<<<< HEAD
                            // 1 - load deploy EOF subcontainer at deploy_container_index in the container from which RETURNCONTRACT is executed
                            ReadOnlySpan<byte> auxExtraData = substate.Output.Bytes.Span;
                            EofCodeInfo deployCodeInfo = (EofCodeInfo)substate.Output.DeployCode;

                            long codeDepositGasCost = CodeDepositHandler.CalculateCost(spec, deployCodeInfo.MachineCode.Length + auxExtraData.Length);
                            if (unspentGas < codeDepositGasCost && spec.ChargeForTopLevelCreate)
                            {
                                ThrowOutOfGasException();
                            }

                            byte[] bytecodeResultArray = null;

                            // 2 - concatenate data section with (aux_data_offset, aux_data_offset + aux_data_size) memory segment and update data size in the header
                            Span<byte> bytecodeResult = new byte[deployCodeInfo.MachineCode.Length + auxExtraData.Length];
                            // 2 - 1 - 1 - copy old container
                            deployCodeInfo.MachineCode.Span.CopyTo(bytecodeResult);
                            // 2 - 1 - 2 - copy aux data to dataSection
                            auxExtraData.CopyTo(bytecodeResult[deployCodeInfo.MachineCode.Length..]);

                            // 2 - 2 - update data section size in the header u16
                            int dataSubheaderSectionStart =
                                VERSION_OFFSET // magic + version
                                + Eof1.MINIMUM_HEADER_SECTION_SIZE // type section : (1 byte of separator + 2 bytes for size)
                                + ONE_BYTE_LENGTH + TWO_BYTE_LENGTH + TWO_BYTE_LENGTH * deployCodeInfo.EofContainer.Header.CodeSections.Count // code section :  (1 byte of separator + (CodeSections count) * 2 bytes for size)
                                + (deployCodeInfo.EofContainer.Header.ContainerSections is null
                                    ? 0 // container section :  (0 bytes if no container section is available)
                                    : ONE_BYTE_LENGTH + TWO_BYTE_LENGTH + TWO_BYTE_LENGTH * deployCodeInfo.EofContainer.Header.ContainerSections.Value.Count) // container section :  (1 byte of separator + (ContainerSections count) * 2 bytes for size)
                                + ONE_BYTE_LENGTH; // data section seperator

                            ushort dataSize = (ushort)(deployCodeInfo.DataSection.Length + auxExtraData.Length);
                            bytecodeResult[dataSubheaderSectionStart + 1] = (byte)(dataSize >> 8);
                            bytecodeResult[dataSubheaderSectionStart + 2] = (byte)(dataSize & 0xFF);

                            bytecodeResultArray = bytecodeResult.ToArray();

                            // 3 - if updated deploy container size exceeds MAX_CODE_SIZE instruction exceptionally aborts
                            bool invalidCode = !(bytecodeResultArray.Length < spec.MaxCodeSize);
                            if (unspentGas >= codeDepositGasCost && !invalidCode)
                            {
                                // 4 - set state[new_address].code to the updated deploy container
                                // push new_address onto the stack (already done before the ifs)
                                _codeInfoRepository.InsertCode(WorldState, bytecodeResultArray, env.ExecutingAccount, spec);
                                unspentGas -= codeDepositGasCost;
                            }
=======
                            goto Fail;
>>>>>>> 50420be2
                        }

                        foreach (Address toBeDestroyed in substate.DestroyList)
                        {
                            if (Logger.IsTrace)
                                Logger.Trace($"Destroying account {toBeDestroyed}");

                            WorldState.ClearStorage(toBeDestroyed);
                            WorldState.DeleteAccount(toBeDestroyed);

                            if (tracer.IsTracingRefunds)
                                tracer.ReportRefund(RefundOf.Destroy(spec.IsEip3529Enabled));
                        }

                        statusCode = StatusCode.Success;
                    }
                }
                else
                {
                    substate = TransactionSubstate.FailedInitCode;
                }
                spentGas = Refund(tx, header, spec, opts, substate, unspentGas, env.TxExecutionContext.GasPrice);
                goto Complete;
            }
            catch (Exception ex) when (ex is EvmException or OverflowException) // TODO: OverflowException? still needed? hope not
            {
                if (Logger.IsTrace) Logger.Trace($"EVM EXCEPTION: {ex.GetType().Name}:{ex.Message}");
            }
        Fail:
            if (Logger.IsTrace) Logger.Trace("Restoring state from before transaction");
            WorldState.Restore(snapshot);

        Complete:
            if (!opts.HasFlag(ExecutionOptions.NoValidation))
                header.GasUsed += spentGas;
        }

        protected virtual void PayValue(Transaction tx, IReleaseSpec spec, ExecutionOptions opts)
        {
            WorldState.SubtractFromBalance(tx.SenderAddress!, tx.Value, spec);
        }

        protected virtual void PayFees(Transaction tx, BlockHeader header, IReleaseSpec spec, ITxTracer tracer, in TransactionSubstate substate, in long spentGas, in UInt256 premiumPerGas, in byte statusCode)
        {
            bool gasBeneficiaryNotDestroyed = substate?.DestroyList.Contains(header.GasBeneficiary) != true;
            if (statusCode == StatusCode.Failure || gasBeneficiaryNotDestroyed)
            {
                UInt256 fees = (UInt256)spentGas * premiumPerGas;
                UInt256 burntFees = !tx.IsFree() ? (UInt256)spentGas * header.BaseFeePerGas : 0;

                WorldState.AddToBalanceAndCreateIfNotExists(header.GasBeneficiary!, fees, spec);

                if (spec.IsEip1559Enabled && spec.Eip1559FeeCollector is not null && !burntFees.IsZero)
                    WorldState.AddToBalanceAndCreateIfNotExists(spec.Eip1559FeeCollector, burntFees, spec);

                if (tracer.IsTracingFees)
                    tracer.ReportFees(fees, burntFees);
            }
        }

        protected void PrepareAccountForContractDeployment(Address contractAddress, IReleaseSpec spec)
        {
            if (WorldState.AccountExists(contractAddress) && contractAddress.IsNonZeroAccount(spec, _codeInfoRepository, WorldState))
            {
                if (Logger.IsTrace) Logger.Trace($"Contract collision at {contractAddress}");

                ThrowTransactionCollisionException();
            }
        }

        [MethodImpl(MethodImplOptions.AggressiveInlining)]
        protected void TraceLogInvalidTx(Transaction transaction, string reason)
        {
            if (Logger.IsTrace) Logger.Trace($"Invalid tx {transaction.Hash} ({reason})");
        }

        protected virtual long Refund(Transaction tx, BlockHeader header, IReleaseSpec spec, ExecutionOptions opts,
            in TransactionSubstate substate, in long unspentGas, in UInt256 gasPrice)
        {
            long spentGas = tx.GasLimit;
            if (!substate.IsError)
            {
                spentGas -= unspentGas;
                long refund = substate.ShouldRevert
                    ? 0
                    : RefundHelper.CalculateClaimableRefund(spentGas,
                        substate.Refund + substate.DestroyList.Count * RefundOf.Destroy(spec.IsEip3529Enabled), spec);

                if (Logger.IsTrace)
                    Logger.Trace("Refunding unused gas of " + unspentGas + " and refund of " + refund);
                // If noValidation we didn't charge for gas, so do not refund
                if (!opts.HasFlag(ExecutionOptions.NoValidation))
                    WorldState.AddToBalance(tx.SenderAddress!, (ulong)(unspentGas + refund) * gasPrice, spec);
                spentGas -= refund;
            }

            return spentGas;
        }

        [DoesNotReturn]
        [StackTraceHidden]
        private static void ThrowInvalidDataException(string message) => throw new InvalidDataException(message);

        [DoesNotReturn]
        [StackTraceHidden]
        private static void ThrowTransactionCollisionException() => throw new TransactionCollisionException();
    }

    public readonly struct TransactionResult(string? error)
    {
        public static readonly TransactionResult Ok = new();
        public static readonly TransactionResult MalformedTransaction = new("malformed");
        [MemberNotNullWhen(true, nameof(Fail))]
        [MemberNotNullWhen(false, nameof(Success))]
        public string? Error { get; } = error;
        public bool Fail => Error is not null;
        public bool Success => Error is null;
        public static implicit operator TransactionResult(string? error) => new(error);
        public static implicit operator bool(TransactionResult result) => result.Success;
        public override string ToString() => Error is not null ? $"Fail : {Error}" : "Success";
    }
}<|MERGE_RESOLUTION|>--- conflicted
+++ resolved
@@ -425,16 +425,12 @@
             return TransactionResult.Ok;
         }
 
-<<<<<<< HEAD
-        protected TransactionResult BuildExecutionEnvironment(
-=======
         protected virtual void DecrementNonce(Transaction tx)
         {
             WorldState.DecrementNonce(tx.SenderAddress!);
         }
 
-        private ExecutionEnvironment BuildExecutionEnvironment(
->>>>>>> 50420be2
+        private TransactionResult BuildExecutionEnvironment(
             Transaction tx,
             in BlockExecutionContext blCtx,
             IReleaseSpec spec,
@@ -511,27 +507,14 @@
                         PrepareAccountForContractDeployment(env.ExecutingAccount, spec);
                     }
 
-<<<<<<< HEAD
                     ExecutionType executionType = tx.IsContractCreation ? (tx.IsEofContractCreation ? ExecutionType.TXCREATE : ExecutionType.CREATE) : ExecutionType.TRANSACTION;
-=======
-                    if (spec.UseHotAndColdStorage)
-                    {
-                        state.WarmUp(tx.SenderAddress!); // eip-2929
-                        state.WarmUp(env.ExecutingAccount); // eip-2929
-                    }
->>>>>>> 50420be2
 
                     using (EvmState state = new(unspentGas, env, executionType, true, snapshot, false))
                     {
-<<<<<<< HEAD
                         if (spec.UseTxAccessLists)
                         {
                             state.WarmUp(tx.AccessList); // eip-2930
                         }
-=======
-                        state.WarmUp(header.GasBeneficiary!);
-                    }
->>>>>>> 50420be2
 
                         if (spec.UseHotAndColdStorage)
                         {
@@ -556,41 +539,26 @@
                         }
                     }
 
-<<<<<<< HEAD
                     if (substate.ShouldRevert || substate.IsError)
                     {
-                        if (Logger.IsTrace)
-                            Logger.Trace("Restoring state from before transaction");
+                        if (Logger.IsTrace) Logger.Trace("Restoring state from before transaction");
                         WorldState.Restore(snapshot);
                     }
                     else
-=======
-                if (substate.ShouldRevert || substate.IsError)
-                {
-                    if (Logger.IsTrace) Logger.Trace("Restoring state from before transaction");
-                    WorldState.Restore(snapshot);
-                }
-                else
-                {
-                    // tks: there is similar code fo contract creation from init and from CREATE
-                    // this may lead to inconsistencies (however it is tested extensively in blockchain tests)
-                    if (tx.IsContractCreation)
->>>>>>> 50420be2
                     {
                         // tks: there is similar code fo contract creation from init and from CREATE
                         // this may lead to inconsistencies (however it is tested extensively in blockchain tests)
                         if (tx.IsLegacyContractCreation)
                         {
-<<<<<<< HEAD
                             long codeDepositGasCost = CodeDepositHandler.CalculateCost(spec, substate.Output.Bytes.Length);
                             if (unspentGas < codeDepositGasCost && spec.ChargeForTopLevelCreate)
                             {
-                                ThrowOutOfGasException();
+                                goto Fail;
                             }
 
                             if (CodeDepositHandler.CodeIsInvalid(spec, substate.Output.Bytes, 0))
                             {
-                                ThrowInvalidCodeException();
+                                goto Fail;
                             }
 
                             if (unspentGas >= codeDepositGasCost)
@@ -600,14 +568,10 @@
 
                                 unspentGas -= codeDepositGasCost;
                             }
-=======
-                            goto Fail;
->>>>>>> 50420be2
                         }
 
                         if (tx.IsEofContractCreation)
                         {
-<<<<<<< HEAD
                             // 1 - load deploy EOF subcontainer at deploy_container_index in the container from which RETURNCONTRACT is executed
                             ReadOnlySpan<byte> auxExtraData = substate.Output.Bytes.Span;
                             EofCodeInfo deployCodeInfo = (EofCodeInfo)substate.Output.DeployCode;
@@ -615,7 +579,7 @@
                             long codeDepositGasCost = CodeDepositHandler.CalculateCost(spec, deployCodeInfo.MachineCode.Length + auxExtraData.Length);
                             if (unspentGas < codeDepositGasCost && spec.ChargeForTopLevelCreate)
                             {
-                                ThrowOutOfGasException();
+                                goto Fail;
                             }
 
                             byte[] bytecodeResultArray = null;
@@ -652,9 +616,6 @@
                                 _codeInfoRepository.InsertCode(WorldState, bytecodeResultArray, env.ExecutingAccount, spec);
                                 unspentGas -= codeDepositGasCost;
                             }
-=======
-                            goto Fail;
->>>>>>> 50420be2
                         }
 
                         foreach (Address toBeDestroyed in substate.DestroyList)
@@ -747,7 +708,7 @@
                     Logger.Trace("Refunding unused gas of " + unspentGas + " and refund of " + refund);
                 // If noValidation we didn't charge for gas, so do not refund
                 if (!opts.HasFlag(ExecutionOptions.NoValidation))
-                    WorldState.AddToBalance(tx.SenderAddress!, (ulong)(unspentGas + refund) * gasPrice, spec);
+                    WorldState.AddToBalance(tx.SenderAddress, (ulong)(unspentGas + refund) * gasPrice, spec);
                 spentGas -= refund;
             }
 
