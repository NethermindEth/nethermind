// SPDX-FileCopyrightText: 2022 Demerzel Solutions Limited
// SPDX-License-Identifier: LGPL-3.0-only

using System;
using System.IO;
using System.Linq;
using System.Runtime.CompilerServices;
using Nethermind.Core;
using Nethermind.Core.Crypto;
using Nethermind.Core.Specs;
using Nethermind.Crypto;
using Nethermind.Evm.CodeAnalysis;
using Nethermind.Evm.Tracing;
using Nethermind.Int256;
using Nethermind.Logging;
using Nethermind.Specs;
using Nethermind.State;
using Nethermind.State.Tracing;
using static Nethermind.Core.Extensions.MemoryExtensions;

using static Nethermind.Evm.VirtualMachine;

namespace Nethermind.Evm.TransactionProcessing
{
    public class TransactionProcessor : ITransactionProcessor
    {
        protected EthereumEcdsa Ecdsa { get; private init; }
        protected ILogger Logger { get; private init; }
        protected ISpecProvider SpecProvider { get; private init; }
        protected IWorldState WorldState { get; private init; }
        protected IVirtualMachine VirtualMachine { get; private init; }

        [Flags]
        protected enum ExecutionOptions
        {
            /// <summary>
            /// Just accumulate the state
            /// </summary>
            None = 0,

            /// <summary>
            /// Commit the state after execution
            /// </summary>
            Commit = 1,

            /// <summary>
            /// Restore state after execution
            /// </summary>
            Restore = 2,

            /// <summary>
            /// Skip potential fail checks
            /// </summary>
            NoValidation = Commit | 4,

            /// <summary>
            /// Commit and later restore state also skip validation, use for CallAndRestore
            /// </summary>
            CommitAndRestore = Commit | Restore | NoValidation
        }

        public TransactionProcessor(
            ISpecProvider? specProvider,
            IWorldState? worldState,
            IVirtualMachine? virtualMachine,
            ILogManager? logManager)
        {
            Logger = logManager?.GetClassLogger() ?? throw new ArgumentNullException(nameof(logManager));
            SpecProvider = specProvider ?? throw new ArgumentNullException(nameof(specProvider));
            WorldState = worldState ?? throw new ArgumentNullException(nameof(worldState));
            VirtualMachine = virtualMachine ?? throw new ArgumentNullException(nameof(virtualMachine));
            Ecdsa = new EthereumEcdsa(specProvider.ChainId, logManager);
        }

        public void CallAndRestore(Transaction transaction, BlockExecutionContext blCtx, ITxTracer txTracer)
        {
            Execute(transaction, blCtx, txTracer, ExecutionOptions.CommitAndRestore);
        }

        public void BuildUp(Transaction transaction, BlockExecutionContext blCtx, ITxTracer txTracer)
        {
            // we need to treat the result of previous transaction as the original value of next transaction
            // when we do not commit
<<<<<<< HEAD
            WorldState.TakeSnapshot(true);
            Execute(transaction, block, txTracer, ExecutionOptions.None);
=======
            _worldState.TakeSnapshot(true);
            Execute(transaction, blCtx, txTracer, ExecutionOptions.None);
>>>>>>> aad88eec
        }

        public void Execute(Transaction transaction, BlockExecutionContext blCtx, ITxTracer txTracer)
        {
            Execute(transaction, blCtx, txTracer, ExecutionOptions.Commit);
        }

        public void Trace(Transaction transaction, BlockExecutionContext blCtx, ITxTracer txTracer)
        {
            Execute(transaction, blCtx, txTracer, ExecutionOptions.NoValidation);
        }

        protected virtual void Execute(Transaction tx, BlockExecutionContext blCtx, ITxTracer tracer, ExecutionOptions opts)
        {
<<<<<<< HEAD
            IReleaseSpec spec = SpecProvider.GetSpec(header);
=======
            BlockHeader header = blCtx.Header;
            IReleaseSpec spec = _specProvider.GetSpec(header);
>>>>>>> aad88eec
            if (tx.IsSystem())
                spec = new SystemTransactionReleaseSpec(spec);

            // restore is CallAndRestore - previous call, we will restore state after the execution
            bool restore = opts.HasFlag(ExecutionOptions.Restore);
            // commit - is for standard execute, we will commit thee state after execution
            // !commit - is for build up during block production, we won't commit state after each transaction to support rollbacks
            // we commit only after all block is constructed
            bool commit = opts.HasFlag(ExecutionOptions.Commit) || !spec.IsEip658Enabled;

            if (!ValidateStatic(tx, header, spec, tracer, opts, out long intrinsicGas))
                return;

            UInt256 effectiveGasPrice =
                tx.CalculateEffectiveGasPrice(spec.IsEip1559Enabled, header.BaseFeePerGas);

            if (opts == ExecutionOptions.Commit || opts == ExecutionOptions.None)
            {
                decimal gasPrice = (decimal)effectiveGasPrice / 1_000_000_000m;
                Metrics.MinGasPrice = Math.Min(gasPrice, Metrics.MinGasPrice);
                Metrics.MaxGasPrice = Math.Max(gasPrice, Metrics.MaxGasPrice);

                Metrics.BlockMinGasPrice = Math.Min(gasPrice, Metrics.BlockMinGasPrice);
                Metrics.BlockMaxGasPrice = Math.Max(gasPrice, Metrics.BlockMaxGasPrice);

                Metrics.AveGasPrice = (Metrics.AveGasPrice * Metrics.Transactions + gasPrice) / (Metrics.Transactions + 1);
                Metrics.EstMedianGasPrice += Metrics.AveGasPrice * 0.01m * decimal.Sign(gasPrice - Metrics.EstMedianGasPrice);
                Metrics.Transactions++;

                Metrics.BlockAveGasPrice = (Metrics.BlockAveGasPrice * Metrics.BlockTransactions + gasPrice) / (Metrics.BlockTransactions + 1);
                Metrics.BlockEstMedianGasPrice += Metrics.BlockAveGasPrice * 0.01m * decimal.Sign(gasPrice - Metrics.BlockEstMedianGasPrice);
                Metrics.BlockTransactions++;
            }

            bool deleteCallerAccount = RecoverSenderIfNeeded(tx, spec, opts, effectiveGasPrice);

            if (!ValidateSender(tx, header, spec, tracer, opts))
                return;

            if (!BuyGas(tx, header, spec, tracer, opts, effectiveGasPrice, out UInt256 premiumPerGas, out UInt256 senderReservedGasPayment))
                return;

            if (!IncrementNonce(tx, header, spec, tracer, opts))
                return;

            if (commit)
                WorldState.Commit(spec, tracer.IsTracingState ? tracer : NullTxTracer.Instance);

            ExecutionEnvironment env = BuildExecutionEnvironmnet(tx, blCtx, spec, tracer, opts, effectiveGasPrice);

            long gasAvailable = tx.GasLimit - intrinsicGas;
            if (!ExecuteEVMCall(tx, header, spec, tracer, opts, gasAvailable, env, out TransactionSubstate? substate, out long spentGas, out byte statusCode))
                return;

            if (!PayFees(tx, header, spec, tracer, substate, spentGas, premiumPerGas, statusCode))
                return;

            // Finalize
            if (restore)
            {
                WorldState.Reset();
                if (deleteCallerAccount)
                {
                    WorldState.DeleteAccount(tx.SenderAddress);
                }
                else
                {
                    if (!opts.HasFlag(ExecutionOptions.NoValidation))
                        WorldState.AddToBalance(tx.SenderAddress, senderReservedGasPayment, spec);
                    if (!tx.IsSystem())
                        WorldState.DecrementNonce(tx.SenderAddress);

                    WorldState.Commit(spec);
                }
            }
            else if (commit)
            {
                WorldState.Commit(spec, tracer.IsTracingState ? tracer : NullStateTracer.Instance);
            }

            if (tracer.IsTracingReceipt)
            {
                Keccak stateRoot = null;
                if (!spec.IsEip658Enabled)
                {
                    WorldState.RecalculateStateRoot();
                    stateRoot = WorldState.StateRoot;
                }

                if (statusCode == StatusCode.Failure)
                {
                    byte[] output = (substate?.ShouldRevert ?? false) ? substate.Output.ToArray() : Array.Empty<byte>();
                    tracer.MarkAsFailed(env.ExecutingAccount, spentGas, output, substate?.Error, stateRoot);
                }
                else
                {
                    LogEntry[] logs = substate.Logs.Any() ? substate.Logs.ToArray() : Array.Empty<LogEntry>();
                    tracer.MarkAsSuccess(env.ExecutingAccount, spentGas, substate.Output.ToArray(), logs, stateRoot);
                }
            }
        }

        protected void QuickFail(Transaction tx, BlockHeader block, IReleaseSpec spec, ITxTracer txTracer, string? reason)
        {
            block.GasUsed += tx.GasLimit;

            Address recipient = tx.To ?? ContractAddress.From(
                tx.SenderAddress ?? Address.Zero,
                WorldState.GetNonce(tx.SenderAddress ?? Address.Zero));

            if (txTracer.IsTracingReceipt)
            {
                Keccak? stateRoot = null;
                if (!spec.IsEip658Enabled)
                {
                    WorldState.RecalculateStateRoot();
                    stateRoot = WorldState.StateRoot;
                }

                txTracer.MarkAsFailed(recipient, tx.GasLimit, Array.Empty<byte>(), reason ?? "invalid", stateRoot);
            }
        }


        /// <summary>
        /// Validates the transaction, in a static manner (i.e. without accesing state/storage).
        /// It basically ensures the transaction is well formed (i.e. no null values where not allowed, no overflows, etc).
        /// As a part of validating the transaction the premium per gas will be calculated, to save computation this
        /// is returned in an out parameter.
        /// </summary>
        /// <param name="tx">The transaction to validate</param>
        /// <param name="header">The block containing the transaction. Only BaseFee is being used from the block atm.</param>
        /// <param name="spec">The release spec with which the transaction will be executed</param>
        /// <param name="tracer">The transaction tracer</param>
        /// <param name="opts">Options (Flags) to use for execution</param>
        /// <param name="premium">Computed premium per gas</param>
        /// <returns></returns>
        protected virtual bool ValidateStatic(Transaction tx, BlockHeader header, IReleaseSpec spec, ITxTracer tracer, ExecutionOptions opts, out long intrinsicGas)
        {
            intrinsicGas = IntrinsicGasCalculator.Calculate(tx, spec);

            bool validate = !opts.HasFlag(ExecutionOptions.NoValidation);

            if (tx.SenderAddress is null)
            {
                TraceLogInvalidTx(tx, "SENDER_NOT_SPECIFIED");
                QuickFail(tx, header, spec, tracer, "sender not specified");
                return false;
            }

            if (validate && tx.Nonce >= ulong.MaxValue - 1)
            {
                // we are here if nonce is at least (ulong.MaxValue - 1). If tx is contract creation,
                // it is max possible value. Otherwise, (ulong.MaxValue - 1) is allowed, but ulong.MaxValue not.
                if (tx.IsContractCreation || tx.Nonce == ulong.MaxValue)
                {
                    TraceLogInvalidTx(tx, "NONCE_OVERFLOW");
                    QuickFail(tx, header, spec, tracer, "nonce overflow");
                    return false;
                }
            }

            if (tx.IsAboveInitCode(spec))
            {
                TraceLogInvalidTx(tx, $"CREATE_TRANSACTION_SIZE_EXCEEDS_MAX_INIT_CODE_SIZE {tx.DataLength} > {spec.MaxInitCodeSize}");
                QuickFail(tx, header, spec, tracer, "EIP-3860 - transaction size over max init code size");
                return false;
            }

            if (!tx.IsSystem())
            {
                if (tx.GasLimit < intrinsicGas)
                {
                    TraceLogInvalidTx(tx, $"GAS_LIMIT_BELOW_INTRINSIC_GAS {tx.GasLimit} < {intrinsicGas}");
                    QuickFail(tx, header, spec, tracer, "gas limit below intrinsic gas");
                    return false;
                }

                if (validate && tx.GasLimit > header.GasLimit - header.GasUsed)
                {
                    TraceLogInvalidTx(tx, $"BLOCK_GAS_LIMIT_EXCEEDED {tx.GasLimit} > {header.GasLimit} - {header.GasUsed}");
                    QuickFail(tx, header, spec, tracer, "block gas limit exceeded");
                    return false;
                }
            }

            return true;
        }

        // TODO Should we remove this already
        protected bool RecoverSenderIfNeeded(Transaction tx, IReleaseSpec spec, ExecutionOptions opts, in UInt256 effectiveGasPrice)
        {
            bool commit = opts.HasFlag(ExecutionOptions.Commit) || !spec.IsEip658Enabled;
            bool restore = opts.HasFlag(ExecutionOptions.Restore);
            bool noValidation = opts.HasFlag(ExecutionOptions.NoValidation);

            bool deleteCallerAccount = false;

            if (!WorldState.AccountExists(tx.SenderAddress))
            {
                if (Logger.IsDebug) Logger.Debug($"TX sender account does not exist {tx.SenderAddress} - trying to recover it");

                Address prevSender = tx.SenderAddress;
                // hacky fix for the potential recovery issue
                if (tx.Signature is not null)
                    tx.SenderAddress = Ecdsa.RecoverAddress(tx, !spec.ValidateChainId);

                if (prevSender != tx.SenderAddress)
                {
                    if (Logger.IsWarn)
                        Logger.Warn($"TX recovery issue fixed - tx was coming with sender {prevSender} and the now it recovers to {tx.SenderAddress}");
                }
                else
                {
                    TraceLogInvalidTx(tx, $"SENDER_ACCOUNT_DOES_NOT_EXIST {tx.SenderAddress}");
                    if (!commit || noValidation || effectiveGasPrice == UInt256.Zero)
                    {
                        deleteCallerAccount = !commit || restore;
                        WorldState.CreateAccount(tx.SenderAddress, UInt256.Zero);
                    }
                }

                if (tx.SenderAddress is null)
                {
                    throw new InvalidDataException($"Failed to recover sender address on tx {tx.Hash} when previously recovered sender account did not exist.");
                }
            }

            return deleteCallerAccount;
        }


        protected virtual bool ValidateSender(Transaction tx, BlockHeader header, IReleaseSpec spec, ITxTracer tracer, ExecutionOptions opts)
        {
            bool validate = !opts.HasFlag(ExecutionOptions.NoValidation);

            if (validate && WorldState.IsInvalidContractSender(spec, tx.SenderAddress))
            {
                TraceLogInvalidTx(tx, "SENDER_IS_CONTRACT");
                QuickFail(tx, header, spec, tracer, "sender has deployed code");
                return false;
            }

            return true;
        }

        protected virtual bool BuyGas(Transaction tx, BlockHeader header, IReleaseSpec spec, ITxTracer tracer, ExecutionOptions opts,
                in UInt256 effectiveGasPrice, out UInt256 premiumPerGas, out UInt256 senderReservedGasPayment)
        {
            premiumPerGas = UInt256.Zero;
            senderReservedGasPayment = UInt256.Zero;
            bool validate = !opts.HasFlag(ExecutionOptions.NoValidation);

            if (!tx.IsSystem() && validate)
            {
                if (!tx.TryCalculatePremiumPerGas(header.BaseFeePerGas, out premiumPerGas))
                {
                    TraceLogInvalidTx(tx, "MINER_PREMIUM_IS_NEGATIVE");
                    QuickFail(tx, header, spec, tracer, "miner premium is negative");
                    return false;
                }

                UInt256 senderBalance = WorldState.GetBalance(tx.SenderAddress);
                if (UInt256.SubtractUnderflow(senderBalance, tx.Value, out UInt256 balanceLeft))
                {
                    TraceLogInvalidTx(tx, $"INSUFFICIENT_SENDER_BALANCE: ({tx.SenderAddress})_BALANCE = {senderBalance}");
                    QuickFail(tx, header, spec, tracer, "insufficient sender balance");
                    return false;
                }


                bool overflows;
                if (spec.IsEip1559Enabled && !tx.IsFree())
                {
                    overflows = UInt256.MultiplyOverflow((UInt256)tx.GasLimit, tx.MaxFeePerGas, out UInt256 maxGasFee);
                    if (overflows || balanceLeft < maxGasFee)
                    {
                        TraceLogInvalidTx(tx, $"INSUFFICIENT_MAX_FEE_PER_GAS_FOR_SENDER_BALANCE: ({tx.SenderAddress})_BALANCE = {senderBalance}, MAX_FEE_PER_GAS: {tx.MaxFeePerGas}");
                        QuickFail(tx, header, spec, tracer, "insufficient MaxFeePerGas for sender balance");
                        return false;
                    }
                    if (tx.SupportsBlobs)
                    {
                        overflows = UInt256.MultiplyOverflow(BlobGasCalculator.CalculateBlobGas(tx), (UInt256)tx.MaxFeePerBlobGas, out UInt256 maxBlobGasFee);
                        if (overflows || UInt256.AddOverflow(maxGasFee, maxBlobGasFee, out UInt256 multidimGasFee) || multidimGasFee > balanceLeft)
                        {
                            TraceLogInvalidTx(tx, $"INSUFFICIENT_MAX_FEE_PER_BLOB_GAS_FOR_SENDER_BALANCE: ({tx.SenderAddress})_BALANCE = {senderBalance}");
                            QuickFail(tx, header, spec, tracer, "insufficient sender balance");
                            return false;
                        }
                    }
                }

                overflows = UInt256.MultiplyOverflow((UInt256)tx.GasLimit, effectiveGasPrice, out senderReservedGasPayment);
                if (!overflows && tx.SupportsBlobs)
                {
                    overflows = !BlobGasCalculator.TryCalculateBlobGasPrice(header, tx, out UInt256 blobGasFee);
                    if (!overflows)
                    {
                        overflows = UInt256.AddOverflow(senderReservedGasPayment, blobGasFee, out senderReservedGasPayment);
                    }
                }

                if (overflows || senderReservedGasPayment > balanceLeft)
                {
                    TraceLogInvalidTx(tx, $"INSUFFICIENT_SENDER_BALANCE: ({tx.SenderAddress})_BALANCE = {senderBalance}");
                    QuickFail(tx, header, spec, tracer, "insufficient sender balance");
                    return false;
                }
            }

            if (validate)
                WorldState.SubtractFromBalance(tx.SenderAddress, senderReservedGasPayment, spec);

            return true;
        }

        protected virtual bool IncrementNonce(Transaction tx, BlockHeader header, IReleaseSpec spec, ITxTracer tracer, ExecutionOptions opts)
        {
            if (tx.IsSystem())
                return true;

            if (tx.Nonce != WorldState.GetNonce(tx.SenderAddress))
            {
                TraceLogInvalidTx(tx, $"WRONG_TRANSACTION_NONCE: {tx.Nonce} (expected {WorldState.GetNonce(tx.SenderAddress)})");
                QuickFail(tx, header, spec, tracer, "wrong transaction nonce");
                return false;
            }

            WorldState.IncrementNonce(tx.SenderAddress);
            return true;
        }

        protected virtual ExecutionEnvironment BuildExecutionEnvironmnet(
            Transaction tx, BlockExecutionContext blCtx, IReleaseSpec spec, ITxTracer tracer, ExecutionOptions opts,
            in UInt256 effectiveGasPrice)
        {
            Address recipient = tx.GetRecipient(tx.IsContractCreation ? WorldState.GetNonce(tx.SenderAddress) : 0) ??
                // this transaction is not a contract creation so it should have the recipient known and not null
                throw new InvalidDataException("Recipient has not been resolved properly before tx execution");

            TxExecutionContext executionContext =
                new(blCtx, tx.SenderAddress, effectiveGasPrice, tx.BlobVersionedHashes);

            CodeInfo codeInfo = tx.IsContractCreation ? new(tx.Data.AsArray())
                                    : VirtualMachine.GetCachedCodeInfo(WorldState, recipient, spec);

            byte[] inputData = tx.IsMessageCall ? tx.Data.AsArray() ?? Array.Empty<byte>() : Array.Empty<byte>();

            return new ExecutionEnvironment
            (
                txExecutionContext: executionContext,
                value: tx.Value,
                transferValue: tx.Value,
                caller: tx.SenderAddress,
                codeSource: recipient,
                executingAccount: recipient,
                inputData: inputData,
                codeInfo: codeInfo
            );
        }

        protected virtual bool ExecuteEVMCall(
            Transaction tx, BlockHeader header, IReleaseSpec spec, ITxTracer tracer, ExecutionOptions opts,
            in long gasAvailable, in ExecutionEnvironment env,
            out TransactionSubstate? substate, out long spentGas, out byte statusCode)
        {
            bool validate = !opts.HasFlag(ExecutionOptions.NoValidation);

            substate = null;
            spentGas = tx.GasLimit;
            statusCode = StatusCode.Failure;

            long unspentGas = gasAvailable;

            Snapshot snapshot = WorldState.TakeSnapshot();

            // Fixes eth_estimateGas.
            // If sender is SystemUser subtracting value will cause InsufficientBalanceException
            if (validate || !tx.IsSystem())
                WorldState.SubtractFromBalance(tx.SenderAddress, tx.Value, spec);

            try
            {
                if (tx.IsContractCreation)
                {
                    // if transaction is a contract creation then recipient address is the contract deployment address
                    PrepareAccountForContractDeployment(env.ExecutingAccount, spec);
                }

                ExecutionType executionType =
                    tx.IsContractCreation ? ExecutionType.Create : ExecutionType.Transaction;

                using (EvmState state = new(unspentGas, env, executionType, true, snapshot, false))
                {
                    if (spec.UseTxAccessLists)
                    {
                        state.WarmUp(tx.AccessList); // eip-2930
                    }

                    if (spec.UseHotAndColdStorage)
                    {
                        state.WarmUp(tx.SenderAddress); // eip-2929
                        state.WarmUp(env.ExecutingAccount); // eip-2929
                    }

                    if (spec.AddCoinbaseToTxAccessList)
                    {
                        state.WarmUp(header.GasBeneficiary);
                    }

                    if (!tracer.IsTracingActions)
                    {
                        substate = VirtualMachine.Run<NotTracing>(state, WorldState, tracer);
                    }
                    else
                    {
                        substate = VirtualMachine.Run<IsTracing>(state, WorldState, tracer);
                    }

                    unspentGas = state.GasAvailable;

                    if (tracer.IsTracingAccess)
                    {
                        tracer.ReportAccess(state.AccessedAddresses, state.AccessedStorageCells);
                    }
                }

                if (substate.ShouldRevert || substate.IsError)
                {
                    if (Logger.IsTrace)
                        Logger.Trace("Restoring state from before transaction");
                    WorldState.Restore(snapshot);
                }
                else
                {
                    // tks: there is similar code fo contract creation from init and from CREATE
                    // this may lead to inconsistencies (however it is tested extensively in blockchain tests)
                    if (tx.IsContractCreation)
                    {
                        long codeDepositGasCost = CodeDepositHandler.CalculateCost(substate.Output.Length, spec);
                        if (unspentGas < codeDepositGasCost && spec.ChargeForTopLevelCreate)
                        {
                            throw new OutOfGasException();
                        }

                        if (CodeDepositHandler.CodeIsInvalid(spec, substate.Output))
                        {
                            throw new InvalidCodeException();
                        }

                        if (unspentGas >= codeDepositGasCost)
                        {
                            WorldState.InsertCode(env.ExecutingAccount, substate.Output, spec);
                            unspentGas -= codeDepositGasCost;
                        }
                    }

                    foreach (Address toBeDestroyed in substate.DestroyList)
                    {
                        if (Logger.IsTrace)
                            Logger.Trace($"Destroying account {toBeDestroyed}");

                        WorldState.ClearStorage(toBeDestroyed);
                        WorldState.DeleteAccount(toBeDestroyed);

                        if (tracer.IsTracingRefunds)
                            tracer.ReportRefund(RefundOf.Destroy(spec.IsEip3529Enabled));
                    }

                    statusCode = StatusCode.Success;
                }

                spentGas = Refund(tx, header, spec, opts, substate, unspentGas, env.TxExecutionContext.GasPrice);
            }
            catch (Exception ex) when (ex is EvmException || ex is OverflowException) // TODO: OverflowException? still needed? hope not
            {
                if (Logger.IsTrace)
                    Logger.Trace($"EVM EXCEPTION: {ex.GetType().Name}");
                WorldState.Restore(snapshot);
            }

            if (validate && !tx.IsSystem())
                header.GasUsed += spentGas;

            return true;
        }

        protected virtual bool PayFees(Transaction tx, BlockHeader header, IReleaseSpec spec, ITxTracer tracer, in TransactionSubstate substate, in long spentGas, in UInt256 premiumPerGas, in byte statusCode)
        {
            if (tx.IsSystem())
                return true;

            bool gasBeneficiaryNotDestroyed = substate?.DestroyList.Contains(header.GasBeneficiary) != true;
            if (statusCode == StatusCode.Failure || gasBeneficiaryNotDestroyed)
            {

                UInt256 fees = (UInt256)spentGas * premiumPerGas;
                UInt256 burntFees = !tx.IsFree() ? (UInt256)spentGas * header.BaseFeePerGas : 0;

                WorldState.AddToBalanceAndCreateIfNotExists(header.GasBeneficiary, fees, spec);

                if (spec.IsEip1559Enabled && spec.Eip1559FeeCollector is not null && !burntFees.IsZero)
                    WorldState.AddToBalanceAndCreateIfNotExists(spec.Eip1559FeeCollector, burntFees, spec); ;

                if (tracer.IsTracingFees)
                    tracer.ReportFees(fees, burntFees);
            }

            return true;
        }

        protected void PrepareAccountForContractDeployment(Address contractAddress, IReleaseSpec spec)
        {
            if (WorldState.AccountExists(contractAddress))
            {
                CodeInfo codeInfo = VirtualMachine.GetCachedCodeInfo(WorldState, contractAddress, spec);
                bool codeIsNotEmpty = codeInfo.MachineCode.Length != 0;
                bool accountNonceIsNotZero = WorldState.GetNonce(contractAddress) != 0;

                // TODO: verify what should happen if code info is a precompile
                // (but this would generally be a hash collision)
                if (codeIsNotEmpty || accountNonceIsNotZero)
                {
                    if (Logger.IsTrace)
                    {
                        Logger.Trace($"Contract collision at {contractAddress}");
                    }

                    throw new TransactionCollisionException();
                }

                // we clean any existing storage (in case of a previously called self destruct)
                WorldState.UpdateStorageRoot(contractAddress, Keccak.EmptyTreeHash);
            }
        }

        [MethodImpl(MethodImplOptions.AggressiveInlining)]
        protected void TraceLogInvalidTx(Transaction transaction, string reason)
        {
            if (Logger.IsTrace) Logger.Trace($"Invalid tx {transaction.Hash} ({reason})");
        }

        protected virtual long Refund(Transaction tx, BlockHeader header, IReleaseSpec spec, ExecutionOptions opts,
            in TransactionSubstate substate, in long unspentGas, in UInt256 gasPrice)
        {
            long spentGas = tx.GasLimit;
            if (!substate.IsError)
            {
                spentGas -= unspentGas;
                long refund = substate.ShouldRevert
                    ? 0
                    : RefundHelper.CalculateClaimableRefund(spentGas,
                        substate.Refund + substate.DestroyList.Count * RefundOf.Destroy(spec.IsEip3529Enabled), spec);

                if (Logger.IsTrace)
                    Logger.Trace("Refunding unused gas of " + unspentGas + " and refund of " + refund);
                // If noValidation we didn't charge for gas, so do not refund
                if (!opts.HasFlag(ExecutionOptions.NoValidation))
                    WorldState.AddToBalance(tx.SenderAddress, (ulong)(unspentGas + refund) * gasPrice, spec);
                spentGas -= refund;
            }

            return spentGas;
        }
    }
}<|MERGE_RESOLUTION|>--- conflicted
+++ resolved
@@ -81,13 +81,8 @@
         {
             // we need to treat the result of previous transaction as the original value of next transaction
             // when we do not commit
-<<<<<<< HEAD
             WorldState.TakeSnapshot(true);
-            Execute(transaction, block, txTracer, ExecutionOptions.None);
-=======
-            _worldState.TakeSnapshot(true);
             Execute(transaction, blCtx, txTracer, ExecutionOptions.None);
->>>>>>> aad88eec
         }
 
         public void Execute(Transaction transaction, BlockExecutionContext blCtx, ITxTracer txTracer)
@@ -102,12 +97,8 @@
 
         protected virtual void Execute(Transaction tx, BlockExecutionContext blCtx, ITxTracer tracer, ExecutionOptions opts)
         {
-<<<<<<< HEAD
+            BlockHeader header = blCtx.Header;
             IReleaseSpec spec = SpecProvider.GetSpec(header);
-=======
-            BlockHeader header = blCtx.Header;
-            IReleaseSpec spec = _specProvider.GetSpec(header);
->>>>>>> aad88eec
             if (tx.IsSystem())
                 spec = new SystemTransactionReleaseSpec(spec);
 
