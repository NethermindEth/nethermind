// SPDX-FileCopyrightText: 2022 Demerzel Solutions Limited
// SPDX-License-Identifier: LGPL-3.0-only

using System;
using System.IO;
using System.Linq;
using Nethermind.Core;
using Nethermind.Core.Crypto;
using Nethermind.Core.Specs;
using static Nethermind.Core.Extensions.MemoryExtensions;
using Nethermind.Crypto;
using Nethermind.Evm.CodeAnalysis;
using Nethermind.Evm.Tracing;
using Nethermind.Int256;
using Nethermind.Logging;
using Nethermind.Specs;
using Nethermind.State;
using Nethermind.State.Tracing;

namespace Nethermind.Evm.TransactionProcessing
{
    public class TransactionProcessor : ITransactionProcessor
    {
        private readonly EthereumEcdsa _ecdsa;
        private readonly ILogger _logger;
        private readonly ISpecProvider _specProvider;
        private readonly IWorldState _worldState;
        private readonly IVirtualMachine _virtualMachine;

        [Flags]
        private enum ExecutionOptions
        {
            /// <summary>
            /// Just accumulate the state
            /// </summary>
            None = 0,

            /// <summary>
            /// Commit the state after execution
            /// </summary>
            Commit = 1,

            /// <summary>
            /// Restore state after execution
            /// </summary>
            Restore = 2,

            /// <summary>
            /// Skip potential fail checks
            /// </summary>
            NoValidation = Commit | 4,

            /// <summary>
            /// Commit and later restore state also skip validation, use for CallAndRestore
            /// </summary>
            CommitAndRestore = Commit | Restore | NoValidation
        }

        public TransactionProcessor(
            ISpecProvider? specProvider,
            IWorldState? worldState,
            IVirtualMachine? virtualMachine,
            ILogManager? logManager)
        {
            _logger = logManager?.GetClassLogger() ?? throw new ArgumentNullException(nameof(logManager));
            _specProvider = specProvider ?? throw new ArgumentNullException(nameof(specProvider));
            _worldState = worldState ?? throw new ArgumentNullException(nameof(worldState));
            _virtualMachine = virtualMachine ?? throw new ArgumentNullException(nameof(virtualMachine));
            _ecdsa = new EthereumEcdsa(specProvider.ChainId, logManager);
        }

        public void CallAndRestore(Transaction transaction, BlockExecutionContext blCtx, ITxTracer txTracer)
        {
            Execute(transaction, blCtx, txTracer, ExecutionOptions.CommitAndRestore);
        }

        public void BuildUp(Transaction transaction, BlockExecutionContext blCtx, ITxTracer txTracer)
        {
            // we need to treat the result of previous transaction as the original value of next transaction
            // when we do not commit
            _worldState.TakeSnapshot(true);
            Execute(transaction, blCtx, txTracer, ExecutionOptions.None);
        }

        public void Execute(Transaction transaction, BlockExecutionContext blCtx, ITxTracer txTracer)
        {
            Execute(transaction, blCtx, txTracer, ExecutionOptions.Commit);
        }

        public void Trace(Transaction transaction, BlockExecutionContext blCtx, ITxTracer txTracer)
        {
            Execute(transaction, blCtx, txTracer, ExecutionOptions.NoValidation);
        }

<<<<<<< HEAD
        private void QuickFail(Transaction tx, BlockHeader block, ITxTracer txTracer, bool eip658NotEnabled,
            string? reason)
=======
        protected virtual void Execute(Transaction tx, BlockExecutionContext blCtx, ITxTracer tracer, ExecutionOptions opts)
        {
            BlockHeader header = blCtx.Header;
            IReleaseSpec spec = _specProvider.GetSpec(header);
            if (tx.IsSystem())
                spec = new SystemTransactionReleaseSpec(spec);

            // restore is CallAndRestore - previous call, we will restore state after the execution
            bool restore = opts.HasFlag(ExecutionOptions.Restore);
            // commit - is for standard execute, we will commit thee state after execution
            // !commit - is for build up during block production, we won't commit state after each transaction to support rollbacks
            // we commit only after all block is constructed
            bool commit = opts.HasFlag(ExecutionOptions.Commit) || !spec.IsEip658Enabled;

            if (!ValidateStatic(tx, header, spec, tracer, opts, out long intrinsicGas))
                return;

            UInt256 effectiveGasPrice =
                tx.CalculateEffectiveGasPrice(spec.IsEip1559Enabled, header.BaseFeePerGas);

            if (opts == ExecutionOptions.Commit || opts == ExecutionOptions.None)
            {
                decimal gasPrice = (decimal)effectiveGasPrice / 1_000_000_000m;
                Metrics.MinGasPrice = Math.Min(gasPrice, Metrics.MinGasPrice);
                Metrics.MaxGasPrice = Math.Max(gasPrice, Metrics.MaxGasPrice);

                Metrics.BlockMinGasPrice = Math.Min(gasPrice, Metrics.BlockMinGasPrice);
                Metrics.BlockMaxGasPrice = Math.Max(gasPrice, Metrics.BlockMaxGasPrice);

                Metrics.AveGasPrice = (Metrics.AveGasPrice * Metrics.Transactions + gasPrice) / (Metrics.Transactions + 1);
                Metrics.EstMedianGasPrice += Metrics.AveGasPrice * 0.01m * decimal.Sign(gasPrice - Metrics.EstMedianGasPrice);
                Metrics.Transactions++;

                Metrics.BlockAveGasPrice = (Metrics.BlockAveGasPrice * Metrics.BlockTransactions + gasPrice) / (Metrics.BlockTransactions + 1);
                Metrics.BlockEstMedianGasPrice += Metrics.BlockAveGasPrice * 0.01m * decimal.Sign(gasPrice - Metrics.BlockEstMedianGasPrice);
                Metrics.BlockTransactions++;
            }

            bool deleteCallerAccount = RecoverSenderIfNeeded(tx, spec, opts, effectiveGasPrice);

            if (!ValidateSender(tx, header, spec, tracer, opts))
                return;

            if (!BuyGas(tx, header, spec, tracer, opts, effectiveGasPrice, out UInt256 premiumPerGas, out UInt256 senderReservedGasPayment))
                return;

            if (!IncrementNonce(tx, header, spec, tracer, opts))
                return;

            if (commit)
                _worldState.Commit(spec, tracer.IsTracingState ? tracer : NullTxTracer.Instance);

            ExecutionEnvironment env = BuildExecutionEnvironmnet(tx, blCtx, spec, tracer, opts, effectiveGasPrice);

            long gasAvailable = tx.GasLimit - intrinsicGas;
            if (!ExecuteEVMCall(tx, header, spec, tracer, opts, gasAvailable, env, out TransactionSubstate? substate, out long spentGas, out byte statusCode))
                return;

            if (!PayFees(tx, header, spec, tracer, substate, spentGas, premiumPerGas, statusCode))
                return;

            // Finalize
            if (restore)
            {
                _worldState.Reset();
                if (deleteCallerAccount)
                {
                    _worldState.DeleteAccount(tx.SenderAddress);
                }
                else
                {
                    if (!opts.HasFlag(ExecutionOptions.NoValidation))
                        _worldState.AddToBalance(tx.SenderAddress, senderReservedGasPayment, spec);
                    if (!tx.IsSystem())
                        _worldState.DecrementNonce(tx.SenderAddress);

                    _worldState.Commit(spec);
                }
            }
            else if (commit)
            {
                _worldState.Commit(spec, tracer.IsTracingState ? tracer : NullStateTracer.Instance);
            }

            if (tracer.IsTracingReceipt)
            {
                Keccak stateRoot = null;
                if (!spec.IsEip658Enabled)
                {
                    _worldState.RecalculateStateRoot();
                    stateRoot = _worldState.StateRoot;
                }

                if (statusCode == StatusCode.Failure)
                {
                    byte[] output = (substate?.ShouldRevert ?? false) ? substate.Output.ToArray() : Array.Empty<byte>();
                    tracer.MarkAsFailed(env.ExecutingAccount, spentGas, output, substate?.Error, stateRoot);
                }
                else
                {
                    LogEntry[] logs = substate.Logs.Any() ? substate.Logs.ToArray() : Array.Empty<LogEntry>();
                    tracer.MarkAsSuccess(env.ExecutingAccount, spentGas, substate.Output.ToArray(), logs, stateRoot);
                }
            }
        }

        private void QuickFail(Transaction tx, BlockHeader block, IReleaseSpec spec, ITxTracer txTracer, string? reason)
>>>>>>> 6472650d
        {
            block.GasUsed += tx.GasLimit;

            Address recipient = tx.To ?? ContractAddress.From(
                tx.SenderAddress ?? Address.Zero,
                _worldState.GetNonce(tx.SenderAddress ?? Address.Zero));

            if (txTracer.IsTracingReceipt)
            {
                Keccak? stateRoot = null;
                if (eip658NotEnabled)
                {
                    _worldState.RecalculateStateRoot();
                    stateRoot = _worldState.StateRoot;
                }

                txTracer.MarkAsFailed(recipient, tx.GasLimit, Array.Empty<byte>(), reason ?? "invalid", stateRoot);
            }
        }

        private void Execute(Transaction transaction, BlockHeader block, ITxTracer txTracer,
            ExecutionOptions executionOptions)
        {
            IReleaseSpec spec = _specProvider.GetSpec(block);
            bool eip658NotEnabled = !spec.IsEip658Enabled;

            // restore is CallAndRestore - previous call, we will restore state after the execution
            bool restore = (executionOptions & ExecutionOptions.Restore) == ExecutionOptions.Restore;
            bool noValidation = (executionOptions & ExecutionOptions.NoValidation) == ExecutionOptions.NoValidation;
            // commit - is for standard execute, we will commit thee state after execution
            bool commit = (executionOptions & ExecutionOptions.Commit) == ExecutionOptions.Commit || eip658NotEnabled;
            //!commit - is for build up during block production, we won't commit state after each transaction to support rollbacks
            //we commit only after all block is constructed
            bool notSystemTransaction = !transaction.IsSystem();
            bool deleteCallerAccount = false;

            if (!notSystemTransaction)
            {
                spec = new SystemTransactionReleaseSpec(spec);
            }

            UInt256 value = transaction.Value;

            if (!transaction.TryCalculatePremiumPerGas(block.BaseFeePerGas, out UInt256 premiumPerGas) && !noValidation)
            {
                TraceLogInvalidTx(transaction, "MINER_PREMIUM_IS_NEGATIVE");
                QuickFail(transaction, block, txTracer, eip658NotEnabled, "miner premium is negative");
                return;
            }

            UInt256 effectiveGasPrice =
                transaction.CalculateEffectiveGasPrice(spec.IsEip1559Enabled, block.BaseFeePerGas);

            long gasLimit = transaction.GasLimit;
            byte[] machineCode = transaction.IsContractCreation ? transaction.Data.AsArray() : null;
            byte[] data = transaction.IsMessageCall ? transaction.Data.AsArray() : Array.Empty<byte>();

            Address? caller = transaction.SenderAddress;
            if (_logger.IsTrace) _logger.Trace($"Executing tx {transaction.Hash}");

            if (caller is null)
            {
                TraceLogInvalidTx(transaction, "SENDER_NOT_SPECIFIED");
                QuickFail(transaction, block, txTracer, eip658NotEnabled, "sender not specified");
                return;
            }

            if (!noValidation && _worldState.IsInvalidContractSender(spec, caller))
            {
                TraceLogInvalidTx(transaction, "SENDER_IS_CONTRACT");
                QuickFail(transaction, block, txTracer, eip658NotEnabled, "sender has deployed code");
                return;
            }

            if (!noValidation && transaction.Nonce >= ulong.MaxValue - 1)
            {
                // we are here if nonce is at least (ulong.MaxValue - 1). If tx is contract creation,
                // it is max possible value. Otherwise, (ulong.MaxValue - 1) is allowed, but ulong.MaxValue not.
                if (transaction.IsContractCreation || transaction.Nonce == ulong.MaxValue)
                {
                    TraceLogInvalidTx(transaction, "NONCE_OVERFLOW");
                    QuickFail(transaction, block, txTracer, eip658NotEnabled, "nonce overflow");
                    return;
                }
            }

            if (transaction.IsAboveInitCode(spec))
            {
                TraceLogInvalidTx(transaction, $"CREATE_TRANSACTION_SIZE_EXCEEDS_MAX_INIT_CODE_SIZE {transaction.DataLength} > {spec.MaxInitCodeSize}");
                QuickFail(transaction, block, txTracer, eip658NotEnabled, "EIP-3860 - transaction size over max init code size");
                return;
            }

            long intrinsicGas = IntrinsicGasCalculator.Calculate(transaction, spec);
            if (_logger.IsTrace) _logger.Trace($"Intrinsic gas calculated for {transaction.Hash}: " + intrinsicGas);

            if (notSystemTransaction)
            {
                if (gasLimit < intrinsicGas)
                {
                    TraceLogInvalidTx(transaction, $"GAS_LIMIT_BELOW_INTRINSIC_GAS {gasLimit} < {intrinsicGas}");
                    QuickFail(transaction, block, txTracer, eip658NotEnabled, "gas limit below intrinsic gas");
                    return;
                }

                if (!noValidation && gasLimit > block.GasLimit - block.GasUsed)
                {
                    TraceLogInvalidTx(transaction,
                        $"BLOCK_GAS_LIMIT_EXCEEDED {gasLimit} > {block.GasLimit} - {block.GasUsed}");
                    QuickFail(transaction, block, txTracer, eip658NotEnabled, "block gas limit exceeded");
                    return;
                }
            }

            if (!_worldState.AccountExists(caller))
            {
                // hacky fix for the potential recovery issue
                if (transaction.Signature is not null)
                {
                    transaction.SenderAddress = _ecdsa.RecoverAddress(transaction, !spec.ValidateChainId);
                }

                if (caller != transaction.SenderAddress)
                {
                    if (_logger.IsWarn)
                        _logger.Warn(
                            $"TX recovery issue fixed - tx was coming with sender {caller} and the now it recovers to {transaction.SenderAddress}");
                    caller = transaction.SenderAddress;
                }
                else
                {
                    TraceLogInvalidTx(transaction, $"SENDER_ACCOUNT_DOES_NOT_EXIST {caller}");
                    if (!commit || noValidation || effectiveGasPrice == UInt256.Zero)
                    {
                        deleteCallerAccount = !commit || restore;
                        _worldState.CreateAccount(caller, UInt256.Zero);
                    }
                }

                if (caller is null)
                {
                    throw new InvalidDataException(
                        $"Failed to recover sender address on tx {transaction.Hash} when previously recovered sender account did not exist.");
                }
            }

            UInt256 dataGasPrice = spec.IsEip4844Enabled
                ? DataGasCalculator.CalculateDataGasPrice(block, transaction)
                : UInt256.Zero;

            UInt256 senderReservedGasPayment = (ulong)gasLimit * effectiveGasPrice + dataGasPrice;

            if (notSystemTransaction)
            {
                UInt256 senderBalance = _worldState.GetBalance(caller);
                if (!noValidation && ((ulong)intrinsicGas * effectiveGasPrice + value + dataGasPrice > senderBalance ||
                                      senderReservedGasPayment + value > senderBalance))
                {
                    TraceLogInvalidTx(transaction,
                        $"INSUFFICIENT_SENDER_BALANCE: ({caller})_BALANCE = {senderBalance}");
                    QuickFail(transaction, block, txTracer, eip658NotEnabled, "insufficient sender balance");
                    return;
                }

                if (!noValidation && spec.IsEip1559Enabled && !transaction.IsFree() &&
                    (UInt256)transaction.GasLimit * transaction.MaxFeePerGas + value + dataGasPrice > senderBalance)
                {
                    TraceLogInvalidTx(transaction,
                        $"INSUFFICIENT_MAX_FEE_PER_GAS_FOR_SENDER_BALANCE: ({caller})_BALANCE = {senderBalance}, MAX_FEE_PER_GAS: {transaction.MaxFeePerGas}");
                    QuickFail(transaction, block, txTracer, eip658NotEnabled,
                        "insufficient MaxFeePerGas for sender balance");
                    return;
                }

                if (transaction.Nonce != _worldState.GetNonce(caller))
                {
                    TraceLogInvalidTx(transaction,
                        $"WRONG_TRANSACTION_NONCE: {transaction.Nonce} (expected {_worldState.GetNonce(caller)})");
                    QuickFail(transaction, block, txTracer, eip658NotEnabled, "wrong transaction nonce");
                    return;
                }

                _worldState.IncrementNonce(caller);
            }

            // Do not charge gas if noValidation is set
            if (!noValidation) _worldState.SubtractFromBalance(caller, senderReservedGasPayment, spec);
            if (commit)
            {
                _worldState.Commit(spec, txTracer.IsTracingState ? txTracer : NullTxTracer.Instance);
            }

<<<<<<< HEAD
            long unspentGas = gasLimit - intrinsicGas;
            long spentGas = gasLimit;
=======
            _worldState.IncrementNonce(tx.SenderAddress);
            return true;
        }

        protected virtual ExecutionEnvironment BuildExecutionEnvironmnet(
            Transaction tx, BlockExecutionContext blCtx, IReleaseSpec spec, ITxTracer tracer, ExecutionOptions opts,
            in UInt256 effectiveGasPrice)
        {
            Address recipient = tx.GetRecipient(tx.IsContractCreation ? _worldState.GetNonce(tx.SenderAddress) : 0) ??
                // this transaction is not a contract creation so it should have the recipient known and not null
                throw new InvalidDataException("Recipient has not been resolved properly before tx execution");

            TxExecutionContext executionContext =
                new(blCtx, tx.SenderAddress, effectiveGasPrice, tx.BlobVersionedHashes);

            CodeInfo codeInfo = tx.IsContractCreation ? new(tx.Data.AsArray())
                                    : _virtualMachine.GetCachedCodeInfo(_worldState, recipient, spec);

            byte[] inputData = tx.IsMessageCall ? tx.Data.AsArray() ?? Array.Empty<byte>() : Array.Empty<byte>();

            return new ExecutionEnvironment
            (
                txExecutionContext: executionContext,
                value: tx.Value,
                transferValue: tx.Value,
                caller: tx.SenderAddress,
                codeSource: recipient,
                executingAccount: recipient,
                inputData: inputData,
                codeInfo: codeInfo
            );
        }

        protected virtual bool ExecuteEVMCall(
            Transaction tx, BlockHeader header, IReleaseSpec spec, ITxTracer tracer, ExecutionOptions opts,
            in long gasAvailable, in ExecutionEnvironment env,
            out TransactionSubstate? substate, out long spentGas, out byte statusCode)
        {
            bool validate = !opts.HasFlag(ExecutionOptions.NoValidation);

            substate = null;
            spentGas = tx.GasLimit;
            statusCode = StatusCode.Failure;

            long unspentGas = gasAvailable;
>>>>>>> 6472650d

            Snapshot snapshot = _worldState.TakeSnapshot();
            // Fixes eth_estimateGas. If sender is systemUser subtracting value will cause InsufficientBalanceException
            if (!noValidation || notSystemTransaction) _worldState.SubtractFromBalance(caller, value, spec);
            byte statusCode = StatusCode.Failure;
            TransactionSubstate substate = null;

            Address? recipientOrNull = null;
            try
            {
                Address? recipient =
                    transaction.GetRecipient(transaction.IsContractCreation ? _worldState.GetNonce(caller) : 0);
                if (transaction.IsContractCreation)
                {
                    // if transaction is a contract creation then recipient address is the contract deployment address
                    Address contractAddress = recipient;
                    PrepareAccountForContractDeployment(contractAddress!, spec);
                }

                if (recipient is null)
                {
                    // this transaction is not a contract creation so it should have the recipient known and not null
                    throw new InvalidDataException("Recipient has not been resolved properly before tx execution");
                }

                recipientOrNull = recipient;

                ExecutionEnvironment env = new
                (
                    txExecutionContext: new TxExecutionContext(block, caller, effectiveGasPrice, transaction.BlobVersionedHashes),
                    value: value,
                    transferValue: value,
                    caller: caller,
                    codeSource: recipient,
                    executingAccount: recipient,
                    inputData: data ?? Array.Empty<byte>(),
                    codeInfo: machineCode is null
                        ? _virtualMachine.GetCachedCodeInfo(_worldState, recipient, spec)
                        : new CodeInfo(machineCode)
                );
                ExecutionType executionType =
                    transaction.IsContractCreation ? ExecutionType.Create : ExecutionType.Transaction;
                using (EvmState state =
                    new(unspentGas, env, executionType, true, snapshot, false))
                {
                    if (spec.UseTxAccessLists)
                    {
                        state.WarmUp(transaction.AccessList); // eip-2930
                    }

                    if (spec.UseHotAndColdStorage)
                    {
                        state.WarmUp(caller); // eip-2929
                        state.WarmUp(recipient); // eip-2929
                    }

                    if (spec.AddCoinbaseToTxAccessList)
                    {
                        state.WarmUp(block.GasBeneficiary);
                    }

                    substate = _virtualMachine.Run(state, _worldState, txTracer);
                    unspentGas = state.GasAvailable;

                    if (txTracer.IsTracingAccess)
                    {
                        txTracer.ReportAccess(state.AccessedAddresses, state.AccessedStorageCells);
                    }
                }

                if (substate.ShouldRevert || substate.IsError)
                {
                    if (_logger.IsTrace) _logger.Trace("Restoring state from before transaction");
                    _worldState.Restore(snapshot);
                }
                else
                {
                    // tks: there is similar code fo contract creation from init and from CREATE
                    // this may lead to inconsistencies (however it is tested extensively in blockchain tests)
                    if (transaction.IsContractCreation)
                    {
                        long codeDepositGasCost = CodeDepositHandler.CalculateCost(substate.Output.Length, spec);
                        if (unspentGas < codeDepositGasCost && spec.ChargeForTopLevelCreate)
                        {
                            throw new OutOfGasException();
                        }

                        if (CodeDepositHandler.CodeIsInvalid(spec, substate.Output))
                        {
                            throw new InvalidCodeException();
                        }

                        if (unspentGas >= codeDepositGasCost)
                        {
                            _worldState.InsertCode(recipient, substate.Output, spec);
                            unspentGas -= codeDepositGasCost;
                        }
                    }

                    foreach (Address toBeDestroyed in substate.DestroyList)
                    {
                        if (_logger.IsTrace) _logger.Trace($"Destroying account {toBeDestroyed}");
                        _worldState.ClearStorage(toBeDestroyed);
                        _worldState.DeleteAccount(toBeDestroyed);
                        if (txTracer.IsTracingRefunds) txTracer.ReportRefund(RefundOf.Destroy(spec.IsEip3529Enabled));
                    }

                    statusCode = StatusCode.Success;
                }

                spentGas = Refund(gasLimit, unspentGas, substate, caller, effectiveGasPrice, noValidation, spec);
            }
            catch (Exception ex) when (
                ex is EvmException || ex is OverflowException) // TODO: OverflowException? still needed? hope not
            {
                if (_logger.IsTrace) _logger.Trace($"EVM EXCEPTION: {ex.GetType().Name}");
                _worldState.Restore(snapshot);
            }

            if (_logger.IsTrace) _logger.Trace("Gas spent: " + spentGas);

            Address gasBeneficiary = block.GasBeneficiary;
            bool gasBeneficiaryNotDestroyed = substate?.DestroyList.Contains(gasBeneficiary) != true;
            if (statusCode == StatusCode.Failure || gasBeneficiaryNotDestroyed)
            {
                if (notSystemTransaction)
                {
                    UInt256 fees = (ulong)spentGas * premiumPerGas;
                    if (_worldState.AccountExists(gasBeneficiary))
                    {
                        _worldState.AddToBalance(gasBeneficiary, fees, spec);
                    }
                    else
                    {
                        _worldState.CreateAccount(gasBeneficiary, fees);
                    }

                    UInt256 burntFees = !transaction.IsFree() ? (ulong)spentGas * block.BaseFeePerGas : 0;

                    if (spec.IsEip1559Enabled && spec.Eip1559FeeCollector is not null)
                    {
                        if (!burntFees.IsZero)
                        {
                            if (_worldState.AccountExists(spec.Eip1559FeeCollector))
                            {
                                _worldState.AddToBalance(spec.Eip1559FeeCollector, burntFees, spec);
                            }
                            else
                            {
                                _worldState.CreateAccount(spec.Eip1559FeeCollector, burntFees);
                            }
                        }
                    }

                    if (txTracer.IsTracingFees)
                    {
                        txTracer.ReportFees(fees, burntFees);
                    }
                }
            }

            if (restore)
            {
                _worldState.Reset();
                if (deleteCallerAccount)
                {
                    _worldState.DeleteAccount(caller);
                }
                else
                {
                    if (!noValidation) _worldState.AddToBalance(caller, senderReservedGasPayment, spec);
                    if (notSystemTransaction)
                    {
                        _worldState.DecrementNonce(caller);
                    }

                    _worldState.Commit(spec);
                }
            }
            else if (commit)
            {
                _worldState.Commit(spec, txTracer.IsTracingState ? txTracer : NullStateTracer.Instance);
            }

            if (!noValidation && notSystemTransaction)
            {
                block.GasUsed += spentGas;
            }

            if (txTracer.IsTracingReceipt)
            {
                Keccak stateRoot = null;
                if (eip658NotEnabled)
                {
                    _worldState.RecalculateStateRoot();
                    stateRoot = _worldState.StateRoot;
                }

                if (statusCode == StatusCode.Failure)
                {
                    txTracer.MarkAsFailed(recipientOrNull, spentGas,
                        (substate?.ShouldRevert ?? false) ? substate.Output.ToArray() : Array.Empty<byte>(),
                        substate?.Error, stateRoot);
                }
                else
                {
                    txTracer.MarkAsSuccess(recipientOrNull, spentGas, substate.Output.ToArray(),
                        substate.Logs.Any() ? substate.Logs.ToArray() : Array.Empty<LogEntry>(), stateRoot);
                }
            }
        }

        private void PrepareAccountForContractDeployment(Address contractAddress, IReleaseSpec spec)
        {
            if (_worldState.AccountExists(contractAddress))
            {
                CodeInfo codeInfo = _virtualMachine.GetCachedCodeInfo(_worldState, contractAddress, spec);
                bool codeIsNotEmpty = codeInfo.MachineCode.Length != 0;
                bool accountNonceIsNotZero = _worldState.GetNonce(contractAddress) != 0;

                // TODO: verify what should happen if code info is a precompile
                // (but this would generally be a hash collision)
                if (codeIsNotEmpty || accountNonceIsNotZero)
                {
                    if (_logger.IsTrace)
                    {
                        _logger.Trace($"Contract collision at {contractAddress}");
                    }

                    throw new TransactionCollisionException();
                }

                // we clean any existing storage (in case of a previously called self destruct)
                _worldState.UpdateStorageRoot(contractAddress, Keccak.EmptyTreeHash);
            }
        }

        private void TraceLogInvalidTx(Transaction transaction, string reason)
        {
            if (_logger.IsTrace) _logger.Trace($"Invalid tx {transaction.Hash} ({reason})");
        }

        private long Refund(long gasLimit, long unspentGas, TransactionSubstate substate, Address sender,
            in UInt256 gasPrice, bool noValidation, IReleaseSpec spec)
        {
            long spentGas = gasLimit;
            if (!substate.IsError)
            {
                spentGas -= unspentGas;
                long refund = substate.ShouldRevert
                    ? 0
                    : RefundHelper.CalculateClaimableRefund(spentGas,
                        substate.Refund + substate.DestroyList.Count * RefundOf.Destroy(spec.IsEip3529Enabled), spec);

                if (_logger.IsTrace)
                    _logger.Trace("Refunding unused gas of " + unspentGas + " and refund of " + refund);
                // If noValidation we didn't charge for gas, so do not refund
                if (!noValidation) _worldState.AddToBalance(sender, (ulong)(unspentGas + refund) * gasPrice, spec);
                spentGas -= refund;
            }

            return spentGas;
        }
    }
}<|MERGE_RESOLUTION|>--- conflicted
+++ resolved
@@ -92,10 +92,6 @@
             Execute(transaction, blCtx, txTracer, ExecutionOptions.NoValidation);
         }
 
-<<<<<<< HEAD
-        private void QuickFail(Transaction tx, BlockHeader block, ITxTracer txTracer, bool eip658NotEnabled,
-            string? reason)
-=======
         protected virtual void Execute(Transaction tx, BlockExecutionContext blCtx, ITxTracer tracer, ExecutionOptions opts)
         {
             BlockHeader header = blCtx.Header;
@@ -203,7 +199,6 @@
         }
 
         private void QuickFail(Transaction tx, BlockHeader block, IReleaseSpec spec, ITxTracer txTracer, string? reason)
->>>>>>> 6472650d
         {
             block.GasUsed += tx.GasLimit;
 
@@ -396,10 +391,24 @@
                 _worldState.Commit(spec, txTracer.IsTracingState ? txTracer : NullTxTracer.Instance);
             }
 
-<<<<<<< HEAD
-            long unspentGas = gasLimit - intrinsicGas;
-            long spentGas = gasLimit;
-=======
+            if (validate)
+                _worldState.SubtractFromBalance(tx.SenderAddress, senderReservedGasPayment, spec);
+
+            return true;
+        }
+
+        protected virtual bool IncrementNonce(Transaction tx, BlockHeader header, IReleaseSpec spec, ITxTracer tracer, ExecutionOptions opts)
+        {
+            if (tx.IsSystem())
+                return true;
+
+            if (tx.Nonce != _worldState.GetNonce(tx.SenderAddress))
+            {
+                TraceLogInvalidTx(tx, $"WRONG_TRANSACTION_NONCE: {tx.Nonce} (expected {_worldState.GetNonce(tx.SenderAddress)})");
+                QuickFail(tx, header, spec, tracer, "wrong transaction nonce");
+                return false;
+            }
+
             _worldState.IncrementNonce(tx.SenderAddress);
             return true;
         }
@@ -445,7 +454,6 @@
             statusCode = StatusCode.Failure;
 
             long unspentGas = gasAvailable;
->>>>>>> 6472650d
 
             Snapshot snapshot = _worldState.TakeSnapshot();
             // Fixes eth_estimateGas. If sender is systemUser subtracting value will cause InsufficientBalanceException
