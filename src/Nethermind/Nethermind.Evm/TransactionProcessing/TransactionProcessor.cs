// SPDX-FileCopyrightText: 2022 Demerzel Solutions Limited
// SPDX-License-Identifier: LGPL-3.0-only

using System;
using System.IO;
using System.Linq;
using System.Runtime.CompilerServices;
using Nethermind.Core;
using Nethermind.Core.Crypto;
using Nethermind.Core.Specs;
using Nethermind.Crypto;
using Nethermind.Evm.CodeAnalysis;
using Nethermind.Evm.Tracing;
using Nethermind.Int256;
using Nethermind.Logging;
using Nethermind.Specs;
using Nethermind.State;
using Nethermind.State.Tracing;
using static Nethermind.Core.Extensions.MemoryExtensions;
using Transaction = Nethermind.Core.Transaction;

namespace Nethermind.Evm.TransactionProcessing
{
    public class TransactionProcessor : ITransactionProcessor
    {
        private readonly EthereumEcdsa _ecdsa;
        private readonly ILogger _logger;
        private readonly ISpecProvider _specProvider;
        private readonly IWorldState _worldState;
        private readonly IVirtualMachine _virtualMachine;

        [Flags]
        protected enum ExecutionOptions
        {
            /// <summary>
            /// Just accumulate the state
            /// </summary>
            None = 0,

            /// <summary>
            /// Commit the state after execution
            /// </summary>
            Commit = 1,

            /// <summary>
            /// Restore state after execution
            /// </summary>
            Restore = 2,

            /// <summary>
            /// Skip potential fail checks
            /// </summary>
            NoValidation = Commit | 4,

            /// <summary>
            /// Commit and later restore state also skip validation, use for CallAndRestore
            /// </summary>
            CommitAndRestore = Commit | Restore | NoValidation
        }

        public TransactionProcessor(
            ISpecProvider? specProvider,
            IWorldState? worldState,
            IVirtualMachine? virtualMachine,
            ILogManager? logManager)
        {
            _logger = logManager?.GetClassLogger() ?? throw new ArgumentNullException(nameof(logManager));
            _specProvider = specProvider ?? throw new ArgumentNullException(nameof(specProvider));
            _worldState = worldState ?? throw new ArgumentNullException(nameof(worldState));
            _virtualMachine = virtualMachine ?? throw new ArgumentNullException(nameof(virtualMachine));
            _ecdsa = new EthereumEcdsa(specProvider.ChainId, logManager);
        }

        public void CallAndRestore(Transaction transaction, BlockHeader block, ITxTracer txTracer)
        {
            Execute(transaction, block, txTracer, ExecutionOptions.CommitAndRestore);
        }

        public void BuildUp(Transaction transaction, BlockHeader block, ITxTracer txTracer)
        {
            // we need to treat the result of previous transaction as the original value of next transaction
            // when we do not commit
            _worldState.TakeSnapshot(true);
            Execute(transaction, block, txTracer, ExecutionOptions.None);
        }

        public void Execute(Transaction transaction, BlockHeader block, ITxTracer txTracer)
        {
            Execute(transaction, block, txTracer, ExecutionOptions.Commit);
        }

        public void Trace(Transaction transaction, BlockHeader block, ITxTracer txTracer)
        {
            Execute(transaction, block, txTracer, ExecutionOptions.NoValidation);
        }

<<<<<<< HEAD
        protected virtual void Execute(Transaction tx, BlockHeader header, ITxTracer tracer, ExecutionOptions opts)
        {
            IReleaseSpec spec = _specProvider.GetSpec(header);
            if (tx.IsSystem())
                spec = new SystemTransactionReleaseSpec(spec);

            // restore is CallAndRestore - previous call, we will restore state after the execution
            bool restore = opts.HasFlag(ExecutionOptions.Restore);
            // commit - is for standard execute, we will commit thee state after execution
            // !commit - is for build up during block production, we won't commit state after each transaction to support rollbacks
            // we commit only after all block is constructed
            bool commit = opts.HasFlag(ExecutionOptions.Commit) || !spec.IsEip658Enabled;

            if (!ValidateStatic(tx, header, spec, tracer, opts, out long intrinsicGas))
                return;

            UInt256 effectiveGasPrice =
                tx.CalculateEffectiveGasPrice(spec.IsEip1559Enabled, header.BaseFeePerGas);

            if (opts == ExecutionOptions.Commit || opts == ExecutionOptions.None)
            {
                decimal gasPrice = (decimal)effectiveGasPrice / 1_000_000_000m;
                Metrics.MinGasPrice = Math.Min(gasPrice, Metrics.MinGasPrice);
                Metrics.MaxGasPrice = Math.Max(gasPrice, Metrics.MaxGasPrice);

                Metrics.BlockMinGasPrice = Math.Min(gasPrice, Metrics.BlockMinGasPrice);
                Metrics.BlockMaxGasPrice = Math.Max(gasPrice, Metrics.BlockMaxGasPrice);

                Metrics.AveGasPrice = (Metrics.AveGasPrice * Metrics.Transactions + gasPrice) / (Metrics.Transactions + 1);
                Metrics.EstMedianGasPrice += Metrics.AveGasPrice * 0.01m * decimal.Sign(gasPrice - Metrics.EstMedianGasPrice);
                Metrics.Transactions++;

                Metrics.BlockAveGasPrice = (Metrics.BlockAveGasPrice * Metrics.BlockTransactions + gasPrice) / (Metrics.BlockTransactions + 1);
                Metrics.BlockEstMedianGasPrice += Metrics.BlockAveGasPrice * 0.01m * decimal.Sign(gasPrice - Metrics.BlockEstMedianGasPrice);
                Metrics.BlockTransactions++;
            }

            bool deleteCallerAccount = RecoverSenderIfNeeded(tx, spec, opts, effectiveGasPrice);

            if (!ValidateSender(tx, header, spec, tracer, opts))
                return;

            if (!BuyGas(tx, header, spec, tracer, opts, effectiveGasPrice, out UInt256 premiumPerGas, out UInt256 senderReservedGasPayment))
                return;

            if (!IncrementNonce(tx, header, spec, tracer, opts))
                return;

            if (commit)
                _worldState.Commit(spec, tracer.IsTracingState ? tracer : NullTxTracer.Instance);

            ExecutionEnvironment env = BuildExecutionEnvironmnet(tx, header, spec, tracer, opts, effectiveGasPrice);

            long gasAvailable = tx.GasLimit - intrinsicGas;
            if (!ExecuteEVMCall(tx, header, spec, tracer, opts, gasAvailable, env, out TransactionSubstate? substate, out long spentGas, out byte statusCode))
                return;

            if (!PayFees(tx, header, spec, tracer, substate, spentGas, premiumPerGas, statusCode))
                return;

            // Finalize
            if (restore)
            {
                _worldState.Reset();
                if (deleteCallerAccount)
                {
                    _worldState.DeleteAccount(tx.SenderAddress);
                }
                else
                {
                    if (!opts.HasFlag(ExecutionOptions.NoValidation))
                        _worldState.AddToBalance(tx.SenderAddress, senderReservedGasPayment, spec);
                    if (!tx.IsSystem())
                        _worldState.DecrementNonce(tx.SenderAddress);

                    _worldState.Commit(spec);
                }
            }
            else if (commit)
            {
                _worldState.Commit(spec, tracer.IsTracingState ? tracer : NullStateTracer.Instance);
            }

            if (tracer.IsTracingReceipt)
            {
                Keccak stateRoot = null;
                if (!spec.IsEip658Enabled)
                {
                    _worldState.RecalculateStateRoot();
                    stateRoot = _worldState.StateRoot;
                }

                if (statusCode == StatusCode.Failure)
                {
                    byte[] output = (substate?.ShouldRevert ?? false) ? substate.Output.ToArray() : Array.Empty<byte>();
                    tracer.MarkAsFailed(env.ExecutingAccount, spentGas, output, substate?.Error, stateRoot);
                }
                else
                {
                    LogEntry[] logs = substate.Logs.Any() ? substate.Logs.ToArray() : Array.Empty<LogEntry>();
                    tracer.MarkAsSuccess(env.ExecutingAccount, spentGas, substate.Output.ToArray(), logs, stateRoot);
                }
            }
        }

        private void QuickFail(Transaction tx, BlockHeader block, IReleaseSpec spec, ITxTracer txTracer, string? reason)
=======
        private void Execute(Transaction transaction, BlockHeader block, ITxTracer txTracer,
            ExecutionOptions executionOptions)
>>>>>>> 468da445
        {
            block.GasUsed += tx.GasLimit;

            Address recipient = tx.To ?? ContractAddress.From(
                tx.SenderAddress ?? Address.Zero,
                _worldState.GetNonce(tx.SenderAddress ?? Address.Zero));

            if (txTracer.IsTracingReceipt)
            {
                Keccak? stateRoot = null;
                if (!spec.IsEip658Enabled)
                {
                    _worldState.RecalculateStateRoot();
                    stateRoot = _worldState.StateRoot;
                }

                txTracer.MarkAsFailed(recipient, tx.GasLimit, Array.Empty<byte>(), reason ?? "invalid", stateRoot);
            }
        }


        /// <summary>
        /// Validates the transaction, in a static manner (i.e. without accesing state/storage).
        /// It basically ensures the transaction is well formed (i.e. no null values where not allowed, no overflows, etc).
        /// As a part of validating the transaction the premium per gas will be calculated, to save computation this
        /// is returned in an out parameter.
        /// </summary>
        /// <param name="tx">The transaction to validate</param>
        /// <param name="header">The block containing the transaction. Only BaseFee is being used from the block atm.</param>
        /// <param name="spec">The release spec with which the transaction will be executed</param>
        /// <param name="tracer">The transaction tracer</param>
        /// <param name="opts">Options (Flags) to use for execution</param>
        /// <param name="premium">Computed premium per gas</param>
        /// <returns></returns>
        protected virtual bool ValidateStatic(Transaction tx, BlockHeader header, IReleaseSpec spec, ITxTracer tracer, ExecutionOptions opts, out long intrinsicGas)
        {
            intrinsicGas = IntrinsicGasCalculator.Calculate(tx, spec);

            bool validate = !opts.HasFlag(ExecutionOptions.NoValidation);

            if (tx.SenderAddress is null)
            {
                TraceLogInvalidTx(tx, "SENDER_NOT_SPECIFIED");
                QuickFail(tx, header, spec, tracer, "sender not specified");
                return false;
            }

            if (validate && tx.Nonce >= ulong.MaxValue - 1)
            {
                // we are here if nonce is at least (ulong.MaxValue - 1). If tx is contract creation,
                // it is max possible value. Otherwise, (ulong.MaxValue - 1) is allowed, but ulong.MaxValue not.
                if (tx.IsContractCreation || tx.Nonce == ulong.MaxValue)
                {
                    TraceLogInvalidTx(tx, "NONCE_OVERFLOW");
                    QuickFail(tx, header, spec, tracer, "nonce overflow");
                    return false;
                }
            }

            if (tx.IsAboveInitCode(spec))
            {
                TraceLogInvalidTx(tx, $"CREATE_TRANSACTION_SIZE_EXCEEDS_MAX_INIT_CODE_SIZE {tx.DataLength} > {spec.MaxInitCodeSize}");
                QuickFail(tx, header, spec, tracer, "EIP-3860 - transaction size over max init code size");
                return false;
            }

            if (!tx.IsSystem())
            {
                if (tx.GasLimit < intrinsicGas)
                {
                    TraceLogInvalidTx(tx, $"GAS_LIMIT_BELOW_INTRINSIC_GAS {tx.GasLimit} < {intrinsicGas}");
                    QuickFail(tx, header, spec, tracer, "gas limit below intrinsic gas");
                    return false;
                }

                if (validate && tx.GasLimit > header.GasLimit - header.GasUsed)
                {
                    TraceLogInvalidTx(tx, $"BLOCK_GAS_LIMIT_EXCEEDED {tx.GasLimit} > {header.GasLimit} - {header.GasUsed}");
                    QuickFail(tx, header, spec, tracer, "block gas limit exceeded");
                    return false;
                }
            }

            return true;
        }

        // TODO Should we remove this already
        private bool RecoverSenderIfNeeded(Transaction tx, IReleaseSpec spec, ExecutionOptions opts, in UInt256 effectiveGasPrice)
        {
            bool commit = opts.HasFlag(ExecutionOptions.Commit) || !spec.IsEip658Enabled;
            bool restore = opts.HasFlag(ExecutionOptions.Restore);
            bool noValidation = opts.HasFlag(ExecutionOptions.NoValidation);

            bool deleteCallerAccount = false;

            if (!_worldState.AccountExists(tx.SenderAddress))
            {
                _logger.Warn($"TX sender account does not exist {tx.SenderAddress} - trying to recover it");

                Address prevSender = tx.SenderAddress;
                // hacky fix for the potential recovery issue
                if (tx.Signature is not null)
                    tx.SenderAddress = _ecdsa.RecoverAddress(tx, !spec.ValidateChainId);

                if (prevSender != tx.SenderAddress)
                {
                    if (_logger.IsWarn)
                        _logger.Warn($"TX recovery issue fixed - tx was coming with sender {prevSender} and the now it recovers to {tx.SenderAddress}");
                }
                else
                {
                    TraceLogInvalidTx(tx, $"SENDER_ACCOUNT_DOES_NOT_EXIST {tx.SenderAddress}");
                    if (!commit || noValidation || effectiveGasPrice == UInt256.Zero)
                    {
                        deleteCallerAccount = !commit || restore;
                        _worldState.CreateAccount(tx.SenderAddress, UInt256.Zero);
                    }
                }

                if (tx.SenderAddress is null)
                {
                    throw new InvalidDataException($"Failed to recover sender address on tx {tx.Hash} when previously recovered sender account did not exist.");
                }
            }

            return deleteCallerAccount;
        }

        protected virtual bool ValidateSender(Transaction tx, BlockHeader header, IReleaseSpec spec, ITxTracer tracer, ExecutionOptions opts)
        {
            bool validate = !opts.HasFlag(ExecutionOptions.NoValidation);

            if (validate && _worldState.IsInvalidContractSender(spec, tx.SenderAddress))
            {
                TraceLogInvalidTx(tx, "SENDER_IS_CONTRACT");
                QuickFail(tx, header, spec, tracer, "sender has deployed code");
                return false;
            }

            return true;
        }

        private bool BuyGas(Transaction tx, BlockHeader header, IReleaseSpec spec, ITxTracer tracer, ExecutionOptions opts,
                in UInt256 effectiveGasPrice, out UInt256 premiumPerGas, out UInt256 senderReservedGasPayment)
        {
            premiumPerGas = UInt256.Zero;
            senderReservedGasPayment = UInt256.Zero;

            bool validate = !opts.HasFlag(ExecutionOptions.NoValidation);

            if (!tx.IsSystem() && validate)
            {
                if (!tx.TryCalculatePremiumPerGas(header.BaseFeePerGas, out premiumPerGas))
                {
                    TraceLogInvalidTx(tx, "MINER_PREMIUM_IS_NEGATIVE");
                    QuickFail(tx, header, spec, tracer, "miner premium is negative");
                    return false;
                }

                UInt256 senderBalance = _worldState.GetBalance(tx.SenderAddress);
                if (UInt256.SubtractUnderflow(senderBalance, tx.Value, out UInt256 balanceLeft))
                {
                    TraceLogInvalidTx(tx, $"INSUFFICIENT_SENDER_BALANCE: ({tx.SenderAddress})_BALANCE = {senderBalance}");
                    QuickFail(tx, header, spec, tracer, "insufficient sender balance");
                    return false;
                }

                bool overflows = UInt256.MultiplyOverflow((UInt256)tx.GasLimit, tx.MaxFeePerGas, out UInt256 maxGasFee);
                if (spec.IsEip1559Enabled && !tx.IsFree() && (overflows || balanceLeft < maxGasFee))
                {
                    TraceLogInvalidTx(tx, $"INSUFFICIENT_MAX_FEE_PER_GAS_FOR_SENDER_BALANCE: ({tx.SenderAddress})_BALANCE = {senderBalance}, MAX_FEE_PER_GAS: {tx.MaxFeePerGas}");
                    QuickFail(tx, header, spec, tracer, "insufficient MaxFeePerGas for sender balance");
                    return false;
                }

                overflows = UInt256.MultiplyOverflow((UInt256)tx.GasLimit, effectiveGasPrice, out senderReservedGasPayment);
                if (overflows || senderReservedGasPayment > balanceLeft)
                {
                    TraceLogInvalidTx(tx, $"INSUFFICIENT_SENDER_BALANCE: ({tx.SenderAddress})_BALANCE = {senderBalance}");
                    QuickFail(tx, header, spec, tracer, "insufficient sender balance");
                    return false;
                }
            }

            if (validate)
                _worldState.SubtractFromBalance(tx.SenderAddress, senderReservedGasPayment, spec);

            return true;
        }

        protected virtual bool IncrementNonce(Transaction tx, BlockHeader header, IReleaseSpec spec, ITxTracer tracer, ExecutionOptions opts)
        {
            if (tx.IsSystem())
                return true;

            if (tx.Nonce != _worldState.GetNonce(tx.SenderAddress))
            {
                TraceLogInvalidTx(tx, $"WRONG_TRANSACTION_NONCE: {tx.Nonce} (expected {_worldState.GetNonce(tx.SenderAddress)})");
                QuickFail(tx, header, spec, tracer, "wrong transaction nonce");
                return false;
            }

            _worldState.IncrementNonce(tx.SenderAddress);
            return true;
        }

        protected virtual ExecutionEnvironment BuildExecutionEnvironmnet(
            Transaction tx, BlockHeader header, IReleaseSpec spec, ITxTracer tracer, ExecutionOptions opts,
            in UInt256 effectiveGasPrice)
        {
            Address recipient = tx.GetRecipient(tx.IsContractCreation ? _worldState.GetNonce(tx.SenderAddress) : 0) ??
                // this transaction is not a contract creation so it should have the recipient known and not null
                throw new InvalidDataException("Recipient has not been resolved properly before tx execution");

            TxExecutionContext executionContext =
                new(header, tx.SenderAddress, effectiveGasPrice, tx.BlobVersionedHashes);

            CodeInfo codeInfo = tx.IsContractCreation ? new(tx.Data.AsArray())
                                    : _virtualMachine.GetCachedCodeInfo(_worldState, recipient, spec);

            byte[] inputData = tx.IsMessageCall ? tx.Data.AsArray() ?? Array.Empty<byte>() : Array.Empty<byte>();

            return new ExecutionEnvironment
            (
                txExecutionContext: executionContext,
                value: tx.Value,
                transferValue: tx.Value,
                caller: tx.SenderAddress,
                codeSource: recipient,
                executingAccount: recipient,
                inputData: inputData,
                codeInfo: codeInfo
            );
        }

        protected virtual bool ExecuteEVMCall(
            Transaction tx, BlockHeader header, IReleaseSpec spec, ITxTracer tracer, ExecutionOptions opts,
            in long gasAvailable, in ExecutionEnvironment env,
            out TransactionSubstate? substate, out long spentGas, out byte statusCode)
        {
            bool validate = !opts.HasFlag(ExecutionOptions.NoValidation);

            substate = null;
            spentGas = tx.GasLimit;
            statusCode = StatusCode.Failure;

            long unspentGas = gasAvailable;

            Snapshot snapshot = _worldState.TakeSnapshot();

            // Fixes eth_estimateGas.
            // If sender is SystemUser subtracting value will cause InsufficientBalanceException
            if (validate || !tx.IsSystem())
                _worldState.SubtractFromBalance(tx.SenderAddress, tx.Value, spec);

            try
            {
                if (tx.IsContractCreation)
                {
                    // if transaction is a contract creation then recipient address is the contract deployment address
                    PrepareAccountForContractDeployment(env.ExecutingAccount, spec);
                }

                ExecutionType executionType =
                    tx.IsContractCreation ? ExecutionType.Create : ExecutionType.Transaction;

                using (EvmState state = new(unspentGas, env, executionType, true, snapshot, false))
                {
                    if (spec.UseTxAccessLists)
                    {
                        state.WarmUp(tx.AccessList); // eip-2930
                    }

                    if (spec.UseHotAndColdStorage)
                    {
                        state.WarmUp(tx.SenderAddress); // eip-2929
                        state.WarmUp(env.ExecutingAccount); // eip-2929
                    }

                    if (spec.AddCoinbaseToTxAccessList)
                    {
                        state.WarmUp(header.GasBeneficiary);
                    }

                    substate = _virtualMachine.Run(state, _worldState, tracer);
                    unspentGas = state.GasAvailable;

                    if (tracer.IsTracingAccess)
                    {
                        tracer.ReportAccess(state.AccessedAddresses, state.AccessedStorageCells);
                    }
                }

                if (substate.ShouldRevert || substate.IsError)
                {
                    if (_logger.IsTrace)
                        _logger.Trace("Restoring state from before transaction");
                    _worldState.Restore(snapshot);
                }
                else
                {
                    // tks: there is similar code fo contract creation from init and from CREATE
                    // this may lead to inconsistencies (however it is tested extensively in blockchain tests)
                    if (tx.IsContractCreation)
                    {
                        long codeDepositGasCost = CodeDepositHandler.CalculateCost(substate.Output.Length, spec);
                        if (unspentGas < codeDepositGasCost && spec.ChargeForTopLevelCreate)
                        {
                            throw new OutOfGasException();
                        }

                        if (CodeDepositHandler.CodeIsInvalid(spec, substate.Output))
                        {
                            throw new InvalidCodeException();
                        }

                        if (unspentGas >= codeDepositGasCost)
                        {
                            _worldState.InsertCode(env.ExecutingAccount, substate.Output, spec);
                            unspentGas -= codeDepositGasCost;
                        }
                    }

                    foreach (Address toBeDestroyed in substate.DestroyList)
                    {
                        if (_logger.IsTrace)
                            _logger.Trace($"Destroying account {toBeDestroyed}");

                        _worldState.ClearStorage(toBeDestroyed);
                        _worldState.DeleteAccount(toBeDestroyed);

                        if (tracer.IsTracingRefunds)
                            tracer.ReportRefund(RefundOf.Destroy(spec.IsEip3529Enabled));
                    }

                    statusCode = StatusCode.Success;
                }

                spentGas = Refund(tx.GasLimit, unspentGas, substate, tx.SenderAddress, env.TxExecutionContext.GasPrice, opts, spec);
            }
            catch (Exception ex) when (ex is EvmException || ex is OverflowException) // TODO: OverflowException? still needed? hope not
            {
                if (_logger.IsTrace)
                    _logger.Trace($"EVM EXCEPTION: {ex.GetType().Name}");
                _worldState.Restore(snapshot);
            }

            if (validate && !tx.IsSystem())
                header.GasUsed += spentGas;

            return true;
        }

        protected bool PayFees(Transaction tx, BlockHeader header, IReleaseSpec spec, ITxTracer tracer, in TransactionSubstate substate, in long spentGas, in UInt256 premiumPerGas, in byte statusCode)
        {
            if (tx.IsSystem())
                return true;

            bool gasBeneficiaryNotDestroyed = substate?.DestroyList.Contains(header.GasBeneficiary) != true;
            if (statusCode == StatusCode.Failure || gasBeneficiaryNotDestroyed)
            {

                UInt256 fees = (UInt256)spentGas * premiumPerGas;
                UInt256 burntFees = !tx.IsFree() ? (UInt256)spentGas * header.BaseFeePerGas : 0;

                _worldState.AddToBalanceAndCreateIfNotExists(header.GasBeneficiary, fees, spec);

                if (spec.IsEip1559Enabled && spec.Eip1559FeeCollector is not null && !burntFees.IsZero)
                    _worldState.AddToBalanceAndCreateIfNotExists(spec.Eip1559FeeCollector, burntFees, spec); ;

                if (tracer.IsTracingFees)
                    tracer.ReportFees(fees, burntFees);
            }

            return true;
        }
        
        private void QuickFail(Transaction tx, BlockHeader block, ITxTracer txTracer, bool eip658NotEnabled,
            string? reason)
        {
            block.GasUsed += tx.GasLimit;

            Address recipient = tx.To ?? ContractAddress.From(
                tx.SenderAddress ?? Address.Zero,
                _worldState.GetNonce(tx.SenderAddress ?? Address.Zero));

            if (txTracer.IsTracingReceipt)
            {
                Keccak? stateRoot = null;
                if (eip658NotEnabled)
                {
                    _worldState.RecalculateStateRoot();
                    stateRoot = _worldState.StateRoot;
                }

                txTracer.MarkAsFailed(recipient, tx.GasLimit, Array.Empty<byte>(), reason ?? "invalid", stateRoot);
            }
        }

        private void PrepareAccountForContractDeployment(Address contractAddress, IReleaseSpec spec)
        {
            if (_worldState.AccountExists(contractAddress))
            {
                CodeInfo codeInfo = _virtualMachine.GetCachedCodeInfo(_worldState, contractAddress, spec);
                bool codeIsNotEmpty = codeInfo.MachineCode.Length != 0;
                bool accountNonceIsNotZero = _worldState.GetNonce(contractAddress) != 0;

                // TODO: verify what should happen if code info is a precompile
                // (but this would generally be a hash collision)
                if (codeIsNotEmpty || accountNonceIsNotZero)
                {
                    if (_logger.IsTrace)
                    {
                        _logger.Trace($"Contract collision at {contractAddress}");
                    }

                    throw new TransactionCollisionException();
                }

                // we clean any existing storage (in case of a previously called self destruct)
                _worldState.UpdateStorageRoot(contractAddress, Keccak.EmptyTreeHash);
            }
        }

        [MethodImpl(MethodImplOptions.AggressiveInlining)]
        private void TraceLogInvalidTx(Transaction transaction, string reason)
        {
            if (_logger.IsTrace) _logger.Trace($"Invalid tx {transaction.Hash} ({reason})");
        }

        protected long Refund(long gasLimit, long unspentGas, TransactionSubstate substate, Address sender,
            in UInt256 gasPrice, ExecutionOptions opts, IReleaseSpec spec)
        {
            long spentGas = gasLimit;
            if (!substate.IsError)
            {
                spentGas -= unspentGas;
                long refund = substate.ShouldRevert
                    ? 0
                    : RefundHelper.CalculateClaimableRefund(spentGas,
                        substate.Refund + substate.DestroyList.Count * RefundOf.Destroy(spec.IsEip3529Enabled), spec);

                if (_logger.IsTrace)
                    _logger.Trace("Refunding unused gas of " + unspentGas + " and refund of " + refund);
                // If noValidation we didn't charge for gas, so do not refund
                if (!opts.HasFlag(ExecutionOptions.NoValidation))
                    _worldState.AddToBalance(sender, (ulong)(unspentGas + refund) * gasPrice, spec);
                spentGas -= refund;
            }

            return spentGas;
        }
    }
}<|MERGE_RESOLUTION|>--- conflicted
+++ resolved
@@ -94,7 +94,6 @@
             Execute(transaction, block, txTracer, ExecutionOptions.NoValidation);
         }
 
-<<<<<<< HEAD
         protected virtual void Execute(Transaction tx, BlockHeader header, ITxTracer tracer, ExecutionOptions opts)
         {
             IReleaseSpec spec = _specProvider.GetSpec(header);
@@ -201,10 +200,6 @@
         }
 
         private void QuickFail(Transaction tx, BlockHeader block, IReleaseSpec spec, ITxTracer txTracer, string? reason)
-=======
-        private void Execute(Transaction transaction, BlockHeader block, ITxTracer txTracer,
-            ExecutionOptions executionOptions)
->>>>>>> 468da445
         {
             block.GasUsed += tx.GasLimit;
 
