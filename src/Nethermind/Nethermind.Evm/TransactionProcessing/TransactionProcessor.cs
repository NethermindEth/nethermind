--- conflicted
+++ resolved
@@ -134,11 +134,7 @@
 
             bool validate = !opts.HasFlag(ExecutionOptions.NoValidation);
 
-<<<<<<< HEAD
             if (tx.SenderAddress is null)
-=======
-            if (!noValidation && _worldState.IsInvalidContractSender(spec, caller))
->>>>>>> 4563f4ca
             {
                 TraceLogInvalidTx(tx, "SENDER_NOT_SPECIFIED");
                 QuickFail(tx, blk, spec, tracer, "sender not specified");
@@ -181,7 +177,6 @@
                 }
             }
 
-<<<<<<< HEAD
             return true;
         }
 
@@ -194,10 +189,7 @@
 
             bool deleteCallerAccount = false;
 
-            if (!_stateProvider.AccountExists(tx.SenderAddress))
-=======
-            if (!_worldState.AccountExists(caller))
->>>>>>> 4563f4ca
+            if (!_worldState.AccountExists(tx.SenderAddress))
             {
                 Address prevSender = tx.SenderAddress;
                 // hacky fix for the potential recovery issue
@@ -215,11 +207,7 @@
                     if (!commit || noValidation || effectiveGasPrice == UInt256.Zero)
                     {
                         deleteCallerAccount = !commit || restore;
-<<<<<<< HEAD
-                        _stateProvider.CreateAccount(tx.SenderAddress, UInt256.Zero);
-=======
-                        _worldState.CreateAccount(caller, UInt256.Zero);
->>>>>>> 4563f4ca
+                        _worldState.CreateAccount(tx.SenderAddress, UInt256.Zero);
                     }
                 }
 
@@ -236,29 +224,16 @@
         {
             bool validate = !opts.HasFlag(ExecutionOptions.NoValidation);
 
-            if (validate && _stateProvider.IsInvalidContractSender(spec, tx.SenderAddress))
-            {
-<<<<<<< HEAD
+            if (validate && _worldState.IsInvalidContractSender(spec, tx.SenderAddress))
+            {
                 TraceLogInvalidTx(tx, "SENDER_IS_CONTRACT");
                 QuickFail(tx, blk, spec, tracer, "sender has deployed code");
                 return false;
             }
-=======
-                UInt256 senderBalance = _worldState.GetBalance(caller);
-                if (!noValidation && ((ulong)intrinsicGas * effectiveGasPrice + value > senderBalance ||
-                                      senderReservedGasPayment + value > senderBalance))
-                {
-                    TraceLogInvalidTx(transaction,
-                        $"INSUFFICIENT_SENDER_BALANCE: ({caller})_BALANCE = {senderBalance}");
-                    QuickFail(transaction, block, txTracer, eip658NotEnabled, "insufficient sender balance");
-                    return;
-                }
->>>>>>> 4563f4ca
 
             return true;
         }
 
-<<<<<<< HEAD
         private bool BuyGas(Transaction tx, BlockHeader blk, IReleaseSpec spec, ITxTracer tracer, ExecutionOptions opts,
                 in UInt256 effectiveGasPrice, out UInt256 premiumPerGas, out UInt256 senderReservedGasPayment)
         {
@@ -267,7 +242,7 @@
 
             if (opts.HasFlag(ExecutionOptions.NoValidation) || tx.IsSystem())
             {
-                _stateProvider.SubtractFromBalance(tx.SenderAddress, UInt256.Zero, spec);
+                _worldState.SubtractFromBalance(tx.SenderAddress, UInt256.Zero, spec);
                 return true;
             }
 
@@ -276,26 +251,9 @@
                 TraceLogInvalidTx(tx, "MINER_PREMIUM_IS_NEGATIVE");
                 QuickFail(tx, blk, spec, tracer, "miner premium is negative");
                 return false;
-=======
-                if (transaction.Nonce != _worldState.GetNonce(caller))
-                {
-                    TraceLogInvalidTx(transaction,
-                        $"WRONG_TRANSACTION_NONCE: {transaction.Nonce} (expected {_worldState.GetNonce(caller)})");
-                    QuickFail(transaction, block, txTracer, eip658NotEnabled, "wrong transaction nonce");
-                    return;
-                }
-
-                _worldState.IncrementNonce(caller);
-            }
-
-            _worldState.SubtractFromBalance(caller, senderReservedGasPayment, spec);
-            if (commit)
-            {
-                _worldState.Commit(spec, txTracer.IsTracingState ? txTracer : NullTxTracer.Instance);
->>>>>>> 4563f4ca
-            }
-
-            UInt256 senderBalance = _stateProvider.GetBalance(tx.SenderAddress);
+            }
+
+            UInt256 senderBalance = _worldState.GetBalance(tx.SenderAddress);
             if (UInt256.SubtractUnderflow(senderBalance, tx.Value, out UInt256 balanceLeft))
             {
                 TraceLogInvalidTx(tx, $"INSUFFICIENT_SENDER_BALANCE: ({tx.SenderAddress})_BALANCE = {senderBalance}");
@@ -319,7 +277,7 @@
                 return false;
             }
 
-            _stateProvider.SubtractFromBalance(tx.SenderAddress, senderReservedGasPayment, spec);
+            _worldState.SubtractFromBalance(tx.SenderAddress, senderReservedGasPayment, spec);
             return true;
         }
 
@@ -328,14 +286,14 @@
             if (tx.IsSystem())
                 return true;
 
-            if (tx.Nonce != _stateProvider.GetNonce(tx.SenderAddress))
-            {
-                TraceLogInvalidTx(tx, $"WRONG_TRANSACTION_NONCE: {tx.Nonce} (expected {_stateProvider.GetNonce(tx.SenderAddress)})");
+            if (tx.Nonce != _worldState.GetNonce(tx.SenderAddress))
+            {
+                TraceLogInvalidTx(tx, $"WRONG_TRANSACTION_NONCE: {tx.Nonce} (expected {_worldState.GetNonce(tx.SenderAddress)})");
                 QuickFail(tx, blk, spec, tracer, "wrong transaction nonce");
                 return false;
             }
 
-            _stateProvider.IncrementNonce(tx.SenderAddress);
+            _worldState.IncrementNonce(tx.SenderAddress);
             return true;
         }
 
@@ -343,7 +301,7 @@
             Transaction tx, BlockHeader blk, IReleaseSpec spec, ITxTracer tracer, ExecutionOptions opts,
             in UInt256 effectiveGasPrice)
         {
-            Address recipient = tx.GetRecipient(tx.IsContractCreation ? _stateProvider.GetNonce(tx.SenderAddress) : 0) ??
+            Address recipient = tx.GetRecipient(tx.IsContractCreation ? _worldState.GetNonce(tx.SenderAddress) : 0) ??
                 // this transaction is not a contract creation so it should have the recipient known and not null
                 throw new InvalidDataException("Recipient has not been resolved properly before tx execution");
 
@@ -380,23 +338,11 @@
             long unspentGas = gasAvailable;
 
             Snapshot snapshot = _worldState.TakeSnapshot();
-<<<<<<< HEAD
-            _stateProvider.SubtractFromBalance(tx.SenderAddress, tx.Value, spec);
-=======
-            _worldState.SubtractFromBalance(caller, value, spec);
-            byte statusCode = StatusCode.Failure;
-            TransactionSubstate substate = null;
->>>>>>> 4563f4ca
+            _worldState.SubtractFromBalance(tx.SenderAddress, tx.Value, spec);
 
             try
             {
-<<<<<<< HEAD
                 if (tx.IsContractCreation)
-=======
-                Address? recipient =
-                    transaction.GetRecipient(transaction.IsContractCreation ? _worldState.GetNonce(caller) : 0);
-                if (transaction.IsContractCreation)
->>>>>>> 4563f4ca
                 {
                     // if transaction is a contract creation then recipient address is the contract deployment address
                     PrepareAccountForContractDeployment(env.ExecutingAccount, spec);
@@ -457,33 +403,21 @@
 
                         if (unspentGas >= codeDepositGasCost)
                         {
-<<<<<<< HEAD
-                            Keccak codeHash = _stateProvider.UpdateCode(substate.Output);
-                            _stateProvider.UpdateCodeHash(env.ExecutingAccount, codeHash, spec);
-=======
-                            _worldState.InsertCode(recipient, substate.Output, spec);
->>>>>>> 4563f4ca
+                            _worldState.InsertCode(env.ExecutingAccount, substate.Output, spec);
                             unspentGas -= codeDepositGasCost;
                         }
                     }
 
                     foreach (Address toBeDestroyed in substate.DestroyList)
                     {
-<<<<<<< HEAD
                         if (_logger.IsTrace)
                             _logger.Trace($"Destroying account {toBeDestroyed}");
 
-                        _storageProvider.ClearStorage(toBeDestroyed);
-                        _stateProvider.DeleteAccount(toBeDestroyed);
+                        _worldState.ClearStorage(toBeDestroyed);
+                        _worldState.DeleteAccount(toBeDestroyed);
 
                         if (tracer.IsTracingRefunds)
                             tracer.ReportRefund(RefundOf.Destroy(spec.IsEip3529Enabled));
-=======
-                        if (_logger.IsTrace) _logger.Trace($"Destroying account {toBeDestroyed}");
-                        _worldState.ClearStorage(toBeDestroyed);
-                        _worldState.DeleteAccount(toBeDestroyed);
-                        if (txTracer.IsTracingRefunds) txTracer.ReportRefund(RefundOf.Destroy(spec.IsEip3529Enabled));
->>>>>>> 4563f4ca
                     }
 
                     statusCode = StatusCode.Success;
@@ -501,26 +435,8 @@
             if (!opts.HasFlag(ExecutionOptions.NoValidation) && !tx.IsSystem())
                 blk.GasUsed += spentGas;
 
-<<<<<<< HEAD
             return true;
         }
-=======
-            Address gasBeneficiary = block.GasBeneficiary;
-            bool gasBeneficiaryNotDestroyed = substate?.DestroyList.Contains(gasBeneficiary) != true;
-            if (statusCode == StatusCode.Failure || gasBeneficiaryNotDestroyed)
-            {
-                if (notSystemTransaction)
-                {
-                    UInt256 fees = (ulong)spentGas * premiumPerGas;
-                    if (_worldState.AccountExists(gasBeneficiary))
-                    {
-                        _worldState.AddToBalance(gasBeneficiary, fees, spec);
-                    }
-                    else
-                    {
-                        _worldState.CreateAccount(gasBeneficiary, fees);
-                    }
->>>>>>> 4563f4ca
 
         protected virtual void Execute(Transaction tx, BlockHeader blk, ITxTracer tracer, ExecutionOptions opts)
         {
@@ -528,29 +444,12 @@
             if (tx.IsSystem())
                 spec = new SystemTransactionReleaseSpec(spec);
 
-<<<<<<< HEAD
             // restore is CallAndRestore - previous call, we will restore state after the execution
             bool restore = opts.HasFlag(ExecutionOptions.Restore);
             // commit - is for standard execute, we will commit thee state after execution
             // !commit - is for build up during block production, we won't commit state after each transaction to support rollbacks
             // we commit only after all block is constructed
             bool commit = opts.HasFlag(ExecutionOptions.Commit) || !spec.IsEip658Enabled;
-=======
-                    if (spec.IsEip1559Enabled && spec.Eip1559FeeCollector is not null)
-                    {
-                        if (!burntFees.IsZero)
-                        {
-                            if (_worldState.AccountExists(spec.Eip1559FeeCollector))
-                            {
-                                _worldState.AddToBalance(spec.Eip1559FeeCollector, burntFees, spec);
-                            }
-                            else
-                            {
-                                _worldState.CreateAccount(spec.Eip1559FeeCollector, burntFees);
-                            }
-                        }
-                    }
->>>>>>> 4563f4ca
 
             if (!ValidateStatic(tx, blk, spec, tracer, opts, out long intrinsicGas))
                 return;
@@ -570,7 +469,7 @@
                 return;
 
             if (commit)
-                _stateProvider.Commit(spec, tracer.IsTracingState ? tracer : NullTxTracer.Instance);
+                _worldState.Commit(spec, tracer.IsTracingState ? tracer : NullTxTracer.Instance);
 
             ExecutionEnvironment env = BuildExecutionEnvironmnet(tx, blk, spec, tracer, opts, effectiveGasPrice);
 
@@ -587,37 +486,20 @@
                 _worldState.Reset();
                 if (deleteCallerAccount)
                 {
-<<<<<<< HEAD
-                    _stateProvider.DeleteAccount(tx.SenderAddress);
+                    _worldState.DeleteAccount(tx.SenderAddress);
                 }
                 else
                 {
-                    _stateProvider.AddToBalance(tx.SenderAddress, senderReservedGasPayment, spec);
+                    _worldState.AddToBalance(tx.SenderAddress, senderReservedGasPayment, spec);
                     if (!tx.IsSystem())
-                        _stateProvider.DecrementNonce(tx.SenderAddress);
-=======
-                    _worldState.DeleteAccount(caller);
-                }
-                else
-                {
-                    _worldState.AddToBalance(caller, senderReservedGasPayment, spec);
-                    if (notSystemTransaction)
-                    {
-                        _worldState.DecrementNonce(caller);
-                    }
->>>>>>> 4563f4ca
+                        _worldState.DecrementNonce(tx.SenderAddress);
 
                     _worldState.Commit(spec);
                 }
             }
             else if (commit)
             {
-<<<<<<< HEAD
-                _storageProvider.Commit(tracer.IsTracingState ? tracer : NullStorageTracer.Instance);
-                _stateProvider.Commit(spec, tracer.IsTracingState ? tracer : NullStateTracer.Instance);
-=======
-                _worldState.Commit(spec, txTracer.IsTracingState ? txTracer : NullStateTracer.Instance);
->>>>>>> 4563f4ca
+                _worldState.Commit(spec, tracer.IsTracingState ? tracer : NullStateTracer.Instance);
             }
 
             if (tracer.IsTracingReceipt)
@@ -654,10 +536,18 @@
                 UInt256 fees = (UInt256)spentGas * premiumPerGas;
                 UInt256 burntFees = !tx.IsFree() ? (UInt256)spentGas * blk.BaseFeePerGas : 0;
 
-                _stateProvider.AddToBalanceAndCreateIfNotExists(blk.GasBeneficiary, fees, spec);
+                if (_worldState.AccountExists(blk.GasBeneficiary))
+                    _worldState.AddToBalance(blk.GasBeneficiary, fees, spec);
+                else
+                    _worldState.CreateAccount(blk.GasBeneficiary, fees);
 
                 if (spec.IsEip1559Enabled && spec.Eip1559FeeCollector is not null && !burntFees.IsZero)
-                    _stateProvider.AddToBalanceAndCreateIfNotExists(spec.Eip1559FeeCollector, burntFees, spec);
+                {
+                    if (_worldState.AccountExists(blk.GasBeneficiary))
+                        _worldState.AddToBalance(blk.GasBeneficiary, fees, spec);
+                    else
+                        _worldState.CreateAccount(blk.GasBeneficiary, fees);
+                }
 
                 if (tracer.IsTracingFees)
                     tracer.ReportFees(fees, burntFees);
