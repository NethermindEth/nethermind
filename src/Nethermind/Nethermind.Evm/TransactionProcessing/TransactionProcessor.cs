// SPDX-FileCopyrightText: 2022 Demerzel Solutions Limited
// SPDX-License-Identifier: LGPL-3.0-only

using System;
using System.IO;
using System.Linq;
using System.Runtime.CompilerServices;
using System.Threading;

using Nethermind.Core;
using Nethermind.Core.Crypto;
using Nethermind.Core.Specs;
using Nethermind.Crypto;
using Nethermind.Evm.CodeAnalysis;
using Nethermind.Evm.Tracing;
using Nethermind.Int256;
using Nethermind.Logging;
using Nethermind.Specs;
using Nethermind.State;
using Nethermind.State.Tracing;
using static Nethermind.Core.Extensions.MemoryExtensions;

using static Nethermind.Evm.VirtualMachine;

namespace Nethermind.Evm.TransactionProcessing
{
    public class TransactionProcessor : ITransactionProcessor
    {
        protected EthereumEcdsa Ecdsa { get; private init; }
        protected ILogger Logger { get; private init; }
        protected ISpecProvider SpecProvider { get; private init; }
        protected IWorldState WorldState { get; private init; }
        protected IVirtualMachine VirtualMachine { get; private init; }

        public TransactionProcessor(
            ISpecProvider? specProvider,
            IWorldState? worldState,
            IVirtualMachine? virtualMachine,
            ILogManager? logManager)
        {
            Logger = logManager?.GetClassLogger() ?? throw new ArgumentNullException(nameof(logManager));
            SpecProvider = specProvider ?? throw new ArgumentNullException(nameof(specProvider));
            WorldState = worldState ?? throw new ArgumentNullException(nameof(worldState));
            VirtualMachine = virtualMachine ?? throw new ArgumentNullException(nameof(virtualMachine));
            Ecdsa = new EthereumEcdsa(specProvider.ChainId, logManager);
        }

        public void CallAndRestore(Transaction transaction, in BlockExecutionContext blCtx, ITxTracer txTracer)
        {
            Execute(transaction, in blCtx, txTracer, ExecutionOptions.CommitAndRestore);
        }

        public void BuildUp(Transaction transaction, in BlockExecutionContext blCtx, ITxTracer txTracer)
        {
            // we need to treat the result of previous transaction as the original value of next transaction
            // when we do not commit
            WorldState.TakeSnapshot(true);
            Execute(transaction, in blCtx, txTracer, ExecutionOptions.None);
        }

        public void Execute(Transaction transaction, in BlockExecutionContext blCtx, ITxTracer txTracer)
        {
            Execute(transaction, in blCtx, txTracer, ExecutionOptions.Commit);
        }

        public void Trace(Transaction transaction, in BlockExecutionContext blCtx, ITxTracer txTracer)
        {
            Execute(transaction, in blCtx, txTracer, ExecutionOptions.NoValidation);
        }

        protected virtual void Execute(Transaction tx, in BlockExecutionContext blCtx, ITxTracer tracer, ExecutionOptions opts)
        {
            GetSpecFromHeader(blCtx, out BlockHeader header, out IReleaseSpec spec);

            if (tx.IsSystem())
            {
                ITransactionProcessor systemProcessor = new SystemTxProcessor(spec, WorldState, VirtualMachine, Ecdsa, Logger);

                systemProcessor.Execute(tx, blCtx, tracer);
                return;
            }

            // restore is CallAndRestore - previous call, we will restore state after the execution
            bool restore = opts.HasFlag(ExecutionOptions.Restore);
            // commit - is for standard execute, we will commit thee state after execution
            // !commit - is for build up during block production, we won't commit state after each transaction to support rollbacks
            // we commit only after all block is constructed
            bool commit = opts.HasFlag(ExecutionOptions.Commit) || !spec.IsEip658Enabled;

            if (!ValidateStatic(tx, header, spec, tracer, opts, out long intrinsicGas))
                return;

            UInt256 effectiveGasPrice =
                tx.CalculateEffectiveGasPrice(spec.IsEip1559Enabled, header.BaseFeePerGas);

            if (opts == ExecutionOptions.Commit || opts == ExecutionOptions.None)
            {
                float gasPrice = (float)((double)effectiveGasPrice / 1_000_000_000.0);
                Metrics.MinGasPrice = Math.Min(gasPrice, Metrics.MinGasPrice);
                Metrics.MaxGasPrice = Math.Max(gasPrice, Metrics.MaxGasPrice);

                Metrics.BlockMinGasPrice = Math.Min(gasPrice, Metrics.BlockMinGasPrice);
                Metrics.BlockMaxGasPrice = Math.Max(gasPrice, Metrics.BlockMaxGasPrice);

                Metrics.AveGasPrice = (Metrics.AveGasPrice * Metrics.Transactions + gasPrice) / (Metrics.Transactions + 1);
                Metrics.EstMedianGasPrice += Metrics.AveGasPrice * 0.01f * float.Sign(gasPrice - Metrics.EstMedianGasPrice);
                Metrics.Transactions++;

                Metrics.BlockAveGasPrice = (Metrics.BlockAveGasPrice * Metrics.BlockTransactions + gasPrice) / (Metrics.BlockTransactions + 1);
                Metrics.BlockEstMedianGasPrice += Metrics.BlockAveGasPrice * 0.01f * float.Sign(gasPrice - Metrics.BlockEstMedianGasPrice);
                Metrics.BlockTransactions++;
            }

            bool deleteCallerAccount = RecoverSenderIfNeeded(tx, spec, opts, effectiveGasPrice);

            if (!ValidateSender(tx, header, spec, tracer, opts))
                return;

            if (!BuyGas(tx, header, spec, tracer, opts, effectiveGasPrice, out UInt256 premiumPerGas,
                    out UInt256 senderReservedGasPayment))
                return;

            if (!IncrementNonce(tx, header, spec, tracer, opts))
                return;

            if (commit)
                WorldState.Commit(spec, tracer.IsTracingState ? tracer : NullTxTracer.Instance);

            ExecutionEnvironment env = BuildExecutionEnvironment(tx, in blCtx, spec, tracer, opts, effectiveGasPrice);

            long gasAvailable = tx.GasLimit - intrinsicGas;
<<<<<<< HEAD
            if (!ExecuteEVMCall(tx, header, spec, tracer, opts, gasAvailable, env, out TransactionSubstate? substate,
                    out long spentGas, out byte statusCode))
=======
            if (!ExecuteEvmCall(tx, header, spec, tracer, opts, gasAvailable, env, out TransactionSubstate? substate, out long spentGas, out byte statusCode))
>>>>>>> 2c956ce1
                return;

            if (!PayFees(tx, header, spec, tracer, substate, spentGas, premiumPerGas, statusCode))
                return;

            // Finalize
            if (restore)
            {
                WorldState.Reset();
                if (deleteCallerAccount)
                {
                    WorldState.DeleteAccount(tx.SenderAddress);
                }
                else
                {
                    if (!opts.HasFlag(ExecutionOptions.NoValidation))
                        WorldState.AddToBalance(tx.SenderAddress, senderReservedGasPayment, spec);

                    WorldState.DecrementNonce(tx.SenderAddress);

                    WorldState.Commit(spec);
                }
            }
            else if (commit)
            {
                WorldState.Commit(spec, tracer.IsTracingState ? tracer : NullStateTracer.Instance);
            }

            if (tracer.IsTracingReceipt)
            {
                Hash256 stateRoot = null;
                if (!spec.IsEip658Enabled)
                {
                    WorldState.RecalculateStateRoot();
                    stateRoot = WorldState.StateRoot;
                }

                if (statusCode == StatusCode.Failure)
                {
                    byte[] output = (substate?.ShouldRevert ?? false) ? substate.Output.ToArray() : Array.Empty<byte>();
                    tracer.MarkAsFailed(env.ExecutingAccount, spentGas, output, substate?.Error, stateRoot);
                }
                else
                {
                    LogEntry[] logs = substate.Logs.Count != 0 ? substate.Logs.ToArray() : Array.Empty<LogEntry>();
                    tracer.MarkAsSuccess(env.ExecutingAccount, spentGas, substate.Output.ToArray(), logs, stateRoot);
                }
            }
        }

        protected void QuickFail(Transaction tx, BlockHeader block, IReleaseSpec spec, ITxTracer txTracer, string? reason)
        {
            block.GasUsed += tx.GasLimit;

            Address recipient = tx.To ?? ContractAddress.From(
                tx.SenderAddress ?? Address.Zero,
                WorldState.GetNonce(tx.SenderAddress ?? Address.Zero));

            if (txTracer.IsTracingReceipt)
            {
                Hash256? stateRoot = null;
                if (!spec.IsEip658Enabled)
                {
                    WorldState.RecalculateStateRoot();
                    stateRoot = WorldState.StateRoot;
                }

                txTracer.MarkAsFailed(recipient, tx.GasLimit, Array.Empty<byte>(), reason ?? "invalid", stateRoot);
            }
        }


        /// <summary>
        /// Validates the transaction, in a static manner (i.e. without accesing state/storage).
        /// It basically ensures the transaction is well formed (i.e. no null values where not allowed, no overflows, etc).
        /// As a part of validating the transaction the premium per gas will be calculated, to save computation this
        /// is returned in an out parameter.
        /// </summary>
        /// <param name="tx">The transaction to validate</param>
        /// <param name="header">The block containing the transaction. Only BaseFee is being used from the block atm.</param>
        /// <param name="spec">The release spec with which the transaction will be executed</param>
        /// <param name="tracer">The transaction tracer</param>
        /// <param name="opts">Options (Flags) to use for execution</param>
        /// <param name="premium">Computed premium per gas</param>
        /// <returns></returns>
        protected virtual bool ValidateStatic(Transaction tx, BlockHeader header, IReleaseSpec spec, ITxTracer tracer,
            ExecutionOptions opts, out long intrinsicGas)
        {
            intrinsicGas = IntrinsicGasCalculator.Calculate(tx, spec);

            bool validate = !opts.HasFlag(ExecutionOptions.NoValidation);

            if (tx.SenderAddress is null)
            {
                TraceLogInvalidTx(tx, "SENDER_NOT_SPECIFIED");
                QuickFail(tx, header, spec, tracer, "sender not specified");
                return false;
            }

            if (validate && tx.Nonce >= ulong.MaxValue - 1)
            {
                // we are here if nonce is at least (ulong.MaxValue - 1). If tx is contract creation,
                // it is max possible value. Otherwise, (ulong.MaxValue - 1) is allowed, but ulong.MaxValue not.
                if (tx.IsContractCreation || tx.Nonce == ulong.MaxValue)
                {
                    TraceLogInvalidTx(tx, "NONCE_OVERFLOW");
                    QuickFail(tx, header, spec, tracer, "nonce overflow");
                    return false;
                }
            }

            if (tx.IsAboveInitCode(spec))
            {
                TraceLogInvalidTx(tx,
                    $"CREATE_TRANSACTION_SIZE_EXCEEDS_MAX_INIT_CODE_SIZE {tx.DataLength} > {spec.MaxInitCodeSize}");
                QuickFail(tx, header, spec, tracer, "EIP-3860 - transaction size over max init code size");
                return false;
            }

            if (tx.GasLimit < intrinsicGas)
            {
                TraceLogInvalidTx(tx, $"GAS_LIMIT_BELOW_INTRINSIC_GAS {tx.GasLimit} < {intrinsicGas}");
                QuickFail(tx, header, spec, tracer, "gas limit below intrinsic gas");
                return false;
            }

            if (validate && tx.GasLimit > header.GasLimit - header.GasUsed)
            {
                TraceLogInvalidTx(tx,
                    $"BLOCK_GAS_LIMIT_EXCEEDED {tx.GasLimit} > {header.GasLimit} - {header.GasUsed}");
                QuickFail(tx, header, spec, tracer, "block gas limit exceeded");
                return false;
            }

            return true;
        }

        protected virtual void GetSpecFromHeader(BlockExecutionContext blCtx, out BlockHeader header, out IReleaseSpec spec)
        {
            header = blCtx.Header;
            spec = SpecProvider.GetSpec(header);
        }

        // TODO Should we remove this already
        protected bool RecoverSenderIfNeeded(Transaction tx, IReleaseSpec spec, ExecutionOptions opts, in UInt256 effectiveGasPrice)
        {
            bool commit = opts.HasFlag(ExecutionOptions.Commit) || !spec.IsEip658Enabled;
            bool restore = opts.HasFlag(ExecutionOptions.Restore);
            bool noValidation = opts.HasFlag(ExecutionOptions.NoValidation);

            bool deleteCallerAccount = false;

            Address sender = tx.SenderAddress;
            if (sender is null || !WorldState.AccountExists(sender))
            {
                if (Logger.IsDebug) Logger.Debug($"TX sender account does not exist {sender} - trying to recover it");

                // hacky fix for the potential recovery issue
                if (tx.Signature is not null)
                    tx.SenderAddress = Ecdsa.RecoverAddress(tx, !spec.ValidateChainId);

                if (sender != tx.SenderAddress)
                {
                    if (Logger.IsWarn)
                        Logger.Warn($"TX recovery issue fixed - tx was coming with sender {sender} and the now it recovers to {tx.SenderAddress}");
                    sender = tx.SenderAddress;
                }
                else
                {
                    TraceLogInvalidTx(tx, $"SENDER_ACCOUNT_DOES_NOT_EXIST {sender}");
                    if (!commit || noValidation || effectiveGasPrice.IsZero)
                    {
                        deleteCallerAccount = !commit || restore;
                        WorldState.CreateAccount(sender, in UInt256.Zero);
                    }
                }

                if (sender is null)
                {
                    throw new InvalidDataException(
                        $"Failed to recover sender address on tx {tx.Hash} when previously recovered sender account did not exist.");
                }
            }

            return deleteCallerAccount;
        }


        protected virtual bool ValidateSender(Transaction tx, BlockHeader header, IReleaseSpec spec, ITxTracer tracer,
            ExecutionOptions opts)
        {
            bool validate = !opts.HasFlag(ExecutionOptions.NoValidation);

            if (validate && WorldState.IsInvalidContractSender(spec, tx.SenderAddress))
            {
                TraceLogInvalidTx(tx, "SENDER_IS_CONTRACT");
                QuickFail(tx, header, spec, tracer, "sender has deployed code");
                return false;
            }

            return true;
        }

        protected virtual bool BuyGas(Transaction tx, BlockHeader header, IReleaseSpec spec, ITxTracer tracer, ExecutionOptions opts,
                in UInt256 effectiveGasPrice, out UInt256 premiumPerGas, out UInt256 senderReservedGasPayment)
        {
            premiumPerGas = UInt256.Zero;
            senderReservedGasPayment = UInt256.Zero;
            bool validate = !opts.HasFlag(ExecutionOptions.NoValidation);

            if (validate)
            {
                if (!tx.TryCalculatePremiumPerGas(header.BaseFeePerGas, out premiumPerGas))
                {
                    TraceLogInvalidTx(tx, "MINER_PREMIUM_IS_NEGATIVE");
                    QuickFail(tx, header, spec, tracer, "miner premium is negative");
                    return false;
                }

                UInt256 senderBalance = WorldState.GetBalance(tx.SenderAddress);
                if (UInt256.SubtractUnderflow(senderBalance, tx.Value, out UInt256 balanceLeft))
                {
                    TraceLogInvalidTx(tx,
                        $"INSUFFICIENT_SENDER_BALANCE: ({tx.SenderAddress})_BALANCE = {senderBalance}");
                    QuickFail(tx, header, spec, tracer, "insufficient sender balance");
                    return false;
                }


                bool overflows;
                if (spec.IsEip1559Enabled && !tx.IsFree())
                {
                    overflows = UInt256.MultiplyOverflow((UInt256)tx.GasLimit, tx.MaxFeePerGas, out UInt256 maxGasFee);
                    if (overflows || balanceLeft < maxGasFee)
                    {
                        TraceLogInvalidTx(tx,
                            $"INSUFFICIENT_MAX_FEE_PER_GAS_FOR_SENDER_BALANCE: ({tx.SenderAddress})_BALANCE = {senderBalance}, MAX_FEE_PER_GAS: {tx.MaxFeePerGas}");
                        QuickFail(tx, header, spec, tracer, "insufficient MaxFeePerGas for sender balance");
                        return false;
                    }

                    if (tx.SupportsBlobs)
                    {
                        overflows = UInt256.MultiplyOverflow(BlobGasCalculator.CalculateBlobGas(tx),
                            (UInt256)tx.MaxFeePerBlobGas, out UInt256 maxBlobGasFee);
                        if (overflows || UInt256.AddOverflow(maxGasFee, maxBlobGasFee, out UInt256 multidimGasFee) ||
                            multidimGasFee > balanceLeft)
                        {
                            TraceLogInvalidTx(tx,
                                $"INSUFFICIENT_MAX_FEE_PER_BLOB_GAS_FOR_SENDER_BALANCE: ({tx.SenderAddress})_BALANCE = {senderBalance}");
                            QuickFail(tx, header, spec, tracer, "insufficient sender balance");
                            return false;
                        }
                    }
                }

                overflows = UInt256.MultiplyOverflow((UInt256)tx.GasLimit, effectiveGasPrice,
                    out senderReservedGasPayment);
                if (!overflows && tx.SupportsBlobs)
                {
                    overflows = !BlobGasCalculator.TryCalculateBlobGasPrice(header, tx, out UInt256 blobGasFee);
                    if (!overflows)
                    {
                        overflows = UInt256.AddOverflow(senderReservedGasPayment, blobGasFee,
                            out senderReservedGasPayment);
                    }
                }

                if (overflows || senderReservedGasPayment > balanceLeft)
                {
                    TraceLogInvalidTx(tx,
                        $"INSUFFICIENT_SENDER_BALANCE: ({tx.SenderAddress})_BALANCE = {senderBalance}");
                    QuickFail(tx, header, spec, tracer, "insufficient sender balance");
                    return false;
                }
            }

            if (validate)
                WorldState.SubtractFromBalance(tx.SenderAddress, senderReservedGasPayment, spec);

            return true;
        }

        protected virtual bool IncrementNonce(Transaction tx, BlockHeader header, IReleaseSpec spec, ITxTracer tracer,
            ExecutionOptions opts)
        {
            if (tx.Nonce != WorldState.GetNonce(tx.SenderAddress))
            {
                TraceLogInvalidTx(tx, $"WRONG_TRANSACTION_NONCE: {tx.Nonce} (expected {WorldState.GetNonce(tx.SenderAddress)})");
                QuickFail(tx, header, spec, tracer, "wrong transaction nonce");
                return false;
            }

            WorldState.IncrementNonce(tx.SenderAddress);
            return true;
        }

        protected virtual ExecutionEnvironment BuildExecutionEnvironment(
            Transaction tx, in BlockExecutionContext blCtx, IReleaseSpec spec, ITxTracer tracer, ExecutionOptions opts,
            in UInt256 effectiveGasPrice)
        {
            Address recipient = tx.GetRecipient(tx.IsContractCreation ? WorldState.GetNonce(tx.SenderAddress) : 0) ??
                // this transaction is not a contract creation so it should have the recipient known and not null
                throw new InvalidDataException("Recipient has not been resolved properly before tx execution");

            TxExecutionContext executionContext =
                new(in blCtx, tx.SenderAddress, effectiveGasPrice, tx.BlobVersionedHashes);

            CodeInfo codeInfo = tx.IsContractCreation ? new(tx.Data.AsArray())
                                    : VirtualMachine.GetCachedCodeInfo(WorldState, recipient, spec);

            byte[] inputData = tx.IsMessageCall ? tx.Data.AsArray() ?? Array.Empty<byte>() : Array.Empty<byte>();

            return new ExecutionEnvironment
            (
                txExecutionContext: in executionContext,
                value: tx.Value,
                transferValue: tx.Value,
                caller: tx.SenderAddress,
                codeSource: recipient,
                executingAccount: recipient,
                inputData: inputData,
                codeInfo: codeInfo,
                isSystemExecutionEnv: false
            );
        }

        protected virtual bool ExecuteEvmCall(
            Transaction tx, BlockHeader header, IReleaseSpec spec, ITxTracer tracer, ExecutionOptions opts,
            in long gasAvailable, in ExecutionEnvironment env,
            out TransactionSubstate? substate, out long spentGas, out byte statusCode)
        {
            bool validate = !opts.HasFlag(ExecutionOptions.NoValidation);

            substate = null;
            spentGas = tx.GasLimit;
            statusCode = StatusCode.Failure;

            long unspentGas = gasAvailable;

            Snapshot snapshot = WorldState.TakeSnapshot();

            // Fixes eth_estimateGas.
            // If sender is SystemUser subtracting value will cause InsufficientBalanceException
            WorldState.SubtractFromBalance(tx.SenderAddress, tx.Value, spec);

            try
            {
                if (tx.IsContractCreation)
                {
                    // if transaction is a contract creation then recipient address is the contract deployment address
                    PrepareAccountForContractDeployment(env.ExecutingAccount, spec);
                }

                ExecutionType executionType =
                    tx.IsContractCreation ? ExecutionType.CREATE : ExecutionType.TRANSACTION;

                using (EvmState state = new(unspentGas, env, executionType, true, snapshot, false))
                {
                    if (spec.UseTxAccessLists)
                    {
                        state.WarmUp(tx.AccessList); // eip-2930
                    }

                    if (spec.UseHotAndColdStorage)
                    {
                        state.WarmUp(tx.SenderAddress); // eip-2929
                        state.WarmUp(env.ExecutingAccount); // eip-2929
                    }

                    if (spec.AddCoinbaseToTxAccessList)
                    {
                        state.WarmUp(header.GasBeneficiary);
                    }

                    if (!tracer.IsTracingActions)
                    {
                        substate = VirtualMachine.Run<NotTracing>(state, WorldState, tracer);
                    }
                    else
                    {
                        substate = VirtualMachine.Run<IsTracing>(state, WorldState, tracer);
                    }

                    unspentGas = state.GasAvailable;

                    if (tracer.IsTracingAccess)
                    {
                        tracer.ReportAccess(state.AccessedAddresses, state.AccessedStorageCells);
                    }
                }

                if (substate.ShouldRevert || substate.IsError)
                {
                    if (Logger.IsTrace)
                        Logger.Trace("Restoring state from before transaction");
                    WorldState.Restore(snapshot);
                }
                else
                {
                    // tks: there is similar code fo contract creation from init and from CREATE
                    // this may lead to inconsistencies (however it is tested extensively in blockchain tests)
                    if (tx.IsContractCreation)
                    {
                        long codeDepositGasCost = CodeDepositHandler.CalculateCost(substate.Output.Length, spec);
                        if (unspentGas < codeDepositGasCost && spec.ChargeForTopLevelCreate)
                        {
                            throw new OutOfGasException();
                        }

                        if (CodeDepositHandler.CodeIsInvalid(spec, substate.Output))
                        {
                            throw new InvalidCodeException();
                        }

                        if (unspentGas >= codeDepositGasCost)
                        {
<<<<<<< HEAD
                            WorldState.InsertCode(env.ExecutingAccount, substate.Output, spec, env.IsSystemEnv);
=======
                            var code = substate.Output.ToArray();
                            VirtualMachine.InsertCode(code, env.ExecutingAccount, spec);

>>>>>>> 2c956ce1
                            unspentGas -= codeDepositGasCost;
                        }
                    }

                    foreach (Address toBeDestroyed in substate.DestroyList)
                    {
                        if (Logger.IsTrace)
                            Logger.Trace($"Destroying account {toBeDestroyed}");

                        WorldState.ClearStorage(toBeDestroyed);
                        WorldState.DeleteAccount(toBeDestroyed);

                        if (tracer.IsTracingRefunds)
                            tracer.ReportRefund(RefundOf.Destroy(spec.IsEip3529Enabled));
                    }

                    statusCode = StatusCode.Success;
                }

                spentGas = Refund(tx, header, spec, opts, substate, unspentGas, env.TxExecutionContext.GasPrice);
            }
            catch (Exception ex) when
                (ex is EvmException || ex is OverflowException) // TODO: OverflowException? still needed? hope not
            {
                if (Logger.IsTrace)
                    Logger.Trace($"EVM EXCEPTION: {ex.GetType().Name}");
                WorldState.Restore(snapshot);
            }

            if (validate)
                header.GasUsed += spentGas;

            return true;
        }

        protected virtual bool PayFees(Transaction tx, BlockHeader header, IReleaseSpec spec, ITxTracer tracer, in TransactionSubstate substate, in long spentGas, in UInt256 premiumPerGas, in byte statusCode)
        {
            bool gasBeneficiaryNotDestroyed = substate?.DestroyList.Contains(header.GasBeneficiary) != true;
            if (statusCode == StatusCode.Failure || gasBeneficiaryNotDestroyed)
            {

                UInt256 fees = (UInt256)spentGas * premiumPerGas;
                UInt256 burntFees = !tx.IsFree() ? (UInt256)spentGas * header.BaseFeePerGas : 0;

                WorldState.AddToBalanceAndCreateIfNotExists(header.GasBeneficiary, fees, spec);

                if (spec.IsEip1559Enabled && spec.Eip1559FeeCollector is not null && !burntFees.IsZero)
                    WorldState.AddToBalanceAndCreateIfNotExists(spec.Eip1559FeeCollector, burntFees, spec); ;

                if (tracer.IsTracingFees)
                    tracer.ReportFees(fees, burntFees);
            }

            return true;
        }

        protected void PrepareAccountForContractDeployment(Address contractAddress, IReleaseSpec spec)
        {
            if (WorldState.AccountExists(contractAddress))
            {
                CodeInfo codeInfo = VirtualMachine.GetCachedCodeInfo(WorldState, contractAddress, spec);
                bool codeIsNotEmpty = codeInfo.MachineCode.Length != 0;
                bool accountNonceIsNotZero = WorldState.GetNonce(contractAddress) != 0;

                // TODO: verify what should happen if code info is a precompile
                // (but this would generally be a hash collision)
                if (codeIsNotEmpty || accountNonceIsNotZero)
                {
                    if (Logger.IsTrace)
                    {
                        Logger.Trace($"Contract collision at {contractAddress}");
                    }

                    throw new TransactionCollisionException();
                }

                // we clean any existing storage (in case of a previously called self destruct)
                WorldState.UpdateStorageRoot(contractAddress, Keccak.EmptyTreeHash);
            }
        }

        [MethodImpl(MethodImplOptions.AggressiveInlining)]
        protected void TraceLogInvalidTx(Transaction transaction, string reason)
        {
            if (Logger.IsTrace) Logger.Trace($"Invalid tx {transaction.Hash} ({reason})");
        }

        protected virtual long Refund(Transaction tx, BlockHeader header, IReleaseSpec spec, ExecutionOptions opts,
            in TransactionSubstate substate, in long unspentGas, in UInt256 gasPrice)
        {
            long spentGas = tx.GasLimit;
            if (!substate.IsError)
            {
                spentGas -= unspentGas;
                long refund = substate.ShouldRevert
                    ? 0
                    : RefundHelper.CalculateClaimableRefund(spentGas,
                        substate.Refund + substate.DestroyList.Count * RefundOf.Destroy(spec.IsEip3529Enabled), spec);

                if (Logger.IsTrace)
                    Logger.Trace("Refunding unused gas of " + unspentGas + " and refund of " + refund);
                // If noValidation we didn't charge for gas, so do not refund
                if (!opts.HasFlag(ExecutionOptions.NoValidation))
                    WorldState.AddToBalance(tx.SenderAddress, (ulong)(unspentGas + refund) * gasPrice, spec);
                spentGas -= refund;
            }

            return spentGas;
        }
    }
}<|MERGE_RESOLUTION|>--- conflicted
+++ resolved
@@ -129,12 +129,8 @@
             ExecutionEnvironment env = BuildExecutionEnvironment(tx, in blCtx, spec, tracer, opts, effectiveGasPrice);
 
             long gasAvailable = tx.GasLimit - intrinsicGas;
-<<<<<<< HEAD
-            if (!ExecuteEVMCall(tx, header, spec, tracer, opts, gasAvailable, env, out TransactionSubstate? substate,
+            if (!ExecuteEvmCall(tx, header, spec, tracer, opts, gasAvailable, env, out TransactionSubstate? substate,
                     out long spentGas, out byte statusCode))
-=======
-            if (!ExecuteEvmCall(tx, header, spec, tracer, opts, gasAvailable, env, out TransactionSubstate? substate, out long spentGas, out byte statusCode))
->>>>>>> 2c956ce1
                 return;
 
             if (!PayFees(tx, header, spec, tracer, substate, spentGas, premiumPerGas, statusCode))
@@ -552,13 +548,8 @@
 
                         if (unspentGas >= codeDepositGasCost)
                         {
-<<<<<<< HEAD
-                            WorldState.InsertCode(env.ExecutingAccount, substate.Output, spec, env.IsSystemEnv);
-=======
                             var code = substate.Output.ToArray();
-                            VirtualMachine.InsertCode(code, env.ExecutingAccount, spec);
-
->>>>>>> 2c956ce1
+                            VirtualMachine.InsertCode(code, env.ExecutingAccount, spec, env.IsSystemEnv);
                             unspentGas -= codeDepositGasCost;
                         }
                     }
