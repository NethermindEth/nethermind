--- conflicted
+++ resolved
@@ -127,11 +127,7 @@
 
             if (commit) WorldState.Commit(spec, tracer.IsTracingState ? tracer : NullTxTracer.Instance);
 
-<<<<<<< HEAD
-            ExecutionEnvironment env = BuildExecutionEnvironment(tx, blCtx, spec, effectiveGasPrice);
-=======
             ExecutionEnvironment env = BuildExecutionEnvironment(tx, in blCtx, spec, effectiveGasPrice);
->>>>>>> f8427573
 
             long gasAvailable = tx.GasLimit - intrinsicGas;
             ExecuteEvmCall(tx, header, spec, tracer, opts, gasAvailable, env, out TransactionSubstate? substate, out long spentGas, out byte statusCode);
@@ -186,11 +182,7 @@
 
         private static void UpdateMetrics(ExecutionOptions opts, UInt256 effectiveGasPrice)
         {
-<<<<<<< HEAD
-            if (opts == ExecutionOptions.Commit || opts == ExecutionOptions.None)
-=======
             if (opts is ExecutionOptions.Commit or ExecutionOptions.None)
->>>>>>> f8427573
             {
                 float gasPrice = (float)((double)effectiveGasPrice / 1_000_000_000.0);
                 Metrics.MinGasPrice = Math.Min(gasPrice, Metrics.MinGasPrice);
@@ -404,11 +396,7 @@
             return TransactionResult.Ok;
         }
 
-<<<<<<< HEAD
-        protected virtual ExecutionEnvironment BuildExecutionEnvironment(
-=======
         protected ExecutionEnvironment BuildExecutionEnvironment(
->>>>>>> f8427573
             Transaction tx,
             in BlockExecutionContext blCtx,
             IReleaseSpec spec,
@@ -419,12 +407,8 @@
 
             TxExecutionContext executionContext = new(in blCtx, tx.SenderAddress, effectiveGasPrice, tx.BlobVersionedHashes);
 
-<<<<<<< HEAD
-            CodeInfo codeInfo = tx.IsContractCreation ? new(tx.Data?.AsArray() ?? Array.Empty<byte>())
-=======
             CodeInfo codeInfo = tx.IsContractCreation
                 ? new(tx.Data ?? Memory<byte>.Empty)
->>>>>>> f8427573
                 : VirtualMachine.GetCachedCodeInfo(WorldState, recipient, spec);
 
             byte[] inputData = tx.IsMessageCall ? tx.Data.AsArray() ?? Array.Empty<byte>() : Array.Empty<byte>();
