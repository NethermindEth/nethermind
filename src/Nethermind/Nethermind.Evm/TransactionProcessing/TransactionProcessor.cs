// SPDX-FileCopyrightText: 2025 Demerzel Solutions Limited
// SPDX-License-Identifier: LGPL-3.0-only

using System;
using System.Diagnostics;
using System.Diagnostics.CodeAnalysis;
using System.IO;
using System.Linq;
using System.Runtime.CompilerServices;
using Nethermind.Core;
using Nethermind.Core.Crypto;
using Nethermind.Core.Specs;
using Nethermind.Crypto;
using Nethermind.Evm.CodeAnalysis;
using Nethermind.Evm.EvmObjectFormat.Handlers;
using Nethermind.Evm.Tracing;
using Nethermind.Int256;
using Nethermind.Logging;
using Nethermind.Evm.State;
using Nethermind.Evm.Tracing.State;
using static Nethermind.Evm.EvmObjectFormat.EofValidator;

namespace Nethermind.Evm.TransactionProcessing
{
    public sealed class TransactionProcessor(
        ITransactionProcessor.IBlobBaseFeeCalculator blobBaseFeeCalculator,
        ISpecProvider? specProvider,
        IWorldState? worldState,
        IVirtualMachine? virtualMachine,
        ICodeInfoRepository? codeInfoRepository,
        ILogManager? logManager)
        : TransactionProcessorBase(blobBaseFeeCalculator, specProvider, worldState, virtualMachine, codeInfoRepository, logManager);

    public class BlobBaseFeeCalculator : ITransactionProcessor.IBlobBaseFeeCalculator
    {
        public static BlobBaseFeeCalculator Instance { get; } = new BlobBaseFeeCalculator();

        public bool TryCalculateBlobBaseFee(BlockHeader header, Transaction transaction,
            UInt256 blobGasPriceUpdateFraction, out UInt256 blobBaseFee) =>
            BlobGasCalculator.TryCalculateBlobBaseFee(header, transaction, blobGasPriceUpdateFraction, out blobBaseFee);
    }

    public abstract class TransactionProcessorBase : ITransactionProcessor
    {
        protected EthereumEcdsa Ecdsa { get; }
        protected ILogger Logger { get; }
        protected ISpecProvider SpecProvider { get; }
        protected IWorldState WorldState { get; }
        protected IVirtualMachine VirtualMachine { get; }
        private readonly ICodeInfoRepository _codeInfoRepository;
        private SystemTransactionProcessor? _systemTransactionProcessor;
        private readonly ITransactionProcessor.IBlobBaseFeeCalculator _blobBaseFeeCalculator;
        private readonly ILogManager _logManager;

        [Flags]
        protected enum ExecutionOptions
        {
            /// <summary>
            /// Just accumulate the state
            /// </summary>
            None = 0,

            /// <summary>
            /// Commit the state after execution
            /// </summary>
            Commit = 1,

            /// <summary>
            /// Restore state after execution
            /// </summary>
            Restore = 2,

            /// <summary>
            /// Skip potential fail checks
            /// </summary>
            SkipValidation = 4,

            /// <summary>
            /// Skip potential fail checks and commit state after execution
            /// </summary>
            SkipValidationAndCommit = Commit | SkipValidation,

            /// <summary>
            /// Commit and later restore state also skip validation, use for CallAndRestore
            /// </summary>
            CommitAndRestore = Commit | Restore | SkipValidation
        }

        protected TransactionProcessorBase(
            ITransactionProcessor.IBlobBaseFeeCalculator? blobBaseFeeCalculator,
            ISpecProvider? specProvider,
            IWorldState? worldState,
            IVirtualMachine? virtualMachine,
            ICodeInfoRepository? codeInfoRepository,
            ILogManager? logManager)
        {
            ArgumentNullException.ThrowIfNull(logManager, nameof(logManager));
            ArgumentNullException.ThrowIfNull(specProvider, nameof(specProvider));
            ArgumentNullException.ThrowIfNull(worldState, nameof(worldState));
            ArgumentNullException.ThrowIfNull(virtualMachine, nameof(virtualMachine));
            ArgumentNullException.ThrowIfNull(codeInfoRepository, nameof(codeInfoRepository));
            ArgumentNullException.ThrowIfNull(blobBaseFeeCalculator, nameof(blobBaseFeeCalculator));

            Logger = logManager.GetClassLogger();
            SpecProvider = specProvider;
            WorldState = worldState;
            VirtualMachine = virtualMachine;
            _codeInfoRepository = codeInfoRepository;
            _blobBaseFeeCalculator = blobBaseFeeCalculator;

            Ecdsa = new EthereumEcdsa(specProvider.ChainId);
            _logManager = logManager;
        }

        public void SetBlockExecutionContext(in BlockExecutionContext blockExecutionContext)
            => VirtualMachine.SetBlockExecutionContext(in blockExecutionContext);

        public void SetBlockExecutionContext(BlockHeader header)
        {
            IReleaseSpec spec = SpecProvider.GetSpec(header);
            BlockExecutionContext blockExecutionContext = new(header, spec);
            SetBlockExecutionContext(in blockExecutionContext);
        }

        public TransactionResult CallAndRestore(Transaction transaction, ITxTracer txTracer) =>
            ExecuteCore(transaction, txTracer, ExecutionOptions.CommitAndRestore);

        public TransactionResult BuildUp(Transaction transaction, ITxTracer txTracer)
        {
            // we need to treat the result of previous transaction as the original value of next transaction
            // when we do not commit
            WorldState.TakeSnapshot(true);
            return ExecuteCore(transaction, txTracer, ExecutionOptions.None);
        }

        public TransactionResult Execute(Transaction transaction, ITxTracer txTracer) =>
            ExecuteCore(transaction, txTracer, ExecutionOptions.Commit);

        public TransactionResult Trace(Transaction transaction, ITxTracer txTracer) =>
            ExecuteCore(transaction, txTracer, ExecutionOptions.SkipValidationAndCommit);

        public virtual TransactionResult Warmup(Transaction transaction, ITxTracer txTracer) =>
            ExecuteCore(transaction, txTracer, ExecutionOptions.SkipValidation);

        private TransactionResult ExecuteCore(Transaction tx, ITxTracer tracer, ExecutionOptions opts)
        {
            if (Logger.IsTrace) Logger.Trace($"Executing tx {tx.Hash}");
            if (tx.IsSystem() || opts == ExecutionOptions.SkipValidation)
            {
                _systemTransactionProcessor ??= new SystemTransactionProcessor(_blobBaseFeeCalculator, SpecProvider, WorldState, VirtualMachine, _codeInfoRepository, _logManager);
                return _systemTransactionProcessor.Execute(tx, tracer, opts);
            }

            TransactionResult result = Execute(tx, tracer, opts);
            if (Logger.IsTrace) Logger.Trace($"Tx {tx.Hash} was executed, {result}");
            return result;
        }

        protected virtual TransactionResult Execute(Transaction tx, ITxTracer tracer, ExecutionOptions opts)
        {
            BlockHeader header = VirtualMachine.BlockExecutionContext.Header;
            IReleaseSpec spec = GetSpec(header);

            // restore is CallAndRestore - previous call, we will restore state after the execution
            bool restore = opts.HasFlag(ExecutionOptions.Restore);
            // commit - is for standard execute, we will commit thee state after execution
            // !commit - is for build up during block production, we won't commit state after each transaction to support rollbacks
            // we commit only after all block is constructed
            bool commit = opts.HasFlag(ExecutionOptions.Commit) || (!opts.HasFlag(ExecutionOptions.SkipValidation) && !spec.IsEip658Enabled);

            TransactionResult result;
            IntrinsicGas intrinsicGas = CalculateIntrinsicGas(tx, spec);
            if (!(result = ValidateStatic(tx, header, spec, opts, in intrinsicGas))) return result;

            UInt256 effectiveGasPrice = CalculateEffectiveGasPrice(tx, spec.IsEip1559Enabled, header.BaseFeePerGas);

            VirtualMachine.SetTxExecutionContext(new(tx.SenderAddress, _codeInfoRepository, tx.BlobVersionedHashes, in effectiveGasPrice));

            UpdateMetrics(opts, effectiveGasPrice);

            bool deleteCallerAccount = RecoverSenderIfNeeded(tx, spec, opts, effectiveGasPrice);

            if (!(result = ValidateSender(tx, header, spec, tracer, opts))) return result;
            if (!(result = BuyGas(tx, spec, tracer, opts, effectiveGasPrice, out UInt256 premiumPerGas, out UInt256 senderReservedGasPayment, out UInt256 blobBaseFee))) return result;
            if (!(result = IncrementNonce(tx, header, spec, tracer, opts))) return result;

            if (commit) WorldState.Commit(spec, tracer.IsTracingState ? tracer : NullTxTracer.Instance, commitRoots: false);

            // substate.Logs contains a reference to accessTracker.Logs so we can't Dispose until end of the method
            using StackAccessTracker accessTracker = new();

            int delegationRefunds = (!spec.IsEip7702Enabled || !tx.HasAuthorizationList) ? 0 : ProcessDelegations(tx, spec, accessTracker);

            if (!(result = CalculateAvailableGas(tx, intrinsicGas, out long gasAvailable))) return result;
            if (!(result = BuildExecutionEnvironment(tx, spec, _codeInfoRepository, accessTracker, out ExecutionEnvironment env))) return result;

            int statusCode = !tracer.IsTracingInstructions ?
                ExecuteEvmCall<OffFlag>(tx, header, spec, tracer, opts, delegationRefunds, intrinsicGas, accessTracker, gasAvailable, env, out TransactionSubstate substate, out GasConsumed spentGas) :
                ExecuteEvmCall<OnFlag>(tx, header, spec, tracer, opts, delegationRefunds, intrinsicGas, accessTracker, gasAvailable, env, out substate, out spentGas);

            PayFees(tx, header, spec, tracer, in substate, spentGas.SpentGas, premiumPerGas, blobBaseFee, statusCode);
            tx.SpentGas = spentGas.SpentGas;

            // Finalize
            if (restore)
            {
                WorldState.Reset(resetBlockChanges: false);
                if (deleteCallerAccount)
                {
                    WorldState.DeleteAccount(tx.SenderAddress!);
                }
                else
                {
                    if (!opts.HasFlag(ExecutionOptions.SkipValidation))
                        WorldState.AddToBalance(tx.SenderAddress!, senderReservedGasPayment, spec);
                    DecrementNonce(tx);

                    WorldState.Commit(spec, commitRoots: false);
                }
            }
            else if (commit)
            {
                WorldState.Commit(spec, tracer.IsTracingState ? tracer : NullStateTracer.Instance, commitRoots: !spec.IsEip658Enabled);
            }
            else
            {
                WorldState.ResetTransient();
            }

            if (tracer.IsTracingReceipt)
            {
                Hash256 stateRoot = null;
                if (!spec.IsEip658Enabled)
                {
                    WorldState.RecalculateStateRoot();
                    stateRoot = WorldState.StateRoot;
                }

                if (statusCode == StatusCode.Failure)
                {
                    byte[] output = substate.ShouldRevert ? substate.Output.Bytes.ToArray() : [];
                    tracer.MarkAsFailed(env.ExecutingAccount, spentGas, output, substate.Error, stateRoot);
                }
                else
                {
                    LogEntry[] logs = substate.Logs.Count != 0 ? substate.Logs.ToArray() : [];
                    tracer.MarkAsSuccess(env.ExecutingAccount, spentGas, substate.Output.Bytes.ToArray(), logs, stateRoot);
                }
            }

            if (substate.EvmExceptionType != EvmExceptionType.None)
                return TransactionResult.EvmException(substate.EvmExceptionType);

            return TransactionResult.Ok;
        }

        protected virtual TransactionResult CalculateAvailableGas(Transaction tx, IntrinsicGas intrinsicGas, out long gasAvailable)
        {
            gasAvailable = tx.GasLimit - intrinsicGas.Standard;
            return TransactionResult.Ok;
        }

        [MethodImpl(MethodImplOptions.NoInlining)]
        private int ProcessDelegations(Transaction tx, IReleaseSpec spec, in StackAccessTracker accessTracker)
        {
            Debug.Assert(spec.IsEip7702Enabled && tx.HasAuthorizationList);

            int refunds = 0;
            foreach (AuthorizationTuple authTuple in tx.AuthorizationList)
            {
                Address authority = (authTuple.Authority ??= Ecdsa.RecoverAddress(authTuple));

                if (!IsValidForExecution(authTuple, accessTracker, out string? error))
                {
                    if (Logger.IsDebug) Logger.Debug($"Delegation {authTuple} is invalid with error: {error}");
                }
                else
                {
                    if (!WorldState.AccountExists(authority))
                    {
                        WorldState.CreateAccount(authority, 0, 1);
                    }
                    else
                    {
                        refunds++;
                        WorldState.IncrementNonce(authority);
                    }

                    _codeInfoRepository.SetDelegation(authTuple.CodeAddress, authority, spec);
                }
            }

            return refunds;

            bool IsValidForExecution(
                AuthorizationTuple authorizationTuple,
                StackAccessTracker accessTracker,
                [NotNullWhen(false)] out string? error)
            {
                if (authorizationTuple.ChainId != 0 && SpecProvider.ChainId != authorizationTuple.ChainId)
                {
                    error = $"Chain id ({authorizationTuple.ChainId}) does not match.";
                    return false;
                }

                if (authorizationTuple.Nonce == ulong.MaxValue)
                {
                    error = $"Nonce ({authorizationTuple.Nonce}) must be less than 2**64 - 1.";
                    return false;
                }

                UInt256 s = new(authorizationTuple.AuthoritySignature.SAsSpan, isBigEndian: true);
                if (authorizationTuple.Authority is null
                    || s > Secp256K1Curve.HalfN
                    //V minus the offset can only be 1 or 0 since eip-155 does not apply to Setcode signatures
                    || authorizationTuple.AuthoritySignature.V - Signature.VOffset > 1)
                {
                    error = "Bad signature.";
                    return false;
                }

                accessTracker.WarmUp(authorizationTuple.Authority);

                if (WorldState.HasCode(authorizationTuple.Authority) && !_codeInfoRepository.TryGetDelegation(authorizationTuple.Authority, spec, out _))
                {
                    error = $"Authority ({authorizationTuple.Authority}) has code deployed.";
                    return false;
                }

                UInt256 authNonce = WorldState.GetNonce(authorizationTuple.Authority);
                if (authNonce != authorizationTuple.Nonce)
                {
                    error = $"Skipping tuple in authorization_list because nonce is set to {authorizationTuple.Nonce}, but authority ({authorizationTuple.Authority}) has {authNonce}.";
                    return false;
                }

                error = null;
                return true;
            }
        }

        protected virtual IReleaseSpec GetSpec(BlockHeader header) => VirtualMachine.BlockExecutionContext.Spec;

        private static void UpdateMetrics(ExecutionOptions opts, UInt256 effectiveGasPrice)
        {
            if (opts is ExecutionOptions.Commit or ExecutionOptions.None && (effectiveGasPrice[2] | effectiveGasPrice[3]) == 0)
            {
                float gasPrice = (float)((double)effectiveGasPrice / 1_000_000_000.0);

                Metrics.BlockMinGasPrice = Math.Min(gasPrice, Metrics.BlockMinGasPrice);
                Metrics.BlockMaxGasPrice = Math.Max(gasPrice, Metrics.BlockMaxGasPrice);

                Metrics.BlockAveGasPrice = (Metrics.BlockAveGasPrice * Metrics.BlockTransactions + gasPrice) / (Metrics.BlockTransactions + 1);
                Metrics.BlockEstMedianGasPrice += Metrics.BlockAveGasPrice * 0.01f * float.Sign(gasPrice - Metrics.BlockEstMedianGasPrice);
                Metrics.BlockTransactions++;
            }
        }

        /// <summary>
        /// Validates the transaction, in a static manner (i.e. without accesing state/storage).
        /// It basically ensures the transaction is well formed (i.e. no null values where not allowed, no overflows, etc).
        /// As a part of validating the transaction the premium per gas will be calculated, to save computation this
        /// is returned in an out parameter.
        /// </summary>
        /// <param name="tx">The transaction to validate</param>
        /// <param name="header">The block containing the transaction. Only BaseFee is being used from the block atm.</param>
        /// <param name="spec">The release spec with which the transaction will be executed</param>
        /// <param name="opts">Options (Flags) to use for execution</param>
        /// <param name="intrinsicGas">Calculated intrinsic gas</param>
        /// <param name="floorGas"></param>
        /// <returns></returns>
        protected virtual TransactionResult ValidateStatic(
            Transaction tx,
            BlockHeader header,
            IReleaseSpec spec,
            ExecutionOptions opts,
            in IntrinsicGas intrinsicGas)
        {

            bool validate = !opts.HasFlag(ExecutionOptions.SkipValidation);

            if (tx.SenderAddress is null)
            {
                TraceLogInvalidTx(tx, "SENDER_NOT_SPECIFIED");
                return TransactionResult.SenderNotSpecified;
            }

            if (validate && tx.Nonce >= ulong.MaxValue - 1)
            {
                // we are here if nonce is at least (ulong.MaxValue - 1). If tx is contract creation,
                // it is max possible value. Otherwise, (ulong.MaxValue - 1) is allowed, but ulong.MaxValue not.
                if (tx.IsContractCreation || tx.Nonce == ulong.MaxValue)
                {
                    TraceLogInvalidTx(tx, "NONCE_OVERFLOW");
                    return TransactionResult.NonceOverflow;
                }
            }

            if (tx.IsAboveInitCode(spec))
            {
                TraceLogInvalidTx(tx, $"CREATE_TRANSACTION_SIZE_EXCEEDS_MAX_INIT_CODE_SIZE {tx.DataLength} > {spec.MaxInitCodeSize}");
                return TransactionResult.TransactionSizeOverMaxInitCodeSize;
            }

            return ValidateGas(tx, header, intrinsicGas.MinimalGas, validate);
        }

        protected virtual TransactionResult ValidateGas(Transaction tx, BlockHeader header, long minGasRequired, bool validate)
        {
            if (tx.GasLimit < minGasRequired)
            {
                TraceLogInvalidTx(tx, $"GAS_LIMIT_BELOW_INTRINSIC_GAS {tx.GasLimit} < {minGasRequired}");
                return TransactionResult.GasLimitBelowIntrinsicGas;
            }

            if (validate && tx.GasLimit > header.GasLimit - header.GasUsed)
            {
                TraceLogInvalidTx(tx, $"BLOCK_GAS_LIMIT_EXCEEDED {tx.GasLimit} > {header.GasLimit} - {header.GasUsed}");
                return TransactionResult.BlockGasLimitExceeded;
            }

            return TransactionResult.Ok;
        }

        // TODO Should we remove this already
        protected virtual bool RecoverSenderIfNeeded(Transaction tx, IReleaseSpec spec, ExecutionOptions opts, in UInt256 effectiveGasPrice)
        {
            bool deleteCallerAccount = false;
            Address? sender = tx.SenderAddress;
            if (sender is null || !WorldState.AccountExists(sender))
            {
                bool commit = opts.HasFlag(ExecutionOptions.Commit) || !spec.IsEip658Enabled;
                bool restore = opts.HasFlag(ExecutionOptions.Restore);
                bool noValidation = opts.HasFlag(ExecutionOptions.SkipValidation);

                if (Logger.IsDebug) Logger.Debug($"TX sender account does not exist {sender} - trying to recover it");

                // hacky fix for the potential recovery issue
                if (tx.Signature is not null)
                    tx.SenderAddress = Ecdsa.RecoverAddress(tx, !spec.ValidateChainId);

                if (sender != tx.SenderAddress)
                {
                    if (Logger.IsWarn) Logger.Warn($"TX recovery issue fixed - tx was coming with sender {sender} and the now it recovers to {tx.SenderAddress}");
                    sender = tx.SenderAddress;
                }
                else
                {
                    TraceLogInvalidTx(tx, $"SENDER_ACCOUNT_DOES_NOT_EXIST {sender}");
                    if (!commit || noValidation || effectiveGasPrice.IsZero)
                    {
                        deleteCallerAccount = !commit || restore;
                        WorldState.CreateAccount(sender, in UInt256.Zero);
                    }
                }

                if (sender is null)
                {
                    ThrowInvalidDataException($"Failed to recover sender address on tx {tx.Hash} when previously recovered sender account did not exist.");
                }
            }

            return deleteCallerAccount;
        }

        protected virtual IntrinsicGas CalculateIntrinsicGas(Transaction tx, IReleaseSpec spec)
            => IntrinsicGasCalculator.Calculate(tx, spec);

        protected virtual UInt256 CalculateEffectiveGasPrice(Transaction tx, bool eip1559Enabled, in UInt256 baseFee) =>
            tx.CalculateEffectiveGasPrice(eip1559Enabled, in baseFee);

        protected virtual bool TryCalculatePremiumPerGas(Transaction tx, in UInt256 baseFee, out UInt256 premiumPerGas) =>
            tx.TryCalculatePremiumPerGas(baseFee, out premiumPerGas);

        protected virtual TransactionResult ValidateSender(Transaction tx, BlockHeader header, IReleaseSpec spec, ITxTracer tracer, ExecutionOptions opts)
        {
            bool validate = !opts.HasFlag(ExecutionOptions.SkipValidation);

            if (validate && WorldState.IsInvalidContractSender(spec, tx.SenderAddress!))
            {
                TraceLogInvalidTx(tx, "SENDER_IS_CONTRACT");
                return TransactionResult.SenderHasDeployedCode;
            }

            return TransactionResult.Ok;
        }

        protected virtual TransactionResult BuyGas(Transaction tx, IReleaseSpec spec, ITxTracer tracer, ExecutionOptions opts,
                in UInt256 effectiveGasPrice, out UInt256 premiumPerGas, out UInt256 senderReservedGasPayment, out UInt256 blobBaseFee)
        {
            premiumPerGas = UInt256.Zero;
            senderReservedGasPayment = UInt256.Zero;
            blobBaseFee = UInt256.Zero;
            bool validate = !opts.HasFlag(ExecutionOptions.SkipValidation);

            if (validate)
            {
                BlockHeader header = VirtualMachine.BlockExecutionContext.Header;
                if (!TryCalculatePremiumPerGas(tx, header.BaseFeePerGas, out premiumPerGas))
                {
                    TraceLogInvalidTx(tx, "MINER_PREMIUM_IS_NEGATIVE");
                    return TransactionResult.MinerPremiumNegative;
                }

                UInt256 senderBalance = WorldState.GetBalance(tx.SenderAddress!);
                if (UInt256.SubtractUnderflow(in senderBalance, in tx.ValueRef, out UInt256 balanceLeft))
                {
                    TraceLogInvalidTx(tx, $"INSUFFICIENT_SENDER_BALANCE: ({tx.SenderAddress})_BALANCE = {senderBalance}");
                    return TransactionResult.InsufficientSenderBalance;
                }

                bool overflows;
                if (spec.IsEip1559Enabled && !tx.IsFree())
                {
                    overflows = UInt256.MultiplyOverflow((UInt256)tx.GasLimit, tx.MaxFeePerGas, out UInt256 maxGasFee);
                    if (overflows || balanceLeft < maxGasFee)
                    {
                        TraceLogInvalidTx(tx, $"INSUFFICIENT_MAX_FEE_PER_GAS_FOR_SENDER_BALANCE: ({tx.SenderAddress})_BALANCE = {senderBalance}, MAX_FEE_PER_GAS: {tx.MaxFeePerGas}");
                        return TransactionResult.InsufficientMaxFeePerGasForSenderBalance;
                    }

                    if (tx.SupportsBlobs)
                    {
                        overflows = UInt256.MultiplyOverflow(BlobGasCalculator.CalculateBlobGas(tx), (UInt256)tx.MaxFeePerBlobGas!, out UInt256 maxBlobGasFee);
                        if (overflows || UInt256.AddOverflow(maxGasFee, maxBlobGasFee, out UInt256 multidimGasFee) || multidimGasFee > balanceLeft)
                        {
                            TraceLogInvalidTx(tx, $"INSUFFICIENT_MAX_FEE_PER_BLOB_GAS_FOR_SENDER_BALANCE: ({tx.SenderAddress})_BALANCE = {senderBalance}");
                            return TransactionResult.InsufficientSenderBalance;
                        }
                    }
                }

                overflows = UInt256.MultiplyOverflow((UInt256)tx.GasLimit, effectiveGasPrice, out senderReservedGasPayment);
                if (!overflows && tx.SupportsBlobs)
                {
                    overflows = !_blobBaseFeeCalculator.TryCalculateBlobBaseFee(header, tx, spec.BlobBaseFeeUpdateFraction, out blobBaseFee);
                    if (!overflows)
                    {
                        overflows = UInt256.AddOverflow(senderReservedGasPayment, blobBaseFee, out senderReservedGasPayment);
                    }
                }

                if (overflows || senderReservedGasPayment > balanceLeft)
                {
                    TraceLogInvalidTx(tx, $"INSUFFICIENT_SENDER_BALANCE: ({tx.SenderAddress})_BALANCE = {senderBalance}");
                    return TransactionResult.InsufficientSenderBalance;
                }
            }

            if (validate) WorldState.SubtractFromBalance(tx.SenderAddress, senderReservedGasPayment, spec);

            return TransactionResult.Ok;
        }

        protected virtual TransactionResult IncrementNonce(Transaction tx, BlockHeader header, IReleaseSpec spec, ITxTracer tracer, ExecutionOptions opts)
        {
            bool validate = !opts.HasFlag(ExecutionOptions.SkipValidation);
            UInt256 nonce = WorldState.GetNonce(tx.SenderAddress);
            if (validate && tx.Nonce != nonce)
            {
                TraceLogInvalidTx(tx, $"WRONG_TRANSACTION_NONCE: {tx.Nonce} (expected {WorldState.GetNonce(tx.SenderAddress)})");
                return TransactionResult.WrongTransactionNonce;
            }

            UInt256 newNonce = validate || nonce < ulong.MaxValue ? nonce + 1 : 0;
            WorldState.SetNonce(tx.SenderAddress, newNonce);

            return TransactionResult.Ok;
        }

        protected virtual void DecrementNonce(Transaction tx)
        {
            WorldState.DecrementNonce(tx.SenderAddress!);
        }

        [SkipLocalsInit]
        private TransactionResult BuildExecutionEnvironment(
            Transaction tx,
            IReleaseSpec spec,
            ICodeInfoRepository codeInfoRepository,
            in StackAccessTracker accessTracker,
            out ExecutionEnvironment env)
        {
            Address recipient = tx.GetRecipient(tx.IsContractCreation ? WorldState.GetNonce(tx.SenderAddress!) : 0);
            if (recipient is null) ThrowInvalidDataException("Recipient has not been resolved properly before tx execution");

            ICodeInfo? codeInfo;
            ReadOnlyMemory<byte> inputData = tx.IsMessageCall ? tx.Data : default;
            if (tx.IsContractCreation)
            {
                if (CodeInfoFactory.CreateInitCodeInfo(tx.Data, spec, out codeInfo, out ReadOnlyMemory<byte> trailingData))
                {
                    inputData = trailingData;
                }
            }
            else
            {
                codeInfo = codeInfoRepository.GetCachedCodeInfo(recipient, spec, out Address? delegationAddress);

                //We assume eip-7702 must be active if it is a delegation
                if (delegationAddress is not null)
                    accessTracker.WarmUp(delegationAddress);
            }

            if (spec.UseHotAndColdStorage)
            {
                if (spec.UseTxAccessLists)
                    accessTracker.WarmUp(tx.AccessList); // eip-2930

                if (spec.AddCoinbaseToTxAccessList)
                    accessTracker.WarmUp(VirtualMachine.BlockExecutionContext.Header.GasBeneficiary!);

                accessTracker.WarmUp(recipient);
                accessTracker.WarmUp(tx.SenderAddress!);
            }

            env = new ExecutionEnvironment(
                codeInfo: codeInfo,
                executingAccount: recipient,
                caller: tx.SenderAddress,
                codeSource: recipient,
                callDepth: 0,
                transferValue: in tx.ValueRef,
                value: in tx.ValueRef,
                inputData: in inputData);

            return TransactionResult.Ok;
        }

        protected virtual bool ShouldValidate(ExecutionOptions opts) => !opts.HasFlag(ExecutionOptions.SkipValidation);

        private int ExecuteEvmCall<TTracingInst>(
            Transaction tx,
            BlockHeader header,
            IReleaseSpec spec,
            ITxTracer tracer,
            ExecutionOptions opts,
            int delegationRefunds,
            IntrinsicGas gas,
            in StackAccessTracker accessedItems,
            long gasAvailable,
            in ExecutionEnvironment env,
            out TransactionSubstate substate,
            out GasConsumed gasConsumed)
            where TTracingInst : struct, IFlag
        {
            substate = default;
            gasConsumed = tx.GasLimit;
            byte statusCode = StatusCode.Failure;

            Snapshot snapshot = WorldState.TakeSnapshot();

            PayValue(tx, spec, opts);

            if (env.CodeInfo is not null)
            {
                if (tx.IsContractCreation)
                {
                    // if transaction is a contract creation then recipient address is the contract deployment address
                    if (!PrepareAccountForContractDeployment(env.ExecutingAccount, _codeInfoRepository, spec))
                    {
                        goto FailContractCreate;
                    }
                }
            }
            else
            {
                // If EOF header parsing or full container validation fails, transaction is considered valid and failing.
                // Gas for initcode execution is not consumed, only intrinsic creation transaction costs are charged.
                gasConsumed = gas.MinimalGas;
                // If noValidation we didn't charge for gas, so do not refund; otherwise return unspent gas
                if (!opts.HasFlag(ExecutionOptions.SkipValidation))
                    WorldState.AddToBalance(tx.SenderAddress!, (ulong)(tx.GasLimit - gas.MinimalGas) * VirtualMachine.TxExecutionContext.GasPrice, spec);
                goto Complete;
            }

            ExecutionType executionType = tx.IsContractCreation ? ((spec.IsEofEnabled && tx.IsEofContractCreation) ? ExecutionType.TXCREATE : ExecutionType.CREATE) : ExecutionType.TRANSACTION;

            using (EvmState state = EvmState.RentTopLevel(gasAvailable, executionType, in env, in accessedItems, in snapshot))
            {
                substate = VirtualMachine.ExecuteTransaction<TTracingInst>(state, WorldState, tracer);
                Metrics.IncrementOpCodes(VirtualMachine.OpCodeCount);
                gasAvailable = state.GasAvailable;
            }

            if (tracer.IsTracingAccess)
            {
                tracer.ReportAccess(accessedItems.AccessedAddresses, accessedItems.AccessedStorageCells);
            }

            if (substate.ShouldRevert || substate.IsError)
            {
                if (Logger.IsTrace) Logger.Trace("Restoring state from before transaction");
                WorldState.Restore(snapshot);
            }
            else
            {
                if (tx.IsContractCreation)
                {
                    if (!spec.IsEofEnabled || tx.IsLegacyContractCreation)
                    {
                        if (!DeployLegacyContract(spec, env.ExecutingAccount, in substate, in accessedItems, ref gasAvailable))
                        {
                            goto FailContractCreate;
                        }
                    }
                    else
                    {
                        if (!DeployEofContract(spec, env.ExecutingAccount, in substate, in accessedItems, ref gasAvailable))
                        {
                            goto FailContractCreate;
                        }
                    }
                }

                foreach (Address toBeDestroyed in substate.DestroyList)
                {
                    if (Logger.IsTrace)
                        Logger.Trace($"Destroying account {toBeDestroyed}");

                    WorldState.ClearStorage(toBeDestroyed);
                    WorldState.DeleteAccount(toBeDestroyed);

                    if (tracer.IsTracingRefunds)
                        tracer.ReportRefund(RefundOf.Destroy(spec.IsEip3529Enabled));
                }

                statusCode = StatusCode.Success;
            }

            gasConsumed = Refund(tx, header, spec, opts, in substate, gasAvailable,
                VirtualMachine.TxExecutionContext.GasPrice, delegationRefunds, gas.FloorGas);
            goto Complete;
        FailContractCreate:
            if (Logger.IsTrace) Logger.Trace("Restoring state from before transaction");
            WorldState.Restore(snapshot);

        Complete:
            if (!opts.HasFlag(ExecutionOptions.SkipValidation))
                header.GasUsed += gasConsumed.SpentGas;

            return statusCode;
        }

        protected virtual bool DeployLegacyContract(IReleaseSpec spec, Address codeOwner, in TransactionSubstate substate, in StackAccessTracker accessedItems, ref long unspentGas)
        {
            long codeDepositGasCost = CodeDepositHandler.CalculateCost(spec, substate.Output.Bytes.Length);
            if (unspentGas < codeDepositGasCost && spec.ChargeForTopLevelCreate)
            {
                return false;
            }

            if (CodeDepositHandler.CodeIsInvalid(spec, substate.Output.Bytes, 0))
            {
                return false;
            }

            if (unspentGas >= codeDepositGasCost)
            {
                // Copy the bytes so it's not live memory that will be used in another tx
                byte[] code = substate.Output.Bytes.ToArray();
                _codeInfoRepository.InsertCode(code, codeOwner, spec);
                if (code.Length > CodeSizeConstants.MaxCodeSizeEip170)
                {
                    accessedItems.WarmUpLargeContract(codeOwner);
                }

                unspentGas -= codeDepositGasCost;
            }

            return true;
        }

        private bool DeployEofContract(IReleaseSpec spec, Address codeOwner, in TransactionSubstate substate, in StackAccessTracker accessedItems, ref long unspentGas)
        {
            // 1 - load deploy EOF subContainer at deploy_container_index in the container from which RETURNCODE is executed
            ReadOnlySpan<byte> auxExtraData = substate.Output.Bytes.Span;
            EofCodeInfo deployCodeInfo = (EofCodeInfo)substate.Output.DeployCode;

            long codeDepositGasCost = CodeDepositHandler.CalculateCost(spec, deployCodeInfo.Code.Length + auxExtraData.Length);
            if (unspentGas < codeDepositGasCost && spec.ChargeForTopLevelCreate)
            {
                return false;
            }
            int codeLength = deployCodeInfo.Code.Length + auxExtraData.Length;
            // 3 - if updated deploy container size exceeds MAX_CODE_SIZE instruction exceptionally aborts
            if (codeLength > spec.MaxCodeSize)
            {
                return false;
            }
            // 2 - concatenate data section with (aux_data_offset, aux_data_offset + aux_data_size) memory segment and update data size in the header
            byte[] bytecodeResult = new byte[codeLength];
            // 2 - 1 - 1 - copy old container
            deployCodeInfo.Code.Span.CopyTo(bytecodeResult);
            // 2 - 1 - 2 - copy aux data to dataSection
            auxExtraData.CopyTo(bytecodeResult.AsSpan(deployCodeInfo.Code.Length));

            // 2 - 2 - update data section size in the header u16
            int dataSubHeaderSectionStart =
                VERSION_OFFSET // magic + version
                + Eof1.MINIMUM_HEADER_SECTION_SIZE // type section : (1 byte of separator + 2 bytes for size)
                + ONE_BYTE_LENGTH + TWO_BYTE_LENGTH + TWO_BYTE_LENGTH * deployCodeInfo.EofContainer.Header.CodeSections.Count // code section :  (1 byte of separator + (CodeSections count) * 2 bytes for size)
                + (deployCodeInfo.EofContainer.Header.ContainerSections is null
                    ? 0 // container section :  (0 bytes if no container section is available)
                    : ONE_BYTE_LENGTH + TWO_BYTE_LENGTH + TWO_BYTE_LENGTH * deployCodeInfo.EofContainer.Header.ContainerSections.Value.Count) // container section :  (1 byte of separator + (ContainerSections count) * 2 bytes for size)
                + ONE_BYTE_LENGTH; // data section separator

            ushort dataSize = (ushort)(deployCodeInfo.DataSection.Length + auxExtraData.Length);
            bytecodeResult[dataSubHeaderSectionStart + 1] = (byte)(dataSize >> 8);
            bytecodeResult[dataSubHeaderSectionStart + 2] = (byte)(dataSize & 0xFF);

            if (unspentGas >= codeDepositGasCost)
            {
                // 4 - set state[new_address].code to the updated deploy container
                // push new_address onto the stack (already done before the ifs)
                _codeInfoRepository.InsertCode(bytecodeResult, codeOwner, spec);
                if (bytecodeResult.Length > CodeSizeConstants.MaxCodeSizeEip170)
                {
                    accessedItems.WarmUpLargeContract(codeOwner);
                }
                unspentGas -= codeDepositGasCost;
            }

            return true;
        }

        protected virtual void PayValue(Transaction tx, IReleaseSpec spec, ExecutionOptions opts)
        {
            WorldState.SubtractFromBalance(tx.SenderAddress!, in tx.ValueRef, spec);
        }

        protected virtual void PayFees(Transaction tx, BlockHeader header, IReleaseSpec spec, ITxTracer tracer, in TransactionSubstate substate, long spentGas, in UInt256 premiumPerGas, in UInt256 blobBaseFee, int statusCode)
        {
            UInt256 fees = premiumPerGas * (ulong)spentGas;

            // n.b. destroyed accounts already set to zero balance
            bool gasBeneficiaryNotDestroyed = !substate.DestroyList.Contains(header.GasBeneficiary);
            if (statusCode == StatusCode.Failure || gasBeneficiaryNotDestroyed)
            {
                WorldState.AddToBalanceAndCreateIfNotExists(header.GasBeneficiary!, fees, spec);
            }

            UInt256 eip1559Fees = !tx.IsFree() ? header.BaseFeePerGas * (ulong)spentGas : UInt256.Zero;
            UInt256 collectedFees = spec.IsEip1559Enabled ? eip1559Fees : UInt256.Zero;

            if (tx.SupportsBlobs && spec.IsEip4844FeeCollectorEnabled)
            {
                collectedFees += blobBaseFee;
            }

            if (spec.FeeCollector is not null && !collectedFees.IsZero)
            {
                WorldState.AddToBalanceAndCreateIfNotExists(spec.FeeCollector, collectedFees, spec);
            }

            if (tracer.IsTracingFees)
            {
                tracer.ReportFees(fees, eip1559Fees + blobBaseFee);
            }
        }

        protected bool PrepareAccountForContractDeployment(Address contractAddress, ICodeInfoRepository codeInfoRepository, IReleaseSpec spec)
        {
            if (WorldState.AccountExists(contractAddress) && contractAddress.IsNonZeroAccount(spec, codeInfoRepository, WorldState))
            {
                if (Logger.IsTrace) Logger.Trace($"Contract collision at {contractAddress}");

                return false;
            }

            return true;
        }

        [MethodImpl(MethodImplOptions.AggressiveInlining)]
        protected void TraceLogInvalidTx(Transaction transaction, string reason)
        {
            if (Logger.IsTrace) Logger.Trace($"Invalid tx {transaction.Hash} ({reason})");
        }

        protected virtual GasConsumed Refund(Transaction tx, BlockHeader header, IReleaseSpec spec, ExecutionOptions opts,
            in TransactionSubstate substate, in long unspentGas, in UInt256 gasPrice, int codeInsertRefunds, long floorGas)
        {
            long spentGas = tx.GasLimit;
            var codeInsertRefund = (GasCostOf.NewAccount - GasCostOf.PerAuthBaseCost) * codeInsertRefunds;

            if (!substate.IsError)
            {
                spentGas -= unspentGas;

                long totalToRefund = codeInsertRefund;
                if (!substate.ShouldRevert)
                    totalToRefund += substate.Refund + substate.DestroyList.Count * RefundOf.Destroy(spec.IsEip3529Enabled);
                long actualRefund = CalculateClaimableRefund(spentGas, totalToRefund, spec);

                if (Logger.IsTrace)
                    Logger.Trace("Refunding unused gas of " + unspentGas + " and refund of " + actualRefund);
                spentGas -= actualRefund;
            }
            else if (codeInsertRefund > 0)
            {
                long refund = CalculateClaimableRefund(spentGas, codeInsertRefund, spec);

                if (Logger.IsTrace)
                    Logger.Trace("Refunding delegations only: " + refund);
                spentGas -= refund;
            }

            long operationGas = spentGas;
            spentGas = Math.Max(spentGas, floorGas);

            // If noValidation we didn't charge for gas, so do not refund
            if (!opts.HasFlag(ExecutionOptions.SkipValidation))
                WorldState.AddToBalance(tx.SenderAddress!, (ulong)(tx.GasLimit - spentGas) * gasPrice, spec);

            return new GasConsumed(spentGas, operationGas);
        }

        protected virtual long CalculateClaimableRefund(long spentGas, long totalRefund, IReleaseSpec spec)
            => RefundHelper.CalculateClaimableRefund(spentGas, totalRefund, spec);

        [DoesNotReturn, StackTraceHidden]
        private static void ThrowInvalidDataException(string message) => throw new InvalidDataException(message);
    }

<<<<<<< HEAD
    public readonly struct TransactionResult(string? error, EvmExceptionType evmException = EvmExceptionType.None) : IEquatable<TransactionResult>
    {
        [MemberNotNullWhen(false, nameof(TransactionExecuted))]
        public string? Error { get; } = error;
        public bool TransactionExecuted => Error is null;
        public EvmExceptionType EvmExceptionType { get; } = evmException;

        public static implicit operator TransactionResult(string? error) => new(error);
=======
    public readonly struct TransactionResult : IEquatable<TransactionResult>
    {
        private TransactionResult(ErrorType error = ErrorType.None, EvmExceptionType evmException = EvmExceptionType.None)
        {
            Error = error;
            EvmExceptionType = evmException;
        }
        public ErrorType Error { get; }
        public bool TransactionExecuted => Error is ErrorType.None;
        public EvmExceptionType EvmExceptionType { get; }

        public string ErrorDescription => Error switch
        {
            ErrorType.BlockGasLimitExceeded => "Block gas limit exceeded",
            ErrorType.GasLimitBelowIntrinsicGas => "gas limit below intrinsic gas",
            ErrorType.InsufficientMaxFeePerGasForSenderBalance => "insufficient MaxFeePerGas for sender balance",
            ErrorType.InsufficientSenderBalance => "insufficient sender balance",
            ErrorType.MalformedTransaction => "malformed",
            ErrorType.MinerPremiumNegative => "miner premium is negative",
            ErrorType.NonceOverflow => "nonce overflow",
            ErrorType.SenderHasDeployedCode => "sender has deployed code",
            ErrorType.SenderNotSpecified => "sender not specified",
            ErrorType.TransactionSizeOverMaxInitCodeSize => "EIP-3860 - transaction size over max init code size",
            ErrorType.WrongTransactionNonce => "wrong transaction nonce",
            _ => ""
        };
        public static implicit operator TransactionResult(ErrorType error) => new(error);
>>>>>>> c5388661
        public static implicit operator bool(TransactionResult result) => result.TransactionExecuted;
        public bool Equals(TransactionResult other) => (TransactionExecuted && other.TransactionExecuted) || (Error == other.Error);
        public static bool operator ==(TransactionResult obj1, TransactionResult obj2) => obj1.Equals(obj2);
        public static bool operator !=(TransactionResult obj1, TransactionResult obj2) => !obj1.Equals(obj2);
        public override bool Equals(object? obj) => obj is TransactionResult result && Equals(result);
        public override int GetHashCode() => TransactionExecuted ? 1 : Error.GetHashCode();

        public override string ToString() => Error is not ErrorType.None ? $"Fail : {ErrorDescription}" : "Success";

        public static TransactionResult EvmException(EvmExceptionType evmExceptionType)
        {
            return new TransactionResult(ErrorType.None, evmExceptionType);
        }

        public static TransactionResult EvmException(EvmExceptionType evmExceptionType)
        {
            return new TransactionResult(null, evmExceptionType);
        }

        public static readonly TransactionResult Ok = new();

        public static readonly TransactionResult BlockGasLimitExceeded = ErrorType.BlockGasLimitExceeded;
        public static readonly TransactionResult GasLimitBelowIntrinsicGas = ErrorType.GasLimitBelowIntrinsicGas;
        public static readonly TransactionResult InsufficientMaxFeePerGasForSenderBalance = ErrorType.InsufficientMaxFeePerGasForSenderBalance;
        public static readonly TransactionResult InsufficientSenderBalance = ErrorType.InsufficientSenderBalance;
        public static readonly TransactionResult MalformedTransaction = ErrorType.MalformedTransaction;
        public static readonly TransactionResult MinerPremiumNegative = ErrorType.MinerPremiumNegative;
        public static readonly TransactionResult NonceOverflow = ErrorType.NonceOverflow;
        public static readonly TransactionResult SenderHasDeployedCode = ErrorType.SenderHasDeployedCode;
        public static readonly TransactionResult SenderNotSpecified = ErrorType.SenderNotSpecified;
        public static readonly TransactionResult TransactionSizeOverMaxInitCodeSize = ErrorType.TransactionSizeOverMaxInitCodeSize;
        public static readonly TransactionResult WrongTransactionNonce = ErrorType.WrongTransactionNonce;

        public enum ErrorType
        {
            None,
            BlockGasLimitExceeded,
            GasLimitBelowIntrinsicGas,
            InsufficientMaxFeePerGasForSenderBalance,
            InsufficientSenderBalance,
            MalformedTransaction,
            MinerPremiumNegative,
            NonceOverflow,
            SenderHasDeployedCode,
            SenderNotSpecified,
            TransactionSizeOverMaxInitCodeSize,
            WrongTransactionNonce,
        }
    }
}<|MERGE_RESOLUTION|>--- conflicted
+++ resolved
@@ -922,16 +922,6 @@
         private static void ThrowInvalidDataException(string message) => throw new InvalidDataException(message);
     }
 
-<<<<<<< HEAD
-    public readonly struct TransactionResult(string? error, EvmExceptionType evmException = EvmExceptionType.None) : IEquatable<TransactionResult>
-    {
-        [MemberNotNullWhen(false, nameof(TransactionExecuted))]
-        public string? Error { get; } = error;
-        public bool TransactionExecuted => Error is null;
-        public EvmExceptionType EvmExceptionType { get; } = evmException;
-
-        public static implicit operator TransactionResult(string? error) => new(error);
-=======
     public readonly struct TransactionResult : IEquatable<TransactionResult>
     {
         private TransactionResult(ErrorType error = ErrorType.None, EvmExceptionType evmException = EvmExceptionType.None)
@@ -959,7 +949,6 @@
             _ => ""
         };
         public static implicit operator TransactionResult(ErrorType error) => new(error);
->>>>>>> c5388661
         public static implicit operator bool(TransactionResult result) => result.TransactionExecuted;
         public bool Equals(TransactionResult other) => (TransactionExecuted && other.TransactionExecuted) || (Error == other.Error);
         public static bool operator ==(TransactionResult obj1, TransactionResult obj2) => obj1.Equals(obj2);
