// SPDX-FileCopyrightText: 2022 Demerzel Solutions Limited
// SPDX-License-Identifier: LGPL-3.0-only

using System;
using System.IO;
using System.Linq;
using System.Runtime.CompilerServices;
using Nethermind.Core;
using Nethermind.Core.Crypto;
using Nethermind.Core.Specs;
using static Nethermind.Core.Extensions.MemoryExtensions;
using Nethermind.Crypto;
using Nethermind.Evm.CodeAnalysis;
using Nethermind.Evm.Tracing;
using Nethermind.Int256;
using Nethermind.Logging;
using Nethermind.Specs;
using Nethermind.State;
using Nethermind.State.Tracing;
using Transaction = Nethermind.Core.Transaction;

namespace Nethermind.Evm.TransactionProcessing
{
    public class TransactionProcessor : ITransactionProcessor
    {
        private readonly EthereumEcdsa _ecdsa;
        private readonly ILogger _logger;
        private readonly ISpecProvider _specProvider;
        private readonly IWorldState _worldState;
        private readonly IVirtualMachine _virtualMachine;

        [Flags]
        protected enum ExecutionOptions
        {
            /// <summary>
            /// Just accumulate the state
            /// </summary>
            None = 0,

            /// <summary>
            /// Commit the state after execution
            /// </summary>
            Commit = 1,

            /// <summary>
            /// Restore state after execution
            /// </summary>
            Restore = 2,

            /// <summary>
            /// Skip potential fail checks
            /// </summary>
            NoValidation = Commit | 4,

            /// <summary>
            /// Commit and later restore state also skip validation, use for CallAndRestore
            /// </summary>
            CommitAndRestore = Commit | Restore | NoValidation
        }

        public TransactionProcessor(
            ISpecProvider? specProvider,
            IWorldState? worldState,
            IVirtualMachine? virtualMachine,
            ILogManager? logManager)
        {
            _logger = logManager?.GetClassLogger() ?? throw new ArgumentNullException(nameof(logManager));
            _specProvider = specProvider ?? throw new ArgumentNullException(nameof(specProvider));
            _worldState = worldState ?? throw new ArgumentNullException(nameof(worldState));
            _virtualMachine = virtualMachine ?? throw new ArgumentNullException(nameof(virtualMachine));
            _ecdsa = new EthereumEcdsa(specProvider.ChainId, logManager);
        }

        public void CallAndRestore(Transaction transaction, BlockHeader block, ITxTracer txTracer)
        {
            Execute(transaction, block, txTracer, ExecutionOptions.CommitAndRestore);
        }

        public void BuildUp(Transaction transaction, BlockHeader block, ITxTracer txTracer)
        {
            // we need to treat the result of previous transaction as the original value of next transaction
            // when we do not commit
            _worldState.TakeSnapshot(true);
            Execute(transaction, block, txTracer, ExecutionOptions.None);
        }

        public void Execute(Transaction transaction, BlockHeader block, ITxTracer txTracer)
        {
            Execute(transaction, block, txTracer, ExecutionOptions.Commit);
        }

        public void Trace(Transaction transaction, BlockHeader block, ITxTracer txTracer)
        {
            Execute(transaction, block, txTracer, ExecutionOptions.NoValidation);
        }

        private void QuickFail(Transaction tx, BlockHeader block, IReleaseSpec spec, ITxTracer txTracer, string? reason)
        {
            block.GasUsed += tx.GasLimit;

            Address recipient = tx.To ?? ContractAddress.From(
                tx.SenderAddress ?? Address.Zero,
                _worldState.GetNonce(tx.SenderAddress ?? Address.Zero));

            if (txTracer.IsTracingReceipt)
            {
                Keccak? stateRoot = null;
                if (!spec.IsEip658Enabled)
                {
                    _worldState.RecalculateStateRoot();
                    stateRoot = _worldState.StateRoot;
                }

                txTracer.MarkAsFailed(recipient, tx.GasLimit, Array.Empty<byte>(), reason ?? "invalid", stateRoot);
            }
        }


<<<<<<< HEAD
        /// <summary>
        /// Validates the transaction, in a static manner (i.e. without accesing state/storage).
        /// It basically ensures the transaction is well formed (i.e. no null values where not allowed, no overflows, etc).
        /// As a part of validating the transaction the premium per gas will be calculated, to save computation this
        /// is returned in an out parameter.
        /// </summary>
        /// <param name="tx">The transaction to validate</param>
        /// <param name="blk">The block containing the transaction. Only BaseFee is being used from the block atm.</param>
        /// <param name="spec">The release spec with which the transaction will be executed</param>
        /// <param name="tracer">The transaction tracer</param>
        /// <param name="opts">Options (Flags) to use for execution</param>
        /// <param name="premium">Computed premium per gas</param>
        /// <returns></returns>
        protected virtual bool ValidateStatic(Transaction tx, BlockHeader blk, IReleaseSpec spec, ITxTracer tracer, ExecutionOptions opts, out long intrinsicGas)
        {
            intrinsicGas = IntrinsicGasCalculator.Calculate(tx, spec);
=======
            UInt256 value = transaction.Value;

            if (!transaction.TryCalculatePremiumPerGas(block.BaseFeePerGas, out UInt256 premiumPerGas) && !noValidation)
            {
                TraceLogInvalidTx(transaction, "MINER_PREMIUM_IS_NEGATIVE");
                QuickFail(transaction, block, txTracer, eip658NotEnabled, "miner premium is negative");
                return;
            }

            UInt256 effectiveGasPrice =
                transaction.CalculateEffectiveGasPrice(spec.IsEip1559Enabled, block.BaseFeePerGas);

            long gasLimit = transaction.GasLimit;
            byte[] machineCode = transaction.IsContractCreation ? transaction.Data.AsArray() : null;
            byte[] data = transaction.IsMessageCall ? transaction.Data.AsArray() : Array.Empty<byte>();
>>>>>>> 2b7840be

            bool validate = !opts.HasFlag(ExecutionOptions.NoValidation);

            if (tx.SenderAddress is null)
            {
                TraceLogInvalidTx(tx, "SENDER_NOT_SPECIFIED");
                QuickFail(tx, blk, spec, tracer, "sender not specified");
                return false;
            }

            if (validate && tx.Nonce >= ulong.MaxValue - 1)
            {
                // we are here if nonce is at least (ulong.MaxValue - 1). If tx is contract creation,
                // it is max possible value. Otherwise, (ulong.MaxValue - 1) is allowed, but ulong.MaxValue not.
                if (tx.IsContractCreation || tx.Nonce == ulong.MaxValue)
                {
                    TraceLogInvalidTx(tx, "NONCE_OVERFLOW");
                    QuickFail(tx, blk, spec, tracer, "nonce overflow");
                    return false;
                }
            }

            if (tx.IsAboveInitCode(spec))
            {
                TraceLogInvalidTx(tx, $"CREATE_TRANSACTION_SIZE_EXCEEDS_MAX_INIT_CODE_SIZE {tx.DataLength} > {spec.MaxInitCodeSize}");
                QuickFail(tx, blk, spec, tracer, "EIP-3860 - transaction size over max init code size");
                return false;
            }

            if (!tx.IsSystem())
            {
                if (tx.GasLimit < intrinsicGas)
                {
                    TraceLogInvalidTx(tx, $"GAS_LIMIT_BELOW_INTRINSIC_GAS {tx.GasLimit} < {intrinsicGas}");
                    QuickFail(tx, blk, spec, tracer, "gas limit below intrinsic gas");
                    return false;
                }

                if (validate && tx.GasLimit > blk.GasLimit - blk.GasUsed)
                {
                    TraceLogInvalidTx(tx, $"BLOCK_GAS_LIMIT_EXCEEDED {tx.GasLimit} > {blk.GasLimit} - {blk.GasUsed}");
                    QuickFail(tx, blk, spec, tracer, "block gas limit exceeded");
                    return false;
                }
            }

            return true;
        }

        // TODO Should we remove this already
        private bool RecoverSenderIfNeeded(Transaction tx, IReleaseSpec spec, ExecutionOptions opts, in UInt256 effectiveGasPrice)
        {
            bool commit = opts.HasFlag(ExecutionOptions.Commit) || !spec.IsEip658Enabled;
            bool restore = opts.HasFlag(ExecutionOptions.Restore);
            bool noValidation = opts.HasFlag(ExecutionOptions.NoValidation);

            bool deleteCallerAccount = false;

            if (!_worldState.AccountExists(tx.SenderAddress))
            {
                Address prevSender = tx.SenderAddress;
                // hacky fix for the potential recovery issue
                if (tx.Signature is not null)
                    tx.SenderAddress = _ecdsa.RecoverAddress(tx, !spec.ValidateChainId);

                if (prevSender != tx.SenderAddress)
                {
                    if (_logger.IsWarn)
                        _logger.Warn($"TX recovery issue fixed - tx was coming with sender {prevSender} and the now it recovers to {tx.SenderAddress}");
                }
                else
                {
                    TraceLogInvalidTx(tx, $"SENDER_ACCOUNT_DOES_NOT_EXIST {tx.SenderAddress}");
                    if (!commit || noValidation || effectiveGasPrice == UInt256.Zero)
                    {
                        deleteCallerAccount = !commit || restore;
                        _worldState.CreateAccount(tx.SenderAddress, UInt256.Zero);
                    }
                }

                if (tx.SenderAddress is null)
                {
                    throw new InvalidDataException($"Failed to recover sender address on tx {tx.Hash} when previously recovered sender account did not exist.");
                }
            }

<<<<<<< HEAD
            return deleteCallerAccount;
        }

        protected virtual bool ValidateSender(Transaction tx, BlockHeader blk, IReleaseSpec spec, ITxTracer tracer, ExecutionOptions opts)
        {
            bool validate = !opts.HasFlag(ExecutionOptions.NoValidation);
=======
            UInt256 senderReservedGasPayment = (ulong)gasLimit * effectiveGasPrice;
>>>>>>> 2b7840be

            if (validate && _worldState.IsInvalidContractSender(spec, tx.SenderAddress))
            {
                TraceLogInvalidTx(tx, "SENDER_IS_CONTRACT");
                QuickFail(tx, blk, spec, tracer, "sender has deployed code");
                return false;
            }

            return true;
        }

        private bool BuyGas(Transaction tx, BlockHeader blk, IReleaseSpec spec, ITxTracer tracer, ExecutionOptions opts,
                in UInt256 effectiveGasPrice, out UInt256 premiumPerGas, out UInt256 senderReservedGasPayment)
        {
            premiumPerGas = UInt256.Zero;
            senderReservedGasPayment = UInt256.Zero;

            if (opts.HasFlag(ExecutionOptions.NoValidation) || tx.IsSystem())
            {
                _worldState.SubtractFromBalance(tx.SenderAddress, UInt256.Zero, spec);
                return true;
            }

<<<<<<< HEAD
            if (!tx.TryCalculatePremiumPerGas(blk.BaseFeePerGas, out premiumPerGas))
=======
            // Do not charge gas if noValidation is set
            if (!noValidation) _worldState.SubtractFromBalance(caller, senderReservedGasPayment, spec);
            if (commit)
>>>>>>> 2b7840be
            {
                TraceLogInvalidTx(tx, "MINER_PREMIUM_IS_NEGATIVE");
                QuickFail(tx, blk, spec, tracer, "miner premium is negative");
                return false;
            }

            UInt256 senderBalance = _worldState.GetBalance(tx.SenderAddress);
            if (UInt256.SubtractUnderflow(senderBalance, tx.Value, out UInt256 balanceLeft))
            {
                TraceLogInvalidTx(tx, $"INSUFFICIENT_SENDER_BALANCE: ({tx.SenderAddress})_BALANCE = {senderBalance}");
                QuickFail(tx, blk, spec, tracer, "insufficient sender balance");
                return false;
            }

            bool overflows = UInt256.MultiplyOverflow((UInt256)tx.GasLimit, tx.MaxFeePerGas, out UInt256 maxGasFee);
            if (spec.IsEip1559Enabled && !tx.IsFree() && (overflows || balanceLeft < maxGasFee))
            {
                TraceLogInvalidTx(tx, $"INSUFFICIENT_MAX_FEE_PER_GAS_FOR_SENDER_BALANCE: ({tx.SenderAddress})_BALANCE = {senderBalance}, MAX_FEE_PER_GAS: {tx.MaxFeePerGas}");
                QuickFail(tx, blk, spec, tracer, "insufficient MaxFeePerGas for sender balance");
                return false;
            }

            overflows = UInt256.MultiplyOverflow((UInt256)tx.GasLimit, effectiveGasPrice, out senderReservedGasPayment);
            if (overflows || senderReservedGasPayment > balanceLeft)
            {
                TraceLogInvalidTx(tx, $"INSUFFICIENT_SENDER_BALANCE: ({tx.SenderAddress})_BALANCE = {senderBalance}");
                QuickFail(tx, blk, spec, tracer, "insufficient sender balance");
                return false;
            }

            _worldState.SubtractFromBalance(tx.SenderAddress, senderReservedGasPayment, spec);
            return true;
        }

        protected virtual bool IncrementNonce(Transaction tx, BlockHeader blk, IReleaseSpec spec, ITxTracer tracer, ExecutionOptions opts)
        {
            if (tx.IsSystem())
                return true;

            if (tx.Nonce != _worldState.GetNonce(tx.SenderAddress))
            {
                TraceLogInvalidTx(tx, $"WRONG_TRANSACTION_NONCE: {tx.Nonce} (expected {_worldState.GetNonce(tx.SenderAddress)})");
                QuickFail(tx, blk, spec, tracer, "wrong transaction nonce");
                return false;
            }

            _worldState.IncrementNonce(tx.SenderAddress);
            return true;
        }

        protected virtual ExecutionEnvironment BuildExecutionEnvironmnet(
            Transaction tx, BlockHeader blk, IReleaseSpec spec, ITxTracer tracer, ExecutionOptions opts,
            in UInt256 effectiveGasPrice)
        {
            Address recipient = tx.GetRecipient(tx.IsContractCreation ? _worldState.GetNonce(tx.SenderAddress) : 0) ??
                // this transaction is not a contract creation so it should have the recipient known and not null
                throw new InvalidDataException("Recipient has not been resolved properly before tx execution");

            TxExecutionContext executionContext =
                new(blk, tx.SenderAddress, effectiveGasPrice, tx.BlobVersionedHashes);

            CodeInfo codeInfo = tx.IsContractCreation ? new(tx.Data)
                                    : _virtualMachine.GetCachedCodeInfo(_worldState, recipient, spec);

            byte[] inputData = tx.IsMessageCall ? tx.Data ?? Array.Empty<byte>() : Array.Empty<byte>();

            return new ExecutionEnvironment
            (
                txExecutionContext: executionContext,
                value: tx.Value,
                transferValue: tx.Value,
                caller: tx.SenderAddress,
                codeSource: recipient,
                executingAccount: recipient,
                inputData: inputData,
                codeInfo: codeInfo
            );
        }

        protected virtual bool ExecuteEVMCall(
            Transaction tx, BlockHeader blk, IReleaseSpec spec, ITxTracer tracer, ExecutionOptions opts,
            in long gasAvailable, in ExecutionEnvironment env,
            out TransactionSubstate? substate, out long spentGas, out byte statusCode)
        {
            substate = null;
            spentGas = tx.GasLimit;
            statusCode = StatusCode.Failure;

            long unspentGas = gasAvailable;

            Snapshot snapshot = _worldState.TakeSnapshot();
            _worldState.SubtractFromBalance(tx.SenderAddress, tx.Value, spec);

            try
            {
                if (tx.IsContractCreation)
                {
                    // if transaction is a contract creation then recipient address is the contract deployment address
                    PrepareAccountForContractDeployment(env.ExecutingAccount, spec);
                }

                ExecutionType executionType =
                    tx.IsContractCreation ? ExecutionType.Create : ExecutionType.Transaction;

                using (EvmState state = new(unspentGas, env, executionType, true, snapshot, false))
                {
                    if (spec.UseTxAccessLists)
                    {
                        state.WarmUp(tx.AccessList); // eip-2930
                    }

                    if (spec.UseHotAndColdStorage)
                    {
                        state.WarmUp(tx.SenderAddress); // eip-2929
                        state.WarmUp(env.ExecutingAccount); // eip-2929
                    }

                    if (spec.AddCoinbaseToTxAccessList)
                    {
                        state.WarmUp(blk.GasBeneficiary);
                    }

                    substate = _virtualMachine.Run(state, _worldState, tracer);
                    unspentGas = state.GasAvailable;

                    if (tracer.IsTracingAccess)
                    {
                        tracer.ReportAccess(state.AccessedAddresses, state.AccessedStorageCells);
                    }
                }

                if (substate.ShouldRevert || substate.IsError)
                {
                    if (_logger.IsTrace)
                        _logger.Trace("Restoring state from before transaction");
                    _worldState.Restore(snapshot);
                }
                else
                {
                    // tks: there is similar code fo contract creation from init and from CREATE
                    // this may lead to inconsistencies (however it is tested extensively in blockchain tests)
                    if (tx.IsContractCreation)
                    {
                        long codeDepositGasCost = CodeDepositHandler.CalculateCost(substate.Output.Length, spec);
                        if (unspentGas < codeDepositGasCost && spec.ChargeForTopLevelCreate)
                        {
                            throw new OutOfGasException();
                        }

                        if (CodeDepositHandler.CodeIsInvalid(spec, substate.Output))
                        {
                            throw new InvalidCodeException();
                        }

                        if (unspentGas >= codeDepositGasCost)
                        {
                            _worldState.InsertCode(env.ExecutingAccount, substate.Output, spec);
                            unspentGas -= codeDepositGasCost;
                        }
                    }

                    foreach (Address toBeDestroyed in substate.DestroyList)
                    {
                        if (_logger.IsTrace)
                            _logger.Trace($"Destroying account {toBeDestroyed}");

                        _worldState.ClearStorage(toBeDestroyed);
                        _worldState.DeleteAccount(toBeDestroyed);

                        if (tracer.IsTracingRefunds)
                            tracer.ReportRefund(RefundOf.Destroy(spec.IsEip3529Enabled));
                    }

                    statusCode = StatusCode.Success;
                }

<<<<<<< HEAD
                spentGas = Refund(tx.GasLimit, unspentGas, substate, tx.SenderAddress, env.TxExecutionContext.GasPrice, spec);
=======
                spentGas = Refund(gasLimit, unspentGas, substate, caller, effectiveGasPrice, noValidation, spec);
>>>>>>> 2b7840be
            }
            catch (Exception ex) when (ex is EvmException || ex is OverflowException) // TODO: OverflowException? still needed? hope not
            {
                if (_logger.IsTrace)
                    _logger.Trace($"EVM EXCEPTION: {ex.GetType().Name}");
                _worldState.Restore(snapshot);
            }

            if (!opts.HasFlag(ExecutionOptions.NoValidation) && !tx.IsSystem())
                blk.GasUsed += spentGas;

            return true;
        }

        protected virtual void Execute(Transaction tx, BlockHeader blk, ITxTracer tracer, ExecutionOptions opts)
        {
            IReleaseSpec spec = _specProvider.GetSpec(blk);
            if (tx.IsSystem())
                spec = new SystemTransactionReleaseSpec(spec);

            // restore is CallAndRestore - previous call, we will restore state after the execution
            bool restore = opts.HasFlag(ExecutionOptions.Restore);
            // commit - is for standard execute, we will commit thee state after execution
            // !commit - is for build up during block production, we won't commit state after each transaction to support rollbacks
            // we commit only after all block is constructed
            bool commit = opts.HasFlag(ExecutionOptions.Commit) || !spec.IsEip658Enabled;

            if (!ValidateStatic(tx, blk, spec, tracer, opts, out long intrinsicGas))
                return;

            UInt256 effectiveGasPrice =
                tx.CalculateEffectiveGasPrice(spec.IsEip1559Enabled, blk.BaseFeePerGas);

            bool deleteCallerAccount = RecoverSenderIfNeeded(tx, spec, opts, effectiveGasPrice);

            if (!ValidateSender(tx, blk, spec, tracer, opts))
                return;

            if (!BuyGas(tx, blk, spec, tracer, opts, effectiveGasPrice, out UInt256 premiumPerGas, out UInt256 senderReservedGasPayment))
                return;

            if (!IncrementNonce(tx, blk, spec, tracer, opts))
                return;

            if (commit)
                _worldState.Commit(spec, tracer.IsTracingState ? tracer : NullTxTracer.Instance);

            ExecutionEnvironment env = BuildExecutionEnvironmnet(tx, blk, spec, tracer, opts, effectiveGasPrice);

            long gasAvailable = tx.GasLimit - intrinsicGas;
            if (!ExecuteEVMCall(tx, blk, spec, tracer, opts, gasAvailable, env, out TransactionSubstate? substate, out long spentGas, out byte statusCode))
                return;

            if (!PayFees(tx, blk, spec, tracer, substate, spentGas, premiumPerGas, statusCode))
                return;

            // Finalize
            if (restore)
            {
                _worldState.Reset();
                if (deleteCallerAccount)
                {
                    _worldState.DeleteAccount(tx.SenderAddress);
                }
                else
                {
<<<<<<< HEAD
                    _worldState.AddToBalance(tx.SenderAddress, senderReservedGasPayment, spec);
                    if (!tx.IsSystem())
                        _worldState.DecrementNonce(tx.SenderAddress);
=======
                    if (!noValidation) _worldState.AddToBalance(caller, senderReservedGasPayment, spec);
                    if (notSystemTransaction)
                    {
                        _worldState.DecrementNonce(caller);
                    }
>>>>>>> 2b7840be

                    _worldState.Commit(spec);
                }
            }
            else if (commit)
            {
                _worldState.Commit(spec, tracer.IsTracingState ? tracer : NullStateTracer.Instance);
            }

            if (tracer.IsTracingReceipt)
            {
                Keccak stateRoot = null;
                if (!spec.IsEip658Enabled)
                {
                    _worldState.RecalculateStateRoot();
                    stateRoot = _worldState.StateRoot;
                }

                if (statusCode == StatusCode.Failure)
                {
                    byte[] output = (substate?.ShouldRevert ?? false) ? substate.Output.ToArray() : Array.Empty<byte>();
                    tracer.MarkAsFailed(env.ExecutingAccount, spentGas, output, substate?.Error, stateRoot);
                }
                else
                {
                    LogEntry[] logs = substate.Logs.Any() ? substate.Logs.ToArray() : Array.Empty<LogEntry>();
                    tracer.MarkAsSuccess(env.ExecutingAccount, spentGas, substate.Output.ToArray(), logs, stateRoot);
                }
            }
        }

        protected bool PayFees(Transaction tx, BlockHeader blk, IReleaseSpec spec, ITxTracer tracer, in TransactionSubstate substate, in long spentGas, in UInt256 premiumPerGas, in byte statusCode)
        {
            if (tx.IsSystem())
                return true;

            bool gasBeneficiaryNotDestroyed = substate?.DestroyList.Contains(blk.GasBeneficiary) != true;
            if (statusCode == StatusCode.Failure || gasBeneficiaryNotDestroyed)
            {

                UInt256 fees = (UInt256)spentGas * premiumPerGas;
                UInt256 burntFees = !tx.IsFree() ? (UInt256)spentGas * blk.BaseFeePerGas : 0;

                if (_worldState.AccountExists(blk.GasBeneficiary))
                    _worldState.AddToBalance(blk.GasBeneficiary, fees, spec);
                else
                    _worldState.CreateAccount(blk.GasBeneficiary, fees);

                if (spec.IsEip1559Enabled && spec.Eip1559FeeCollector is not null && !burntFees.IsZero)
                {
                    if (_worldState.AccountExists(blk.GasBeneficiary))
                        _worldState.AddToBalance(blk.GasBeneficiary, fees, spec);
                    else
                        _worldState.CreateAccount(blk.GasBeneficiary, fees);
                }

                if (tracer.IsTracingFees)
                    tracer.ReportFees(fees, burntFees);
            }

            return true;
        }

        private void PrepareAccountForContractDeployment(Address contractAddress, IReleaseSpec spec)
        {
            if (_worldState.AccountExists(contractAddress))
            {
                CodeInfo codeInfo = _virtualMachine.GetCachedCodeInfo(_worldState, contractAddress, spec);
                bool codeIsNotEmpty = codeInfo.MachineCode.Length != 0;
                bool accountNonceIsNotZero = _worldState.GetNonce(contractAddress) != 0;

                // TODO: verify what should happen if code info is a precompile
                // (but this would generally be a hash collision)
                if (codeIsNotEmpty || accountNonceIsNotZero)
                {
                    if (_logger.IsTrace)
                    {
                        _logger.Trace($"Contract collision at {contractAddress}");
                    }

                    throw new TransactionCollisionException();
                }

                // we clean any existing storage (in case of a previously called self destruct)
                _worldState.UpdateStorageRoot(contractAddress, Keccak.EmptyTreeHash);
            }
        }

        [MethodImpl(MethodImplOptions.AggressiveInlining)]
        private void TraceLogInvalidTx(Transaction transaction, string reason)
        {
            if (_logger.IsTrace) _logger.Trace($"Invalid tx {transaction.Hash} ({reason})");
        }

<<<<<<< HEAD
        protected long Refund(long gasLimit, long unspentGas, TransactionSubstate substate, Address sender,
            in UInt256 gasPrice, IReleaseSpec spec)
=======
        private long Refund(long gasLimit, long unspentGas, TransactionSubstate substate, Address sender,
            in UInt256 gasPrice, bool noValidation, IReleaseSpec spec)
>>>>>>> 2b7840be
        {
            long spentGas = gasLimit;
            if (!substate.IsError)
            {
                spentGas -= unspentGas;
                long refund = substate.ShouldRevert
                    ? 0
                    : RefundHelper.CalculateClaimableRefund(spentGas,
                        substate.Refund + substate.DestroyList.Count * RefundOf.Destroy(spec.IsEip3529Enabled), spec);

                if (_logger.IsTrace)
                    _logger.Trace("Refunding unused gas of " + unspentGas + " and refund of " + refund);
                // If noValidation we didn't charge for gas, so do not refund
                if (!noValidation) _worldState.AddToBalance(sender, (ulong)(unspentGas + refund) * gasPrice, spec);
                spentGas -= refund;
            }

            return spentGas;
        }
    }
}<|MERGE_RESOLUTION|>--- conflicted
+++ resolved
@@ -8,7 +8,6 @@
 using Nethermind.Core;
 using Nethermind.Core.Crypto;
 using Nethermind.Core.Specs;
-using static Nethermind.Core.Extensions.MemoryExtensions;
 using Nethermind.Crypto;
 using Nethermind.Evm.CodeAnalysis;
 using Nethermind.Evm.Tracing;
@@ -17,6 +16,7 @@
 using Nethermind.Specs;
 using Nethermind.State;
 using Nethermind.State.Tracing;
+using static Nethermind.Core.Extensions.MemoryExtensions;
 using Transaction = Nethermind.Core.Transaction;
 
 namespace Nethermind.Evm.TransactionProcessing
@@ -116,7 +116,6 @@
         }
 
 
-<<<<<<< HEAD
         /// <summary>
         /// Validates the transaction, in a static manner (i.e. without accesing state/storage).
         /// It basically ensures the transaction is well formed (i.e. no null values where not allowed, no overflows, etc).
@@ -133,23 +132,6 @@
         protected virtual bool ValidateStatic(Transaction tx, BlockHeader blk, IReleaseSpec spec, ITxTracer tracer, ExecutionOptions opts, out long intrinsicGas)
         {
             intrinsicGas = IntrinsicGasCalculator.Calculate(tx, spec);
-=======
-            UInt256 value = transaction.Value;
-
-            if (!transaction.TryCalculatePremiumPerGas(block.BaseFeePerGas, out UInt256 premiumPerGas) && !noValidation)
-            {
-                TraceLogInvalidTx(transaction, "MINER_PREMIUM_IS_NEGATIVE");
-                QuickFail(transaction, block, txTracer, eip658NotEnabled, "miner premium is negative");
-                return;
-            }
-
-            UInt256 effectiveGasPrice =
-                transaction.CalculateEffectiveGasPrice(spec.IsEip1559Enabled, block.BaseFeePerGas);
-
-            long gasLimit = transaction.GasLimit;
-            byte[] machineCode = transaction.IsContractCreation ? transaction.Data.AsArray() : null;
-            byte[] data = transaction.IsMessageCall ? transaction.Data.AsArray() : Array.Empty<byte>();
->>>>>>> 2b7840be
 
             bool validate = !opts.HasFlag(ExecutionOptions.NoValidation);
 
@@ -236,16 +218,12 @@
                 }
             }
 
-<<<<<<< HEAD
             return deleteCallerAccount;
         }
 
         protected virtual bool ValidateSender(Transaction tx, BlockHeader blk, IReleaseSpec spec, ITxTracer tracer, ExecutionOptions opts)
         {
             bool validate = !opts.HasFlag(ExecutionOptions.NoValidation);
-=======
-            UInt256 senderReservedGasPayment = (ulong)gasLimit * effectiveGasPrice;
->>>>>>> 2b7840be
 
             if (validate && _worldState.IsInvalidContractSender(spec, tx.SenderAddress))
             {
@@ -263,50 +241,45 @@
             premiumPerGas = UInt256.Zero;
             senderReservedGasPayment = UInt256.Zero;
 
-            if (opts.HasFlag(ExecutionOptions.NoValidation) || tx.IsSystem())
-            {
-                _worldState.SubtractFromBalance(tx.SenderAddress, UInt256.Zero, spec);
-                return true;
-            }
-
-<<<<<<< HEAD
-            if (!tx.TryCalculatePremiumPerGas(blk.BaseFeePerGas, out premiumPerGas))
-=======
-            // Do not charge gas if noValidation is set
-            if (!noValidation) _worldState.SubtractFromBalance(caller, senderReservedGasPayment, spec);
-            if (commit)
->>>>>>> 2b7840be
-            {
-                TraceLogInvalidTx(tx, "MINER_PREMIUM_IS_NEGATIVE");
-                QuickFail(tx, blk, spec, tracer, "miner premium is negative");
-                return false;
-            }
-
-            UInt256 senderBalance = _worldState.GetBalance(tx.SenderAddress);
-            if (UInt256.SubtractUnderflow(senderBalance, tx.Value, out UInt256 balanceLeft))
-            {
-                TraceLogInvalidTx(tx, $"INSUFFICIENT_SENDER_BALANCE: ({tx.SenderAddress})_BALANCE = {senderBalance}");
-                QuickFail(tx, blk, spec, tracer, "insufficient sender balance");
-                return false;
-            }
-
-            bool overflows = UInt256.MultiplyOverflow((UInt256)tx.GasLimit, tx.MaxFeePerGas, out UInt256 maxGasFee);
-            if (spec.IsEip1559Enabled && !tx.IsFree() && (overflows || balanceLeft < maxGasFee))
-            {
-                TraceLogInvalidTx(tx, $"INSUFFICIENT_MAX_FEE_PER_GAS_FOR_SENDER_BALANCE: ({tx.SenderAddress})_BALANCE = {senderBalance}, MAX_FEE_PER_GAS: {tx.MaxFeePerGas}");
-                QuickFail(tx, blk, spec, tracer, "insufficient MaxFeePerGas for sender balance");
-                return false;
-            }
-
-            overflows = UInt256.MultiplyOverflow((UInt256)tx.GasLimit, effectiveGasPrice, out senderReservedGasPayment);
-            if (overflows || senderReservedGasPayment > balanceLeft)
-            {
-                TraceLogInvalidTx(tx, $"INSUFFICIENT_SENDER_BALANCE: ({tx.SenderAddress})_BALANCE = {senderBalance}");
-                QuickFail(tx, blk, spec, tracer, "insufficient sender balance");
-                return false;
-            }
-
-            _worldState.SubtractFromBalance(tx.SenderAddress, senderReservedGasPayment, spec);
+            bool validate = !opts.HasFlag(ExecutionOptions.NoValidation);
+
+            if (!tx.IsSystem() && validate)
+            {
+                if (!tx.TryCalculatePremiumPerGas(blk.BaseFeePerGas, out premiumPerGas))
+                {
+                    TraceLogInvalidTx(tx, "MINER_PREMIUM_IS_NEGATIVE");
+                    QuickFail(tx, blk, spec, tracer, "miner premium is negative");
+                    return false;
+                }
+
+                UInt256 senderBalance = _worldState.GetBalance(tx.SenderAddress);
+                if (UInt256.SubtractUnderflow(senderBalance, tx.Value, out UInt256 balanceLeft))
+                {
+                    TraceLogInvalidTx(tx, $"INSUFFICIENT_SENDER_BALANCE: ({tx.SenderAddress})_BALANCE = {senderBalance}");
+                    QuickFail(tx, blk, spec, tracer, "insufficient sender balance");
+                    return false;
+                }
+
+                bool overflows = UInt256.MultiplyOverflow((UInt256)tx.GasLimit, tx.MaxFeePerGas, out UInt256 maxGasFee);
+                if (spec.IsEip1559Enabled && !tx.IsFree() && (overflows || balanceLeft < maxGasFee))
+                {
+                    TraceLogInvalidTx(tx, $"INSUFFICIENT_MAX_FEE_PER_GAS_FOR_SENDER_BALANCE: ({tx.SenderAddress})_BALANCE = {senderBalance}, MAX_FEE_PER_GAS: {tx.MaxFeePerGas}");
+                    QuickFail(tx, blk, spec, tracer, "insufficient MaxFeePerGas for sender balance");
+                    return false;
+                }
+
+                overflows = UInt256.MultiplyOverflow((UInt256)tx.GasLimit, effectiveGasPrice, out senderReservedGasPayment);
+                if (overflows || senderReservedGasPayment > balanceLeft)
+                {
+                    TraceLogInvalidTx(tx, $"INSUFFICIENT_SENDER_BALANCE: ({tx.SenderAddress})_BALANCE = {senderBalance}");
+                    QuickFail(tx, blk, spec, tracer, "insufficient sender balance");
+                    return false;
+                }
+            }
+
+            if (validate)
+                _worldState.SubtractFromBalance(tx.SenderAddress, senderReservedGasPayment, spec);
+
             return true;
         }
 
@@ -337,10 +310,10 @@
             TxExecutionContext executionContext =
                 new(blk, tx.SenderAddress, effectiveGasPrice, tx.BlobVersionedHashes);
 
-            CodeInfo codeInfo = tx.IsContractCreation ? new(tx.Data)
+            CodeInfo codeInfo = tx.IsContractCreation ? new(tx.Data.AsArray())
                                     : _virtualMachine.GetCachedCodeInfo(_worldState, recipient, spec);
 
-            byte[] inputData = tx.IsMessageCall ? tx.Data ?? Array.Empty<byte>() : Array.Empty<byte>();
+            byte[] inputData = tx.IsMessageCall ? tx.Data.AsArray() ?? Array.Empty<byte>() : Array.Empty<byte>();
 
             return new ExecutionEnvironment
             (
@@ -452,11 +425,7 @@
                     statusCode = StatusCode.Success;
                 }
 
-<<<<<<< HEAD
-                spentGas = Refund(tx.GasLimit, unspentGas, substate, tx.SenderAddress, env.TxExecutionContext.GasPrice, spec);
-=======
-                spentGas = Refund(gasLimit, unspentGas, substate, caller, effectiveGasPrice, noValidation, spec);
->>>>>>> 2b7840be
+                spentGas = Refund(tx.GasLimit, unspentGas, substate, tx.SenderAddress, env.TxExecutionContext.GasPrice, opts, spec);
             }
             catch (Exception ex) when (ex is EvmException || ex is OverflowException) // TODO: OverflowException? still needed? hope not
             {
@@ -523,17 +492,10 @@
                 }
                 else
                 {
-<<<<<<< HEAD
-                    _worldState.AddToBalance(tx.SenderAddress, senderReservedGasPayment, spec);
+                    if (!opts.HasFlag(ExecutionOptions.NoValidation))
+                        _worldState.AddToBalance(tx.SenderAddress, senderReservedGasPayment, spec);
                     if (!tx.IsSystem())
                         _worldState.DecrementNonce(tx.SenderAddress);
-=======
-                    if (!noValidation) _worldState.AddToBalance(caller, senderReservedGasPayment, spec);
-                    if (notSystemTransaction)
-                    {
-                        _worldState.DecrementNonce(caller);
-                    }
->>>>>>> 2b7840be
 
                     _worldState.Commit(spec);
                 }
@@ -628,13 +590,8 @@
             if (_logger.IsTrace) _logger.Trace($"Invalid tx {transaction.Hash} ({reason})");
         }
 
-<<<<<<< HEAD
         protected long Refund(long gasLimit, long unspentGas, TransactionSubstate substate, Address sender,
-            in UInt256 gasPrice, IReleaseSpec spec)
-=======
-        private long Refund(long gasLimit, long unspentGas, TransactionSubstate substate, Address sender,
-            in UInt256 gasPrice, bool noValidation, IReleaseSpec spec)
->>>>>>> 2b7840be
+            in UInt256 gasPrice, ExecutionOptions opts, IReleaseSpec spec)
         {
             long spentGas = gasLimit;
             if (!substate.IsError)
@@ -648,7 +605,8 @@
                 if (_logger.IsTrace)
                     _logger.Trace("Refunding unused gas of " + unspentGas + " and refund of " + refund);
                 // If noValidation we didn't charge for gas, so do not refund
-                if (!noValidation) _worldState.AddToBalance(sender, (ulong)(unspentGas + refund) * gasPrice, spec);
+                if (!opts.HasFlag(ExecutionOptions.NoValidation))
+                    _worldState.AddToBalance(sender, (ulong)(unspentGas + refund) * gasPrice, spec);
                 spentGas -= refund;
             }
 
