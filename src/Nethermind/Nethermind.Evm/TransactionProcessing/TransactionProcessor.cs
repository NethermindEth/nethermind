// SPDX-FileCopyrightText: 2022 Demerzel Solutions Limited
// SPDX-License-Identifier: LGPL-3.0-only

using System;
using System.IO;
using System.Linq;
using System.Runtime.CompilerServices;
using Nethermind.Core;
using Nethermind.Core.Crypto;
using Nethermind.Core.Specs;
using Nethermind.Crypto;
using Nethermind.Evm.CodeAnalysis;
using Nethermind.Evm.Tracing;
using Nethermind.Int256;
using Nethermind.Logging;
using Nethermind.Specs;
using Nethermind.State;
using Nethermind.State.Tracing;
using static Nethermind.Core.Extensions.MemoryExtensions;

using static Nethermind.Evm.VirtualMachine;

namespace Nethermind.Evm.TransactionProcessing
{
    public class TransactionProcessor : ITransactionProcessor
    {
        protected EthereumEcdsa Ecdsa { get; private init; }
        protected ILogger Logger { get; private init; }
        protected ISpecProvider SpecProvider { get; private init; }
        protected IWorldState WorldState { get; private init; }
        protected IVirtualMachine VirtualMachine { get; private init; }

        [Flags]
        protected enum ExecutionOptions
        {
            /// <summary>
            /// Just accumulate the state
            /// </summary>
            None = 0,

            /// <summary>
            /// Commit the state after execution
            /// </summary>
            Commit = 1,

            /// <summary>
            /// Restore state after execution
            /// </summary>
            Restore = 2,

            /// <summary>
            /// Skip potential fail checks
            /// </summary>
            NoValidation = Commit | 4,

            /// <summary>
            /// Commit and later restore state also skip validation, use for CallAndRestore
            /// </summary>
            CommitAndRestore = Commit | Restore | NoValidation
        }

        public TransactionProcessor(
            ISpecProvider? specProvider,
            IWorldState? worldState,
            IVirtualMachine? virtualMachine,
            ILogManager? logManager)
        {
            Logger = logManager?.GetClassLogger() ?? throw new ArgumentNullException(nameof(logManager));
            SpecProvider = specProvider ?? throw new ArgumentNullException(nameof(specProvider));
            WorldState = worldState ?? throw new ArgumentNullException(nameof(worldState));
            VirtualMachine = virtualMachine ?? throw new ArgumentNullException(nameof(virtualMachine));
            Ecdsa = new EthereumEcdsa(specProvider.ChainId, logManager);
        }

        public void CallAndRestore(Transaction transaction, BlockExecutionContext blCtx, ITxTracer txTracer)
        {
            Execute(transaction, blCtx, txTracer, ExecutionOptions.CommitAndRestore);
        }

        public void BuildUp(Transaction transaction, BlockExecutionContext blCtx, ITxTracer txTracer)
        {
            // we need to treat the result of previous transaction as the original value of next transaction
            // when we do not commit
            WorldState.TakeSnapshot(true);
            Execute(transaction, blCtx, txTracer, ExecutionOptions.None);
        }

        public void Execute(Transaction transaction, BlockExecutionContext blCtx, ITxTracer txTracer)
        {
            Execute(transaction, blCtx, txTracer, ExecutionOptions.Commit);
        }

        public void Trace(Transaction transaction, BlockExecutionContext blCtx, ITxTracer txTracer)
        {
            Execute(transaction, blCtx, txTracer, ExecutionOptions.NoValidation);
        }

        protected virtual void Execute(Transaction tx, BlockExecutionContext blCtx, ITxTracer tracer, ExecutionOptions opts)
        {
            BlockHeader header = blCtx.Header;
<<<<<<< HEAD
            IReleaseSpec spec = _specProvider.GetSpec(header);
            if (tx.IsAuRaSystemCall(spec))
=======
            IReleaseSpec spec = SpecProvider.GetSpec(header);
            if (tx.IsSystem())
>>>>>>> 3095d01d
                spec = new SystemTransactionReleaseSpec(spec);

            // restore is CallAndRestore - previous call, we will restore state after the execution
            bool restore = opts.HasFlag(ExecutionOptions.Restore);
            // commit - is for standard execute, we will commit thee state after execution
            // !commit - is for build up during block production, we won't commit state after each transaction to support rollbacks
            // we commit only after all block is constructed
            bool commit = opts.HasFlag(ExecutionOptions.Commit) || !spec.IsEip658Enabled;

            if (!ValidateStatic(tx, header, spec, tracer, opts, out long intrinsicGas))
                return;

            UInt256 effectiveGasPrice =
                tx.CalculateEffectiveGasPrice(spec.IsEip1559Enabled, header.BaseFeePerGas);

            if (opts == ExecutionOptions.Commit || opts == ExecutionOptions.None)
            {
                decimal gasPrice = (decimal)effectiveGasPrice / 1_000_000_000m;
                Metrics.MinGasPrice = Math.Min(gasPrice, Metrics.MinGasPrice);
                Metrics.MaxGasPrice = Math.Max(gasPrice, Metrics.MaxGasPrice);

                Metrics.BlockMinGasPrice = Math.Min(gasPrice, Metrics.BlockMinGasPrice);
                Metrics.BlockMaxGasPrice = Math.Max(gasPrice, Metrics.BlockMaxGasPrice);

                Metrics.AveGasPrice =
                    (Metrics.AveGasPrice * Metrics.Transactions + gasPrice) / (Metrics.Transactions + 1);
                Metrics.EstMedianGasPrice +=
                    Metrics.AveGasPrice * 0.01m * decimal.Sign(gasPrice - Metrics.EstMedianGasPrice);
                Metrics.Transactions++;

                Metrics.BlockAveGasPrice = (Metrics.BlockAveGasPrice * Metrics.BlockTransactions + gasPrice) /
                                           (Metrics.BlockTransactions + 1);
                Metrics.BlockEstMedianGasPrice += Metrics.BlockAveGasPrice * 0.01m *
                                                  decimal.Sign(gasPrice - Metrics.BlockEstMedianGasPrice);
                Metrics.BlockTransactions++;
            }

            bool deleteCallerAccount = RecoverSenderIfNeeded(tx, spec, opts, effectiveGasPrice);

            if (!ValidateSender(tx, header, spec, tracer, opts))
                return;

            if (!BuyGas(tx, header, spec, tracer, opts, effectiveGasPrice, out UInt256 premiumPerGas,
                    out UInt256 senderReservedGasPayment))
                return;

            if (!IncrementNonce(tx, header, spec, tracer, opts))
                return;

            if (commit)
                WorldState.Commit(spec, tracer.IsTracingState ? tracer : NullTxTracer.Instance);

            ExecutionEnvironment env = BuildExecutionEnvironmnet(tx, blCtx, spec, tracer, opts, effectiveGasPrice);

            long gasAvailable = tx.GasLimit - intrinsicGas;
            if (!ExecuteEVMCall(tx, header, spec, tracer, opts, gasAvailable, env, out TransactionSubstate? substate,
                    out long spentGas, out byte statusCode))
                return;

            if (!PayFees(tx, header, spec, tracer, substate, spentGas, premiumPerGas, statusCode))
                return;

            // Finalize
            if (restore)
            {
                WorldState.Reset();
                if (deleteCallerAccount)
                {
                    WorldState.DeleteAccount(tx.SenderAddress);
                }
                else
                {
                    if (!opts.HasFlag(ExecutionOptions.NoValidation))
                        WorldState.AddToBalance(tx.SenderAddress, senderReservedGasPayment, spec);
                    if (!tx.IsSystem())
                        WorldState.DecrementNonce(tx.SenderAddress);

                    WorldState.Commit(spec);
                }
            }
            else if (commit)
            {
                WorldState.Commit(spec, tracer.IsTracingState ? tracer : NullStateTracer.Instance);
            }

            if (tracer.IsTracingReceipt)
            {
                Hash256 stateRoot = null;
                if (!spec.IsEip658Enabled)
                {
                    WorldState.RecalculateStateRoot();
                    stateRoot = WorldState.StateRoot;
                }

                if (statusCode == StatusCode.Failure)
                {
                    byte[] output = (substate?.ShouldRevert ?? false) ? substate.Output.ToArray() : Array.Empty<byte>();
                    tracer.MarkAsFailed(env.ExecutingAccount, spentGas, output, substate?.Error, stateRoot);
                }
                else
                {
                    LogEntry[] logs = substate.Logs.Any() ? substate.Logs.ToArray() : Array.Empty<LogEntry>();
                    tracer.MarkAsSuccess(env.ExecutingAccount, spentGas, substate.Output.ToArray(), logs, stateRoot);
                }
            }
        }

<<<<<<< HEAD

        private void QuickFail(Transaction tx, BlockHeader block, IReleaseSpec spec, ITxTracer txTracer, string? reason)
=======
        protected void QuickFail(Transaction tx, BlockHeader block, IReleaseSpec spec, ITxTracer txTracer, string? reason)
>>>>>>> 3095d01d
        {
            block.GasUsed += tx.GasLimit;

            Address recipient = tx.To ?? ContractAddress.From(
                tx.SenderAddress ?? Address.Zero,
                WorldState.GetNonce(tx.SenderAddress ?? Address.Zero));

            if (txTracer.IsTracingReceipt)
            {
                Hash256? stateRoot = null;
                if (!spec.IsEip658Enabled)
                {
                    WorldState.RecalculateStateRoot();
                    stateRoot = WorldState.StateRoot;
                }

                txTracer.MarkAsFailed(recipient, tx.GasLimit, Array.Empty<byte>(), reason ?? "invalid", stateRoot);
            }
        }


        /// <summary>
        /// Validates the transaction, in a static manner (i.e. without accesing state/storage).
        /// It basically ensures the transaction is well formed (i.e. no null values where not allowed, no overflows, etc).
        /// As a part of validating the transaction the premium per gas will be calculated, to save computation this
        /// is returned in an out parameter.
        /// </summary>
        /// <param name="tx">The transaction to validate</param>
        /// <param name="header">The block containing the transaction. Only BaseFee is being used from the block atm.</param>
        /// <param name="spec">The release spec with which the transaction will be executed</param>
        /// <param name="tracer">The transaction tracer</param>
        /// <param name="opts">Options (Flags) to use for execution</param>
        /// <param name="premium">Computed premium per gas</param>
        /// <returns></returns>
        protected virtual bool ValidateStatic(Transaction tx, BlockHeader header, IReleaseSpec spec, ITxTracer tracer,
            ExecutionOptions opts, out long intrinsicGas)
        {
            intrinsicGas = IntrinsicGasCalculator.Calculate(tx, spec);

            bool validate = !opts.HasFlag(ExecutionOptions.NoValidation);

            if (tx.SenderAddress is null)
            {
                TraceLogInvalidTx(tx, "SENDER_NOT_SPECIFIED");
                QuickFail(tx, header, spec, tracer, "sender not specified");
                return false;
            }

            if (validate && tx.Nonce >= ulong.MaxValue - 1)
            {
                // we are here if nonce is at least (ulong.MaxValue - 1). If tx is contract creation,
                // it is max possible value. Otherwise, (ulong.MaxValue - 1) is allowed, but ulong.MaxValue not.
                if (tx.IsContractCreation || tx.Nonce == ulong.MaxValue)
                {
                    TraceLogInvalidTx(tx, "NONCE_OVERFLOW");
                    QuickFail(tx, header, spec, tracer, "nonce overflow");
                    return false;
                }
            }

            if (tx.IsAboveInitCode(spec))
            {
                TraceLogInvalidTx(tx,
                    $"CREATE_TRANSACTION_SIZE_EXCEEDS_MAX_INIT_CODE_SIZE {tx.DataLength} > {spec.MaxInitCodeSize}");
                QuickFail(tx, header, spec, tracer, "EIP-3860 - transaction size over max init code size");
                return false;
            }

            if (!tx.IsSystem())
            {
                if (tx.GasLimit < intrinsicGas)
                {
                    TraceLogInvalidTx(tx, $"GAS_LIMIT_BELOW_INTRINSIC_GAS {tx.GasLimit} < {intrinsicGas}");
                    QuickFail(tx, header, spec, tracer, "gas limit below intrinsic gas");
                    return false;
                }

                if (validate && tx.GasLimit > header.GasLimit - header.GasUsed)
                {
                    TraceLogInvalidTx(tx,
                        $"BLOCK_GAS_LIMIT_EXCEEDED {tx.GasLimit} > {header.GasLimit} - {header.GasUsed}");
                    QuickFail(tx, header, spec, tracer, "block gas limit exceeded");
                    return false;
                }
            }

            return true;
        }

        // TODO Should we remove this already
<<<<<<< HEAD
        private bool RecoverSenderIfNeeded(Transaction tx, IReleaseSpec spec, ExecutionOptions opts,
            in UInt256 effectiveGasPrice)
=======
        protected bool RecoverSenderIfNeeded(Transaction tx, IReleaseSpec spec, ExecutionOptions opts, in UInt256 effectiveGasPrice)
>>>>>>> 3095d01d
        {
            bool commit = opts.HasFlag(ExecutionOptions.Commit) || !spec.IsEip658Enabled;
            bool restore = opts.HasFlag(ExecutionOptions.Restore);
            bool noValidation = opts.HasFlag(ExecutionOptions.NoValidation);

            bool deleteCallerAccount = false;

<<<<<<< HEAD
            if (!_worldState.AccountExists(tx.SenderAddress) && !tx.IsGethStyleSystemCall(spec))
            {
                if (_logger.IsDebug)
                    _logger.Debug($"TX sender account does not exist {tx.SenderAddress} - trying to recover it");
=======
            if (!WorldState.AccountExists(tx.SenderAddress))
            {
                if (Logger.IsDebug) Logger.Debug($"TX sender account does not exist {tx.SenderAddress} - trying to recover it");
>>>>>>> 3095d01d

                Address prevSender = tx.SenderAddress;
                // hacky fix for the potential recovery issue
                if (tx.Signature is not null)
                    tx.SenderAddress = Ecdsa.RecoverAddress(tx, !spec.ValidateChainId);

                if (prevSender != tx.SenderAddress)
                {
<<<<<<< HEAD
                    if (_logger.IsWarn)
                        _logger.Warn(
                            $"TX recovery issue fixed - tx was coming with sender {prevSender} and the now it recovers to {tx.SenderAddress}");
=======
                    if (Logger.IsWarn)
                        Logger.Warn($"TX recovery issue fixed - tx was coming with sender {prevSender} and the now it recovers to {tx.SenderAddress}");
>>>>>>> 3095d01d
                }
                else
                {
                    TraceLogInvalidTx(tx, $"SENDER_ACCOUNT_DOES_NOT_EXIST {tx.SenderAddress}");
                    if (!commit || noValidation || effectiveGasPrice == UInt256.Zero)
                    {
                        deleteCallerAccount = !commit || restore;
                        WorldState.CreateAccount(tx.SenderAddress, UInt256.Zero);
                    }
                }

                if (tx.SenderAddress is null)
                {
                    throw new InvalidDataException(
                        $"Failed to recover sender address on tx {tx.Hash} when previously recovered sender account did not exist.");
                }
            }

            return deleteCallerAccount;
        }


        protected virtual bool ValidateSender(Transaction tx, BlockHeader header, IReleaseSpec spec, ITxTracer tracer,
            ExecutionOptions opts)
        {
            bool validate = !opts.HasFlag(ExecutionOptions.NoValidation);

            if (validate && WorldState.IsInvalidContractSender(spec, tx.SenderAddress))
            {
                TraceLogInvalidTx(tx, "SENDER_IS_CONTRACT");
                QuickFail(tx, header, spec, tracer, "sender has deployed code");
                return false;
            }

            return true;
        }

<<<<<<< HEAD
        private bool BuyGas(Transaction tx, BlockHeader header, IReleaseSpec spec, ITxTracer tracer,
            ExecutionOptions opts,
            in UInt256 effectiveGasPrice, out UInt256 premiumPerGas, out UInt256 senderReservedGasPayment)
=======
        protected virtual bool BuyGas(Transaction tx, BlockHeader header, IReleaseSpec spec, ITxTracer tracer, ExecutionOptions opts,
                in UInt256 effectiveGasPrice, out UInt256 premiumPerGas, out UInt256 senderReservedGasPayment)
>>>>>>> 3095d01d
        {
            premiumPerGas = UInt256.Zero;
            senderReservedGasPayment = UInt256.Zero;
            bool validate = !opts.HasFlag(ExecutionOptions.NoValidation);

            if (!tx.IsSystem() && validate)
            {
                if (!tx.TryCalculatePremiumPerGas(header.BaseFeePerGas, out premiumPerGas))
                {
                    TraceLogInvalidTx(tx, "MINER_PREMIUM_IS_NEGATIVE");
                    QuickFail(tx, header, spec, tracer, "miner premium is negative");
                    return false;
                }

                UInt256 senderBalance = WorldState.GetBalance(tx.SenderAddress);
                if (UInt256.SubtractUnderflow(senderBalance, tx.Value, out UInt256 balanceLeft))
                {
                    TraceLogInvalidTx(tx,
                        $"INSUFFICIENT_SENDER_BALANCE: ({tx.SenderAddress})_BALANCE = {senderBalance}");
                    QuickFail(tx, header, spec, tracer, "insufficient sender balance");
                    return false;
                }


                bool overflows;
                if (spec.IsEip1559Enabled && !tx.IsFree())
                {
                    overflows = UInt256.MultiplyOverflow((UInt256)tx.GasLimit, tx.MaxFeePerGas, out UInt256 maxGasFee);
                    if (overflows || balanceLeft < maxGasFee)
                    {
                        TraceLogInvalidTx(tx,
                            $"INSUFFICIENT_MAX_FEE_PER_GAS_FOR_SENDER_BALANCE: ({tx.SenderAddress})_BALANCE = {senderBalance}, MAX_FEE_PER_GAS: {tx.MaxFeePerGas}");
                        QuickFail(tx, header, spec, tracer, "insufficient MaxFeePerGas for sender balance");
                        return false;
                    }

                    if (tx.SupportsBlobs)
                    {
                        overflows = UInt256.MultiplyOverflow(BlobGasCalculator.CalculateBlobGas(tx),
                            (UInt256)tx.MaxFeePerBlobGas, out UInt256 maxBlobGasFee);
                        if (overflows || UInt256.AddOverflow(maxGasFee, maxBlobGasFee, out UInt256 multidimGasFee) ||
                            multidimGasFee > balanceLeft)
                        {
                            TraceLogInvalidTx(tx,
                                $"INSUFFICIENT_MAX_FEE_PER_BLOB_GAS_FOR_SENDER_BALANCE: ({tx.SenderAddress})_BALANCE = {senderBalance}");
                            QuickFail(tx, header, spec, tracer, "insufficient sender balance");
                            return false;
                        }
                    }
                }

                overflows = UInt256.MultiplyOverflow((UInt256)tx.GasLimit, effectiveGasPrice,
                    out senderReservedGasPayment);
                if (!overflows && tx.SupportsBlobs)
                {
                    overflows = !BlobGasCalculator.TryCalculateBlobGasPrice(header, tx, out UInt256 blobGasFee);
                    if (!overflows)
                    {
                        overflows = UInt256.AddOverflow(senderReservedGasPayment, blobGasFee,
                            out senderReservedGasPayment);
                    }
                }

                if (overflows || senderReservedGasPayment > balanceLeft)
                {
                    TraceLogInvalidTx(tx,
                        $"INSUFFICIENT_SENDER_BALANCE: ({tx.SenderAddress})_BALANCE = {senderBalance}");
                    QuickFail(tx, header, spec, tracer, "insufficient sender balance");
                    return false;
                }
            }

            if (validate)
                WorldState.SubtractFromBalance(tx.SenderAddress, senderReservedGasPayment, spec);

            return true;
        }

        protected virtual bool IncrementNonce(Transaction tx, BlockHeader header, IReleaseSpec spec, ITxTracer tracer,
            ExecutionOptions opts)
        {
            if (tx.IsSystem())
                return true;

            if (tx.Nonce != WorldState.GetNonce(tx.SenderAddress))
            {
<<<<<<< HEAD
                TraceLogInvalidTx(tx,
                    $"WRONG_TRANSACTION_NONCE: {tx.Nonce} (expected {_worldState.GetNonce(tx.SenderAddress)})");
=======
                TraceLogInvalidTx(tx, $"WRONG_TRANSACTION_NONCE: {tx.Nonce} (expected {WorldState.GetNonce(tx.SenderAddress)})");
>>>>>>> 3095d01d
                QuickFail(tx, header, spec, tracer, "wrong transaction nonce");
                return false;
            }

            WorldState.IncrementNonce(tx.SenderAddress);
            return true;
        }

        protected virtual ExecutionEnvironment BuildExecutionEnvironmnet(
            Transaction tx, BlockExecutionContext blCtx, IReleaseSpec spec, ITxTracer tracer, ExecutionOptions opts,
            in UInt256 effectiveGasPrice)
        {
<<<<<<< HEAD
            Address recipient = tx.GetRecipient(tx.IsContractCreation ? _worldState.GetNonce(tx.SenderAddress) : 0) ??
                                // this transaction is not a contract creation so it should have the recipient known and not null
                                throw new InvalidDataException("Recipient has not been resolved properly before tx execution");
=======
            Address recipient = tx.GetRecipient(tx.IsContractCreation ? WorldState.GetNonce(tx.SenderAddress) : 0) ??
                // this transaction is not a contract creation so it should have the recipient known and not null
                throw new InvalidDataException("Recipient has not been resolved properly before tx execution");
>>>>>>> 3095d01d

            TxExecutionContext executionContext =
                new(blCtx, tx.SenderAddress, effectiveGasPrice, tx.BlobVersionedHashes);

<<<<<<< HEAD
            CodeInfo codeInfo = tx.IsContractCreation
                ? new(tx.Data.AsArray())
                : _virtualMachine.GetCachedCodeInfo(_worldState, recipient, spec);
=======
            CodeInfo codeInfo = tx.IsContractCreation ? new(tx.Data.AsArray())
                                    : VirtualMachine.GetCachedCodeInfo(WorldState, recipient, spec);
>>>>>>> 3095d01d

            byte[] inputData = tx.IsMessageCall ? tx.Data.AsArray() ?? Array.Empty<byte>() : Array.Empty<byte>();

            return new ExecutionEnvironment
            (
                txExecutionContext: executionContext,
                value: tx.Value,
                transferValue: tx.Value,
                caller: tx.SenderAddress,
                codeSource: recipient,
                executingAccount: recipient,
                inputData: inputData,
                codeInfo: codeInfo
            );
        }

        protected virtual bool ExecuteEVMCall(
            Transaction tx, BlockHeader header, IReleaseSpec spec, ITxTracer tracer, ExecutionOptions opts,
            in long gasAvailable, in ExecutionEnvironment env,
            out TransactionSubstate? substate, out long spentGas, out byte statusCode)
        {
            bool validate = !opts.HasFlag(ExecutionOptions.NoValidation);

            substate = null;
            spentGas = tx.GasLimit;
            statusCode = StatusCode.Failure;

            long unspentGas = gasAvailable;

            Snapshot snapshot = WorldState.TakeSnapshot();

            // Fixes eth_estimateGas.
            // If sender is SystemUser subtracting value will cause InsufficientBalanceException
            if (validate || !tx.IsSystem())
                WorldState.SubtractFromBalance(tx.SenderAddress, tx.Value, spec);

            try
            {
                if (tx.IsContractCreation)
                {
                    // if transaction is a contract creation then recipient address is the contract deployment address
                    PrepareAccountForContractDeployment(env.ExecutingAccount, spec);
                }

                ExecutionType executionType =
                    tx.IsContractCreation ? ExecutionType.Create : ExecutionType.Transaction;

                using (EvmState state = new(unspentGas, env, executionType, true, snapshot, false))
                {
                    if (spec.UseTxAccessLists)
                    {
                        state.WarmUp(tx.AccessList); // eip-2930
                    }

                    if (spec.UseHotAndColdStorage)
                    {
                        state.WarmUp(tx.SenderAddress); // eip-2929
                        state.WarmUp(env.ExecutingAccount); // eip-2929
                    }

                    if (spec.AddCoinbaseToTxAccessList)
                    {
                        state.WarmUp(header.GasBeneficiary);
                    }

                    if (!tracer.IsTracingActions)
                    {
                        substate = VirtualMachine.Run<NotTracing>(state, WorldState, tracer);
                    }
                    else
                    {
                        substate = VirtualMachine.Run<IsTracing>(state, WorldState, tracer);
                    }

                    unspentGas = state.GasAvailable;

                    if (tracer.IsTracingAccess)
                    {
                        tracer.ReportAccess(state.AccessedAddresses, state.AccessedStorageCells);
                    }
                }

                if (substate.ShouldRevert || substate.IsError)
                {
                    if (Logger.IsTrace)
                        Logger.Trace("Restoring state from before transaction");
                    WorldState.Restore(snapshot);
                }
                else
                {
                    // tks: there is similar code fo contract creation from init and from CREATE
                    // this may lead to inconsistencies (however it is tested extensively in blockchain tests)
                    if (tx.IsContractCreation)
                    {
                        long codeDepositGasCost = CodeDepositHandler.CalculateCost(substate.Output.Length, spec);
                        if (unspentGas < codeDepositGasCost && spec.ChargeForTopLevelCreate)
                        {
                            throw new OutOfGasException();
                        }

                        if (CodeDepositHandler.CodeIsInvalid(spec, substate.Output))
                        {
                            throw new InvalidCodeException();
                        }

                        if (unspentGas >= codeDepositGasCost)
                        {
                            WorldState.InsertCode(env.ExecutingAccount, substate.Output, spec);
                            unspentGas -= codeDepositGasCost;
                        }
                    }

                    foreach (Address toBeDestroyed in substate.DestroyList)
                    {
                        if (Logger.IsTrace)
                            Logger.Trace($"Destroying account {toBeDestroyed}");

                        WorldState.ClearStorage(toBeDestroyed);
                        WorldState.DeleteAccount(toBeDestroyed);

                        if (tracer.IsTracingRefunds)
                            tracer.ReportRefund(RefundOf.Destroy(spec.IsEip3529Enabled));
                    }

                    statusCode = StatusCode.Success;
                }

<<<<<<< HEAD
                spentGas = Refund(tx, unspentGas, substate, env.TxExecutionContext.GasPrice, opts, spec);
=======
                spentGas = Refund(tx, header, spec, opts, substate, unspentGas, env.TxExecutionContext.GasPrice);
>>>>>>> 3095d01d
            }
            catch (Exception ex) when
                (ex is EvmException || ex is OverflowException) // TODO: OverflowException? still needed? hope not
            {
                if (Logger.IsTrace)
                    Logger.Trace($"EVM EXCEPTION: {ex.GetType().Name}");
                WorldState.Restore(snapshot);
            }

            if (validate && !tx.IsSystem())
                header.GasUsed += spentGas;

            return true;
        }

<<<<<<< HEAD
        protected bool PayFees(Transaction tx, BlockHeader header, IReleaseSpec spec, ITxTracer tracer,
            in TransactionSubstate substate, in long spentGas, in UInt256 premiumPerGas, in byte statusCode)
=======
        protected virtual bool PayFees(Transaction tx, BlockHeader header, IReleaseSpec spec, ITxTracer tracer, in TransactionSubstate substate, in long spentGas, in UInt256 premiumPerGas, in byte statusCode)
>>>>>>> 3095d01d
        {
            if (tx.IsSystem())
                return true;

            bool gasBeneficiaryNotDestroyed = substate?.DestroyList.Contains(header.GasBeneficiary) != true;
            if (statusCode == StatusCode.Failure || gasBeneficiaryNotDestroyed)
            {

                UInt256 fees = (UInt256)spentGas * premiumPerGas;
                UInt256 burntFees = !tx.IsFree() ? (UInt256)spentGas * header.BaseFeePerGas : 0;

                WorldState.AddToBalanceAndCreateIfNotExists(header.GasBeneficiary, fees, spec);

                if (spec.IsEip1559Enabled && spec.Eip1559FeeCollector is not null && !burntFees.IsZero)
<<<<<<< HEAD
                    _worldState.AddToBalanceAndCreateIfNotExists(spec.Eip1559FeeCollector, burntFees, spec);
                ;
=======
                    WorldState.AddToBalanceAndCreateIfNotExists(spec.Eip1559FeeCollector, burntFees, spec); ;
>>>>>>> 3095d01d

                if (tracer.IsTracingFees)
                    tracer.ReportFees(fees, burntFees);
            }

            return true;
        }

        protected void PrepareAccountForContractDeployment(Address contractAddress, IReleaseSpec spec)
        {
            if (WorldState.AccountExists(contractAddress))
            {
                CodeInfo codeInfo = VirtualMachine.GetCachedCodeInfo(WorldState, contractAddress, spec);
                bool codeIsNotEmpty = codeInfo.MachineCode.Length != 0;
                bool accountNonceIsNotZero = WorldState.GetNonce(contractAddress) != 0;

                // TODO: verify what should happen if code info is a precompile
                // (but this would generally be a hash collision)
                if (codeIsNotEmpty || accountNonceIsNotZero)
                {
                    if (Logger.IsTrace)
                    {
                        Logger.Trace($"Contract collision at {contractAddress}");
                    }

                    throw new TransactionCollisionException();
                }

                // we clean any existing storage (in case of a previously called self destruct)
                WorldState.UpdateStorageRoot(contractAddress, Keccak.EmptyTreeHash);
            }
        }

        [MethodImpl(MethodImplOptions.AggressiveInlining)]
        protected void TraceLogInvalidTx(Transaction transaction, string reason)
        {
            if (Logger.IsTrace) Logger.Trace($"Invalid tx {transaction.Hash} ({reason})");
        }

<<<<<<< HEAD
        protected long Refund(Transaction tx, long unspentGas, TransactionSubstate substate,
            in UInt256 gasPrice, ExecutionOptions opts, IReleaseSpec spec)
=======
        protected virtual long Refund(Transaction tx, BlockHeader header, IReleaseSpec spec, ExecutionOptions opts,
            in TransactionSubstate substate, in long unspentGas, in UInt256 gasPrice)
>>>>>>> 3095d01d
        {
            long spentGas = tx.GasLimit;
            if (!substate.IsError)
            {
                spentGas -= unspentGas;
                long refund = substate.ShouldRevert
                    ? 0
                    : RefundHelper.CalculateClaimableRefund(spentGas,
                        substate.Refund + substate.DestroyList.Count * RefundOf.Destroy(spec.IsEip3529Enabled), spec);

                if (Logger.IsTrace)
                    Logger.Trace("Refunding unused gas of " + unspentGas + " and refund of " + refund);
                // If noValidation we didn't charge for gas, so do not refund
                if (!opts.HasFlag(ExecutionOptions.NoValidation))
<<<<<<< HEAD
                    _worldState.AddToBalance(tx.SenderAddress, (ulong)(unspentGas + refund) * gasPrice, spec);
=======
                    WorldState.AddToBalance(tx.SenderAddress, (ulong)(unspentGas + refund) * gasPrice, spec);
>>>>>>> 3095d01d
                spentGas -= refund;
            }

            return spentGas;
        }
    }
}<|MERGE_RESOLUTION|>--- conflicted
+++ resolved
@@ -98,13 +98,8 @@
         protected virtual void Execute(Transaction tx, BlockExecutionContext blCtx, ITxTracer tracer, ExecutionOptions opts)
         {
             BlockHeader header = blCtx.Header;
-<<<<<<< HEAD
-            IReleaseSpec spec = _specProvider.GetSpec(header);
+            IReleaseSpec spec = SpecProvider.GetSpec(header);
             if (tx.IsAuRaSystemCall(spec))
-=======
-            IReleaseSpec spec = SpecProvider.GetSpec(header);
-            if (tx.IsSystem())
->>>>>>> 3095d01d
                 spec = new SystemTransactionReleaseSpec(spec);
 
             // restore is CallAndRestore - previous call, we will restore state after the execution
@@ -212,12 +207,7 @@
             }
         }
 
-<<<<<<< HEAD
-
-        private void QuickFail(Transaction tx, BlockHeader block, IReleaseSpec spec, ITxTracer txTracer, string? reason)
-=======
         protected void QuickFail(Transaction tx, BlockHeader block, IReleaseSpec spec, ITxTracer txTracer, string? reason)
->>>>>>> 3095d01d
         {
             block.GasUsed += tx.GasLimit;
 
@@ -308,12 +298,7 @@
         }
 
         // TODO Should we remove this already
-<<<<<<< HEAD
-        private bool RecoverSenderIfNeeded(Transaction tx, IReleaseSpec spec, ExecutionOptions opts,
-            in UInt256 effectiveGasPrice)
-=======
         protected bool RecoverSenderIfNeeded(Transaction tx, IReleaseSpec spec, ExecutionOptions opts, in UInt256 effectiveGasPrice)
->>>>>>> 3095d01d
         {
             bool commit = opts.HasFlag(ExecutionOptions.Commit) || !spec.IsEip658Enabled;
             bool restore = opts.HasFlag(ExecutionOptions.Restore);
@@ -321,16 +306,9 @@
 
             bool deleteCallerAccount = false;
 
-<<<<<<< HEAD
-            if (!_worldState.AccountExists(tx.SenderAddress) && !tx.IsGethStyleSystemCall(spec))
-            {
-                if (_logger.IsDebug)
-                    _logger.Debug($"TX sender account does not exist {tx.SenderAddress} - trying to recover it");
-=======
             if (!WorldState.AccountExists(tx.SenderAddress))
             {
                 if (Logger.IsDebug) Logger.Debug($"TX sender account does not exist {tx.SenderAddress} - trying to recover it");
->>>>>>> 3095d01d
 
                 Address prevSender = tx.SenderAddress;
                 // hacky fix for the potential recovery issue
@@ -339,14 +317,8 @@
 
                 if (prevSender != tx.SenderAddress)
                 {
-<<<<<<< HEAD
-                    if (_logger.IsWarn)
-                        _logger.Warn(
-                            $"TX recovery issue fixed - tx was coming with sender {prevSender} and the now it recovers to {tx.SenderAddress}");
-=======
                     if (Logger.IsWarn)
                         Logger.Warn($"TX recovery issue fixed - tx was coming with sender {prevSender} and the now it recovers to {tx.SenderAddress}");
->>>>>>> 3095d01d
                 }
                 else
                 {
@@ -384,14 +356,8 @@
             return true;
         }
 
-<<<<<<< HEAD
-        private bool BuyGas(Transaction tx, BlockHeader header, IReleaseSpec spec, ITxTracer tracer,
-            ExecutionOptions opts,
-            in UInt256 effectiveGasPrice, out UInt256 premiumPerGas, out UInt256 senderReservedGasPayment)
-=======
         protected virtual bool BuyGas(Transaction tx, BlockHeader header, IReleaseSpec spec, ITxTracer tracer, ExecutionOptions opts,
                 in UInt256 effectiveGasPrice, out UInt256 premiumPerGas, out UInt256 senderReservedGasPayment)
->>>>>>> 3095d01d
         {
             premiumPerGas = UInt256.Zero;
             senderReservedGasPayment = UInt256.Zero;
@@ -478,12 +444,7 @@
 
             if (tx.Nonce != WorldState.GetNonce(tx.SenderAddress))
             {
-<<<<<<< HEAD
-                TraceLogInvalidTx(tx,
-                    $"WRONG_TRANSACTION_NONCE: {tx.Nonce} (expected {_worldState.GetNonce(tx.SenderAddress)})");
-=======
                 TraceLogInvalidTx(tx, $"WRONG_TRANSACTION_NONCE: {tx.Nonce} (expected {WorldState.GetNonce(tx.SenderAddress)})");
->>>>>>> 3095d01d
                 QuickFail(tx, header, spec, tracer, "wrong transaction nonce");
                 return false;
             }
@@ -496,27 +457,15 @@
             Transaction tx, BlockExecutionContext blCtx, IReleaseSpec spec, ITxTracer tracer, ExecutionOptions opts,
             in UInt256 effectiveGasPrice)
         {
-<<<<<<< HEAD
-            Address recipient = tx.GetRecipient(tx.IsContractCreation ? _worldState.GetNonce(tx.SenderAddress) : 0) ??
-                                // this transaction is not a contract creation so it should have the recipient known and not null
-                                throw new InvalidDataException("Recipient has not been resolved properly before tx execution");
-=======
             Address recipient = tx.GetRecipient(tx.IsContractCreation ? WorldState.GetNonce(tx.SenderAddress) : 0) ??
                 // this transaction is not a contract creation so it should have the recipient known and not null
                 throw new InvalidDataException("Recipient has not been resolved properly before tx execution");
->>>>>>> 3095d01d
 
             TxExecutionContext executionContext =
                 new(blCtx, tx.SenderAddress, effectiveGasPrice, tx.BlobVersionedHashes);
 
-<<<<<<< HEAD
-            CodeInfo codeInfo = tx.IsContractCreation
-                ? new(tx.Data.AsArray())
-                : _virtualMachine.GetCachedCodeInfo(_worldState, recipient, spec);
-=======
             CodeInfo codeInfo = tx.IsContractCreation ? new(tx.Data.AsArray())
                                     : VirtualMachine.GetCachedCodeInfo(WorldState, recipient, spec);
->>>>>>> 3095d01d
 
             byte[] inputData = tx.IsMessageCall ? tx.Data.AsArray() ?? Array.Empty<byte>() : Array.Empty<byte>();
 
@@ -644,11 +593,7 @@
                     statusCode = StatusCode.Success;
                 }
 
-<<<<<<< HEAD
-                spentGas = Refund(tx, unspentGas, substate, env.TxExecutionContext.GasPrice, opts, spec);
-=======
                 spentGas = Refund(tx, header, spec, opts, substate, unspentGas, env.TxExecutionContext.GasPrice);
->>>>>>> 3095d01d
             }
             catch (Exception ex) when
                 (ex is EvmException || ex is OverflowException) // TODO: OverflowException? still needed? hope not
@@ -664,12 +609,7 @@
             return true;
         }
 
-<<<<<<< HEAD
-        protected bool PayFees(Transaction tx, BlockHeader header, IReleaseSpec spec, ITxTracer tracer,
-            in TransactionSubstate substate, in long spentGas, in UInt256 premiumPerGas, in byte statusCode)
-=======
         protected virtual bool PayFees(Transaction tx, BlockHeader header, IReleaseSpec spec, ITxTracer tracer, in TransactionSubstate substate, in long spentGas, in UInt256 premiumPerGas, in byte statusCode)
->>>>>>> 3095d01d
         {
             if (tx.IsSystem())
                 return true;
@@ -684,12 +624,7 @@
                 WorldState.AddToBalanceAndCreateIfNotExists(header.GasBeneficiary, fees, spec);
 
                 if (spec.IsEip1559Enabled && spec.Eip1559FeeCollector is not null && !burntFees.IsZero)
-<<<<<<< HEAD
-                    _worldState.AddToBalanceAndCreateIfNotExists(spec.Eip1559FeeCollector, burntFees, spec);
-                ;
-=======
                     WorldState.AddToBalanceAndCreateIfNotExists(spec.Eip1559FeeCollector, burntFees, spec); ;
->>>>>>> 3095d01d
 
                 if (tracer.IsTracingFees)
                     tracer.ReportFees(fees, burntFees);
@@ -729,13 +664,8 @@
             if (Logger.IsTrace) Logger.Trace($"Invalid tx {transaction.Hash} ({reason})");
         }
 
-<<<<<<< HEAD
-        protected long Refund(Transaction tx, long unspentGas, TransactionSubstate substate,
-            in UInt256 gasPrice, ExecutionOptions opts, IReleaseSpec spec)
-=======
         protected virtual long Refund(Transaction tx, BlockHeader header, IReleaseSpec spec, ExecutionOptions opts,
             in TransactionSubstate substate, in long unspentGas, in UInt256 gasPrice)
->>>>>>> 3095d01d
         {
             long spentGas = tx.GasLimit;
             if (!substate.IsError)
@@ -750,11 +680,7 @@
                     Logger.Trace("Refunding unused gas of " + unspentGas + " and refund of " + refund);
                 // If noValidation we didn't charge for gas, so do not refund
                 if (!opts.HasFlag(ExecutionOptions.NoValidation))
-<<<<<<< HEAD
-                    _worldState.AddToBalance(tx.SenderAddress, (ulong)(unspentGas + refund) * gasPrice, spec);
-=======
                     WorldState.AddToBalance(tx.SenderAddress, (ulong)(unspentGas + refund) * gasPrice, spec);
->>>>>>> 3095d01d
                 spentGas -= refund;
             }
 
