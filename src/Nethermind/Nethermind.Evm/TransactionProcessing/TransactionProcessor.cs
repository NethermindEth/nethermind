//  Copyright (c) 2021 Demerzel Solutions Limited
//  This file is part of the Nethermind library.
// 
//  The Nethermind library is free software: you can redistribute it and/or modify
//  it under the terms of the GNU Lesser General Public License as published by
//  the Free Software Foundation, either version 3 of the License, or
//  (at your option) any later version.
// 
//  The Nethermind library is distributed in the hope that it will be useful,
//  but WITHOUT ANY WARRANTY; without even the implied warranty of
//  MERCHANTABILITY or FITNESS FOR A PARTICULAR PURPOSE. See the
//  GNU Lesser General Public License for more details.
// 
//  You should have received a copy of the GNU Lesser General Public License
//  along with the Nethermind. If not, see <http://www.gnu.org/licenses/>.

using System;
using System.IO;
using System.Linq;
using Nethermind.Core;
using Nethermind.Core.Crypto;
using Nethermind.Core.Specs;
using Nethermind.Crypto;
using Nethermind.Evm.CodeAnalysis;
using Nethermind.Evm.Tracing;
using Nethermind.Int256;
using Nethermind.Logging;
using Nethermind.Specs;
using Nethermind.State;
using Transaction = Nethermind.Core.Transaction;

namespace Nethermind.Evm.TransactionProcessing
{
    public class TransactionProcessor : ITransactionProcessor
    {
        private readonly EthereumEcdsa _ecdsa;
        private readonly ILogger _logger;
        private readonly IStateProvider _stateProvider;
        private readonly IStorageProvider _storageProvider;
        private readonly ISpecProvider _specProvider;
        private readonly IWorldState _worldState;
        private readonly IVirtualMachine _virtualMachine;

        [Flags]
        private enum ExecutionOptions
        {
            /// <summary>
            /// Just accumulate the state
            /// </summary>
            None = 0,

            /// <summary>
            /// Commit the state after execution
            /// </summary>
            Commit = 1,

            /// <summary>
            /// Restore state after execution
            /// </summary>
            Restore = 2,

            /// <summary>
            /// Commit and later restore state, use for CallAndRestore
            /// </summary>
            CommitAndRestore = Commit | Restore
        }

        public TransactionProcessor(
            ISpecProvider? specProvider,
            IStateProvider? stateProvider,
            IStorageProvider? storageProvider,
            IVirtualMachine? virtualMachine,
            ILogManager? logManager)
            : this(specProvider, new WorldState(stateProvider, storageProvider), virtualMachine, logManager) { }

        public TransactionProcessor(
            ISpecProvider? specProvider,
            IWorldState? worldState,
            IVirtualMachine? virtualMachine,
            ILogManager? logManager)
        {
            _logger = logManager?.GetClassLogger() ?? throw new ArgumentNullException(nameof(logManager));
            _specProvider = specProvider ?? throw new ArgumentNullException(nameof(specProvider));
            _worldState = worldState ?? throw new ArgumentNullException(nameof(worldState));
            _stateProvider = worldState.StateProvider;
            _storageProvider = worldState.StorageProvider;
            _virtualMachine = virtualMachine ?? throw new ArgumentNullException(nameof(virtualMachine));
            _ecdsa = new EthereumEcdsa(specProvider.ChainId, logManager);
        }

        public void CallAndRestore(Transaction transaction, BlockHeader block, ITxTracer txTracer)
        {
            Execute(transaction, block, txTracer, ExecutionOptions.CommitAndRestore);
        }

        public void BuildUp(Transaction transaction, BlockHeader block, ITxTracer txTracer)
        {
            // we need to treat the result of previous transaction as the original value of next transaction
            // when we do not commit
            _worldState.TakeSnapshot(true);
            Execute(transaction, block, txTracer, ExecutionOptions.None);
        }

        public void Execute(Transaction transaction, BlockHeader block, ITxTracer txTracer)
        {
            Execute(transaction, block, txTracer, ExecutionOptions.Commit);
        }

        private void QuickFail(Transaction tx, BlockHeader block, ITxTracer txTracer, bool eip658NotEnabled,
            string? reason)
        {
            block.GasUsed += tx.GasLimit;

            Address recipient = tx.To ?? ContractAddress.From(
                tx.SenderAddress ?? Address.Zero,
                _stateProvider.GetNonce(tx.SenderAddress ?? Address.Zero));

            if (txTracer.IsTracingReceipt)
            {
                Keccak? stateRoot = null;
                if (eip658NotEnabled)
                {
                    _stateProvider.RecalculateStateRoot();
                    stateRoot = _stateProvider.StateRoot;
                }

                txTracer.MarkAsFailed(recipient, tx.GasLimit, Array.Empty<byte>(), reason ?? "invalid", stateRoot);
            }
        }

        private void Execute(Transaction transaction, BlockHeader block, ITxTracer txTracer,
            ExecutionOptions executionOptions)
        {
            bool eip658NotEnabled = !_specProvider.GetSpec(block.Number).IsEip658Enabled;

            // restore is CallAndRestore - previous call, we will restore state after the execution
            bool restore = (executionOptions & ExecutionOptions.Restore) != ExecutionOptions.None;
            // commit - is for standard execute, we will commit thee state after execution 
            bool commit = (executionOptions & ExecutionOptions.Commit) != ExecutionOptions.None || eip658NotEnabled;
            //!commit - is for build up during block production, we won't commit state after each transaction to support rollbacks
            //we commit only after all block is constructed 
            bool notSystemTransaction = !transaction.IsSystem();
            bool deleteCallerAccount = false;

            IReleaseSpec spec = _specProvider.GetSpec(block.Number);
            if (!notSystemTransaction)
            {
                spec = new SystemTransactionReleaseSpec(spec);
            }

            UInt256 value = transaction.Value;

            if (!transaction.TryCalculatePremiumPerGas(block.BaseFeePerGas, out UInt256 premiumPerGas) && !restore)
            {
                TraceLogInvalidTx(transaction, "MINER_PREMIUM_IS_NEGATIVE");
                QuickFail(transaction, block, txTracer, eip658NotEnabled, "miner premium is negative");
                return;
            }

            UInt256 effectiveGasPrice =
                transaction.CalculateEffectiveGasPrice(spec.IsEip1559Enabled, block.BaseFeePerGas);

            long gasLimit = transaction.GasLimit;
            byte[] machineCode = transaction.IsContractCreation ? transaction.Data : null;
            byte[] data = transaction.IsMessageCall ? transaction.Data : Array.Empty<byte>();

            Address? caller = transaction.SenderAddress;
            if (_logger.IsTrace) _logger.Trace($"Executing tx {transaction.Hash}");

            if (caller is null)
            {
                TraceLogInvalidTx(transaction, "SENDER_NOT_SPECIFIED");
                QuickFail(transaction, block, txTracer, eip658NotEnabled, "sender not specified");
                return;
            }

            if (_stateProvider.IsInvalidContractSender(spec, caller))
            {
                TraceLogInvalidTx(transaction, "SENDER_IS_CONTRACT");
                QuickFail(transaction, block, txTracer, eip658NotEnabled, "sender has deployed code");
                return;
            }

            long intrinsicGas = IntrinsicGasCalculator.Calculate(transaction, spec);
            if (_logger.IsTrace) _logger.Trace($"Intrinsic gas calculated for {transaction.Hash}: " + intrinsicGas);

            if (notSystemTransaction)
            {
                if (gasLimit < intrinsicGas)
                {
                    TraceLogInvalidTx(transaction, $"GAS_LIMIT_BELOW_INTRINSIC_GAS {gasLimit} < {intrinsicGas}");
                    QuickFail(transaction, block, txTracer, eip658NotEnabled, "gas limit below intrinsic gas");
                    return;
                }

                if (!restore && gasLimit > block.GasLimit - block.GasUsed)
                {
                    TraceLogInvalidTx(transaction,
                        $"BLOCK_GAS_LIMIT_EXCEEDED {gasLimit} > {block.GasLimit} - {block.GasUsed}");
                    QuickFail(transaction, block, txTracer, eip658NotEnabled, "block gas limit exceeded");
                    return;
                }
            }

            if (!_stateProvider.AccountExists(caller))
            {
                // hacky fix for the potential recovery issue
                if (transaction.Signature != null)
                {
                    transaction.SenderAddress = _ecdsa.RecoverAddress(transaction, !spec.ValidateChainId);
                }

                if (caller != transaction.SenderAddress)
                {
                    if (_logger.IsWarn)
                        _logger.Warn(
                            $"TX recovery issue fixed - tx was coming with sender {caller} and the now it recovers to {transaction.SenderAddress}");
                    caller = transaction.SenderAddress;
                }
                else
                {
                    TraceLogInvalidTx(transaction, $"SENDER_ACCOUNT_DOES_NOT_EXIST {caller}");
                    if (!commit || restore || effectiveGasPrice == UInt256.Zero)
                    {
                        deleteCallerAccount = !commit || restore;
                        _stateProvider.CreateAccount(caller, UInt256.Zero);
                    }
                }

                if (caller is null)
                {
                    throw new InvalidDataException(
                        $"Failed to recover sender address on tx {transaction.Hash} when previously recovered sender account did not exist.");
                }
            }

            UInt256 senderReservedGasPayment = restore ? UInt256.Zero : (ulong)gasLimit * effectiveGasPrice;

            if (notSystemTransaction)
            {
                UInt256 senderBalance = _stateProvider.GetBalance(caller);
                if (!restore && ((ulong)intrinsicGas * effectiveGasPrice + value > senderBalance ||
                                 senderReservedGasPayment + value > senderBalance))
                {
                    TraceLogInvalidTx(transaction,
                        $"INSUFFICIENT_SENDER_BALANCE: ({caller})_BALANCE = {senderBalance}");
                    QuickFail(transaction, block, txTracer, eip658NotEnabled, "insufficient sender balance");
                    return;
                }

                if (!restore && spec.IsEip1559Enabled && !transaction.IsServiceTransaction &&
                    senderBalance < (UInt256)transaction.GasLimit * transaction.MaxFeePerGas + value)
                {
                    TraceLogInvalidTx(transaction,
                        $"INSUFFICIENT_MAX_FEE_PER_GAS_FOR_SENDER_BALANCE: ({caller})_BALANCE = {senderBalance}, MAX_FEE_PER_GAS: {transaction.MaxFeePerGas}");
                    QuickFail(transaction, block, txTracer, eip658NotEnabled,
                        "insufficient MaxFeePerGas for sender balance");
                    return;
                }

                if (transaction.Nonce != _stateProvider.GetNonce(caller))
                {
                    TraceLogInvalidTx(transaction,
                        $"WRONG_TRANSACTION_NONCE: {transaction.Nonce} (expected {_stateProvider.GetNonce(caller)})");
                    QuickFail(transaction, block, txTracer, eip658NotEnabled, "wrong transaction nonce");
                    return;
                }

                _stateProvider.IncrementNonce(caller);
            }

            _stateProvider.SubtractFromBalance(caller, senderReservedGasPayment, spec);
            if (commit)
            {
                _stateProvider.Commit(spec, txTracer.IsTracingState ? txTracer : NullTxTracer.Instance);
            }

            long unspentGas = gasLimit - intrinsicGas;
            long spentGas = gasLimit;
            bool gasLeftForTxExecution = !(unspentGas == 0);

            Snapshot snapshot = _worldState.TakeSnapshot();
            _stateProvider.SubtractFromBalance(caller, value, spec);
            byte statusCode = StatusCode.Failure;
            TransactionSubstate substate = null;

            Address? recipientOrNull = null;
            try
            {
                Address? recipient =
                    transaction.GetRecipient(transaction.IsContractCreation ? _stateProvider.GetNonce(caller) : 0);
                if (transaction.IsContractCreation)
                {
                    // if transaction is a contract creation then recipient address is the contract deployment address
                    Address contractAddress = recipient;
                    PrepareAccountForContractDeployment(contractAddress!, spec);
                }

                if (recipient == null)
                {
                    // this transaction is not a contract creation so it should have the recipient known and not null
                    throw new InvalidDataException("Recipient has not been resolved properly before tx execution");
                }

                recipientOrNull = recipient;

                ExecutionEnvironment env = new();
                env.TxExecutionContext = new TxExecutionContext(block, caller, effectiveGasPrice);
                env.Value = value;
                env.TransferValue = value;
                env.Caller = caller;
                env.CodeSource = recipient;
                env.ExecutingAccount = recipient;
                env.InputData = data ?? Array.Empty<byte>();
                env.CodeInfo = machineCode == null
                    ? _virtualMachine.GetCachedCodeInfo(_worldState, recipient, spec)
                    : new CodeInfo(machineCode);

                ExecutionType executionType =
                    transaction.IsContractCreation ? ExecutionType.Create : ExecutionType.Call;
                using (EvmState state =
                    new(unspentGas, env, executionType, true, snapshot, false))
                {
                    if (spec.UseTxAccessLists)
                    {
                        state.WarmUp(transaction.AccessList); // eip-2930
                    }

                    if (spec.UseHotAndColdStorage)
                    {
                        state.WarmUp(caller); // eip-2929
                        state.WarmUp(recipient); // eip-2929
                    }

<<<<<<< HEAD
                    substate = _virtualMachine.Run(state, _worldState, spec, txTracer, intrinsicGas);
=======
                    substate = _virtualMachine.Run(state, _worldState, txTracer);
>>>>>>> 543a5fbe
                    unspentGas = state.GasAvailable;

                    if (txTracer.IsTracingAccess)
                    {
                        txTracer.ReportAccess(state.AccessedAddresses, state.AccessedStorageCells);
                    }
                }

                if (substate.ShouldRevert || substate.IsError)
                {
                    if (_logger.IsTrace) _logger.Trace("Restoring state from before transaction");
                    _worldState.Restore(snapshot);
                }
                else
                {
                    // tks: there is similar code fo contract creation from init and from CREATE
                    // this may lead to inconsistencies (however it is tested extensively in blockchain tests)
                    if (transaction.IsContractCreation)
                    {
                        long codeDepositGasCost = CodeDepositHandler.CalculateCost(substate.Output.Length, spec);
                        if (unspentGas < codeDepositGasCost && spec.ChargeForTopLevelCreate)
                        {
                            throw new OutOfGasException();
                        }

                        if (CodeDepositHandler.CodeIsInvalid(spec, substate.Output))
                        {
                            throw new InvalidCodeException();
                        }

                        if (unspentGas >= codeDepositGasCost)
                        {
                            Keccak codeHash = _stateProvider.UpdateCode(substate.Output);
                            _stateProvider.UpdateCodeHash(recipient, codeHash, spec);
                            unspentGas -= codeDepositGasCost;
                        }
                    }

                    foreach (Address toBeDestroyed in substate.DestroyList)
                    {
                        if (_logger.IsTrace) _logger.Trace($"Destroying account {toBeDestroyed}");
                        _storageProvider.ClearStorage(toBeDestroyed);
                        _stateProvider.DeleteAccount(toBeDestroyed);
                        if (txTracer.IsTracingRefunds) txTracer.ReportRefund(RefundOf.Destroy(spec.IsEip3529Enabled));
                    }

                    statusCode = StatusCode.Success;
                }

                spentGas = Refund(gasLimit, unspentGas, substate, caller, effectiveGasPrice, spec);
            }
            catch (Exception ex) when (
                ex is EvmException || ex is OverflowException) // TODO: OverflowException? still needed? hope not
            {
                if (_logger.IsTrace) _logger.Trace($"EVM EXCEPTION: {ex.GetType().Name}");
                _worldState.Restore(snapshot);
            }

            if (_logger.IsTrace) _logger.Trace("Gas spent: " + spentGas);

            Address gasBeneficiary = block.GasBeneficiary;
            bool gasBeneficiaryNotDestroyed = substate?.DestroyList.Contains(gasBeneficiary) != true;
            if (statusCode == StatusCode.Failure || gasBeneficiaryNotDestroyed)
            {
                if (notSystemTransaction)
                {
                    UInt256 fees = (ulong)spentGas * premiumPerGas;
                    if (_stateProvider.AccountExists(gasBeneficiary))
                    {
                        _stateProvider.AddToBalance(gasBeneficiary, fees, spec);
                    }
                    else
                    {
                        _stateProvider.CreateAccount(gasBeneficiary, fees);
                    }

                    if (!transaction.IsFree() && spec.IsEip1559Enabled && spec.Eip1559FeeCollector is not null)
                    {
                        UInt256 burntFees = (ulong)spentGas * block.BaseFeePerGas;
                        if (!burntFees.IsZero)
                        {
                            if (_stateProvider.AccountExists(spec.Eip1559FeeCollector))
                            {
                                _stateProvider.AddToBalance(spec.Eip1559FeeCollector, burntFees, spec);
                            }
                            else
                            {
                                _stateProvider.CreateAccount(spec.Eip1559FeeCollector, burntFees);
                            }
                        }
                    }
                }
            }

            if (restore)
            {
                _storageProvider.Reset();
                _stateProvider.Reset();
                if (deleteCallerAccount)
                {
                    _stateProvider.DeleteAccount(caller);
                }
                else
                {
                    _stateProvider.AddToBalance(caller, senderReservedGasPayment, spec);
                    if (notSystemTransaction)
                    {
                        _stateProvider.DecrementNonce(caller);
                    }

                    _stateProvider.Commit(spec);
                }
            }
            else if (commit)
            {
                _storageProvider.Commit(txTracer.IsTracingState ? txTracer : NullStorageTracer.Instance);
                _stateProvider.Commit(spec, txTracer.IsTracingState ? txTracer : NullStateTracer.Instance);
            }

            if (!restore && notSystemTransaction)
            {
                block.GasUsed += spentGas;
            }

            if (txTracer.IsTracingReceipt)
            {
                Keccak stateRoot = null;
                if (eip658NotEnabled)
                {
                    _stateProvider.RecalculateStateRoot();
                    stateRoot = _stateProvider.StateRoot;
                }

                if (statusCode == StatusCode.Failure)
                {
                    txTracer.MarkAsFailed(recipientOrNull, spentGas,
                        (substate?.ShouldRevert ?? false) ? substate.Output.ToArray() : Array.Empty<byte>(),
                        substate?.Error, stateRoot);
                }
                else
                {
                    txTracer.MarkAsSuccess(recipientOrNull, spentGas, substate.Output.ToArray(),
                        substate.Logs.Any() ? substate.Logs.ToArray() : Array.Empty<LogEntry>(), stateRoot);
                }
            }
        }

        private void PrepareAccountForContractDeployment(Address contractAddress, IReleaseSpec spec)
        {
            if (_stateProvider.AccountExists(contractAddress))
            {
                CodeInfo codeInfo = _virtualMachine.GetCachedCodeInfo(_worldState, contractAddress, spec);
                bool codeIsNotEmpty = codeInfo.MachineCode.Length != 0;
                bool accountNonceIsNotZero = _stateProvider.GetNonce(contractAddress) != 0;

                // TODO: verify what should happen if code info is a precompile
                // (but this would generally be a hash collision)
                if (codeIsNotEmpty || accountNonceIsNotZero)
                {
                    if (_logger.IsTrace)
                    {
                        _logger.Trace($"Contract collision at {contractAddress}");
                    }

                    throw new TransactionCollisionException();
                }

                // we clean any existing storage (in case of a previously called self destruct)
                _stateProvider.UpdateStorageRoot(contractAddress, Keccak.EmptyTreeHash);
            }
        }

        private void TraceLogInvalidTx(Transaction transaction, string reason)
        {
            if (_logger.IsTrace) _logger.Trace($"Invalid tx {transaction.Hash} ({reason})");
        }

        private long Refund(long gasLimit, long unspentGas, TransactionSubstate substate, Address sender,
            UInt256 gasPrice, IReleaseSpec spec)
        {
            long spentGas = gasLimit;
            if (!substate.IsError)
            {
                spentGas -= unspentGas;
                long refund = substate.ShouldRevert
                    ? 0
                    : RefundHelper.CalculateClaimableRefund(spentGas,
                        substate.Refund + substate.DestroyList.Count * RefundOf.Destroy(spec.IsEip3529Enabled), spec);

                if (_logger.IsTrace)
                    _logger.Trace("Refunding unused gas of " + unspentGas + " and refund of " + refund);
                _stateProvider.AddToBalance(sender, (ulong)(unspentGas + refund) * gasPrice, spec);
                spentGas -= refund;
            }

            return spentGas;
        }
    }
}<|MERGE_RESOLUTION|>--- conflicted
+++ resolved
@@ -332,11 +332,7 @@
                         state.WarmUp(recipient); // eip-2929
                     }
 
-<<<<<<< HEAD
-                    substate = _virtualMachine.Run(state, _worldState, spec, txTracer, intrinsicGas);
-=======
                     substate = _virtualMachine.Run(state, _worldState, txTracer);
->>>>>>> 543a5fbe
                     unspentGas = state.GasAvailable;
 
                     if (txTracer.IsTracingAccess)
