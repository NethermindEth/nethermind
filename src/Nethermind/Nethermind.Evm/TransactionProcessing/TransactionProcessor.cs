// SPDX-FileCopyrightText: 2022 Demerzel Solutions Limited
// SPDX-License-Identifier: LGPL-3.0-only

using System;
using System.Diagnostics;
using System.Diagnostics.CodeAnalysis;
using System.IO;
using System.Linq;
using System.Runtime.CompilerServices;
using System.Threading;

using Nethermind.Core;
using Nethermind.Core.Crypto;
using Nethermind.Core.Specs;
using Nethermind.Crypto;
using Nethermind.Evm.CodeAnalysis;
using Nethermind.Evm.Tracing;
using Nethermind.Int256;
using Nethermind.Logging;
using Nethermind.Specs;
using Nethermind.State;
using Nethermind.State.Tracing;
using static Nethermind.Core.Extensions.MemoryExtensions;

using static Nethermind.Evm.VirtualMachine;

namespace Nethermind.Evm.TransactionProcessing
{
    public class TransactionProcessor : ITransactionProcessor
    {
        protected EthereumEcdsa Ecdsa { get; private init; }
        protected ILogger Logger { get; private init; }
        protected ISpecProvider SpecProvider { get; private init; }
        protected IWorldState WorldState { get; private init; }
        protected IVirtualMachine VirtualMachine { get; private init; }

        public TransactionProcessor(
            ISpecProvider? specProvider,
            IWorldState? worldState,
            IVirtualMachine? virtualMachine,
            ILogManager? logManager)
        {
            ArgumentNullException.ThrowIfNull(logManager, nameof(logManager));
            ArgumentNullException.ThrowIfNull(specProvider, nameof(specProvider));
            ArgumentNullException.ThrowIfNull(worldState, nameof(worldState));
            ArgumentNullException.ThrowIfNull(virtualMachine, nameof(virtualMachine));

            Logger = logManager.GetClassLogger();
            SpecProvider = specProvider;
            WorldState = worldState;
            VirtualMachine = virtualMachine;
            Ecdsa = new EthereumEcdsa(specProvider.ChainId, logManager);
        }

        public TransactionResult CallAndRestore(Transaction transaction, in BlockExecutionContext blCtx, ITxTracer txTracer) =>
            Execute(transaction, in blCtx, txTracer, ExecutionOptions.CommitAndRestore);

        public TransactionResult BuildUp(Transaction transaction, in BlockExecutionContext blCtx, ITxTracer txTracer)
        {
            // we need to treat the result of previous transaction as the original value of next transaction
            // when we do not commit
            WorldState.TakeSnapshot(true);
            return Execute(transaction, in blCtx, txTracer, ExecutionOptions.None);
        }

        public TransactionResult Execute(Transaction transaction, in BlockExecutionContext blCtx, ITxTracer txTracer) =>
            Execute(transaction, in blCtx, txTracer, ExecutionOptions.Commit);

        public TransactionResult Trace(Transaction transaction, in BlockExecutionContext blCtx, ITxTracer txTracer) =>
            Execute(transaction, in blCtx, txTracer, ExecutionOptions.NoValidation);

        protected virtual TransactionResult Execute(Transaction tx, in BlockExecutionContext blCtx, ITxTracer tracer, ExecutionOptions opts)
        {
            GetSpecFromHeader(blCtx, out BlockHeader header, out IReleaseSpec spec);

            if (tx.IsSystem())
            {
                ITransactionProcessor systemProcessor = new SystemTxProcessor(spec, WorldState, VirtualMachine, Ecdsa, Logger);

                systemProcessor.Execute(tx, blCtx, tracer);
                return;
            }

            // restore is CallAndRestore - previous call, we will restore state after the execution
            bool restore = opts.HasFlag(ExecutionOptions.Restore);
            // commit - is for standard execute, we will commit thee state after execution
            // !commit - is for build up during block production, we won't commit state after each transaction to support rollbacks
            // we commit only after all block is constructed
            bool commit = opts.HasFlag(ExecutionOptions.Commit) || !spec.IsEip658Enabled;

            TransactionResult result;
            if (!(result = ValidateStatic(tx, header, spec, tracer, opts, out long intrinsicGas))) return result;

            UInt256 effectiveGasPrice = tx.CalculateEffectiveGasPrice(spec.IsEip1559Enabled, header.BaseFeePerGas);

            UpdateMetrics(opts, effectiveGasPrice);

            bool deleteCallerAccount = RecoverSenderIfNeeded(tx, spec, opts, effectiveGasPrice);

            if (!(result = ValidateSender(tx, header, spec, tracer, opts))) return result;
            if (!(result = BuyGas(tx, header, spec, tracer, opts, effectiveGasPrice, out UInt256 premiumPerGas, out UInt256 senderReservedGasPayment))) return result;
            if (!(result = IncrementNonce(tx, header, spec, tracer, opts))) return result;

<<<<<<< HEAD
            if (!BuyGas(tx, header, spec, tracer, opts, effectiveGasPrice, out UInt256 premiumPerGas,
                    out UInt256 senderReservedGasPayment))
                return;
=======
            if (commit) WorldState.Commit(spec, tracer.IsTracingState ? tracer : NullTxTracer.Instance);
>>>>>>> 3dfcaf96

            ExecutionEnvironment env = BuildExecutionEnvironment(tx, blCtx, spec, effectiveGasPrice);

            long gasAvailable = tx.GasLimit - intrinsicGas;
<<<<<<< HEAD
            if (!ExecuteEvmCall(tx, header, spec, tracer, opts, gasAvailable, env, out TransactionSubstate? substate,
                    out long spentGas, out byte statusCode))
                return;

            if (!PayFees(tx, header, spec, tracer, substate, spentGas, premiumPerGas, statusCode))
                return;
=======
            ExecuteEvmCall(tx, header, spec, tracer, opts, gasAvailable, env, out TransactionSubstate? substate, out long spentGas, out byte statusCode);
            PayFees(tx, header, spec, tracer, substate, spentGas, premiumPerGas, statusCode);
>>>>>>> 3dfcaf96

            // Finalize
            if (restore)
            {
                WorldState.Reset();
                if (deleteCallerAccount)
                {
                    WorldState.DeleteAccount(tx.SenderAddress);
                }
                else
                {
                    if (!opts.HasFlag(ExecutionOptions.NoValidation))
                        WorldState.AddToBalance(tx.SenderAddress, senderReservedGasPayment, spec);

                    WorldState.DecrementNonce(tx.SenderAddress);

                    WorldState.Commit(spec);
                }
            }
            else if (commit)
            {
                WorldState.Commit(spec, tracer.IsTracingState ? tracer : NullStateTracer.Instance);
            }

            if (tracer.IsTracingReceipt)
            {
                Hash256 stateRoot = null;
                if (!spec.IsEip658Enabled)
                {
                    WorldState.RecalculateStateRoot();
                    stateRoot = WorldState.StateRoot;
                }

                if (statusCode == StatusCode.Failure)
                {
                    byte[] output = (substate?.ShouldRevert ?? false) ? substate.Output.ToArray() : Array.Empty<byte>();
                    tracer.MarkAsFailed(env.ExecutingAccount, spentGas, output, substate?.Error, stateRoot);
                }
                else
                {
                    LogEntry[] logs = substate.Logs.Count != 0 ? substate.Logs.ToArray() : Array.Empty<LogEntry>();
                    tracer.MarkAsSuccess(env.ExecutingAccount, spentGas, substate.Output.ToArray(), logs, stateRoot);
                }
            }

            return TransactionResult.Ok;
        }

        private static void UpdateMetrics(ExecutionOptions opts, UInt256 effectiveGasPrice)
        {
            if (opts == ExecutionOptions.Commit || opts == ExecutionOptions.None)
            {
                float gasPrice = (float)((double)effectiveGasPrice / 1_000_000_000.0);
                Metrics.MinGasPrice = Math.Min(gasPrice, Metrics.MinGasPrice);
                Metrics.MaxGasPrice = Math.Max(gasPrice, Metrics.MaxGasPrice);

                Metrics.BlockMinGasPrice = Math.Min(gasPrice, Metrics.BlockMinGasPrice);
                Metrics.BlockMaxGasPrice = Math.Max(gasPrice, Metrics.BlockMaxGasPrice);

                Metrics.AveGasPrice = (Metrics.AveGasPrice * Metrics.Transactions + gasPrice) / (Metrics.Transactions + 1);
                Metrics.EstMedianGasPrice += Metrics.AveGasPrice * 0.01f * float.Sign(gasPrice - Metrics.EstMedianGasPrice);
                Metrics.Transactions++;

                Metrics.BlockAveGasPrice = (Metrics.BlockAveGasPrice * Metrics.BlockTransactions + gasPrice) / (Metrics.BlockTransactions + 1);
                Metrics.BlockEstMedianGasPrice += Metrics.BlockAveGasPrice * 0.01f * float.Sign(gasPrice - Metrics.BlockEstMedianGasPrice);
                Metrics.BlockTransactions++;
            }
        }

        /// <summary>
        /// Validates the transaction, in a static manner (i.e. without accesing state/storage).
        /// It basically ensures the transaction is well formed (i.e. no null values where not allowed, no overflows, etc).
        /// As a part of validating the transaction the premium per gas will be calculated, to save computation this
        /// is returned in an out parameter.
        /// </summary>
        /// <param name="tx">The transaction to validate</param>
        /// <param name="header">The block containing the transaction. Only BaseFee is being used from the block atm.</param>
        /// <param name="spec">The release spec with which the transaction will be executed</param>
        /// <param name="tracer">The transaction tracer</param>
        /// <param name="opts">Options (Flags) to use for execution</param>
        /// <param name="premium">Computed premium per gas</param>
        /// <returns></returns>
<<<<<<< HEAD
        protected virtual bool ValidateStatic(Transaction tx, BlockHeader header, IReleaseSpec spec, ITxTracer tracer,
            ExecutionOptions opts, out long intrinsicGas)
=======
        protected virtual TransactionResult ValidateStatic(Transaction tx, BlockHeader header, IReleaseSpec spec, ITxTracer tracer, ExecutionOptions opts, out long intrinsicGas)
>>>>>>> 3dfcaf96
        {
            intrinsicGas = IntrinsicGasCalculator.Calculate(tx, spec);

            bool validate = !opts.HasFlag(ExecutionOptions.NoValidation);

            if (tx.SenderAddress is null)
            {
                TraceLogInvalidTx(tx, "SENDER_NOT_SPECIFIED");
                return "sender not specified";
            }

            if (validate && tx.Nonce >= ulong.MaxValue - 1)
            {
                // we are here if nonce is at least (ulong.MaxValue - 1). If tx is contract creation,
                // it is max possible value. Otherwise, (ulong.MaxValue - 1) is allowed, but ulong.MaxValue not.
                if (tx.IsContractCreation || tx.Nonce == ulong.MaxValue)
                {
                    TraceLogInvalidTx(tx, "NONCE_OVERFLOW");
                    return "nonce overflow";
                }
            }

            if (tx.IsAboveInitCode(spec))
            {
<<<<<<< HEAD
                TraceLogInvalidTx(tx,
                    $"CREATE_TRANSACTION_SIZE_EXCEEDS_MAX_INIT_CODE_SIZE {tx.DataLength} > {spec.MaxInitCodeSize}");
                QuickFail(tx, header, spec, tracer, "EIP-3860 - transaction size over max init code size");
                return false;
=======
                TraceLogInvalidTx(tx, $"CREATE_TRANSACTION_SIZE_EXCEEDS_MAX_INIT_CODE_SIZE {tx.DataLength} > {spec.MaxInitCodeSize}");
                return "EIP-3860 - transaction size over max init code size";
>>>>>>> 3dfcaf96
            }

            if (tx.GasLimit < intrinsicGas)
            {
<<<<<<< HEAD
                TraceLogInvalidTx(tx, $"GAS_LIMIT_BELOW_INTRINSIC_GAS {tx.GasLimit} < {intrinsicGas}");
                QuickFail(tx, header, spec, tracer, "gas limit below intrinsic gas");
                return false;
            }

            if (validate && tx.GasLimit > header.GasLimit - header.GasUsed)
            {
                TraceLogInvalidTx(tx,
                    $"BLOCK_GAS_LIMIT_EXCEEDED {tx.GasLimit} > {header.GasLimit} - {header.GasUsed}");
                QuickFail(tx, header, spec, tracer, "block gas limit exceeded");
                return false;
=======
                if (tx.GasLimit < intrinsicGas)
                {
                    TraceLogInvalidTx(tx, $"GAS_LIMIT_BELOW_INTRINSIC_GAS {tx.GasLimit} < {intrinsicGas}");
                    return "gas limit below intrinsic gas";
                }

                if (validate && tx.GasLimit > header.GasLimit - header.GasUsed)
                {
                    TraceLogInvalidTx(tx, $"BLOCK_GAS_LIMIT_EXCEEDED {tx.GasLimit} > {header.GasLimit} - {header.GasUsed}");
                    return "block gas limit exceeded";
                }
>>>>>>> 3dfcaf96
            }

            return TransactionResult.Ok;
        }

        protected virtual void GetSpecFromHeader(BlockExecutionContext blCtx, out BlockHeader header, out IReleaseSpec spec)
        {
            header = blCtx.Header;
            spec = SpecProvider.GetSpec(header);
        }

        // TODO Should we remove this already
        protected bool RecoverSenderIfNeeded(Transaction tx, IReleaseSpec spec, ExecutionOptions opts, in UInt256 effectiveGasPrice)
        {
            bool commit = opts.HasFlag(ExecutionOptions.Commit) || !spec.IsEip658Enabled;
            bool restore = opts.HasFlag(ExecutionOptions.Restore);
            bool noValidation = opts.HasFlag(ExecutionOptions.NoValidation);

            bool deleteCallerAccount = false;

            Address sender = tx.SenderAddress;
            if (sender is null || !WorldState.AccountExists(sender))
            {
                if (Logger.IsDebug) Logger.Debug($"TX sender account does not exist {sender} - trying to recover it");

                // hacky fix for the potential recovery issue
                if (tx.Signature is not null)
                    tx.SenderAddress = Ecdsa.RecoverAddress(tx, !spec.ValidateChainId);

                if (sender != tx.SenderAddress)
                {
                    if (Logger.IsWarn)
                        Logger.Warn($"TX recovery issue fixed - tx was coming with sender {sender} and the now it recovers to {tx.SenderAddress}");
                    sender = tx.SenderAddress;
                }
                else
                {
                    TraceLogInvalidTx(tx, $"SENDER_ACCOUNT_DOES_NOT_EXIST {sender}");
                    if (!commit || noValidation || effectiveGasPrice.IsZero)
                    {
                        deleteCallerAccount = !commit || restore;
                        WorldState.CreateAccount(sender, in UInt256.Zero);
                    }
                }

                if (sender is null)
                {
<<<<<<< HEAD
                    throw new InvalidDataException(
                        $"Failed to recover sender address on tx {tx.Hash} when previously recovered sender account did not exist.");
=======
                    ThrowInvalidDataException($"Failed to recover sender address on tx {tx.Hash} when previously recovered sender account did not exist.");
>>>>>>> 3dfcaf96
                }
            }

            return deleteCallerAccount;
        }


<<<<<<< HEAD
        protected virtual bool ValidateSender(Transaction tx, BlockHeader header, IReleaseSpec spec, ITxTracer tracer,
            ExecutionOptions opts)
=======
        protected virtual TransactionResult ValidateSender(Transaction tx, BlockHeader header, IReleaseSpec spec, ITxTracer tracer, ExecutionOptions opts)
>>>>>>> 3dfcaf96
        {
            bool validate = !opts.HasFlag(ExecutionOptions.NoValidation);

            if (validate && WorldState.IsInvalidContractSender(spec, tx.SenderAddress))
            {
                TraceLogInvalidTx(tx, "SENDER_IS_CONTRACT");
                return "sender has deployed code";
            }

            return TransactionResult.Ok;
        }

        protected virtual TransactionResult BuyGas(Transaction tx, BlockHeader header, IReleaseSpec spec, ITxTracer tracer, ExecutionOptions opts,
                in UInt256 effectiveGasPrice, out UInt256 premiumPerGas, out UInt256 senderReservedGasPayment)
        {
            premiumPerGas = UInt256.Zero;
            senderReservedGasPayment = UInt256.Zero;
            bool validate = !opts.HasFlag(ExecutionOptions.NoValidation);

            if (validate)
            {
                if (!tx.TryCalculatePremiumPerGas(header.BaseFeePerGas, out premiumPerGas))
                {
                    TraceLogInvalidTx(tx, "MINER_PREMIUM_IS_NEGATIVE");
                    return "miner premium is negative";
                }

                UInt256 senderBalance = WorldState.GetBalance(tx.SenderAddress);
                if (UInt256.SubtractUnderflow(senderBalance, tx.Value, out UInt256 balanceLeft))
                {
<<<<<<< HEAD
                    TraceLogInvalidTx(tx,
                        $"INSUFFICIENT_SENDER_BALANCE: ({tx.SenderAddress})_BALANCE = {senderBalance}");
                    QuickFail(tx, header, spec, tracer, "insufficient sender balance");
                    return false;
=======
                    TraceLogInvalidTx(tx, $"INSUFFICIENT_SENDER_BALANCE: ({tx.SenderAddress})_BALANCE = {senderBalance}");
                    return "insufficient sender balance";
>>>>>>> 3dfcaf96
                }

                bool overflows;
                if (spec.IsEip1559Enabled && !tx.IsFree())
                {
                    overflows = UInt256.MultiplyOverflow((UInt256)tx.GasLimit, tx.MaxFeePerGas, out UInt256 maxGasFee);
                    if (overflows || balanceLeft < maxGasFee)
                    {
<<<<<<< HEAD
                        TraceLogInvalidTx(tx,
                            $"INSUFFICIENT_MAX_FEE_PER_GAS_FOR_SENDER_BALANCE: ({tx.SenderAddress})_BALANCE = {senderBalance}, MAX_FEE_PER_GAS: {tx.MaxFeePerGas}");
                        QuickFail(tx, header, spec, tracer, "insufficient MaxFeePerGas for sender balance");
                        return false;
=======
                        TraceLogInvalidTx(tx, $"INSUFFICIENT_MAX_FEE_PER_GAS_FOR_SENDER_BALANCE: ({tx.SenderAddress})_BALANCE = {senderBalance}, MAX_FEE_PER_GAS: {tx.MaxFeePerGas}");
                        return "insufficient MaxFeePerGas for sender balance";
>>>>>>> 3dfcaf96
                    }

                    if (tx.SupportsBlobs)
                    {
                        overflows = UInt256.MultiplyOverflow(BlobGasCalculator.CalculateBlobGas(tx),
                            (UInt256)tx.MaxFeePerBlobGas, out UInt256 maxBlobGasFee);
                        if (overflows || UInt256.AddOverflow(maxGasFee, maxBlobGasFee, out UInt256 multidimGasFee) ||
                            multidimGasFee > balanceLeft)
                        {
<<<<<<< HEAD
                            TraceLogInvalidTx(tx,
                                $"INSUFFICIENT_MAX_FEE_PER_BLOB_GAS_FOR_SENDER_BALANCE: ({tx.SenderAddress})_BALANCE = {senderBalance}");
                            QuickFail(tx, header, spec, tracer, "insufficient sender balance");
                            return false;
=======
                            TraceLogInvalidTx(tx, $"INSUFFICIENT_MAX_FEE_PER_BLOB_GAS_FOR_SENDER_BALANCE: ({tx.SenderAddress})_BALANCE = {senderBalance}");
                            return "insufficient sender balance";
>>>>>>> 3dfcaf96
                        }
                    }
                }

                overflows = UInt256.MultiplyOverflow((UInt256)tx.GasLimit, effectiveGasPrice,
                    out senderReservedGasPayment);
                if (!overflows && tx.SupportsBlobs)
                {
                    overflows = !BlobGasCalculator.TryCalculateBlobGasPrice(header, tx, out UInt256 blobGasFee);
                    if (!overflows)
                    {
                        overflows = UInt256.AddOverflow(senderReservedGasPayment, blobGasFee,
                            out senderReservedGasPayment);
                    }
                }

                if (overflows || senderReservedGasPayment > balanceLeft)
                {
<<<<<<< HEAD
                    TraceLogInvalidTx(tx,
                        $"INSUFFICIENT_SENDER_BALANCE: ({tx.SenderAddress})_BALANCE = {senderBalance}");
                    QuickFail(tx, header, spec, tracer, "insufficient sender balance");
                    return false;
=======
                    TraceLogInvalidTx(tx, $"INSUFFICIENT_SENDER_BALANCE: ({tx.SenderAddress})_BALANCE = {senderBalance}");
                    return "insufficient sender balance";
>>>>>>> 3dfcaf96
                }
            }

            if (validate) WorldState.SubtractFromBalance(tx.SenderAddress, senderReservedGasPayment, spec);

            return TransactionResult.Ok;
        }

<<<<<<< HEAD
        protected virtual bool IncrementNonce(Transaction tx, BlockHeader header, IReleaseSpec spec, ITxTracer tracer,
            ExecutionOptions opts)
        {
=======
        protected virtual TransactionResult IncrementNonce(Transaction tx, BlockHeader header, IReleaseSpec spec, ITxTracer tracer, ExecutionOptions opts)
        {
            if (tx.IsSystem()) return TransactionResult.Ok;

>>>>>>> 3dfcaf96
            if (tx.Nonce != WorldState.GetNonce(tx.SenderAddress))
            {
                TraceLogInvalidTx(tx, $"WRONG_TRANSACTION_NONCE: {tx.Nonce} (expected {WorldState.GetNonce(tx.SenderAddress)})");
                return "wrong transaction nonce";
            }

            WorldState.IncrementNonce(tx.SenderAddress);
            return TransactionResult.Ok;
        }

        protected virtual ExecutionEnvironment BuildExecutionEnvironment(
            Transaction tx,
            in BlockExecutionContext blCtx,
            IReleaseSpec spec,
            in UInt256 effectiveGasPrice)
        {
            Address recipient = tx.GetRecipient(tx.IsContractCreation ? WorldState.GetNonce(tx.SenderAddress) : 0);
            if (recipient is null) ThrowInvalidDataException("Recipient has not been resolved properly before tx execution");

            TxExecutionContext executionContext = new(in blCtx, tx.SenderAddress, effectiveGasPrice, tx.BlobVersionedHashes);

            CodeInfo codeInfo = tx.IsContractCreation ? new(tx.Data?.AsArray() ?? Array.Empty<byte>())
                : VirtualMachine.GetCachedCodeInfo(WorldState, recipient, spec);

            byte[] inputData = tx.IsMessageCall ? tx.Data.AsArray() ?? Array.Empty<byte>() : Array.Empty<byte>();

            return new ExecutionEnvironment
            (
                txExecutionContext: in executionContext,
                value: tx.Value,
                transferValue: tx.Value,
                caller: tx.SenderAddress,
                codeSource: recipient,
                executingAccount: recipient,
                inputData: inputData,
                codeInfo: codeInfo,
                isSystemExecutionEnv: false
            );
        }

        protected void ExecuteEvmCall(
            Transaction tx,
            BlockHeader header,
            IReleaseSpec spec,
            ITxTracer tracer,
            ExecutionOptions opts,
            in long gasAvailable,
            in ExecutionEnvironment env,
            out TransactionSubstate? substate,
            out long spentGas,
            out byte statusCode)
        {
            bool validate = !opts.HasFlag(ExecutionOptions.NoValidation);

            substate = null;
            spentGas = tx.GasLimit;
            statusCode = StatusCode.Failure;

            long unspentGas = gasAvailable;

            Snapshot snapshot = WorldState.TakeSnapshot();

            // Fixes eth_estimateGas.
            // If sender is SystemUser subtracting value will cause InsufficientBalanceException
            WorldState.SubtractFromBalance(tx.SenderAddress, tx.Value, spec);

            try
            {
                if (tx.IsContractCreation)
                {
                    // if transaction is a contract creation then recipient address is the contract deployment address
                    PrepareAccountForContractDeployment(env.ExecutingAccount, spec);
                }

                ExecutionType executionType = tx.IsContractCreation ? ExecutionType.CREATE : ExecutionType.TRANSACTION;

                using (EvmState state = new(unspentGas, env, executionType, true, snapshot, false))
                {
                    if (spec.UseTxAccessLists)
                    {
                        state.WarmUp(tx.AccessList); // eip-2930
                    }

                    if (spec.UseHotAndColdStorage)
                    {
                        state.WarmUp(tx.SenderAddress); // eip-2929
                        state.WarmUp(env.ExecutingAccount); // eip-2929
                    }

                    if (spec.AddCoinbaseToTxAccessList)
                    {
                        state.WarmUp(header.GasBeneficiary);
                    }

                    substate = !tracer.IsTracingActions
                        ? VirtualMachine.Run<NotTracing>(state, WorldState, tracer)
                        : VirtualMachine.Run<IsTracing>(state, WorldState, tracer);

                    unspentGas = state.GasAvailable;

                    if (tracer.IsTracingAccess)
                    {
                        tracer.ReportAccess(state.AccessedAddresses, state.AccessedStorageCells);
                    }
                }

                if (substate.ShouldRevert || substate.IsError)
                {
                    if (Logger.IsTrace)
                        Logger.Trace("Restoring state from before transaction");
                    WorldState.Restore(snapshot);
                }
                else
                {
                    // tks: there is similar code fo contract creation from init and from CREATE
                    // this may lead to inconsistencies (however it is tested extensively in blockchain tests)
                    if (tx.IsContractCreation)
                    {
                        long codeDepositGasCost = CodeDepositHandler.CalculateCost(substate.Output.Length, spec);
                        if (unspentGas < codeDepositGasCost && spec.ChargeForTopLevelCreate)
                        {
                            ThrowOutOfGasException();
                        }

                        if (CodeDepositHandler.CodeIsInvalid(spec, substate.Output))
                        {
                            ThrowInvalidCodeException();
                        }

                        if (unspentGas >= codeDepositGasCost)
                        {
                            var code = substate.Output.ToArray();
                            VirtualMachine.InsertCode(code, env.ExecutingAccount, spec, env.IsSystemEnv);
                            unspentGas -= codeDepositGasCost;
                        }
                    }

                    foreach (Address toBeDestroyed in substate.DestroyList)
                    {
                        if (Logger.IsTrace)
                            Logger.Trace($"Destroying account {toBeDestroyed}");

                        WorldState.ClearStorage(toBeDestroyed);
                        WorldState.DeleteAccount(toBeDestroyed);

                        if (tracer.IsTracingRefunds)
                            tracer.ReportRefund(RefundOf.Destroy(spec.IsEip3529Enabled));
                    }

                    statusCode = StatusCode.Success;
                }

                spentGas = Refund(tx, header, spec, opts, substate, unspentGas, env.TxExecutionContext.GasPrice);
            }
<<<<<<< HEAD
            catch (Exception ex) when
                (ex is EvmException || ex is OverflowException) // TODO: OverflowException? still needed? hope not
=======
            catch (Exception ex) when (ex is EvmException or OverflowException) // TODO: OverflowException? still needed? hope not
>>>>>>> 3dfcaf96
            {
                if (Logger.IsTrace) Logger.Trace($"EVM EXCEPTION: {ex.GetType().Name}:{ex.Message}");
                WorldState.Restore(snapshot);
            }

            if (validate)
                header.GasUsed += spentGas;
        }

        protected virtual void PayFees(Transaction tx, BlockHeader header, IReleaseSpec spec, ITxTracer tracer, in TransactionSubstate substate, in long spentGas, in UInt256 premiumPerGas, in byte statusCode)
        {
<<<<<<< HEAD
            bool gasBeneficiaryNotDestroyed = substate?.DestroyList.Contains(header.GasBeneficiary) != true;
            if (statusCode == StatusCode.Failure || gasBeneficiaryNotDestroyed)
=======
            if (!tx.IsSystem())
>>>>>>> 3dfcaf96
            {
                bool gasBeneficiaryNotDestroyed = substate?.DestroyList.Contains(header.GasBeneficiary) != true;
                if (statusCode == StatusCode.Failure || gasBeneficiaryNotDestroyed)
                {
                    UInt256 fees = (UInt256)spentGas * premiumPerGas;
                    UInt256 burntFees = !tx.IsFree() ? (UInt256)spentGas * header.BaseFeePerGas : 0;

                    WorldState.AddToBalanceAndCreateIfNotExists(header.GasBeneficiary, fees, spec);

                    if (spec.IsEip1559Enabled && spec.Eip1559FeeCollector is not null && !burntFees.IsZero)
                        WorldState.AddToBalanceAndCreateIfNotExists(spec.Eip1559FeeCollector, burntFees, spec);

                    if (tracer.IsTracingFees)
                        tracer.ReportFees(fees, burntFees);
                }
            }
        }

        protected void PrepareAccountForContractDeployment(Address contractAddress, IReleaseSpec spec)
        {
            if (WorldState.AccountExists(contractAddress))
            {
                CodeInfo codeInfo = VirtualMachine.GetCachedCodeInfo(WorldState, contractAddress, spec);
                bool codeIsNotEmpty = codeInfo.MachineCode.Length != 0;
                bool accountNonceIsNotZero = WorldState.GetNonce(contractAddress) != 0;

                // TODO: verify what should happen if code info is a precompile
                // (but this would generally be a hash collision)
                if (codeIsNotEmpty || accountNonceIsNotZero)
                {
                    if (Logger.IsTrace)
                    {
                        Logger.Trace($"Contract collision at {contractAddress}");
                    }

                    ThrowTransactionCollisionException();
                }

                // we clean any existing storage (in case of a previously called self destruct)
                WorldState.UpdateStorageRoot(contractAddress, Keccak.EmptyTreeHash);
            }
        }

        [MethodImpl(MethodImplOptions.AggressiveInlining)]
        protected void TraceLogInvalidTx(Transaction transaction, string reason)
        {
            if (Logger.IsTrace) Logger.Trace($"Invalid tx {transaction.Hash} ({reason})");
        }

        protected virtual long Refund(Transaction tx, BlockHeader header, IReleaseSpec spec, ExecutionOptions opts,
            in TransactionSubstate substate, in long unspentGas, in UInt256 gasPrice)
        {
            long spentGas = tx.GasLimit;
            if (!substate.IsError)
            {
                spentGas -= unspentGas;
                long refund = substate.ShouldRevert
                    ? 0
                    : RefundHelper.CalculateClaimableRefund(spentGas,
                        substate.Refund + substate.DestroyList.Count * RefundOf.Destroy(spec.IsEip3529Enabled), spec);

                if (Logger.IsTrace)
                    Logger.Trace("Refunding unused gas of " + unspentGas + " and refund of " + refund);
                // If noValidation we didn't charge for gas, so do not refund
                if (!opts.HasFlag(ExecutionOptions.NoValidation))
                    WorldState.AddToBalance(tx.SenderAddress, (ulong)(unspentGas + refund) * gasPrice, spec);
                spentGas -= refund;
            }

            return spentGas;
        }

        [DoesNotReturn]
        [StackTraceHidden]
        private static void ThrowInvalidDataException(string message) => throw new InvalidDataException(message);

        [DoesNotReturn]
        [StackTraceHidden]
        private static void ThrowInvalidCodeException() => throw new InvalidCodeException();

        [DoesNotReturn]
        [StackTraceHidden]
        private static void ThrowOutOfGasException() => throw new OutOfGasException();

        [DoesNotReturn]
        [StackTraceHidden]
        private static void ThrowTransactionCollisionException() => throw new TransactionCollisionException();
    }

    public readonly struct TransactionResult(string? error)
    {
        public static readonly TransactionResult Ok = new();
        public static readonly TransactionResult MalformedTransaction = new("malformed");
        [MemberNotNullWhen(true, nameof(Fail))]
        [MemberNotNullWhen(false, nameof(Success))]
        public string? Error { get; } = error;
        public bool Fail => Error is not null;
        public bool Success => Error is null;
        public static implicit operator TransactionResult(string? error) => new(error);
        public static implicit operator bool(TransactionResult result) => result.Success;
    }
}<|MERGE_RESOLUTION|>--- conflicted
+++ resolved
@@ -76,9 +76,7 @@
             if (tx.IsSystem())
             {
                 ITransactionProcessor systemProcessor = new SystemTxProcessor(spec, WorldState, VirtualMachine, Ecdsa, Logger);
-
-                systemProcessor.Execute(tx, blCtx, tracer);
-                return;
+                return systemProcessor.Execute(tx, blCtx, tracer);
             }
 
             // restore is CallAndRestore - previous call, we will restore state after the execution
@@ -101,28 +99,13 @@
             if (!(result = BuyGas(tx, header, spec, tracer, opts, effectiveGasPrice, out UInt256 premiumPerGas, out UInt256 senderReservedGasPayment))) return result;
             if (!(result = IncrementNonce(tx, header, spec, tracer, opts))) return result;
 
-<<<<<<< HEAD
-            if (!BuyGas(tx, header, spec, tracer, opts, effectiveGasPrice, out UInt256 premiumPerGas,
-                    out UInt256 senderReservedGasPayment))
-                return;
-=======
             if (commit) WorldState.Commit(spec, tracer.IsTracingState ? tracer : NullTxTracer.Instance);
->>>>>>> 3dfcaf96
 
             ExecutionEnvironment env = BuildExecutionEnvironment(tx, blCtx, spec, effectiveGasPrice);
 
             long gasAvailable = tx.GasLimit - intrinsicGas;
-<<<<<<< HEAD
-            if (!ExecuteEvmCall(tx, header, spec, tracer, opts, gasAvailable, env, out TransactionSubstate? substate,
-                    out long spentGas, out byte statusCode))
-                return;
-
-            if (!PayFees(tx, header, spec, tracer, substate, spentGas, premiumPerGas, statusCode))
-                return;
-=======
             ExecuteEvmCall(tx, header, spec, tracer, opts, gasAvailable, env, out TransactionSubstate? substate, out long spentGas, out byte statusCode);
             PayFees(tx, header, spec, tracer, substate, spentGas, premiumPerGas, statusCode);
->>>>>>> 3dfcaf96
 
             // Finalize
             if (restore)
@@ -169,6 +152,12 @@
             }
 
             return TransactionResult.Ok;
+        }
+
+        private void GetSpecFromHeader(BlockExecutionContext blCtx, out BlockHeader header, out IReleaseSpec spec)
+        {
+            header = blCtx.Header;
+            spec = SpecProvider.GetSpec(header);
         }
 
         private static void UpdateMetrics(ExecutionOptions opts, UInt256 effectiveGasPrice)
@@ -205,12 +194,7 @@
         /// <param name="opts">Options (Flags) to use for execution</param>
         /// <param name="premium">Computed premium per gas</param>
         /// <returns></returns>
-<<<<<<< HEAD
-        protected virtual bool ValidateStatic(Transaction tx, BlockHeader header, IReleaseSpec spec, ITxTracer tracer,
-            ExecutionOptions opts, out long intrinsicGas)
-=======
         protected virtual TransactionResult ValidateStatic(Transaction tx, BlockHeader header, IReleaseSpec spec, ITxTracer tracer, ExecutionOptions opts, out long intrinsicGas)
->>>>>>> 3dfcaf96
         {
             intrinsicGas = IntrinsicGasCalculator.Calculate(tx, spec);
 
@@ -235,53 +219,23 @@
 
             if (tx.IsAboveInitCode(spec))
             {
-<<<<<<< HEAD
-                TraceLogInvalidTx(tx,
-                    $"CREATE_TRANSACTION_SIZE_EXCEEDS_MAX_INIT_CODE_SIZE {tx.DataLength} > {spec.MaxInitCodeSize}");
-                QuickFail(tx, header, spec, tracer, "EIP-3860 - transaction size over max init code size");
-                return false;
-=======
                 TraceLogInvalidTx(tx, $"CREATE_TRANSACTION_SIZE_EXCEEDS_MAX_INIT_CODE_SIZE {tx.DataLength} > {spec.MaxInitCodeSize}");
                 return "EIP-3860 - transaction size over max init code size";
->>>>>>> 3dfcaf96
             }
 
             if (tx.GasLimit < intrinsicGas)
             {
-<<<<<<< HEAD
                 TraceLogInvalidTx(tx, $"GAS_LIMIT_BELOW_INTRINSIC_GAS {tx.GasLimit} < {intrinsicGas}");
-                QuickFail(tx, header, spec, tracer, "gas limit below intrinsic gas");
-                return false;
+                return "gas limit below intrinsic gas";
             }
 
             if (validate && tx.GasLimit > header.GasLimit - header.GasUsed)
             {
-                TraceLogInvalidTx(tx,
-                    $"BLOCK_GAS_LIMIT_EXCEEDED {tx.GasLimit} > {header.GasLimit} - {header.GasUsed}");
-                QuickFail(tx, header, spec, tracer, "block gas limit exceeded");
-                return false;
-=======
-                if (tx.GasLimit < intrinsicGas)
-                {
-                    TraceLogInvalidTx(tx, $"GAS_LIMIT_BELOW_INTRINSIC_GAS {tx.GasLimit} < {intrinsicGas}");
-                    return "gas limit below intrinsic gas";
-                }
-
-                if (validate && tx.GasLimit > header.GasLimit - header.GasUsed)
-                {
-                    TraceLogInvalidTx(tx, $"BLOCK_GAS_LIMIT_EXCEEDED {tx.GasLimit} > {header.GasLimit} - {header.GasUsed}");
-                    return "block gas limit exceeded";
-                }
->>>>>>> 3dfcaf96
+                TraceLogInvalidTx(tx, $"BLOCK_GAS_LIMIT_EXCEEDED {tx.GasLimit} > {header.GasLimit} - {header.GasUsed}");
+                return "block gas limit exceeded";
             }
 
             return TransactionResult.Ok;
-        }
-
-        protected virtual void GetSpecFromHeader(BlockExecutionContext blCtx, out BlockHeader header, out IReleaseSpec spec)
-        {
-            header = blCtx.Header;
-            spec = SpecProvider.GetSpec(header);
         }
 
         // TODO Should we remove this already
@@ -320,12 +274,7 @@
 
                 if (sender is null)
                 {
-<<<<<<< HEAD
-                    throw new InvalidDataException(
-                        $"Failed to recover sender address on tx {tx.Hash} when previously recovered sender account did not exist.");
-=======
                     ThrowInvalidDataException($"Failed to recover sender address on tx {tx.Hash} when previously recovered sender account did not exist.");
->>>>>>> 3dfcaf96
                 }
             }
 
@@ -333,12 +282,7 @@
         }
 
 
-<<<<<<< HEAD
-        protected virtual bool ValidateSender(Transaction tx, BlockHeader header, IReleaseSpec spec, ITxTracer tracer,
-            ExecutionOptions opts)
-=======
         protected virtual TransactionResult ValidateSender(Transaction tx, BlockHeader header, IReleaseSpec spec, ITxTracer tracer, ExecutionOptions opts)
->>>>>>> 3dfcaf96
         {
             bool validate = !opts.HasFlag(ExecutionOptions.NoValidation);
 
@@ -369,15 +313,8 @@
                 UInt256 senderBalance = WorldState.GetBalance(tx.SenderAddress);
                 if (UInt256.SubtractUnderflow(senderBalance, tx.Value, out UInt256 balanceLeft))
                 {
-<<<<<<< HEAD
-                    TraceLogInvalidTx(tx,
-                        $"INSUFFICIENT_SENDER_BALANCE: ({tx.SenderAddress})_BALANCE = {senderBalance}");
-                    QuickFail(tx, header, spec, tracer, "insufficient sender balance");
-                    return false;
-=======
                     TraceLogInvalidTx(tx, $"INSUFFICIENT_SENDER_BALANCE: ({tx.SenderAddress})_BALANCE = {senderBalance}");
                     return "insufficient sender balance";
->>>>>>> 3dfcaf96
                 }
 
                 bool overflows;
@@ -386,15 +323,8 @@
                     overflows = UInt256.MultiplyOverflow((UInt256)tx.GasLimit, tx.MaxFeePerGas, out UInt256 maxGasFee);
                     if (overflows || balanceLeft < maxGasFee)
                     {
-<<<<<<< HEAD
-                        TraceLogInvalidTx(tx,
-                            $"INSUFFICIENT_MAX_FEE_PER_GAS_FOR_SENDER_BALANCE: ({tx.SenderAddress})_BALANCE = {senderBalance}, MAX_FEE_PER_GAS: {tx.MaxFeePerGas}");
-                        QuickFail(tx, header, spec, tracer, "insufficient MaxFeePerGas for sender balance");
-                        return false;
-=======
                         TraceLogInvalidTx(tx, $"INSUFFICIENT_MAX_FEE_PER_GAS_FOR_SENDER_BALANCE: ({tx.SenderAddress})_BALANCE = {senderBalance}, MAX_FEE_PER_GAS: {tx.MaxFeePerGas}");
                         return "insufficient MaxFeePerGas for sender balance";
->>>>>>> 3dfcaf96
                     }
 
                     if (tx.SupportsBlobs)
@@ -404,15 +334,8 @@
                         if (overflows || UInt256.AddOverflow(maxGasFee, maxBlobGasFee, out UInt256 multidimGasFee) ||
                             multidimGasFee > balanceLeft)
                         {
-<<<<<<< HEAD
-                            TraceLogInvalidTx(tx,
-                                $"INSUFFICIENT_MAX_FEE_PER_BLOB_GAS_FOR_SENDER_BALANCE: ({tx.SenderAddress})_BALANCE = {senderBalance}");
-                            QuickFail(tx, header, spec, tracer, "insufficient sender balance");
-                            return false;
-=======
                             TraceLogInvalidTx(tx, $"INSUFFICIENT_MAX_FEE_PER_BLOB_GAS_FOR_SENDER_BALANCE: ({tx.SenderAddress})_BALANCE = {senderBalance}");
                             return "insufficient sender balance";
->>>>>>> 3dfcaf96
                         }
                     }
                 }
@@ -431,15 +354,8 @@
 
                 if (overflows || senderReservedGasPayment > balanceLeft)
                 {
-<<<<<<< HEAD
-                    TraceLogInvalidTx(tx,
-                        $"INSUFFICIENT_SENDER_BALANCE: ({tx.SenderAddress})_BALANCE = {senderBalance}");
-                    QuickFail(tx, header, spec, tracer, "insufficient sender balance");
-                    return false;
-=======
                     TraceLogInvalidTx(tx, $"INSUFFICIENT_SENDER_BALANCE: ({tx.SenderAddress})_BALANCE = {senderBalance}");
                     return "insufficient sender balance";
->>>>>>> 3dfcaf96
                 }
             }
 
@@ -448,16 +364,8 @@
             return TransactionResult.Ok;
         }
 
-<<<<<<< HEAD
-        protected virtual bool IncrementNonce(Transaction tx, BlockHeader header, IReleaseSpec spec, ITxTracer tracer,
-            ExecutionOptions opts)
-        {
-=======
         protected virtual TransactionResult IncrementNonce(Transaction tx, BlockHeader header, IReleaseSpec spec, ITxTracer tracer, ExecutionOptions opts)
         {
-            if (tx.IsSystem()) return TransactionResult.Ok;
-
->>>>>>> 3dfcaf96
             if (tx.Nonce != WorldState.GetNonce(tx.SenderAddress))
             {
                 TraceLogInvalidTx(tx, $"WRONG_TRANSACTION_NONCE: {tx.Nonce} (expected {WorldState.GetNonce(tx.SenderAddress)})");
@@ -612,12 +520,7 @@
 
                 spentGas = Refund(tx, header, spec, opts, substate, unspentGas, env.TxExecutionContext.GasPrice);
             }
-<<<<<<< HEAD
-            catch (Exception ex) when
-                (ex is EvmException || ex is OverflowException) // TODO: OverflowException? still needed? hope not
-=======
             catch (Exception ex) when (ex is EvmException or OverflowException) // TODO: OverflowException? still needed? hope not
->>>>>>> 3dfcaf96
             {
                 if (Logger.IsTrace) Logger.Trace($"EVM EXCEPTION: {ex.GetType().Name}:{ex.Message}");
                 WorldState.Restore(snapshot);
@@ -629,27 +532,19 @@
 
         protected virtual void PayFees(Transaction tx, BlockHeader header, IReleaseSpec spec, ITxTracer tracer, in TransactionSubstate substate, in long spentGas, in UInt256 premiumPerGas, in byte statusCode)
         {
-<<<<<<< HEAD
             bool gasBeneficiaryNotDestroyed = substate?.DestroyList.Contains(header.GasBeneficiary) != true;
             if (statusCode == StatusCode.Failure || gasBeneficiaryNotDestroyed)
-=======
-            if (!tx.IsSystem())
->>>>>>> 3dfcaf96
-            {
-                bool gasBeneficiaryNotDestroyed = substate?.DestroyList.Contains(header.GasBeneficiary) != true;
-                if (statusCode == StatusCode.Failure || gasBeneficiaryNotDestroyed)
-                {
-                    UInt256 fees = (UInt256)spentGas * premiumPerGas;
-                    UInt256 burntFees = !tx.IsFree() ? (UInt256)spentGas * header.BaseFeePerGas : 0;
-
-                    WorldState.AddToBalanceAndCreateIfNotExists(header.GasBeneficiary, fees, spec);
-
-                    if (spec.IsEip1559Enabled && spec.Eip1559FeeCollector is not null && !burntFees.IsZero)
-                        WorldState.AddToBalanceAndCreateIfNotExists(spec.Eip1559FeeCollector, burntFees, spec);
-
-                    if (tracer.IsTracingFees)
-                        tracer.ReportFees(fees, burntFees);
-                }
+            {
+                UInt256 fees = (UInt256)spentGas * premiumPerGas;
+                UInt256 burntFees = !tx.IsFree() ? (UInt256)spentGas * header.BaseFeePerGas : 0;
+
+                WorldState.AddToBalanceAndCreateIfNotExists(header.GasBeneficiary, fees, spec);
+
+                if (spec.IsEip1559Enabled && spec.Eip1559FeeCollector is not null && !burntFees.IsZero)
+                    WorldState.AddToBalanceAndCreateIfNotExists(spec.Eip1559FeeCollector, burntFees, spec);
+
+                if (tracer.IsTracingFees)
+                    tracer.ReportFees(fees, burntFees);
             }
         }
 
@@ -723,17 +618,4 @@
         [StackTraceHidden]
         private static void ThrowTransactionCollisionException() => throw new TransactionCollisionException();
     }
-
-    public readonly struct TransactionResult(string? error)
-    {
-        public static readonly TransactionResult Ok = new();
-        public static readonly TransactionResult MalformedTransaction = new("malformed");
-        [MemberNotNullWhen(true, nameof(Fail))]
-        [MemberNotNullWhen(false, nameof(Success))]
-        public string? Error { get; } = error;
-        public bool Fail => Error is not null;
-        public bool Success => Error is null;
-        public static implicit operator TransactionResult(string? error) => new(error);
-        public static implicit operator bool(TransactionResult result) => result.Success;
-    }
 }