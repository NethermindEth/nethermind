// SPDX-FileCopyrightText: 2022 Demerzel Solutions Limited
// SPDX-License-Identifier: LGPL-3.0-only

using System;
using System.Diagnostics;
using System.Diagnostics.CodeAnalysis;
using System.IO;
using System.Linq;
using System.Runtime.CompilerServices;
using Nethermind.Core;
using Nethermind.Core.Crypto;
using Nethermind.Core.Specs;
using Nethermind.Crypto;
using Nethermind.Evm.CodeAnalysis;
using Nethermind.Evm.EvmObjectFormat.Handlers;
using Nethermind.Evm.Tracing;
using Nethermind.Int256;
using Nethermind.Logging;
using Nethermind.State;
using Nethermind.State.Tracing;
using static Nethermind.Evm.EvmObjectFormat.EofValidator;

namespace Nethermind.Evm.TransactionProcessing
{
    public sealed class TransactionProcessor(
        ISpecProvider? specProvider,
        IWorldState? worldState,
        IVirtualMachine? virtualMachine,
        ICodeInfoRepository? codeInfoRepository,
        ILogManager? logManager)
        : TransactionProcessorBase(specProvider, worldState, virtualMachine, codeInfoRepository, logManager);

    public abstract class TransactionProcessorBase : ITransactionProcessor
    {
        protected EthereumEcdsa Ecdsa { get; }
        protected ILogger Logger { get; }
        protected ISpecProvider SpecProvider { get; }
        protected IWorldState WorldState { get; }
        protected IVirtualMachine VirtualMachine { get; }
        private readonly ICodeInfoRepository _codeInfoRepository;
        private SystemTransactionProcessor? _systemTransactionProcessor;
        private readonly ILogManager _logManager;

        [Flags]
        protected enum ExecutionOptions
        {
            /// <summary>
            /// Just accumulate the state
            /// </summary>
            None = 0,

            /// <summary>
            /// Commit the state after execution
            /// </summary>
            Commit = 1,

            /// <summary>
            /// Restore state after execution
            /// </summary>
            Restore = 2,

            /// <summary>
            /// Skip potential fail checks
            /// </summary>
            SkipValidation = 4,

            /// <summary>
            /// Skip potential fail checks and commit state after execution
            /// </summary>
            SkipValidationAndCommit = Commit | SkipValidation,

            /// <summary>
            /// Commit and later restore state also skip validation, use for CallAndRestore
            /// </summary>
            CommitAndRestore = Commit | Restore | SkipValidation
        }

        protected TransactionProcessorBase(
            ISpecProvider? specProvider,
            IWorldState? worldState,
            IVirtualMachine? virtualMachine,
            ICodeInfoRepository? codeInfoRepository,
            ILogManager? logManager)
        {
            ArgumentNullException.ThrowIfNull(logManager, nameof(logManager));
            ArgumentNullException.ThrowIfNull(specProvider, nameof(specProvider));
            ArgumentNullException.ThrowIfNull(worldState, nameof(worldState));
            ArgumentNullException.ThrowIfNull(virtualMachine, nameof(virtualMachine));
            ArgumentNullException.ThrowIfNull(codeInfoRepository, nameof(codeInfoRepository));

            Logger = logManager.GetClassLogger();
            SpecProvider = specProvider;
            WorldState = worldState;
            VirtualMachine = virtualMachine;
            _codeInfoRepository = codeInfoRepository;

            Ecdsa = new EthereumEcdsa(specProvider.ChainId);
            _logManager = logManager;
        }

        public TransactionResult CallAndRestore(Transaction transaction, in BlockExecutionContext blCtx, ITxTracer txTracer) =>
            ExecuteCore(transaction, in blCtx, txTracer, ExecutionOptions.CommitAndRestore);

        public TransactionResult BuildUp(Transaction transaction, in BlockExecutionContext blCtx, ITxTracer txTracer)
        {
            // we need to treat the result of previous transaction as the original value of next transaction
            // when we do not commit
            WorldState.TakeSnapshot(true);
            return ExecuteCore(transaction, in blCtx, txTracer, ExecutionOptions.None);
        }

        public TransactionResult Execute(Transaction transaction, in BlockExecutionContext blCtx, ITxTracer txTracer) =>
            ExecuteCore(transaction, in blCtx, txTracer, ExecutionOptions.Commit);

        public TransactionResult Trace(Transaction transaction, in BlockExecutionContext blCtx, ITxTracer txTracer) =>
            ExecuteCore(transaction, in blCtx, txTracer, ExecutionOptions.SkipValidationAndCommit);

        public TransactionResult Warmup(Transaction transaction, in BlockExecutionContext blCtx, ITxTracer txTracer) =>
            ExecuteCore(transaction, in blCtx, txTracer, ExecutionOptions.SkipValidation);

        private TransactionResult ExecuteCore(Transaction tx, in BlockExecutionContext blCtx, ITxTracer tracer, ExecutionOptions opts)
        {
            if (Logger.IsTrace) Logger.Trace($"Executing tx {tx.Hash}");
            if (tx.IsSystem() || opts == ExecutionOptions.SkipValidation)
            {
                _systemTransactionProcessor ??= new SystemTransactionProcessor(SpecProvider, WorldState, VirtualMachine, _codeInfoRepository, _logManager);
                return _systemTransactionProcessor.Execute(tx, new BlockExecutionContext(blCtx.Header, SpecProvider.GetSpec(blCtx.Header)), tracer, opts);
            }

            TransactionResult result = Execute(tx, in blCtx, tracer, opts);
            if (Logger.IsTrace) Logger.Trace($"Tx {tx.Hash} was executed, {result}");
            return result;
        }

        protected virtual TransactionResult Execute(Transaction tx, in BlockExecutionContext blCtx, ITxTracer tracer, ExecutionOptions opts)
        {
            BlockHeader header = blCtx.Header;
            IReleaseSpec spec = GetSpec(tx, header);

            // restore is CallAndRestore - previous call, we will restore state after the execution
            bool restore = opts.HasFlag(ExecutionOptions.Restore);
            // commit - is for standard execute, we will commit thee state after execution
            // !commit - is for build up during block production, we won't commit state after each transaction to support rollbacks
            // we commit only after all block is constructed
            bool commit = opts.HasFlag(ExecutionOptions.Commit) || (!opts.HasFlag(ExecutionOptions.SkipValidation) && !spec.IsEip658Enabled);

            TransactionResult result;
            IntrinsicGas intrinsicGas = IntrinsicGasCalculator.Calculate(tx, spec);
            if (!(result = ValidateStatic(tx, header, spec, opts, in intrinsicGas))) return result;

            UInt256 effectiveGasPrice = tx.CalculateEffectiveGasPrice(spec.IsEip1559Enabled, header.BaseFeePerGas);

            UpdateMetrics(opts, effectiveGasPrice);

            bool deleteCallerAccount = RecoverSenderIfNeeded(tx, spec, opts, effectiveGasPrice);

            if (!(result = ValidateSender(tx, header, spec, tracer, opts))) return result;
            if (!(result = BuyGas(tx, header, spec, tracer, opts, effectiveGasPrice, out UInt256 premiumPerGas, out UInt256 senderReservedGasPayment, out UInt256 blobBaseFee))) return result;
            if (!(result = IncrementNonce(tx, header, spec, tracer, opts))) return result;

            if (commit) WorldState.Commit(spec, tracer.IsTracingState ? tracer : NullTxTracer.Instance, commitStorageRoots: false);

            // substate.Logs contains a reference to accessTracker.Logs so we can't Dispose until end of the method
            using StackAccessTracker accessTracker = new();

            int delegationRefunds = ProcessDelegations(tx, spec, accessTracker);

            long gasAvailable = tx.GasLimit - intrinsicGas.Standard;
            if (!(result = BuildExecutionEnvironment(tx, in blCtx, spec, effectiveGasPrice, _codeInfoRepository, accessTracker, out ExecutionEnvironment env))) return result;
            GasConsumed spentGas;
            byte statusCode;
            TransactionSubstate? substate;
            if (!tracer.IsTracingInstructions)
            {
                ExecuteEvmCall<OffFlag>(tx, header, spec, tracer, opts, delegationRefunds, intrinsicGas, accessTracker, gasAvailable, env, out substate, out spentGas, out statusCode);
            }
            else
            {
                ExecuteEvmCall<OnFlag>(tx, header, spec, tracer, opts, delegationRefunds, intrinsicGas, accessTracker, gasAvailable, env, out substate, out spentGas, out statusCode);
            }
            PayFees(tx, header, spec, tracer, substate, spentGas.SpentGas, premiumPerGas, blobBaseFee, statusCode);

            // Finalize
            if (restore)
            {
                WorldState.Reset();
                if (deleteCallerAccount)
                {
                    WorldState.DeleteAccount(tx.SenderAddress!);
                }
                else
                {
                    if (!opts.HasFlag(ExecutionOptions.SkipValidation))
                        WorldState.AddToBalance(tx.SenderAddress!, senderReservedGasPayment, spec);
                    DecrementNonce(tx);

                    WorldState.Commit(spec);
                }
            }
            else if (commit)
            {
                WorldState.Commit(spec, tracer.IsTracingState ? tracer : NullStateTracer.Instance, commitStorageRoots: !spec.IsEip658Enabled);
            }
            else
            {
                WorldState.ResetTransient();
            }

            if (tracer.IsTracingReceipt)
            {
                Hash256 stateRoot = null;
                if (!spec.IsEip658Enabled)
                {
                    WorldState.RecalculateStateRoot();
                    stateRoot = WorldState.StateRoot;
                }

                if (statusCode == StatusCode.Failure)
                {
                    byte[] output = (substate?.ShouldRevert ?? false) ? substate.Output.Bytes.ToArray() : [];
                    tracer.MarkAsFailed(env.ExecutingAccount, spentGas, output, substate?.Error, stateRoot);
                }
                else
                {
                    LogEntry[] logs = substate.Logs.Count != 0 ? substate.Logs.ToArray() : [];
                    tracer.MarkAsSuccess(env.ExecutingAccount, spentGas, substate.Output.Bytes.ToArray(), logs, stateRoot);
                }
            }

            return TransactionResult.Ok;
        }

        private int ProcessDelegations(Transaction tx, IReleaseSpec spec, in StackAccessTracker accessTracker)
        {
            int refunds = 0;
            if (spec.IsEip7702Enabled && tx.HasAuthorizationList)
            {
                foreach (AuthorizationTuple authTuple in tx.AuthorizationList)
                {
                    authTuple.Authority ??= Ecdsa.RecoverAddress(authTuple);

                    if (!IsValidForExecution(authTuple, accessTracker, out _))
                    {
                        if (Logger.IsDebug) Logger.Debug($"Delegation {authTuple} is invalid");
                    }
                    else
                    {
                        if (!WorldState.AccountExists(authTuple.Authority!))
                        {
                            WorldState.CreateAccount(authTuple.Authority, 0, 1);
                        }
                        else
                        {
                            refunds++;
                            WorldState.IncrementNonce(authTuple.Authority);
                        }

                        _codeInfoRepository.SetDelegation(WorldState, authTuple.CodeAddress, authTuple.Authority, spec);
                    }
                }

            }

            return refunds;

            bool IsValidForExecution(
                AuthorizationTuple authorizationTuple,
                StackAccessTracker accessTracker,
                [NotNullWhen(false)] out string? error)
            {
                UInt256 s = new(authorizationTuple.AuthoritySignature.SAsSpan, isBigEndian: true);
                if (authorizationTuple.Authority is null
                    || s > Secp256K1Curve.HalfN
                    //V minus the offset can only be 1 or 0 since eip-155 does not apply to Setcode signatures
                    || (authorizationTuple.AuthoritySignature.V - Signature.VOffset > 1))
                {
                    error = "Bad signature.";
                    return false;
                }

                if ((authorizationTuple.ChainId != 0
                    && SpecProvider.ChainId != authorizationTuple.ChainId)
                    )
                {
                    error = $"Chain id ({authorizationTuple.ChainId}) does not match.";
                    return false;
                }

                if (authorizationTuple.Nonce == ulong.MaxValue)
                {
                    error = $"Nonce ({authorizationTuple.Nonce}) must be less than 2**64 - 1.";
                    return false;
                }

                if (authorizationTuple.AuthoritySignature.ChainId is not null && authorizationTuple.AuthoritySignature.ChainId != authorizationTuple.ChainId)
                {
                    error = "Bad signature.";
                    return false;
                }

                if (authorizationTuple.Nonce == ulong.MaxValue)
                {
                    error = $"Nonce ({authorizationTuple.Nonce}) must be less than 2**64 - 1.";
                    return false;
                }
                accessTracker.WarmUp(authorizationTuple.Authority);

                if (WorldState.HasCode(authorizationTuple.Authority) && !_codeInfoRepository.TryGetDelegation(WorldState, authorizationTuple.Authority, spec, out _))
                {
                    error = $"Authority ({authorizationTuple.Authority}) has code deployed.";
                    return false;
                }
                UInt256 authNonce = WorldState.GetNonce(authorizationTuple.Authority);
                if (authNonce != authorizationTuple.Nonce)
                {
                    error = $"Skipping tuple in authorization_list because nonce is set to {authorizationTuple.Nonce}, but authority ({authorizationTuple.Authority}) has {authNonce}.";
                    return false;
                }

                error = null;
                return true;
            }
        }

        protected virtual IReleaseSpec GetSpec(Transaction tx, BlockHeader header) => SpecProvider.GetSpec(header);

        private static void UpdateMetrics(ExecutionOptions opts, UInt256 effectiveGasPrice)
        {
            if (opts is ExecutionOptions.Commit or ExecutionOptions.None && (effectiveGasPrice[2] | effectiveGasPrice[3]) == 0)
            {
                float gasPrice = (float)((double)effectiveGasPrice / 1_000_000_000.0);

                Metrics.BlockMinGasPrice = Math.Min(gasPrice, Metrics.BlockMinGasPrice);
                Metrics.BlockMaxGasPrice = Math.Max(gasPrice, Metrics.BlockMaxGasPrice);

                Metrics.BlockAveGasPrice = (Metrics.BlockAveGasPrice * Metrics.BlockTransactions + gasPrice) / (Metrics.BlockTransactions + 1);
                Metrics.BlockEstMedianGasPrice += Metrics.BlockAveGasPrice * 0.01f * float.Sign(gasPrice - Metrics.BlockEstMedianGasPrice);
                Metrics.BlockTransactions++;
            }
        }

        /// <summary>
        /// Validates the transaction, in a static manner (i.e. without accesing state/storage).
        /// It basically ensures the transaction is well formed (i.e. no null values where not allowed, no overflows, etc).
        /// As a part of validating the transaction the premium per gas will be calculated, to save computation this
        /// is returned in an out parameter.
        /// </summary>
        /// <param name="tx">The transaction to validate</param>
        /// <param name="header">The block containing the transaction. Only BaseFee is being used from the block atm.</param>
        /// <param name="spec">The release spec with which the transaction will be executed</param>
        /// <param name="opts">Options (Flags) to use for execution</param>
        /// <param name="intrinsicGas">Calculated intrinsic gas</param>
        /// <param name="floorGas"></param>
        /// <returns></returns>
        protected virtual TransactionResult ValidateStatic(
            Transaction tx,
            BlockHeader header,
            IReleaseSpec spec,
            ExecutionOptions opts,
            in IntrinsicGas intrinsicGas)
        {

            bool validate = !opts.HasFlag(ExecutionOptions.SkipValidation);

            if (tx.SenderAddress is null)
            {
                TraceLogInvalidTx(tx, "SENDER_NOT_SPECIFIED");
                return TransactionResult.SenderNotSpecified;
            }

            if (validate && tx.Nonce >= ulong.MaxValue - 1)
            {
                // we are here if nonce is at least (ulong.MaxValue - 1). If tx is contract creation,
                // it is max possible value. Otherwise, (ulong.MaxValue - 1) is allowed, but ulong.MaxValue not.
                if (tx.IsContractCreation || tx.Nonce == ulong.MaxValue)
                {
                    TraceLogInvalidTx(tx, "NONCE_OVERFLOW");
                    return TransactionResult.NonceOverflow;
                }
            }

            if (tx.IsAboveInitCode(spec))
            {
                TraceLogInvalidTx(tx, $"CREATE_TRANSACTION_SIZE_EXCEEDS_MAX_INIT_CODE_SIZE {tx.DataLength} > {spec.MaxInitCodeSize}");
                return TransactionResult.TransactionSizeOverMaxInitCodeSize;
            }

            return ValidateGas(tx, header, intrinsicGas.MinimalGas, validate);
        }

        protected virtual TransactionResult ValidateGas(Transaction tx, BlockHeader header, long minGasRequired, bool validate)
        {
            if (tx.GasLimit < minGasRequired)
            {
                TraceLogInvalidTx(tx, $"GAS_LIMIT_BELOW_INTRINSIC_GAS {tx.GasLimit} < {minGasRequired}");
                return "gas limit below intrinsic gas";
            }

            if (validate && tx.GasLimit > header.GasLimit - header.GasUsed)
            {
                TraceLogInvalidTx(tx, $"BLOCK_GAS_LIMIT_EXCEEDED {tx.GasLimit} > {header.GasLimit} - {header.GasUsed}");
                return TransactionResult.BlockGasLimitExceeded;
            }

            return TransactionResult.Ok;
        }

        // TODO Should we remove this already
        protected virtual bool RecoverSenderIfNeeded(Transaction tx, IReleaseSpec spec, ExecutionOptions opts, in UInt256 effectiveGasPrice)
        {
            bool deleteCallerAccount = false;
            Address? sender = tx.SenderAddress;
            if (sender is null || !WorldState.AccountExists(sender))
            {
                bool commit = opts.HasFlag(ExecutionOptions.Commit) || !spec.IsEip658Enabled;
                bool restore = opts.HasFlag(ExecutionOptions.Restore);
                bool noValidation = opts.HasFlag(ExecutionOptions.SkipValidation);

                if (Logger.IsDebug) Logger.Debug($"TX sender account does not exist {sender} - trying to recover it");

                // hacky fix for the potential recovery issue
                if (tx.Signature is not null)
                    tx.SenderAddress = Ecdsa.RecoverAddress(tx, !spec.ValidateChainId);

                if (sender != tx.SenderAddress)
                {
                    if (Logger.IsWarn) Logger.Warn($"TX recovery issue fixed - tx was coming with sender {sender} and the now it recovers to {tx.SenderAddress}");
                    sender = tx.SenderAddress;
                }
                else
                {
                    TraceLogInvalidTx(tx, $"SENDER_ACCOUNT_DOES_NOT_EXIST {sender}");
                    if (!commit || noValidation || effectiveGasPrice.IsZero)
                    {
                        deleteCallerAccount = !commit || restore;
                        WorldState.CreateAccount(sender, in UInt256.Zero);
                    }
                }

                if (sender is null)
                {
                    ThrowInvalidDataException($"Failed to recover sender address on tx {tx.Hash} when previously recovered sender account did not exist.");
                }
            }

            return deleteCallerAccount;
        }


        protected virtual TransactionResult ValidateSender(Transaction tx, BlockHeader header, IReleaseSpec spec, ITxTracer tracer, ExecutionOptions opts)
        {
            bool validate = !opts.HasFlag(ExecutionOptions.SkipValidation);

            if (validate && WorldState.IsInvalidContractSender(spec, tx.SenderAddress!))
            {
                TraceLogInvalidTx(tx, "SENDER_IS_CONTRACT");
                return TransactionResult.SenderHasDeployedCode;
            }

            return TransactionResult.Ok;
        }

        protected virtual TransactionResult BuyGas(Transaction tx, BlockHeader header, IReleaseSpec spec, ITxTracer tracer, ExecutionOptions opts,
                in UInt256 effectiveGasPrice, out UInt256 premiumPerGas, out UInt256 senderReservedGasPayment, out UInt256 blobBaseFee)
        {
            premiumPerGas = UInt256.Zero;
            senderReservedGasPayment = UInt256.Zero;
            blobBaseFee = UInt256.Zero;
            bool validate = !opts.HasFlag(ExecutionOptions.SkipValidation);

            if (validate)
            {
                if (!tx.TryCalculatePremiumPerGas(header.BaseFeePerGas, out premiumPerGas))
                {
                    TraceLogInvalidTx(tx, "MINER_PREMIUM_IS_NEGATIVE");
                    return TransactionResult.MinerPremiumNegative;
                }

                UInt256 senderBalance = WorldState.GetBalance(tx.SenderAddress!);
                if (UInt256.SubtractUnderflow(senderBalance, tx.Value, out UInt256 balanceLeft))
                {
                    TraceLogInvalidTx(tx, $"INSUFFICIENT_SENDER_BALANCE: ({tx.SenderAddress})_BALANCE = {senderBalance}");
                    return TransactionResult.InsufficientSenderBalance;
                }

                bool overflows;
                if (spec.IsEip1559Enabled && !tx.IsFree())
                {
                    overflows = UInt256.MultiplyOverflow((UInt256)tx.GasLimit, tx.MaxFeePerGas, out UInt256 maxGasFee);
                    if (overflows || balanceLeft < maxGasFee)
                    {
                        TraceLogInvalidTx(tx, $"INSUFFICIENT_MAX_FEE_PER_GAS_FOR_SENDER_BALANCE: ({tx.SenderAddress})_BALANCE = {senderBalance}, MAX_FEE_PER_GAS: {tx.MaxFeePerGas}");
                        return TransactionResult.InsufficientMaxFeePerGasForSenderBalance;
                    }

                    if (tx.SupportsBlobs)
                    {
                        overflows = UInt256.MultiplyOverflow(BlobGasCalculator.CalculateBlobGas(tx), (UInt256)tx.MaxFeePerBlobGas!, out UInt256 maxBlobGasFee);
                        if (overflows || UInt256.AddOverflow(maxGasFee, maxBlobGasFee, out UInt256 multidimGasFee) || multidimGasFee > balanceLeft)
                        {
                            TraceLogInvalidTx(tx, $"INSUFFICIENT_MAX_FEE_PER_BLOB_GAS_FOR_SENDER_BALANCE: ({tx.SenderAddress})_BALANCE = {senderBalance}");
                            return TransactionResult.InsufficientSenderBalance;
                        }
                    }
                }

                overflows = UInt256.MultiplyOverflow((UInt256)tx.GasLimit, effectiveGasPrice, out senderReservedGasPayment);
                if (!overflows && tx.SupportsBlobs)
                {
                    overflows = !BlobGasCalculator.TryCalculateBlobBaseFee(header, tx, spec.BlobBaseFeeUpdateFraction, out blobBaseFee);
                    if (!overflows)
                    {
                        overflows = UInt256.AddOverflow(senderReservedGasPayment, blobBaseFee, out senderReservedGasPayment);
                    }
                }

                if (overflows || senderReservedGasPayment > balanceLeft)
                {
                    TraceLogInvalidTx(tx, $"INSUFFICIENT_SENDER_BALANCE: ({tx.SenderAddress})_BALANCE = {senderBalance}");
                    return TransactionResult.InsufficientSenderBalance;
                }
            }

            if (validate) WorldState.SubtractFromBalance(tx.SenderAddress, senderReservedGasPayment, spec);

            return TransactionResult.Ok;
        }

        protected virtual TransactionResult IncrementNonce(Transaction tx, BlockHeader header, IReleaseSpec spec, ITxTracer tracer, ExecutionOptions opts)
        {
            if (tx.Nonce != WorldState.GetNonce(tx.SenderAddress!))
            {
                TraceLogInvalidTx(tx, $"WRONG_TRANSACTION_NONCE: {tx.Nonce} (expected {WorldState.GetNonce(tx.SenderAddress)})");
                return TransactionResult.WrongTransactionNonce;
            }

            WorldState.IncrementNonce(tx.SenderAddress);
            return TransactionResult.Ok;
        }

        protected virtual void DecrementNonce(Transaction tx)
        {
            WorldState.DecrementNonce(tx.SenderAddress!);
        }

        private TransactionResult BuildExecutionEnvironment(
            Transaction tx,
            in BlockExecutionContext blCtx,
            IReleaseSpec spec,
            in UInt256 effectiveGasPrice,
            ICodeInfoRepository codeInfoRepository,
            in StackAccessTracker accessTracker,
            out ExecutionEnvironment env)
        {
            Address recipient = tx.GetRecipient(tx.IsContractCreation ? WorldState.GetNonce(tx.SenderAddress!) : 0);
            if (recipient is null) ThrowInvalidDataException("Recipient has not been resolved properly before tx execution");

            TxExecutionContext executionContext = new(in blCtx, tx.SenderAddress, effectiveGasPrice, tx.BlobVersionedHashes, codeInfoRepository);
            ICodeInfo? codeInfo;
            ReadOnlyMemory<byte> inputData = tx.IsMessageCall ? tx.Data ?? default : default;
            if (tx.IsContractCreation)
            {
                if (CodeInfoFactory.CreateInitCodeInfo(tx.Data ?? default, spec, out codeInfo, out Memory<byte> trailingData))
                {
                    inputData = trailingData;
                }
            }
            else
            {
                codeInfo = codeInfoRepository.GetCachedCodeInfo(WorldState, recipient, spec, out Address? delegationAddress);

                //We assume eip-7702 must be active if it is a delegation
                if (delegationAddress is not null)
                    accessTracker.WarmUp(delegationAddress);
            }

            if (spec.UseHotAndColdStorage)
            {
                if (spec.UseTxAccessLists)
                    accessTracker.WarmUp(tx.AccessList); // eip-2930

                if (spec.AddCoinbaseToTxAccessList)
                    accessTracker.WarmUp(blCtx.Header.GasBeneficiary!);

                accessTracker.WarmUp(recipient);
                accessTracker.WarmUp(tx.SenderAddress!);
            }

            env = new ExecutionEnvironment
            (
                txExecutionContext: in executionContext,
                value: tx.Value,
                transferValue: tx.Value,
                caller: tx.SenderAddress,
                codeSource: recipient,
                executingAccount: recipient,
                inputData: inputData,
                codeInfo: codeInfo
            );

            return TransactionResult.Ok;
        }

        protected virtual bool ShouldValidate(ExecutionOptions opts) => !opts.HasFlag(ExecutionOptions.SkipValidation);

        protected virtual void ExecuteEvmCall<TTracingInstructions>(
            Transaction tx,
            BlockHeader header,
            IReleaseSpec spec,
            ITxTracer tracer,
            ExecutionOptions opts,
            int delegationRefunds,
            IntrinsicGas gas,
            in StackAccessTracker accessedItems,
            in long gasAvailable,
            in ExecutionEnvironment env,
            out TransactionSubstate? substate,
            out GasConsumed gasConsumed,
            out byte statusCode)
            where TTracingInstructions : struct, IFlag
        {
            _ = ShouldValidate(opts);

            substate = null;
            gasConsumed = tx.GasLimit;
            statusCode = StatusCode.Failure;

            long unspentGas = gasAvailable;

            Snapshot snapshot = WorldState.TakeSnapshot();

            PayValue(tx, spec, opts);

            if (env.CodeInfo is not null)
            {
                if (tx.IsContractCreation)
                {
                    // if transaction is a contract creation then recipient address is the contract deployment address
                    if (!PrepareAccountForContractDeployment(env.ExecutingAccount, _codeInfoRepository, spec))
                    {
                        goto FailContractCreate;
                    }
                }
            }
            else
            {
                // If EOF header parsing or full container validation fails, transaction is considered valid and failing.
                // Gas for initcode execution is not consumed, only intrinsic creation transaction costs are charged.
                gasConsumed = gas.MinimalGas;
                // If noValidation we didn't charge for gas, so do not refund; otherwise return unspent gas
                if (!opts.HasFlag(ExecutionOptions.SkipValidation))
                    WorldState.AddToBalance(tx.SenderAddress!, (ulong)(tx.GasLimit - gas.MinimalGas) * env.TxExecutionContext.GasPrice, spec);
                goto Complete;
            }

            ExecutionType executionType = tx.IsContractCreation ? (tx.IsEofContractCreation ? ExecutionType.TXCREATE : ExecutionType.CREATE) : ExecutionType.TRANSACTION;

            using (EvmState state = EvmState.RentTopLevel(unspentGas, executionType, snapshot, env, accessedItems))
            {
                substate = VirtualMachine.ExecuteTransaction<TTracingInstructions>(state, WorldState, tracer);

                unspentGas = state.GasAvailable;

                if (tracer.IsTracingAccess)
                {
                    tracer.ReportAccess(state.AccessTracker.AccessedAddresses, state.AccessTracker.AccessedStorageCells);
                }
            }

            if (substate.ShouldRevert || substate.IsError)
            {
                if (Logger.IsTrace) Logger.Trace("Restoring state from before transaction");
                WorldState.Restore(snapshot);
            }
            else
            {
                if (tx.IsContractCreation)
                {
                    if (tx.IsLegacyContractCreation)
                    {
                        if (!DeployLegacyContract(spec, env.ExecutingAccount, substate, ref unspentGas))
                        {
                            goto FailContractCreate;
                        }
                    }
                    else
                    {
                        if (!DeployEofContract(spec, env.ExecutingAccount, substate, ref unspentGas))
                        {
                            goto FailContractCreate;
                        }
                    }
                }

                foreach (Address toBeDestroyed in substate.DestroyList)
                {
                    if (Logger.IsTrace)
                        Logger.Trace($"Destroying account {toBeDestroyed}");

                    WorldState.ClearStorage(toBeDestroyed);
                    WorldState.DeleteAccount(toBeDestroyed);

                    if (tracer.IsTracingRefunds)
                        tracer.ReportRefund(RefundOf.Destroy(spec.IsEip3529Enabled));
                }

                statusCode = StatusCode.Success;
            }

            gasConsumed = Refund(tx, header, spec, opts, substate, unspentGas,
                env.TxExecutionContext.GasPrice, delegationRefunds, gas.FloorGas);
            goto Complete;

        FailContractCreate:
            if (Logger.IsTrace) Logger.Trace("Restoring state from before transaction");
            WorldState.Restore(snapshot);

        Complete:
            if (!opts.HasFlag(ExecutionOptions.SkipValidation))
                header.GasUsed += gasConsumed.SpentGas;
        }

        private bool DeployLegacyContract(IReleaseSpec spec, Address codeOwner, TransactionSubstate substate, ref long unspentGas)
        {
            long codeDepositGasCost = CodeDepositHandler.CalculateCost(spec, substate.Output.Bytes.Length);
            if (unspentGas < codeDepositGasCost && spec.ChargeForTopLevelCreate)
            {
                return false;
            }

            if (CodeDepositHandler.CodeIsInvalid(spec, substate.Output.Bytes, 0))
            {
                return false;
            }

            if (unspentGas >= codeDepositGasCost)
            {
                // Copy the bytes so it's not live memory that will be used in another tx
                byte[] code = substate.Output.Bytes.ToArray();
                _codeInfoRepository.InsertCode(WorldState, code, codeOwner, spec);

                unspentGas -= codeDepositGasCost;
            }

            return true;
        }

        private bool DeployEofContract(IReleaseSpec spec, Address codeOwner, TransactionSubstate substate, ref long unspentGas)
        {
            // 1 - load deploy EOF subContainer at deploy_container_index in the container from which RETURNCODE is executed
            ReadOnlySpan<byte> auxExtraData = substate.Output.Bytes.Span;
            EofCodeInfo deployCodeInfo = (EofCodeInfo)substate.Output.DeployCode;

            long codeDepositGasCost = CodeDepositHandler.CalculateCost(spec, deployCodeInfo.MachineCode.Length + auxExtraData.Length);
            if (unspentGas < codeDepositGasCost && spec.ChargeForTopLevelCreate)
            {
                return false;
            }
            int codeLength = deployCodeInfo.MachineCode.Length + auxExtraData.Length;
            // 3 - if updated deploy container size exceeds MAX_CODE_SIZE instruction exceptionally aborts
            if (codeLength > spec.MaxCodeSize)
            {
                return false;
            }
            // 2 - concatenate data section with (aux_data_offset, aux_data_offset + aux_data_size) memory segment and update data size in the header
            byte[] bytecodeResult = new byte[codeLength];
            // 2 - 1 - 1 - copy old container
            deployCodeInfo.MachineCode.Span.CopyTo(bytecodeResult);
            // 2 - 1 - 2 - copy aux data to dataSection
            auxExtraData.CopyTo(bytecodeResult.AsSpan(deployCodeInfo.MachineCode.Length));

            // 2 - 2 - update data section size in the header u16
            int dataSubHeaderSectionStart =
                VERSION_OFFSET // magic + version
                + Eof1.MINIMUM_HEADER_SECTION_SIZE // type section : (1 byte of separator + 2 bytes for size)
                + ONE_BYTE_LENGTH + TWO_BYTE_LENGTH + TWO_BYTE_LENGTH * deployCodeInfo.EofContainer.Header.CodeSections.Count // code section :  (1 byte of separator + (CodeSections count) * 2 bytes for size)
                + (deployCodeInfo.EofContainer.Header.ContainerSections is null
                    ? 0 // container section :  (0 bytes if no container section is available)
                    : ONE_BYTE_LENGTH + TWO_BYTE_LENGTH + TWO_BYTE_LENGTH * deployCodeInfo.EofContainer.Header.ContainerSections.Value.Count) // container section :  (1 byte of separator + (ContainerSections count) * 2 bytes for size)
                + ONE_BYTE_LENGTH; // data section separator

            ushort dataSize = (ushort)(deployCodeInfo.DataSection.Length + auxExtraData.Length);
            bytecodeResult[dataSubHeaderSectionStart + 1] = (byte)(dataSize >> 8);
            bytecodeResult[dataSubHeaderSectionStart + 2] = (byte)(dataSize & 0xFF);

            if (unspentGas >= codeDepositGasCost)
            {
                // 4 - set state[new_address].code to the updated deploy container
                // push new_address onto the stack (already done before the ifs)
                _codeInfoRepository.InsertCode(WorldState, bytecodeResult, codeOwner, spec);
                unspentGas -= codeDepositGasCost;
            }

            return true;
        }

        protected virtual void PayValue(Transaction tx, IReleaseSpec spec, ExecutionOptions opts)
        {
            WorldState.SubtractFromBalance(tx.SenderAddress!, tx.Value, spec);
        }

        protected virtual void PayFees(Transaction tx, BlockHeader header, IReleaseSpec spec, ITxTracer tracer, in TransactionSubstate substate, in long spentGas, in UInt256 premiumPerGas, in UInt256 blobBaseFee, in byte statusCode)
        {
            UInt256 fees = (UInt256)spentGas * premiumPerGas;

            // n.b. destroyed accounts already set to zero balance
            bool gasBeneficiaryNotDestroyed = substate?.DestroyList.Contains(header.GasBeneficiary) != true;
            if (statusCode == StatusCode.Failure || gasBeneficiaryNotDestroyed)
            {
<<<<<<< HEAD
                UInt256 fees = (UInt256)spentGas * premiumPerGas;
                UInt256 collectedFees = spec.IsEip1559Enabled && !tx.IsFree() ? (UInt256)spentGas * header.BaseFeePerGas : UInt256.Zero;
=======
                WorldState.AddToBalanceAndCreateIfNotExists(header.GasBeneficiary!, fees, spec);
            }
>>>>>>> 6d6afb54

            UInt256 eip1559Fees = !tx.IsFree() ? (UInt256)spentGas * header.BaseFeePerGas : UInt256.Zero;
            UInt256 collectedFees = spec.IsEip1559Enabled ? eip1559Fees : UInt256.Zero;

            if (tx.SupportsBlobs && spec.IsEip4844FeeCollectorEnabled)
            {
                collectedFees += blobBaseFee;
            }

            if (spec.FeeCollector is not null && !collectedFees.IsZero)
            {
                WorldState.AddToBalanceAndCreateIfNotExists(spec.FeeCollector, collectedFees, spec);
            }

<<<<<<< HEAD
                if (tracer.IsTracingFees)
                    tracer.ReportFees(fees, collectedFees);
=======
            if (tracer.IsTracingFees)
            {
                tracer.ReportFees(fees, eip1559Fees + blobBaseFee);
>>>>>>> 6d6afb54
            }
        }

        protected bool PrepareAccountForContractDeployment(Address contractAddress, ICodeInfoRepository codeInfoRepository, IReleaseSpec spec)
        {
            if (WorldState.AccountExists(contractAddress) && contractAddress.IsNonZeroAccount(spec, codeInfoRepository, WorldState))
            {
                if (Logger.IsTrace) Logger.Trace($"Contract collision at {contractAddress}");

                return false;
            }

            return true;
        }

        [MethodImpl(MethodImplOptions.AggressiveInlining)]
        protected void TraceLogInvalidTx(Transaction transaction, string reason)
        {
            if (Logger.IsTrace) Logger.Trace($"Invalid tx {transaction.Hash} ({reason})");
        }

        protected virtual GasConsumed Refund(Transaction tx, BlockHeader header, IReleaseSpec spec, ExecutionOptions opts,
            in TransactionSubstate substate, in long unspentGas, in UInt256 gasPrice, int codeInsertRefunds, long floorGas)
        {
            long spentGas = tx.GasLimit;
            var codeInsertRefund = (GasCostOf.NewAccount - GasCostOf.PerAuthBaseCost) * codeInsertRefunds;

            if (!substate.IsError)
            {
                spentGas -= unspentGas;

                long totalToRefund = codeInsertRefund;
                if (!substate.ShouldRevert)
                    totalToRefund += substate.Refund + substate.DestroyList.Count * RefundOf.Destroy(spec.IsEip3529Enabled);
                long actualRefund = RefundHelper.CalculateClaimableRefund(spentGas, totalToRefund, spec);

                if (Logger.IsTrace)
                    Logger.Trace("Refunding unused gas of " + unspentGas + " and refund of " + actualRefund);
                spentGas -= actualRefund;
            }
            else if (codeInsertRefund > 0)
            {
                long refund = RefundHelper.CalculateClaimableRefund(spentGas, codeInsertRefund, spec);

                if (Logger.IsTrace)
                    Logger.Trace("Refunding delegations only: " + refund);
                spentGas -= refund;
            }

            long operationGas = spentGas;
            spentGas = Math.Max(spentGas, floorGas);

            // If noValidation we didn't charge for gas, so do not refund
            if (!opts.HasFlag(ExecutionOptions.SkipValidation))
                WorldState.AddToBalance(tx.SenderAddress!, (ulong)(tx.GasLimit - spentGas) * gasPrice, spec);

            return new GasConsumed(spentGas, operationGas);
        }

        [DoesNotReturn]
        [StackTraceHidden]
        private static void ThrowInvalidDataException(string message) => throw new InvalidDataException(message);
    }

    public readonly struct TransactionResult(string? error) : IEquatable<TransactionResult>
    {
        [MemberNotNullWhen(true, nameof(Fail))]
        [MemberNotNullWhen(false, nameof(Success))]
        public string? Error { get; } = error;
        public bool Fail => Error is not null;
        public bool Success => Error is null;

        public static implicit operator TransactionResult(string? error) => new(error);
        public static implicit operator bool(TransactionResult result) => result.Success;
        public bool Equals(TransactionResult other) => (Success && other.Success) || (Error == other.Error);
        public static bool operator ==(TransactionResult obj1, TransactionResult obj2) => obj1.Equals(obj2);
        public static bool operator !=(TransactionResult obj1, TransactionResult obj2) => !obj1.Equals(obj2);
        public override bool Equals(object? obj) => obj is TransactionResult result && Equals(result);
        public override int GetHashCode() => Success ? 1 : Error.GetHashCode();

        public override string ToString() => Error is not null ? $"Fail : {Error}" : "Success";

        public static readonly TransactionResult Ok = new();

        public static readonly TransactionResult BlockGasLimitExceeded = "Block gas limit exceeded";
        public static readonly TransactionResult GasLimitBelowIntrinsicGas = "gas limit below intrinsic gas";
        public static readonly TransactionResult InsufficientMaxFeePerGasForSenderBalance = "insufficient MaxFeePerGas for sender balance";
        public static readonly TransactionResult InsufficientSenderBalance = "insufficient sender balance";
        public static readonly TransactionResult MalformedTransaction = "malformed";
        public static readonly TransactionResult MinerPremiumNegative = "miner premium is negative";
        public static readonly TransactionResult NonceOverflow = "nonce overflow";
        public static readonly TransactionResult SenderHasDeployedCode = "sender has deployed code";
        public static readonly TransactionResult SenderNotSpecified = "sender not specified";
        public static readonly TransactionResult TransactionSizeOverMaxInitCodeSize = "EIP-3860 - transaction size over max init code size";
        public static readonly TransactionResult WrongTransactionNonce = "wrong transaction nonce";
    }
}<|MERGE_RESOLUTION|>--- conflicted
+++ resolved
@@ -807,13 +807,8 @@
             bool gasBeneficiaryNotDestroyed = substate?.DestroyList.Contains(header.GasBeneficiary) != true;
             if (statusCode == StatusCode.Failure || gasBeneficiaryNotDestroyed)
             {
-<<<<<<< HEAD
-                UInt256 fees = (UInt256)spentGas * premiumPerGas;
-                UInt256 collectedFees = spec.IsEip1559Enabled && !tx.IsFree() ? (UInt256)spentGas * header.BaseFeePerGas : UInt256.Zero;
-=======
                 WorldState.AddToBalanceAndCreateIfNotExists(header.GasBeneficiary!, fees, spec);
             }
->>>>>>> 6d6afb54
 
             UInt256 eip1559Fees = !tx.IsFree() ? (UInt256)spentGas * header.BaseFeePerGas : UInt256.Zero;
             UInt256 collectedFees = spec.IsEip1559Enabled ? eip1559Fees : UInt256.Zero;
@@ -828,14 +823,9 @@
                 WorldState.AddToBalanceAndCreateIfNotExists(spec.FeeCollector, collectedFees, spec);
             }
 
-<<<<<<< HEAD
-                if (tracer.IsTracingFees)
-                    tracer.ReportFees(fees, collectedFees);
-=======
             if (tracer.IsTracingFees)
             {
                 tracer.ReportFees(fees, eip1559Fees + blobBaseFee);
->>>>>>> 6d6afb54
             }
         }
 
