--- conflicted
+++ resolved
@@ -156,13 +156,8 @@
             ExecutionEnvironment env = BuildExecutionEnvironment(tx, in blCtx, spec, effectiveGasPrice, _codeInfoRepository, accessTracker);
 
             long gasAvailable = tx.GasLimit - intrinsicGas;
-<<<<<<< HEAD
             ExecuteEvmCall(tx, header, spec, tracer, opts, delegationRefunds, accessTracker, gasAvailable, env, out TransactionSubstate? substate, out long spentGas, out byte statusCode);
-            PayFees(tx, header, spec, tracer, substate, spentGas, premiumPerGas, statusCode);
-=======
-            ExecuteEvmCall(tx, header, spec, tracer, opts, delegationRefunds, _accessedAddresses, gasAvailable, env, out TransactionSubstate? substate, out long spentGas, out byte statusCode);
             PayFees(tx, header, spec, tracer, substate, spentGas, premiumPerGas, blobBaseFee, statusCode);
->>>>>>> cd151cc6
 
             // Finalize
             if (restore)
@@ -686,32 +681,7 @@
             WorldState.SubtractFromBalance(tx.SenderAddress!, tx.Value, spec);
         }
 
-<<<<<<< HEAD
-        protected virtual void PayFees(Transaction tx, BlockHeader header, IReleaseSpec spec, ITxTracer tracer, in TransactionSubstate substate, in long spentGas, in UInt256 premiumPerGas, in byte statusCode)
-=======
-        private void WarmUp(Transaction tx, BlockHeader header, IReleaseSpec spec, EvmState state, IEnumerable<Address> accessedAddresses)
-        {
-            if (spec.UseTxAccessLists)
-            {
-                state.WarmUp(tx.AccessList); // eip-2930
-            }
-
-            if (spec.UseHotAndColdStorage) // eip-2929
-            {
-                foreach (Address accessed in accessedAddresses)
-                {
-                    state.WarmUp(accessed);
-                }
-            }
-
-            if (spec.AddCoinbaseToTxAccessList)
-            {
-                state.WarmUp(header.GasBeneficiary!);
-            }
-        }
-
         protected virtual void PayFees(Transaction tx, BlockHeader header, IReleaseSpec spec, ITxTracer tracer, in TransactionSubstate substate, in long spentGas, in UInt256 premiumPerGas, in UInt256 blobBaseFee, in byte statusCode)
->>>>>>> cd151cc6
         {
             bool gasBeneficiaryNotDestroyed = substate?.DestroyList.Contains(header.GasBeneficiary) != true;
             if (statusCode == StatusCode.Failure || gasBeneficiaryNotDestroyed)
