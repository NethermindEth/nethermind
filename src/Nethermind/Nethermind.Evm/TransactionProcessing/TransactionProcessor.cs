// SPDX-FileCopyrightText: 2022 Demerzel Solutions Limited
// SPDX-License-Identifier: LGPL-3.0-only

using System;
using System.Diagnostics;
using System.Diagnostics.CodeAnalysis;
using System.IO;
using System.Linq;
using System.Reflection;
using System.Runtime.CompilerServices;
using System.Threading;

using Nethermind.Core;
using Nethermind.Core.Crypto;
using Nethermind.Core.Specs;
using Nethermind.Crypto;
using Nethermind.Evm.CodeAnalysis;
using Nethermind.Evm.Tracing;
using Nethermind.Int256;
using Nethermind.Logging;
using Nethermind.Specs;
using Nethermind.State;
using Nethermind.State.Tracing;
using static Nethermind.Core.Extensions.MemoryExtensions;

using static Nethermind.Evm.VirtualMachine;

namespace Nethermind.Evm.TransactionProcessing
{
    public class TransactionProcessor : ITransactionProcessor
    {
        protected EthereumEcdsa Ecdsa { get; private init; }
        protected ILogger Logger { get; private init; }
        protected ISpecProvider SpecProvider { get; private init; }
        protected IWorldState WorldState { get; private init; }
        protected IVirtualMachine VirtualMachine { get; private init; }
        private readonly ICodeInfoRepository _codeInfoRepository;

        [Flags]
        protected enum ExecutionOptions
        {
            /// <summary>
            /// Just accumulate the state
            /// </summary>
            None = 0,

            /// <summary>
            /// Commit the state after execution
            /// </summary>
            Commit = 1,

            /// <summary>
            /// Restore state after execution
            /// </summary>
            Restore = 2,

            /// <summary>
            /// Skip potential fail checks
            /// </summary>
            NoValidation = Commit | 4,

            /// <summary>
            /// Commit and later restore state also skip validation, use for CallAndRestore
            /// </summary>
            CommitAndRestore = Commit | Restore | NoValidation
        }
        private readonly ExecutionOptions _executeOptions;

        public TransactionProcessor(
            ISpecProvider? specProvider,
            IWorldState? worldState,
            IVirtualMachine? virtualMachine,
            ICodeInfoRepository? codeInfoRepository,
            ILogManager? logManager,
            bool forceNoValidationOnExecute = false)
        {
<<<<<<< HEAD
            Logger = logManager?.GetClassLogger() ?? throw new ArgumentNullException(nameof(logManager));
            SpecProvider = specProvider ?? throw new ArgumentNullException(nameof(specProvider));
            WorldState = worldState ?? throw new ArgumentNullException(nameof(worldState));
            VirtualMachine = virtualMachine ?? throw new ArgumentNullException(nameof(virtualMachine));
            _codeInfoRepository = codeInfoRepository ?? throw new ArgumentNullException(nameof(codeInfoRepository));
=======
            ArgumentNullException.ThrowIfNull(logManager, nameof(logManager));
            ArgumentNullException.ThrowIfNull(specProvider, nameof(specProvider));
            ArgumentNullException.ThrowIfNull(worldState, nameof(worldState));
            ArgumentNullException.ThrowIfNull(virtualMachine, nameof(virtualMachine));

            Logger = logManager.GetClassLogger();
            SpecProvider = specProvider;
            WorldState = worldState;
            VirtualMachine = virtualMachine;
>>>>>>> ee070434
            Ecdsa = new EthereumEcdsa(specProvider.ChainId, logManager);
            _executeOptions = ExecutionOptions.Commit;
            if (forceNoValidationOnExecute)
            {
                _executeOptions |= ExecutionOptions.NoValidation;
            }
        }

        public TransactionResult CallAndRestore(Transaction transaction, in BlockExecutionContext blCtx, ITxTracer txTracer) =>
            Execute(transaction, in blCtx, txTracer, ExecutionOptions.CommitAndRestore);

        public TransactionResult BuildUp(Transaction transaction, in BlockExecutionContext blCtx, ITxTracer txTracer)
        {
            // we need to treat the result of previous transaction as the original value of next transaction
            // when we do not commit
            WorldState.TakeSnapshot(true);
            return Execute(transaction, in blCtx, txTracer, ExecutionOptions.None);
        }

<<<<<<< HEAD
        public void Execute(Transaction transaction, in BlockExecutionContext blCtx, ITxTracer txTracer)
        {
            Execute(transaction, blCtx, txTracer, _executeOptions);
        }
=======
        public TransactionResult Execute(Transaction transaction, in BlockExecutionContext blCtx, ITxTracer txTracer) =>
            Execute(transaction, in blCtx, txTracer, ExecutionOptions.Commit);
>>>>>>> ee070434

        public TransactionResult Trace(Transaction transaction, in BlockExecutionContext blCtx, ITxTracer txTracer) =>
            Execute(transaction, in blCtx, txTracer, ExecutionOptions.NoValidation);

        protected virtual TransactionResult Execute(Transaction tx, in BlockExecutionContext blCtx, ITxTracer tracer, ExecutionOptions opts)
        {
            BlockHeader header = blCtx.Header;
            IReleaseSpec spec = SpecProvider.GetSpec(header);
            if (tx.IsSystem())
                spec = new SystemTransactionReleaseSpec(spec);

            // restore is CallAndRestore - previous call, we will restore state after the execution
            bool restore = opts.HasFlag(ExecutionOptions.Restore);
            // commit - is for standard execute, we will commit thee state after execution
            // !commit - is for build up during block production, we won't commit state after each transaction to support rollbacks
            // we commit only after all block is constructed
            bool commit = opts.HasFlag(ExecutionOptions.Commit) || !spec.IsEip658Enabled;

            TransactionResult result;
            if (!(result = ValidateStatic(tx, header, spec, tracer, opts, out long intrinsicGas))) return result;

            UInt256 effectiveGasPrice = tx.CalculateEffectiveGasPrice(spec.IsEip1559Enabled, header.BaseFeePerGas);

            UpdateMetrics(opts, effectiveGasPrice);

            bool deleteCallerAccount = RecoverSenderIfNeeded(tx, spec, opts, effectiveGasPrice);

            if (!(result = ValidateSender(tx, header, spec, tracer, opts))) return result;
            if (!(result = BuyGas(tx, header, spec, tracer, opts, effectiveGasPrice, out UInt256 premiumPerGas, out UInt256 senderReservedGasPayment))) return result;
            if (!(result = IncrementNonce(tx, header, spec, tracer, opts))) return result;

            if (commit) WorldState.Commit(spec, tracer.IsTracingState ? tracer : NullTxTracer.Instance);

            ExecutionEnvironment env = BuildExecutionEnvironment(tx, in blCtx, spec, effectiveGasPrice);

            long gasAvailable = tx.GasLimit - intrinsicGas;
            ExecuteEvmCall(tx, header, spec, tracer, opts, gasAvailable, env, out TransactionSubstate? substate, out long spentGas, out byte statusCode);
            PayFees(tx, header, spec, tracer, substate, spentGas, premiumPerGas, statusCode);

            // Finalize
            if (restore)
            {
                WorldState.Reset();
                if (deleteCallerAccount)
                {
                    WorldState.DeleteAccount(tx.SenderAddress);
                }
                else
                {
                    if (!opts.HasFlag(ExecutionOptions.NoValidation))
                        WorldState.AddToBalance(tx.SenderAddress, senderReservedGasPayment, spec);
                    if (!tx.IsSystem())
                        WorldState.DecrementNonce(tx.SenderAddress);

                    WorldState.Commit(spec);
                }
            }
            else if (commit)
            {
                WorldState.Commit(spec, tracer.IsTracingState ? tracer : NullStateTracer.Instance);
            }

            if (tracer.IsTracingReceipt)
            {
                Hash256 stateRoot = null;
                if (!spec.IsEip658Enabled)
                {
                    WorldState.RecalculateStateRoot();
                    stateRoot = WorldState.StateRoot;
                }

                if (statusCode == StatusCode.Failure)
                {
                    byte[] output = (substate?.ShouldRevert ?? false) ? substate.Output.ToArray() : Array.Empty<byte>();
                    tracer.MarkAsFailed(env.ExecutingAccount, spentGas, output, substate?.Error, stateRoot);
                }
                else
                {
                    LogEntry[] logs = substate.Logs.Count != 0 ? substate.Logs.ToArray() : Array.Empty<LogEntry>();
                    tracer.MarkAsSuccess(env.ExecutingAccount, spentGas, substate.Output.ToArray(), logs, stateRoot);
                }
            }

            return TransactionResult.Ok;
        }

        private static void UpdateMetrics(ExecutionOptions opts, UInt256 effectiveGasPrice)
        {
            if (opts is ExecutionOptions.Commit or ExecutionOptions.None)
            {
                float gasPrice = (float)((double)effectiveGasPrice / 1_000_000_000.0);
                Metrics.MinGasPrice = Math.Min(gasPrice, Metrics.MinGasPrice);
                Metrics.MaxGasPrice = Math.Max(gasPrice, Metrics.MaxGasPrice);

                Metrics.BlockMinGasPrice = Math.Min(gasPrice, Metrics.BlockMinGasPrice);
                Metrics.BlockMaxGasPrice = Math.Max(gasPrice, Metrics.BlockMaxGasPrice);

                Metrics.AveGasPrice = (Metrics.AveGasPrice * Metrics.Transactions + gasPrice) / (Metrics.Transactions + 1);
                Metrics.EstMedianGasPrice += Metrics.AveGasPrice * 0.01f * float.Sign(gasPrice - Metrics.EstMedianGasPrice);
                Metrics.Transactions++;

                Metrics.BlockAveGasPrice = (Metrics.BlockAveGasPrice * Metrics.BlockTransactions + gasPrice) / (Metrics.BlockTransactions + 1);
                Metrics.BlockEstMedianGasPrice += Metrics.BlockAveGasPrice * 0.01f * float.Sign(gasPrice - Metrics.BlockEstMedianGasPrice);
                Metrics.BlockTransactions++;
            }
        }

        /// <summary>
        /// Validates the transaction, in a static manner (i.e. without accesing state/storage).
        /// It basically ensures the transaction is well formed (i.e. no null values where not allowed, no overflows, etc).
        /// As a part of validating the transaction the premium per gas will be calculated, to save computation this
        /// is returned in an out parameter.
        /// </summary>
        /// <param name="tx">The transaction to validate</param>
        /// <param name="header">The block containing the transaction. Only BaseFee is being used from the block atm.</param>
        /// <param name="spec">The release spec with which the transaction will be executed</param>
        /// <param name="tracer">The transaction tracer</param>
        /// <param name="opts">Options (Flags) to use for execution</param>
        /// <param name="premium">Computed premium per gas</param>
        /// <returns></returns>
        protected virtual TransactionResult ValidateStatic(Transaction tx, BlockHeader header, IReleaseSpec spec, ITxTracer tracer, ExecutionOptions opts, out long intrinsicGas)
        {
            intrinsicGas = IntrinsicGasCalculator.Calculate(tx, spec);

            bool validate = !opts.HasFlag(ExecutionOptions.NoValidation);

            if (tx.SenderAddress is null)
            {
                TraceLogInvalidTx(tx, "SENDER_NOT_SPECIFIED");
                return "sender not specified";
            }

            if (validate && tx.Nonce >= ulong.MaxValue - 1)
            {
                // we are here if nonce is at least (ulong.MaxValue - 1). If tx is contract creation,
                // it is max possible value. Otherwise, (ulong.MaxValue - 1) is allowed, but ulong.MaxValue not.
                if (tx.IsContractCreation || tx.Nonce == ulong.MaxValue)
                {
                    TraceLogInvalidTx(tx, "NONCE_OVERFLOW");
                    return "nonce overflow";
                }
            }

            if (tx.IsAboveInitCode(spec))
            {
                TraceLogInvalidTx(tx, $"CREATE_TRANSACTION_SIZE_EXCEEDS_MAX_INIT_CODE_SIZE {tx.DataLength} > {spec.MaxInitCodeSize}");
                return "EIP-3860 - transaction size over max init code size";
            }

            if (!tx.IsSystem())
            {
                if (tx.GasLimit < intrinsicGas)
                {
                    TraceLogInvalidTx(tx, $"GAS_LIMIT_BELOW_INTRINSIC_GAS {tx.GasLimit} < {intrinsicGas}");
                    return "gas limit below intrinsic gas";
                }

                if (validate && tx.GasLimit > header.GasLimit - header.GasUsed)
                {
                    TraceLogInvalidTx(tx, $"BLOCK_GAS_LIMIT_EXCEEDED {tx.GasLimit} > {header.GasLimit} - {header.GasUsed}");
                    return "block gas limit exceeded";
                }
            }

            return TransactionResult.Ok;
        }

        // TODO Should we remove this already
        protected bool RecoverSenderIfNeeded(Transaction tx, IReleaseSpec spec, ExecutionOptions opts, in UInt256 effectiveGasPrice)
        {
            bool commit = opts.HasFlag(ExecutionOptions.Commit) || !spec.IsEip658Enabled;
            bool restore = opts.HasFlag(ExecutionOptions.Restore);
            bool noValidation = opts.HasFlag(ExecutionOptions.NoValidation);

            bool deleteCallerAccount = false;

            Address sender = tx.SenderAddress;
            if (sender is null || !WorldState.AccountExists(sender))
            {
                if (Logger.IsDebug) Logger.Debug($"TX sender account does not exist {sender} - trying to recover it");

                // hacky fix for the potential recovery issue
                if (tx.Signature is not null)
                    tx.SenderAddress = Ecdsa.RecoverAddress(tx, !spec.ValidateChainId);

                if (sender != tx.SenderAddress)
                {
                    if (Logger.IsWarn)
                        Logger.Warn($"TX recovery issue fixed - tx was coming with sender {sender} and the now it recovers to {tx.SenderAddress}");
                    sender = tx.SenderAddress;
                }
                else
                {
                    TraceLogInvalidTx(tx, $"SENDER_ACCOUNT_DOES_NOT_EXIST {sender}");
                    if (!commit || noValidation || effectiveGasPrice.IsZero)
                    {
                        deleteCallerAccount = !commit || restore;
                        WorldState.CreateAccount(sender, in UInt256.Zero);
                    }
                }

                if (sender is null)
                {
                    ThrowInvalidDataException($"Failed to recover sender address on tx {tx.Hash} when previously recovered sender account did not exist.");
                }
            }

            return deleteCallerAccount;
        }


        protected virtual TransactionResult ValidateSender(Transaction tx, BlockHeader header, IReleaseSpec spec, ITxTracer tracer, ExecutionOptions opts)
        {
            bool validate = !opts.HasFlag(ExecutionOptions.NoValidation);

            if (validate && WorldState.IsInvalidContractSender(spec, tx.SenderAddress))
            {
                TraceLogInvalidTx(tx, "SENDER_IS_CONTRACT");
                return "sender has deployed code";
            }

            return TransactionResult.Ok;
        }

        protected virtual TransactionResult BuyGas(Transaction tx, BlockHeader header, IReleaseSpec spec, ITxTracer tracer, ExecutionOptions opts,
                in UInt256 effectiveGasPrice, out UInt256 premiumPerGas, out UInt256 senderReservedGasPayment)
        {
            premiumPerGas = UInt256.Zero;
            senderReservedGasPayment = UInt256.Zero;
            bool validate = !opts.HasFlag(ExecutionOptions.NoValidation);

            if (!tx.IsSystem() && validate)
            {
                if (!tx.TryCalculatePremiumPerGas(header.BaseFeePerGas, out premiumPerGas))
                {
                    TraceLogInvalidTx(tx, "MINER_PREMIUM_IS_NEGATIVE");
                    return "miner premium is negative";
                }

                UInt256 senderBalance = WorldState.GetBalance(tx.SenderAddress);
                if (UInt256.SubtractUnderflow(senderBalance, tx.Value, out UInt256 balanceLeft))
                {
                    TraceLogInvalidTx(tx, $"INSUFFICIENT_SENDER_BALANCE: ({tx.SenderAddress})_BALANCE = {senderBalance}");
                    return "insufficient sender balance";
                }

                bool overflows;
                if (spec.IsEip1559Enabled && !tx.IsFree())
                {
                    overflows = UInt256.MultiplyOverflow((UInt256)tx.GasLimit, tx.MaxFeePerGas, out UInt256 maxGasFee);
                    if (overflows || balanceLeft < maxGasFee)
                    {
                        TraceLogInvalidTx(tx, $"INSUFFICIENT_MAX_FEE_PER_GAS_FOR_SENDER_BALANCE: ({tx.SenderAddress})_BALANCE = {senderBalance}, MAX_FEE_PER_GAS: {tx.MaxFeePerGas}");
                        return "insufficient MaxFeePerGas for sender balance";
                    }
                    if (tx.SupportsBlobs)
                    {
                        overflows = UInt256.MultiplyOverflow(BlobGasCalculator.CalculateBlobGas(tx), (UInt256)tx.MaxFeePerBlobGas, out UInt256 maxBlobGasFee);
                        if (overflows || UInt256.AddOverflow(maxGasFee, maxBlobGasFee, out UInt256 multidimGasFee) || multidimGasFee > balanceLeft)
                        {
                            TraceLogInvalidTx(tx, $"INSUFFICIENT_MAX_FEE_PER_BLOB_GAS_FOR_SENDER_BALANCE: ({tx.SenderAddress})_BALANCE = {senderBalance}");
                            return "insufficient sender balance";
                        }
                    }
                }

                overflows = UInt256.MultiplyOverflow((UInt256)tx.GasLimit, effectiveGasPrice, out senderReservedGasPayment);
                if (!overflows && tx.SupportsBlobs)
                {
                    overflows = !BlobGasCalculator.TryCalculateBlobGasPrice(header, tx, out UInt256 blobGasFee);
                    if (!overflows)
                    {
                        overflows = UInt256.AddOverflow(senderReservedGasPayment, blobGasFee, out senderReservedGasPayment);
                    }
                }

                if (overflows || senderReservedGasPayment > balanceLeft)
                {
                    TraceLogInvalidTx(tx, $"INSUFFICIENT_SENDER_BALANCE: ({tx.SenderAddress})_BALANCE = {senderBalance}");
                    return "insufficient sender balance";
                }
            }

            if (validate) WorldState.SubtractFromBalance(tx.SenderAddress, senderReservedGasPayment, spec);

            return TransactionResult.Ok;
        }

        protected virtual TransactionResult IncrementNonce(Transaction tx, BlockHeader header, IReleaseSpec spec, ITxTracer tracer, ExecutionOptions opts)
        {
            if (tx.IsSystem()) return TransactionResult.Ok;

            if (tx.Nonce != WorldState.GetNonce(tx.SenderAddress))
            {
                TraceLogInvalidTx(tx, $"WRONG_TRANSACTION_NONCE: {tx.Nonce} (expected {WorldState.GetNonce(tx.SenderAddress)})");
                return "wrong transaction nonce";
            }

            WorldState.IncrementNonce(tx.SenderAddress);
            return TransactionResult.Ok;
        }

        protected ExecutionEnvironment BuildExecutionEnvironment(
            Transaction tx,
            in BlockExecutionContext blCtx,
            IReleaseSpec spec,
            in UInt256 effectiveGasPrice)
        {
<<<<<<< HEAD
            Address recipient = tx.GetRecipient(tx.IsContractCreation ? WorldState.GetNonce(tx.SenderAddress!) : 0) ??
                // this transaction is not a contract creation so it should have the recipient known and not null
                throw new InvalidDataException("Recipient has not been resolved properly before tx execution");

            TxExecutionContext executionContext =
                new(blCtx, tx.SenderAddress, effectiveGasPrice, tx.BlobVersionedHashes);

            CodeInfo codeInfo = tx.IsContractCreation ? new(tx.Data.AsArray()!)
                                    : _codeInfoRepository.GetCachedCodeInfo(WorldState, recipient, spec);
=======
            Address recipient = tx.GetRecipient(tx.IsContractCreation ? WorldState.GetNonce(tx.SenderAddress) : 0);
            if (recipient is null) ThrowInvalidDataException("Recipient has not been resolved properly before tx execution");

            TxExecutionContext executionContext = new(in blCtx, tx.SenderAddress, effectiveGasPrice, tx.BlobVersionedHashes);

            CodeInfo codeInfo = tx.IsContractCreation
                ? new(tx.Data ?? Memory<byte>.Empty)
                : VirtualMachine.GetCachedCodeInfo(WorldState, recipient, spec);
>>>>>>> ee070434

            byte[] inputData = tx.IsMessageCall ? tx.Data.AsArray() ?? Array.Empty<byte>() : Array.Empty<byte>();

            return new ExecutionEnvironment
            (
                txExecutionContext: in executionContext,
                value: tx.Value,
                transferValue: tx.Value,
                caller: tx.SenderAddress,
                codeSource: recipient,
                executingAccount: recipient,
                inputData: inputData,
                codeInfo: codeInfo
            );
        }

        protected void ExecuteEvmCall(
            Transaction tx,
            BlockHeader header,
            IReleaseSpec spec,
            ITxTracer tracer,
            ExecutionOptions opts,
            in long gasAvailable,
            in ExecutionEnvironment env,
            out TransactionSubstate? substate,
            out long spentGas,
            out byte statusCode)
        {
            bool validate = !opts.HasFlag(ExecutionOptions.NoValidation);

            substate = null;
            spentGas = tx.GasLimit;
            statusCode = StatusCode.Failure;

            long unspentGas = gasAvailable;

            Snapshot snapshot = WorldState.TakeSnapshot();

            // Fixes eth_estimateGas.
            // If sender is SystemUser subtracting value will cause InsufficientBalanceException
            if (validate || !tx.IsSystem())
                WorldState.SubtractFromBalance(tx.SenderAddress, tx.Value, spec);

            try
            {
                if (tx.IsContractCreation)
                {
                    // if transaction is a contract creation then recipient address is the contract deployment address
                    PrepareAccountForContractDeployment(env.ExecutingAccount, spec);
                }

                ExecutionType executionType = tx.IsContractCreation ? ExecutionType.CREATE : ExecutionType.TRANSACTION;

                using (EvmState state = new(unspentGas, env, executionType, true, snapshot, false))
                {
                    if (spec.UseTxAccessLists)
                    {
                        state.WarmUp(tx.AccessList); // eip-2930
                    }

                    if (spec.UseHotAndColdStorage)
                    {
                        state.WarmUp(tx.SenderAddress); // eip-2929
                        state.WarmUp(env.ExecutingAccount); // eip-2929
                    }

                    if (spec.AddCoinbaseToTxAccessList)
                    {
                        state.WarmUp(header.GasBeneficiary);
                    }

                    substate = !tracer.IsTracingActions
                        ? VirtualMachine.Run<NotTracing>(state, WorldState, tracer)
                        : VirtualMachine.Run<IsTracing>(state, WorldState, tracer);

                    unspentGas = state.GasAvailable;

                    if (tracer.IsTracingAccess)
                    {
                        tracer.ReportAccess(state.AccessedAddresses, state.AccessedStorageCells);
                    }
                }

                if (substate.ShouldRevert || substate.IsError)
                {
                    if (Logger.IsTrace)
                        Logger.Trace("Restoring state from before transaction");
                    WorldState.Restore(snapshot);
                }
                else
                {
                    // tks: there is similar code fo contract creation from init and from CREATE
                    // this may lead to inconsistencies (however it is tested extensively in blockchain tests)
                    if (tx.IsContractCreation)
                    {
                        long codeDepositGasCost = CodeDepositHandler.CalculateCost(substate.Output.Length, spec);
                        if (unspentGas < codeDepositGasCost && spec.ChargeForTopLevelCreate)
                        {
                            ThrowOutOfGasException();
                        }

                        if (CodeDepositHandler.CodeIsInvalid(spec, substate.Output))
                        {
                            ThrowInvalidCodeException();
                        }

                        if (unspentGas >= codeDepositGasCost)
                        {
                            var code = substate.Output.ToArray();
                            _codeInfoRepository.InsertCode(WorldState, code, env.ExecutingAccount, spec);

                            unspentGas -= codeDepositGasCost;
                        }
                    }

                    foreach (Address toBeDestroyed in substate.DestroyList)
                    {
                        if (Logger.IsTrace)
                            Logger.Trace($"Destroying account {toBeDestroyed}");

                        WorldState.ClearStorage(toBeDestroyed);
                        WorldState.DeleteAccount(toBeDestroyed);

                        if (tracer.IsTracingRefunds)
                            tracer.ReportRefund(RefundOf.Destroy(spec.IsEip3529Enabled));
                    }

                    statusCode = StatusCode.Success;
                }

                spentGas = Refund(tx, header, spec, opts, substate, unspentGas, env.TxExecutionContext.GasPrice);
            }
            catch (Exception ex) when (ex is EvmException or OverflowException) // TODO: OverflowException? still needed? hope not
            {
                if (Logger.IsTrace) Logger.Trace($"EVM EXCEPTION: {ex.GetType().Name}:{ex.Message}");
                WorldState.Restore(snapshot);
            }

            if (validate && !tx.IsSystem())
                header.GasUsed += spentGas;
        }

        protected virtual void PayFees(Transaction tx, BlockHeader header, IReleaseSpec spec, ITxTracer tracer, in TransactionSubstate substate, in long spentGas, in UInt256 premiumPerGas, in byte statusCode)
        {
            if (!tx.IsSystem())
            {
                bool gasBeneficiaryNotDestroyed = substate?.DestroyList.Contains(header.GasBeneficiary) != true;
                if (statusCode == StatusCode.Failure || gasBeneficiaryNotDestroyed)
                {
                    UInt256 fees = (UInt256)spentGas * premiumPerGas;
                    UInt256 burntFees = !tx.IsFree() ? (UInt256)spentGas * header.BaseFeePerGas : 0;

                    WorldState.AddToBalanceAndCreateIfNotExists(header.GasBeneficiary, fees, spec);

                    if (spec.IsEip1559Enabled && spec.Eip1559FeeCollector is not null && !burntFees.IsZero)
                        WorldState.AddToBalanceAndCreateIfNotExists(spec.Eip1559FeeCollector, burntFees, spec);

                    if (tracer.IsTracingFees)
                        tracer.ReportFees(fees, burntFees);
                }
            }
        }

        protected void PrepareAccountForContractDeployment(Address contractAddress, IReleaseSpec spec)
        {
            if (WorldState.AccountExists(contractAddress))
            {
                CodeInfo codeInfo = _codeInfoRepository.GetCachedCodeInfo(WorldState, contractAddress, spec);
                bool codeIsNotEmpty = codeInfo.MachineCode.Length != 0;
                bool accountNonceIsNotZero = WorldState.GetNonce(contractAddress) != 0;

                // TODO: verify what should happen if code info is a precompile
                // (but this would generally be a hash collision)
                if (codeIsNotEmpty || accountNonceIsNotZero)
                {
                    if (Logger.IsTrace)
                    {
                        Logger.Trace($"Contract collision at {contractAddress}");
                    }

                    ThrowTransactionCollisionException();
                }

                // we clean any existing storage (in case of a previously called self destruct)
                WorldState.UpdateStorageRoot(contractAddress, Keccak.EmptyTreeHash);
            }
        }

        [MethodImpl(MethodImplOptions.AggressiveInlining)]
        protected void TraceLogInvalidTx(Transaction transaction, string reason)
        {
            if (Logger.IsTrace) Logger.Trace($"Invalid tx {transaction.Hash} ({reason})");
        }

        protected virtual long Refund(Transaction tx, BlockHeader header, IReleaseSpec spec, ExecutionOptions opts,
            in TransactionSubstate substate, in long unspentGas, in UInt256 gasPrice)
        {
            long spentGas = tx.GasLimit;
            if (!substate.IsError)
            {
                spentGas -= unspentGas;
                long refund = substate.ShouldRevert
                    ? 0
                    : RefundHelper.CalculateClaimableRefund(spentGas,
                        substate.Refund + substate.DestroyList.Count * RefundOf.Destroy(spec.IsEip3529Enabled), spec);

                if (Logger.IsTrace)
                    Logger.Trace("Refunding unused gas of " + unspentGas + " and refund of " + refund);
                // If noValidation we didn't charge for gas, so do not refund
                if (!opts.HasFlag(ExecutionOptions.NoValidation))
                    WorldState.AddToBalance(tx.SenderAddress, (ulong)(unspentGas + refund) * gasPrice, spec);
                spentGas -= refund;
            }

            return spentGas;
        }

        [DoesNotReturn]
        [StackTraceHidden]
        private static void ThrowInvalidDataException(string message) => throw new InvalidDataException(message);

        [DoesNotReturn]
        [StackTraceHidden]
        private static void ThrowInvalidCodeException() => throw new InvalidCodeException();

        [DoesNotReturn]
        [StackTraceHidden]
        private static void ThrowOutOfGasException() => throw new OutOfGasException();

        [DoesNotReturn]
        [StackTraceHidden]
        private static void ThrowTransactionCollisionException() => throw new TransactionCollisionException();
    }

    public readonly struct TransactionResult(string? error)
    {
        public static readonly TransactionResult Ok = new();
        public static readonly TransactionResult MalformedTransaction = new("malformed");
        [MemberNotNullWhen(true, nameof(Fail))]
        [MemberNotNullWhen(false, nameof(Success))]
        public string? Error { get; } = error;
        public bool Fail => Error is not null;
        public bool Success => Error is null;
        public static implicit operator TransactionResult(string? error) => new(error);
        public static implicit operator bool(TransactionResult result) => result.Success;
    }
}<|MERGE_RESOLUTION|>--- conflicted
+++ resolved
@@ -74,23 +74,18 @@
             ILogManager? logManager,
             bool forceNoValidationOnExecute = false)
         {
-<<<<<<< HEAD
-            Logger = logManager?.GetClassLogger() ?? throw new ArgumentNullException(nameof(logManager));
-            SpecProvider = specProvider ?? throw new ArgumentNullException(nameof(specProvider));
-            WorldState = worldState ?? throw new ArgumentNullException(nameof(worldState));
-            VirtualMachine = virtualMachine ?? throw new ArgumentNullException(nameof(virtualMachine));
-            _codeInfoRepository = codeInfoRepository ?? throw new ArgumentNullException(nameof(codeInfoRepository));
-=======
             ArgumentNullException.ThrowIfNull(logManager, nameof(logManager));
             ArgumentNullException.ThrowIfNull(specProvider, nameof(specProvider));
             ArgumentNullException.ThrowIfNull(worldState, nameof(worldState));
             ArgumentNullException.ThrowIfNull(virtualMachine, nameof(virtualMachine));
+            ArgumentNullException.ThrowIfNull(codeInfoRepository, nameof(codeInfoRepository));
 
             Logger = logManager.GetClassLogger();
             SpecProvider = specProvider;
             WorldState = worldState;
             VirtualMachine = virtualMachine;
->>>>>>> ee070434
+            _codeInfoRepository = codeInfoRepository;
+
             Ecdsa = new EthereumEcdsa(specProvider.ChainId, logManager);
             _executeOptions = ExecutionOptions.Commit;
             if (forceNoValidationOnExecute)
@@ -110,15 +105,8 @@
             return Execute(transaction, in blCtx, txTracer, ExecutionOptions.None);
         }
 
-<<<<<<< HEAD
-        public void Execute(Transaction transaction, in BlockExecutionContext blCtx, ITxTracer txTracer)
-        {
-            Execute(transaction, blCtx, txTracer, _executeOptions);
-        }
-=======
         public TransactionResult Execute(Transaction transaction, in BlockExecutionContext blCtx, ITxTracer txTracer) =>
-            Execute(transaction, in blCtx, txTracer, ExecutionOptions.Commit);
->>>>>>> ee070434
+            Execute(transaction, in blCtx, txTracer, _executeOptions);
 
         public TransactionResult Trace(Transaction transaction, in BlockExecutionContext blCtx, ITxTracer txTracer) =>
             Execute(transaction, in blCtx, txTracer, ExecutionOptions.NoValidation);
@@ -427,17 +415,6 @@
             IReleaseSpec spec,
             in UInt256 effectiveGasPrice)
         {
-<<<<<<< HEAD
-            Address recipient = tx.GetRecipient(tx.IsContractCreation ? WorldState.GetNonce(tx.SenderAddress!) : 0) ??
-                // this transaction is not a contract creation so it should have the recipient known and not null
-                throw new InvalidDataException("Recipient has not been resolved properly before tx execution");
-
-            TxExecutionContext executionContext =
-                new(blCtx, tx.SenderAddress, effectiveGasPrice, tx.BlobVersionedHashes);
-
-            CodeInfo codeInfo = tx.IsContractCreation ? new(tx.Data.AsArray()!)
-                                    : _codeInfoRepository.GetCachedCodeInfo(WorldState, recipient, spec);
-=======
             Address recipient = tx.GetRecipient(tx.IsContractCreation ? WorldState.GetNonce(tx.SenderAddress) : 0);
             if (recipient is null) ThrowInvalidDataException("Recipient has not been resolved properly before tx execution");
 
@@ -445,8 +422,7 @@
 
             CodeInfo codeInfo = tx.IsContractCreation
                 ? new(tx.Data ?? Memory<byte>.Empty)
-                : VirtualMachine.GetCachedCodeInfo(WorldState, recipient, spec);
->>>>>>> ee070434
+                : _codeInfoRepository.GetCachedCodeInfo(WorldState, recipient, spec);
 
             byte[] inputData = tx.IsMessageCall ? tx.Data.AsArray() ?? Array.Empty<byte>() : Array.Empty<byte>();
 
