--- conflicted
+++ resolved
@@ -423,11 +423,7 @@
 
             CodeInfo codeInfo = tx.IsContractCreation
                 ? new(tx.Data ?? Memory<byte>.Empty)
-<<<<<<< HEAD
-                : VirtualMachine.GetAuthorizedOrCachedCodeInfo(authorizedCode, WorldState, recipient, spec);
-=======
-                : _codeInfoRepository.GetCachedCodeInfo(WorldState, recipient, spec);
->>>>>>> 967f9688
+                : _codeInfoRepository.GetAuthorizedOrCachedCodeInfo(authorizedCode, WorldState, recipient, spec);
 
             codeInfo.AnalyseInBackgroundIfRequired();
 
