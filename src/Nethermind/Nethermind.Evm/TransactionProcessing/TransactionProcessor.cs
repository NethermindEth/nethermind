--- conflicted
+++ resolved
@@ -486,18 +486,15 @@
                         state.WarmUp(header.GasBeneficiary);
                     }
 
-<<<<<<< HEAD
                     if (!txTracer.IsTracingActions)
                     {
-                        substate = _virtualMachine.Run<NotTracing>(state, _worldState, txTracer);
+                        substate = _virtualMachine.Run<NotTracing>(state, _worldState, tracer);
                     }
                     else
                     {
-                        substate = _virtualMachine.Run<IsTracing>(state, _worldState, txTracer);
-                    }
-=======
-                    substate = _virtualMachine.Run(state, _worldState, tracer);
->>>>>>> 2201b197
+                        substate = _virtualMachine.Run<IsTracing>(state, _worldState, tracer);
+                    }
+
                     unspentGas = state.GasAvailable;
 
                     if (tracer.IsTracingAccess)
