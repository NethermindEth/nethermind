--- conflicted
+++ resolved
@@ -12,18 +12,7 @@
     /// <summary>
     /// Execute transaction, commit state
     /// </summary>
-<<<<<<< HEAD
     TransactionResult Execute(Transaction transaction, ITxTracer txTracer, bool? isFromTraceEndpoint = null);
-    TransactionResult Execute(Transaction transaction, in BlockExecutionContext blockExecutionContext, ITxTracer txTracer)
-    {
-        SetBlockExecutionContext(in blockExecutionContext);
-        return Execute(transaction, txTracer);
-    }
-
-    TransactionResult Execute(Transaction transaction, BlockHeader header, ITxTracer txTracer);
-=======
-    TransactionResult Execute(Transaction transaction, ITxTracer txTracer);
->>>>>>> a48d6384
 
     /// <summary>
     /// Call transaction, rollback state
