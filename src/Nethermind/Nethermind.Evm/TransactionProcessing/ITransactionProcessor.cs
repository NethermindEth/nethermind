--- conflicted
+++ resolved
@@ -7,39 +7,6 @@
 using Nethermind.Evm.Tracing;
 
 namespace Nethermind.Evm.TransactionProcessing;
-<<<<<<< HEAD
-
-[Flags]
-public enum ExecutionOptions
-{
-    /// <summary>
-    /// Just accumulate the state
-    /// </summary>
-    None = 0,
-
-    /// <summary>
-    /// Commit the state after execution
-    /// </summary>
-    Commit = 1,
-
-    /// <summary>
-    /// Restore state after execution
-    /// </summary>
-    Restore = 2,
-
-    /// <summary>
-    /// Skip potential fail checks
-    /// </summary>
-    NoValidation = Commit | 4,
-
-    /// <summary>
-    /// Commit and later restore state also skip validation, use for CallAndRestore
-    /// </summary>
-    CommitAndRestore = Commit | Restore | NoValidation
-}
-
-=======
->>>>>>> aa0196b8
 public interface ITransactionProcessor
 {
     /// <summary>
