--- conflicted
+++ resolved
@@ -38,13 +38,8 @@
             MachineCode = Bytes.Empty;
         }
         
-<<<<<<< HEAD
         public byte[] MachineCode { get; set; }
         public IPrecompile Precompile { get; set; }
-=======
-        public byte[] MachineCode { get; }
-        public IPrecompiledContract PrecompiledContract { get; }
->>>>>>> 5d19d52e
 
         public bool ValidateJump(int destination, bool isSubroutine)
         {
