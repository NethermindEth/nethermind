// SPDX-FileCopyrightText: 2022 Demerzel Solutions Limited
// SPDX-License-Identifier: LGPL-3.0-only

using System;
using System.Collections.Frozen;
using System.Collections.Generic;
using System.Text;
using System.Text.Unicode;
using Nethermind.Core;
using Nethermind.Core.Extensions;
using Nethermind.Int256;
using Nethermind.Logging;

namespace Nethermind.Evm;

public class TransactionSubstate
{
    private readonly ILogger _logger;
    private static readonly List<Address> _emptyDestroyList = new(0);
    private static readonly List<LogEntry> _emptyLogs = new(0);

    private const string SomeError = "error";
    private const string Revert = "revert";

    private const int RevertPrefix = 4;

    private const string RevertedErrorMessagePrefix = "Reverted ";
<<<<<<< HEAD
=======
    public static readonly byte[] ErrorFunctionSelector = Keccak.Compute("Error(string)").BytesToArray()[..RevertPrefix];
    public static readonly byte[] PanicFunctionSelector = Keccak.Compute("Panic(uint256)").BytesToArray()[..RevertPrefix];

    private static readonly FrozenDictionary<UInt256, string> PanicReasons = new Dictionary<UInt256, string>
    {
        { 0x00, "generic panic" },
        { 0x01, "assert(false)" },
        { 0x11, "arithmetic underflow or overflow" },
        { 0x12, "division or modulo by zero" },
        { 0x21, "enum overflow" },
        { 0x22, "invalid encoded storage byte array accessed" },
        { 0x31, "out-of-bounds array access; popping on an empty array" },
        { 0x32, "out-of-bounds access of an array or bytesN" },
        { 0x41, "out of memory" },
        { 0x51, "uninitialized function" },
    }.ToFrozenDictionary();
>>>>>>> ee070434

    public bool IsError => Error is not null && !ShouldRevert;
    public string? Error { get; }
    public ReadOnlyMemory<byte> Output { get; }
    public bool ShouldRevert { get; }
    public long Refund { get; }
    public IReadOnlyCollection<LogEntry> Logs { get; }
    public IReadOnlyCollection<Address> DestroyList { get; }

    public TransactionSubstate(EvmExceptionType exceptionType, bool isTracerConnected)
    {
        Error = isTracerConnected ? exceptionType.ToString() : SomeError;
        Refund = 0;
        DestroyList = _emptyDestroyList;
        Logs = _emptyLogs;
        ShouldRevert = false;
    }

    public TransactionSubstate(ReadOnlyMemory<byte> output,
        long refund,
        IReadOnlyCollection<Address> destroyList,
        IReadOnlyCollection<LogEntry> logs,
        bool shouldRevert,
        bool isTracerConnected,
        ILogger logger = default)
    {
        _logger = logger;
        Output = output;
        Refund = refund;
        DestroyList = destroyList;
        Logs = logs;
        ShouldRevert = shouldRevert;

        if (!ShouldRevert)
        {
            Error = null;
            return;
        }

        Error = Revert;

        if (!isTracerConnected)
            return;

        if (Output.Length <= 0)
            return;

        ReadOnlySpan<byte> span = Output.Span;
<<<<<<< HEAD
        Error = TryGetErrorMessage(span)
                ?? DefaultErrorMessage(span);
    }

    private string DefaultErrorMessage(ReadOnlySpan<byte> span)
    {
        return string.Concat(RevertedErrorMessagePrefix, span.ToHexString(true));
    }

    private unsafe string? TryGetErrorMessage(ReadOnlySpan<byte> span)
    {
        if (span.Length < RevertPrefix + sizeof(UInt256) * 2)
        {
            return null;
        }

        try
        {
            int start = (int)new UInt256(span.Slice(RevertPrefix, sizeof(UInt256)), isBigEndian: true);
            if (checked(RevertPrefix + start + sizeof(UInt256)) > span.Length)
            {
                return null;
            }

            int length = (int)new UInt256(span.Slice(RevertPrefix + start, sizeof(UInt256)), isBigEndian: true);
            if (checked(RevertPrefix + start + sizeof(UInt256) + length) != span.Length)
            {
                return null;
            }

            return string.Concat(RevertedErrorMessagePrefix, span.Slice(RevertPrefix + start + sizeof(UInt256), length).ToHexString(true));
=======
        Error = string.Concat(
            RevertedErrorMessagePrefix,
            TryGetErrorMessage(span) ?? EncodeErrorMessage(span)
        );
    }

    private static string EncodeErrorMessage(ReadOnlySpan<byte> span) =>
        Utf8.IsValid(span) ? Encoding.UTF8.GetString(span) : span.ToHexString(true);

    private string? TryGetErrorMessage(ReadOnlySpan<byte> span)
    {
        try
        {
            if (span.Length < RevertPrefix) return null;
            ReadOnlySpan<byte> prefix = span.TakeAndMove(RevertPrefix);
            UInt256 start, length;

            if (prefix.SequenceEqual(PanicFunctionSelector))
            {
                if (span.Length < WordSize) return null;

                UInt256 panicCode = new(span.TakeAndMove(WordSize), isBigEndian: true);
                if (!PanicReasons.TryGetValue(panicCode, out string panicReason))
                {
                    return $"unknown panic code ({panicCode.ToHexString(skipLeadingZeros: true)})";
                }

                return panicReason;
            }

            if (span.Length < WordSize * 2) return null;

            if (prefix.SequenceEqual(ErrorFunctionSelector))
            {
                start = new UInt256(span.TakeAndMove(WordSize), isBigEndian: true);
                if (start != WordSize) return null;

                length = new UInt256(span.TakeAndMove(WordSize), isBigEndian: true);
                if (length > span.Length) return null;

                ReadOnlySpan<byte> binaryMessage = span.TakeAndMove((int)length);
                return EncodeErrorMessage(binaryMessage);

            }

            start = new UInt256(span.Slice(0, WordSize), isBigEndian: true);
            if (UInt256.AddOverflow(start, WordSize, out UInt256 lengthOffset) || lengthOffset > span.Length) return null;

            length = new UInt256(span.Slice((int)start, WordSize), isBigEndian: true);
            if (UInt256.AddOverflow(lengthOffset, length, out UInt256 endOffset) || endOffset != span.Length) return null;

            span = span.Slice((int)lengthOffset, (int)length);
            return EncodeErrorMessage(span);
>>>>>>> ee070434
        }
        catch (Exception e) // shouldn't happen, just for being safe
        {
            if (_logger.IsError == true) _logger.Error("Couldn't parse revert message", e);
            return null;
        }
    }
}<|MERGE_RESOLUTION|>--- conflicted
+++ resolved
@@ -25,8 +25,6 @@
     private const int RevertPrefix = 4;
 
     private const string RevertedErrorMessagePrefix = "Reverted ";
-<<<<<<< HEAD
-=======
     public static readonly byte[] ErrorFunctionSelector = Keccak.Compute("Error(string)").BytesToArray()[..RevertPrefix];
     public static readonly byte[] PanicFunctionSelector = Keccak.Compute("Panic(uint256)").BytesToArray()[..RevertPrefix];
 
@@ -43,7 +41,6 @@
         { 0x41, "out of memory" },
         { 0x51, "uninitialized function" },
     }.ToFrozenDictionary();
->>>>>>> ee070434
 
     public bool IsError => Error is not null && !ShouldRevert;
     public string? Error { get; }
@@ -92,39 +89,6 @@
             return;
 
         ReadOnlySpan<byte> span = Output.Span;
-<<<<<<< HEAD
-        Error = TryGetErrorMessage(span)
-                ?? DefaultErrorMessage(span);
-    }
-
-    private string DefaultErrorMessage(ReadOnlySpan<byte> span)
-    {
-        return string.Concat(RevertedErrorMessagePrefix, span.ToHexString(true));
-    }
-
-    private unsafe string? TryGetErrorMessage(ReadOnlySpan<byte> span)
-    {
-        if (span.Length < RevertPrefix + sizeof(UInt256) * 2)
-        {
-            return null;
-        }
-
-        try
-        {
-            int start = (int)new UInt256(span.Slice(RevertPrefix, sizeof(UInt256)), isBigEndian: true);
-            if (checked(RevertPrefix + start + sizeof(UInt256)) > span.Length)
-            {
-                return null;
-            }
-
-            int length = (int)new UInt256(span.Slice(RevertPrefix + start, sizeof(UInt256)), isBigEndian: true);
-            if (checked(RevertPrefix + start + sizeof(UInt256) + length) != span.Length)
-            {
-                return null;
-            }
-
-            return string.Concat(RevertedErrorMessagePrefix, span.Slice(RevertPrefix + start + sizeof(UInt256), length).ToHexString(true));
-=======
         Error = string.Concat(
             RevertedErrorMessagePrefix,
             TryGetErrorMessage(span) ?? EncodeErrorMessage(span)
@@ -178,7 +142,6 @@
 
             span = span.Slice((int)lengthOffset, (int)length);
             return EncodeErrorMessage(span);
->>>>>>> ee070434
         }
         catch (Exception e) // shouldn't happen, just for being safe
         {
