--- conflicted
+++ resolved
@@ -98,22 +98,11 @@
         if (!isTracerConnected)
             return;
 
-<<<<<<< HEAD
-        if (Output.Bytes.Length <= 0)
+        if (Output.Bytes.IsEmpty)
             return;
 
         ReadOnlySpan<byte> span = Output.Bytes.Span;
-        Error = string.Concat(
-            RevertedErrorMessagePrefix,
-            TryGetErrorMessage(span) ?? EncodeErrorMessage(span)
-        );
-=======
-        if (Output.IsEmpty)
-            return;
-
-        ReadOnlySpan<byte> span = Output.Span;
         Error = TryGetErrorMessage(span) ?? EncodeErrorMessage(span);
->>>>>>> 3c252dcb
     }
 
     public static string EncodeErrorMessage(ReadOnlySpan<byte> span) =>
