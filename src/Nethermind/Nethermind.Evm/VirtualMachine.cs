--- conflicted
+++ resolved
@@ -2017,13 +2017,8 @@
 
                         Address address = stack.PopAddress();
                         if (address is null) goto StackUnderflow;
-<<<<<<< HEAD
                         if (!ChargeAccountAccessGas(ref gasAvailable, vmState, address, true, _state, spec, _txTracer)) goto OutOfGas;
-
-=======
-                        if (!ChargeAccountAccessGas(ref gasAvailable, vmState, address, true, spec)) goto OutOfGas;
                         Address delegatedAddress = null;
->>>>>>> 3afdc817
                         if (_state.AccountExists(address)
                             && !_state.IsDeadAccount(address)
                             && (!env.TxExecutionContext.CodeInfoRepository
