--- conflicted
+++ resolved
@@ -2272,12 +2272,8 @@
             transferValue: transferValue,
             value: callValue,
             inputData: callData,
-<<<<<<< HEAD
-            codeInfo: GetCachedCodeInfo(_worldState, codeSource, spec),
+            codeInfo: codeInfo,
             isSystemExecutionEnv: env.IsSystemEnv
-=======
-            codeInfo: codeInfo
->>>>>>> c3fd8e89
         );
         if (typeof(TLogger) == typeof(IsTracing)) _logger.Trace($"Tx call gas {gasLimitUl}");
         if (outputLength == 0)
