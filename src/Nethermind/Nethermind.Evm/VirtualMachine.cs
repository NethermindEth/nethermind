--- conflicted
+++ resolved
@@ -2768,7 +2768,6 @@
 
     public static bool UpdateMemoryCost(ref EvmPooledMemory memory, ref long gasAvailable, in UInt256 position, in UInt256 length)
     {
-<<<<<<< HEAD
         long memoryCost = memory.CalculateMemoryCost(in position, length);
         if (memoryCost != 0L)
         {
@@ -2779,10 +2778,6 @@
         }
 
         return true;
-=======
-        long memoryCost = vmState.Memory.CalculateMemoryCost(in position, length);
-        return memoryCost == 0L || UpdateGas(memoryCost, ref gasAvailable);
->>>>>>> ae3d5e0d
     }
 
     private static bool Jump(in UInt256 jumpDest, ref int programCounter, in ExecutionEnvironment env)
