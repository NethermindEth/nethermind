--- conflicted
+++ resolved
@@ -255,7 +255,7 @@
                                 Keccak codeHash = _state.UpdateCode(callResult.Output);
                                 _state.UpdateCodeHash(callCodeOwner, codeHash, spec);
                                 currentState.GasAvailable -= codeDepositGasCost;
-
+                                currentState.CreateList.Add(callCodeOwner);
                                 if (_txTracer.IsTracingActions)
                                 {
                                     _txTracer.ReportActionEnd(previousState.GasAvailable - codeDepositGasCost, callCodeOwner, callResult.Output);
@@ -635,88 +635,6 @@
                 state.DataStackHead = stackHead;
             }
 
-<<<<<<< HEAD
-            void StartInstructionTrace(Instruction instruction, EvmStack stackValue)
-            {
-                _txTracer.StartOperation(env.CallDepth + 1, gasAvailable, instruction, programCounter, txCtx.Header.IsPostMerge, spec);
-                if (_txTracer.IsTracingMemory)
-                {
-                    _txTracer.SetOperationMemory(vmState.Memory?.GetTrace() ?? new List<string>());
-                }
-
-                if (_txTracer.IsTracingStack)
-                {
-                    _txTracer.SetOperationStack(stackValue.GetStackTrace());
-                }
-            }
-
-            void EndInstructionTrace()
-            {
-                if (traceOpcodes)
-                {
-                    if (_txTracer.IsTracingMemory)
-                    {
-                        _txTracer.SetOperationMemorySize(vmState.Memory?.Size ?? 0);
-                    }
-
-                    _txTracer.ReportOperationRemainingGas(gasAvailable);
-                }
-            }
-
-            void EndInstructionTraceError(EvmExceptionType evmExceptionType)
-            {
-                if (traceOpcodes)
-                {
-                    _txTracer.ReportOperationError(evmExceptionType);
-                    _txTracer.ReportOperationRemainingGas(gasAvailable);
-                }
-            }
-
-            void Jump(in UInt256 jumpDest, bool isSubroutine = false)
-            {
-                if (jumpDest > int.MaxValue)
-                {
-                    Metrics.EvmExceptions++;
-                    EndInstructionTraceError(EvmExceptionType.InvalidJumpDestination);
-                    // https://github.com/NethermindEth/nethermind/issues/140
-                    throw new InvalidJumpDestinationException();
-                    //                                return CallResult.InvalidJumpDestination; // TODO: add a test, validating inside the condition was not covered by existing tests and fails on 0xf435a354924097686ea88dab3aac1dd464e6a3b387c77aeee94145b0fa5a63d2 mainnet
-                }
-
-                int jumpDestInt = (int)jumpDest;
-
-                if (!env.CodeInfo.ValidateJump(jumpDestInt, isSubroutine))
-                {
-                    EndInstructionTraceError(EvmExceptionType.InvalidJumpDestination);
-                    // https://github.com/NethermindEth/nethermind/issues/140
-                    throw new InvalidJumpDestinationException();
-                    //                                return CallResult.InvalidJumpDestination; // TODO: add a test, validating inside the condition was not covered by existing tests and fails on 61363 Ropsten
-                }
-
-                programCounter = jumpDestInt;
-            }
-
-            void UpdateMemoryCost(in UInt256 position, in UInt256 length)
-            {
-                if (vmState.Memory is null)
-                {
-                    throw new InvalidOperationException("EVM memory has not been initialized properly.");
-                }
-
-                long memoryCost = vmState.Memory.CalculateMemoryCost(in position, length);
-                if (memoryCost != 0L)
-                {
-                    if (!UpdateGas(memoryCost, ref gasAvailable))
-                    {
-                        Metrics.EvmExceptions++;
-                        EndInstructionTraceError(EvmExceptionType.OutOfGas);
-                        throw new OutOfGasException();
-                    }
-                }
-            }
-
-=======
->>>>>>> 5103c6ae
             if (previousCallResult is not null)
             {
                 stack.PushBytes(previousCallResult);
@@ -2305,7 +2223,7 @@
 
                             goto InvalidInstruction;
                         }
-                    case Instruction.SENDALL: // SELFDESTRUCT is depricated and now this OP code is called SENDALL.
+                    case Instruction.SELFDESTRUCT: // SELFDESTRUCT is depricated.
                         {
                             if (vmState.IsStatic) goto StaticCallViolation;
 
@@ -2316,7 +2234,7 @@
                             Address inheritor = stack.PopAddress();
                             if (!ChargeAccountAccessGas(ref gasAvailable, vmState, inheritor, spec, false)) goto OutOfGas;
 
-                            if (!spec.SelfDestructDeactivated)
+                            if (!spec.SelfdestructOnlyOnSameTransaction || vmState.CreateList.Contains(env.ExecutingAccount))
                                 vmState.DestroyList.Add(env.ExecutingAccount);
 
                             UInt256 ownerBalance = _state.GetBalance(env.ExecutingAccount);
@@ -2629,7 +2547,7 @@
             }
             else
             {
-                throw new NotSupportedException($"Execution type is undefined for {instruction.GetName(isPostMerge, spec)}");
+                throw new NotSupportedException($"Execution type is undefined for {instruction.GetName(isPostMerge)}");
             }
 
             return executionType;
