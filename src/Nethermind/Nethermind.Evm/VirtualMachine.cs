--- conflicted
+++ resolved
@@ -457,19 +457,6 @@
         }
     }
 
-<<<<<<< HEAD
-=======
-    public void InsertCode(ReadOnlyMemory<byte> code, Address callCodeOwner, IReleaseSpec spec)
-    {
-        var codeInfo = new CodeInfo(code);
-        codeInfo.AnalyseInBackgroundIfRequired();
-
-        Hash256 codeHash = code.Length == 0 ? Keccak.OfAnEmptyString : Keccak.Compute(code.Span);
-        _state.InsertCode(callCodeOwner, codeHash, code, spec);
-        CodeCache.Set(codeHash, codeInfo);
-    }
-
->>>>>>> c3fd8e89
     private void RevertParityTouchBugAccount(IReleaseSpec spec)
     {
         if (_parityTouchBugAccount.ShouldDelete)
@@ -483,55 +470,6 @@
         }
     }
 
-<<<<<<< HEAD
-=======
-    public CodeInfo GetCachedCodeInfo(IWorldState worldState, Address codeSource, IReleaseSpec vmSpec)
-    {
-        if (codeSource.IsPrecompile(vmSpec))
-        {
-            return PrecompileCode[codeSource];
-        }
-
-        CodeInfo cachedCodeInfo = null;
-        ValueHash256 codeHash = worldState.GetCodeHash(codeSource);
-        if (codeHash == Keccak.OfAnEmptyString.ValueHash256)
-        {
-            cachedCodeInfo = CodeInfo.Empty;
-        }
-
-        cachedCodeInfo ??= CodeCache.Get(codeHash);
-        if (cachedCodeInfo is null)
-        {
-            byte[]? code = worldState.GetCode(codeHash);
-
-            if (code is null)
-            {
-                MissingCode(codeSource, codeHash);
-            }
-
-            cachedCodeInfo = new CodeInfo(code);
-            cachedCodeInfo.AnalyseInBackgroundIfRequired();
-
-            CodeCache.Set(codeHash, cachedCodeInfo);
-        }
-        else
-        {
-            Db.Metrics.CodeDbCache++;
-            // need to touch code so that any collectors that track database access are informed
-            worldState.TouchCode(codeHash);
-        }
-
-        return cachedCodeInfo;
-
-        [DoesNotReturn]
-        [StackTraceHidden]
-        static void MissingCode(Address codeSource, in ValueHash256 codeHash)
-        {
-            throw new NullReferenceException($"Code {codeHash} missing in the state for address {codeSource}");
-        }
-    }
-
->>>>>>> c3fd8e89
     private static bool UpdateGas(long gasCost, ref long gasAvailable)
     {
         if (gasAvailable < gasCost)
@@ -2231,6 +2169,8 @@
         Snapshot snapshot = _worldState.TakeSnapshot();
         _state.SubtractFromBalance(caller, transferValue, spec);
 
+        CodeInfo codeInfo = _codeInfoRepository.GetCachedCodeInfo(_worldState, codeSource, spec)
+        codeInfo.AnalyseInBackgroundIfRequired();
         ExecutionEnvironment callEnv = new
         (
             txExecutionContext: in env.TxExecutionContext,
@@ -2241,11 +2181,7 @@
             transferValue: transferValue,
             value: callValue,
             inputData: callData,
-<<<<<<< HEAD
-            codeInfo: _codeInfoRepository.GetCachedCodeInfo(_worldState, codeSource, spec)
-=======
             codeInfo: codeInfo
->>>>>>> c3fd8e89
         );
         if (typeof(TLogger) == typeof(IsTracing)) _logger.Trace($"Tx call gas {gasLimitUl}");
         if (outputLength == 0)
