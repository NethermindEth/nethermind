--- conflicted
+++ resolved
@@ -592,16 +592,9 @@
         }
         bool notOutOfGas = ChargeAccountGas(ref gasAvailable, vmState, address, spec);
         return notOutOfGas
-<<<<<<< HEAD
-               && chargeForDelegation
-               && vmState.Env.TxExecutionContext.CodeInfoRepository.TryGetDelegation(_state, address, spec, out Address delegated)
-            ? ChargeAccountGas(ref gasAvailable, vmState, delegated, spec)
-            : notOutOfGas;
-=======
                && (!chargeForDelegation
-                   || !vmState.Env.TxExecutionContext.CodeInfoRepository.TryGetDelegation(_state, address, out Address delegated)
+                   || !vmState.Env.TxExecutionContext.CodeInfoRepository.TryGetDelegation(_state, address, spec, out Address delegated)
                    || ChargeAccountGas(ref gasAvailable, vmState, delegated, spec));
->>>>>>> 3c252dcb
 
         bool ChargeAccountGas(ref long gasAvailable, EvmState vmState, Address address, IReleaseSpec spec)
         {
@@ -1452,9 +1445,8 @@
 
                         if (!result.IsZero)
                         {
-
-<<<<<<< HEAD
-                            ReadOnlyMemory<byte> externalCode = txCtx.CodeInfoRepository.GetCachedCodeInfo(_state, address, spec).MachineCode;
+                            if (!UpdateMemoryCost(vmState, ref gasAvailable, in a, result)) goto OutOfGas;
+                            ReadOnlyMemory<byte> externalCode = txCtx.CodeInfoRepository.GetCachedCodeInfo(_state, address, false, spec, out Address delegation).MachineCode;
 
                             if (spec.IsEofEnabled && IsEof(externalCode, out _))
                             {
@@ -1464,13 +1456,6 @@
                             {
                                 slice = externalCode.SliceWithZeroPadding(b, (int)result);
                             }
-
-                            if (!UpdateMemoryCost(vmState, ref gasAvailable, in a, result)) goto OutOfGas;
-=======
-                            Address delegation;
-                            ReadOnlyMemory<byte> externalCode = txCtx.CodeInfoRepository.GetCachedCodeInfo(_state, address, false, spec, out delegation).MachineCode;
-                            slice = externalCode.SliceWithZeroPadding(b, (int)result);
->>>>>>> 3c252dcb
                             vmState.Memory.Save(in a, in slice);
 
                             if (typeof(TTracingInstructions) == typeof(IsTracing))
@@ -2104,21 +2089,18 @@
 
                         Address address = stack.PopAddress();
                         if (address is null) goto StackUnderflow;
-<<<<<<< HEAD
-                        if (!ChargeAccountAccessGas(ref gasAvailable, vmState, address, true, spec)) goto OutOfGas;
-
-                        if (_state.IsDeadAccount(address))
-=======
                         if (!ChargeAccountAccessGas(ref gasAvailable, vmState, address, false, spec)) goto OutOfGas;
+
+                        Address delegatedAddress;
                         if (_state.AccountExists(address)
-                            && !_state.IsDeadAccount(address))
->>>>>>> 3c252dcb
+                            && !_state.IsDeadAccount(address)
+                            && (!env.TxExecutionContext.CodeInfoRepository.TryGetDelegation(_state, address, spec, out delegatedAddress) || _state.AccountExists(delegatedAddress)))
                         {
                             stack.PushZero();
                         }
                         else
                         {
-                            if (env.TxExecutionContext.CodeInfoRepository.TryGetDelegation(_state, address, spec, out Address delegatedAddress))
+                            if (env.TxExecutionContext.CodeInfoRepository.TryGetDelegation(_state, address, spec, out delegatedAddress))
                             {
                                 if (!_state.AccountExists(delegatedAddress))
                                 {
@@ -2528,8 +2510,7 @@
     [MethodImpl(MethodImplOptions.NoInlining)]
     private void InstructionExtCodeSize<TTracingInstructions>(Address address, ref EvmStack<TTracingInstructions> stack, ICodeInfoRepository codeInfoRepository, IReleaseSpec spec) where TTracingInstructions : struct, IIsTracing
     {
-<<<<<<< HEAD
-        ReadOnlyMemory<byte> accountCode = codeInfoRepository.GetCachedCodeInfo(_state, address, spec).MachineCode;
+        ReadOnlyMemory<byte> accountCode = codeInfoRepository.GetCachedCodeInfo(_state, address, false, spec, out Address delegation).MachineCode;
         if (spec.IsEofEnabled && IsEof(accountCode, out _))
         {
             stack.PushUInt256(2);
@@ -2539,12 +2520,6 @@
             UInt256 result = (UInt256)accountCode.Length;
             stack.PushUInt256(in result);
         }
-=======
-        Address delegation;
-        ReadOnlyMemory<byte> accountCode = codeInfoRepository.GetCachedCodeInfo(_state, address, false, spec, out delegation).MachineCode;
-        UInt256 result = (UInt256)accountCode.Span.Length;
-        stack.PushUInt256(in result);
->>>>>>> 3c252dcb
     }
 
     [SkipLocalsInit]
@@ -2882,18 +2857,17 @@
         if (typeof(TLogger) == typeof(IsTracing)) _logger.Trace($"Tx call gas {callGas}");
 
         ExecutionType executionType = GetCallExecutionType(instruction, env.IsPostMerge());
-        returnData = new EvmState(
+        returnData = EvmState.RentFrame(
             callGas,
-            callEnv,
+            outputDestination: 0,
+            outputLength: 0,
             executionType,
-            isTopLevel: false,
-            snapshot,
-            (long)0,
-            (long)0,
             isStatic: instruction == Instruction.EXTSTATICCALL || vmState.IsStatic,
-            vmState,
-            isContinuation: false,
-            isCreateOnPreExistingAccount: false);
+            isCreateOnPreExistingAccount: false,
+            in snapshot,
+            env: in callEnv,
+            in vmState.AccessTracker
+        );
 
         return EvmExceptionType.None;
     }
@@ -3057,7 +3031,7 @@
         if (spec.UseHotAndColdStorage)
         {
             // EIP-2929 assumes that warm-up cost is included in the costs of CREATE and CREATE2
-            vmState.WarmUp(contractAddress);
+            vmState.AccessTracker.WarmUp(contractAddress);
         }
 
 
@@ -3085,7 +3059,7 @@
         _state.SubtractFromBalance(env.ExecutingAccount, value, spec);
 
 
-        ICodeInfo codeinfo = CodeInfoFactory.CreateCodeInfo(initContainer.ToArray(), spec, EvmObjectFormat.ValidationStrategy.ExractHeader);
+        ICodeInfo codeInfo = CodeInfoFactory.CreateCodeInfo(initContainer.ToArray(), spec, EvmObjectFormat.ValidationStrategy.ExractHeader);
 
         ExecutionEnvironment callEnv = new
         (
@@ -3094,23 +3068,22 @@
             caller: env.ExecutingAccount,
             executingAccount: contractAddress,
             codeSource: null,
-            codeInfo: codeinfo,
+            codeInfo: codeInfo,
             inputData: calldata.ToArray(),
             transferValue: value,
             value: value
         );
-        EvmState callState = new(
+        EvmState callState = EvmState.RentFrame(
             callGas,
-            callEnv,
-            currentContext,
-            false,
-            snapshot,
-            0L,
-            0L,
-            vmState.IsStatic,
-            vmState,
-            false,
-            accountExists);
+            outputDestination: 0,
+            outputLength: 0,
+            executionType: currentContext,
+            isStatic: vmState.IsStatic,
+            isCreateOnPreExistingAccount: accountExists,
+            in snapshot,
+            env: in callEnv,
+            in vmState.AccessTracker
+        );
 
         return (EvmExceptionType.None, callState);
     }
@@ -3247,27 +3220,21 @@
             value: value
         );
         EvmState callState = EvmState.RentFrame(
-            callGas,
-<<<<<<< HEAD
-            callEnv,
+            gasAvailable,
+            outputDestination: 0,
+            outputLength: 0,
             instruction switch
             {
                 Instruction.CREATE => ExecutionType.CREATE,
                 Instruction.CREATE2 => ExecutionType.CREATE2,
                 _ => throw new UnreachableException()
             },
-            false,
-            snapshot,
-=======
->>>>>>> 3c252dcb
-            0L,
-            0L,
-            instruction == Instruction.CREATE2 ? ExecutionType.CREATE2 : ExecutionType.CREATE,
-            vmState.IsStatic,
-            accountExists,
-            snapshot,
-            callEnv,
-            vmState.AccessTracker);
+            isStatic: instruction == Instruction.EXTSTATICCALL || vmState.IsStatic,
+            isCreateOnPreExistingAccount: accountExists,
+            in snapshot,
+            env: in callEnv,
+            in vmState.AccessTracker
+        );
 
         return (EvmExceptionType.None, callState);
     }
