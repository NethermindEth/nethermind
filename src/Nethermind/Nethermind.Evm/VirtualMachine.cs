--- conflicted
+++ resolved
@@ -9,1385 +9,4 @@
     ILogManager? logManager
 ) : VirtualMachineBase(blockHashProvider, specProvider, logManager)
 {
-<<<<<<< HEAD
-    public const int MaxCallDepth = Eof1.RETURN_STACK_MAX_HEIGHT;
-    private readonly static UInt256 P255Int = (UInt256)System.Numerics.BigInteger.Pow(2, 255);
-    internal readonly static byte[] EofHash256 = KeccakHash.ComputeHashBytes(MAGIC);
-    internal static ref readonly UInt256 P255 => ref P255Int;
-    internal static readonly UInt256 BigInt256 = 256;
-    internal static readonly UInt256 BigInt32 = 32;
-
-    internal static readonly byte[] BytesZero = [0];
-
-    internal static readonly byte[] BytesZero32 =
-    {
-        0, 0, 0, 0, 0, 0, 0, 0,
-        0, 0, 0, 0, 0, 0, 0, 0,
-        0, 0, 0, 0, 0, 0, 0, 0,
-        0, 0, 0, 0, 0, 0, 0, 0
-    };
-
-    internal static readonly byte[] BytesMax32 =
-    {
-        255, 255, 255, 255, 255, 255, 255, 255,
-        255, 255, 255, 255, 255, 255, 255, 255,
-        255, 255, 255, 255, 255, 255, 255, 255,
-        255, 255, 255, 255, 255, 255, 255, 255
-    };
-
-    internal static readonly PrecompileExecutionFailureException PrecompileExecutionFailureException = new();
-    internal static readonly OutOfGasException PrecompileOutOfGasException = new();
-
-    private readonly ValueHash256 _chainId = ((UInt256)specProvider.ChainId).ToValueHash();
-
-    private readonly IBlockhashProvider _blockHashProvider = blockHashProvider ?? throw new ArgumentNullException(nameof(blockHashProvider));
-    private readonly ISpecProvider _specProvider = specProvider ?? throw new ArgumentNullException(nameof(specProvider));
-    private readonly ILogger _logger = logManager?.GetClassLogger() ?? throw new ArgumentNullException(nameof(logManager));
-    private readonly Stack<EvmState> _stateStack = new();
-
-    private IWorldState _worldState = null!;
-    private (Address Address, bool ShouldDelete) _parityTouchBugAccount = (Address.FromNumber(3), false);
-    private ITxTracer _txTracer = NullTxTracer.Instance;
-    private IReleaseSpec _spec;
-
-    private ICodeInfoRepository _codeInfoRepository;
-
-    private OpCode[] _opcodeMethods;
-    private static long _txCount;
-
-    private EvmState _currentState;
-    private ReadOnlyMemory<byte>? _previousCallResult;
-    private UInt256 _previousCallOutputDestination;
-
-    public ICodeInfoRepository CodeInfoRepository => _codeInfoRepository;
-    public IReleaseSpec Spec => _spec;
-    public ITxTracer TxTracer => _txTracer;
-    public IWorldState WorldState => _worldState;
-    public ref readonly ValueHash256 ChainId => ref _chainId;
-    public ReadOnlyMemory<byte> ReturnDataBuffer { get; set; } = Array.Empty<byte>();
-    public object ReturnData { get; set; }
-    public IBlockhashProvider BlockHashProvider => _blockHashProvider;
-
-    private BlockExecutionContext _blockExecutionContext;
-    public void SetBlockExecutionContext(in BlockExecutionContext blockExecutionContext) => _blockExecutionContext = blockExecutionContext;
-    public ref readonly BlockExecutionContext BlockExecutionContext => ref _blockExecutionContext;
-
-    private TxExecutionContext _txExecutionContext;
-    public ref readonly TxExecutionContext TxExecutionContext => ref _txExecutionContext;
-    /// <summary>
-    /// Transaction context
-    /// </summary>
-    public void SetTxExecutionContext(in TxExecutionContext txExecutionContext) => _txExecutionContext = txExecutionContext;
-
-    public EvmState EvmState { get => _currentState; private set => _currentState = value; }
-    public int SectionIndex { get; set; }
-
-    /// <summary>
-    /// Executes a transaction by iteratively processing call frames until a top-level call returns
-    /// or a failure condition is reached. This method handles both precompiled contracts and regular
-    /// EVM calls, along with proper state management, tracing, and error handling.
-    /// </summary>
-    /// <typeparam name="TTracingInst">
-    /// The type of tracing instructions flag used to conditionally trace execution actions.
-    /// </typeparam>
-    /// <param name="evmState">The initial EVM state to begin transaction execution.</param>
-    /// <param name="worldState">The current world state that may be modified during execution.</param>
-    /// <param name="txTracer">An object used to record execution details and trace transaction actions.</param>
-    /// <returns>
-    /// A <see cref="TransactionSubstate"/> representing the final state of the transaction execution.
-    /// </returns>
-    /// <exception cref="EvmException">
-    /// Thrown when an EVM-specific error occurs during execution.
-    /// </exception>
-    public TransactionSubstate ExecuteTransaction<TTracingInst>(
-        EvmState evmState,
-        IWorldState worldState,
-        ITxTracer txTracer)
-        where TTracingInst : struct, IFlag
-    {
-        // Initialize dependencies for transaction tracing and state access.
-        _txTracer = txTracer;
-        _worldState = worldState;
-
-        // Prepare the specification and opcode mapping based on the current block header.
-        IReleaseSpec spec = PrepareSpecAndOpcodes<TTracingInst>(BlockExecutionContext.Header);
-
-        // Initialize the code repository and set up the initial execution state.
-        _codeInfoRepository = TxExecutionContext.CodeInfoRepository;
-        _currentState = evmState;
-        _previousCallResult = null;
-        _previousCallOutputDestination = UInt256.Zero;
-        ZeroPaddedSpan previousCallOutput = ZeroPaddedSpan.Empty;
-
-        // Main execution loop: processes call frames until the top-level transaction completes.
-        while (true)
-        {
-            // For non-continuation frames, clear any previously stored return data.
-            if (!_currentState.IsContinuation)
-            {
-                ReturnDataBuffer = Array.Empty<byte>();
-            }
-
-            Exception? failure;
-            try
-            {
-                CallResult callResult;
-
-                // If the current state represents a precompiled contract, handle it separately.
-                if (_currentState.IsPrecompile)
-                {
-                    callResult = ExecutePrecompile(_currentState, _txTracer.IsTracingActions, out failure);
-                    if (failure is not null)
-                    {
-                        // Jump to the failure handler if a precompile error occurred.
-                        goto Failure;
-                    }
-                }
-                else
-                {
-                    // Start transaction tracing for non-continuation frames if tracing is enabled.
-                    if (_txTracer.IsTracingActions && !_currentState.IsContinuation)
-                    {
-                        TraceTransactionActionStart(_currentState);
-                    }
-
-                    // Execute the regular EVM call if valid code is present; otherwise, mark as invalid.
-                    if (_currentState.Env.CodeInfo is not null)
-                    {
-                        callResult = ExecuteCall<TTracingInst>(
-                            _previousCallResult,
-                            previousCallOutput,
-                            _previousCallOutputDestination);
-                    }
-                    else
-                    {
-                        callResult = CallResult.InvalidCodeException;
-                    }
-
-                    // If the call did not finish with a return, set up the next call frame and continue.
-                    if (!callResult.IsReturn)
-                    {
-                        PrepareNextCallFrame(in callResult, ref previousCallOutput);
-                        continue;
-                    }
-
-                    // Handle exceptions raised during the call execution.
-                    if (callResult.IsException)
-                    {
-                        TransactionSubstate substate = HandleException(in callResult, ref previousCallOutput, out bool terminate);
-                        if (terminate)
-                        {
-                            _currentState = null;
-                            return substate;
-                        }
-                        // Continue execution if the exception did not immediately finalize the transaction.
-                        continue;
-                    }
-                }
-
-                // If the current execution state is the top-level call, finalize tracing and return the result.
-                if (_currentState.IsTopLevel)
-                {
-                    if (_txTracer.IsTracingActions)
-                    {
-                        TraceTransactionActionEnd(_currentState, spec, callResult);
-                    }
-                    TransactionSubstate substate = PrepareTopLevelSubstate(in callResult);
-                    _currentState = null;
-                    return substate;
-                }
-
-                // For nested call frames, merge the results and restore the previous execution state.
-                using (EvmState previousState = _currentState)
-                {
-                    // Restore the previous state from the stack and mark it as a continuation.
-                    _currentState = _stateStack.Pop();
-                    _currentState.IsContinuation = true;
-                    // Refund the remaining gas from the completed call frame.
-                    _currentState.GasAvailable += previousState.GasAvailable;
-                    bool previousStateSucceeded = true;
-
-                    if (!callResult.ShouldRevert)
-                    {
-                        long gasAvailableForCodeDeposit = previousState.GasAvailable;
-
-                        // Process contract creation calls differently from regular calls.
-                        if (previousState.ExecutionType.IsAnyCreate())
-                        {
-                            PrepareCreateData(previousState, ref previousCallOutput);
-                            if (previousState.ExecutionType.IsAnyCreateLegacy())
-                            {
-                                HandleLegacyCreate(
-                                    in callResult,
-                                    previousState,
-                                    gasAvailableForCodeDeposit,
-                                    spec,
-                                    ref previousStateSucceeded);
-                            }
-                            else if (previousState.ExecutionType.IsAnyCreateEof())
-                            {
-                                HandleEofCreate(
-                                    in callResult,
-                                    previousState,
-                                    gasAvailableForCodeDeposit,
-                                    spec,
-                                    ref previousStateSucceeded);
-                            }
-                        }
-                        else
-                        {
-                            // Process a standard call return.
-                            previousCallOutput = HandleRegularReturn<TTracingInst>(in callResult, previousState);
-                        }
-
-                        // Commit the changes from the completed call frame if execution was successful.
-                        if (previousStateSucceeded)
-                        {
-                            previousState.CommitToParent(_currentState);
-                        }
-                    }
-                    else
-                    {
-                        // Revert state changes for the previous call frame when a revert condition is signaled.
-                        HandleRevert(previousState, callResult, ref previousCallOutput);
-                    }
-                }
-            }
-            // Handle specific EVM or overflow exceptions by routing to the failure handling block.
-            catch (Exception ex) when (ex is EvmException or OverflowException)
-            {
-                failure = ex;
-                goto Failure;
-            }
-
-            // Continue with the next iteration of the execution loop.
-            continue;
-
-        // Failure handling: attempts to process and possibly finalize the transaction after an error.
-        Failure:
-            TransactionSubstate failSubstate = HandleFailure<TTracingInst>(failure, ref previousCallOutput, out bool shouldExit);
-            if (shouldExit)
-            {
-                _currentState = null;
-                return failSubstate;
-            }
-        }
-    }
-
-    private void PrepareCreateData(EvmState previousState, ref ZeroPaddedSpan previousCallOutput)
-    {
-        _previousCallResult = previousState.Env.ExecutingAccount.Bytes;
-        _previousCallOutputDestination = UInt256.Zero;
-        ReturnDataBuffer = Array.Empty<byte>();
-        previousCallOutput = ZeroPaddedSpan.Empty;
-    }
-
-    private ZeroPaddedSpan HandleRegularReturn<TTracingInst>(scoped in CallResult callResult, EvmState previousState)
-        where TTracingInst : struct, IFlag
-    {
-        ZeroPaddedSpan previousCallOutput;
-        ReturnDataBuffer = callResult.Output.Bytes;
-        _previousCallResult = previousState.ExecutionType.IsAnyCallEof() ? EofStatusCode.SuccessBytes :
-            callResult.PrecompileSuccess.HasValue
-            ? (callResult.PrecompileSuccess.Value ? StatusCode.SuccessBytes : StatusCode.FailureBytes)
-            : StatusCode.SuccessBytes;
-        previousCallOutput = callResult.Output.Bytes.Span.SliceWithZeroPadding(0, Math.Min(callResult.Output.Bytes.Length, (int)previousState.OutputLength));
-        _previousCallOutputDestination = (ulong)previousState.OutputDestination;
-        if (previousState.IsPrecompile)
-        {
-            // parity induced if else for vmtrace
-            if (TTracingInst.IsActive)
-            {
-                _txTracer.ReportMemoryChange(_previousCallOutputDestination, previousCallOutput);
-            }
-        }
-
-        if (_txTracer.IsTracingActions)
-        {
-            _txTracer.ReportActionEnd(previousState.GasAvailable, ReturnDataBuffer);
-        }
-
-        return previousCallOutput;
-    }
-
-    private void HandleEofCreate(in CallResult callResult, EvmState previousState, long gasAvailableForCodeDeposit, IReleaseSpec spec, ref bool previousStateSucceeded)
-    {
-        Address callCodeOwner = previousState.Env.ExecutingAccount;
-        // ReturnCode was called with a container index and auxdata
-        // 1 - load deploy EOF subcontainer at deploy_container_index in the container from which RETURNCODE is executed
-        ReadOnlySpan<byte> auxExtraData = callResult.Output.Bytes.Span;
-        EofCodeInfo deployCodeInfo = (EofCodeInfo)callResult.Output.Container;
-
-        // 2 - concatenate data section with (aux_data_offset, aux_data_offset + aux_data_size) memory segment and update data size in the header
-        Span<byte> bytecodeResult = new byte[deployCodeInfo.MachineCode.Length + auxExtraData.Length];
-        // 2 - 1 - 1 - copy old container
-        deployCodeInfo.MachineCode.Span.CopyTo(bytecodeResult);
-        // 2 - 1 - 2 - copy aux data to dataSection
-        auxExtraData.CopyTo(bytecodeResult[deployCodeInfo.MachineCode.Length..]);
-
-        // 2 - 2 - update data section size in the header u16
-        int dataSubHeaderSectionStart =
-            // magic + version
-            VERSION_OFFSET
-            // type section : (1 byte of separator + 2 bytes for size)
-            + Eof1.MINIMUM_HEADER_SECTION_SIZE
-            // code section :  (1 byte of separator + (CodeSections count) * 2 bytes for size)
-            + ONE_BYTE_LENGTH
-            + TWO_BYTE_LENGTH
-            + TWO_BYTE_LENGTH * deployCodeInfo.EofContainer.Header.CodeSections.Count
-            // container section
-            + (deployCodeInfo.EofContainer.Header.ContainerSections is null
-                // bytes if no container section is available
-                ? 0
-                // 1 byte of separator + (ContainerSections count) * 2 bytes for size
-                : ONE_BYTE_LENGTH + TWO_BYTE_LENGTH + TWO_BYTE_LENGTH * deployCodeInfo.EofContainer.Header.ContainerSections.Value.Count)
-            // data section separator
-            + ONE_BYTE_LENGTH;
-
-        ushort dataSize = (ushort)(deployCodeInfo.DataSection.Length + auxExtraData.Length);
-        bytecodeResult[dataSubHeaderSectionStart + 1] = (byte)(dataSize >> 8);
-        bytecodeResult[dataSubHeaderSectionStart + 2] = (byte)(dataSize & 0xFF);
-
-        byte[] bytecodeResultArray = bytecodeResult.ToArray();
-
-        // 3 - if updated deploy container size exceeds MAX_CODE_SIZE instruction exceptionally aborts
-        bool invalidCode = bytecodeResultArray.Length > spec.MaxCodeSize;
-        long codeDepositGasCost = CodeDepositHandler.CalculateCost(spec, bytecodeResultArray?.Length ?? 0);
-        if (gasAvailableForCodeDeposit >= codeDepositGasCost && !invalidCode)
-        {
-            // 4 - set state[new_address].code to the updated deploy container
-            // push new_address onto the stack (already done before the ifs)
-            _codeInfoRepository.InsertCode(_worldState, bytecodeResultArray, callCodeOwner, spec);
-            _currentState.GasAvailable -= codeDepositGasCost;
-
-            if (_txTracer.IsTracingActions)
-            {
-                _txTracer.ReportActionEnd(previousState.GasAvailable - codeDepositGasCost, callCodeOwner, bytecodeResultArray);
-            }
-        }
-        else if (spec.FailOnOutOfGasCodeDeposit || invalidCode)
-        {
-            _currentState.GasAvailable -= gasAvailableForCodeDeposit;
-            _worldState.Restore(previousState.Snapshot);
-            if (!previousState.IsCreateOnPreExistingAccount)
-            {
-                _worldState.DeleteAccount(callCodeOwner);
-            }
-
-            _previousCallResult = BytesZero;
-            previousStateSucceeded = false;
-
-            if (_txTracer.IsTracingActions)
-            {
-                _txTracer.ReportActionError(invalidCode ? EvmExceptionType.InvalidCode : EvmExceptionType.OutOfGas);
-            }
-        }
-        else if (_txTracer.IsTracingActions)
-        {
-            _txTracer.ReportActionEnd(0L, callCodeOwner, bytecodeResultArray);
-        }
-    }
-
-    /// <summary>
-    /// Handles the code deposit for a legacy contract creation operation.
-    /// This method calculates the gas cost for depositing the contract code using legacy rules,
-    /// validates the code, and either deposits the code or reverts the world state if the deposit fails.
-    /// </summary>
-    /// <param name="callResult">
-    /// The result of the contract creation call, which includes the output code intended for deposit.
-    /// </param>
-    /// <param name="previousState">
-    /// The EVM state prior to the current call frame. It provides access to the snapshot, the executing account,
-    /// and flags indicating if the account pre-existed.
-    /// </param>
-    /// <param name="gasAvailableForCodeDeposit">
-    /// The amount of gas available for covering the cost of code deposit.
-    /// </param>
-    /// <param name="spec">
-    /// The release specification containing the rules and parameters that affect code deposit behavior.
-    /// </param>
-    /// <param name="previousStateSucceeded">
-    /// A reference flag indicating whether the previous call frame executed successfully. This flag is set to false if the deposit fails.
-    /// </param>
-    private void HandleLegacyCreate(
-        in CallResult callResult,
-        EvmState previousState,
-        long gasAvailableForCodeDeposit,
-        IReleaseSpec spec,
-        ref bool previousStateSucceeded)
-    {
-        // Cache whether transaction tracing is enabled to avoid multiple property lookups.
-        bool isTracing = _txTracer.IsTracingActions;
-
-        // Get the address of the account that initiated the contract creation.
-        Address callCodeOwner = previousState.Env.ExecutingAccount;
-
-        // Calculate the gas cost required to deposit the contract code using legacy cost rules.
-        long codeDepositGasCost = CodeDepositHandler.CalculateCost(spec, callResult.Output.Bytes.Length);
-
-        // Validate the code against legacy rules; mark it invalid if it fails these checks.
-        bool invalidCode = !CodeDepositHandler.IsValidWithLegacyRules(spec, callResult.Output.Bytes);
-
-        // Check if there is sufficient gas and the code is valid.
-        if (gasAvailableForCodeDeposit >= codeDepositGasCost && !invalidCode)
-        {
-            // Deposit the contract code into the repository.
-            ReadOnlyMemory<byte> code = callResult.Output.Bytes;
-            _codeInfoRepository.InsertCode(_worldState, code, callCodeOwner, spec);
-
-            // Deduct the gas cost for the code deposit from the current state's available gas.
-            _currentState.GasAvailable -= codeDepositGasCost;
-
-            // If tracing is enabled, report the successful code deposit operation.
-            if (isTracing)
-            {
-                _txTracer.ReportActionEnd(previousState.GasAvailable - codeDepositGasCost, callCodeOwner, callResult.Output.Bytes);
-            }
-        }
-        // If the code deposit should fail due to out-of-gas or invalid code conditions...
-        else if (spec.FailOnOutOfGasCodeDeposit || invalidCode)
-        {
-            // Consume all remaining gas allocated for the code deposit.
-            _currentState.GasAvailable -= gasAvailableForCodeDeposit;
-
-            // Roll back the world state to its snapshot from before the creation attempt.
-            _worldState.Restore(previousState.Snapshot);
-
-            // If the contract creation did not target a pre-existing account, delete the account.
-            if (!previousState.IsCreateOnPreExistingAccount)
-            {
-                _worldState.DeleteAccount(callCodeOwner);
-            }
-
-            // Reset the previous call result to indicate that no valid code was deployed.
-            _previousCallResult = BytesZero;
-
-            // Mark the previous state execution as failed.
-            previousStateSucceeded = false;
-
-            // Report an error via the tracer, indicating whether the failure was due to invalid code or gas exhaustion.
-            if (isTracing)
-            {
-                _txTracer.ReportActionError(invalidCode ? EvmExceptionType.InvalidCode : EvmExceptionType.OutOfGas);
-            }
-        }
-        // In scenarios where the code deposit does not strictly mandate a failure,
-        // report the end of the action if tracing is enabled.
-        else if (isTracing)
-        {
-            _txTracer.ReportActionEnd(previousState.GasAvailable - codeDepositGasCost, callCodeOwner, callResult.Output.Bytes);
-        }
-    }
-
-    private TransactionSubstate PrepareTopLevelSubstate(scoped in CallResult callResult)
-    {
-        return new TransactionSubstate(
-            callResult.Output,
-            _currentState.Refund,
-            _currentState.AccessTracker.DestroyList,
-            (IReadOnlyCollection<LogEntry>)_currentState.AccessTracker.Logs,
-            callResult.ShouldRevert,
-            isTracerConnected: _txTracer.IsTracing,
-            _logger);
-    }
-
-    /// <summary>
-    /// Reverts the state changes made during the execution of a call frame.
-    /// This method restores the world state to a previous snapshot, sets appropriate
-    /// failure indicators and output data, and reports the revert action via the tracer.
-    /// </summary>
-    /// <param name="previousState">
-    /// The EVM state prior to the current call, which contains the snapshot for restoration,
-    /// output length, output destination, and execution type.
-    /// </param>
-    /// <param name="callResult">
-    /// The result of the call that triggered the revert, containing output data and flags
-    /// indicating precompile success.
-    /// </param>
-    /// <param name="previousCallOutput">
-    /// A reference to the output data buffer that will be updated with the reverted call's output,
-    /// padded to match the expected length.
-    /// </param>
-    private void HandleRevert(EvmState previousState, in CallResult callResult, ref ZeroPaddedSpan previousCallOutput)
-    {
-        // Restore the world state to the snapshot taken before the execution of the call.
-        _worldState.Restore(previousState.Snapshot);
-
-        // Cache the output bytes from the call result to avoid multiple property accesses.
-        ReadOnlyMemory<byte> outputBytes = callResult.Output.Bytes;
-
-        // Set the return data buffer to the output bytes from the failed call.
-        ReturnDataBuffer = outputBytes;
-
-        // Determine the appropriate failure status code.
-        // For calls with EOF semantics, differentiate between precompile failure and regular revert.
-        // Otherwise, use the standard failure status code.
-        _previousCallResult = previousState.ExecutionType.IsAnyCallEof()
-            ? (callResult.PrecompileSuccess is not null
-                ? EofStatusCode.FailureBytes
-                : EofStatusCode.RevertBytes)
-            : StatusCode.FailureBytes;
-
-        // Slice the output bytes, zero-padding if necessary, to match the expected output length.
-        // This ensures that the returned data conforms to the caller's output length expectations.
-        previousCallOutput = outputBytes.Span.SliceWithZeroPadding(0, Math.Min(outputBytes.Length, (int)previousState.OutputLength));
-
-        // Record the output destination address for subsequent operations.
-        _previousCallOutputDestination = (ulong)previousState.OutputDestination;
-
-        // If transaction tracing is enabled, report the revert action along with the available gas and output bytes.
-        if (_txTracer.IsTracingActions)
-        {
-            _txTracer.ReportActionRevert(previousState.GasAvailable, outputBytes);
-        }
-    }
-
-    /// <summary>
-    /// Handles a failure during transaction execution by restoring the world state,
-    /// reporting error details via the tracer, and either finalizing the top-level transaction
-    /// or preparing to revert to the parent call frame.
-    /// </summary>
-    /// <typeparam name="TTracingInst">
-    /// A type parameter representing tracing instructions. It must be a struct implementing <see cref="IFlag"/>.
-    /// </typeparam>
-    /// <param name="failure">The exception that caused the failure during execution.</param>
-    /// <param name="previousCallOutput">
-    /// A reference to the zero-padded span that holds the previous call's output; it will be reset upon failure.
-    /// </param>
-    /// <returns>
-    /// A <see cref="TransactionSubstate"/> if the failure occurs in the top-level call; otherwise, <c>null</c>
-    /// to indicate that execution should continue with the parent call frame.
-    /// </returns>
-    private TransactionSubstate HandleFailure<TTracingInst>(Exception failure, scoped ref ZeroPaddedSpan previousCallOutput, out bool shouldExit)
-        where TTracingInst : struct, IFlag
-    {
-        // Log the exception if trace logging is enabled.
-        if (_logger.IsTrace)
-        {
-            _logger.Trace($"exception ({failure.GetType().Name}) in {_currentState.ExecutionType} at depth {_currentState.Env.CallDepth} - restoring snapshot");
-        }
-
-        // Revert the world state to the snapshot taken at the start of the current state's execution.
-        _worldState.Restore(_currentState.Snapshot);
-
-        // Revert any modifications specific to the Parity touch bug, if applicable.
-        RevertParityTouchBugAccount();
-
-        // Cache the transaction tracer for local use.
-        ITxTracer txTracer = _txTracer;
-
-        // Attempt to cast the exception to EvmException to extract a specific error type.
-        EvmException? evmException = failure as EvmException;
-        EvmExceptionType errorType = evmException?.ExceptionType ?? EvmExceptionType.Other;
-
-        // If the tracing instructions flag is active, report zero remaining gas and log the error.
-        if (TTracingInst.IsActive)
-        {
-            txTracer.ReportOperationRemainingGas(0);
-            txTracer.ReportOperationError(errorType);
-        }
-
-        // If action-level tracing is enabled, report the error associated with the action.
-        if (txTracer.IsTracingActions)
-        {
-            txTracer.ReportActionError(errorType);
-        }
-
-        // For a top-level call, immediately return a final transaction substate.
-        if (_currentState.IsTopLevel)
-        {
-            // For an OverflowException, force the error type to a generic Other error.
-            EvmExceptionType finalErrorType = failure is OverflowException ? EvmExceptionType.Other : errorType;
-            shouldExit = true;
-            return new TransactionSubstate(finalErrorType, txTracer.IsTracing);
-        }
-
-        // For nested call frames, prepare to revert to the parent frame.
-        // Set the previous call result to a failure code depending on the call type.
-        _previousCallResult = _currentState.ExecutionType.IsAnyCallEof()
-            ? EofStatusCode.FailureBytes
-            : StatusCode.FailureBytes;
-
-        // Reset output destination and return data.
-        _previousCallOutputDestination = UInt256.Zero;
-        ReturnDataBuffer = Array.Empty<byte>();
-        previousCallOutput = ZeroPaddedSpan.Empty;
-
-        // Dispose of the current failing state and restore the previous call frame from the stack.
-        _currentState.Dispose();
-        _currentState = _stateStack.Pop();
-        _currentState.IsContinuation = true;
-
-        shouldExit = false;
-        return default;
-    }
-
-    /// <summary>
-    /// Prepares the execution environment for the next call frame by updating the current state
-    /// and resetting relevant output fields.
-    /// </summary>
-    /// <param name="callResult">
-    /// The result object from the current call, which contains the state to be executed next.
-    /// </param>
-    /// <param name="previousCallOutput">
-    /// A reference to the buffer holding the previous call's output, which is cleared in preparation for the new call.
-    /// </param>
-    private void PrepareNextCallFrame(in CallResult callResult, ref ZeroPaddedSpan previousCallOutput)
-    {
-        // Push the current execution state onto the state stack so it can be restored later.
-        _stateStack.Push(_currentState);
-
-        // Transition to the next call frame's state provided by the call result.
-        _currentState = callResult.StateToExecute;
-
-        // Clear the previous call result as the execution context is moving to a new frame.
-        _previousCallResult = null;
-
-        // Reset the return data buffer to ensure no residual data persists across call frames.
-        ReturnDataBuffer = Array.Empty<byte>();
-
-        // Clear the previous call output, preparing for new output data in the next call frame.
-        previousCallOutput = ZeroPaddedSpan.Empty;
-    }
-
-    /// <summary>
-    /// Handles exceptions that occur during the execution of a call frame by restoring the world state,
-    /// reverting known side effects, and either finalizing the transaction (for top-level calls) or
-    /// preparing to resume execution in a parent call frame (for nested calls).
-    /// </summary>
-    /// <param name="callResult">
-    /// The result object that contains the exception type and any output data from the failed call.
-    /// </param>
-    /// <param name="previousCallOutput">
-    /// A reference to the zero-padded span that holds the previous call's output, which is reset on exception.
-    /// </param>
-    /// <returns>
-    /// A <see cref="TransactionSubstate"/> instance if the failure occurred in a top-level call,
-    /// otherwise <c>null</c> to indicate that execution should continue in the parent frame.
-    /// </returns>
-    private TransactionSubstate HandleException(scoped in CallResult callResult, scoped ref ZeroPaddedSpan previousCallOutput, out bool shouldExit)
-    {
-        // Cache the tracer to minimize repeated field accesses.
-        ITxTracer txTracer = _txTracer;
-
-        // Report the error for action-level tracing if enabled.
-        if (txTracer.IsTracingActions)
-        {
-            txTracer.ReportActionError(callResult.ExceptionType);
-        }
-
-        // Restore the world state to its snapshot before the current call execution.
-        _worldState.Restore(_currentState.Snapshot);
-
-        // Revert any modifications that might have been applied due to the Parity touch bug.
-        RevertParityTouchBugAccount();
-
-        // If this is the top-level call, return a final transaction substate encapsulating the error.
-        if (_currentState.IsTopLevel)
-        {
-            shouldExit = true;
-            return new TransactionSubstate(callResult.ExceptionType, txTracer.IsTracing);
-        }
-
-        // For nested calls, mark the previous call result as a failure code based on the call's EOF semantics.
-        _previousCallResult = _currentState.ExecutionType.IsAnyCallEof()
-            ? EofStatusCode.FailureBytes
-            : StatusCode.FailureBytes;
-
-        // Reset output destination and clear return data.
-        _previousCallOutputDestination = UInt256.Zero;
-        ReturnDataBuffer = Array.Empty<byte>();
-        previousCallOutput = ZeroPaddedSpan.Empty;
-
-        // Clean up the current failing state and pop the parent call frame from the state stack.
-        _currentState.Dispose();
-        _currentState = _stateStack.Pop();
-        _currentState.IsContinuation = true;
-
-        // Return null to indicate that the failure was handled and execution should continue in the parent frame.
-        shouldExit = false;
-        return default;
-    }
-
-    /// <summary>
-    /// Executes a precompiled contract operation based on the current execution state. 
-    /// If tracing is enabled, reports the precompile action. It then runs the precompile operation,
-    /// checks for failure conditions, and adjusts the execution state accordingly.
-    /// </summary>
-    /// <param name="currentState">The current EVM state containing execution parameters for the precompile.</param>
-    /// <param name="isTracingActions">
-    /// A boolean indicating whether detailed tracing actions should be reported during execution.
-    /// </param>
-    /// <param name="failure">
-    /// An output parameter that is set to the encountered exception if the precompile fails; otherwise, <c>null</c>.
-    /// </param>
-    /// <returns>
-    /// A <see cref="CallResult"/> containing the results of the precompile execution. In case of a failure,
-    /// returns the default value of <see cref="CallResult"/>.
-    /// </returns>
-    private CallResult ExecutePrecompile(EvmState currentState, bool isTracingActions, out Exception? failure)
-    {
-        // Report the precompile action if tracing is enabled.
-        if (isTracingActions)
-        {
-            _txTracer.ReportAction(
-                currentState.GasAvailable,
-                currentState.Env.Value,
-                currentState.From,
-                currentState.To,
-                currentState.Env.InputData,
-                currentState.ExecutionType,
-                true);
-        }
-
-        // Execute the precompile operation with the current state.
-        CallResult callResult = RunPrecompile(currentState);
-
-        // If the precompile did not succeed, handle the failure conditions.
-        if (!callResult.PrecompileSuccess.Value)
-        {
-            // If the failure is due to an exception (e.g., out-of-gas), set the corresponding failure exception.
-            if (callResult.IsException)
-            {
-                failure = PrecompileOutOfGasException;
-                goto Failure;
-            }
-
-            // If running a precompile on a top-level call frame and it fails, assign a general execution failure.
-            if (currentState.IsPrecompile && currentState.IsTopLevel)
-            {
-                failure = PrecompileExecutionFailureException;
-                goto Failure;
-            }
-
-            // Otherwise, if no exception but precompile did not succeed, exhaust the remaining gas.
-            currentState.GasAvailable = 0;
-        }
-
-        // If execution reaches here, the precompile operation is considered successful.
-        failure = null;
-        return callResult;
-
-    Failure:
-        // Return the default CallResult to signal failure, with the failure exception set via the out parameter.
-        return default;
-    }
-
-
-    private void TraceTransactionActionStart(EvmState currentState)
-    {
-        _txTracer.ReportAction(currentState.GasAvailable,
-            currentState.Env.Value,
-            currentState.From,
-            currentState.To,
-            currentState.ExecutionType.IsAnyCreate()
-                ? currentState.Env.CodeInfo.MachineCode
-                : currentState.Env.InputData,
-            currentState.ExecutionType);
-
-        if (_txTracer.IsTracingCode) _txTracer.ReportByteCode(currentState.Env.CodeInfo?.MachineCode ?? default);
-    }
-
-    /// <summary>
-    /// Prepares the release specification and opcode methods to be used during EVM execution,
-    /// based on the provided block header and the tracing instructions flag.
-    /// </summary>
-    /// <typeparam name="TTracingInst">
-    /// A value type implementing <see cref="IFlag"/> that indicates whether tracing-specific opcodes
-    /// should be used.
-    /// </typeparam>
-    /// <param name="header">
-    /// The block header containing the block number and timestamp, which are used to select the appropriate release specification.
-    /// </param>
-    /// <returns>
-    /// The prepared <see cref="IReleaseSpec"/> instance, with its associated opcode methods cached for execution.
-    /// </returns>
-    private IReleaseSpec PrepareSpecAndOpcodes<TTracingInst>(BlockHeader header)
-        where TTracingInst : struct, IFlag
-    {
-        // Retrieve the release specification based on the block's number and timestamp.
-        IReleaseSpec spec = _specProvider.GetSpec(header.Number, header.Timestamp);
-
-        // Check if tracing instructions are inactive.
-        if (!TTracingInst.IsActive)
-        {
-            // Occasionally refresh the opcode cache for non-tracing opcodes.
-            // The cache is flushed every 10,000 transactions until a threshold of 500,000 transactions.
-            // This is to have the function pointers directly point at any PGO optimized methods rather than via pre-stubs
-            // May be a few cycles to pick up pointers to the re-Jitted optimized methods depending on what's in the blocks,
-            // however the the refreshes don't take long. (re-Jitting doesn't update prior captured function pointers)
-            if (_txCount < 500_000 && Interlocked.Increment(ref _txCount) % 10_000 == 0)
-            {
-                if (_logger.IsDebug)
-                {
-                    _logger.Debug("Refreshing EVM instruction cache");
-                }
-                // Regenerate the non-traced opcode set to pick up any updated PGO optimized methods.
-                spec.EvmInstructionsNoTrace = EvmInstructions.GenerateOpCodes<TTracingInst>(spec);
-            }
-            // Ensure the non-traced opcode set is generated and assign it to the _opcodeMethods field.
-            _opcodeMethods = (OpCode[])(spec.EvmInstructionsNoTrace ??= EvmInstructions.GenerateOpCodes<TTracingInst>(spec));
-        }
-        else
-        {
-            // For tracing-enabled execution, generate (if necessary) and cache the traced opcode set.
-            _opcodeMethods = (OpCode[])(spec.EvmInstructionsTraced ??= EvmInstructions.GenerateOpCodes<TTracingInst>(spec));
-        }
-
-        // Store the spec in field for future access and return it.
-        return (_spec = spec);
-    }
-
-    /// <summary>
-    /// Reports the final outcome of a transaction action to the transaction tracer, taking into account
-    /// various conditions such as exceptions, reverts, and contract creation flows. For contract creation,
-    /// the method adjusts the available gas by the code deposit cost and validates the deployed code.
-    /// </summary>
-    /// <param name="currentState">
-    /// The current EVM state, which contains the available gas, execution type, and target address.
-    /// </param>
-    /// <param name="spec">
-    /// The release specification that provides rules and parameters such as code deposit cost and code validation.
-    /// </param>
-    /// <param name="callResult">
-    /// The result of the executed call, including output bytes, exception and revert flags, and additional metadata.
-    /// </param>
-    private void TraceTransactionActionEnd(EvmState currentState, IReleaseSpec spec, in CallResult callResult)
-    {
-        // Calculate the gas cost required for depositing the contract code based on the length of the output.
-        long codeDepositGasCost = CodeDepositHandler.CalculateCost(spec, callResult.Output.Bytes.Length);
-
-        // Cache the output bytes for reuse in the tracing reports.
-        ReadOnlyMemory<byte> outputBytes = callResult.Output.Bytes;
-
-        // If an exception occurred during execution, report the error immediately.
-        if (callResult.IsException)
-        {
-            _txTracer.ReportActionError(callResult.ExceptionType);
-        }
-        // If the call is set to revert, report a revert action, adjusting the reported gas for creation operations.
-        else if (callResult.ShouldRevert)
-        {
-            // For creation operations, subtract the code deposit cost from the available gas; otherwise, use full gas.
-            long reportedGas = currentState.ExecutionType.IsAnyCreate() ? currentState.GasAvailable - codeDepositGasCost : currentState.GasAvailable;
-            _txTracer.ReportActionRevert(reportedGas, outputBytes);
-        }
-        // Process contract creation flows.
-        else if (currentState.ExecutionType.IsAnyCreate())
-        {
-            // If available gas is insufficient to cover the code deposit cost...
-            if (currentState.GasAvailable < codeDepositGasCost)
-            {
-                // When the spec mandates charging for top-level creation, report an out-of-gas error.
-                if (spec.ChargeForTopLevelCreate)
-                {
-                    _txTracer.ReportActionError(EvmExceptionType.OutOfGas);
-                }
-                // Otherwise, report a successful action end with the remaining gas.
-                else
-                {
-                    _txTracer.ReportActionEnd(currentState.GasAvailable, currentState.To, outputBytes);
-                }
-            }
-            // If the generated code is invalid (e.g., violates EIP-3541 by starting with 0xEF), report an invalid code error.
-            else if (CodeDepositHandler.CodeIsInvalid(spec, outputBytes, callResult.FromVersion))
-            {
-                _txTracer.ReportActionError(EvmExceptionType.InvalidCode);
-            }
-            // In the successful contract creation case, deduct the code deposit gas cost and report a normal action end.
-            else
-            {
-                _txTracer.ReportActionEnd(currentState.GasAvailable - codeDepositGasCost, currentState.To, outputBytes);
-            }
-        }
-        // For non-creation calls, report the action end using the current available gas and the standard return data.
-        else
-        {
-            _txTracer.ReportActionEnd(currentState.GasAvailable, ReturnDataBuffer);
-        }
-    }
-
-    private void RevertParityTouchBugAccount()
-    {
-        if (_parityTouchBugAccount.ShouldDelete)
-        {
-            if (_worldState.AccountExists(_parityTouchBugAccount.Address))
-            {
-                _worldState.AddToBalance(_parityTouchBugAccount.Address, UInt256.Zero, _spec);
-            }
-
-            _parityTouchBugAccount.ShouldDelete = false;
-        }
-    }
-
-    private static bool UpdateGas(long gasCost, ref long gasAvailable)
-    {
-        if (gasAvailable < gasCost)
-        {
-            return false;
-        }
-
-        gasAvailable -= gasCost;
-        return true;
-    }
-
-    private enum StorageAccessType
-    {
-        SLOAD,
-        SSTORE
-    }
-
-    private CallResult RunPrecompile(EvmState state)
-    {
-        ReadOnlyMemory<byte> callData = state.Env.InputData;
-        UInt256 transferValue = state.Env.TransferValue;
-        long gasAvailable = state.GasAvailable;
-
-        IPrecompile precompile = ((PrecompileInfo)state.Env.CodeInfo).Precompile;
-        long baseGasCost = precompile.BaseGasCost(_spec);
-        long blobGasCost = precompile.DataGasCost(callData, _spec);
-
-        bool wasCreated = _worldState.AddToBalanceAndCreateIfNotExists(state.Env.ExecutingAccount, transferValue, _spec);
-
-        // https://github.com/ethereum/EIPs/blob/master/EIPS/eip-161.md
-        // An additional issue was found in Parity,
-        // where the Parity client incorrectly failed
-        // to revert empty account deletions in a more limited set of contexts
-        // involving out-of-gas calls to precompiled contracts;
-        // the new Geth behavior matches Parity’s,
-        // and empty accounts will cease to be a source of concern in general
-        // in about one week once the state clearing process finishes.
-        if (state.Env.ExecutingAccount.Equals(_parityTouchBugAccount.Address)
-            && !wasCreated
-            && transferValue.IsZero
-            && _spec.ClearEmptyAccountWhenTouched)
-        {
-            _parityTouchBugAccount.ShouldDelete = true;
-        }
-
-        if (!UpdateGas(checked(baseGasCost + blobGasCost), ref gasAvailable))
-        {
-            return new(default, false, 0, true, EvmExceptionType.OutOfGas);
-        }
-
-        state.GasAvailable = gasAvailable;
-
-        try
-        {
-            (ReadOnlyMemory<byte> output, bool success) = precompile.Run(callData, _spec);
-            CallResult callResult = new(output, precompileSuccess: success, fromVersion: 0, shouldRevert: !success);
-            return callResult;
-        }
-        catch (DllNotFoundException exception)
-        {
-            if (_logger.IsError) _logger.Error($"Failed to load one of the dependencies of {precompile.GetType()} precompile", exception);
-            throw;
-        }
-        catch (Exception exception)
-        {
-            if (_logger.IsError) _logger.Error($"Precompiled contract ({precompile.GetType()}) execution exception", exception);
-            CallResult callResult = new(output: default, precompileSuccess: false, fromVersion: 0, shouldRevert: true);
-            return callResult;
-        }
-    }
-
-    /// <summary>
-    /// Executes an EVM call by preparing the execution environment, including account balance adjustments,
-    /// stack initialization, and memory updates. It then dispatches the bytecode execution using a
-    /// specialized interpreter that is optimized at compile time based on the tracing instructions flag.
-    /// </summary>
-    /// <typeparam name="TTracingInst">
-    /// A struct implementing <see cref="IFlag"/> that indicates, via a compile-time constant,
-    /// whether tracing-specific opcodes and behavior should be used.
-    /// </typeparam>
-    /// <param name="vmState">
-    /// The current EVM state containing the execution environment, gas, memory, and stack information.
-    /// </param>
-    /// <param name="previousCallResult">
-    /// An optional read-only memory buffer containing the output of a previous call; if provided, its bytes
-    /// will be pushed onto the stack for further processing.
-    /// </param>
-    /// <param name="previousCallOutput">
-    /// A zero-padded span containing output from the previous call used for updating the memory state.
-    /// </param>
-    /// <param name="previousCallOutputDestination">
-    /// The memory destination address where the previous call's output should be stored.
-    /// </param>
-    /// <returns>
-    /// A <see cref="CallResult"/> that encapsulates the result of executing the EVM call, including success,
-    /// failure, or out-of-gas conditions.
-    /// </returns>
-    /// <remarks>
-    /// The generic struct parameter is used to eliminate runtime if-statements via compile-time evaluation
-    /// of <c>TTracingInst.IsActive</c>.
-    /// </remarks>
-    [SkipLocalsInit]
-    private CallResult ExecuteCall<TTracingInst>(
-        ReadOnlyMemory<byte>? previousCallResult,
-        ZeroPaddedSpan previousCallOutput,
-        scoped in UInt256 previousCallOutputDestination)
-        where TTracingInst : struct, IFlag
-    {
-        EvmState vmState = _currentState;
-        // Obtain a reference to the execution environment for convenience.
-        ref readonly ExecutionEnvironment env = ref vmState.Env;
-
-        // If this is the first call frame (not a continuation), adjust account balances and nonces.
-        if (!vmState.IsContinuation)
-        {
-            // Ensure the executing account has sufficient balance and exists in the world state.
-            _worldState.AddToBalanceAndCreateIfNotExists(env.ExecutingAccount, env.TransferValue, _spec);
-
-            // For contract creation calls, increment the nonce if the specification requires it.
-            if (vmState.ExecutionType.IsAnyCreate() && _spec.ClearEmptyAccountWhenTouched)
-            {
-                _worldState.IncrementNonce(env.ExecutingAccount);
-            }
-        }
-
-        // If no machine code is present, treat the call as empty.
-        if (env.CodeInfo.MachineCode.Length == 0)
-        {
-            // Increment a metric for empty calls if this is a nested call.
-            if (!vmState.IsTopLevel)
-            {
-                Metrics.IncrementEmptyCalls();
-            }
-            goto Empty;
-        }
-
-        // Initialize the internal stacks for the current call frame.
-        vmState.InitializeStacks();
-
-        // Create an EVM stack using the current stack head, tracer, and data stack slice.
-        EvmStack stack = new(vmState.DataStackHead, _txTracer, AsAlignedSpan(vmState.DataStack, alignment: EvmStack.WordSize, size: StackPool.StackLength));
-
-        // Cache the available gas from the state for local use.
-        long gasAvailable = vmState.GasAvailable;
-
-        // If a previous call result exists, push its bytes onto the stack.
-        if (previousCallResult is not null)
-        {
-            stack.PushBytes<TTracingInst>(previousCallResult.Value.Span);
-
-            // Report the remaining gas if tracing instructions are enabled.
-            if (TTracingInst.IsActive)
-            {
-                _txTracer.ReportOperationRemainingGas(vmState.GasAvailable);
-            }
-        }
-
-        // If there is previous call output, update the memory cost and save the output.
-        if (previousCallOutput.Length > 0)
-        {
-            // Use a local variable for the destination to simplify passing it by reference.
-            UInt256 localPreviousDest = previousCallOutputDestination;
-
-            // Attempt to update the memory cost; if insufficient gas is available, jump to the out-of-gas handler.
-            if (!UpdateMemoryCost(vmState, ref gasAvailable, in localPreviousDest, (ulong)previousCallOutput.Length))
-            {
-                goto OutOfGas;
-            }
-
-            // Save the previous call's output into the VM state's memory.
-            vmState.Memory.Save(in localPreviousDest, previousCallOutput);
-        }
-
-        // Dispatch the bytecode interpreter.
-        // The second generic parameter is selected based on whether the transaction tracer is cancelable:
-        // - OffFlag is used when cancelation is not needed.
-        // - OnFlag is used when cancelation is enabled.
-        // This leverages the compile-time evaluation of TTracingInst to optimize away runtime checks.
-        return _txTracer.IsCancelable switch
-        {
-            false => RunByteCode<TTracingInst, OffFlag>(ref stack, gasAvailable),
-            true => RunByteCode<TTracingInst, OnFlag>(ref stack, gasAvailable),
-        };
-
-    Empty:
-        // Return an empty CallResult if there is no machine code to execute.
-        return CallResult.Empty(vmState.Env.CodeInfo.Version);
-
-    OutOfGas:
-        // Return an out-of-gas CallResult if updating the memory cost fails.
-        return CallResult.OutOfGasException;
-    }
-
-    /// <summary>
-    /// Executes the EVM bytecode by iterating over the instruction set and invoking corresponding opcode methods
-    /// via function pointers. The method leverages compile-time evaluation of tracing and cancellation flags to optimize
-    /// conditional branches. It also updates the VM state as instructions are executed, handles exceptions,
-    /// and returns an appropriate <see cref="CallResult"/>.
-    /// </summary>
-    /// <typeparam name="TTracingInst">
-    /// A struct implementing <see cref="IFlag"/> that indicates at compile time whether tracing-specific logic should be enabled.
-    /// </typeparam>
-    /// <typeparam name="TCancelable">
-    /// A struct implementing <see cref="IFlag"/> that indicates at compile time whether cancellation support is enabled.
-    /// </typeparam>
-    /// <param name="stack">
-    /// A reference to the current EVM stack used for execution.
-    /// </param>
-    /// <param name="gasAvailable">
-    /// The amount of gas available for executing the bytecode.
-    /// </param>
-    /// <returns>
-    /// A <see cref="CallResult"/> that encapsulates the outcome of the execution, which can be a successful result,
-    /// an empty result, a revert, or a failure due to an exception (such as out-of-gas).
-    /// </returns>
-    /// <remarks>
-    /// The method uses an unsafe context and function pointers to invoke opcode implementations directly,
-    /// which minimizes overhead and allows aggressive inlining and compile-time optimizations.
-    /// </remarks>
-    [SkipLocalsInit]
-    private unsafe CallResult RunByteCode<TTracingInst, TCancelable>(
-        scoped ref EvmStack stack,
-        long gasAvailable)
-        where TTracingInst : struct, IFlag
-        where TCancelable : struct, IFlag
-    {
-        // Reset return data and set the current section index from the VM state.
-        ReturnData = null;
-        SectionIndex = EvmState.FunctionIndex;
-
-        // Retrieve the code information and create a read-only span of instructions.
-        ICodeInfo codeInfo = EvmState.Env.CodeInfo;
-        ReadOnlySpan<Instruction> codeSection = GetInstructions(codeInfo);
-
-        // Initialize the exception type to "None".
-        EvmExceptionType exceptionType = EvmExceptionType.None;
-#if DEBUG
-        // In debug mode, retrieve a tracer for interactive debugging.
-        DebugTracer? debugger = _txTracer.GetTracer<DebugTracer>();
-#endif
-
-        // Set the program counter from the current VM state; it may not be zero if resuming after a call.
-        int programCounter = EvmState.ProgramCounter;
-
-        // Pin the opcode methods array to obtain a fixed pointer, avoiding repeated bounds checks and casts.
-        // If we don't use a pointer we have to cast for each call (delegate*<...> can't be used as a generic arg)
-        // Or have bounds checks (however only 256 opcodes and opcode is a byte so know always in bounds).
-        fixed (OpCode* opcodeMethods = &_opcodeMethods[0])
-        {
-            ref Instruction code = ref MemoryMarshal.GetReference(codeSection);
-            // Iterate over the instructions using a while loop because opcodes may modify the program counter.
-            while ((uint)programCounter < (uint)codeSection.Length)
-            {
-#if DEBUG
-                // Allow the debugger to inspect and possibly pause execution for debugging purposes.
-                debugger?.TryWait(ref _currentState, ref programCounter, ref gasAvailable, ref stack.Head);
-#endif
-                // Fetch the current instruction from the code section.
-                Instruction instruction = Unsafe.Add(ref code, programCounter);
-
-                // If cancellation is enabled and cancellation has been requested, throw an exception.
-                if (TCancelable.IsActive && _txTracer.IsCancelled)
-                    ThrowOperationCanceledException();
-
-                // If tracing is enabled, start an instruction trace.
-                if (TTracingInst.IsActive)
-                    StartInstructionTrace(instruction, gasAvailable, programCounter, in stack);
-
-                // Advance the program counter to point to the next instruction.
-                programCounter++;
-
-                // For the very common POP opcode, use an inlined implementation to reduce overhead.
-                if (Instruction.POP == instruction)
-                {
-                    exceptionType = EvmInstructions.InstructionPop(this, ref stack, ref gasAvailable, ref programCounter);
-                }
-                else
-                {
-                    // Retrieve the opcode function pointer corresponding to the current instruction.
-                    OpCode opcodeMethod = opcodeMethods[(int)instruction];
-                    // Invoke the opcode method, which may modify the stack, gas, and program counter.
-                    // Is executed using fast delegate* via calli (see: C# function pointers https://learn.microsoft.com/en-us/dotnet/csharp/language-reference/unsafe-code#function-pointers)
-                    exceptionType = opcodeMethod(this, ref stack, ref gasAvailable, ref programCounter);
-                }
-
-                // If gas is exhausted, jump to the out-of-gas handler.
-                if (gasAvailable < 0)
-                    goto OutOfGas;
-                // If an exception occurred, exit the loop.
-                if (exceptionType != EvmExceptionType.None)
-                    break;
-
-                // If tracing is enabled, complete the trace for the current instruction.
-                if (TTracingInst.IsActive)
-                    EndInstructionTrace(gasAvailable);
-
-                // If return data has been set, exit the loop to process the returned value.
-                if (ReturnData is not null)
-                    break;
-            }
-        }
-
-        // Update the current VM state if no fatal exception occurred, or if the exception is of type Stop or Revert.
-        if (exceptionType is EvmExceptionType.None or EvmExceptionType.Stop or EvmExceptionType.Revert)
-        {
-            // If tracing is enabled, complete the trace for the current instruction.
-            if (TTracingInst.IsActive)
-                EndInstructionTrace(gasAvailable);
-            UpdateCurrentState(programCounter, gasAvailable, stack.Head);
-        }
-        else
-        {
-            // For any other exception, jump to the failure handling routine.
-            goto ReturnFailure;
-        }
-
-        // If the exception indicates a revert, handle it specifically.
-        if (exceptionType == EvmExceptionType.Revert)
-            goto Revert;
-        // If return data was produced, jump to the return data processing block.
-        if (ReturnData is not null)
-            goto DataReturn;
-
-        // If no return data is produced, return an empty call result.
-        return CallResult.Empty(codeInfo.Version);
-
-    DataReturn:
-#if DEBUG
-        // Allow debugging before processing the return data.
-        debugger?.TryWait(ref _currentState, ref programCounter, ref gasAvailable, ref stack.Head);
-#endif
-        // Process the return data based on its runtime type.
-        if (ReturnData is EvmState state)
-        {
-            return new CallResult(state);
-        }
-        else if (ReturnData is EofCodeInfo eofCodeInfo)
-        {
-            return new CallResult(eofCodeInfo, ReturnDataBuffer, null, codeInfo.Version);
-        }
-        // Fall back to returning a CallResult with a byte array as the return data.
-        return new CallResult(null, (byte[])ReturnData, null, codeInfo.Version);
-
-    Revert:
-        // Return a CallResult indicating a revert.
-        return new CallResult(null, (byte[])ReturnData, null, codeInfo.Version, shouldRevert: true);
-
-    OutOfGas:
-        gasAvailable = 0;
-        // Set the exception type to OutOfGas if gas has been exhausted.
-        exceptionType = EvmExceptionType.OutOfGas;
-    ReturnFailure:
-        // Return a failure CallResult based on the remaining gas and the exception type.
-        return GetFailureReturn(gasAvailable, exceptionType);
-
-        // Converts the code section bytes into a read-only span of instructions.
-        // Lightest weight conversion as mostly just helpful when debugging to see what the opcodes are.
-        static ReadOnlySpan<Instruction> GetInstructions(ICodeInfo codeInfo)
-        {
-            ReadOnlySpan<byte> codeBytes = codeInfo.CodeSection.Span;
-            return MemoryMarshal.CreateReadOnlySpan(
-                ref Unsafe.As<byte, Instruction>(ref MemoryMarshal.GetReference(codeBytes)),
-                codeBytes.Length);
-        }
-
-        [DoesNotReturn]
-        static void ThrowOperationCanceledException() => throw new OperationCanceledException("Cancellation Requested");
-    }
-
-    private CallResult GetFailureReturn(long gasAvailable, EvmExceptionType exceptionType)
-    {
-        if (_txTracer.IsTracingInstructions) EndInstructionTraceError(gasAvailable, exceptionType);
-
-        return exceptionType switch
-        {
-            EvmExceptionType.OutOfGas => CallResult.OutOfGasException,
-            EvmExceptionType.BadInstruction => CallResult.InvalidInstructionException,
-            EvmExceptionType.StaticCallViolation => CallResult.StaticCallViolationException,
-            EvmExceptionType.InvalidSubroutineEntry => CallResult.InvalidSubroutineEntry,
-            EvmExceptionType.InvalidSubroutineReturn => CallResult.InvalidSubroutineReturn,
-            EvmExceptionType.StackOverflow => CallResult.StackOverflowException,
-            EvmExceptionType.StackUnderflow => CallResult.StackUnderflowException,
-            EvmExceptionType.InvalidJumpDestination => CallResult.InvalidJumpDestination,
-            EvmExceptionType.AccessViolation => CallResult.AccessViolationException,
-            EvmExceptionType.AddressOutOfRange => CallResult.InvalidAddressRange,
-            _ => throw new ArgumentOutOfRangeException(nameof(exceptionType), exceptionType, "")
-        };
-    }
-
-    private void UpdateCurrentState(int pc, long gas, int stackHead)
-    {
-        EvmState state = EvmState;
-
-        state.ProgramCounter = pc;
-        state.GasAvailable = gas;
-        state.DataStackHead = stackHead;
-        state.FunctionIndex = SectionIndex;
-    }
-
-    private static bool UpdateMemoryCost(EvmState vmState, ref long gasAvailable, in UInt256 position, in UInt256 length)
-    {
-        long memoryCost = vmState.Memory.CalculateMemoryCost(in position, length, out bool outOfGas);
-        if (outOfGas) return false;
-        return memoryCost == 0L || UpdateGas(memoryCost, ref gasAvailable);
-    }
-
-    [MethodImpl(MethodImplOptions.NoInlining)]
-    private void StartInstructionTrace(Instruction instruction, long gasAvailable, int programCounter, in EvmStack stackValue)
-    {
-        EvmState vmState = EvmState;
-        int sectionIndex = SectionIndex;
-
-        bool isEofFrame = vmState.Env.CodeInfo.Version > 0;
-        _txTracer.StartOperation(programCounter, instruction, gasAvailable, vmState.Env,
-            isEofFrame ? sectionIndex : 0, isEofFrame ? vmState.ReturnStackHead + 1 : 0);
-        if (_txTracer.IsTracingMemory)
-        {
-            _txTracer.SetOperationMemory(vmState.Memory.GetTrace());
-            _txTracer.SetOperationMemorySize(vmState.Memory.Size);
-        }
-
-        if (_txTracer.IsTracingStack)
-        {
-            Memory<byte> stackMemory = AsAlignedMemory(vmState.DataStack, alignment: EvmStack.WordSize, size: StackPool.StackLength).Slice(0, stackValue.Head * EvmStack.WordSize);
-            _txTracer.SetOperationStack(new TraceStack(stackMemory));
-        }
-    }
-
-    private unsafe static int GetAlignmentOffset(byte[] array, uint alignment)
-    {
-        ArgumentNullException.ThrowIfNull(array);
-        ArgumentOutOfRangeException.ThrowIfNotEqual(BitOperations.IsPow2(alignment), true, nameof(alignment));
-
-        // The input array should be pinned and we are just using the Pointer to
-        // calculate alignment, not using data so not creating memory hole.
-        nuint address = (nuint)(byte*)Unsafe.AsPointer(ref MemoryMarshal.GetArrayDataReference(array));
-
-        uint mask = alignment - 1;
-        // address & mask is misalignment, so (–address) & mask is exactly the adjustment
-        uint adjustment = (uint)((-(nint)address) & mask);
-
-        return (int)adjustment;
-    }
-
-    private unsafe static Span<byte> AsAlignedSpan(byte[] array, uint alignment, int size)
-    {
-        int offset = GetAlignmentOffset(array, alignment);
-        return array.AsSpan(offset, size);
-    }
-
-    private unsafe static Memory<byte> AsAlignedMemory(byte[] array, uint alignment, int size)
-    {
-        int offset = GetAlignmentOffset(array, alignment);
-        return array.AsMemory(offset, size);
-    }
-
-    [MethodImpl(MethodImplOptions.NoInlining)]
-    internal void EndInstructionTrace(long gasAvailable)
-    {
-        _txTracer.ReportOperationRemainingGas(gasAvailable);
-    }
-
-    [MethodImpl(MethodImplOptions.NoInlining)]
-    private void EndInstructionTraceError(long gasAvailable, EvmExceptionType evmExceptionType)
-    {
-        _txTracer.ReportOperationRemainingGas(gasAvailable);
-        _txTracer.ReportOperationError(evmExceptionType);
-    }
-=======
->>>>>>> e3f841bc
 }