--- conflicted
+++ resolved
@@ -78,10 +78,6 @@
         IVMConfig vmConfig = null)
     {
         ILogger logger = logManager?.GetClassLogger() ?? throw new ArgumentNullException(nameof(logManager));
-<<<<<<< HEAD
-
-        _vmConfig = vmConfig ?? new VMConfig();
-=======
 #if ILVM_TESTING
         _vmConfig = new VMConfig
         {
@@ -99,7 +95,6 @@
 #else
         _vmConfig = vmConfig ?? new VMConfig();
 #endif
->>>>>>> d750bae4
 
         switch (_vmConfig.IlEvmEnabledMode)
         {
@@ -695,29 +690,17 @@
 
             if (typeof(IsPrecompiling) == typeof(TOptimizing))
             {
-<<<<<<< HEAD
-                // testing :
-                /*if (vmState.Env.CodeInfo.IlInfo.IsNotProcessed && vmState.Env.CodeInfo.Codehash is not null && vmState.Env.CodeInfo.MachineCode.Length < 24.KB())
-                {
-                    IlAnalyzer.Analyse(env.CodeInfo, ILMode.FULL_AOT_MODE, _vmConfig, _logger);
-                }*/
-
-=======
 #if ILVM_TESTING
                 if (vmState.Env.CodeInfo.IlInfo.IsNotProcessed && vmState.Env.CodeInfo.Codehash is not null && vmState.Env.CodeInfo.MachineCode.Length < 24.KB())
                 {
                     IlAnalyzer.Analyse(env.CodeInfo, ILMode.FULL_AOT_MODE, _vmConfig, _logger);
                 }
 #else
->>>>>>> d750bae4
                 if (vmState.Env.CodeInfo.IlInfo.IsNotProcessed)
                 {
                     env.CodeInfo.NoticeExecution(_vmConfig, _logger, spec);
                 }
-<<<<<<< HEAD
-=======
 #endif
->>>>>>> d750bae4
             }
 
         }
