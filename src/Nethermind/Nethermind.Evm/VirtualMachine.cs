--- conflicted
+++ resolved
@@ -75,25 +75,6 @@
         IVMConfig vmConfig = null)
     {
         ILogger logger = logManager?.GetClassLogger() ?? throw new ArgumentNullException(nameof(logManager));
-<<<<<<< HEAD
-=======
-#if ILVM_DEBUG
-        _vmConfig = new VMConfig
-        {
-            IsPartialAotEnabled = false,
-            IsFullAotEnabled = true,
-            IsPatternMatchingEnabled = false,
-
-            AggressivePartialAotMode = true,
-            BakeInTracingInAotModes = true,
-
-            FullAotThreshold = 4,
-            PatternMatchingThreshold = int.MaxValue,
-            AnalysisQueueMaxSize = 4,
-            PartialAotThreshold = int.MaxValue,
-        };
-#else
->>>>>>> 264cbab7
         _vmConfig = vmConfig ?? new VMConfig();
         _evm = logger.IsTrace
             ? _vmConfig.IsVmOptimizationEnabled
@@ -683,14 +664,6 @@
             {
                 vmState.Env.CodeInfo.NoticeExecution(_vmConfig, _logger);
             }
-<<<<<<< HEAD
-=======
-
-            if (vmState.Env.CodeInfo.IlInfo.IsEmpty)
-            {
-                //IlAnalyzer.Analyse(env.CodeInfo, ILMode.FULL_AOT_MODE, _vmConfig, _logger);
-            }
->>>>>>> 264cbab7
         }
 
         if (env.CodeInfo.MachineCode.Length == 0)
