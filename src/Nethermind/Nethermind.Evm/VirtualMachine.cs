--- conflicted
+++ resolved
@@ -2158,19 +2158,6 @@
                             Snapshot snapshot = _state.TakeSnapshot();
                             _state.SubtractFromBalance(caller, transferValue, spec);
 
-<<<<<<< HEAD
-                            ExecutionEnvironment callEnv = new();
-                            callEnv.TxExecutionContext = env.TxExecutionContext;
-                            callEnv.CallDepth = env.CallDepth + 1;
-                            callEnv.Caller = caller;
-                            callEnv.CodeSource = codeSource;
-                            callEnv.ExecutingAccount = target;
-                            callEnv.TransferValue = transferValue;
-                            callEnv.Value = callValue;
-                            callEnv.InputData = callData;
-                            callEnv.CodeInfo = GetCachedCodeInfo(_state, codeSource, spec);
-
-=======
                             ExecutionEnvironment callEnv = new
                             (
                                 txExecutionContext: env.TxExecutionContext,
@@ -2181,9 +2168,9 @@
                                 transferValue: transferValue,
                                 value: callValue,
                                 inputData: callData,
-                                codeInfo: GetCachedCodeInfo(_worldState, codeSource, spec)
+                                codeInfo: GetCachedCodeInfo(_state, codeSource, spec)
                             );
->>>>>>> 2ade49e8
+
                             if (isTrace) _logger.Trace($"Tx call gas {gasLimitUl}");
                             if (outputLength == 0)
                             {
