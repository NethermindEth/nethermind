--- conflicted
+++ resolved
@@ -634,11 +634,7 @@
             EvmStack stack = new(vmState.DataStack.AsSpan(), vmState.DataStackHead, _txTracer);
             long gasAvailable = vmState.GasAvailable;
             int programCounter = vmState.ProgramCounter;
-<<<<<<< HEAD
-            CodeInfo CodeContainer = env.CodeInfo.SeparateEOFSections(out var FullCode, out var CodeSection, out var DataSection);
-=======
             CodeInfo CodeContainer = env.CodeInfo.SeparateEOFSections(out Span<byte> fullCode, out Span<byte> codeSection, out Span<byte> dataSection);
->>>>>>> 53d4dc93
 
             static void UpdateCurrentState(EvmState state, in int pc, in long gas, in int stackHead)
             {
@@ -746,15 +742,9 @@
                 //                if(_txTracer.IsTracingInstructions) _txTracer.ReportMemoryChange((long)localPreviousDest, previousCallOutput);
             }
 
-<<<<<<< HEAD
-            while (programCounter < CodeSection.Length)
-            {
-                Instruction instruction = (Instruction)CodeSection[programCounter];
-=======
             while (programCounter < codeSection.Length)
             {
                 Instruction instruction = (Instruction)codeSection[programCounter];
->>>>>>> 53d4dc93
                 // Console.WriteLine(instruction);
                 if (traceOpcodes)
                 {
@@ -1450,21 +1440,13 @@
                                 return CallResult.OutOfGasException;
                             }
 
-<<<<<<< HEAD
-                            UInt256 codeLength = (UInt256)FullCode.Length;
-=======
                             UInt256 codeLength = (UInt256)fullCode.Length;
->>>>>>> 53d4dc93
                             stack.PushUInt256(in codeLength);
                             break;
                         }
                     case Instruction.CODECOPY:
                         {
-<<<<<<< HEAD
-                            UInt256 code_length = (UInt256)FullCode.Length;
-=======
                             UInt256 code_length = (UInt256)fullCode.Length;
->>>>>>> 53d4dc93
                             stack.PopUInt256(out UInt256 dest);
                             stack.PopUInt256(out UInt256 src);
                             stack.PopUInt256(out UInt256 length);
@@ -1478,11 +1460,7 @@
                             {
                                 UpdateMemoryCost(in dest, length);
 
-<<<<<<< HEAD
-                                ZeroPaddedSpan codeSlice = FullCode.SliceWithZeroPadding(src, (int)length);
-=======
                                 ZeroPaddedSpan codeSlice = fullCode.SliceWithZeroPadding(src, (int)length);
->>>>>>> 53d4dc93
                                 vmState.Memory.Save(in dest, codeSlice);
                                 if (_txTracer.IsTracingInstructions) _txTracer.ReportMemoryChange((long)dest, codeSlice);
                             }
@@ -2211,21 +2189,13 @@
                             }
 
                             int programCounterInt = programCounter;
-<<<<<<< HEAD
-                            if (programCounterInt >= CodeSection.Length)
-=======
                             if (programCounterInt >= codeSection.Length)
->>>>>>> 53d4dc93
                             {
                                 stack.PushZero();
                             }
                             else
                             {
-<<<<<<< HEAD
-                                stack.PushByte(CodeSection[programCounterInt]);
-=======
                                 stack.PushByte(codeSection[programCounterInt]);
->>>>>>> 53d4dc93
                             }
 
                             programCounter++;
@@ -2271,15 +2241,9 @@
 
                             int length = instruction - Instruction.PUSH1 + 1;
                             int programCounterInt = programCounter;
-<<<<<<< HEAD
-                            int usedFromCode = Math.Min(CodeSection.Length - programCounterInt, length);
-
-                            stack.PushLeftPaddedBytes(CodeSection.Slice(programCounterInt, usedFromCode), length);
-=======
                             int usedFromCode = Math.Min(codeSection.Length - programCounterInt, length);
 
                             stack.PushLeftPaddedBytes(codeSection.Slice(programCounterInt, usedFromCode), length);
->>>>>>> 53d4dc93
 
                             programCounter += length;
                             break;
@@ -2437,13 +2401,8 @@
 
                             Span<byte> initCode = vmState.Memory.LoadSpan(in memoryPositionOfInitCode, initCodeLength);
 
-<<<<<<< HEAD
                             if (spec.IsEip3670Enabled
                                 && (initCode.HasEOFMagic() && !ByteCodeValidator.ValidateByteCode(initCode, spec)))
-=======
-                            if (spec.IsEip3540Enabled
-                                && (initCode.HasEOFMagic() && !ByteCodeValidator.IsEOFCode(initCode, out _)))
->>>>>>> 53d4dc93
                             {
                                 _returnDataBuffer = Array.Empty<byte>();
                                 stack.PushZero();
