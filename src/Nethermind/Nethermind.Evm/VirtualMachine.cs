// SPDX-FileCopyrightText: 2022 Demerzel Solutions Limited
// SPDX-License-Identifier: LGPL-3.0-only

using System;
using System.Collections.Generic;
using System.Numerics;
using System.Runtime.CompilerServices;
using System.Runtime.InteropServices;
using Nethermind.Core;
using Nethermind.Core.Caching;
using Nethermind.Core.Crypto;
using Nethermind.Core.Extensions;
using Nethermind.Core.Specs;
using Nethermind.Evm.CodeAnalysis;
using Nethermind.Int256;
using Nethermind.Evm.Precompiles;
using Nethermind.Evm.Precompiles.Bls.Shamatar;
using Nethermind.Evm.Precompiles.Snarks.Shamatar;
using Nethermind.Evm.Tracing;
using Nethermind.Logging;
using Nethermind.State;
using System.Diagnostics.CodeAnalysis;
using System.Diagnostics;

[assembly: InternalsVisibleTo("Nethermind.Evm.Test")]

namespace Nethermind.Evm
{
    public class VirtualMachine : IVirtualMachine
    {
        public const int MaxCallDepth = 1024;

        private bool _simdOperationsEnabled = Vector<byte>.Count == 32;
        private UInt256 P255Int = (UInt256)BigInteger.Pow(2, 255);
        private UInt256 P255 => P255Int;
        private UInt256 BigInt256 = 256;
        public UInt256 BigInt32 = 32;

        internal byte[] BytesZero = { 0 };

        internal byte[] BytesZero32 =
        {
            0, 0, 0, 0, 0, 0, 0, 0,
            0, 0, 0, 0, 0, 0, 0, 0,
            0, 0, 0, 0, 0, 0, 0, 0,
            0, 0, 0, 0, 0, 0, 0, 0
        };

        internal byte[] BytesMax32 =
        {
            255, 255, 255, 255, 255, 255, 255, 255,
            255, 255, 255, 255, 255, 255, 255, 255,
            255, 255, 255, 255, 255, 255, 255, 255,
            255, 255, 255, 255, 255, 255, 255, 255
        };

        private readonly byte[] _chainId;

        private readonly IBlockhashProvider _blockhashProvider;
        private readonly ISpecProvider _specProvider;
        private static readonly LruCache<KeccakKey, CodeInfo> _codeCache = new(MemoryAllowance.CodeCacheSize, MemoryAllowance.CodeCacheSize, "VM bytecodes");
        private readonly ILogger _logger;
        private IWorldState _worldState;
        private IStateProvider _state;
        private readonly Stack<EvmState> _stateStack = new();
        private IStorageProvider _storage;
        private (Address Address, bool ShouldDelete) _parityTouchBugAccount = (Address.FromNumber(3), false);
        private Dictionary<Address, CodeInfo>? _precompiles;
        private byte[] _returnDataBuffer = Array.Empty<byte>();
        private ITxTracer _txTracer = NullTxTracer.Instance;

        public VirtualMachine(
            IBlockhashProvider? blockhashProvider,
            ISpecProvider? specProvider,
            ILogManager? logManager)
        {
            _logger = logManager?.GetClassLogger() ?? throw new ArgumentNullException(nameof(logManager));
            _blockhashProvider = blockhashProvider ?? throw new ArgumentNullException(nameof(blockhashProvider));
            _specProvider = specProvider ?? throw new ArgumentNullException(nameof(specProvider));
            _chainId = ((UInt256)specProvider.ChainId).ToBigEndian();
            InitializePrecompiledContracts();
        }

        public TransactionSubstate Run(EvmState state, IWorldState worldState, ITxTracer txTracer)
        {
            _txTracer = txTracer;

            _state = worldState.StateProvider;
            _storage = worldState.StorageProvider;
            _worldState = worldState;

            IReleaseSpec spec = _specProvider.GetSpec(state.Env.TxExecutionContext.Header.Number, state.Env.TxExecutionContext.Header.Timestamp);
            EvmState currentState = state;
            byte[] previousCallResult = null;
            ZeroPaddedSpan previousCallOutput = ZeroPaddedSpan.Empty;
            UInt256 previousCallOutputDestination = UInt256.Zero;
            while (true)
            {
                if (!currentState.IsContinuation)
                {
                    _returnDataBuffer = Array.Empty<byte>();
                }

                try
                {
                    CallResult callResult;
                    if (currentState.IsPrecompile)
                    {
                        if (_txTracer.IsTracingActions)
                        {
                            _txTracer.ReportAction(currentState.GasAvailable, currentState.Env.Value, currentState.From, currentState.To, currentState.Env.InputData, currentState.ExecutionType, true);
                        }

                        callResult = ExecutePrecompile(currentState, spec);

                        if (!callResult.PrecompileSuccess.Value)
                        {
                            if (currentState.IsPrecompile && currentState.IsTopLevel)
                            {
                                Metrics.EvmExceptions++;
                                // TODO: when direct / calls are treated same we should not need such differentiation
                                throw new PrecompileExecutionFailureException();
                            }

                            // TODO: testing it as it seems the way to pass zkSNARKs tests
                            currentState.GasAvailable = 0;
                        }
                    }
                    else
                    {
                        if (_txTracer.IsTracingActions && !currentState.IsContinuation)
                        {
                            _txTracer.ReportAction(currentState.GasAvailable, currentState.Env.Value, currentState.From, currentState.To, currentState.ExecutionType.IsAnyCreate() ? currentState.Env.CodeInfo.MachineCode : currentState.Env.InputData, currentState.ExecutionType);
                            if (_txTracer.IsTracingCode) _txTracer.ReportByteCode(currentState.Env.CodeInfo.MachineCode);
                        }

                        callResult = ExecuteCall(currentState, previousCallResult, previousCallOutput, previousCallOutputDestination, spec);
                        if (!callResult.IsReturn)
                        {
                            _stateStack.Push(currentState);
                            currentState = callResult.StateToExecute;
                            previousCallResult = null; // TODO: testing on ropsten sync, write VirtualMachineTest for this case as it was not covered by Ethereum tests (failing block 9411 on Ropsten https://ropsten.etherscan.io/vmtrace?txhash=0x666194d15c14c54fffafab1a04c08064af165870ef9a87f65711dcce7ed27fe1)
                            _returnDataBuffer = Array.Empty<byte>();
                            previousCallOutput = ZeroPaddedSpan.Empty;
                            continue;
                        }

                        if (callResult.IsException)
                        {
                            if (_txTracer.IsTracingActions) _txTracer.ReportActionError(callResult.ExceptionType);
                            _worldState.Restore(currentState.Snapshot);

                            RevertParityTouchBugAccount(spec);

                            if (currentState.IsTopLevel)
                            {
                                return new TransactionSubstate(callResult.ExceptionType, _txTracer != NullTxTracer.Instance);
                            }

                            previousCallResult = StatusCode.FailureBytes;
                            previousCallOutputDestination = UInt256.Zero;
                            _returnDataBuffer = Array.Empty<byte>();
                            previousCallOutput = ZeroPaddedSpan.Empty;

                            currentState.Dispose();
                            currentState = _stateStack.Pop();
                            currentState.IsContinuation = true;
                            continue;
                        }
                    }

                    if (currentState.IsTopLevel)
                    {
                        if (_txTracer.IsTracingActions)
                        {
                            long codeDepositGasCost = CodeDepositHandler.CalculateCost(callResult.Output.Length, spec);

                            if (callResult.IsException)
                            {
                                _txTracer.ReportActionError(callResult.ExceptionType);
                            }
                            else if (callResult.ShouldRevert)
                            {
                                if (currentState.ExecutionType.IsAnyCreate())
                                {
                                    _txTracer.ReportActionError(EvmExceptionType.Revert, currentState.GasAvailable - codeDepositGasCost);
                                }
                                else
                                {
                                    _txTracer.ReportActionError(EvmExceptionType.Revert, currentState.GasAvailable);
                                }
                            }
                            else
                            {
                                if (currentState.ExecutionType.IsAnyCreate() && currentState.GasAvailable < codeDepositGasCost)
                                {
                                    if (spec.ChargeForTopLevelCreate)
                                    {
                                        _txTracer.ReportActionError(EvmExceptionType.OutOfGas);
                                    }
                                    else
                                    {
                                        _txTracer.ReportActionEnd(currentState.GasAvailable, currentState.To, callResult.Output);
                                    }
                                }
                                // Reject code starting with 0xEF if EIP-3541 is enabled.
                                else if (currentState.ExecutionType.IsAnyCreate() && CodeDepositHandler.CodeIsInvalid(spec, callResult.Output))
                                {
                                    _txTracer.ReportActionError(EvmExceptionType.InvalidCode);
                                }
                                else
                                {
                                    if (currentState.ExecutionType.IsAnyCreate())
                                    {
                                        _txTracer.ReportActionEnd(currentState.GasAvailable - codeDepositGasCost, currentState.To, callResult.Output);
                                    }
                                    else
                                    {
                                        _txTracer.ReportActionEnd(currentState.GasAvailable, _returnDataBuffer);
                                    }
                                }
                            }
                        }

                        return new TransactionSubstate(
                            callResult.Output,
                            currentState.Refund,
                            (IReadOnlyCollection<Address>)currentState.DestroyList,
                            (IReadOnlyCollection<LogEntry>)currentState.Logs,
                            callResult.ShouldRevert,
                            _txTracer != NullTxTracer.Instance);
                    }

                    Address callCodeOwner = currentState.Env.ExecutingAccount;
                    using EvmState previousState = currentState;
                    currentState = _stateStack.Pop();
                    currentState.IsContinuation = true;
                    currentState.GasAvailable += previousState.GasAvailable;
                    bool previousStateSucceeded = true;

                    if (!callResult.ShouldRevert)
                    {
                        long gasAvailableForCodeDeposit = previousState.GasAvailable; // TODO: refactor, this is to fix 61363 Ropsten
                        if (previousState.ExecutionType.IsAnyCreate())
                        {
                            previousCallResult = callCodeOwner.Bytes;
                            previousCallOutputDestination = UInt256.Zero;
                            _returnDataBuffer = Array.Empty<byte>();
                            previousCallOutput = ZeroPaddedSpan.Empty;

                            long codeDepositGasCost = CodeDepositHandler.CalculateCost(callResult.Output.Length, spec);
                            bool invalidCode = CodeDepositHandler.CodeIsInvalid(spec, callResult.Output);
                            if (gasAvailableForCodeDeposit >= codeDepositGasCost && !invalidCode)
                            {
                                Keccak codeHash = _state.UpdateCode(callResult.Output);
                                _state.UpdateCodeHash(callCodeOwner, codeHash, spec);
                                currentState.GasAvailable -= codeDepositGasCost;

                                if (_txTracer.IsTracingActions)
                                {
                                    _txTracer.ReportActionEnd(previousState.GasAvailable - codeDepositGasCost, callCodeOwner, callResult.Output);
                                }
                            }
                            else if (spec.FailOnOutOfGasCodeDeposit || invalidCode)
                            {
                                currentState.GasAvailable -= gasAvailableForCodeDeposit;
                                worldState.Restore(previousState.Snapshot);
                                if (!previousState.IsCreateOnPreExistingAccount)
                                {
                                    _state.DeleteAccount(callCodeOwner);
                                }

                                previousCallResult = BytesZero;
                                previousStateSucceeded = false;

                                if (_txTracer.IsTracingActions)
                                {
                                    _txTracer.ReportActionError(invalidCode ? EvmExceptionType.InvalidCode : EvmExceptionType.OutOfGas);
                                }
                            }
                            else if (_txTracer.IsTracingActions)
                            {
                                _txTracer.ReportActionEnd(0L, callCodeOwner, callResult.Output);
                            }
                        }
                        else
                        {
                            _returnDataBuffer = callResult.Output;
                            previousCallResult = callResult.PrecompileSuccess.HasValue ? (callResult.PrecompileSuccess.Value ? StatusCode.SuccessBytes : StatusCode.FailureBytes) : StatusCode.SuccessBytes;
                            previousCallOutput = callResult.Output.AsSpan().SliceWithZeroPadding(0, Math.Min(callResult.Output.Length, (int)previousState.OutputLength));
                            previousCallOutputDestination = (ulong)previousState.OutputDestination;
                            if (previousState.IsPrecompile)
                            {
                                // parity induced if else for vmtrace
                                if (_txTracer.IsTracingInstructions)
                                {
                                    _txTracer.ReportMemoryChange((long)previousCallOutputDestination, previousCallOutput);
                                }
                            }

                            if (_txTracer.IsTracingActions)
                            {
                                _txTracer.ReportActionEnd(previousState.GasAvailable, _returnDataBuffer);
                            }
                        }

                        if (previousStateSucceeded)
                        {
                            previousState.CommitToParent(currentState);
                        }
                    }
                    else
                    {
                        worldState.Restore(previousState.Snapshot);
                        _returnDataBuffer = callResult.Output;
                        previousCallResult = StatusCode.FailureBytes;
                        previousCallOutput = callResult.Output.AsSpan().SliceWithZeroPadding(0, Math.Min(callResult.Output.Length, (int)previousState.OutputLength));
                        previousCallOutputDestination = (ulong)previousState.OutputDestination;


                        if (_txTracer.IsTracingActions)
                        {
                            _txTracer.ReportActionError(EvmExceptionType.Revert, previousState.GasAvailable);
                        }
                    }
                }
                catch (Exception ex) when (ex is EvmException or OverflowException)
                {
                    if (_logger.IsTrace) _logger.Trace($"exception ({ex.GetType().Name}) in {currentState.ExecutionType} at depth {currentState.Env.CallDepth} - restoring snapshot");

                    _worldState.Restore(currentState.Snapshot);

                    RevertParityTouchBugAccount(spec);

                    if (txTracer.IsTracingInstructions)
                    {
                        txTracer.ReportOperationError(ex is EvmException evmException ? evmException.ExceptionType : EvmExceptionType.Other);
                        txTracer.ReportOperationRemainingGas(0);
                    }

                    if (_txTracer.IsTracingActions)
                    {
                        EvmException evmException = ex as EvmException;
                        _txTracer.ReportActionError(evmException?.ExceptionType ?? EvmExceptionType.Other);
                    }

                    if (currentState.IsTopLevel)
                    {
                        return new TransactionSubstate(ex is OverflowException ? EvmExceptionType.Other : (ex as EvmException).ExceptionType, _txTracer != NullTxTracer.Instance);
                    }

                    previousCallResult = StatusCode.FailureBytes;
                    previousCallOutputDestination = UInt256.Zero;
                    _returnDataBuffer = Array.Empty<byte>();
                    previousCallOutput = ZeroPaddedSpan.Empty;

                    currentState.Dispose();
                    currentState = _stateStack.Pop();
                    currentState.IsContinuation = true;
                }
            }
        }

        private void RevertParityTouchBugAccount(IReleaseSpec spec)
        {
            if (_parityTouchBugAccount.ShouldDelete)
            {
                if (_state.AccountExists(_parityTouchBugAccount.Address))
                {
                    _state.AddToBalance(_parityTouchBugAccount.Address, UInt256.Zero, spec);
                }

                _parityTouchBugAccount.ShouldDelete = false;
            }
        }

        public CodeInfo GetCachedCodeInfo(IWorldState worldState, Address codeSource, IReleaseSpec vmSpec)
        {
            IStateProvider state = worldState.StateProvider;
            if (codeSource.IsPrecompile(vmSpec))
            {
                if (_precompiles is null)
                {
                    throw new InvalidOperationException("EVM precompile have not been initialized properly.");
                }

                return _precompiles[codeSource];
            }

            Keccak codeHash = state.GetCodeHash(codeSource);
            CodeInfo cachedCodeInfo = _codeCache.Get(codeHash);
            if (cachedCodeInfo is null)
            {
                byte[] code = state.GetCode(codeHash);

                if (code is null)
                {
                    throw new NullReferenceException($"Code {codeHash} missing in the state for address {codeSource}");
                }

                cachedCodeInfo = new CodeInfo(code);
                _codeCache.Set(codeHash, cachedCodeInfo);
            }
            else
            {
                // need to touch code so that any collectors that track database access are informed
                state.TouchCode(codeHash);
            }

            return cachedCodeInfo;
        }

        public void DisableSimdInstructions()
        {
            _simdOperationsEnabled = false;
        }

        private void InitializePrecompiledContracts()
        {
            _precompiles = new Dictionary<Address, CodeInfo>
            {
                [EcRecoverPrecompile.Instance.Address] = new(EcRecoverPrecompile.Instance),
                [Sha256Precompile.Instance.Address] = new(Sha256Precompile.Instance),
                [Ripemd160Precompile.Instance.Address] = new(Ripemd160Precompile.Instance),
                [IdentityPrecompile.Instance.Address] = new(IdentityPrecompile.Instance),

                [Bn256AddPrecompile.Instance.Address] = new(Bn256AddPrecompile.Instance),
                [Bn256MulPrecompile.Instance.Address] = new(Bn256MulPrecompile.Instance),
                [Bn256PairingPrecompile.Instance.Address] = new(Bn256PairingPrecompile.Instance),
                [ModExpPrecompile.Instance.Address] = new(ModExpPrecompile.Instance),

                [Blake2FPrecompile.Instance.Address] = new(Blake2FPrecompile.Instance),

                [G1AddPrecompile.Instance.Address] = new(G1AddPrecompile.Instance),
                [G1MulPrecompile.Instance.Address] = new(G1MulPrecompile.Instance),
                [G1MultiExpPrecompile.Instance.Address] = new(G1MultiExpPrecompile.Instance),
                [G2AddPrecompile.Instance.Address] = new(G2AddPrecompile.Instance),
                [G2MulPrecompile.Instance.Address] = new(G2MulPrecompile.Instance),
                [G2MultiExpPrecompile.Instance.Address] = new(G2MultiExpPrecompile.Instance),
                [PairingPrecompile.Instance.Address] = new(PairingPrecompile.Instance),
                [MapToG1Precompile.Instance.Address] = new(MapToG1Precompile.Instance),
                [MapToG2Precompile.Instance.Address] = new(MapToG2Precompile.Instance),

                [PointEvaluationPrecompile.Instance.Address] = new(PointEvaluationPrecompile.Instance),
            };
        }

        private static bool UpdateGas(long gasCost, ref long gasAvailable)
        {
            // Console.WriteLine($"{gasCost}");
            if (gasAvailable < gasCost)
            {
                return false;
            }

            gasAvailable -= gasCost;
            return true;
        }

        private static void UpdateGasUp(long refund, ref long gasAvailable)
        {
            gasAvailable += refund;
        }

        private bool ChargeAccountAccessGas(ref long gasAvailable, EvmState vmState, Address address, IReleaseSpec spec, bool chargeForWarm = true)
        {
            // Console.WriteLine($"Accessing {address}");

            bool result = true;
            if (spec.UseHotAndColdStorage)
            {
                if (_txTracer.IsTracingAccess) // when tracing access we want cost as if it was warmed up from access list
                {
                    vmState.WarmUp(address);
                }

                if (vmState.IsCold(address) && !address.IsPrecompile(spec))
                {
                    result = UpdateGas(GasCostOf.ColdAccountAccess, ref gasAvailable);
                    vmState.WarmUp(address);
                }
                else if (chargeForWarm)
                {
                    result = UpdateGas(GasCostOf.WarmStateRead, ref gasAvailable);
                }
            }

            return result;
        }

        private enum StorageAccessType
        {
            SLOAD,
            SSTORE
        }

        private bool ChargeStorageAccessGas(
            ref long gasAvailable,
            EvmState vmState,
            StorageCell storageCell,
            StorageAccessType storageAccessType,
            IReleaseSpec spec)
        {
            // Console.WriteLine($"Accessing {storageCell} {storageAccessType}");

            bool result = true;
            if (spec.UseHotAndColdStorage)
            {
                if (_txTracer.IsTracingAccess) // when tracing access we want cost as if it was warmed up from access list
                {
                    vmState.WarmUp(storageCell);
                }

                if (vmState.IsCold(storageCell))
                {
                    result = UpdateGas(GasCostOf.ColdSLoad, ref gasAvailable);
                    vmState.WarmUp(storageCell);
                }
                else if (storageAccessType == StorageAccessType.SLOAD)
                {
                    // we do not charge for WARM_STORAGE_READ_COST in SSTORE scenario
                    result = UpdateGas(GasCostOf.WarmStateRead, ref gasAvailable);
                }
            }

            return result;
        }

        private CallResult ExecutePrecompile(EvmState state, IReleaseSpec spec)
        {
            ReadOnlyMemory<byte> callData = state.Env.InputData;
            UInt256 transferValue = state.Env.TransferValue;
            long gasAvailable = state.GasAvailable;

            IPrecompile precompile = state.Env.CodeInfo.Precompile;
            long baseGasCost = precompile.BaseGasCost(spec);
            long dataGasCost = precompile.DataGasCost(callData, spec);

            bool wasCreated = false;
            if (!_state.AccountExists(state.Env.ExecutingAccount))
            {
                wasCreated = true;
                _state.CreateAccount(state.Env.ExecutingAccount, transferValue);
            }
            else
            {
                _state.AddToBalance(state.Env.ExecutingAccount, transferValue, spec);
            }

            // https://github.com/ethereum/EIPs/blob/master/EIPS/eip-161.md
            // An additional issue was found in Parity,
            // where the Parity client incorrectly failed
            // to revert empty account deletions in a more limited set of contexts
            // involving out-of-gas calls to precompiled contracts;
            // the new Geth behavior matches Parity’s,
            // and empty accounts will cease to be a source of concern in general
            // in about one week once the state clearing process finishes.
            if (state.Env.ExecutingAccount.Equals(_parityTouchBugAccount.Address)
                && !wasCreated
                && transferValue.IsZero
                && spec.ClearEmptyAccountWhenTouched)
            {
                _parityTouchBugAccount.ShouldDelete = true;
            }

            //if(!UpdateGas(dataGasCost, ref gasAvailable)) return CallResult.Exception;
            if (!UpdateGas(baseGasCost, ref gasAvailable))
            {
                Metrics.EvmExceptions++;
                throw new OutOfGasException();
            }

            if (!UpdateGas(dataGasCost, ref gasAvailable))
            {
                Metrics.EvmExceptions++;
                throw new OutOfGasException();
            }

            state.GasAvailable = gasAvailable;

            try
            {
                (ReadOnlyMemory<byte> output, bool success) = precompile.Run(callData, spec);
                CallResult callResult = new(output.ToArray(), success, !success);
                return callResult;
            }
            catch (Exception exception)
            {
                if (_logger.IsDebug) _logger.Error($"Precompiled contract ({precompile.GetType()}) execution exception", exception);
                CallResult callResult = new(Array.Empty<byte>(), false, true);
                return callResult;
            }
        }

        [SkipLocalsInit]
        private CallResult ExecuteCall(EvmState vmState, byte[]? previousCallResult, ZeroPaddedSpan previousCallOutput, scoped in UInt256 previousCallOutputDestination, IReleaseSpec spec)
        {
            bool isTrace = _logger.IsTrace;
            bool traceOpcodes = _txTracer.IsTracingInstructions;
            ref readonly ExecutionEnvironment env = ref vmState.Env;
            ref readonly TxExecutionContext txCtx = ref env.TxExecutionContext;

            if (!vmState.IsContinuation)
            {
                if (!_state.AccountExists(env.ExecutingAccount))
                {
                    _state.CreateAccount(env.ExecutingAccount, env.TransferValue);
                }
                else
                {
                    _state.AddToBalance(env.ExecutingAccount, env.TransferValue, spec);
                }

                if (vmState.ExecutionType.IsAnyCreate() && spec.ClearEmptyAccountWhenTouched)
                {
                    _state.IncrementNonce(env.ExecutingAccount);
                }
            }

            if (vmState.Env.CodeInfo.MachineCode.Length == 0)
            {
                goto Empty;
            }

            vmState.InitStacks();
            EvmStack stack = new(vmState.DataStack.AsSpan(), vmState.DataStackHead, _txTracer);
            long gasAvailable = vmState.GasAvailable;
            int programCounter = vmState.ProgramCounter;
            Span<byte> code = env.CodeInfo.MachineCode.AsSpan();

            static void UpdateCurrentState(EvmState state, int pc, long gas, int stackHead)
            {
                state.ProgramCounter = pc;
                state.GasAvailable = gas;
                state.DataStackHead = stackHead;
            }

            if (previousCallResult is not null)
            {
                stack.PushBytes(previousCallResult);
                if (_txTracer.IsTracingInstructions) _txTracer.ReportOperationRemainingGas(vmState.GasAvailable);
            }

            if (previousCallOutput.Length > 0)
            {
                UInt256 localPreviousDest = previousCallOutputDestination;
                if (!UpdateMemoryCost(vmState, ref gasAvailable, in localPreviousDest, (ulong)previousCallOutput.Length))
                {
                    ThrowStackOverflowException();
                }

                vmState.Memory.Save(in localPreviousDest, previousCallOutput);
                //                if(_txTracer.IsTracingInstructions) _txTracer.ReportMemoryChange((long)localPreviousDest, previousCallOutput);
            }

            while (programCounter < code.Length)
            {
                Instruction instruction = (Instruction)code[programCounter];
                // Console.WriteLine(instruction);
                if (traceOpcodes)
                {
                    StartInstructionTrace(instruction, vmState, gasAvailable, programCounter, in stack);
                }

                programCounter++;
                switch (instruction)
                {
                    case Instruction.STOP:
                        {
                            UpdateCurrentState(vmState, programCounter, gasAvailable, stack.Head);
                            goto EmptyTrace;
                        }
                    case Instruction.ADD:
                        {
                            if (!UpdateGas(GasCostOf.VeryLow, ref gasAvailable)) goto OutOfGas;

                            stack.PopUInt256(out UInt256 b);
                            stack.PopUInt256(out UInt256 a);
                            UInt256.Add(in a, in b, out UInt256 c);
                            stack.PushUInt256(c);

                            break;
                        }
                    case Instruction.MUL:
                        {
                            if (!UpdateGas(GasCostOf.Low, ref gasAvailable)) goto OutOfGas;

                            stack.PopUInt256(out UInt256 a);
                            stack.PopUInt256(out UInt256 b);
                            UInt256.Multiply(in a, in b, out UInt256 res);
                            stack.PushUInt256(in res);
                            break;
                        }
                    case Instruction.SUB:
                        {
                            if (!UpdateGas(GasCostOf.VeryLow, ref gasAvailable)) goto OutOfGas;

                            stack.PopUInt256(out UInt256 a);
                            stack.PopUInt256(out UInt256 b);
                            UInt256.Subtract(in a, in b, out UInt256 result);

                            stack.PushUInt256(in result);
                            break;
                        }
                    case Instruction.DIV:
                        {
                            if (!UpdateGas(GasCostOf.Low, ref gasAvailable)) goto OutOfGas;

                            stack.PopUInt256(out UInt256 a);
                            stack.PopUInt256(out UInt256 b);
                            if (b.IsZero)
                            {
                                stack.PushZero();
                            }
                            else
                            {
                                UInt256.Divide(in a, in b, out UInt256 res);
                                stack.PushUInt256(in res);
                            }

                            break;
                        }
                    case Instruction.SDIV:
                        {
                            if (!UpdateGas(GasCostOf.Low, ref gasAvailable)) goto OutOfGas;

                            stack.PopUInt256(out UInt256 a);
                            stack.PopSignedInt256(out Int256.Int256 b);
                            if (b.IsZero)
                            {
                                stack.PushZero();
                            }
                            else if (b == Int256.Int256.MinusOne && a == P255)
                            {
                                UInt256 res = P255;
                                stack.PushUInt256(in res);
                            }
                            else
                            {
                                Int256.Int256 signedA = new(a);
                                Int256.Int256.Divide(in signedA, in b, out Int256.Int256 res);
                                stack.PushSignedInt256(in res);
                            }

                            break;
                        }
                    case Instruction.MOD:
                        {
                            if (!UpdateGas(GasCostOf.Low, ref gasAvailable)) goto OutOfGas;

                            stack.PopUInt256(out UInt256 a);
                            stack.PopUInt256(out UInt256 b);
                            UInt256.Mod(in a, in b, out UInt256 result);
                            stack.PushUInt256(in result);
                            break;
                        }
                    case Instruction.SMOD:
                        {
                            if (!UpdateGas(GasCostOf.Low, ref gasAvailable)) goto OutOfGas;

                            stack.PopSignedInt256(out Int256.Int256 a);
                            stack.PopSignedInt256(out Int256.Int256 b);
                            if (b.IsZero || b.IsOne)
                            {
                                stack.PushZero();
                            }
                            else
                            {
                                a.Mod(in b, out Int256.Int256 mod);
                                stack.PushSignedInt256(in mod);
                            }

                            break;
                        }
                    case Instruction.ADDMOD:
                        {
                            if (!UpdateGas(GasCostOf.Mid, ref gasAvailable)) goto OutOfGas;

                            stack.PopUInt256(out UInt256 a);
                            stack.PopUInt256(out UInt256 b);
                            stack.PopUInt256(out UInt256 mod);

                            if (mod.IsZero)
                            {
                                stack.PushZero();
                            }
                            else
                            {
                                UInt256.AddMod(a, b, mod, out UInt256 res);
                                stack.PushUInt256(in res);
                            }

                            break;
                        }
                    case Instruction.MULMOD:
                        {
                            if (!UpdateGas(GasCostOf.Mid, ref gasAvailable)) goto OutOfGas;

                            stack.PopUInt256(out UInt256 a);
                            stack.PopUInt256(out UInt256 b);
                            stack.PopUInt256(out UInt256 mod);

                            if (mod.IsZero)
                            {
                                stack.PushZero();
                            }
                            else
                            {
                                UInt256.MultiplyMod(in a, in b, in mod, out UInt256 res);
                                stack.PushUInt256(in res);
                            }

                            break;
                        }
                    case Instruction.EXP:
                        {
                            if (!UpdateGas(GasCostOf.Exp, ref gasAvailable)) goto OutOfGas;

                            Metrics.ModExpOpcode++;

                            stack.PopUInt256(out UInt256 baseInt);
                            Span<byte> exp = stack.PopBytes();

                            int leadingZeros = exp.LeadingZerosCount();
                            if (leadingZeros != 32)
                            {
                                int expSize = 32 - leadingZeros;
                                if (!UpdateGas(spec.GetExpByteCost() * expSize, ref gasAvailable)) goto OutOfGas;
                            }
                            else
                            {
                                stack.PushOne();
                                break;
                            }

                            if (baseInt.IsZero)
                            {
                                stack.PushZero();
                            }
                            else if (baseInt.IsOne)
                            {
                                stack.PushOne();
                            }
                            else
                            {
                                UInt256.Exp(baseInt, new UInt256(exp, true), out UInt256 res);
                                stack.PushUInt256(in res);
                            }

                            break;
                        }
                    case Instruction.SIGNEXTEND:
                        {
                            if (!UpdateGas(GasCostOf.Low, ref gasAvailable)) goto OutOfGas;

                            stack.PopUInt256(out UInt256 a);
                            if (a >= BigInt32)
                            {
                                stack.EnsureDepth(1);
                                break;
                            }

                            int position = 31 - (int)a;

                            Span<byte> b = stack.PopBytes();
                            sbyte sign = (sbyte)b[position];

                            if (sign >= 0)
                            {
                                BytesZero32.AsSpan(0, position).CopyTo(b.Slice(0, position));
                            }
                            else
                            {
                                BytesMax32.AsSpan(0, position).CopyTo(b.Slice(0, position));
                            }

                            stack.PushBytes(b);
                            break;
                        }
                    case Instruction.LT:
                        {
                            if (!UpdateGas(GasCostOf.VeryLow, ref gasAvailable)) goto OutOfGas;

                            stack.PopUInt256(out UInt256 a);
                            stack.PopUInt256(out UInt256 b);
                            if (a < b)
                            {
                                stack.PushOne();
                            }
                            else
                            {
                                stack.PushZero();
                            }

                            break;
                        }
                    case Instruction.GT:
                        {
                            if (!UpdateGas(GasCostOf.VeryLow, ref gasAvailable)) goto OutOfGas;

                            stack.PopUInt256(out UInt256 a);
                            stack.PopUInt256(out UInt256 b);
                            if (a > b)
                            {
                                stack.PushOne();
                            }
                            else
                            {
                                stack.PushZero();
                            }

                            break;
                        }
                    case Instruction.SLT:
                        {
                            if (!UpdateGas(GasCostOf.VeryLow, ref gasAvailable)) goto OutOfGas;

                            stack.PopSignedInt256(out Int256.Int256 a);
                            stack.PopSignedInt256(out Int256.Int256 b);

                            if (a.CompareTo(b) < 0)
                            {
                                stack.PushOne();
                            }
                            else
                            {
                                stack.PushZero();
                            }

                            break;
                        }
                    case Instruction.SGT:
                        {
                            if (!UpdateGas(GasCostOf.VeryLow, ref gasAvailable)) goto OutOfGas;

                            stack.PopSignedInt256(out Int256.Int256 a);
                            stack.PopSignedInt256(out Int256.Int256 b);
                            if (a.CompareTo(b) > 0)
                            {
                                stack.PushOne();
                            }
                            else
                            {
                                stack.PushZero();
                            }

                            break;
                        }
                    case Instruction.EQ:
                        {
                            if (!UpdateGas(GasCostOf.VeryLow, ref gasAvailable)) goto OutOfGas;

                            Span<byte> a = stack.PopBytes();
                            Span<byte> b = stack.PopBytes();
                            if (a.SequenceEqual(b))
                            {
                                stack.PushOne();
                            }
                            else
                            {
                                stack.PushZero();
                            }

                            break;
                        }
                    case Instruction.ISZERO:
                        {
                            if (!UpdateGas(GasCostOf.VeryLow, ref gasAvailable)) goto OutOfGas;

                            Span<byte> a = stack.PopBytes();
                            if (a.SequenceEqual(BytesZero32))
                            {
                                stack.PushOne();
                            }
                            else
                            {
                                stack.PushZero();
                            }

                            break;
                        }
                    case Instruction.AND:
                        {
                            if (!UpdateGas(GasCostOf.VeryLow, ref gasAvailable)) goto OutOfGas;

                            Span<byte> a = stack.PopBytes();
                            Span<byte> b = stack.PopBytes();

                            if (_simdOperationsEnabled)
                            {
                                Vector<byte> aVec = new(a);
                                Vector<byte> bVec = new(b);

                                Vector.BitwiseAnd(aVec, bVec).CopyTo(stack.Register);
                            }
                            else
                            {
                                ref ulong refA = ref MemoryMarshal.AsRef<ulong>(a);
                                ref ulong refB = ref MemoryMarshal.AsRef<ulong>(b);
                                ref ulong refBuffer = ref MemoryMarshal.AsRef<ulong>(stack.Register);

                                refBuffer = refA & refB;
                                Unsafe.Add(ref refBuffer, 1) = Unsafe.Add(ref refA, 1) & Unsafe.Add(ref refB, 1);
                                Unsafe.Add(ref refBuffer, 2) = Unsafe.Add(ref refA, 2) & Unsafe.Add(ref refB, 2);
                                Unsafe.Add(ref refBuffer, 3) = Unsafe.Add(ref refA, 3) & Unsafe.Add(ref refB, 3);
                            }

                            stack.PushBytes(stack.Register);
                            break;
                        }
                    case Instruction.OR:
                        {
                            if (!UpdateGas(GasCostOf.VeryLow, ref gasAvailable)) goto OutOfGas;

                            Span<byte> a = stack.PopBytes();
                            Span<byte> b = stack.PopBytes();

                            if (_simdOperationsEnabled)
                            {
                                Vector<byte> aVec = new(a);
                                Vector<byte> bVec = new(b);

                                Vector.BitwiseOr(aVec, bVec).CopyTo(stack.Register);
                            }
                            else
                            {
                                ref ulong refA = ref MemoryMarshal.AsRef<ulong>(a);
                                ref ulong refB = ref MemoryMarshal.AsRef<ulong>(b);
                                ref ulong refBuffer = ref MemoryMarshal.AsRef<ulong>(stack.Register);

                                refBuffer = refA | refB;
                                Unsafe.Add(ref refBuffer, 1) = Unsafe.Add(ref refA, 1) | Unsafe.Add(ref refB, 1);
                                Unsafe.Add(ref refBuffer, 2) = Unsafe.Add(ref refA, 2) | Unsafe.Add(ref refB, 2);
                                Unsafe.Add(ref refBuffer, 3) = Unsafe.Add(ref refA, 3) | Unsafe.Add(ref refB, 3);
                            }

                            stack.PushBytes(stack.Register);
                            break;
                        }
                    case Instruction.XOR:
                        {
                            if (!UpdateGas(GasCostOf.VeryLow, ref gasAvailable)) goto OutOfGas;

                            Span<byte> a = stack.PopBytes();
                            Span<byte> b = stack.PopBytes();

                            if (_simdOperationsEnabled)
                            {
                                Vector<byte> aVec = new(a);
                                Vector<byte> bVec = new(b);

                                Vector.Xor(aVec, bVec).CopyTo(stack.Register);
                            }
                            else
                            {
                                ref ulong refA = ref MemoryMarshal.AsRef<ulong>(a);
                                ref ulong refB = ref MemoryMarshal.AsRef<ulong>(b);
                                ref ulong refBuffer = ref MemoryMarshal.AsRef<ulong>(stack.Register);

                                refBuffer = refA ^ refB;
                                Unsafe.Add(ref refBuffer, 1) = Unsafe.Add(ref refA, 1) ^ Unsafe.Add(ref refB, 1);
                                Unsafe.Add(ref refBuffer, 2) = Unsafe.Add(ref refA, 2) ^ Unsafe.Add(ref refB, 2);
                                Unsafe.Add(ref refBuffer, 3) = Unsafe.Add(ref refA, 3) ^ Unsafe.Add(ref refB, 3);
                            }

                            stack.PushBytes(stack.Register);
                            break;
                        }
                    case Instruction.NOT:
                        {
                            if (!UpdateGas(GasCostOf.VeryLow, ref gasAvailable)) goto OutOfGas;

                            Span<byte> a = stack.PopBytes();

                            if (_simdOperationsEnabled)
                            {
                                Vector<byte> aVec = new(a);
                                Vector<byte> negVec = Vector.Xor(aVec, new Vector<byte>(BytesMax32));

                                negVec.CopyTo(stack.Register);
                            }
                            else
                            {
                                ref var refA = ref MemoryMarshal.AsRef<ulong>(a);
                                ref var refBuffer = ref MemoryMarshal.AsRef<ulong>(stack.Register);

                                refBuffer = ~refA;
                                Unsafe.Add(ref refBuffer, 1) = ~Unsafe.Add(ref refA, 1);
                                Unsafe.Add(ref refBuffer, 2) = ~Unsafe.Add(ref refA, 2);
                                Unsafe.Add(ref refBuffer, 3) = ~Unsafe.Add(ref refA, 3);
                            }

                            stack.PushBytes(stack.Register);
                            break;
                        }
                    case Instruction.BYTE:
                        {
                            if (!UpdateGas(GasCostOf.VeryLow, ref gasAvailable)) goto OutOfGas;

                            stack.PopUInt256(out UInt256 position);
                            Span<byte> bytes = stack.PopBytes();

                            if (position >= BigInt32)
                            {
                                stack.PushZero();
                                break;
                            }

                            int adjustedPosition = bytes.Length - 32 + (int)position;
                            if (adjustedPosition < 0)
                            {
                                stack.PushZero();
                            }
                            else
                            {
                                stack.PushByte(bytes[adjustedPosition]);
                            }

                            break;
                        }
                    case Instruction.SHA3:
                        {
                            stack.PopUInt256(out UInt256 memSrc);
                            stack.PopUInt256(out UInt256 memLength);
                            if (!UpdateGas(GasCostOf.Sha3 + GasCostOf.Sha3Word * EvmPooledMemory.Div32Ceiling(memLength),
                                ref gasAvailable)) goto OutOfGas;

                            if (!UpdateMemoryCost(vmState, ref gasAvailable, in memSrc, memLength)) goto OutOfGas;

                            Span<byte> memData = vmState.Memory.LoadSpan(in memSrc, memLength);
                            stack.PushBytes(ValueKeccak.Compute(memData).BytesAsSpan);
                            break;
                        }
                    case Instruction.ADDRESS:
                        {
                            if (!UpdateGas(GasCostOf.Base, ref gasAvailable)) goto OutOfGas;

                            stack.PushBytes(env.ExecutingAccount.Bytes);
                            break;
                        }
                    case Instruction.BALANCE:
                        {
                            long gasCost = spec.GetBalanceCost();
                            if (gasCost != 0 && !UpdateGas(gasCost, ref gasAvailable)) goto OutOfGas;

                            Address address = stack.PopAddress();
                            if (!ChargeAccountAccessGas(ref gasAvailable, vmState, address, spec)) goto OutOfGas;

                            UInt256 balance = _state.GetBalance(address);
                            stack.PushUInt256(in balance);
                            break;
                        }
                    case Instruction.CALLER:
                        {
                            if (!UpdateGas(GasCostOf.Base, ref gasAvailable)) goto OutOfGas;

                            stack.PushBytes(env.Caller.Bytes);
                            break;
                        }
                    case Instruction.CALLVALUE:
                        {
                            if (!UpdateGas(GasCostOf.Base, ref gasAvailable)) goto OutOfGas;

                            UInt256 callValue = env.Value;
                            stack.PushUInt256(in callValue);
                            break;
                        }
                    case Instruction.ORIGIN:
                        {
                            if (!UpdateGas(GasCostOf.Base, ref gasAvailable)) goto OutOfGas;

                            stack.PushBytes(txCtx.Origin.Bytes);
                            break;
                        }
                    case Instruction.CALLDATALOAD:
                        {
                            if (!UpdateGas(GasCostOf.VeryLow, ref gasAvailable)) goto OutOfGas;

                            stack.PopUInt256(out UInt256 src);
                            stack.PushBytes(env.InputData.SliceWithZeroPadding(src, 32));
                            break;
                        }
                    case Instruction.CALLDATASIZE:
                        {
                            if (!UpdateGas(GasCostOf.Base, ref gasAvailable)) goto OutOfGas;

                            UInt256 callDataSize = (UInt256)env.InputData.Length;
                            stack.PushUInt256(in callDataSize);
                            break;
                        }
                    case Instruction.CALLDATACOPY:
                        {
                            stack.PopUInt256(out UInt256 dest);
                            stack.PopUInt256(out UInt256 src);
                            stack.PopUInt256(out UInt256 length);
                            if (!UpdateGas(GasCostOf.VeryLow + GasCostOf.Memory * EvmPooledMemory.Div32Ceiling(length),
                                ref gasAvailable)) goto OutOfGas;

                            if (length > UInt256.Zero)
                            {
                                if (!UpdateMemoryCost(vmState, ref gasAvailable, in dest, length)) goto OutOfGas;

                                ZeroPaddedMemory callDataSlice = env.InputData.SliceWithZeroPadding(src, (int)length);
                                vmState.Memory.Save(in dest, callDataSlice);
                                if (_txTracer.IsTracingInstructions)
                                {
                                    _txTracer.ReportMemoryChange((long)dest, callDataSlice);
                                }
                            }

                            break;
                        }
                    case Instruction.CODESIZE:
                        {
                            if (!UpdateGas(GasCostOf.Base, ref gasAvailable)) goto OutOfGas;

                            UInt256 codeLength = (UInt256)code.Length;
                            stack.PushUInt256(in codeLength);
                            break;
                        }
                    case Instruction.CODECOPY:
                        {
                            stack.PopUInt256(out UInt256 dest);
                            stack.PopUInt256(out UInt256 src);
                            stack.PopUInt256(out UInt256 length);
                            if (!UpdateGas(GasCostOf.VeryLow + GasCostOf.Memory * EvmPooledMemory.Div32Ceiling(length), ref gasAvailable)) goto OutOfGas;

                            if (length > UInt256.Zero)
                            {
                                if (!UpdateMemoryCost(vmState, ref gasAvailable, in dest, length)) goto OutOfGas;

                                ZeroPaddedSpan codeSlice = code.SliceWithZeroPadding(src, (int)length);
                                vmState.Memory.Save(in dest, codeSlice);
                                if (_txTracer.IsTracingInstructions) _txTracer.ReportMemoryChange((long)dest, codeSlice);
                            }

                            break;
                        }
                    case Instruction.GASPRICE:
                        {
                            if (!UpdateGas(GasCostOf.Base, ref gasAvailable)) goto OutOfGas;

                            UInt256 gasPrice = txCtx.GasPrice;
                            stack.PushUInt256(in gasPrice);
                            break;
                        }
                    case Instruction.EXTCODESIZE:
                        {
                            long gasCost = spec.GetExtCodeCost();
                            if (!UpdateGas(gasCost, ref gasAvailable)) goto OutOfGas;

                            Address address = stack.PopAddress();
                            if (!ChargeAccountAccessGas(ref gasAvailable, vmState, address, spec)) goto OutOfGas;

                            byte[] accountCode = GetCachedCodeInfo(_worldState, address, spec).MachineCode;
                            UInt256 codeSize = (UInt256)accountCode.Length;
                            stack.PushUInt256(in codeSize);
                            break;
                        }
                    case Instruction.EXTCODECOPY:
                        {
                            Address address = stack.PopAddress();
                            stack.PopUInt256(out UInt256 dest);
                            stack.PopUInt256(out UInt256 src);
                            stack.PopUInt256(out UInt256 length);

                            long gasCost = spec.GetExtCodeCost();
                            if (!UpdateGas(gasCost + GasCostOf.Memory * EvmPooledMemory.Div32Ceiling(length),
                                ref gasAvailable)) goto OutOfGas;

                            if (!ChargeAccountAccessGas(ref gasAvailable, vmState, address, spec)) goto OutOfGas;

                            if (length > UInt256.Zero)
                            {
                                if (!UpdateMemoryCost(vmState, ref gasAvailable, in dest, length)) goto OutOfGas;

                                byte[] externalCode = GetCachedCodeInfo(_worldState, address, spec).MachineCode;
                                ZeroPaddedSpan callDataSlice = externalCode.SliceWithZeroPadding(src, (int)length);
                                vmState.Memory.Save(in dest, callDataSlice);
                                if (_txTracer.IsTracingInstructions)
                                {
                                    _txTracer.ReportMemoryChange((long)dest, callDataSlice);
                                }
                            }

                            break;
                        }
                    case Instruction.RETURNDATASIZE:
                        {
                            if (!spec.ReturnDataOpcodesEnabled) goto InvalidInstruction;

                            if (!UpdateGas(GasCostOf.Base, ref gasAvailable)) goto OutOfGas;

                            UInt256 res = (UInt256)_returnDataBuffer.Length;
                            stack.PushUInt256(in res);
                            break;
                        }
                    case Instruction.RETURNDATACOPY:
                        {
                            if (!spec.ReturnDataOpcodesEnabled) goto InvalidInstruction;

                            stack.PopUInt256(out UInt256 dest);
                            stack.PopUInt256(out UInt256 src);
                            stack.PopUInt256(out UInt256 length);
                            if (!UpdateGas(GasCostOf.VeryLow + GasCostOf.Memory * EvmPooledMemory.Div32Ceiling(length), ref gasAvailable)) goto OutOfGas;

                            if (UInt256.AddOverflow(length, src, out UInt256 newLength) || newLength > _returnDataBuffer.Length)
                            {
                                goto AccessViolation;
                            }

                            if (length > UInt256.Zero)
                            {
                                if (!UpdateMemoryCost(vmState, ref gasAvailable, in dest, length)) goto OutOfGas;

                                ZeroPaddedSpan returnDataSlice = _returnDataBuffer.AsSpan().SliceWithZeroPadding(src, (int)length);
                                vmState.Memory.Save(in dest, returnDataSlice);
                                if (_txTracer.IsTracingInstructions)
                                {
                                    _txTracer.ReportMemoryChange((long)dest, returnDataSlice);
                                }
                            }

                            break;
                        }
                    case Instruction.BLOCKHASH:
                        {
                            Metrics.BlockhashOpcode++;

                            if (!UpdateGas(GasCostOf.BlockHash, ref gasAvailable)) goto OutOfGas;

                            stack.PopUInt256(out UInt256 a);
                            long number = a > long.MaxValue ? long.MaxValue : (long)a;
                            Keccak blockHash = _blockhashProvider.GetBlockhash(txCtx.Header, number);
                            stack.PushBytes(blockHash?.Bytes ?? BytesZero32);

                            if (isTrace)
                            {
                                if (_txTracer.IsTracingBlockHash && blockHash is not null)
                                {
                                    _txTracer.ReportBlockHash(blockHash);
                                }
                            }

                            break;
                        }
                    case Instruction.COINBASE:
                        {
                            if (!UpdateGas(GasCostOf.Base, ref gasAvailable)) goto OutOfGas;

                            stack.PushBytes(txCtx.Header.GasBeneficiary.Bytes);
                            break;
                        }
                    case Instruction.PREVRANDAO:
                        {
                            if (!UpdateGas(GasCostOf.Base, ref gasAvailable)) goto OutOfGas;

                            if (txCtx.Header.IsPostMerge)
                            {
                                byte[] random = txCtx.Header.Random.Bytes;
                                stack.PushBytes(random);
                            }
                            else
                            {
                                UInt256 diff = txCtx.Header.Difficulty;
                                stack.PushUInt256(in diff);
                            }
                            break;
                        }
                    case Instruction.TIMESTAMP:
                        {
                            if (!UpdateGas(GasCostOf.Base, ref gasAvailable)) goto OutOfGas;

                            UInt256 timestamp = txCtx.Header.Timestamp;
                            stack.PushUInt256(in timestamp);
                            break;
                        }
                    case Instruction.NUMBER:
                        {
                            if (!UpdateGas(GasCostOf.Base, ref gasAvailable)) goto OutOfGas;

                            UInt256 blockNumber = (UInt256)txCtx.Header.Number;
                            stack.PushUInt256(in blockNumber);
                            break;
                        }
                    case Instruction.GASLIMIT:
                        {
                            if (!UpdateGas(GasCostOf.Base, ref gasAvailable)) goto OutOfGas;

                            UInt256 gasLimit = (UInt256)txCtx.Header.GasLimit;
                            stack.PushUInt256(in gasLimit);
                            break;
                        }
                    case Instruction.CHAINID:
                        {
                            if (!spec.ChainIdOpcodeEnabled) goto InvalidInstruction;

                            if (!UpdateGas(GasCostOf.Base, ref gasAvailable)) goto OutOfGas;

                            stack.PushBytes(_chainId);
                            break;
                        }
                    case Instruction.SELFBALANCE:
                        {
                            if (!spec.SelfBalanceOpcodeEnabled) goto InvalidInstruction;

                            if (!UpdateGas(GasCostOf.SelfBalance, ref gasAvailable)) goto OutOfGas;

                            UInt256 balance = _state.GetBalance(env.ExecutingAccount);
                            stack.PushUInt256(in balance);
                            break;
                        }
                    case Instruction.BASEFEE:
                        {
                            if (!spec.BaseFeeEnabled) goto InvalidInstruction;

                            if (!UpdateGas(GasCostOf.Base, ref gasAvailable)) goto OutOfGas;

                            UInt256 baseFee = txCtx.Header.BaseFeePerGas;
                            stack.PushUInt256(in baseFee);
                            break;
                        }
                    case Instruction.DATAHASH:
                        {
                            if (!spec.IsEip4844Enabled) goto InvalidInstruction;

                            if (!UpdateGas(GasCostOf.DataHash, ref gasAvailable)) goto OutOfGas;

                            stack.PopUInt256(out UInt256 blobIndex);

                            if (txCtx.BlobVersionedHashes is not null && blobIndex < txCtx.BlobVersionedHashes.Length)
                            {
                                stack.PushBytes(txCtx.BlobVersionedHashes[blobIndex.u0]);
                            }
                            else
                            {
                                stack.PushZero();
                            }
                            break;
                        }
                    case Instruction.POP:
                        {
                            if (!UpdateGas(GasCostOf.Base, ref gasAvailable)) goto OutOfGas;

                            stack.PopLimbo();
                            break;
                        }
                    case Instruction.MLOAD:
                        {
                            if (!UpdateGas(GasCostOf.VeryLow, ref gasAvailable)) goto OutOfGas;

                            stack.PopUInt256(out UInt256 memPosition);
                            if (!UpdateMemoryCost(vmState, ref gasAvailable, in memPosition, 32)) goto OutOfGas;
                            Span<byte> memData = vmState.Memory.LoadSpan(in memPosition);
                            if (_txTracer.IsTracingInstructions) _txTracer.ReportMemoryChange(memPosition, memData);

                            stack.PushBytes(memData);
                            break;
                        }
                    case Instruction.MSTORE:
                        {
                            if (!UpdateGas(GasCostOf.VeryLow, ref gasAvailable)) goto OutOfGas;

                            stack.PopUInt256(out UInt256 memPosition);

                            Span<byte> data = stack.PopBytes();
                            if (!UpdateMemoryCost(vmState, ref gasAvailable, in memPosition, 32)) goto OutOfGas;
                            vmState.Memory.SaveWord(in memPosition, data);
                            if (_txTracer.IsTracingInstructions) _txTracer.ReportMemoryChange((long)memPosition, data.SliceWithZeroPadding(0, 32, PadDirection.Left));

                            break;
                        }
                    case Instruction.MSTORE8:
                        {
                            if (!UpdateGas(GasCostOf.VeryLow, ref gasAvailable)) goto OutOfGas;

                            stack.PopUInt256(out UInt256 memPosition);
                            byte data = stack.PopByte();
                            if (!UpdateMemoryCost(vmState, ref gasAvailable, in memPosition, UInt256.One)) goto OutOfGas;
                            vmState.Memory.SaveByte(in memPosition, data);
                            if (_txTracer.IsTracingInstructions) _txTracer.ReportMemoryChange((long)memPosition, data);

                            break;
                        }
                    case Instruction.SLOAD:
                        {
                            Metrics.SloadOpcode++;
                            var gasCost = spec.GetSLoadCost();

                            if (!UpdateGas(gasCost, ref gasAvailable)) goto OutOfGas;

                            stack.PopUInt256(out UInt256 storageIndex);
                            StorageCell storageCell = new(env.ExecutingAccount, storageIndex);
                            if (!ChargeStorageAccessGas(
                                ref gasAvailable,
                                vmState,
                                storageCell,
                                StorageAccessType.SLOAD,
                                spec)) goto OutOfGas;

                            byte[] value = _storage.Get(storageCell);
                            stack.PushBytes(value);

                            if (_txTracer.IsTracingOpLevelStorage)
                            {
                                _txTracer.LoadOperationStorage(storageCell.Address, storageIndex, value);
                            }

                            break;
                        }
                    case Instruction.SSTORE:
                        {
                            Metrics.SstoreOpcode++;

                            if (vmState.IsStatic) goto StaticCallViolation;

<<<<<<< HEAD
                            if (spec.UseNetGasMeteringWithAStipendFix)
                            {
                                if (spec.UseIstanbulNetGasMetering)
                                {
                                    if (_txTracer.IsTracingRefunds) _txTracer.ReportExtraGasPressure(GasCostOf.CallStipend - spec.GetNetMeteredSStoreCost() + 1);
                                }

                                if (gasAvailable <= GasCostOf.CallStipend)
                                {
                                    EndInstructionTraceError(EvmExceptionType.OutOfGas);
                                    return CallResult.OutOfGasException;
                                }
=======
                            // fail fast before the first storage read if gas is not enough even for reset
                            if (!spec.UseNetGasMetering && !UpdateGas(spec.GetSStoreResetCost(), ref gasAvailable)) goto OutOfGas;

                            if (spec.UseNetGasMeteringWithAStipendFix)
                            {
                                if (_txTracer.IsTracingRefunds) _txTracer.ReportExtraGasPressure(GasCostOf.CallStipend - spec.GetNetMeteredSStoreCost() + 1);
                                if (gasAvailable <= GasCostOf.CallStipend) goto OutOfGas;
>>>>>>> bc1256bd
                            }

                            // fail fast before the first storage read if gas is not enough even for reset
                            if (!spec.UseNetGasMetering && !UpdateGas(spec.GetSStoreResetCost(), ref gasAvailable))
                            {
                                EndInstructionTraceError(EvmExceptionType.OutOfGas);
                                return CallResult.OutOfGasException;
                            }

                            stack.PopUInt256(out UInt256 storageIndex);
                            Span<byte> newValue = stack.PopBytes();
                            bool newIsZero = newValue.IsZero();
                            if (!newIsZero)
                            {
                                newValue = newValue.WithoutLeadingZeros().ToArray();
                            }
                            else
                            {
                                newValue = new byte[] { 0 };
                            }

                            StorageCell storageCell = new(env.ExecutingAccount, storageIndex);

                            if (!ChargeStorageAccessGas(
                                ref gasAvailable,
                                vmState,
                                storageCell,
                                StorageAccessType.SSTORE,
                                spec)) goto OutOfGas;

                            Span<byte> currentValue = _storage.Get(storageCell);
                            // Console.WriteLine($"current: {currentValue.ToHexString()} newValue {newValue.ToHexString()}");
                            bool currentIsZero = currentValue.IsZero();

                            bool newSameAsCurrent = (newIsZero && currentIsZero) || Bytes.AreEqual(currentValue, newValue);
                            long sClearRefunds = RefundOf.SClear(spec.IsEip3529Enabled);

                            if (!spec.UseNetGasMetering) // note that for this case we already deducted 5000
                            {
                                if (newIsZero)
                                {
                                    if (!newSameAsCurrent)
                                    {
                                        vmState.Refund += sClearRefunds;
                                        if (_txTracer.IsTracingRefunds) _txTracer.ReportRefund(sClearRefunds);
                                    }
                                }
                                else if (currentIsZero)
                                {
                                    if (!UpdateGas(GasCostOf.SSet - GasCostOf.SReset, ref gasAvailable)) goto OutOfGas;
                                }
                            }
                            else // net metered
                            {
                                if (newSameAsCurrent)
                                {
                                    if (!UpdateGas(spec.GetNetMeteredSStoreCost(), ref gasAvailable)) goto OutOfGas;
                                }
                                else // net metered, C != N
                                {
                                    Span<byte> originalValue = _storage.GetOriginal(storageCell);
                                    bool originalIsZero = originalValue.IsZero();

                                    bool currentSameAsOriginal = Bytes.AreEqual(originalValue, currentValue);
                                    if (currentSameAsOriginal)
                                    {
                                        if (currentIsZero)
                                        {
                                            if (!UpdateGas(GasCostOf.SSet, ref gasAvailable)) goto OutOfGas;
                                        }
                                        else // net metered, current == original != new, !currentIsZero
                                        {
                                            if (!UpdateGas(spec.GetSStoreResetCost(), ref gasAvailable)) goto OutOfGas;

                                            if (newIsZero)
                                            {
                                                vmState.Refund += sClearRefunds;
                                                if (_txTracer.IsTracingRefunds) _txTracer.ReportRefund(sClearRefunds);
                                            }
                                        }
                                    }
                                    else // net metered, new != current != original
                                    {
                                        long netMeteredStoreCost = spec.GetNetMeteredSStoreCost();
                                        if (!UpdateGas(netMeteredStoreCost, ref gasAvailable)) goto OutOfGas;

                                        if (!originalIsZero) // net metered, new != current != original != 0
                                        {
                                            if (currentIsZero)
                                            {
                                                vmState.Refund -= sClearRefunds;
                                                if (_txTracer.IsTracingRefunds) _txTracer.ReportRefund(-sClearRefunds);
                                            }

                                            if (newIsZero)
                                            {
                                                vmState.Refund += sClearRefunds;
                                                if (_txTracer.IsTracingRefunds) _txTracer.ReportRefund(sClearRefunds);
                                            }
                                        }

                                        bool newSameAsOriginal = Bytes.AreEqual(originalValue, newValue);
                                        if (newSameAsOriginal)
                                        {
                                            long refundFromReversal;
                                            if (originalIsZero)
                                            {
                                                refundFromReversal = spec.GetSetReversalRefund();
                                            }
                                            else
                                            {
                                                refundFromReversal = spec.GetClearReversalRefund();
                                            }

                                            vmState.Refund += refundFromReversal;
                                            if (_txTracer.IsTracingRefunds) _txTracer.ReportRefund(refundFromReversal);
                                        }
                                    }
                                }
                            }

                            if (!newSameAsCurrent)
                            {
                                Span<byte> valueToStore = newIsZero ? BytesZero : newValue;
                                _storage.Set(storageCell, valueToStore.ToArray());
                            }

                            if (_txTracer.IsTracingInstructions)
                            {
                                Span<byte> valueToStore = newIsZero ? BytesZero : newValue;
                                Span<byte> span = new byte[32]; // do not stackalloc here
                                storageCell.Index.ToBigEndian(span);
                                _txTracer.ReportStorageChange(span, valueToStore);
                            }

                            if (_txTracer.IsTracingOpLevelStorage)
                            {
                                _txTracer.SetOperationStorage(storageCell.Address, storageIndex, newValue, currentValue);
                            }

                            break;
                        }
                    case Instruction.TLOAD:
                        {
                            Metrics.TloadOpcode++;
                            if (!spec.TransientStorageEnabled) goto InvalidInstruction;
                            var gasCost = GasCostOf.TLoad;

                            if (!UpdateGas(gasCost, ref gasAvailable)) goto OutOfGas;

                            stack.PopUInt256(out UInt256 storageIndex);
                            StorageCell storageCell = new(env.ExecutingAccount, storageIndex);

                            byte[] value = _storage.GetTransientState(storageCell);
                            stack.PushBytes(value);

                            if (_txTracer.IsTracingOpLevelStorage)
                            {
                                _txTracer.LoadOperationTransientStorage(storageCell.Address, storageIndex, value);
                            }

                            break;
                        }
                    case Instruction.TSTORE:
                        {
                            Metrics.TstoreOpcode++;
                            if (!spec.TransientStorageEnabled) goto InvalidInstruction;

                            if (vmState.IsStatic) goto StaticCallViolation;

                            long gasCost = GasCostOf.TStore;
                            if (!UpdateGas(gasCost, ref gasAvailable)) goto OutOfGas;

                            stack.PopUInt256(out UInt256 storageIndex);
                            Span<byte> newValue = stack.PopBytes();
                            bool newIsZero = newValue.IsZero();
                            if (!newIsZero)
                            {
                                newValue = newValue.WithoutLeadingZeros().ToArray();
                            }
                            else
                            {
                                newValue = BytesZero;
                            }

                            StorageCell storageCell = new(env.ExecutingAccount, storageIndex);
                            byte[] currentValue = newValue.ToArray();
                            _storage.SetTransientState(storageCell, currentValue);

                            if (_txTracer.IsTracingOpLevelStorage)
                            {
                                _txTracer.SetOperationTransientStorage(storageCell.Address, storageIndex, newValue, currentValue);
                            }

                            break;
                        }
                    case Instruction.JUMP:
                        {
                            if (!UpdateGas(GasCostOf.Mid, ref gasAvailable)) goto OutOfGas;

                            stack.PopUInt256(out UInt256 jumpDest);
                            if (!Jump(jumpDest, ref programCounter, in env)) goto InvalidJumpDestination;
                            break;
                        }
                    case Instruction.JUMPI:
                        {
                            if (!UpdateGas(GasCostOf.High, ref gasAvailable)) goto OutOfGas;

                            stack.PopUInt256(out UInt256 jumpDest);
                            Span<byte> condition = stack.PopBytes();
                            if (!condition.SequenceEqual(BytesZero32))
                            {
                                if (!Jump(jumpDest, ref programCounter, in env)) goto InvalidJumpDestination;
                            }

                            break;
                        }
                    case Instruction.PC:
                        {
                            if (!UpdateGas(GasCostOf.Base, ref gasAvailable)) goto OutOfGas;

                            stack.PushUInt32(programCounter - 1);
                            break;
                        }
                    case Instruction.MSIZE:
                        {
                            if (!UpdateGas(GasCostOf.Base, ref gasAvailable)) goto OutOfGas;

                            UInt256 size = vmState.Memory.Size;
                            stack.PushUInt256(in size);
                            break;
                        }
                    case Instruction.GAS:
                        {
                            if (!UpdateGas(GasCostOf.Base, ref gasAvailable)) goto OutOfGas;

                            UInt256 gas = (UInt256)gasAvailable;
                            stack.PushUInt256(in gas);
                            break;
                        }
                    case Instruction.JUMPDEST:
                        {
                            if (!UpdateGas(GasCostOf.JumpDest, ref gasAvailable)) goto OutOfGas;

                            break;
                        }
                    case Instruction.PUSH0:
                        {
                            if (spec.IncludePush0Instruction)
                            {
                                if (!UpdateGas(GasCostOf.Base, ref gasAvailable)) goto OutOfGas;

                                stack.PushZero();
                            }
                            else
                            {
                                goto InvalidInstruction;
                            }
                            break;
                        }
                    case Instruction.PUSH1:
                        {
                            if (!UpdateGas(GasCostOf.VeryLow, ref gasAvailable)) goto OutOfGas;

                            int programCounterInt = programCounter;
                            if (programCounterInt >= code.Length)
                            {
                                stack.PushZero();
                            }
                            else
                            {
                                stack.PushByte(code[programCounterInt]);
                            }

                            programCounter++;
                            break;
                        }
                    case Instruction.PUSH2:
                    case Instruction.PUSH3:
                    case Instruction.PUSH4:
                    case Instruction.PUSH5:
                    case Instruction.PUSH6:
                    case Instruction.PUSH7:
                    case Instruction.PUSH8:
                    case Instruction.PUSH9:
                    case Instruction.PUSH10:
                    case Instruction.PUSH11:
                    case Instruction.PUSH12:
                    case Instruction.PUSH13:
                    case Instruction.PUSH14:
                    case Instruction.PUSH15:
                    case Instruction.PUSH16:
                    case Instruction.PUSH17:
                    case Instruction.PUSH18:
                    case Instruction.PUSH19:
                    case Instruction.PUSH20:
                    case Instruction.PUSH21:
                    case Instruction.PUSH22:
                    case Instruction.PUSH23:
                    case Instruction.PUSH24:
                    case Instruction.PUSH25:
                    case Instruction.PUSH26:
                    case Instruction.PUSH27:
                    case Instruction.PUSH28:
                    case Instruction.PUSH29:
                    case Instruction.PUSH30:
                    case Instruction.PUSH31:
                    case Instruction.PUSH32:
                        {
                            if (!UpdateGas(GasCostOf.VeryLow, ref gasAvailable)) goto OutOfGas;

                            int length = instruction - Instruction.PUSH1 + 1;
                            int programCounterInt = programCounter;
                            int usedFromCode = Math.Min(code.Length - programCounterInt, length);

                            stack.PushLeftPaddedBytes(code.Slice(programCounterInt, usedFromCode), length);

                            programCounter += length;
                            break;
                        }
                    case Instruction.DUP1:
                    case Instruction.DUP2:
                    case Instruction.DUP3:
                    case Instruction.DUP4:
                    case Instruction.DUP5:
                    case Instruction.DUP6:
                    case Instruction.DUP7:
                    case Instruction.DUP8:
                    case Instruction.DUP9:
                    case Instruction.DUP10:
                    case Instruction.DUP11:
                    case Instruction.DUP12:
                    case Instruction.DUP13:
                    case Instruction.DUP14:
                    case Instruction.DUP15:
                    case Instruction.DUP16:
                        {
                            if (!UpdateGas(GasCostOf.VeryLow, ref gasAvailable)) goto OutOfGas;

                            stack.Dup(instruction - Instruction.DUP1 + 1);
                            break;
                        }
                    case Instruction.SWAP1:
                    case Instruction.SWAP2:
                    case Instruction.SWAP3:
                    case Instruction.SWAP4:
                    case Instruction.SWAP5:
                    case Instruction.SWAP6:
                    case Instruction.SWAP7:
                    case Instruction.SWAP8:
                    case Instruction.SWAP9:
                    case Instruction.SWAP10:
                    case Instruction.SWAP11:
                    case Instruction.SWAP12:
                    case Instruction.SWAP13:
                    case Instruction.SWAP14:
                    case Instruction.SWAP15:
                    case Instruction.SWAP16:
                        {
                            if (!UpdateGas(GasCostOf.VeryLow, ref gasAvailable)) goto OutOfGas;

                            stack.Swap(instruction - Instruction.SWAP1 + 2);
                            break;
                        }
                    case Instruction.LOG0:
                    case Instruction.LOG1:
                    case Instruction.LOG2:
                    case Instruction.LOG3:
                    case Instruction.LOG4:
                        {
                            if (vmState.IsStatic) goto StaticCallViolation;

                            stack.PopUInt256(out UInt256 memoryPos);
                            stack.PopUInt256(out UInt256 length);
                            long topicsCount = instruction - Instruction.LOG0;
                            if (!UpdateMemoryCost(vmState, ref gasAvailable, in memoryPos, length)) goto OutOfGas;
                            if (!UpdateGas(
                                GasCostOf.Log + topicsCount * GasCostOf.LogTopic +
                                (long)length * GasCostOf.LogData, ref gasAvailable)) goto OutOfGas;

                            ReadOnlyMemory<byte> data = vmState.Memory.Load(in memoryPos, length);
                            Keccak[] topics = new Keccak[topicsCount];
                            for (int i = 0; i < topicsCount; i++)
                            {
                                topics[i] = new Keccak(stack.PopBytes().ToArray());
                            }

                            LogEntry logEntry = new(
                                env.ExecutingAccount,
                                data.ToArray(),
                                topics);
                            vmState.Logs.Add(logEntry);
                            break;
                        }
                    case Instruction.CREATE:
                    case Instruction.CREATE2:
                        {
                            if (!spec.Create2OpcodeEnabled && instruction == Instruction.CREATE2) goto InvalidInstruction;

                            if (vmState.IsStatic) goto StaticCallViolation;

                            // TODO: happens in CREATE_empty000CreateInitCode_Transaction but probably has to be handled differently
                            if (!_state.AccountExists(env.ExecutingAccount))
                            {
                                _state.CreateAccount(env.ExecutingAccount, UInt256.Zero);
                            }

                            stack.PopUInt256(out UInt256 value);
                            stack.PopUInt256(out UInt256 memoryPositionOfInitCode);
                            stack.PopUInt256(out UInt256 initCodeLength);
                            Span<byte> salt = null;
                            if (instruction == Instruction.CREATE2)
                            {
                                salt = stack.PopBytes();
                            }

                            //EIP-3860
                            if (spec.IsEip3860Enabled)
                            {
                                if (initCodeLength > spec.MaxInitCodeSize) goto OutOfGas;
                            }

                            long gasCost = GasCostOf.Create +
                                (spec.IsEip3860Enabled ? GasCostOf.InitCodeWord * EvmPooledMemory.Div32Ceiling(initCodeLength) : 0) +
                                (instruction == Instruction.CREATE2 ? GasCostOf.Sha3Word * EvmPooledMemory.Div32Ceiling(initCodeLength) : 0);

                            if (!UpdateGas(gasCost, ref gasAvailable)) goto OutOfGas;

                            if (!UpdateMemoryCost(vmState, ref gasAvailable, in memoryPositionOfInitCode, initCodeLength)) goto OutOfGas;

                            // TODO: copy pasted from CALL / DELEGATECALL, need to move it outside?
                            if (env.CallDepth >= MaxCallDepth) // TODO: fragile ordering / potential vulnerability for different clients
                            {
                                // TODO: need a test for this
                                _returnDataBuffer = Array.Empty<byte>();
                                stack.PushZero();
                                break;
                            }

                            Span<byte> initCode = vmState.Memory.LoadSpan(in memoryPositionOfInitCode, initCodeLength);

                            UInt256 balance = _state.GetBalance(env.ExecutingAccount);
                            if (value > balance)
                            {
                                _returnDataBuffer = Array.Empty<byte>();
                                stack.PushZero();
                                break;
                            }

                            UInt256 accountNonce = _state.GetNonce(env.ExecutingAccount);
                            UInt256 maxNonce = ulong.MaxValue;
                            if (accountNonce >= maxNonce)
                            {
                                _returnDataBuffer = Array.Empty<byte>();
                                stack.PushZero();
                                break;
                            }

                            if (traceOpcodes) EndInstructionTrace(gasAvailable, vmState.Memory?.Size ?? 0);
                            // todo: === below is a new call - refactor / move

                            long callGas = spec.Use63Over64Rule ? gasAvailable - gasAvailable / 64L : gasAvailable;
                            if (!UpdateGas(callGas, ref gasAvailable)) goto OutOfGas;

                            Address contractAddress = instruction == Instruction.CREATE
                                ? ContractAddress.From(env.ExecutingAccount, _state.GetNonce(env.ExecutingAccount))
                                : ContractAddress.From(env.ExecutingAccount, salt, initCode);

                            if (spec.UseHotAndColdStorage)
                            {
                                // EIP-2929 assumes that warm-up cost is included in the costs of CREATE and CREATE2
                                vmState.WarmUp(contractAddress);
                            }

                            _state.IncrementNonce(env.ExecutingAccount);

                            Snapshot snapshot = _worldState.TakeSnapshot();

                            bool accountExists = _state.AccountExists(contractAddress);
                            if (accountExists && (GetCachedCodeInfo(_worldState, contractAddress, spec).MachineCode.Length != 0 || _state.GetNonce(contractAddress) != 0))
                            {
                                /* we get the snapshot before this as there is a possibility with that we will touch an empty account and remove it even if the REVERT operation follows */
                                if (isTrace) _logger.Trace($"Contract collision at {contractAddress}");
                                _returnDataBuffer = Array.Empty<byte>();
                                stack.PushZero();
                                break;
                            }

                            if (accountExists)
                            {
                                _state.UpdateStorageRoot(contractAddress, Keccak.EmptyTreeHash);
                            }
                            else if (_state.IsDeadAccount(contractAddress))
                            {
                                _storage.ClearStorage(contractAddress);
                            }

                            _state.SubtractFromBalance(env.ExecutingAccount, value, spec);
                            ExecutionEnvironment callEnv = new
                            (
                                txExecutionContext: env.TxExecutionContext,
                                callDepth: env.CallDepth + 1,
                                caller: env.ExecutingAccount,
                                executingAccount: contractAddress,
                                codeSource: null,
                                codeInfo: new CodeInfo(initCode.ToArray()),
                                inputData: default,
                                transferValue: value,
                                value: value
                            );
                            EvmState callState = new(
                                callGas,
                                callEnv,
                                instruction == Instruction.CREATE2 ? ExecutionType.Create2 : ExecutionType.Create,
                                false,
                                snapshot,
                                0L,
                                0L,
                                vmState.IsStatic,
                                vmState,
                                false,
                                accountExists);

                            UpdateCurrentState(vmState, programCounter, gasAvailable, stack.Head);
                            return new CallResult(callState);
                        }
                    case Instruction.RETURN:
                        {
                            stack.PopUInt256(out UInt256 memoryPos);
                            stack.PopUInt256(out UInt256 length);

                            if (!UpdateMemoryCost(vmState, ref gasAvailable, in memoryPos, length)) goto OutOfGas;
                            ReadOnlyMemory<byte> returnData = vmState.Memory.Load(in memoryPos, length);

                            UpdateCurrentState(vmState, programCounter, gasAvailable, stack.Head);
                            if (traceOpcodes) EndInstructionTrace(gasAvailable, vmState.Memory?.Size ?? 0);
                            return new CallResult(returnData.ToArray(), null);
                        }
                    case Instruction.CALL:
                    case Instruction.CALLCODE:
                    case Instruction.DELEGATECALL:
                    case Instruction.STATICCALL:
                        {
                            Metrics.Calls++;

                            if (instruction == Instruction.DELEGATECALL && !spec.DelegateCallEnabled ||
                                instruction == Instruction.STATICCALL && !spec.StaticCallEnabled) goto InvalidInstruction;

                            stack.PopUInt256(out UInt256 gasLimit);
                            Address codeSource = stack.PopAddress();

                            // Console.WriteLine($"CALLIN {codeSource}");
                            if (!ChargeAccountAccessGas(ref gasAvailable, vmState, codeSource, spec)) goto OutOfGas;

                            UInt256 callValue;
                            switch (instruction)
                            {
                                case Instruction.STATICCALL:
                                    callValue = UInt256.Zero;
                                    break;
                                case Instruction.DELEGATECALL:
                                    callValue = env.Value;
                                    break;
                                default:
                                    stack.PopUInt256(out callValue);
                                    break;
                            }

                            UInt256 transferValue = instruction == Instruction.DELEGATECALL ? UInt256.Zero : callValue;
                            stack.PopUInt256(out UInt256 dataOffset);
                            stack.PopUInt256(out UInt256 dataLength);
                            stack.PopUInt256(out UInt256 outputOffset);
                            stack.PopUInt256(out UInt256 outputLength);

                            if (vmState.IsStatic && !transferValue.IsZero && instruction != Instruction.CALLCODE) goto StaticCallViolation;

                            Address caller = instruction == Instruction.DELEGATECALL ? env.Caller : env.ExecutingAccount;
                            Address target = instruction == Instruction.CALL || instruction == Instruction.STATICCALL ? codeSource : env.ExecutingAccount;

                            if (isTrace)
                            {
                                _logger.Trace($"caller {caller}");
                                _logger.Trace($"code source {codeSource}");
                                _logger.Trace($"target {target}");
                                _logger.Trace($"value {callValue}");
                                _logger.Trace($"transfer value {transferValue}");
                            }

                            long gasExtra = 0L;

                            if (!transferValue.IsZero)
                            {
                                gasExtra += GasCostOf.CallValue;
                            }

                            if (!spec.ClearEmptyAccountWhenTouched && !_state.AccountExists(target))
                            {
                                gasExtra += GasCostOf.NewAccount;
                            }
                            else if (spec.ClearEmptyAccountWhenTouched && transferValue != 0 && _state.IsDeadAccount(target))
                            {
                                gasExtra += GasCostOf.NewAccount;
                            }

                            if (!UpdateGas(spec.GetCallCost(), ref gasAvailable) ||
                                !UpdateMemoryCost(vmState, ref gasAvailable, in dataOffset, dataLength) ||
                                !UpdateMemoryCost(vmState, ref gasAvailable, in outputOffset, outputLength) ||
                                !UpdateGas(gasExtra, ref gasAvailable)) goto OutOfGas;

                            if (spec.Use63Over64Rule)
                            {
                                gasLimit = UInt256.Min((UInt256)(gasAvailable - gasAvailable / 64), gasLimit);
                            }

                            if (gasLimit >= long.MaxValue) goto OutOfGas;

                            long gasLimitUl = (long)gasLimit;
                            if (!UpdateGas(gasLimitUl, ref gasAvailable)) goto OutOfGas;

                            if (!transferValue.IsZero)
                            {
                                if (_txTracer.IsTracingRefunds) _txTracer.ReportExtraGasPressure(GasCostOf.CallStipend);
                                gasLimitUl += GasCostOf.CallStipend;
                            }

                            if (env.CallDepth >= MaxCallDepth || !transferValue.IsZero && _state.GetBalance(env.ExecutingAccount) < transferValue)
                            {
                                _returnDataBuffer = Array.Empty<byte>();
                                stack.PushZero();

                                if (_txTracer.IsTracingInstructions)
                                {
                                    // very specific for Parity trace, need to find generalization - very peculiar 32 length...
                                    ReadOnlyMemory<byte> memoryTrace = vmState.Memory.Inspect(in dataOffset, 32);
                                    _txTracer.ReportMemoryChange(dataOffset, memoryTrace.Span);
                                }

                                if (isTrace) _logger.Trace("FAIL - call depth");
                                if (_txTracer.IsTracingInstructions) _txTracer.ReportOperationRemainingGas(gasAvailable);
                                if (_txTracer.IsTracingInstructions) _txTracer.ReportOperationError(EvmExceptionType.NotEnoughBalance);

                                UpdateGasUp(gasLimitUl, ref gasAvailable);
                                if (_txTracer.IsTracingInstructions) _txTracer.ReportGasUpdateForVmTrace(gasLimitUl, gasAvailable);
                                break;
                            }

                            ReadOnlyMemory<byte> callData = vmState.Memory.Load(in dataOffset, dataLength);

                            Snapshot snapshot = _worldState.TakeSnapshot();
                            _state.SubtractFromBalance(caller, transferValue, spec);

                            ExecutionEnvironment callEnv = new
                            (
                                txExecutionContext: env.TxExecutionContext,
                                callDepth: env.CallDepth + 1,
                                caller: caller,
                                codeSource: codeSource,
                                executingAccount: target,
                                transferValue: transferValue,
                                value: callValue,
                                inputData: callData,
                                codeInfo: GetCachedCodeInfo(_worldState, codeSource, spec)
                            );
                            if (isTrace) _logger.Trace($"Tx call gas {gasLimitUl}");
                            if (outputLength == 0)
                            {
                                // TODO: when output length is 0 outputOffset can have any value really
                                // and the value does not matter and it can cause trouble when beyond long range
                                outputOffset = 0;
                            }

                            ExecutionType executionType = GetCallExecutionType(instruction, txCtx.Header.IsPostMerge);
                            EvmState callState = new(
                                gasLimitUl,
                                callEnv,
                                executionType,
                                false,
                                snapshot,
                                (long)outputOffset,
                                (long)outputLength,
                                instruction == Instruction.STATICCALL || vmState.IsStatic,
                                vmState,
                                false,
                                false);

                            UpdateCurrentState(vmState, programCounter, gasAvailable, stack.Head);
                            if (traceOpcodes) EndInstructionTrace(gasAvailable, vmState.Memory?.Size ?? 0);
                            return new CallResult(callState);
                        }
                    case Instruction.REVERT:
                        {
                            if (!spec.RevertOpcodeEnabled) goto InvalidInstruction;

                            stack.PopUInt256(out UInt256 memoryPos);
                            stack.PopUInt256(out UInt256 length);

                            if (!UpdateMemoryCost(vmState, ref gasAvailable, in memoryPos, length)) goto OutOfGas;
                            ReadOnlyMemory<byte> errorDetails = vmState.Memory.Load(in memoryPos, length);

                            UpdateCurrentState(vmState, programCounter, gasAvailable, stack.Head);
                            if (traceOpcodes) EndInstructionTrace(gasAvailable, vmState.Memory?.Size ?? 0);
                            return new CallResult(errorDetails.ToArray(), null, true);
                        }
                    case Instruction.INVALID:
                        {
                            if (!UpdateGas(GasCostOf.High, ref gasAvailable)) goto OutOfGas;

                            goto InvalidInstruction;
                        }
                    case Instruction.SELFDESTRUCT:
                        {
                            if (vmState.IsStatic) goto StaticCallViolation;

                            if (spec.UseShanghaiDDosProtection && !UpdateGas(GasCostOf.SelfDestructEip150, ref gasAvailable)) goto OutOfGas;

                            Metrics.SelfDestructs++;

                            Address inheritor = stack.PopAddress();
                            if (!ChargeAccountAccessGas(ref gasAvailable, vmState, inheritor, spec, false)) goto OutOfGas;

                            vmState.DestroyList.Add(env.ExecutingAccount);

                            UInt256 ownerBalance = _state.GetBalance(env.ExecutingAccount);
                            if (_txTracer.IsTracingActions) _txTracer.ReportSelfDestruct(env.ExecutingAccount, ownerBalance, inheritor);
                            if (spec.ClearEmptyAccountWhenTouched && ownerBalance != 0 && _state.IsDeadAccount(inheritor))
                            {
                                if (!UpdateGas(GasCostOf.NewAccount, ref gasAvailable)) goto OutOfGas;
                            }

                            bool inheritorAccountExists = _state.AccountExists(inheritor);
                            if (!spec.ClearEmptyAccountWhenTouched && !inheritorAccountExists && spec.UseShanghaiDDosProtection)
                            {
                                if (!UpdateGas(GasCostOf.NewAccount, ref gasAvailable)) goto OutOfGas;
                            }

                            if (!inheritorAccountExists)
                            {
                                _state.CreateAccount(inheritor, ownerBalance);
                            }
                            else if (!inheritor.Equals(env.ExecutingAccount))
                            {
                                _state.AddToBalance(inheritor, ownerBalance, spec);
                            }

                            _state.SubtractFromBalance(env.ExecutingAccount, ownerBalance, spec);

                            UpdateCurrentState(vmState, programCounter, gasAvailable, stack.Head);
                            goto EmptyTrace;
                        }
                    case Instruction.SHL:
                        {
                            if (!spec.ShiftOpcodesEnabled) goto InvalidInstruction;

                            if (!UpdateGas(GasCostOf.VeryLow, ref gasAvailable)) goto OutOfGas;

                            stack.PopUInt256(out UInt256 a);
                            if (a >= 256UL)
                            {
                                stack.PopLimbo();
                                stack.PushZero();
                            }
                            else
                            {
                                stack.PopUInt256(out UInt256 b);
                                UInt256 res = b << (int)a.u0;
                                stack.PushUInt256(in res);
                            }

                            break;
                        }
                    case Instruction.SHR:
                        {
                            if (!spec.ShiftOpcodesEnabled) goto InvalidInstruction;

                            if (!UpdateGas(GasCostOf.VeryLow, ref gasAvailable)) goto OutOfGas;

                            stack.PopUInt256(out UInt256 a);
                            if (a >= 256)
                            {
                                stack.PopLimbo();
                                stack.PushZero();
                            }
                            else
                            {
                                stack.PopUInt256(out UInt256 b);
                                UInt256 res = b >> (int)a.u0;
                                stack.PushUInt256(in res);
                            }

                            break;
                        }
                    case Instruction.SAR:
                        {
                            if (!spec.ShiftOpcodesEnabled) goto InvalidInstruction;

                            if (!UpdateGas(GasCostOf.VeryLow, ref gasAvailable)) goto OutOfGas;

                            stack.PopUInt256(out UInt256 a);
                            stack.PopSignedInt256(out Int256.Int256 b);
                            if (a >= BigInt256)
                            {
                                if (b.Sign >= 0)
                                {
                                    stack.PushZero();
                                }
                                else
                                {
                                    Int256.Int256 res = Int256.Int256.MinusOne;
                                    stack.PushSignedInt256(in res);
                                }
                            }
                            else
                            {
                                b.RightShift((int)a, out Int256.Int256 res);
                                stack.PushSignedInt256(in res);
                            }

                            break;
                        }
                    case Instruction.EXTCODEHASH:
                        {
                            if (!spec.ExtCodeHashOpcodeEnabled) goto InvalidInstruction;

                            var gasCost = spec.GetExtCodeHashCost();
                            if (!UpdateGas(gasCost, ref gasAvailable)) goto OutOfGas;

                            Address address = stack.PopAddress();
                            if (!ChargeAccountAccessGas(ref gasAvailable, vmState, address, spec)) goto OutOfGas;

                            if (!_state.AccountExists(address) || _state.IsDeadAccount(address))
                            {
                                stack.PushZero();
                            }
                            else
                            {
                                stack.PushBytes(_state.GetCodeHash(address).Bytes);
                            }

                            break;
                        }
                    case Instruction.BEGINSUB:
                        {
                            if (!spec.SubroutinesEnabled) goto InvalidInstruction;

                            // why do we even need the cost of it?
                            if (!UpdateGas(GasCostOf.Base, ref gasAvailable)) goto OutOfGas;

                            goto InvalidSubroutineEntry;
                        }
                    case Instruction.RETURNSUB:
                        {
                            if (!spec.SubroutinesEnabled) goto InvalidInstruction;

                            if (!UpdateGas(GasCostOf.Low, ref gasAvailable)) goto OutOfGas;

                            if (vmState.ReturnStackHead == 0)
                            {
                                goto InvalidSubroutineReturn;
                            }

                            programCounter = vmState.ReturnStack[--vmState.ReturnStackHead];
                            break;
                        }
                    case Instruction.JUMPSUB:
                        {
                            if (!spec.SubroutinesEnabled) goto InvalidInstruction;

                            if (!UpdateGas(GasCostOf.High, ref gasAvailable)) goto OutOfGas;

                            if (vmState.ReturnStackHead == EvmStack.ReturnStackSize) goto StackOverflow;

                            vmState.ReturnStack[vmState.ReturnStackHead++] = programCounter;

                            stack.PopUInt256(out UInt256 jumpDest);
                            if (!Jump(jumpDest, ref programCounter, in env, true)) goto InvalidJumpDestination;
                            programCounter++;

                            break;
                        }
                    default:
                        {
                            goto InvalidInstruction;
                        }
                }

                if (traceOpcodes) EndInstructionTrace(gasAvailable, vmState.Memory?.Size ?? 0);
            }

            UpdateCurrentState(vmState, programCounter, gasAvailable, stack.Head);
// Fall through to Empty: label

// Common exit errors, goto labels to reduce in loop code duplication and to keep loop body smaller
Empty:
            return CallResult.Empty;
OutOfGas:
            if (traceOpcodes) EndInstructionTraceError(gasAvailable, EvmExceptionType.OutOfGas);
            return CallResult.OutOfGasException;
EmptyTrace:
            if (traceOpcodes) EndInstructionTrace(gasAvailable, vmState.Memory?.Size ?? 0);
            return CallResult.Empty;
InvalidInstruction:
            if (traceOpcodes) EndInstructionTraceError(gasAvailable, EvmExceptionType.BadInstruction);
            return CallResult.InvalidInstructionException;
StaticCallViolation:
            if (traceOpcodes) EndInstructionTraceError(gasAvailable, EvmExceptionType.StaticCallViolation);
            return CallResult.StaticCallViolationException;
InvalidSubroutineEntry:
            if (traceOpcodes) EndInstructionTraceError(gasAvailable, EvmExceptionType.InvalidSubroutineEntry);
            return CallResult.InvalidSubroutineEntry;
InvalidSubroutineReturn:
            if (traceOpcodes) EndInstructionTraceError(gasAvailable, EvmExceptionType.InvalidSubroutineReturn);
            return CallResult.InvalidSubroutineReturn;
StackOverflow:
            if (traceOpcodes) EndInstructionTraceError(gasAvailable, EvmExceptionType.StackOverflow);
            return CallResult.StackOverflowException;
InvalidJumpDestination:
            if (traceOpcodes) EndInstructionTraceError(gasAvailable, EvmExceptionType.InvalidJumpDestination);
            return CallResult.InvalidJumpDestination;
AccessViolation:
            if (traceOpcodes) EndInstructionTraceError(gasAvailable, EvmExceptionType.AccessViolation);
            return CallResult.AccessViolationException;

            [DoesNotReturn]
            [StackTraceHidden]
            static void ThrowStackOverflowException()
            {
                Metrics.EvmExceptions++;
                throw new OutOfGasException();
            }
        }

        static bool UpdateMemoryCost(EvmState vmState, ref long gasAvailable, in UInt256 position, in UInt256 length)
        {
            if (vmState.Memory is null)
            {
                ThrowNotInitialized();
            }

            long memoryCost = vmState.Memory.CalculateMemoryCost(in position, length);
            if (memoryCost != 0L)
            {
                if (!UpdateGas(memoryCost, ref gasAvailable))
                {
                    return false;
                }
            }

            return true;

            [DoesNotReturn]
            [StackTraceHidden]
            static void ThrowNotInitialized()
            {
                throw new InvalidOperationException("EVM memory has not been initialized properly.");
            }
        }

        private static bool Jump(in UInt256 jumpDest, ref int programCounter, in ExecutionEnvironment env, bool isSubroutine = false)
        {
            if (jumpDest > int.MaxValue)
            {
                // https://github.com/NethermindEth/nethermind/issues/140
                // TODO: add a test, validating inside the condition was not covered by existing tests and fails on 0xf435a354924097686ea88dab3aac1dd464e6a3b387c77aeee94145b0fa5a63d2 mainnet
                return false;
            }

            int jumpDestInt = (int)jumpDest;
            if (!env.CodeInfo.ValidateJump(jumpDestInt, isSubroutine))
            {
                // https://github.com/NethermindEth/nethermind/issues/140
                // TODO: add a test, validating inside the condition was not covered by existing tests and fails on 61363 Ropsten
                return false;
            }

            programCounter = jumpDestInt;
            return true;
        }

        [MethodImpl(MethodImplOptions.NoInlining)]
        private void StartInstructionTrace(Instruction instruction, EvmState vmState, long gasAvailable, int programCounter, in EvmStack stackValue)
        {
            _txTracer.StartOperation(vmState.Env.CallDepth + 1, gasAvailable, instruction, programCounter, vmState.Env.TxExecutionContext.Header.IsPostMerge);
            if (_txTracer.IsTracingMemory)
            {
                _txTracer.SetOperationMemory(vmState.Memory?.GetTrace() ?? new List<string>());
            }

            if (_txTracer.IsTracingStack)
            {
                _txTracer.SetOperationStack(stackValue.GetStackTrace());
            }
        }

        [MethodImpl(MethodImplOptions.NoInlining)]
        private void EndInstructionTrace(long gasAvailable, ulong memorySize)
        {
            if (_txTracer.IsTracingMemory)
            {
                _txTracer.SetOperationMemorySize(memorySize);
            }

            _txTracer.ReportOperationRemainingGas(gasAvailable);
        }

        [MethodImpl(MethodImplOptions.NoInlining)]
        private void EndInstructionTraceError(long gasAvailable, EvmExceptionType evmExceptionType)
        {
            _txTracer.ReportOperationError(evmExceptionType);
            _txTracer.ReportOperationRemainingGas(gasAvailable);
        }

        private static ExecutionType GetCallExecutionType(Instruction instruction, bool isPostMerge = false)
        {
            ExecutionType executionType;
            if (instruction == Instruction.CALL)
            {
                executionType = ExecutionType.Call;
            }
            else if (instruction == Instruction.DELEGATECALL)
            {
                executionType = ExecutionType.DelegateCall;
            }
            else if (instruction == Instruction.STATICCALL)
            {
                executionType = ExecutionType.StaticCall;
            }
            else if (instruction == Instruction.CALLCODE)
            {
                executionType = ExecutionType.CallCode;
            }
            else
            {
                throw new NotSupportedException($"Execution type is undefined for {instruction.GetName(isPostMerge)}");
            }

            return executionType;
        }

        internal readonly ref struct CallResult
        {
            public static CallResult InvalidSubroutineEntry => new(EvmExceptionType.InvalidSubroutineEntry);
            public static CallResult InvalidSubroutineReturn => new(EvmExceptionType.InvalidSubroutineReturn);
            public static CallResult OutOfGasException => new(EvmExceptionType.OutOfGas);
            public static CallResult AccessViolationException => new(EvmExceptionType.AccessViolation);
            public static CallResult InvalidJumpDestination => new(EvmExceptionType.InvalidJumpDestination);
            public static CallResult InvalidInstructionException
            {
                get
                {
                    return new(EvmExceptionType.BadInstruction);
                }
            }

            public static CallResult StaticCallViolationException => new(EvmExceptionType.StaticCallViolation);
            public static CallResult StackOverflowException => new(EvmExceptionType.StackOverflow); // TODO: use these to avoid CALL POP attacks
            public static CallResult StackUnderflowException => new(EvmExceptionType.StackUnderflow); // TODO: use these to avoid CALL POP attacks

            public static CallResult InvalidCodeException => new(EvmExceptionType.InvalidCode);
            public static CallResult Empty => new(Array.Empty<byte>(), null);

            public CallResult(EvmState stateToExecute)
            {
                StateToExecute = stateToExecute;
                Output = Array.Empty<byte>();
                PrecompileSuccess = null;
                ShouldRevert = false;
                ExceptionType = EvmExceptionType.None;
            }

            private CallResult(EvmExceptionType exceptionType)
            {
                StateToExecute = null;
                Output = StatusCode.FailureBytes;
                PrecompileSuccess = null;
                ShouldRevert = false;
                ExceptionType = exceptionType;
            }

            public CallResult(byte[] output, bool? precompileSuccess, bool shouldRevert = false, EvmExceptionType exceptionType = EvmExceptionType.None)
            {
                StateToExecute = null;
                Output = output;
                PrecompileSuccess = precompileSuccess;
                ShouldRevert = shouldRevert;
                ExceptionType = exceptionType;
            }

            public EvmState? StateToExecute { get; }
            public byte[] Output { get; }
            public EvmExceptionType ExceptionType { get; }
            public bool ShouldRevert { get; }
            public bool? PrecompileSuccess { get; } // TODO: check this behaviour as it seems it is required and previously that was not the case
            public bool IsReturn => StateToExecute is null;
            public bool IsException => ExceptionType != EvmExceptionType.None;
        }
    }
}<|MERGE_RESOLUTION|>--- conflicted
+++ resolved
@@ -1514,35 +1514,13 @@
 
                             if (vmState.IsStatic) goto StaticCallViolation;
 
-<<<<<<< HEAD
+							// fail fast before the first storage read if gas is not enough even for reset
+                            if (!spec.UseNetGasMetering && !UpdateGas(spec.GetSStoreResetCost(), ref gasAvailable)) goto OutOfGas;
+
                             if (spec.UseNetGasMeteringWithAStipendFix)
                             {
-                                if (spec.UseIstanbulNetGasMetering)
-                                {
-                                    if (_txTracer.IsTracingRefunds) _txTracer.ReportExtraGasPressure(GasCostOf.CallStipend - spec.GetNetMeteredSStoreCost() + 1);
-                                }
-
-                                if (gasAvailable <= GasCostOf.CallStipend)
-                                {
-                                    EndInstructionTraceError(EvmExceptionType.OutOfGas);
-                                    return CallResult.OutOfGasException;
-                                }
-=======
-                            // fail fast before the first storage read if gas is not enough even for reset
-                            if (!spec.UseNetGasMetering && !UpdateGas(spec.GetSStoreResetCost(), ref gasAvailable)) goto OutOfGas;
-
-                            if (spec.UseNetGasMeteringWithAStipendFix)
-                            {
-                                if (_txTracer.IsTracingRefunds) _txTracer.ReportExtraGasPressure(GasCostOf.CallStipend - spec.GetNetMeteredSStoreCost() + 1);
+                                if (_txTracer.IsTracingRefunds && spec.UseIstanbulNetGasMetering) _txTracer.ReportExtraGasPressure(GasCostOf.CallStipend - spec.GetNetMeteredSStoreCost() + 1);
                                 if (gasAvailable <= GasCostOf.CallStipend) goto OutOfGas;
->>>>>>> bc1256bd
-                            }
-
-                            // fail fast before the first storage read if gas is not enough even for reset
-                            if (!spec.UseNetGasMetering && !UpdateGas(spec.GetSStoreResetCost(), ref gasAvailable))
-                            {
-                                EndInstructionTraceError(EvmExceptionType.OutOfGas);
-                                return CallResult.OutOfGasException;
                             }
 
                             stack.PopUInt256(out UInt256 storageIndex);
