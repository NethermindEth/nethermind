
// SPDX-FileCopyrightText: 2022 Demerzel Solutions Limited
// SPDX-License-Identifier: LGPL-3.0-only

using System;
using System.Collections.Generic;
using System.Runtime.CompilerServices;
using Nethermind.Core;
using Nethermind.Core.Crypto;
using Nethermind.Core.Extensions;
using Nethermind.Core.Specs;
using Nethermind.Evm.CodeAnalysis;
using Nethermind.Evm.Precompiles;
using Nethermind.Evm.Tracing;
using Nethermind.Logging;
using Nethermind.State;
using System.Diagnostics.CodeAnalysis;
using System.Runtime.Intrinsics;
using static Nethermind.Evm.VirtualMachine;
using static System.Runtime.CompilerServices.Unsafe;

#if DEBUG
using Nethermind.Evm.Tracing.Debugger;
#endif

[assembly: InternalsVisibleTo("Nethermind.Evm.Test")]

namespace Nethermind.Evm;

using System.Collections.Frozen;
using System.Linq;
using System.Runtime.InteropServices;
using System.Threading;

using Int256;

using Nethermind.Core.Collections;

public class VirtualMachine : IVirtualMachine
{
    public const int MaxCallDepth = 1024;
    private static readonly UInt256 P255Int = (UInt256)System.Numerics.BigInteger.Pow(2, 255);
    internal static ref readonly UInt256 P255 => ref P255Int;
    internal static readonly UInt256 BigInt256 = 256;
    internal static readonly UInt256 BigInt32 = 32;

    internal static readonly byte[] BytesZero = [0];

    internal static readonly byte[] BytesZero32 =
    {
        0, 0, 0, 0, 0, 0, 0, 0,
        0, 0, 0, 0, 0, 0, 0, 0,
        0, 0, 0, 0, 0, 0, 0, 0,
        0, 0, 0, 0, 0, 0, 0, 0
    };

    internal static readonly byte[] BytesMax32 =
    {
        255, 255, 255, 255, 255, 255, 255, 255,
        255, 255, 255, 255, 255, 255, 255, 255,
        255, 255, 255, 255, 255, 255, 255, 255,
        255, 255, 255, 255, 255, 255, 255, 255
    };

    private readonly IVirtualMachine _evm;

    public VirtualMachine(
        IBlockhashProvider? blockhashProvider,
        ISpecProvider? specProvider,
        ICodeInfoRepository codeInfoRepository,
        ILogManager? logManager)
    {
        ILogger logger = logManager?.GetClassLogger() ?? throw new ArgumentNullException(nameof(logManager));
        _evm = logger.IsTrace
            ? new VirtualMachine<IsTracing>(blockhashProvider, specProvider, codeInfoRepository, logger)
            : new VirtualMachine<NotTracing>(blockhashProvider, specProvider, codeInfoRepository, logger);
    }

    public TransactionSubstate Run<TTracingActions>(EvmState state, IWorldState worldState, ITxTracer txTracer)
        where TTracingActions : struct, VirtualMachine.IIsTracing
        => _evm.Run<TTracingActions>(state, worldState, txTracer);

    internal readonly ref struct CallResult
    {
        public static CallResult InvalidSubroutineEntry => new(EvmExceptionType.InvalidSubroutineEntry);
        public static CallResult InvalidSubroutineReturn => new(EvmExceptionType.InvalidSubroutineReturn);
        public static CallResult OutOfGasException => new(EvmExceptionType.OutOfGas);
        public static CallResult AccessViolationException => new(EvmExceptionType.AccessViolation);
        public static CallResult InvalidJumpDestination => new(EvmExceptionType.InvalidJumpDestination);
        public static CallResult InvalidInstructionException => new(EvmExceptionType.BadInstruction);
        public static CallResult StaticCallViolationException => new(EvmExceptionType.StaticCallViolation);
        public static CallResult StackOverflowException => new(EvmExceptionType.StackOverflow); // TODO: use these to avoid CALL POP attacks
        public static CallResult StackUnderflowException => new(EvmExceptionType.StackUnderflow); // TODO: use these to avoid CALL POP attacks
        public static CallResult InvalidCodeException => new(EvmExceptionType.InvalidCode);
        public static CallResult Empty => new(default, null);
        public static object BoxedEmpty { get; } = new object();

        public CallResult(EvmState stateToExecute)
        {
            StateToExecute = stateToExecute;
            Output = Array.Empty<byte>();
            PrecompileSuccess = null;
            ShouldRevert = false;
            ExceptionType = EvmExceptionType.None;
        }

        private CallResult(EvmExceptionType exceptionType)
        {
            StateToExecute = null;
            Output = StatusCode.FailureBytes;
            PrecompileSuccess = null;
            ShouldRevert = false;
            ExceptionType = exceptionType;
        }

        public CallResult(ReadOnlyMemory<byte> output, bool? precompileSuccess, bool shouldRevert = false, EvmExceptionType exceptionType = EvmExceptionType.None)
        {
            StateToExecute = null;
            Output = output;
            PrecompileSuccess = precompileSuccess;
            ShouldRevert = shouldRevert;
            ExceptionType = exceptionType;
        }

        public EvmState? StateToExecute { get; }
        public ReadOnlyMemory<byte> Output { get; }
        public EvmExceptionType ExceptionType { get; }
        public bool ShouldRevert { get; }
        public bool? PrecompileSuccess { get; } // TODO: check this behaviour as it seems it is required and previously that was not the case
        public bool IsReturn => StateToExecute is null;
        public bool IsException => ExceptionType != EvmExceptionType.None;
    }

    public interface IIsTracing { }
    public readonly struct NotTracing : IIsTracing { }
    public readonly struct IsTracing : IIsTracing { }
<<<<<<< HEAD
=======

    internal sealed class CodeLruCache
    {
        private const int CacheCount = 16;
        private const int CacheMax = CacheCount - 1;
        private readonly LruCacheLowObject<ValueHash256, CodeInfo>[] _caches;

        public CodeLruCache()
        {
            _caches = new LruCacheLowObject<ValueHash256, CodeInfo>[CacheCount];
            for (int i = 0; i < _caches.Length; i++)
            {
                // Cache per nibble to reduce contention as TxPool is very parallel
                _caches[i] = new LruCacheLowObject<ValueHash256, CodeInfo>(MemoryAllowance.CodeCacheSize / CacheCount, $"VM bytecodes {i}");
            }
        }

        public CodeInfo Get(in ValueHash256 codeHash)
        {
            var cache = _caches[GetCacheIndex(codeHash)];
            return cache.Get(codeHash);
        }

        public bool Set(in ValueHash256 codeHash, CodeInfo codeInfo)
        {
            var cache = _caches[GetCacheIndex(codeHash)];
            return cache.Set(codeHash, codeInfo);
        }

        private static int GetCacheIndex(in ValueHash256 codeHash) => codeHash.Bytes[^1] & CacheMax;
    }
>>>>>>> 5804a018
}

internal sealed class VirtualMachine<TLogger> : IVirtualMachine where TLogger : struct, IIsTracing
{
    private readonly byte[] _chainId;

    private readonly IBlockhashProvider _blockhashProvider;
    private readonly ISpecProvider _specProvider;
    private readonly ILogger _logger;
    private IWorldState _worldState;
    private IWorldState _state = null!;
    private readonly Stack<EvmState> _stateStack = new();
    private (Address Address, bool ShouldDelete) _parityTouchBugAccount = (Address.FromNumber(3), false);
    private ReadOnlyMemory<byte> _returnDataBuffer = Array.Empty<byte>();
    private ITxTracer _txTracer = NullTxTracer.Instance;
    private readonly ICodeInfoRepository _codeInfoRepository;

    public VirtualMachine(
        IBlockhashProvider? blockhashProvider,
        ISpecProvider? specProvider,
        ICodeInfoRepository codeInfoRepository,
        ILogger? logger)
    {
        _logger = logger ?? throw new ArgumentNullException(nameof(logger));
        _blockhashProvider = blockhashProvider ?? throw new ArgumentNullException(nameof(blockhashProvider));
        _specProvider = specProvider ?? throw new ArgumentNullException(nameof(specProvider));
        _codeInfoRepository = codeInfoRepository ?? throw new ArgumentNullException(nameof(codeInfoRepository));
        _chainId = ((UInt256)specProvider.ChainId).ToBigEndian();
    }

    public TransactionSubstate Run<TTracingActions>(EvmState state, IWorldState worldState, ITxTracer txTracer)
        where TTracingActions : struct, IIsTracing
    {
        _txTracer = txTracer;
        _state = worldState;
        _worldState = worldState;

        IReleaseSpec spec = _specProvider.GetSpec(state.Env.TxExecutionContext.BlockExecutionContext.Header.Number, state.Env.TxExecutionContext.BlockExecutionContext.Header.Timestamp);
        EvmState currentState = state;
        ReadOnlyMemory<byte>? previousCallResult = null;
        ZeroPaddedSpan previousCallOutput = ZeroPaddedSpan.Empty;
        UInt256 previousCallOutputDestination = UInt256.Zero;
        bool isTracing = _txTracer.IsTracing;

        while (true)
        {
            if (!currentState.IsContinuation)
            {
                _returnDataBuffer = Array.Empty<byte>();
            }

            try
            {
                CallResult callResult;
                if (currentState.IsPrecompile)
                {
                    if (typeof(TTracingActions) == typeof(IsTracing))
                    {
                        _txTracer.ReportAction(currentState.GasAvailable, currentState.Env.Value, currentState.From, currentState.To, currentState.Env.InputData, currentState.ExecutionType, true);
                    }

                    callResult = ExecutePrecompile(currentState, spec);

                    if (!callResult.PrecompileSuccess.Value)
                    {
                        if (currentState.IsPrecompile && currentState.IsTopLevel)
                        {
                            Metrics.EvmExceptions++;
                            // TODO: when direct / calls are treated same we should not need such differentiation
                            throw new PrecompileExecutionFailureException();
                        }

                        // TODO: testing it as it seems the way to pass zkSNARKs tests
                        currentState.GasAvailable = 0;
                    }
                }
                else
                {
                    if (typeof(TTracingActions) == typeof(IsTracing) && !currentState.IsContinuation)
                    {
                        _txTracer.ReportAction(currentState.GasAvailable,
                            currentState.Env.Value,
                            currentState.From,
                            currentState.To,
                            currentState.ExecutionType.IsAnyCreate()
                                ? currentState.Env.CodeInfo.MachineCode
                                : currentState.Env.InputData,
                            currentState.ExecutionType);

                        if (_txTracer.IsTracingCode) _txTracer.ReportByteCode(currentState.Env.CodeInfo.MachineCode);
                    }

                    callResult = !_txTracer.IsTracingInstructions
                        ? ExecuteCall<NotTracing>(currentState, previousCallResult, previousCallOutput, previousCallOutputDestination, spec)
                        : ExecuteCall<IsTracing>(currentState, previousCallResult, previousCallOutput, previousCallOutputDestination, spec);

                    if (!callResult.IsReturn)
                    {
                        _stateStack.Push(currentState);
                        currentState = callResult.StateToExecute;
                        previousCallResult = null; // TODO: testing on ropsten sync, write VirtualMachineTest for this case as it was not covered by Ethereum tests (failing block 9411 on Ropsten https://ropsten.etherscan.io/vmtrace?txhash=0x666194d15c14c54fffafab1a04c08064af165870ef9a87f65711dcce7ed27fe1)
                        _returnDataBuffer = Array.Empty<byte>();
                        previousCallOutput = ZeroPaddedSpan.Empty;
                        continue;
                    }

                    if (callResult.IsException)
                    {
                        if (typeof(TTracingActions) == typeof(IsTracing)) _txTracer.ReportActionError(callResult.ExceptionType);
                        _worldState.Restore(currentState.Snapshot);

                        RevertParityTouchBugAccount(spec);

                        if (currentState.IsTopLevel)
                        {
                            return new TransactionSubstate(callResult.ExceptionType, isTracing);
                        }

                        previousCallResult = StatusCode.FailureBytes;
                        previousCallOutputDestination = UInt256.Zero;
                        _returnDataBuffer = Array.Empty<byte>();
                        previousCallOutput = ZeroPaddedSpan.Empty;

                        currentState.Dispose();
                        currentState = _stateStack.Pop();
                        currentState.IsContinuation = true;
                        continue;
                    }
                }

                if (currentState.IsTopLevel)
                {
                    if (typeof(TTracingActions) == typeof(IsTracing))
                    {
                        long codeDepositGasCost = CodeDepositHandler.CalculateCost(callResult.Output.Length, spec);

                        if (callResult.IsException)
                        {
                            _txTracer.ReportActionError(callResult.ExceptionType);
                        }
                        else if (callResult.ShouldRevert)
                        {
                            _txTracer.ReportActionRevert(currentState.ExecutionType.IsAnyCreate()
                                    ? currentState.GasAvailable - codeDepositGasCost
                                    : currentState.GasAvailable,
                                callResult.Output);
                        }
                        else
                        {
                            if (currentState.ExecutionType.IsAnyCreate() && currentState.GasAvailable < codeDepositGasCost)
                            {
                                if (spec.ChargeForTopLevelCreate)
                                {
                                    _txTracer.ReportActionError(EvmExceptionType.OutOfGas);
                                }
                                else
                                {
                                    _txTracer.ReportActionEnd(currentState.GasAvailable, currentState.To, callResult.Output);
                                }
                            }
                            // Reject code starting with 0xEF if EIP-3541 is enabled.
                            else if (currentState.ExecutionType.IsAnyCreate() && CodeDepositHandler.CodeIsInvalid(spec, callResult.Output))
                            {
                                _txTracer.ReportActionError(EvmExceptionType.InvalidCode);
                            }
                            else
                            {
                                if (currentState.ExecutionType.IsAnyCreate())
                                {
                                    _txTracer.ReportActionEnd(currentState.GasAvailable - codeDepositGasCost, currentState.To, callResult.Output);
                                }
                                else
                                {
                                    _txTracer.ReportActionEnd(currentState.GasAvailable, _returnDataBuffer);
                                }
                            }
                        }
                    }

                    return new TransactionSubstate(
                        callResult.Output,
                        currentState.Refund,
                        (IReadOnlyCollection<Address>)currentState.DestroyList,
                        (IReadOnlyCollection<LogEntry>)currentState.Logs,
                        callResult.ShouldRevert,
                        isTracerConnected: isTracing,
                        _logger);
                }

                Address callCodeOwner = currentState.Env.ExecutingAccount;
                using EvmState previousState = currentState;
                currentState = _stateStack.Pop();
                currentState.IsContinuation = true;
                currentState.GasAvailable += previousState.GasAvailable;
                bool previousStateSucceeded = true;

                if (!callResult.ShouldRevert)
                {
                    long gasAvailableForCodeDeposit = previousState.GasAvailable; // TODO: refactor, this is to fix 61363 Ropsten
                    if (previousState.ExecutionType.IsAnyCreate())
                    {
                        previousCallResult = callCodeOwner.Bytes;
                        previousCallOutputDestination = UInt256.Zero;
                        _returnDataBuffer = Array.Empty<byte>();
                        previousCallOutput = ZeroPaddedSpan.Empty;

                        long codeDepositGasCost = CodeDepositHandler.CalculateCost(callResult.Output.Length, spec);
                        bool invalidCode = CodeDepositHandler.CodeIsInvalid(spec, callResult.Output);
                        if (gasAvailableForCodeDeposit >= codeDepositGasCost && !invalidCode)
                        {
                            ReadOnlyMemory<byte> code = callResult.Output;
                            _codeInfoRepository.InsertCode(_state, code, callCodeOwner, spec);

                            currentState.GasAvailable -= codeDepositGasCost;

                            if (typeof(TTracingActions) == typeof(IsTracing))
                            {
                                _txTracer.ReportActionEnd(previousState.GasAvailable - codeDepositGasCost, callCodeOwner, callResult.Output);
                            }
                        }
                        else if (spec.FailOnOutOfGasCodeDeposit || invalidCode)
                        {
                            currentState.GasAvailable -= gasAvailableForCodeDeposit;
                            worldState.Restore(previousState.Snapshot);
                            if (!previousState.IsCreateOnPreExistingAccount)
                            {
                                _state.DeleteAccount(callCodeOwner);
                            }

                            previousCallResult = BytesZero;
                            previousStateSucceeded = false;

                            if (typeof(TTracingActions) == typeof(IsTracing))
                            {
                                _txTracer.ReportActionError(invalidCode ? EvmExceptionType.InvalidCode : EvmExceptionType.OutOfGas);
                            }
                        }
                        else if (typeof(TTracingActions) == typeof(IsTracing))
                        {
                            _txTracer.ReportActionEnd(0L, callCodeOwner, callResult.Output);
                        }
                    }
                    else
                    {
                        _returnDataBuffer = callResult.Output;
                        previousCallResult = callResult.PrecompileSuccess.HasValue ? (callResult.PrecompileSuccess.Value ? StatusCode.SuccessBytes : StatusCode.FailureBytes) : StatusCode.SuccessBytes;
                        previousCallOutput = callResult.Output.Span.SliceWithZeroPadding(0, Math.Min(callResult.Output.Length, (int)previousState.OutputLength));
                        previousCallOutputDestination = (ulong)previousState.OutputDestination;
                        if (previousState.IsPrecompile)
                        {
                            // parity induced if else for vmtrace
                            if (_txTracer.IsTracingInstructions)
                            {
                                _txTracer.ReportMemoryChange((long)previousCallOutputDestination, previousCallOutput);
                            }
                        }

                        if (typeof(TTracingActions) == typeof(IsTracing))
                        {
                            _txTracer.ReportActionEnd(previousState.GasAvailable, _returnDataBuffer);
                        }
                    }

                    if (previousStateSucceeded)
                    {
                        previousState.CommitToParent(currentState);
                    }
                }
                else
                {
                    worldState.Restore(previousState.Snapshot);
                    _returnDataBuffer = callResult.Output;
                    previousCallResult = StatusCode.FailureBytes;
                    previousCallOutput = callResult.Output.Span.SliceWithZeroPadding(0, Math.Min(callResult.Output.Length, (int)previousState.OutputLength));
                    previousCallOutputDestination = (ulong)previousState.OutputDestination;


                    if (typeof(TTracingActions) == typeof(IsTracing))
                    {
                        _txTracer.ReportActionRevert(previousState.GasAvailable, callResult.Output);
                    }
                }
            }
            catch (Exception ex) when (ex is EvmException or OverflowException)
            {
                if (typeof(TLogger) == typeof(IsTracing)) _logger.Trace($"exception ({ex.GetType().Name}) in {currentState.ExecutionType} at depth {currentState.Env.CallDepth} - restoring snapshot");

                _worldState.Restore(currentState.Snapshot);

                RevertParityTouchBugAccount(spec);

                if (txTracer.IsTracingInstructions)
                {
                    txTracer.ReportOperationRemainingGas(0);
                    txTracer.ReportOperationError(ex is EvmException evmException ? evmException.ExceptionType : EvmExceptionType.Other);
                }

                if (typeof(TTracingActions) == typeof(IsTracing))
                {
                    EvmException evmException = ex as EvmException;
                    _txTracer.ReportActionError(evmException?.ExceptionType ?? EvmExceptionType.Other);
                }

                if (currentState.IsTopLevel)
                {
                    return new TransactionSubstate(ex is OverflowException ? EvmExceptionType.Other : (ex as EvmException).ExceptionType, isTracing);
                }

                previousCallResult = StatusCode.FailureBytes;
                previousCallOutputDestination = UInt256.Zero;
                _returnDataBuffer = Array.Empty<byte>();
                previousCallOutput = ZeroPaddedSpan.Empty;

                currentState.Dispose();
                currentState = _stateStack.Pop();
                currentState.IsContinuation = true;
            }
        }
    }

    private void RevertParityTouchBugAccount(IReleaseSpec spec)
    {
        if (_parityTouchBugAccount.ShouldDelete)
        {
            if (_state.AccountExists(_parityTouchBugAccount.Address))
            {
                _state.AddToBalance(_parityTouchBugAccount.Address, UInt256.Zero, spec);
            }

            _parityTouchBugAccount.ShouldDelete = false;
        }
    }

<<<<<<< HEAD
=======
    public CodeInfo GetCachedCodeInfo(IWorldState worldState, Address codeSource, IReleaseSpec vmSpec)
    {
        if (codeSource.IsPrecompile(vmSpec))
        {
            return PrecompileCode[codeSource];
        }

        CodeInfo cachedCodeInfo = null;
        ValueHash256 codeHash = worldState.GetCodeHash(codeSource);
        if (codeHash == Keccak.OfAnEmptyString.ValueHash256)
        {
            cachedCodeInfo = CodeInfo.Empty;
        }

        cachedCodeInfo ??= CodeCache.Get(codeHash);
        if (cachedCodeInfo is null)
        {
            byte[]? code = worldState.GetCode(codeHash);

            if (code is null)
            {
                MissingCode(codeSource, codeHash);
            }

            cachedCodeInfo = new CodeInfo(code);
            cachedCodeInfo.AnalyseInBackgroundIfRequired();

            CodeCache.Set(codeHash, cachedCodeInfo);
        }
        else
        {
            Db.Metrics.IncrementCodeDbCache();
        }

        return cachedCodeInfo;

        [DoesNotReturn]
        [StackTraceHidden]
        static void MissingCode(Address codeSource, in ValueHash256 codeHash)
        {
            throw new NullReferenceException($"Code {codeHash} missing in the state for address {codeSource}");
        }
    }

>>>>>>> 5804a018
    private static bool UpdateGas(long gasCost, ref long gasAvailable)
    {
        if (gasAvailable < gasCost)
        {
            return false;
        }

        gasAvailable -= gasCost;
        return true;
    }

    private static void UpdateGasUp(long refund, ref long gasAvailable)
    {
        gasAvailable += refund;
    }

    private bool ChargeAccountAccessGas(ref long gasAvailable, EvmState vmState, Address address, IReleaseSpec spec, bool chargeForWarm = true)
    {
        // Console.WriteLine($"Accessing {address}");

        bool result = true;
        if (spec.UseHotAndColdStorage)
        {
            if (_txTracer.IsTracingAccess) // when tracing access we want cost as if it was warmed up from access list
            {
                vmState.WarmUp(address);
            }

            if (vmState.IsCold(address) && !address.IsPrecompile(spec))
            {
                result = UpdateGas(GasCostOf.ColdAccountAccess, ref gasAvailable);
                vmState.WarmUp(address);
            }
            else if (chargeForWarm)
            {
                result = UpdateGas(GasCostOf.WarmStateRead, ref gasAvailable);
            }
        }

        return result;
    }

    private enum StorageAccessType
    {
        SLOAD,
        SSTORE
    }

    private bool ChargeStorageAccessGas(
        ref long gasAvailable,
        EvmState vmState,
        in StorageCell storageCell,
        StorageAccessType storageAccessType,
        IReleaseSpec spec)
    {
        // Console.WriteLine($"Accessing {storageCell} {storageAccessType}");

        bool result = true;
        if (spec.UseHotAndColdStorage)
        {
            if (_txTracer.IsTracingAccess) // when tracing access we want cost as if it was warmed up from access list
            {
                vmState.WarmUp(in storageCell);
            }

            if (vmState.IsCold(in storageCell))
            {
                result = UpdateGas(GasCostOf.ColdSLoad, ref gasAvailable);
                vmState.WarmUp(in storageCell);
            }
            else if (storageAccessType == StorageAccessType.SLOAD)
            {
                // we do not charge for WARM_STORAGE_READ_COST in SSTORE scenario
                result = UpdateGas(GasCostOf.WarmStateRead, ref gasAvailable);
            }
        }

        return result;
    }

    private CallResult ExecutePrecompile(EvmState state, IReleaseSpec spec)
    {
        ReadOnlyMemory<byte> callData = state.Env.InputData;
        UInt256 transferValue = state.Env.TransferValue;
        long gasAvailable = state.GasAvailable;

        IPrecompile precompile = state.Env.CodeInfo.Precompile;
        long baseGasCost = precompile.BaseGasCost(spec);
        long blobGasCost = precompile.DataGasCost(callData, spec);

        bool wasCreated = false;
        if (!_state.AccountExists(state.Env.ExecutingAccount))
        {
            wasCreated = true;
            _state.CreateAccount(state.Env.ExecutingAccount, transferValue);
        }
        else
        {
            _state.AddToBalance(state.Env.ExecutingAccount, transferValue, spec);
        }

        // https://github.com/ethereum/EIPs/blob/master/EIPS/eip-161.md
        // An additional issue was found in Parity,
        // where the Parity client incorrectly failed
        // to revert empty account deletions in a more limited set of contexts
        // involving out-of-gas calls to precompiled contracts;
        // the new Geth behavior matches Parity’s,
        // and empty accounts will cease to be a source of concern in general
        // in about one week once the state clearing process finishes.
        if (state.Env.ExecutingAccount.Equals(_parityTouchBugAccount.Address)
            && !wasCreated
            && transferValue.IsZero
            && spec.ClearEmptyAccountWhenTouched)
        {
            _parityTouchBugAccount.ShouldDelete = true;
        }

        if (!UpdateGas(checked(baseGasCost + blobGasCost), ref gasAvailable))
        {
            Metrics.EvmExceptions++;
            throw new OutOfGasException();
        }

        state.GasAvailable = gasAvailable;

        try
        {
            (ReadOnlyMemory<byte> output, bool success) = precompile.Run(callData, spec);
            CallResult callResult = new(output, success, !success);
            return callResult;
        }
        catch (DllNotFoundException exception)
        {
            if (_logger.IsError) _logger.Error($"Failed to load one of the dependencies of {precompile.GetType()} precompile", exception);
            throw;
        }
        catch (Exception exception)
        {
            if (_logger.IsError) _logger.Error($"Precompiled contract ({precompile.GetType()}) execution exception", exception);
            CallResult callResult = new(default, false, true);
            return callResult;
        }
    }

    /// <remarks>
    /// Struct generic parameter is used to burn out all the if statements and inner code
    /// by typeof(TTracingInstructions) == typeof(NotTracing) checks that are evaluated to constant
    /// values at compile time.
    /// </remarks>
    [SkipLocalsInit]
    private CallResult ExecuteCall<TTracingInstructions>(EvmState vmState, ReadOnlyMemory<byte>? previousCallResult, ZeroPaddedSpan previousCallOutput, scoped in UInt256 previousCallOutputDestination, IReleaseSpec spec)
        where TTracingInstructions : struct, IIsTracing
    {
        ref readonly ExecutionEnvironment env = ref vmState.Env;
        if (!vmState.IsContinuation)
        {
            if (!_state.AccountExists(env.ExecutingAccount))
            {
                _state.CreateAccount(env.ExecutingAccount, env.TransferValue);
            }
            else
            {
                _state.AddToBalance(env.ExecutingAccount, env.TransferValue, spec);
            }

            if (vmState.ExecutionType.IsAnyCreate() && spec.ClearEmptyAccountWhenTouched)
            {
                _state.IncrementNonce(env.ExecutingAccount);
            }
        }

        if (env.CodeInfo.MachineCode.Length == 0)
        {
            if (!vmState.IsTopLevel)
            {
                Metrics.IncrementEmptyCalls();
            }
            goto Empty;
        }

        vmState.InitStacks();
        EvmStack<TTracingInstructions> stack = new(vmState.DataStack.AsSpan(), vmState.DataStackHead, _txTracer);
        long gasAvailable = vmState.GasAvailable;

        if (previousCallResult is not null)
        {
            stack.PushBytes(previousCallResult.Value.Span);
            if (typeof(TTracingInstructions) == typeof(IsTracing)) _txTracer.ReportOperationRemainingGas(vmState.GasAvailable);
        }

        if (previousCallOutput.Length > 0)
        {
            UInt256 localPreviousDest = previousCallOutputDestination;
            if (!UpdateMemoryCost(vmState, ref gasAvailable, in localPreviousDest, (ulong)previousCallOutput.Length))
            {
                goto OutOfGas;
            }

            vmState.Memory.Save(in localPreviousDest, previousCallOutput);
        }

        // Struct generic parameter is used to burn out all the if statements
        // and inner code by typeof(TTracing) == typeof(NotTracing)
        // checks that are evaluated to constant values at compile time.
        // This only works for structs, not for classes or interface types
        // which use shared generics.
        if (!_txTracer.IsTracingRefunds)
        {
            return _txTracer.IsTracingOpLevelStorage ?
                ExecuteCode<TTracingInstructions, NotTracing, IsTracing>(vmState, ref stack, gasAvailable, spec) :
                ExecuteCode<TTracingInstructions, NotTracing, NotTracing>(vmState, ref stack, gasAvailable, spec);
        }
        else
        {
            return _txTracer.IsTracingOpLevelStorage ?
                ExecuteCode<TTracingInstructions, IsTracing, IsTracing>(vmState, ref stack, gasAvailable, spec) :
                ExecuteCode<TTracingInstructions, IsTracing, NotTracing>(vmState, ref stack, gasAvailable, spec);
        }
    Empty:
        return CallResult.Empty;
    OutOfGas:
        return CallResult.OutOfGasException;
    }

    [SkipLocalsInit]
    private CallResult ExecuteCode<TTracingInstructions, TTracingRefunds, TTracingStorage>(EvmState vmState, scoped ref EvmStack<TTracingInstructions> stack, long gasAvailable, IReleaseSpec spec)
        where TTracingInstructions : struct, IIsTracing
        where TTracingRefunds : struct, IIsTracing
        where TTracingStorage : struct, IIsTracing
    {
        int programCounter = vmState.ProgramCounter;
        ref readonly ExecutionEnvironment env = ref vmState.Env;
        ref readonly TxExecutionContext txCtx = ref env.TxExecutionContext;
        ref readonly BlockExecutionContext blkCtx = ref txCtx.BlockExecutionContext;
        ReadOnlySpan<byte> code = env.CodeInfo.MachineCode.Span;
        EvmExceptionType exceptionType = EvmExceptionType.None;
        bool isRevert = false;
#if DEBUG
        DebugTracer? debugger = _txTracer.GetTracer<DebugTracer>();
#endif
        SkipInit(out UInt256 a);
        SkipInit(out UInt256 b);
        SkipInit(out UInt256 c);
        SkipInit(out UInt256 result);
        SkipInit(out StorageCell storageCell);
        object returnData;
        ZeroPaddedSpan slice;
        bool isCancelable = _txTracer.IsCancelable;
        uint codeLength = (uint)code.Length;
        while ((uint)programCounter < codeLength)
        {
#if DEBUG
            debugger?.TryWait(ref vmState, ref programCounter, ref gasAvailable, ref stack.Head);
#endif
            Instruction instruction = (Instruction)code[programCounter];

            if (isCancelable && _txTracer.IsCancelled)
            {
                ThrowOperationCanceledException();
            }

            // Evaluated to constant at compile time and code elided if not tracing
            if (typeof(TTracingInstructions) == typeof(IsTracing))
                StartInstructionTrace(instruction, vmState, gasAvailable, programCounter, in stack);

            programCounter++;
            Span<byte> bytes;
            switch (instruction)
            {
                case Instruction.STOP:
                    {
                        goto EmptyReturn;
                    }
                case Instruction.ADD:
                    {
                        gasAvailable -= GasCostOf.VeryLow;

                        if (!stack.PopUInt256(out b)) goto StackUnderflow;
                        if (!stack.PopUInt256(out a)) goto StackUnderflow;
                        UInt256.Add(in a, in b, out result);
                        stack.PushUInt256(result);

                        break;
                    }
                case Instruction.MUL:
                    {
                        gasAvailable -= GasCostOf.Low;

                        if (!stack.PopUInt256(out a)) goto StackUnderflow;
                        if (!stack.PopUInt256(out b)) goto StackUnderflow;
                        UInt256.Multiply(in a, in b, out result);
                        stack.PushUInt256(in result);
                        break;
                    }
                case Instruction.SUB:
                    {
                        gasAvailable -= GasCostOf.VeryLow;

                        if (!stack.PopUInt256(out a)) goto StackUnderflow;
                        if (!stack.PopUInt256(out b)) goto StackUnderflow;
                        UInt256.Subtract(in a, in b, out result);

                        stack.PushUInt256(in result);
                        break;
                    }
                case Instruction.DIV:
                    {
                        gasAvailable -= GasCostOf.Low;

                        if (!stack.PopUInt256(out a)) goto StackUnderflow;
                        if (!stack.PopUInt256(out b)) goto StackUnderflow;
                        if (b.IsZero)
                        {
                            stack.PushZero();
                        }
                        else
                        {
                            UInt256.Divide(in a, in b, out result);
                            stack.PushUInt256(in result);
                        }

                        break;
                    }
                case Instruction.SDIV:
                    {
                        gasAvailable -= GasCostOf.Low;

                        if (!stack.PopUInt256(out a)) goto StackUnderflow;
                        if (!stack.PopUInt256(out b)) goto StackUnderflow;
                        if (b.IsZero)
                        {
                            stack.PushZero();
                        }
                        else if (As<UInt256, Int256>(ref b) == Int256.MinusOne && a == P255)
                        {
                            result = P255;
                            stack.PushUInt256(in result);
                        }
                        else
                        {
                            Int256.Divide(in As<UInt256, Int256>(ref a), in As<UInt256, Int256>(ref b), out As<UInt256, Int256>(ref result));
                            stack.PushUInt256(in result);
                        }

                        break;
                    }
                case Instruction.MOD:
                    {
                        gasAvailable -= GasCostOf.Low;

                        if (!stack.PopUInt256(out a)) goto StackUnderflow;
                        if (!stack.PopUInt256(out b)) goto StackUnderflow;
                        UInt256.Mod(in a, in b, out result);
                        stack.PushUInt256(in result);
                        break;
                    }
                case Instruction.SMOD:
                    {
                        gasAvailable -= GasCostOf.Low;

                        if (!stack.PopUInt256(out a)) goto StackUnderflow;
                        if (!stack.PopUInt256(out b)) goto StackUnderflow;
                        if (b.IsZeroOrOne)
                        {
                            stack.PushZero();
                        }
                        else
                        {
                            As<UInt256, Int256>(ref a)
                                .Mod(in As<UInt256, Int256>(ref b), out As<UInt256, Int256>(ref result));
                            stack.PushUInt256(in result);
                        }

                        break;
                    }
                case Instruction.ADDMOD:
                    {
                        gasAvailable -= GasCostOf.Mid;

                        if (!stack.PopUInt256(out a)) goto StackUnderflow;
                        if (!stack.PopUInt256(out b)) goto StackUnderflow;
                        if (!stack.PopUInt256(out c)) goto StackUnderflow;

                        if (c.IsZero)
                        {
                            stack.PushZero();
                        }
                        else
                        {
                            UInt256.AddMod(a, b, c, out result);
                            stack.PushUInt256(in result);
                        }

                        break;
                    }
                case Instruction.MULMOD:
                    {
                        gasAvailable -= GasCostOf.Mid;

                        if (!stack.PopUInt256(out a)) goto StackUnderflow;
                        if (!stack.PopUInt256(out b)) goto StackUnderflow;
                        if (!stack.PopUInt256(out c)) goto StackUnderflow;

                        if (c.IsZero)
                        {
                            stack.PushZero();
                        }
                        else
                        {
                            UInt256.MultiplyMod(in a, in b, in c, out result);
                            stack.PushUInt256(in result);
                        }

                        break;
                    }
                case Instruction.EXP:
                    {
                        gasAvailable -= GasCostOf.Exp;

                        Metrics.ModExpOpcode++;

                        if (!stack.PopUInt256(out a)) goto StackUnderflow;
                        bytes = stack.PopWord256();

                        int leadingZeros = bytes.LeadingZerosCount();
                        if (leadingZeros != 32)
                        {
                            int expSize = 32 - leadingZeros;
                            gasAvailable -= spec.GetExpByteCost() * expSize;
                        }
                        else
                        {
                            stack.PushOne();
                            break;
                        }

                        if (a.IsZero)
                        {
                            stack.PushZero();
                        }
                        else if (a.IsOne)
                        {
                            stack.PushOne();
                        }
                        else
                        {
                            UInt256.Exp(a, new UInt256(bytes, true), out result);
                            stack.PushUInt256(in result);
                        }

                        break;
                    }
                case Instruction.SIGNEXTEND:
                    {
                        gasAvailable -= GasCostOf.Low;

                        if (!stack.PopUInt256(out a)) goto StackUnderflow;
                        if (a >= BigInt32)
                        {
                            if (!stack.EnsureDepth(1)) goto StackUnderflow;
                            break;
                        }

                        int position = 31 - (int)a;

                        bytes = stack.PeekWord256();
                        sbyte sign = (sbyte)bytes[position];

                        if (sign >= 0)
                        {
                            BytesZero32.AsSpan(0, position).CopyTo(bytes[..position]);
                        }
                        else
                        {
                            BytesMax32.AsSpan(0, position).CopyTo(bytes[..position]);
                        }

                        // Didn't remove from stack so don't need to push back
                        break;
                    }
                case Instruction.LT:
                    {
                        gasAvailable -= GasCostOf.VeryLow;

                        if (!stack.PopUInt256(out a)) goto StackUnderflow;
                        if (!stack.PopUInt256(out b)) goto StackUnderflow;
                        if (a < b)
                        {
                            stack.PushOne();
                        }
                        else
                        {
                            stack.PushZero();
                        }

                        break;
                    }
                case Instruction.GT:
                    {
                        gasAvailable -= GasCostOf.VeryLow;

                        if (!stack.PopUInt256(out a)) goto StackUnderflow;
                        if (!stack.PopUInt256(out b)) goto StackUnderflow;
                        if (a > b)
                        {
                            stack.PushOne();
                        }
                        else
                        {
                            stack.PushZero();
                        }

                        break;
                    }
                case Instruction.SLT:
                    {
                        gasAvailable -= GasCostOf.VeryLow;

                        if (!stack.PopUInt256(out a)) goto StackUnderflow;
                        if (!stack.PopUInt256(out b)) goto StackUnderflow;

                        if (As<UInt256, Int256>(ref a).CompareTo(As<UInt256, Int256>(ref b)) < 0)
                        {
                            stack.PushOne();
                        }
                        else
                        {
                            stack.PushZero();
                        }

                        break;
                    }
                case Instruction.SGT:
                    {
                        gasAvailable -= GasCostOf.VeryLow;

                        if (!stack.PopUInt256(out a)) goto StackUnderflow;
                        if (!stack.PopUInt256(out b)) goto StackUnderflow;
                        if (As<UInt256, Int256>(ref a).CompareTo(As<UInt256, Int256>(ref b)) > 0)
                        {
                            stack.PushOne();
                        }
                        else
                        {
                            stack.PushZero();
                        }

                        break;
                    }
                case Instruction.EQ:
                    {
                        gasAvailable -= GasCostOf.VeryLow;

                        if (!stack.PopUInt256(out a)) goto StackUnderflow;
                        if (!stack.PopUInt256(out b)) goto StackUnderflow;
                        if (a.Equals(b))
                        {
                            stack.PushOne();
                        }
                        else
                        {
                            stack.PushZero();
                        }

                        break;
                    }
                case Instruction.ISZERO:
                    {
                        gasAvailable -= GasCostOf.VeryLow;

                        if (!stack.PopUInt256(out a)) goto StackUnderflow;
                        if (a.IsZero)
                        {
                            stack.PushOne();
                        }
                        else
                        {
                            stack.PushZero();
                        }

                        break;
                    }
                case Instruction.AND:
                    {
                        gasAvailable -= GasCostOf.VeryLow;

                        ref byte bytesRef = ref stack.PopBytesByRef();
                        if (IsNullRef(ref bytesRef)) goto StackUnderflow;
                        Vector256<byte> aVec = ReadUnaligned<Vector256<byte>>(ref bytesRef);

                        bytesRef = ref stack.PopBytesByRef();
                        if (IsNullRef(ref bytesRef)) goto StackUnderflow;
                        Vector256<byte> bVec = ReadUnaligned<Vector256<byte>>(ref bytesRef);

                        WriteUnaligned(ref stack.PushBytesRef(), Vector256.BitwiseAnd(aVec, bVec));
                        break;
                    }
                case Instruction.OR:
                    {
                        gasAvailable -= GasCostOf.VeryLow;

                        ref byte bytesRef = ref stack.PopBytesByRef();
                        if (IsNullRef(ref bytesRef)) goto StackUnderflow;
                        Vector256<byte> aVec = ReadUnaligned<Vector256<byte>>(ref bytesRef);

                        bytesRef = ref stack.PopBytesByRef();
                        if (IsNullRef(ref bytesRef)) goto StackUnderflow;
                        Vector256<byte> bVec = ReadUnaligned<Vector256<byte>>(ref bytesRef);

                        WriteUnaligned(ref stack.PushBytesRef(), Vector256.BitwiseOr(aVec, bVec));
                        break;
                    }
                case Instruction.XOR:
                    {
                        gasAvailable -= GasCostOf.VeryLow;

                        ref byte bytesRef = ref stack.PopBytesByRef();
                        if (IsNullRef(ref bytesRef)) goto StackUnderflow;
                        Vector256<byte> aVec = ReadUnaligned<Vector256<byte>>(ref bytesRef);

                        bytesRef = ref stack.PopBytesByRef();
                        if (IsNullRef(ref bytesRef)) goto StackUnderflow;
                        Vector256<byte> bVec = ReadUnaligned<Vector256<byte>>(ref bytesRef);

                        WriteUnaligned(ref stack.PushBytesRef(), Vector256.Xor(aVec, bVec));
                        break;
                    }
                case Instruction.NOT:
                    {
                        gasAvailable -= GasCostOf.VeryLow;

                        ref byte bytesRef = ref stack.PopBytesByRef();
                        if (IsNullRef(ref bytesRef)) goto StackUnderflow;

                        Vector256<byte> negVec = Vector256.OnesComplement(ReadUnaligned<Vector256<byte>>(ref bytesRef));

                        WriteUnaligned(ref stack.PushBytesRef(), negVec);
                        break;
                    }
                case Instruction.BYTE:
                    {
                        gasAvailable -= GasCostOf.VeryLow;

                        if (!stack.PopUInt256(out a)) goto StackUnderflow;
                        bytes = stack.PopWord256();

                        if (a >= BigInt32)
                        {
                            stack.PushZero();
                            break;
                        }

                        int adjustedPosition = bytes.Length - 32 + (int)a;
                        if (adjustedPosition < 0)
                        {
                            stack.PushZero();
                        }
                        else
                        {
                            stack.PushByte(bytes[adjustedPosition]);
                        }

                        break;
                    }
                case Instruction.KECCAK256:
                    {
                        if (!stack.PopUInt256(out a)) goto StackUnderflow;
                        if (!stack.PopUInt256(out b)) goto StackUnderflow;
                        gasAvailable -= GasCostOf.Sha3 + GasCostOf.Sha3Word * EvmPooledMemory.Div32Ceiling(in b);

                        if (!UpdateMemoryCost(vmState, ref gasAvailable, in a, b)) goto OutOfGas;

                        bytes = vmState.Memory.LoadSpan(in a, b);
                        stack.PushBytes(ValueKeccak.Compute(bytes).BytesAsSpan);
                        break;
                    }
                case Instruction.ADDRESS:
                    {
                        gasAvailable -= GasCostOf.Base;

                        stack.PushBytes(env.ExecutingAccount.Bytes);
                        break;
                    }
                case Instruction.BALANCE:
                    {
                        gasAvailable -= spec.GetBalanceCost();

                        Address address = stack.PopAddress();
                        if (address is null) goto StackUnderflow;

                        if (!ChargeAccountAccessGas(ref gasAvailable, vmState, address, spec)) goto OutOfGas;

                        result = _state.GetBalance(address);
                        stack.PushUInt256(in result);
                        break;
                    }
                case Instruction.CALLER:
                    {
                        gasAvailable -= GasCostOf.Base;

                        stack.PushBytes(env.Caller.Bytes);
                        break;
                    }
                case Instruction.CALLVALUE:
                    {
                        gasAvailable -= GasCostOf.Base;

                        result = env.Value;
                        stack.PushUInt256(in result);
                        break;
                    }
                case Instruction.ORIGIN:
                    {
                        gasAvailable -= GasCostOf.Base;

                        stack.PushBytes(txCtx.Origin.Bytes);
                        break;
                    }
                case Instruction.CALLDATALOAD:
                    {
                        gasAvailable -= GasCostOf.VeryLow;

                        if (!stack.PopUInt256(out result)) goto StackUnderflow;
                        stack.PushBytes(env.InputData.SliceWithZeroPadding(result, 32));
                        break;
                    }
                case Instruction.CALLDATASIZE:
                    {
                        gasAvailable -= GasCostOf.Base;

                        result = (UInt256)env.InputData.Length;
                        stack.PushUInt256(in result);
                        break;
                    }
                case Instruction.CALLDATACOPY:
                    {
                        if (!stack.PopUInt256(out a)) goto StackUnderflow;
                        if (!stack.PopUInt256(out b)) goto StackUnderflow;
                        if (!stack.PopUInt256(out result)) goto StackUnderflow;
                        gasAvailable -= GasCostOf.VeryLow + GasCostOf.Memory * EvmPooledMemory.Div32Ceiling(in result);

                        if (!result.IsZero)
                        {
                            if (!UpdateMemoryCost(vmState, ref gasAvailable, in a, in result)) goto OutOfGas;

                            slice = env.InputData.SliceWithZeroPadding(b, (int)result);
                            vmState.Memory.Save(in a, in slice);
                            if (typeof(TTracingInstructions) == typeof(IsTracing))
                            {
                                _txTracer.ReportMemoryChange((long)a, slice);
                            }
                        }

                        break;
                    }
                case Instruction.CODESIZE:
                    {
                        gasAvailable -= GasCostOf.Base;

                        result = (UInt256)code.Length;
                        stack.PushUInt256(in result);
                        break;
                    }
                case Instruction.CODECOPY:
                    {
                        if (!stack.PopUInt256(out a)) goto StackUnderflow;
                        if (!stack.PopUInt256(out b)) goto StackUnderflow;
                        if (!stack.PopUInt256(out result)) goto StackUnderflow;
                        gasAvailable -= GasCostOf.VeryLow + GasCostOf.Memory * EvmPooledMemory.Div32Ceiling(in result);

                        if (!result.IsZero)
                        {
                            if (!UpdateMemoryCost(vmState, ref gasAvailable, in a, result)) goto OutOfGas;

                            slice = code.SliceWithZeroPadding(in b, (int)result);
                            vmState.Memory.Save(in a, in slice);
                            if (typeof(TTracingInstructions) == typeof(IsTracing)) _txTracer.ReportMemoryChange((long)a, in slice);
                        }

                        break;
                    }
                case Instruction.GASPRICE:
                    {
                        gasAvailable -= GasCostOf.Base;

                        result = txCtx.GasPrice;
                        stack.PushUInt256(in result);
                        break;
                    }
                case Instruction.EXTCODESIZE:
                    {
                        gasAvailable -= spec.GetExtCodeCost();

                        Address address = stack.PopAddress();
                        if (address is null) goto StackUnderflow;

                        if (!ChargeAccountAccessGas(ref gasAvailable, vmState, address, spec)) goto OutOfGas;

                        if (typeof(TTracingInstructions) != typeof(IsTracing) && programCounter < code.Length)
                        {
                            bool optimizeAccess = false;
                            Instruction nextInstruction = (Instruction)code[programCounter];
                            // code.length is zero
                            if (nextInstruction == Instruction.ISZERO)
                            {
                                optimizeAccess = true;
                            }
                            // code.length > 0 || code.length == 0
                            else if ((nextInstruction == Instruction.GT || nextInstruction == Instruction.EQ) &&
                                    stack.PeekUInt256IsZero())
                            {
                                optimizeAccess = true;
                                stack.PopLimbo();
                            }

                            if (optimizeAccess)
                            {
                                // EXTCODESIZE ISZERO/GT/EQ peephole optimization.
                                // In solidity 0.8.1+: `return account.code.length > 0;`
                                // is is a common pattern to check if address is a contract
                                // however we can just check the address's loaded CodeHash
                                // to reduce storage access from trying to load the code

                                programCounter++;
                                // Add gas cost for ISZERO, GT, or EQ
                                gasAvailable -= GasCostOf.VeryLow;

                                // IsContract
                                bool isCodeLengthNotZero = _state.IsContract(address);
                                if (nextInstruction == Instruction.GT)
                                {
                                    // Invert, to IsNotContract
                                    isCodeLengthNotZero = !isCodeLengthNotZero;
                                }

                                if (!isCodeLengthNotZero)
                                {
                                    stack.PushOne();
                                }
                                else
                                {
                                    stack.PushZero();
                                }
                                break;
                            }
                        }

                        InstructionExtCodeSize(address, ref stack, spec);
                        break;
                    }
                case Instruction.EXTCODECOPY:
                    {
                        Address address = stack.PopAddress();
                        if (address is null) goto StackUnderflow;
                        if (!stack.PopUInt256(out a)) goto StackUnderflow;
                        if (!stack.PopUInt256(out b)) goto StackUnderflow;
                        if (!stack.PopUInt256(out result)) goto StackUnderflow;

                        gasAvailable -= spec.GetExtCodeCost() + GasCostOf.Memory * EvmPooledMemory.Div32Ceiling(in result);

                        if (!ChargeAccountAccessGas(ref gasAvailable, vmState, address, spec)) goto OutOfGas;

                        if (!result.IsZero)
                        {
                            if (!UpdateMemoryCost(vmState, ref gasAvailable, in a, result)) goto OutOfGas;

                            ReadOnlyMemory<byte> externalCode = _codeInfoRepository.GetCachedCodeInfo(_worldState, address, spec).MachineCode;
                            slice = externalCode.SliceWithZeroPadding(b, (int)result);
                            vmState.Memory.Save(in a, in slice);
                            if (typeof(TTracingInstructions) == typeof(IsTracing))
                            {
                                _txTracer.ReportMemoryChange((long)a, in slice);
                            }
                        }

                        break;
                    }
                case Instruction.RETURNDATASIZE:
                    {
                        if (!spec.ReturnDataOpcodesEnabled) goto InvalidInstruction;

                        gasAvailable -= GasCostOf.Base;

                        result = (UInt256)_returnDataBuffer.Length;
                        stack.PushUInt256(in result);
                        break;
                    }
                case Instruction.RETURNDATACOPY:
                    {
                        if (!spec.ReturnDataOpcodesEnabled) goto InvalidInstruction;

                        if (!stack.PopUInt256(out a)) goto StackUnderflow;
                        if (!stack.PopUInt256(out b)) goto StackUnderflow;
                        if (!stack.PopUInt256(out result)) goto StackUnderflow;
                        gasAvailable -= GasCostOf.VeryLow + GasCostOf.Memory * EvmPooledMemory.Div32Ceiling(in result);

                        if (UInt256.AddOverflow(result, b, out c) || c > _returnDataBuffer.Length)
                        {
                            goto AccessViolation;
                        }

                        if (!result.IsZero)
                        {
                            if (!UpdateMemoryCost(vmState, ref gasAvailable, in a, result)) goto OutOfGas;

                            slice = _returnDataBuffer.Span.SliceWithZeroPadding(b, (int)result);
                            vmState.Memory.Save(in a, in slice);
                            if (typeof(TTracingInstructions) == typeof(IsTracing))
                            {
                                _txTracer.ReportMemoryChange((long)a, in slice);
                            }
                        }

                        break;
                    }
                case Instruction.BLOCKHASH:
                    {
                        Metrics.BlockhashOpcode++;

                        gasAvailable -= GasCostOf.BlockHash;

                        if (!stack.PopUInt256(out a)) goto StackUnderflow;
                        long number = a > long.MaxValue ? long.MaxValue : (long)a;

                        Hash256? blockHash = _blockhashProvider.GetBlockhash(blkCtx.Header, number);

                        stack.PushBytes(blockHash is not null ? blockHash.Bytes : BytesZero32);

                        if (typeof(TLogger) == typeof(IsTracing))
                        {
                            if (_txTracer.IsTracingBlockHash && blockHash is not null)
                            {
                                _txTracer.ReportBlockHash(blockHash);
                            }
                        }

                        break;
                    }
                case Instruction.COINBASE:
                    {
                        gasAvailable -= GasCostOf.Base;

                        stack.PushBytes(blkCtx.Header.GasBeneficiary.Bytes);
                        break;
                    }
                case Instruction.PREVRANDAO:
                    {
                        gasAvailable -= GasCostOf.Base;

                        if (blkCtx.Header.IsPostMerge)
                        {
                            stack.PushBytes(blkCtx.Header.Random.Bytes);
                        }
                        else
                        {
                            result = blkCtx.Header.Difficulty;
                            stack.PushUInt256(in result);
                        }
                        break;
                    }
                case Instruction.TIMESTAMP:
                    {
                        gasAvailable -= GasCostOf.Base;

                        result = blkCtx.Header.Timestamp;
                        stack.PushUInt256(in result);
                        break;
                    }
                case Instruction.NUMBER:
                    {
                        gasAvailable -= GasCostOf.Base;

                        result = (UInt256)blkCtx.Header.Number;
                        stack.PushUInt256(in result);
                        break;
                    }
                case Instruction.GASLIMIT:
                    {
                        gasAvailable -= GasCostOf.Base;

                        result = (UInt256)blkCtx.Header.GasLimit;
                        stack.PushUInt256(in result);
                        break;
                    }
                case Instruction.CHAINID:
                    {
                        if (!spec.ChainIdOpcodeEnabled) goto InvalidInstruction;

                        gasAvailable -= GasCostOf.Base;

                        stack.PushBytes(_chainId);
                        break;
                    }
                case Instruction.SELFBALANCE:
                    {
                        if (!spec.SelfBalanceOpcodeEnabled) goto InvalidInstruction;

                        gasAvailable -= GasCostOf.SelfBalance;

                        result = _state.GetBalance(env.ExecutingAccount);
                        stack.PushUInt256(in result);
                        break;
                    }
                case Instruction.BASEFEE:
                    {
                        if (!spec.BaseFeeEnabled) goto InvalidInstruction;

                        gasAvailable -= GasCostOf.Base;

                        result = blkCtx.Header.BaseFeePerGas;
                        stack.PushUInt256(in result);
                        break;
                    }
                case Instruction.BLOBHASH:
                    {
                        if (!spec.IsEip4844Enabled) goto InvalidInstruction;

                        gasAvailable -= GasCostOf.BlobHash;

                        if (!stack.PopUInt256(out result)) goto StackUnderflow;

                        if (txCtx.BlobVersionedHashes is not null && result < txCtx.BlobVersionedHashes.Length)
                        {
                            stack.PushBytes(txCtx.BlobVersionedHashes[result.u0]);
                        }
                        else
                        {
                            stack.PushZero();
                        }
                        break;
                    }
                case Instruction.BLOBBASEFEE:
                    {
                        if (!spec.BlobBaseFeeEnabled || !blkCtx.BlobBaseFee.HasValue) goto InvalidInstruction;

                        gasAvailable -= GasCostOf.Base;

                        result = blkCtx.BlobBaseFee.Value;
                        stack.PushUInt256(in result);
                        break;
                    }
                case Instruction.POP:
                    {
                        gasAvailable -= GasCostOf.Base;

                        stack.PopLimbo();
                        break;
                    }
                case Instruction.MLOAD:
                    {
                        gasAvailable -= GasCostOf.VeryLow;

                        if (!stack.PopUInt256(out result)) goto StackUnderflow;
                        if (!UpdateMemoryCost(vmState, ref gasAvailable, in result, in BigInt32)) goto OutOfGas;
                        bytes = vmState.Memory.LoadSpan(in result);
                        if (typeof(TTracingInstructions) == typeof(IsTracing)) _txTracer.ReportMemoryChange(result, bytes);

                        stack.PushBytes(bytes);
                        break;
                    }
                case Instruction.MSTORE:
                    {
                        gasAvailable -= GasCostOf.VeryLow;

                        if (!stack.PopUInt256(out result)) goto StackUnderflow;

                        bytes = stack.PopWord256();
                        if (!UpdateMemoryCost(vmState, ref gasAvailable, in result, in BigInt32)) goto OutOfGas;
                        vmState.Memory.SaveWord(in result, bytes);
                        if (typeof(TTracingInstructions) == typeof(IsTracing)) _txTracer.ReportMemoryChange((long)result, bytes);

                        break;
                    }
                case Instruction.MSTORE8:
                    {
                        gasAvailable -= GasCostOf.VeryLow;

                        if (!stack.PopUInt256(out result)) goto StackUnderflow;
                        byte data = stack.PopByte();
                        if (!UpdateMemoryCost(vmState, ref gasAvailable, in result, UInt256.One)) goto OutOfGas;
                        vmState.Memory.SaveByte(in result, data);
                        if (typeof(TTracingInstructions) == typeof(IsTracing)) _txTracer.ReportMemoryChange((long)result, data);

                        break;
                    }
                case Instruction.SLOAD:
                    {
                        exceptionType = InstructionSLoad<TTracingInstructions, TTracingStorage>(vmState, ref stack, ref gasAvailable, spec);
                        if (exceptionType != EvmExceptionType.None) goto ReturnFailure;

                        break;
                    }
                case Instruction.SSTORE:
                    {
                        exceptionType = InstructionSStore<TTracingInstructions, TTracingRefunds, TTracingStorage>(vmState, ref stack, ref gasAvailable, spec);
                        if (exceptionType != EvmExceptionType.None) goto ReturnFailure;

                        break;
                    }
                case Instruction.JUMP:
                    {
                        gasAvailable -= GasCostOf.Mid;

                        if (!stack.PopUInt256(out result)) goto StackUnderflow;
                        if (!Jump(result, ref programCounter, in env)) goto InvalidJumpDestination;
                        break;
                    }
                case Instruction.JUMPI:
                    {
                        gasAvailable -= GasCostOf.High;

                        if (!stack.PopUInt256(out result)) goto StackUnderflow;
                        bytes = stack.PopWord256();
                        if (!bytes.SequenceEqual(BytesZero32))
                        {
                            if (!Jump(result, ref programCounter, in env)) goto InvalidJumpDestination;
                        }

                        break;
                    }
                case Instruction.PC:
                    {
                        gasAvailable -= GasCostOf.Base;

                        stack.PushUInt32(programCounter - 1);
                        break;
                    }
                case Instruction.MSIZE:
                    {
                        gasAvailable -= GasCostOf.Base;

                        result = vmState.Memory.Size;
                        stack.PushUInt256(in result);
                        break;
                    }
                case Instruction.GAS:
                    {
                        gasAvailable -= GasCostOf.Base;
                        // Ensure gas is positive before pushing to stack
                        if (gasAvailable < 0) goto OutOfGas;

                        result = (UInt256)gasAvailable;
                        stack.PushUInt256(in result);
                        break;
                    }
                case Instruction.JUMPDEST:
                    {
                        gasAvailable -= GasCostOf.JumpDest;

                        break;
                    }
                case Instruction.PUSH0:
                    {
                        if (!spec.IncludePush0Instruction) goto InvalidInstruction;
                        gasAvailable -= GasCostOf.Base;

                        stack.PushZero();
                        break;
                    }
                case Instruction.PUSH1:
                    {
                        gasAvailable -= GasCostOf.VeryLow;

                        int programCounterInt = programCounter;
                        if (programCounterInt >= code.Length)
                        {
                            stack.PushZero();
                        }
                        else
                        {
                            stack.PushByte(code[programCounterInt]);
                        }

                        programCounter++;
                        break;
                    }
                case Instruction.PUSH2:
                case Instruction.PUSH3:
                case Instruction.PUSH4:
                case Instruction.PUSH5:
                case Instruction.PUSH6:
                case Instruction.PUSH7:
                case Instruction.PUSH8:
                case Instruction.PUSH9:
                case Instruction.PUSH10:
                case Instruction.PUSH11:
                case Instruction.PUSH12:
                case Instruction.PUSH13:
                case Instruction.PUSH14:
                case Instruction.PUSH15:
                case Instruction.PUSH16:
                case Instruction.PUSH17:
                case Instruction.PUSH18:
                case Instruction.PUSH19:
                case Instruction.PUSH20:
                case Instruction.PUSH21:
                case Instruction.PUSH22:
                case Instruction.PUSH23:
                case Instruction.PUSH24:
                case Instruction.PUSH25:
                case Instruction.PUSH26:
                case Instruction.PUSH27:
                case Instruction.PUSH28:
                case Instruction.PUSH29:
                case Instruction.PUSH30:
                case Instruction.PUSH31:
                case Instruction.PUSH32:
                    {
                        gasAvailable -= GasCostOf.VeryLow;

                        int length = instruction - Instruction.PUSH1 + 1;
                        int usedFromCode = Math.Min(code.Length - programCounter, length);
                        stack.PushLeftPaddedBytes(code.Slice(programCounter, usedFromCode), length);

                        programCounter += length;
                        break;
                    }
                case Instruction.DUP1:
                case Instruction.DUP2:
                case Instruction.DUP3:
                case Instruction.DUP4:
                case Instruction.DUP5:
                case Instruction.DUP6:
                case Instruction.DUP7:
                case Instruction.DUP8:
                case Instruction.DUP9:
                case Instruction.DUP10:
                case Instruction.DUP11:
                case Instruction.DUP12:
                case Instruction.DUP13:
                case Instruction.DUP14:
                case Instruction.DUP15:
                case Instruction.DUP16:
                    {
                        gasAvailable -= GasCostOf.VeryLow;

                        if (!stack.Dup(instruction - Instruction.DUP1 + 1)) goto StackUnderflow;
                        break;
                    }
                case Instruction.SWAP1:
                case Instruction.SWAP2:
                case Instruction.SWAP3:
                case Instruction.SWAP4:
                case Instruction.SWAP5:
                case Instruction.SWAP6:
                case Instruction.SWAP7:
                case Instruction.SWAP8:
                case Instruction.SWAP9:
                case Instruction.SWAP10:
                case Instruction.SWAP11:
                case Instruction.SWAP12:
                case Instruction.SWAP13:
                case Instruction.SWAP14:
                case Instruction.SWAP15:
                case Instruction.SWAP16:
                    {
                        gasAvailable -= GasCostOf.VeryLow;

                        if (!stack.Swap(instruction - Instruction.SWAP1 + 2)) goto StackUnderflow;
                        break;
                    }
                case Instruction.LOG0:
                case Instruction.LOG1:
                case Instruction.LOG2:
                case Instruction.LOG3:
                case Instruction.LOG4:
                    {
                        if (vmState.IsStatic) goto StaticCallViolation;

                        exceptionType = InstructionLog(vmState, ref stack, ref gasAvailable, instruction);
                        if (exceptionType != EvmExceptionType.None) goto ReturnFailure;
                        break;
                    }
                case Instruction.CREATE:
                case Instruction.CREATE2:
                    {
                        Metrics.IncrementCreates();
                        if (!spec.Create2OpcodeEnabled && instruction == Instruction.CREATE2) goto InvalidInstruction;

                        if (vmState.IsStatic) goto StaticCallViolation;

                        (exceptionType, returnData) = InstructionCreate(vmState, ref stack, ref gasAvailable, spec, instruction);
                        if (exceptionType != EvmExceptionType.None) goto ReturnFailure;

                        if (returnData is null) break;

                        goto DataReturnNoTrace;
                    }
                case Instruction.RETURN:
                    {
                        exceptionType = InstructionReturn(vmState, ref stack, ref gasAvailable, out returnData);
                        if (exceptionType != EvmExceptionType.None) goto ReturnFailure;

                        goto DataReturn;
                    }
                case Instruction.CALL:
                case Instruction.CALLCODE:
                case Instruction.DELEGATECALL:
                case Instruction.STATICCALL:
                    {
                        exceptionType = InstructionCall<TTracingInstructions, TTracingRefunds>(vmState, ref stack, ref gasAvailable, spec, instruction, out returnData);
                        if (exceptionType != EvmExceptionType.None) goto ReturnFailure;

                        if (returnData is null)
                        {
                            break;
                        }
                        if (ReferenceEquals(returnData, CallResult.BoxedEmpty))
                        {
                            // Non contract call continue rather than constructing a new frame
                            continue;
                        }

                        goto DataReturn;
                    }
                case Instruction.REVERT:
                    {
                        if (!spec.RevertOpcodeEnabled) goto InvalidInstruction;

                        exceptionType = InstructionRevert(vmState, ref stack, ref gasAvailable, out returnData);
                        if (exceptionType != EvmExceptionType.None) goto ReturnFailure;

                        isRevert = true;
                        goto DataReturn;
                    }
                case Instruction.INVALID:
                    {
                        gasAvailable -= GasCostOf.High;

                        goto InvalidInstruction;
                    }
                case Instruction.SELFDESTRUCT:
                    {
                        if (vmState.IsStatic) goto StaticCallViolation;

                        if (spec.UseShanghaiDDosProtection)
                        {
                            gasAvailable -= GasCostOf.SelfDestructEip150;
                        }

                        exceptionType = InstructionSelfDestruct(vmState, ref stack, ref gasAvailable, spec);
                        if (exceptionType != EvmExceptionType.None) goto ReturnFailure;

                        goto EmptyReturn;
                    }
                case Instruction.SHL:
                    {
                        if (!spec.ShiftOpcodesEnabled) goto InvalidInstruction;

                        gasAvailable -= GasCostOf.VeryLow;

                        if (!stack.PopUInt256(out a)) goto StackUnderflow;
                        if (a >= 256UL)
                        {
                            stack.PopLimbo();
                            stack.PushZero();
                        }
                        else
                        {
                            if (!stack.PopUInt256(out b)) goto StackUnderflow;
                            result = b << (int)a.u0;
                            stack.PushUInt256(in result);
                        }

                        break;
                    }
                case Instruction.SHR:
                    {
                        if (!spec.ShiftOpcodesEnabled) goto InvalidInstruction;

                        gasAvailable -= GasCostOf.VeryLow;

                        if (!stack.PopUInt256(out a)) goto StackUnderflow;
                        if (a >= 256)
                        {
                            stack.PopLimbo();
                            stack.PushZero();
                        }
                        else
                        {
                            if (!stack.PopUInt256(out b)) goto StackUnderflow;
                            result = b >> (int)a.u0;
                            stack.PushUInt256(in result);
                        }

                        break;
                    }
                case Instruction.SAR:
                    {
                        if (!spec.ShiftOpcodesEnabled) goto InvalidInstruction;

                        gasAvailable -= GasCostOf.VeryLow;

                        if (!stack.PopUInt256(out a)) goto StackUnderflow;
                        if (!stack.PopUInt256(out b)) goto StackUnderflow;
                        if (a >= BigInt256)
                        {
                            if (As<UInt256, Int256>(ref b).Sign >= 0)
                            {
                                stack.PushZero();
                            }
                            else
                            {
                                stack.PushSignedInt256(in Int256.MinusOne);
                            }
                        }
                        else
                        {
                            As<UInt256, Int256>(ref b).RightShift((int)a, out As<UInt256, Int256>(ref result));
                            stack.PushUInt256(in result);
                        }

                        break;
                    }
                case Instruction.EXTCODEHASH:
                    {
                        if (!spec.ExtCodeHashOpcodeEnabled) goto InvalidInstruction;

                        gasAvailable -= spec.GetExtCodeHashCost();

                        Address address = stack.PopAddress();
                        if (address is null) goto StackUnderflow;
                        if (!ChargeAccountAccessGas(ref gasAvailable, vmState, address, spec)) goto OutOfGas;

                        if (!_state.AccountExists(address) || _state.IsDeadAccount(address))
                        {
                            stack.PushZero();
                        }
                        else
                        {
                            stack.PushBytes(_state.GetCodeHash(address).Bytes);
                        }

                        break;
                    }
                case Instruction.TLOAD:
                    {
                        if (!spec.TransientStorageEnabled) goto InvalidInstruction;

                        Metrics.TloadOpcode++;
                        gasAvailable -= GasCostOf.TLoad;

                        if (!stack.PopUInt256(out result)) goto StackUnderflow;
                        storageCell = new(env.ExecutingAccount, result);

                        ReadOnlySpan<byte> value = _state.GetTransientState(in storageCell);
                        stack.PushBytes(value);

                        if (typeof(TTracingStorage) == typeof(IsTracing))
                        {
                            if (gasAvailable < 0) goto OutOfGas;
                            _txTracer.LoadOperationTransientStorage(storageCell.Address, result, value);
                        }

                        break;
                    }
                case Instruction.TSTORE:
                    {
                        if (!spec.TransientStorageEnabled) goto InvalidInstruction;
                        {
                            Metrics.TstoreOpcode++;

                            if (vmState.IsStatic) goto StaticCallViolation;

                            gasAvailable -= GasCostOf.TStore;

                            if (!stack.PopUInt256(out result)) goto StackUnderflow;
                            storageCell = new(env.ExecutingAccount, result);
                            bytes = stack.PopWord256();

                            _state.SetTransientState(in storageCell, !bytes.IsZero() ? bytes.ToArray() : BytesZero32);

                            if (typeof(TTracingStorage) == typeof(IsTracing))
                            {
                                if (gasAvailable < 0) goto OutOfGas;
                                ReadOnlySpan<byte> currentValue = _state.GetTransientState(in storageCell);
                                _txTracer.SetOperationTransientStorage(storageCell.Address, result, bytes, currentValue);
                            }

                            break;
                        }
                    }
                case Instruction.MCOPY:
                    {
                        if (!spec.MCopyIncluded) goto InvalidInstruction;
                        {
                            Metrics.MCopyOpcode++;

                            if (!stack.PopUInt256(out a)) goto StackUnderflow;
                            if (!stack.PopUInt256(out b)) goto StackUnderflow;
                            if (!stack.PopUInt256(out c)) goto StackUnderflow;

                            gasAvailable -= GasCostOf.VeryLow + GasCostOf.VeryLow * EvmPooledMemory.Div32Ceiling(c);
                            if (!UpdateMemoryCost(vmState, ref gasAvailable, UInt256.Max(b, a), c)) goto OutOfGas;

                            bytes = vmState.Memory.LoadSpan(in b, c);
                            if (typeof(TTracingInstructions) == typeof(IsTracing)) _txTracer.ReportMemoryChange(b, bytes);

                            vmState.Memory.Save(in a, bytes);
                            if (typeof(TTracingInstructions) == typeof(IsTracing)) _txTracer.ReportMemoryChange(a, bytes);

                            break;
                        }
                    }
                default:
                    {
                        goto InvalidInstruction;
                    }
            }

            if (gasAvailable < 0)
            {
                goto OutOfGas;
            }

            if (typeof(TTracingInstructions) == typeof(IsTracing))
            {
                EndInstructionTrace(gasAvailable, vmState.Memory.Size);
            }
        }

        goto EmptyReturnNoTrace;

    // Common exit errors, goto labels to reduce in loop code duplication and to keep loop body smaller
    EmptyReturn:
        if (typeof(TTracingInstructions) == typeof(IsTracing)) EndInstructionTrace(gasAvailable, vmState.Memory.Size);
        EmptyReturnNoTrace:
        // Ensure gas is positive before updating state
        if (gasAvailable < 0) goto OutOfGas;
        UpdateCurrentState(vmState, programCounter, gasAvailable, stack.Head);
#if DEBUG
        debugger?.TryWait(ref vmState, ref programCounter, ref gasAvailable, ref stack.Head);
#endif
        return CallResult.Empty;
    DataReturn:
        if (typeof(TTracingInstructions) == typeof(IsTracing)) EndInstructionTrace(gasAvailable, vmState.Memory.Size);
        DataReturnNoTrace:
        // Ensure gas is positive before updating state
        if (gasAvailable < 0) goto OutOfGas;
        UpdateCurrentState(vmState, programCounter, gasAvailable, stack.Head);

        if (returnData is EvmState state)
        {
            return new CallResult(state);
        }
        return new CallResult((byte[])returnData, null, shouldRevert: isRevert);

    OutOfGas:
        exceptionType = EvmExceptionType.OutOfGas;
        goto ReturnFailure;
    InvalidInstruction:
        exceptionType = EvmExceptionType.BadInstruction;
        goto ReturnFailure;
    StaticCallViolation:
        exceptionType = EvmExceptionType.StaticCallViolation;
        goto ReturnFailure;
    StackUnderflow:
        exceptionType = EvmExceptionType.StackUnderflow;
        goto ReturnFailure;
    InvalidJumpDestination:
        exceptionType = EvmExceptionType.InvalidJumpDestination;
        goto ReturnFailure;
    AccessViolation:
        exceptionType = EvmExceptionType.AccessViolation;
    ReturnFailure:
        return GetFailureReturn<TTracingInstructions>(gasAvailable, exceptionType);

        [DoesNotReturn]
        static void ThrowOperationCanceledException() =>
            throw new OperationCanceledException("Cancellation Requested");
    }

    [SkipLocalsInit]
    [MethodImpl(MethodImplOptions.NoInlining)]
    private void InstructionExtCodeSize<TTracingInstructions>(Address address, ref EvmStack<TTracingInstructions> stack, IReleaseSpec spec) where TTracingInstructions : struct, IIsTracing
    {
        ReadOnlyMemory<byte> accountCode = _codeInfoRepository.GetCachedCodeInfo(_worldState, address, spec).MachineCode;
        UInt256 result = (UInt256)accountCode.Span.Length;
        stack.PushUInt256(in result);
    }

    [SkipLocalsInit]
    private EvmExceptionType InstructionCall<TTracingInstructions, TTracingRefunds>(EvmState vmState, ref EvmStack<TTracingInstructions> stack, ref long gasAvailable, IReleaseSpec spec,
        Instruction instruction, out object returnData)
        where TTracingInstructions : struct, IIsTracing
        where TTracingRefunds : struct, IIsTracing
    {
        returnData = null;
        ref readonly ExecutionEnvironment env = ref vmState.Env;

        Metrics.IncrementCalls();

        if (instruction == Instruction.DELEGATECALL && !spec.DelegateCallEnabled ||
            instruction == Instruction.STATICCALL && !spec.StaticCallEnabled) return EvmExceptionType.BadInstruction;

        if (!stack.PopUInt256(out UInt256 gasLimit)) return EvmExceptionType.StackUnderflow;
        Address codeSource = stack.PopAddress();
        if (codeSource is null) return EvmExceptionType.StackUnderflow;

        if (!ChargeAccountAccessGas(ref gasAvailable, vmState, codeSource, spec)) return EvmExceptionType.OutOfGas;

        UInt256 callValue;
        switch (instruction)
        {
            case Instruction.STATICCALL:
                callValue = UInt256.Zero;
                break;
            case Instruction.DELEGATECALL:
                callValue = env.Value;
                break;
            default:
                if (!stack.PopUInt256(out callValue)) return EvmExceptionType.StackUnderflow;
                break;
        }

        UInt256 transferValue = instruction == Instruction.DELEGATECALL ? UInt256.Zero : callValue;
        if (!stack.PopUInt256(out UInt256 dataOffset)) return EvmExceptionType.StackUnderflow;
        if (!stack.PopUInt256(out UInt256 dataLength)) return EvmExceptionType.StackUnderflow;
        if (!stack.PopUInt256(out UInt256 outputOffset)) return EvmExceptionType.StackUnderflow;
        if (!stack.PopUInt256(out UInt256 outputLength)) return EvmExceptionType.StackUnderflow;

        if (vmState.IsStatic && !transferValue.IsZero && instruction != Instruction.CALLCODE) return EvmExceptionType.StaticCallViolation;

        Address caller = instruction == Instruction.DELEGATECALL ? env.Caller : env.ExecutingAccount;
        Address target = instruction == Instruction.CALL || instruction == Instruction.STATICCALL
            ? codeSource
            : env.ExecutingAccount;

        if (typeof(TLogger) == typeof(IsTracing))
        {
            TraceCallDetails(codeSource, ref callValue, ref transferValue, caller, target);
        }

        long gasExtra = 0L;

        if (!transferValue.IsZero)
        {
            gasExtra += GasCostOf.CallValue;
        }

        if (!spec.ClearEmptyAccountWhenTouched && !_state.AccountExists(target))
        {
            gasExtra += GasCostOf.NewAccount;
        }
        else if (spec.ClearEmptyAccountWhenTouched && transferValue != 0 && _state.IsDeadAccount(target))
        {
            gasExtra += GasCostOf.NewAccount;
        }

        if (!UpdateGas(spec.GetCallCost(), ref gasAvailable) ||
            !UpdateMemoryCost(vmState, ref gasAvailable, in dataOffset, dataLength) ||
            !UpdateMemoryCost(vmState, ref gasAvailable, in outputOffset, outputLength) ||
            !UpdateGas(gasExtra, ref gasAvailable)) return EvmExceptionType.OutOfGas;

        CodeInfo codeInfo = _codeInfoRepository.GetCachedCodeInfo(_worldState, codeSource, spec);
        codeInfo.AnalyseInBackgroundIfRequired();

        if (spec.Use63Over64Rule)
        {
            gasLimit = UInt256.Min((UInt256)(gasAvailable - gasAvailable / 64), gasLimit);
        }

        if (gasLimit >= long.MaxValue) return EvmExceptionType.OutOfGas;

        long gasLimitUl = (long)gasLimit;
        if (!UpdateGas(gasLimitUl, ref gasAvailable)) return EvmExceptionType.OutOfGas;

        if (!transferValue.IsZero)
        {
            if (typeof(TTracingRefunds) == typeof(IsTracing)) _txTracer.ReportExtraGasPressure(GasCostOf.CallStipend);
            gasLimitUl += GasCostOf.CallStipend;
        }

        if (env.CallDepth >= MaxCallDepth ||
            !transferValue.IsZero && _state.GetBalance(env.ExecutingAccount) < transferValue)
        {
            _returnDataBuffer = Array.Empty<byte>();
            stack.PushZero();

            if (typeof(TTracingInstructions) == typeof(IsTracing))
            {
                // very specific for Parity trace, need to find generalization - very peculiar 32 length...
                ReadOnlyMemory<byte>? memoryTrace = vmState.Memory.Inspect(in dataOffset, 32);
                _txTracer.ReportMemoryChange(dataOffset, memoryTrace is null ? ReadOnlySpan<byte>.Empty : memoryTrace.Value.Span);
            }

            if (typeof(TLogger) == typeof(IsTracing)) _logger.Trace("FAIL - call depth");
            if (typeof(TTracingInstructions) == typeof(IsTracing)) _txTracer.ReportOperationRemainingGas(gasAvailable);
            if (typeof(TTracingInstructions) == typeof(IsTracing)) _txTracer.ReportOperationError(EvmExceptionType.NotEnoughBalance);

            UpdateGasUp(gasLimitUl, ref gasAvailable);
            if (typeof(TTracingInstructions) == typeof(IsTracing)) _txTracer.ReportGasUpdateForVmTrace(gasLimitUl, gasAvailable);
            return EvmExceptionType.None;
        }

        Snapshot snapshot = _worldState.TakeSnapshot();
        _state.SubtractFromBalance(caller, transferValue, spec);

        if (codeInfo.IsEmpty && typeof(TTracingInstructions) != typeof(IsTracing) && !_txTracer.IsTracingActions)
        {
            // Non contract call, no need to construct call frame can just credit balance and return gas
            _returnDataBuffer = default;
            stack.PushBytes(StatusCode.SuccessBytes.Span);
            UpdateGasUp(gasLimitUl, ref gasAvailable);
            return FastCall(spec, out returnData, in transferValue, target);
        }

        ReadOnlyMemory<byte> callData = vmState.Memory.Load(in dataOffset, dataLength);
        ExecutionEnvironment callEnv = new
        (
            txExecutionContext: in env.TxExecutionContext,
            callDepth: env.CallDepth + 1,
            caller: caller,
            codeSource: codeSource,
            executingAccount: target,
            transferValue: transferValue,
            value: callValue,
            inputData: callData,
            codeInfo: codeInfo
        );
        if (typeof(TLogger) == typeof(IsTracing)) _logger.Trace($"Tx call gas {gasLimitUl}");
        if (outputLength == 0)
        {
            // TODO: when output length is 0 outputOffset can have any value really
            // and the value does not matter and it can cause trouble when beyond long range
            outputOffset = 0;
        }

        ExecutionType executionType = GetCallExecutionType(instruction, env.IsPostMerge());
        returnData = new EvmState(
            gasLimitUl,
            callEnv,
            executionType,
            isTopLevel: false,
            snapshot,
            (long)outputOffset,
            (long)outputLength,
            instruction == Instruction.STATICCALL || vmState.IsStatic,
            vmState,
            isContinuation: false,
            isCreateOnPreExistingAccount: false);

        return EvmExceptionType.None;

        EvmExceptionType FastCall(IReleaseSpec spec, out object returnData, in UInt256 transferValue, Address target)
        {
            if (!_state.AccountExists(target))
            {
                _state.CreateAccount(target, transferValue);
            }
            else
            {
                _state.AddToBalance(target, transferValue, spec);
            }
            Metrics.IncrementEmptyCalls();

            returnData = CallResult.BoxedEmpty;
            return EvmExceptionType.None;
        }

        [MethodImpl(MethodImplOptions.NoInlining)]
        void TraceCallDetails(Address codeSource, ref UInt256 callValue, ref UInt256 transferValue, Address caller, Address target)
        {
            _logger.Trace($"caller {caller}");
            _logger.Trace($"code source {codeSource}");
            _logger.Trace($"target {target}");
            _logger.Trace($"value {callValue}");
            _logger.Trace($"transfer value {transferValue}");
        }
    }

    [SkipLocalsInit]
    private static EvmExceptionType InstructionRevert<TTracing>(EvmState vmState, ref EvmStack<TTracing> stack, ref long gasAvailable, out object returnData)
        where TTracing : struct, IIsTracing
    {
        SkipInit(out returnData);

        if (!stack.PopUInt256(out UInt256 position) ||
            !stack.PopUInt256(out UInt256 length))
            return EvmExceptionType.StackUnderflow;

        if (!UpdateMemoryCost(vmState, ref gasAvailable, in position, in length))
        {
            return EvmExceptionType.OutOfGas;
        }

        returnData = vmState.Memory.Load(in position, in length).ToArray();
        return EvmExceptionType.None;
    }

    [SkipLocalsInit]
    private static EvmExceptionType InstructionReturn<TTracing>(EvmState vmState, ref EvmStack<TTracing> stack, ref long gasAvailable, out object returnData)
        where TTracing : struct, IIsTracing
    {
        SkipInit(out returnData);

        if (!stack.PopUInt256(out UInt256 position) ||
            !stack.PopUInt256(out UInt256 length))
            return EvmExceptionType.StackUnderflow;

        if (!UpdateMemoryCost(vmState, ref gasAvailable, in position, in length))
        {
            return EvmExceptionType.OutOfGas;
        }

        returnData = vmState.Memory.Load(in position, in length).ToArray();

        return EvmExceptionType.None;
    }

    [SkipLocalsInit]
    private EvmExceptionType InstructionSelfDestruct<TTracing>(EvmState vmState, ref EvmStack<TTracing> stack, ref long gasAvailable, IReleaseSpec spec)
        where TTracing : struct, IIsTracing
    {
        Metrics.SelfDestructs++;

        Address inheritor = stack.PopAddress();
        if (inheritor is null) return EvmExceptionType.StackUnderflow;
        if (!ChargeAccountAccessGas(ref gasAvailable, vmState, inheritor, spec, false)) return EvmExceptionType.OutOfGas;

        Address executingAccount = vmState.Env.ExecutingAccount;
        bool createInSameTx = vmState.CreateList.Contains(executingAccount);
        if (!spec.SelfdestructOnlyOnSameTransaction || createInSameTx)
            vmState.DestroyList.Add(executingAccount);

        UInt256 result = _state.GetBalance(executingAccount);
        if (_txTracer.IsTracingActions) _txTracer.ReportSelfDestruct(executingAccount, result, inheritor);
        if (spec.ClearEmptyAccountWhenTouched && !result.IsZero && _state.IsDeadAccount(inheritor))
        {
            if (!UpdateGas(GasCostOf.NewAccount, ref gasAvailable)) return EvmExceptionType.OutOfGas;
        }

        bool inheritorAccountExists = _state.AccountExists(inheritor);
        if (!spec.ClearEmptyAccountWhenTouched && !inheritorAccountExists && spec.UseShanghaiDDosProtection)
        {
            if (!UpdateGas(GasCostOf.NewAccount, ref gasAvailable)) return EvmExceptionType.OutOfGas;
        }

        if (!inheritorAccountExists)
        {
            _state.CreateAccount(inheritor, result);
        }
        else if (!inheritor.Equals(executingAccount))
        {
            _state.AddToBalance(inheritor, result, spec);
        }

        if (spec.SelfdestructOnlyOnSameTransaction && !createInSameTx && inheritor.Equals(executingAccount))
            return EvmExceptionType.None; // don't burn eth when contract is not destroyed per EIP clarification

        _state.SubtractFromBalance(executingAccount, result, spec);
        return EvmExceptionType.None;
    }

    [SkipLocalsInit]
    private (EvmExceptionType exceptionType, EvmState? callState) InstructionCreate<TTracing>(EvmState vmState, ref EvmStack<TTracing> stack, ref long gasAvailable, IReleaseSpec spec, Instruction instruction)
        where TTracing : struct, IIsTracing
    {
        ref readonly ExecutionEnvironment env = ref vmState.Env;

        // TODO: happens in CREATE_empty000CreateInitCode_Transaction but probably has to be handled differently
        if (!_state.AccountExists(env.ExecutingAccount))
        {
            _state.CreateAccount(env.ExecutingAccount, UInt256.Zero);
        }

        if (!stack.PopUInt256(out UInt256 value) ||
            !stack.PopUInt256(out UInt256 memoryPositionOfInitCode) ||
            !stack.PopUInt256(out UInt256 initCodeLength))
            return (EvmExceptionType.StackUnderflow, null);

        Span<byte> salt = default;
        if (instruction == Instruction.CREATE2)
        {
            salt = stack.PopWord256();
        }

        //EIP-3860
        if (spec.IsEip3860Enabled)
        {
            if (initCodeLength > spec.MaxInitCodeSize) return (EvmExceptionType.OutOfGas, null);
        }

        long gasCost = GasCostOf.Create +
                       (spec.IsEip3860Enabled ? GasCostOf.InitCodeWord * EvmPooledMemory.Div32Ceiling(initCodeLength) : 0) +
                       (instruction == Instruction.CREATE2
                           ? GasCostOf.Sha3Word * EvmPooledMemory.Div32Ceiling(initCodeLength)
                           : 0);

        if (!UpdateGas(gasCost, ref gasAvailable)) return (EvmExceptionType.OutOfGas, null);

        if (!UpdateMemoryCost(vmState, ref gasAvailable, in memoryPositionOfInitCode, initCodeLength)) return (EvmExceptionType.OutOfGas, null);

        // TODO: copy pasted from CALL / DELEGATECALL, need to move it outside?
        if (env.CallDepth >= MaxCallDepth) // TODO: fragile ordering / potential vulnerability for different clients
        {
            // TODO: need a test for this
            _returnDataBuffer = Array.Empty<byte>();
            stack.PushZero();
            return (EvmExceptionType.None, null);
        }

        ReadOnlyMemory<byte> initCode = vmState.Memory.Load(in memoryPositionOfInitCode, initCodeLength);

        UInt256 balance = _state.GetBalance(env.ExecutingAccount);
        if (value > balance)
        {
            _returnDataBuffer = Array.Empty<byte>();
            stack.PushZero();
            return (EvmExceptionType.None, null);
        }

        UInt256 accountNonce = _state.GetNonce(env.ExecutingAccount);
        UInt256 maxNonce = ulong.MaxValue;
        if (accountNonce >= maxNonce)
        {
            _returnDataBuffer = Array.Empty<byte>();
            stack.PushZero();
            return (EvmExceptionType.None, null);
        }

        if (typeof(TTracing) == typeof(IsTracing)) EndInstructionTrace(gasAvailable, vmState.Memory.Size);
        // todo: === below is a new call - refactor / move

        long callGas = spec.Use63Over64Rule ? gasAvailable - gasAvailable / 64L : gasAvailable;
        if (!UpdateGas(callGas, ref gasAvailable)) return (EvmExceptionType.OutOfGas, null);

        Address contractAddress = instruction == Instruction.CREATE
            ? ContractAddress.From(env.ExecutingAccount, _state.GetNonce(env.ExecutingAccount))
            : ContractAddress.From(env.ExecutingAccount, salt, initCode.Span);

        if (spec.UseHotAndColdStorage)
        {
            // EIP-2929 assumes that warm-up cost is included in the costs of CREATE and CREATE2
            vmState.WarmUp(contractAddress);
        }

        _state.IncrementNonce(env.ExecutingAccount);

        Snapshot snapshot = _worldState.TakeSnapshot();

        bool accountExists = _state.AccountExists(contractAddress);
        if (accountExists && (_codeInfoRepository.GetCachedCodeInfo(_worldState, contractAddress, spec).MachineCode.Length != 0 ||
                              _state.GetNonce(contractAddress) != 0))
        {
            /* we get the snapshot before this as there is a possibility with that we will touch an empty account and remove it even if the REVERT operation follows */
            if (typeof(TLogger) == typeof(IsTracing)) _logger.Trace($"Contract collision at {contractAddress}");
            _returnDataBuffer = Array.Empty<byte>();
            stack.PushZero();
            return (EvmExceptionType.None, null);
        }

        if (accountExists)
        {
            _state.UpdateStorageRoot(contractAddress, Keccak.EmptyTreeHash);
        }
        else if (_state.IsDeadAccount(contractAddress))
        {
            _state.ClearStorage(contractAddress);
        }

        _state.SubtractFromBalance(env.ExecutingAccount, value, spec);

        // Do not add the initCode to the cache as it is
        // pointing to data in this tx and will become invalid
        // for another tx as returned to pool.
        CodeInfo codeInfo = new(initCode);
        codeInfo.AnalyseInBackgroundIfRequired();

        ExecutionEnvironment callEnv = new
        (
            txExecutionContext: in env.TxExecutionContext,
            callDepth: env.CallDepth + 1,
            caller: env.ExecutingAccount,
            executingAccount: contractAddress,
            codeSource: null,
            codeInfo: codeInfo,
            inputData: default,
            transferValue: value,
            value: value
        );
        EvmState callState = new(
            callGas,
            callEnv,
            instruction == Instruction.CREATE2 ? ExecutionType.CREATE2 : ExecutionType.CREATE,
            false,
            snapshot,
            0L,
            0L,
            vmState.IsStatic,
            vmState,
            false,
            accountExists);

        return (EvmExceptionType.None, callState);
    }

    [SkipLocalsInit]
    private EvmExceptionType InstructionLog<TTracing>(EvmState vmState, ref EvmStack<TTracing> stack, ref long gasAvailable, Instruction instruction)
        where TTracing : struct, IIsTracing
    {
        if (!stack.PopUInt256(out UInt256 position)) return EvmExceptionType.StackUnderflow;
        if (!stack.PopUInt256(out UInt256 length)) return EvmExceptionType.StackUnderflow;
        long topicsCount = instruction - Instruction.LOG0;
        if (!UpdateMemoryCost(vmState, ref gasAvailable, in position, length)) return EvmExceptionType.OutOfGas;
        if (!UpdateGas(
                GasCostOf.Log + topicsCount * GasCostOf.LogTopic +
                (long)length * GasCostOf.LogData, ref gasAvailable)) return EvmExceptionType.OutOfGas;

        ReadOnlyMemory<byte> data = vmState.Memory.Load(in position, length);
        Hash256[] topics = new Hash256[topicsCount];
        for (int i = 0; i < topicsCount; i++)
        {
            topics[i] = new Hash256(stack.PopWord256());
        }

        LogEntry logEntry = new(
            vmState.Env.ExecutingAccount,
            data.ToArray(),
            topics);
        vmState.Logs.Add(logEntry);

        if (_txTracer.IsTracingLogs)
        {
            _txTracer.ReportLog(logEntry);
        }

        return EvmExceptionType.None;
    }

    [SkipLocalsInit]
    private EvmExceptionType InstructionSLoad<TTracingInstructions, TTracingStorage>(EvmState vmState, ref EvmStack<TTracingInstructions> stack, ref long gasAvailable, IReleaseSpec spec)
        where TTracingInstructions : struct, IIsTracing
        where TTracingStorage : struct, IIsTracing
    {
        Metrics.IncrementSLoadOpcode();
        gasAvailable -= spec.GetSLoadCost();

        if (!stack.PopUInt256(out UInt256 result)) return EvmExceptionType.StackUnderflow;
        StorageCell storageCell = new(vmState.Env.ExecutingAccount, result);
        if (!ChargeStorageAccessGas(
            ref gasAvailable,
            vmState,
            in storageCell,
            StorageAccessType.SLOAD,
            spec)) return EvmExceptionType.OutOfGas;

        ReadOnlySpan<byte> value = _state.Get(in storageCell);
        stack.PushBytes(value);
        if (typeof(TTracingStorage) == typeof(IsTracing))
        {
            _txTracer.LoadOperationStorage(storageCell.Address, result, value);
        }

        return EvmExceptionType.None;
    }

    [SkipLocalsInit]
    private EvmExceptionType InstructionSStore<TTracingInstructions, TTracingRefunds, TTracingStorage>(EvmState vmState, ref EvmStack<TTracingInstructions> stack, ref long gasAvailable, IReleaseSpec spec)
        where TTracingInstructions : struct, IIsTracing
        where TTracingRefunds : struct, IIsTracing
        where TTracingStorage : struct, IIsTracing
    {
        Metrics.IncrementSStoreOpcode();

        if (vmState.IsStatic) return EvmExceptionType.StaticCallViolation;
        // fail fast before the first storage read if gas is not enough even for reset
        if (!spec.UseNetGasMetering && !UpdateGas(spec.GetSStoreResetCost(), ref gasAvailable)) return EvmExceptionType.OutOfGas;

        if (spec.UseNetGasMeteringWithAStipendFix)
        {
            if (typeof(TTracingRefunds) == typeof(IsTracing))
                _txTracer.ReportExtraGasPressure(GasCostOf.CallStipend - spec.GetNetMeteredSStoreCost() + 1);
            if (gasAvailable <= GasCostOf.CallStipend) return EvmExceptionType.OutOfGas;
        }

        if (!stack.PopUInt256(out UInt256 result)) return EvmExceptionType.StackUnderflow;
        ReadOnlySpan<byte> bytes = stack.PopWord256();
        bool newIsZero = bytes.IsZero();
        bytes = !newIsZero ? bytes.WithoutLeadingZeros() : BytesZero;

        StorageCell storageCell = new(vmState.Env.ExecutingAccount, result);

        if (!ChargeStorageAccessGas(
                ref gasAvailable,
                vmState,
                in storageCell,
                StorageAccessType.SSTORE,
                spec)) return EvmExceptionType.OutOfGas;

        ReadOnlySpan<byte> currentValue = _state.Get(in storageCell);
        // Console.WriteLine($"current: {currentValue.ToHexString()} newValue {newValue.ToHexString()}");
        bool currentIsZero = currentValue.IsZero();

        bool newSameAsCurrent = (newIsZero && currentIsZero) || Bytes.AreEqual(currentValue, bytes);
        long sClearRefunds = RefundOf.SClear(spec.IsEip3529Enabled);

        if (!spec.UseNetGasMetering) // note that for this case we already deducted 5000
        {
            if (newIsZero)
            {
                if (!newSameAsCurrent)
                {
                    vmState.Refund += sClearRefunds;
                    if (typeof(TTracingRefunds) == typeof(IsTracing)) _txTracer.ReportRefund(sClearRefunds);
                }
            }
            else if (currentIsZero)
            {
                if (!UpdateGas(GasCostOf.SSet - GasCostOf.SReset, ref gasAvailable)) return EvmExceptionType.OutOfGas;
            }
        }
        else // net metered
        {
            if (newSameAsCurrent)
            {
                if (!UpdateGas(spec.GetNetMeteredSStoreCost(), ref gasAvailable)) return EvmExceptionType.OutOfGas;
            }
            else // net metered, C != N
            {
                Span<byte> originalValue = _state.GetOriginal(in storageCell);
                bool originalIsZero = originalValue.IsZero();

                bool currentSameAsOriginal = Bytes.AreEqual(originalValue, currentValue);
                if (currentSameAsOriginal)
                {
                    if (currentIsZero)
                    {
                        if (!UpdateGas(GasCostOf.SSet, ref gasAvailable)) return EvmExceptionType.OutOfGas;
                    }
                    else // net metered, current == original != new, !currentIsZero
                    {
                        if (!UpdateGas(spec.GetSStoreResetCost(), ref gasAvailable)) return EvmExceptionType.OutOfGas;

                        if (newIsZero)
                        {
                            vmState.Refund += sClearRefunds;
                            if (typeof(TTracingRefunds) == typeof(IsTracing)) _txTracer.ReportRefund(sClearRefunds);
                        }
                    }
                }
                else // net metered, new != current != original
                {
                    long netMeteredStoreCost = spec.GetNetMeteredSStoreCost();
                    if (!UpdateGas(netMeteredStoreCost, ref gasAvailable)) return EvmExceptionType.OutOfGas;

                    if (!originalIsZero) // net metered, new != current != original != 0
                    {
                        if (currentIsZero)
                        {
                            vmState.Refund -= sClearRefunds;
                            if (typeof(TTracingRefunds) == typeof(IsTracing)) _txTracer.ReportRefund(-sClearRefunds);
                        }

                        if (newIsZero)
                        {
                            vmState.Refund += sClearRefunds;
                            if (typeof(TTracingRefunds) == typeof(IsTracing)) _txTracer.ReportRefund(sClearRefunds);
                        }
                    }

                    bool newSameAsOriginal = Bytes.AreEqual(originalValue, bytes);
                    if (newSameAsOriginal)
                    {
                        long refundFromReversal;
                        if (originalIsZero)
                        {
                            refundFromReversal = spec.GetSetReversalRefund();
                        }
                        else
                        {
                            refundFromReversal = spec.GetClearReversalRefund();
                        }

                        vmState.Refund += refundFromReversal;
                        if (typeof(TTracingRefunds) == typeof(IsTracing)) _txTracer.ReportRefund(refundFromReversal);
                    }
                }
            }
        }

        if (!newSameAsCurrent)
        {
            _state.Set(in storageCell, newIsZero ? BytesZero : bytes.ToArray());
        }

        if (typeof(TTracingInstructions) == typeof(IsTracing))
        {
            ReadOnlySpan<byte> valueToStore = newIsZero ? BytesZero.AsSpan() : bytes;
            byte[] storageBytes = new byte[32]; // do not stackalloc here
            storageCell.Index.ToBigEndian(storageBytes);
            _txTracer.ReportStorageChange(storageBytes, valueToStore);
        }

        if (typeof(TTracingStorage) == typeof(IsTracing))
        {
            _txTracer.SetOperationStorage(storageCell.Address, result, bytes, currentValue);
        }

        return EvmExceptionType.None;
    }

    private CallResult GetFailureReturn<TTracingInstructions>(long gasAvailable, EvmExceptionType exceptionType)
        where TTracingInstructions : struct, IIsTracing
    {
        if (typeof(TTracingInstructions) == typeof(IsTracing)) EndInstructionTraceError(gasAvailable, exceptionType);

        return exceptionType switch
        {
            EvmExceptionType.OutOfGas => CallResult.OutOfGasException,
            EvmExceptionType.BadInstruction => CallResult.InvalidInstructionException,
            EvmExceptionType.StaticCallViolation => CallResult.StaticCallViolationException,
            EvmExceptionType.InvalidSubroutineEntry => CallResult.InvalidSubroutineEntry,
            EvmExceptionType.InvalidSubroutineReturn => CallResult.InvalidSubroutineReturn,
            EvmExceptionType.StackOverflow => CallResult.StackOverflowException,
            EvmExceptionType.StackUnderflow => CallResult.StackUnderflowException,
            EvmExceptionType.InvalidJumpDestination => CallResult.InvalidJumpDestination,
            EvmExceptionType.AccessViolation => CallResult.AccessViolationException,
            _ => throw new ArgumentOutOfRangeException(nameof(exceptionType), exceptionType, "")
        };
    }

    private static void UpdateCurrentState(EvmState state, int pc, long gas, int stackHead)
    {
        state.ProgramCounter = pc;
        state.GasAvailable = gas;
        state.DataStackHead = stackHead;
    }

    private static bool UpdateMemoryCost(EvmState vmState, ref long gasAvailable, in UInt256 position, in UInt256 length)
    {
        long memoryCost = vmState.Memory.CalculateMemoryCost(in position, length);
        if (memoryCost != 0L)
        {
            if (!UpdateGas(memoryCost, ref gasAvailable))
            {
                return false;
            }
        }

        return true;
    }

    private static bool Jump(in UInt256 jumpDest, ref int programCounter, in ExecutionEnvironment env)
    {
        if (jumpDest > int.MaxValue)
        {
            // https://github.com/NethermindEth/nethermind/issues/140
            // TODO: add a test, validating inside the condition was not covered by existing tests and fails on 0xf435a354924097686ea88dab3aac1dd464e6a3b387c77aeee94145b0fa5a63d2 mainnet
            return false;
        }

        int jumpDestInt = (int)jumpDest;
        if (!env.CodeInfo.ValidateJump(jumpDestInt))
        {
            // https://github.com/NethermindEth/nethermind/issues/140
            // TODO: add a test, validating inside the condition was not covered by existing tests and fails on 61363 Ropsten
            return false;
        }

        programCounter = jumpDestInt;
        return true;
    }

    [MethodImpl(MethodImplOptions.NoInlining)]
    private void StartInstructionTrace<TIsTracing>(Instruction instruction, EvmState vmState, long gasAvailable, int programCounter, in EvmStack<TIsTracing> stackValue)
        where TIsTracing : struct, IIsTracing
    {
        _txTracer.StartOperation(programCounter, instruction, gasAvailable, vmState.Env);
        if (_txTracer.IsTracingMemory)
        {
            _txTracer.SetOperationMemory(vmState.Memory.GetTrace());
            _txTracer.SetOperationMemorySize(vmState.Memory.Size);
        }

        if (_txTracer.IsTracingStack)
        {
            Memory<byte> stackMemory = vmState.DataStack.AsMemory().Slice(0, stackValue.Head * EvmStack<TIsTracing>.WordSize);
            _txTracer.SetOperationStack(new TraceStack(stackMemory));
        }
    }

    [MethodImpl(MethodImplOptions.NoInlining)]
    private void EndInstructionTrace(long gasAvailable, ulong memorySize)
    {
        _txTracer.ReportOperationRemainingGas(gasAvailable);
    }

    [MethodImpl(MethodImplOptions.NoInlining)]
    private void EndInstructionTraceError(long gasAvailable, EvmExceptionType evmExceptionType)
    {
        _txTracer.ReportOperationRemainingGas(gasAvailable);
        _txTracer.ReportOperationError(evmExceptionType);
    }

    private static ExecutionType GetCallExecutionType(Instruction instruction, bool isPostMerge = false)
    {
        ExecutionType executionType;
        if (instruction == Instruction.CALL)
        {
            executionType = ExecutionType.CALL;
        }
        else if (instruction == Instruction.DELEGATECALL)
        {
            executionType = ExecutionType.DELEGATECALL;
        }
        else if (instruction == Instruction.STATICCALL)
        {
            executionType = ExecutionType.STATICCALL;
        }
        else if (instruction == Instruction.CALLCODE)
        {
            executionType = ExecutionType.CALLCODE;
        }
        else
        {
            throw new NotSupportedException($"Execution type is undefined for {instruction.GetName(isPostMerge)}");
        }

        return executionType;
    }
}<|MERGE_RESOLUTION|>--- conflicted
+++ resolved
@@ -134,40 +134,6 @@
     public interface IIsTracing { }
     public readonly struct NotTracing : IIsTracing { }
     public readonly struct IsTracing : IIsTracing { }
-<<<<<<< HEAD
-=======
-
-    internal sealed class CodeLruCache
-    {
-        private const int CacheCount = 16;
-        private const int CacheMax = CacheCount - 1;
-        private readonly LruCacheLowObject<ValueHash256, CodeInfo>[] _caches;
-
-        public CodeLruCache()
-        {
-            _caches = new LruCacheLowObject<ValueHash256, CodeInfo>[CacheCount];
-            for (int i = 0; i < _caches.Length; i++)
-            {
-                // Cache per nibble to reduce contention as TxPool is very parallel
-                _caches[i] = new LruCacheLowObject<ValueHash256, CodeInfo>(MemoryAllowance.CodeCacheSize / CacheCount, $"VM bytecodes {i}");
-            }
-        }
-
-        public CodeInfo Get(in ValueHash256 codeHash)
-        {
-            var cache = _caches[GetCacheIndex(codeHash)];
-            return cache.Get(codeHash);
-        }
-
-        public bool Set(in ValueHash256 codeHash, CodeInfo codeInfo)
-        {
-            var cache = _caches[GetCacheIndex(codeHash)];
-            return cache.Set(codeHash, codeInfo);
-        }
-
-        private static int GetCacheIndex(in ValueHash256 codeHash) => codeHash.Bytes[^1] & CacheMax;
-    }
->>>>>>> 5804a018
 }
 
 internal sealed class VirtualMachine<TLogger> : IVirtualMachine where TLogger : struct, IIsTracing
@@ -501,53 +467,6 @@
         }
     }
 
-<<<<<<< HEAD
-=======
-    public CodeInfo GetCachedCodeInfo(IWorldState worldState, Address codeSource, IReleaseSpec vmSpec)
-    {
-        if (codeSource.IsPrecompile(vmSpec))
-        {
-            return PrecompileCode[codeSource];
-        }
-
-        CodeInfo cachedCodeInfo = null;
-        ValueHash256 codeHash = worldState.GetCodeHash(codeSource);
-        if (codeHash == Keccak.OfAnEmptyString.ValueHash256)
-        {
-            cachedCodeInfo = CodeInfo.Empty;
-        }
-
-        cachedCodeInfo ??= CodeCache.Get(codeHash);
-        if (cachedCodeInfo is null)
-        {
-            byte[]? code = worldState.GetCode(codeHash);
-
-            if (code is null)
-            {
-                MissingCode(codeSource, codeHash);
-            }
-
-            cachedCodeInfo = new CodeInfo(code);
-            cachedCodeInfo.AnalyseInBackgroundIfRequired();
-
-            CodeCache.Set(codeHash, cachedCodeInfo);
-        }
-        else
-        {
-            Db.Metrics.IncrementCodeDbCache();
-        }
-
-        return cachedCodeInfo;
-
-        [DoesNotReturn]
-        [StackTraceHidden]
-        static void MissingCode(Address codeSource, in ValueHash256 codeHash)
-        {
-            throw new NullReferenceException($"Code {codeHash} missing in the state for address {codeSource}");
-        }
-    }
-
->>>>>>> 5804a018
     private static bool UpdateGas(long gasCost, ref long gasAvailable)
     {
         if (gasAvailable < gasCost)
