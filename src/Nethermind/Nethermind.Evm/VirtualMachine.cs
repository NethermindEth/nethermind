--- conflicted
+++ resolved
@@ -28,16 +28,8 @@
 
 namespace Nethermind.Evm;
 
-<<<<<<< HEAD
-using System.Linq;
-
 using Int256;
 
-
-=======
-using Int256;
-
->>>>>>> 73b10fbd
 public class VirtualMachine : IVirtualMachine
 {
     public const int MaxCallDepth = 1024;
@@ -245,7 +237,7 @@
                         if (typeof(TTracingActions) == typeof(IsTracing)) _txTracer.ReportActionError(callResult.ExceptionType);
                         _state.Restore(currentState.Snapshot);
 
-                        RevertParityTouchBugAccount(spec, state.Env.IsSystemEnv);
+                        RevertParityTouchBugAccount(spec);
 
                         if (currentState.IsTopLevel)
                         {
@@ -345,7 +337,7 @@
                         if (gasAvailableForCodeDeposit >= codeDepositGasCost && !invalidCode)
                         {
                             ReadOnlyMemory<byte> code = callResult.Output;
-                            _codeInfoRepository.InsertCode(_state, code, callCodeOwner, spec, state.Env.IsSystemEnv);
+                            _codeInfoRepository.InsertCode(_state, code, callCodeOwner, spec);
 
                             currentState.GasAvailable -= codeDepositGasCost;
 
@@ -423,7 +415,7 @@
 
                 _state.Restore(currentState.Snapshot);
 
-                RevertParityTouchBugAccount(spec, state.Env.IsSystemEnv);
+                RevertParityTouchBugAccount(spec);
 
                 if (txTracer.IsTracingInstructions)
                 {
@@ -454,13 +446,13 @@
         }
     }
 
-    private void RevertParityTouchBugAccount(IReleaseSpec spec, bool isSystemEnv)
+    private void RevertParityTouchBugAccount(IReleaseSpec spec)
     {
         if (_parityTouchBugAccount.ShouldDelete)
         {
             if (_state.AccountExists(_parityTouchBugAccount.Address))
             {
-                _state.AddToBalance(_parityTouchBugAccount.Address, UInt256.Zero, spec, isSystemEnv);
+                _state.AddToBalance(_parityTouchBugAccount.Address, UInt256.Zero, spec);
             }
 
             _parityTouchBugAccount.ShouldDelete = false;
@@ -565,7 +557,7 @@
         }
         else
         {
-            _state.AddToBalance(state.Env.ExecutingAccount, transferValue, spec, state.Env.IsSystemEnv);
+            _state.AddToBalance(state.Env.ExecutingAccount, transferValue, spec);
         }
 
         // https://github.com/ethereum/EIPs/blob/master/EIPS/eip-161.md
@@ -629,7 +621,7 @@
             }
             else
             {
-                _state.AddToBalance(env.ExecutingAccount, env.TransferValue, spec, vmState.Env.IsSystemEnv);
+                _state.AddToBalance(env.ExecutingAccount, env.TransferValue, spec);
             }
 
             if (vmState.ExecutionType.IsAnyCreate() && spec.ClearEmptyAccountWhenTouched)
@@ -2091,7 +2083,6 @@
         if (vmState.IsStatic && !transferValue.IsZero && instruction != Instruction.CALLCODE) return EvmExceptionType.StaticCallViolation;
 
         Address caller = instruction == Instruction.DELEGATECALL ? env.Caller : env.ExecutingAccount;
-
         Address target = instruction == Instruction.CALL || instruction == Instruction.STATICCALL
             ? codeSource
             : env.ExecutingAccount;
@@ -2141,7 +2132,8 @@
             gasLimitUl += GasCostOf.CallStipend;
         }
 
-        if (env.CallDepth >= MaxCallDepth || !transferValue.IsZero && _state.GetBalance(env.ExecutingAccount) < transferValue)
+        if (env.CallDepth >= MaxCallDepth ||
+            !transferValue.IsZero && _state.GetBalance(env.ExecutingAccount) < transferValue)
         {
             _returnDataBuffer = Array.Empty<byte>();
             stack.PushZero();
@@ -2162,13 +2154,8 @@
             return EvmExceptionType.None;
         }
 
-<<<<<<< HEAD
-        Snapshot snapshot = _worldState.TakeSnapshot();
-        _state.SubtractFromBalance(caller, transferValue, spec, env.IsSystemEnv);
-=======
         Snapshot snapshot = _state.TakeSnapshot();
         _state.SubtractFromBalance(caller, transferValue, spec);
->>>>>>> 73b10fbd
 
         if (codeInfo.IsEmpty && typeof(TTracingInstructions) != typeof(IsTracing) && !_txTracer.IsTracingActions)
         {
@@ -2190,8 +2177,7 @@
             transferValue: transferValue,
             value: callValue,
             inputData: callData,
-            codeInfo: codeInfo,
-            isSystemExecutionEnv: env.IsSystemEnv
+            codeInfo: codeInfo
         );
         if (typeof(TLogger) == typeof(IsTracing)) _logger.Trace($"Tx call gas {gasLimitUl}");
         if (outputLength == 0)
@@ -2317,13 +2303,13 @@
         }
         else if (!inheritor.Equals(executingAccount))
         {
-            _state.AddToBalance(inheritor, result, spec, vmState.Env.IsSystemEnv);
+            _state.AddToBalance(inheritor, result, spec);
         }
 
         if (spec.SelfdestructOnlyOnSameTransaction && !createInSameTx && inheritor.Equals(executingAccount))
             return EvmExceptionType.None; // don't burn eth when contract is not destroyed per EIP clarification
 
-        _state.SubtractFromBalance(executingAccount, result, spec, vmState.Env.IsSystemEnv);
+        _state.SubtractFromBalance(executingAccount, result, spec);
         return EvmExceptionType.None;
     }
 
@@ -2430,7 +2416,7 @@
             _state.ClearStorage(contractAddress);
         }
 
-        _state.SubtractFromBalance(env.ExecutingAccount, value, spec, env.IsSystemEnv);
+        _state.SubtractFromBalance(env.ExecutingAccount, value, spec);
 
         // Do not add the initCode to the cache as it is
         // pointing to data in this tx and will become invalid
@@ -2448,8 +2434,7 @@
             codeInfo: codeInfo,
             inputData: default,
             transferValue: value,
-            value: value,
-            isSystemExecutionEnv: env.IsSystemEnv
+            value: value
         );
         EvmState callState = new(
             callGas,
@@ -2765,13 +2750,30 @@
         _txTracer.ReportOperationError(evmExceptionType);
     }
 
-    private static ExecutionType GetCallExecutionType(Instruction instruction, bool isPostMerge = false) =>
-        instruction switch
-        {
-            Instruction.CALL => ExecutionType.CALL,
-            Instruction.DELEGATECALL => ExecutionType.DELEGATECALL,
-            Instruction.STATICCALL => ExecutionType.STATICCALL,
-            Instruction.CALLCODE => ExecutionType.CALLCODE,
-            _ => throw new NotSupportedException($"Execution type is undefined for {instruction.GetName(isPostMerge)}")
-        };
+    private static ExecutionType GetCallExecutionType(Instruction instruction, bool isPostMerge = false)
+    {
+        ExecutionType executionType;
+        if (instruction == Instruction.CALL)
+        {
+            executionType = ExecutionType.CALL;
+        }
+        else if (instruction == Instruction.DELEGATECALL)
+        {
+            executionType = ExecutionType.DELEGATECALL;
+        }
+        else if (instruction == Instruction.STATICCALL)
+        {
+            executionType = ExecutionType.STATICCALL;
+        }
+        else if (instruction == Instruction.CALLCODE)
+        {
+            executionType = ExecutionType.CALLCODE;
+        }
+        else
+        {
+            throw new NotSupportedException($"Execution type is undefined for {instruction.GetName(isPostMerge)}");
+        }
+
+        return executionType;
+    }
 }