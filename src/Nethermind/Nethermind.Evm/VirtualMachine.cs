--- conflicted
+++ resolved
@@ -89,9 +89,9 @@
     public CodeInfo GetCachedCodeInfo(IWorldState worldState, Address codeSource, IReleaseSpec spec)
         => _evm.GetCachedCodeInfo(worldState, codeSource, spec);
 
-    public void InsertCode(ReadOnlyMemory<byte> code, Address codeOwner, IReleaseSpec spec)
-    {
-        _evm.InsertCode(code, codeOwner, spec);
+    public void InsertCode(ReadOnlyMemory<byte> code, Address codeOwner, IReleaseSpec spec, bool isSystemEnv)
+    {
+        _evm.InsertCode(code, codeOwner, spec, isSystemEnv);
     }
 
     public TransactionSubstate Run<TTracingActions>(EvmState state, IWorldState worldState, ITxTracer txTracer)
@@ -392,13 +392,8 @@
                         bool invalidCode = CodeDepositHandler.CodeIsInvalid(spec, callResult.Output);
                         if (gasAvailableForCodeDeposit >= codeDepositGasCost && !invalidCode)
                         {
-<<<<<<< HEAD
-                            _state.InsertCode(callCodeOwner, callResult.Output, spec, state.Env.IsSystemEnv);
-=======
                             ReadOnlyMemory<byte> code = callResult.Output;
-                            InsertCode(code, callCodeOwner, spec);
-
->>>>>>> 2c956ce1
+                            InsertCode(code, callCodeOwner, spec, state.Env.IsSystemEnv);
                             currentState.GasAvailable -= codeDepositGasCost;
 
                             if (typeof(TTracingActions) == typeof(IsTracing))
@@ -506,22 +501,18 @@
         }
     }
 
-<<<<<<< HEAD
-    private void RevertParityTouchBugAccount(IReleaseSpec spec, bool isSystemEnv)
-=======
-    public void InsertCode(ReadOnlyMemory<byte> code, Address callCodeOwner, IReleaseSpec spec)
+    public void InsertCode(ReadOnlyMemory<byte> code, Address callCodeOwner, IReleaseSpec spec, bool IsSystemTxEnv)
     {
         var codeInfo = new CodeInfo(code);
         // Start generating the JumpDestinationBitmap in background.
         ThreadPool.UnsafeQueueUserWorkItem(codeInfo, preferLocal: false);
 
         Hash256 codeHash = code.Length == 0 ? Keccak.OfAnEmptyString : Keccak.Compute(code.Span);
-        _state.InsertCode(callCodeOwner, codeHash, code, spec);
+        _state.InsertCode(callCodeOwner, codeHash, code, spec, IsSystemTxEnv);
         CodeCache.Set(codeHash, codeInfo);
     }
 
-    private void RevertParityTouchBugAccount(IReleaseSpec spec)
->>>>>>> 2c956ce1
+    private void RevertParityTouchBugAccount(IReleaseSpec spec, bool isSystemEnv)
     {
         if (_parityTouchBugAccount.ShouldDelete)
         {
