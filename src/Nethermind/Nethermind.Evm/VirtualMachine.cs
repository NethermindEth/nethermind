--- conflicted
+++ resolved
@@ -1900,23 +1900,13 @@
 
                         goto InvalidInstruction;
                     }
-                case Instruction.SELFDESTRUCT: // SELFDESTRUCT is depricated.
+                case Instruction.SELFDESTRUCT:
                     {
                         if (vmState.IsStatic) goto StaticCallViolation;
 
                         if (spec.UseShanghaiDDosProtection && !UpdateGas(GasCostOf.SelfDestructEip150, ref gasAvailable)) goto OutOfGas;
 
-<<<<<<< HEAD
-                        Metrics.SelfDestructs++;
-
-                        Address inheritor = stack.PopAddress();
-                        if (!ChargeAccountAccessGas(ref gasAvailable, vmState, inheritor, spec, false)) goto OutOfGas;
-
-                        if (!spec.SelfdestructOnlyOnSameTransaction || vmState.CreateList.Contains(env.ExecutingAccount))
-                            vmState.DestroyList.Add(env.ExecutingAccount);
-=======
                         if (!InstructionSelfDestruct(vmState, ref stack, ref gasAvailable, spec)) goto OutOfGas;
->>>>>>> 54e54bef
 
                         goto EmptyReturn;
                     }
@@ -2342,8 +2332,9 @@
         Address inheritor = stack.PopAddress();
         if (!ChargeAccountAccessGas(ref gasAvailable, vmState, inheritor, spec, false)) return false;
 
-        Address executingAccount = vmState.Env.ExecutingAccount;
-        vmState.DestroyList.Add(executingAccount);
+        var executingAccount = vmState.Env.ExecutingAccount;
+        if (!spec.SelfdestructOnlyOnSameTransaction || vmState.CreateList.Contains(executingAccount))
+            vmState.DestroyList.Add(executingAccount);
 
         UInt256 result = _state.GetBalance(executingAccount);
         if (_txTracer.IsTracingActions) _txTracer.ReportSelfDestruct(executingAccount, result, inheritor);
