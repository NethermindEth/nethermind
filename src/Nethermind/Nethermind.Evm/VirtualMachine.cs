
// #define ILVM_DEBUG
// SPDX-FileCopyrightText: 2022 Demerzel Solutions Limited
// SPDX-License-Identifier: LGPL-3.0-only

using System;
using System.Collections.Generic;
using System.Runtime.CompilerServices;
using Nethermind.Core;
using Nethermind.Core.Crypto;
using Nethermind.Core.Extensions;
using Nethermind.Core.Specs;
using Nethermind.Evm.CodeAnalysis;
using Nethermind.Evm.Precompiles;
using Nethermind.Evm.Tracing;
using Nethermind.Logging;
using Nethermind.State;
using System.Diagnostics.CodeAnalysis;
using System.Runtime.Intrinsics;
using Nethermind.Evm.CodeAnalysis.IL;
using static Nethermind.Evm.VirtualMachine;
using static System.Runtime.CompilerServices.Unsafe;
using static Nethermind.Evm.CodeAnalysis.IL.IlInfo;


#if DEBUG
using Nethermind.Evm.Tracing.Debugger;
#endif

[assembly: InternalsVisibleTo("Nethermind.Evm.Test")]
[assembly: InternalsVisibleTo("Nethermind.Evm.Benchmark")]

namespace Nethermind.Evm;
using Int256;
using Nethermind.Evm.Config;
using System.Diagnostics;


public class VirtualMachine : IVirtualMachine
{
    public const int MaxCallDepth = 1024;
    private static readonly UInt256 P255Int = (UInt256)System.Numerics.BigInteger.Pow(2, 255);
    internal static ref readonly UInt256 P255 => ref P255Int;
    internal static readonly UInt256 BigInt256 = 256;
    public static readonly UInt256 BigInt32 = 32;

    internal static readonly byte[] BytesZero = [0];

    public static readonly byte[] BytesZero32 =
    {
        0, 0, 0, 0, 0, 0, 0, 0,
        0, 0, 0, 0, 0, 0, 0, 0,
        0, 0, 0, 0, 0, 0, 0, 0,
        0, 0, 0, 0, 0, 0, 0, 0
    };

    public static readonly byte[] BytesMax32 =
    {
        255, 255, 255, 255, 255, 255, 255, 255,
        255, 255, 255, 255, 255, 255, 255, 255,
        255, 255, 255, 255, 255, 255, 255, 255,
        255, 255, 255, 255, 255, 255, 255, 255
    };

    internal static readonly PrecompileExecutionFailureException PrecompileExecutionFailureException = new();
    internal static readonly OutOfGasException PrecompileOutOfGasException = new();

    private readonly IVirtualMachine _evm;

    private IVMConfig _config;
    public VirtualMachine(
        IBlockhashProvider? blockhashProvider,
        ISpecProvider? specProvider,
        ICodeInfoRepository codeInfoRepository,
        ILogManager? logManager,
        IVMConfig vmConfig = null)
    {
        ILogger logger = logManager?.GetClassLogger() ?? throw new ArgumentNullException(nameof(logManager));
        _config = vmConfig ?? new VMConfig();
        _evm = logger.IsTrace
            ? _config.IsVmOptimizationEnabled
                ? new VirtualMachine<NotTracing, IsOptimizing>(blockhashProvider, codeInfoRepository, specProvider, _config, logger)
                : new VirtualMachine<NotTracing, NotOptimizing>(blockhashProvider, codeInfoRepository, specProvider, _config, logger)
            : _config.IsVmOptimizationEnabled
                ? new VirtualMachine<NotTracing, IsOptimizing>(blockhashProvider, codeInfoRepository, specProvider, _config, logger)
                : new VirtualMachine<NotTracing, NotOptimizing>(blockhashProvider, codeInfoRepository, specProvider, _config, logger);
    }

    public TransactionSubstate Run<TTracingActions>(EvmState state, IWorldState worldState, ITxTracer txTracer)
        where TTracingActions : struct, VirtualMachine.IIsTracing
        => _evm.Run<TTracingActions>(state, worldState, txTracer);

    public readonly ref struct CallResult
    {
        public static CallResult InvalidSubroutineEntry => new(EvmExceptionType.InvalidSubroutineEntry);
        public static CallResult InvalidSubroutineReturn => new(EvmExceptionType.InvalidSubroutineReturn);
        public static CallResult OutOfGasException => new(EvmExceptionType.OutOfGas);
        public static CallResult AccessViolationException => new(EvmExceptionType.AccessViolation);
        public static CallResult InvalidJumpDestination => new(EvmExceptionType.InvalidJumpDestination);
        public static CallResult InvalidInstructionException => new(EvmExceptionType.BadInstruction);
        public static CallResult StaticCallViolationException => new(EvmExceptionType.StaticCallViolation);
        public static CallResult StackOverflowException => new(EvmExceptionType.StackOverflow); // TODO: use these to avoid CALL POP attacks
        public static CallResult StackUnderflowException => new(EvmExceptionType.StackUnderflow); // TODO: use these to avoid CALL POP attacks
        public static CallResult InvalidCodeException => new(EvmExceptionType.InvalidCode);
        public static CallResult Empty => new(default, null);
        public static object BoxedEmpty { get; } = new object();

        public CallResult(EvmState stateToExecute)
        {
            StateToExecute = stateToExecute;
            Output = Array.Empty<byte>();
            PrecompileSuccess = null;
            ShouldRevert = false;
            ExceptionType = EvmExceptionType.None;
        }

        private CallResult(EvmExceptionType exceptionType)
        {
            StateToExecute = null;
            Output = StatusCode.FailureBytes;
            PrecompileSuccess = null;
            ShouldRevert = false;
            ExceptionType = exceptionType;
        }

        public CallResult(ReadOnlyMemory<byte> output, bool? precompileSuccess, bool shouldRevert = false, EvmExceptionType exceptionType = EvmExceptionType.None)
        {
            StateToExecute = null;
            Output = output;
            PrecompileSuccess = precompileSuccess;
            ShouldRevert = shouldRevert;
            ExceptionType = exceptionType;
        }

        public EvmState? StateToExecute { get; }
        public ReadOnlyMemory<byte> Output { get; }
        public EvmExceptionType ExceptionType { get; }
        public bool ShouldRevert { get; }
        public bool? PrecompileSuccess { get; } // TODO: check this behaviour as it seems it is required and previously that was not the case
        public bool IsReturn => StateToExecute is null;
        public bool IsException => ExceptionType != EvmExceptionType.None;
    }

    public interface IIsTracing { }
    public readonly struct NotTracing : IIsTracing { }
    public readonly struct IsTracing : IIsTracing { }

    public interface IIsOptimizing { }
    public readonly struct NotOptimizing : IIsOptimizing { }
    public readonly struct IsOptimizing : IIsOptimizing { }
}

public sealed class VirtualMachine<TLogger, TOptimizing> : IVirtualMachine
    where TLogger : struct, IIsTracing
    where TOptimizing : struct, IIsOptimizing
{
    private readonly byte[] _chainId;

    private readonly IBlockhashProvider _blockhashProvider;
    private readonly ISpecProvider _specProvider;
    private readonly ILogger _logger;
    private IWorldState _state = null!;
    private readonly Stack<EvmState> _stateStack = new();
    private (Address Address, bool ShouldDelete) _parityTouchBugAccount = (Address.FromNumber(3), false);
    private ReadOnlyMemory<byte> _returnDataBuffer = Array.Empty<byte>();
    private ITxTracer _txTracer = NullTxTracer.Instance;
    private readonly IVMConfig _vmConfig;

    private IlAnalyzer IlAnalyzer { get; }

    public VirtualMachine(
        IBlockhashProvider? blockhashProvider,
        ICodeInfoRepository codeInfoRepository,
        ISpecProvider? specProvider,
        IVMConfig vmConfig,
        ILogger? logger)
    {
        _logger = logger ?? throw new ArgumentNullException(nameof(logger));
        _blockhashProvider = blockhashProvider ?? throw new ArgumentNullException(nameof(blockhashProvider));
        _specProvider = specProvider ?? throw new ArgumentNullException(nameof(specProvider));
        _chainId = ((UInt256)specProvider.ChainId).ToBigEndian();

        if(typeof(IsOptimizing) == typeof(TOptimizing))
        {
            IlAnalyzer = new IlAnalyzer(specProvider, _blockhashProvider, codeInfoRepository);
        }
#if ILVM_DEBUG
        _vmConfig = new VMConfig
        {
            IsJitEnabled = true,
            AggressiveJitMode = true,
            IsPatternMatchingEnabled = false,
            BakeInTracingInJitMode = false,
            JittingThreshold = 1,
            PatternMatchingThreshold = int.MaxValue
        };
#else
        _vmConfig = vmConfig;
#endif
    }

    public TransactionSubstate Run<TTracingActions>(EvmState state, IWorldState worldState, ITxTracer txTracer)
        where TTracingActions : struct, IIsTracing
    {
        _txTracer = txTracer;
        _state = worldState;

        ref readonly TxExecutionContext txExecutionContext = ref state.Env.TxExecutionContext;
        ICodeInfoRepository codeInfoRepository = txExecutionContext.CodeInfoRepository;
        IReleaseSpec spec = _specProvider.GetSpec(txExecutionContext.BlockExecutionContext.Header.Number, txExecutionContext.BlockExecutionContext.Header.Timestamp);
        EvmState currentState = state;
        ReadOnlyMemory<byte>? previousCallResult = null;
        ZeroPaddedSpan previousCallOutput = ZeroPaddedSpan.Empty;
        UInt256 previousCallOutputDestination = UInt256.Zero;
        bool isTracing = _txTracer.IsTracing;

        while (true)
        {
            Exception? failure = null;
            if (!currentState.IsContinuation)
            {
                _returnDataBuffer = Array.Empty<byte>();
            }

            try
            {
                CallResult callResult;
                if (currentState.IsPrecompile)
                {
                    if (typeof(TTracingActions) == typeof(IsTracing))
                    {
                        _txTracer.ReportAction(currentState.GasAvailable, currentState.Env.Value, currentState.From, currentState.To, currentState.Env.InputData, currentState.ExecutionType, true);
                    }

                    callResult = ExecutePrecompile(currentState, spec);

                    if (!callResult.PrecompileSuccess.Value)
                    {
                        if (callResult.IsException)
                        {
                            failure = VirtualMachine.PrecompileOutOfGasException;
                            goto Failure;
                        }
                        if (currentState.IsPrecompile && currentState.IsTopLevel)
                        {
                            failure = VirtualMachine.PrecompileExecutionFailureException;
                            // TODO: when direct / calls are treated same we should not need such differentiation
                            goto Failure;
                        }

                        // TODO: testing it as it seems the way to pass zkSNARKs tests
                        currentState.GasAvailable = 0;
                    }
                }
                else
                {
                    if (typeof(TTracingActions) == typeof(IsTracing) && !currentState.IsContinuation)
                    {
                        _txTracer.ReportAction(currentState.GasAvailable,
                            currentState.Env.Value,
                            currentState.From,
                            currentState.To,
                            currentState.ExecutionType.IsAnyCreate()
                                ? currentState.Env.CodeInfo.MachineCode
                                : currentState.Env.InputData,
                            currentState.ExecutionType);

                        if (_txTracer.IsTracingCode) _txTracer.ReportByteCode(currentState.Env.CodeInfo.MachineCode);
                    }

                    callResult = !_txTracer.IsTracingInstructions
                        ? ExecuteCall<NotTracing>(currentState, previousCallResult, previousCallOutput, previousCallOutputDestination, spec)
                        : ExecuteCall<IsTracing>(currentState, previousCallResult, previousCallOutput, previousCallOutputDestination, spec);

                    if (!callResult.IsReturn)
                    {
                        _stateStack.Push(currentState);
                        currentState = callResult.StateToExecute;
                        previousCallResult = null; // TODO: testing on ropsten sync, write VirtualMachineTest for this case as it was not covered by Ethereum tests (failing block 9411 on Ropsten https://ropsten.etherscan.io/vmtrace?txhash=0x666194d15c14c54fffafab1a04c08064af165870ef9a87f65711dcce7ed27fe1)
                        _returnDataBuffer = Array.Empty<byte>();
                        previousCallOutput = ZeroPaddedSpan.Empty;
                        continue;
                    }

                    if (callResult.IsException)
                    {
                        if (typeof(TTracingActions) == typeof(IsTracing)) _txTracer.ReportActionError(callResult.ExceptionType);
                        _state.Restore(currentState.Snapshot);

                        RevertParityTouchBugAccount(spec);

                        if (currentState.IsTopLevel)
                        {
                            return new TransactionSubstate(callResult.ExceptionType, isTracing);
                        }

                        previousCallResult = StatusCode.FailureBytes;
                        previousCallOutputDestination = UInt256.Zero;
                        _returnDataBuffer = Array.Empty<byte>();
                        previousCallOutput = ZeroPaddedSpan.Empty;

                        currentState.Dispose();
                        currentState = _stateStack.Pop();
                        currentState.IsContinuation = true;
                        continue;
                    }
                }

                if (currentState.IsTopLevel)
                {
                    if (typeof(TTracingActions) == typeof(IsTracing))
                    {
                        long codeDepositGasCost = CodeDepositHandler.CalculateCost(callResult.Output.Length, spec);

                        if (callResult.IsException)
                        {
                            _txTracer.ReportActionError(callResult.ExceptionType);
                        }
                        else if (callResult.ShouldRevert)
                        {
                            _txTracer.ReportActionRevert(currentState.ExecutionType.IsAnyCreate()
                                    ? currentState.GasAvailable - codeDepositGasCost
                                    : currentState.GasAvailable,
                                callResult.Output);
                        }
                        else
                        {
                            if (currentState.ExecutionType.IsAnyCreate() && currentState.GasAvailable < codeDepositGasCost)
                            {
                                if (spec.ChargeForTopLevelCreate)
                                {
                                    _txTracer.ReportActionError(EvmExceptionType.OutOfGas);
                                }
                                else
                                {
                                    _txTracer.ReportActionEnd(currentState.GasAvailable, currentState.To, callResult.Output);
                                }
                            }
                            // Reject code starting with 0xEF if EIP-3541 is enabled.
                            else if (currentState.ExecutionType.IsAnyCreate() && CodeDepositHandler.CodeIsInvalid(spec, callResult.Output))
                            {
                                _txTracer.ReportActionError(EvmExceptionType.InvalidCode);
                            }
                            else
                            {
                                if (currentState.ExecutionType.IsAnyCreate())
                                {
                                    _txTracer.ReportActionEnd(currentState.GasAvailable - codeDepositGasCost, currentState.To, callResult.Output);
                                }
                                else
                                {
                                    _txTracer.ReportActionEnd(currentState.GasAvailable, _returnDataBuffer);
                                }
                            }
                        }
                    }

                    return new TransactionSubstate(
                        callResult.Output,
                        currentState.Refund,
                        currentState.AccessTracker.DestroyList,
                        (IReadOnlyCollection<LogEntry>)currentState.AccessTracker.Logs,
                        callResult.ShouldRevert,
                        isTracerConnected: isTracing,
                        _logger);
                }

                Address callCodeOwner = currentState.Env.ExecutingAccount;
                using (EvmState previousState = currentState)
                {
                    currentState = _stateStack.Pop();
                    currentState.IsContinuation = true;
                    currentState.GasAvailable += previousState.GasAvailable;
                    bool previousStateSucceeded = true;

                    if (!callResult.ShouldRevert)
                    {
                        long gasAvailableForCodeDeposit = previousState.GasAvailable; // TODO: refactor, this is to fix 61363 Ropsten
                        if (previousState.ExecutionType.IsAnyCreate())
                        {
                            previousCallResult = callCodeOwner.Bytes;
                            previousCallOutputDestination = UInt256.Zero;
                            _returnDataBuffer = Array.Empty<byte>();
                            previousCallOutput = ZeroPaddedSpan.Empty;

                            long codeDepositGasCost = CodeDepositHandler.CalculateCost(callResult.Output.Length, spec);
                            bool invalidCode = CodeDepositHandler.CodeIsInvalid(spec, callResult.Output);
                            if (gasAvailableForCodeDeposit >= codeDepositGasCost && !invalidCode)
                            {
                                ReadOnlyMemory<byte> code = callResult.Output;
                                codeInfoRepository.InsertCode(_state, code, callCodeOwner, spec);

                                currentState.GasAvailable -= codeDepositGasCost;

                                if (typeof(TTracingActions) == typeof(IsTracing))
                                {
                                    _txTracer.ReportActionEnd(previousState.GasAvailable - codeDepositGasCost, callCodeOwner, callResult.Output);
                                }
                            }
                            else if (spec.FailOnOutOfGasCodeDeposit || invalidCode)
                            {
                                currentState.GasAvailable -= gasAvailableForCodeDeposit;
                                worldState.Restore(previousState.Snapshot);
                                if (!previousState.IsCreateOnPreExistingAccount)
                                {
                                    _state.DeleteAccount(callCodeOwner);
                                }

                                previousCallResult = BytesZero;
                                previousStateSucceeded = false;

                                if (typeof(TTracingActions) == typeof(IsTracing))
                                {
                                    _txTracer.ReportActionError(invalidCode ? EvmExceptionType.InvalidCode : EvmExceptionType.OutOfGas);
                                }
                            }
                            else if (typeof(TTracingActions) == typeof(IsTracing))
                            {
                                _txTracer.ReportActionEnd(0L, callCodeOwner, callResult.Output);
                            }
                        }
                        else
                        {
                            _returnDataBuffer = callResult.Output;
                            previousCallResult = callResult.PrecompileSuccess.HasValue ? (callResult.PrecompileSuccess.Value ? StatusCode.SuccessBytes : StatusCode.FailureBytes) : StatusCode.SuccessBytes;
                            previousCallOutput = callResult.Output.Span.SliceWithZeroPadding(0, Math.Min(callResult.Output.Length, (int)previousState.OutputLength));
                            previousCallOutputDestination = (ulong)previousState.OutputDestination;
                            if (previousState.IsPrecompile)
                            {
                                // parity induced if else for vmtrace
                                if (_txTracer.IsTracingInstructions)
                                {
                                    _txTracer.ReportMemoryChange(previousCallOutputDestination, previousCallOutput);
                                }
                            }

                            if (typeof(TTracingActions) == typeof(IsTracing))
                            {
                                _txTracer.ReportActionEnd(previousState.GasAvailable, _returnDataBuffer);
                            }
                        }

                        if (previousStateSucceeded)
                        {
                            previousState.CommitToParent(currentState);
                        }
                    }
                    else
                    {
                        worldState.Restore(previousState.Snapshot);
                        _returnDataBuffer = callResult.Output;
                        previousCallResult = StatusCode.FailureBytes;
                        previousCallOutput = callResult.Output.Span.SliceWithZeroPadding(0, Math.Min(callResult.Output.Length, (int)previousState.OutputLength));
                        previousCallOutputDestination = (ulong)previousState.OutputDestination;


                        if (typeof(TTracingActions) == typeof(IsTracing))
                        {
                            _txTracer.ReportActionRevert(previousState.GasAvailable, callResult.Output);
                        }
                    }
                }
            }
            catch (Exception ex) when (ex is EvmException or OverflowException)
            {
                failure = ex;
                goto Failure;
            }

            continue;

        Failure:
            {
                if (typeof(TLogger) == typeof(IsTracing)) _logger.Trace($"exception ({failure.GetType().Name}) in {currentState.ExecutionType} at depth {currentState.Env.CallDepth} - restoring snapshot");

                _state.Restore(currentState.Snapshot);

                RevertParityTouchBugAccount(spec);

                if (txTracer.IsTracingInstructions)
                {
                    txTracer.ReportOperationRemainingGas(0);
                    txTracer.ReportOperationError(failure is EvmException evmException ? evmException.ExceptionType : EvmExceptionType.Other);
                }

                if (typeof(TTracingActions) == typeof(IsTracing))
                {
                    EvmException evmException = failure as EvmException;
                    _txTracer.ReportActionError(evmException?.ExceptionType ?? EvmExceptionType.Other);
                }

                if (currentState.IsTopLevel)
                {
                    return new TransactionSubstate(failure is OverflowException ? EvmExceptionType.Other : (failure as EvmException).ExceptionType, isTracing);
                }

                previousCallResult = StatusCode.FailureBytes;
                previousCallOutputDestination = UInt256.Zero;
                _returnDataBuffer = Array.Empty<byte>();
                previousCallOutput = ZeroPaddedSpan.Empty;

                currentState.Dispose();
                currentState = _stateStack.Pop();
                currentState.IsContinuation = true;
            }
        }
    }

    private void RevertParityTouchBugAccount(IReleaseSpec spec)
    {
        if (_parityTouchBugAccount.ShouldDelete)
        {
            if (_state.AccountExists(_parityTouchBugAccount.Address))
            {
                _state.AddToBalance(_parityTouchBugAccount.Address, UInt256.Zero, spec);
            }

            _parityTouchBugAccount.ShouldDelete = false;
        }
    }

    public static bool UpdateGas(long gasCost, ref long gasAvailable)
    {
        if (gasAvailable < gasCost)
        {
            return false;
        }

        gasAvailable -= gasCost;
        return true;
    }

    public static void UpdateGasUp(long refund, ref long gasAvailable)
    {
        gasAvailable += refund;
    }

    public static bool ChargeAccountAccessGas(ref long gasAvailable, EvmState vmState, Address address, bool chargeForDelegation, IWorldState state, IReleaseSpec spec, ITxTracer tracer, bool chargeForWarm = true)
    {
        if (!spec.UseHotAndColdStorage)
        {
            return true;
        }
        bool notOutOfGas = ChargeAccountGas(ref gasAvailable, vmState, address, spec);
        return notOutOfGas
<<<<<<< HEAD
               && chargeForDelegation
               && vmState.Env.TxExecutionContext.CodeInfoRepository.TryGetDelegation(state, address, out Address delegated)
            ? ChargeAccountGas(ref gasAvailable, vmState, delegated, spec)
            : notOutOfGas;
=======
               && (!chargeForDelegation
                   || !vmState.Env.TxExecutionContext.CodeInfoRepository.TryGetDelegation(_state, address, out Address delegated)
                   || ChargeAccountGas(ref gasAvailable, vmState, delegated, spec));
>>>>>>> 41fa4704

        bool ChargeAccountGas(ref long gasAvailable, EvmState vmState, Address address, IReleaseSpec spec)
        {
            bool result = true;
            if (tracer.IsTracingAccess) // when tracing access we want cost as if it was warmed up from access list
            {
                vmState.AccessTracker.WarmUp(address);
            }

            if (vmState.AccessTracker.IsCold(address) && !address.IsPrecompile(spec))
            {
                result = UpdateGas(GasCostOf.ColdAccountAccess, ref gasAvailable);
                vmState.AccessTracker.WarmUp(address);
            }
            else if (chargeForWarm)
            {
                result = UpdateGas(GasCostOf.WarmStateRead, ref gasAvailable);
            }
            return result;
        }
    }

    public enum StorageAccessType
    {
        SLOAD,
        SSTORE
    }

    static public bool ChargeStorageAccessGas(
        ref long gasAvailable,
        EvmState vmState,
        in StorageCell storageCell,
        StorageAccessType storageAccessType,
        IReleaseSpec spec,
        ITxTracer txTracer)
    {
        // Console.WriteLine($"Accessing {storageCell} {storageAccessType}");

        bool result = true;
        if (spec.UseHotAndColdStorage)
        {
            if (txTracer.IsTracingAccess) // when tracing access we want cost as if it was warmed up from access list
            {
                vmState.AccessTracker.WarmUp(in storageCell);
            }

            if (vmState.AccessTracker.IsCold(in storageCell))
            {
                result = UpdateGas(GasCostOf.ColdSLoad, ref gasAvailable);
                vmState.AccessTracker.WarmUp(in storageCell);
            }
            else if (storageAccessType == StorageAccessType.SLOAD)
            {
                // we do not charge for WARM_STORAGE_READ_COST in SSTORE scenario
                result = UpdateGas(GasCostOf.WarmStateRead, ref gasAvailable);
            }
        }

        return result;
    }

    private CallResult ExecutePrecompile(EvmState state, IReleaseSpec spec)
    {
        ReadOnlyMemory<byte> callData = state.Env.InputData;
        UInt256 transferValue = state.Env.TransferValue;
        long gasAvailable = state.GasAvailable;

        IPrecompile precompile = state.Env.CodeInfo.Precompile;
        long baseGasCost = precompile.BaseGasCost(spec);
        long blobGasCost = precompile.DataGasCost(callData, spec);

        bool wasCreated = _state.AddToBalanceAndCreateIfNotExists(state.Env.ExecutingAccount, transferValue, spec);

        // https://github.com/ethereum/EIPs/blob/master/EIPS/eip-161.md
        // An additional issue was found in Parity,
        // where the Parity client incorrectly failed
        // to revert empty account deletions in a more limited set of contexts
        // involving out-of-gas calls to precompiled contracts;
        // the new Geth behavior matches Parity’s,
        // and empty accounts will cease to be a source of concern in general
        // in about one week once the state clearing process finishes.
        if (state.Env.ExecutingAccount.Equals(_parityTouchBugAccount.Address)
            && !wasCreated
            && transferValue.IsZero
            && spec.ClearEmptyAccountWhenTouched)
        {
            _parityTouchBugAccount.ShouldDelete = true;
        }

        if (!UpdateGas(checked(baseGasCost + blobGasCost), ref gasAvailable))
        {
            return new(default, false, true, EvmExceptionType.OutOfGas);
        }

        state.GasAvailable = gasAvailable;

        try
        {
            (ReadOnlyMemory<byte> output, bool success) = precompile.Run(callData, spec);
            CallResult callResult = new(output, success, !success);
            return callResult;
        }
        catch (DllNotFoundException exception)
        {
            if (_logger.IsError) _logger.Error($"Failed to load one of the dependencies of {precompile.GetType()} precompile", exception);
            throw;
        }
        catch (Exception exception)
        {
            if (_logger.IsError) _logger.Error($"Precompiled contract ({precompile.GetType()}) execution exception", exception);
            CallResult callResult = new(default, false, true);
            return callResult;
        }
    }

    /// <remarks>
    /// Struct generic parameter is used to burn out all the if statements and inner code
    /// by typeof(TTracingInstructions) == typeof(NotTracing) checks that are evaluated to constant
    /// values at compile time.
    /// </remarks>
    [SkipLocalsInit]
    private CallResult ExecuteCall<TTracingInstructions>(EvmState vmState, ReadOnlyMemory<byte>? previousCallResult, ZeroPaddedSpan previousCallOutput, scoped in UInt256 previousCallOutputDestination, IReleaseSpec spec)
        where TTracingInstructions : struct, IIsTracing
    {
        ref readonly ExecutionEnvironment env = ref vmState.Env;
        if (!vmState.IsContinuation)
        {
            _state.AddToBalanceAndCreateIfNotExists(env.ExecutingAccount, env.TransferValue, spec);

            if (vmState.ExecutionType.IsAnyCreate() && spec.ClearEmptyAccountWhenTouched)
            {
                _state.IncrementNonce(env.ExecutingAccount);
            }

            if (_vmConfig.IsVmOptimizationEnabled && vmState.Env.CodeInfo.IlInfo.IsEmpty)
            {
                vmState.Env.CodeInfo.NoticeExecution(IlAnalyzer, _vmConfig, _logger);
            }
        }

        if (env.CodeInfo.MachineCode.Length == 0)
        {
            if (!vmState.IsTopLevel)
            {
                Metrics.IncrementEmptyCalls();
            }
            goto Empty;
        }

        vmState.InitializeStacks();
        EvmStack<TTracingInstructions> stack = new(vmState.DataStackHead, _txTracer, vmState.DataStack.AsSpan());
        long gasAvailable = vmState.GasAvailable;

        if (previousCallResult is not null)
        {
            stack.PushBytes(previousCallResult.Value.Span);
            if (typeof(TTracingInstructions) == typeof(IsTracing)) _txTracer.ReportOperationRemainingGas(vmState.GasAvailable);
        }

        if (previousCallOutput.Length > 0)
        {
            UInt256 localPreviousDest = previousCallOutputDestination;
            if (!UpdateMemoryCost(vmState, ref gasAvailable, in localPreviousDest, (ulong)previousCallOutput.Length))
            {
                goto OutOfGas;
            }

            vmState.Memory.Save(in localPreviousDest, previousCallOutput);
        }

        if(typeof(IsOptimizing) == typeof(TOptimizing))
        {
            if (env.CodeInfo.IlInfo.PrecompiledContract is not null)
            {
                Metrics.AotPrecompiledCalls++;
                IPrecompiledContract precompiledContract = env.CodeInfo.IlInfo.PrecompiledContract;
                int programCounter = vmState.ProgramCounter;
                ref ILChunkExecutionState chunkExecutionState = ref vmState.IlState;
                if (precompiledContract.MoveNext(vmState, _state, ref gasAvailable, ref programCounter, ref stack.Head, ref Unsafe.As<byte, Word>(ref stack.HeadRef), ref _returnDataBuffer, _txTracer, _logger, ref chunkExecutionState))
                {
                    UpdateCurrentState(vmState, programCounter, gasAvailable, stack.Head - 1);
                    return new CallResult(chunkExecutionState.CallResult);
                }

                UpdateCurrentState(vmState, programCounter, gasAvailable, stack.Head);

                switch(chunkExecutionState.ContractState)
                {
                    case ContractState.Return or ContractState.Revert:
                       return new CallResult(_returnDataBuffer, null, shouldRevert: chunkExecutionState.ContractState is ContractState.Revert);
                    case ContractState.Failed:
                        return GetFailureReturn<TTracingInstructions>(gasAvailable, chunkExecutionState.ExceptionType);
                    default:
                        goto Empty;
                }
            }
        }

        // Struct generic parameter is used to burn out all the if statements
        // and inner code by typeof(TTracing) == typeof(NotTracing)
        // checks that are evaluated to constant values at compile time.
        // This only works for structs, not for classes or interface types
        // which use shared generics.
        if (!_txTracer.IsTracingRefunds)
        {
            return _txTracer.IsTracingOpLevelStorage
                    ? ExecuteCode<TTracingInstructions, NotTracing, IsTracing>(vmState, ref stack, gasAvailable, spec)
                    : ExecuteCode<TTracingInstructions, NotTracing, NotTracing>(vmState, ref stack, gasAvailable, spec);
        }
        else
        {
            return _txTracer.IsTracingOpLevelStorage
                    ? ExecuteCode<TTracingInstructions, IsTracing, IsTracing>(vmState, ref stack, gasAvailable, spec)
                    : ExecuteCode<TTracingInstructions, IsTracing, NotTracing>(vmState, ref stack, gasAvailable, spec);
        }
    Empty:
        return CallResult.Empty;
    OutOfGas:
        return CallResult.OutOfGasException;
    }

    [SkipLocalsInit]
    private CallResult ExecuteCode<TTracingInstructions, TTracingRefunds, TTracingStorage>(EvmState vmState, scoped ref EvmStack<TTracingInstructions> stack, long gasAvailable, IReleaseSpec spec)
        where TTracingInstructions : struct, IIsTracing
        where TTracingRefunds : struct, IIsTracing
        where TTracingStorage : struct, IIsTracing
    {
        int programCounter = vmState.ProgramCounter;
        ref readonly ExecutionEnvironment env = ref vmState.Env;
        ref readonly TxExecutionContext txCtx = ref env.TxExecutionContext;
        ref readonly BlockExecutionContext blkCtx = ref txCtx.BlockExecutionContext;
        ReadOnlySpan<byte> code = env.CodeInfo.MachineCode.Span;
        EvmExceptionType exceptionType = EvmExceptionType.None;
        IlInfo? ilInfo = env.CodeInfo.IlInfo;

#if ILVM_DEBUG
        if (env.CodeInfo.IlInfo.IsEmpty)
        {
            //IlAnalyzer.Analyse(env.CodeInfo, IlInfo.ILMode.JIT_MODE, _vmConfig, _logger);
        }
#endif

        bool isRevert = false;
#if DEBUG
        DebugTracer? debugger = _txTracer.GetTracer<DebugTracer>();
#endif
        SkipInit(out UInt256 a);
        SkipInit(out UInt256 b);
        SkipInit(out UInt256 c);
        SkipInit(out UInt256 result);
        SkipInit(out StorageCell storageCell);
        object returnData = null;
        ZeroPaddedSpan slice;
        bool isCancelable = _txTracer.IsCancelable;
        uint codeLength = (uint)code.Length;
        var chunkExecutionResult = new ILChunkExecutionState();
        while ((uint)programCounter < codeLength)
        {

            if (typeof(TOptimizing) == typeof(IsOptimizing))
            {
                while (ilInfo is not null && (ilInfo.TryExecute(_logger,
                    vmState,
                    in env,
                    in txCtx,
                    in blkCtx,

                    _specProvider.ChainId,
                    _state,
                    _blockhashProvider,
                    vmState.Env.TxExecutionContext.CodeInfoRepository,
                    spec, _txTracer,
                    ref programCounter,
                    ref gasAvailable,
                    ref stack,

                    ref _returnDataBuffer,

                    ref chunkExecutionResult)))
                {
                    switch(chunkExecutionResult.ContractState)
                    {
                        case ContractState.Return or ContractState.Revert:
                            returnData = ((ReadOnlyMemory<byte>)_returnDataBuffer).ToArray();
                            isRevert = chunkExecutionResult.ContractState == ContractState.Revert;
                            goto DataReturn;
                        case ContractState.Finished:
                            goto EmptyReturn;
                        case ContractState.EPHEMERAL_JUMP when !vmState.Env.CodeInfo.ValidateJump(programCounter):
                            exceptionType = EvmExceptionType.InvalidJumpDestination;
                            goto InvalidJumpDestination;
                        case ContractState.Failed:
                            exceptionType = chunkExecutionResult.ExceptionType;
                            goto ReturnFailure;
                    }

                    if (programCounter >= codeLength)
                    {
                        goto EmptyReturnNoTrace;
                    }
                }
            }

#if DEBUG
            debugger?.TryWait(ref vmState, ref programCounter, ref gasAvailable, ref stack.Head);
#endif

            Instruction instruction = (Instruction)code[programCounter];

            if (isCancelable && _txTracer.IsCancelled)
            {
                ThrowOperationCanceledException();
            }

            // Evaluated to constant at compile time and code elided if not tracing
            if (typeof(TTracingInstructions) == typeof(IsTracing))
                StartInstructionTrace(_txTracer, instruction, vmState, gasAvailable, programCounter, stack.Head);

            programCounter++;
            Span<byte> bytes;
            switch (instruction)
            {
                case Instruction.STOP:
                    {
                        goto EmptyReturn;
                    }
                case Instruction.ADD:
                    {
                        gasAvailable -= GasCostOf.VeryLow;

                        if (!stack.PopUInt256(out b)) goto StackUnderflow;
                        if (!stack.PopUInt256(out a)) goto StackUnderflow;
                        UInt256.Add(in a, in b, out result);
                        stack.PushUInt256(result);

                        break;
                    }
                case Instruction.MUL:
                    {
                        gasAvailable -= GasCostOf.Low;

                        if (!stack.PopUInt256(out a)) goto StackUnderflow;
                        if (!stack.PopUInt256(out b)) goto StackUnderflow;
                        UInt256.Multiply(in a, in b, out result);
                        stack.PushUInt256(in result);
                        break;
                    }
                case Instruction.SUB:
                    {
                        gasAvailable -= GasCostOf.VeryLow;

                        if (!stack.PopUInt256(out a)) goto StackUnderflow;
                        if (!stack.PopUInt256(out b)) goto StackUnderflow;
                        UInt256.Subtract(in a, in b, out result);

                        stack.PushUInt256(in result);
                        break;
                    }
                case Instruction.DIV:
                    {
                        gasAvailable -= GasCostOf.Low;

                        if (!stack.PopUInt256(out a)) goto StackUnderflow;
                        if (!stack.PopUInt256(out b)) goto StackUnderflow;
                        if (b.IsZero)
                        {
                            stack.PushZero();
                        }
                        else
                        {
                            UInt256.Divide(in a, in b, out result);
                            stack.PushUInt256(in result);
                        }

                        break;
                    }
                case Instruction.SDIV:
                    {
                        gasAvailable -= GasCostOf.Low;

                        if (!stack.PopUInt256(out a)) goto StackUnderflow;
                        if (!stack.PopUInt256(out b)) goto StackUnderflow;
                        if (b.IsZero)
                        {
                            stack.PushZero();
                        }
                        else if (As<UInt256, Int256>(ref b) == Int256.MinusOne && a == P255)
                        {
                            result = P255;
                            stack.PushUInt256(in result);
                        }
                        else
                        {
                            Int256.Divide(in As<UInt256, Int256>(ref a), in As<UInt256, Int256>(ref b), out As<UInt256, Int256>(ref result));
                            stack.PushUInt256(in result);
                        }

                        break;
                    }
                case Instruction.MOD:
                    {
                        gasAvailable -= GasCostOf.Low;

                        if (!stack.PopUInt256(out a)) goto StackUnderflow;
                        if (!stack.PopUInt256(out b)) goto StackUnderflow;
                        UInt256.Mod(in a, in b, out result);
                        stack.PushUInt256(in result);
                        break;
                    }
                case Instruction.SMOD:
                    {
                        gasAvailable -= GasCostOf.Low;

                        if (!stack.PopUInt256(out a)) goto StackUnderflow;
                        if (!stack.PopUInt256(out b)) goto StackUnderflow;
                        if (b.IsZeroOrOne)
                        {
                            stack.PushZero();
                        }
                        else
                        {
                            As<UInt256, Int256>(ref a)
                                .Mod(in As<UInt256, Int256>(ref b), out As<UInt256, Int256>(ref result));
                            stack.PushUInt256(in result);
                        }

                        break;
                    }
                case Instruction.ADDMOD:
                    {
                        gasAvailable -= GasCostOf.Mid;

                        if (!stack.PopUInt256(out a)) goto StackUnderflow;
                        if (!stack.PopUInt256(out b)) goto StackUnderflow;
                        if (!stack.PopUInt256(out c)) goto StackUnderflow;

                        if (c.IsZero)
                        {
                            stack.PushZero();
                        }
                        else
                        {
                            UInt256.AddMod(a, b, c, out result);
                            stack.PushUInt256(in result);
                        }

                        break;
                    }
                case Instruction.MULMOD:
                    {
                        gasAvailable -= GasCostOf.Mid;

                        if (!stack.PopUInt256(out a)) goto StackUnderflow;
                        if (!stack.PopUInt256(out b)) goto StackUnderflow;
                        if (!stack.PopUInt256(out c)) goto StackUnderflow;

                        if (c.IsZero)
                        {
                            stack.PushZero();
                        }
                        else
                        {
                            UInt256.MultiplyMod(in a, in b, in c, out result);
                            stack.PushUInt256(in result);
                        }

                        break;
                    }
                case Instruction.EXP:
                    {
                        gasAvailable -= GasCostOf.Exp;

                        Metrics.ExpOpcode++;

                        if (!stack.PopUInt256(out a)) goto StackUnderflow;
                        bytes = stack.PopWord256();

                        int leadingZeros = bytes.LeadingZerosCount();
                        if (leadingZeros != 32)
                        {
                            int expSize = 32 - leadingZeros;
                            gasAvailable -= spec.GetExpByteCost() * expSize;
                        }
                        else
                        {
                            stack.PushOne();
                            break;
                        }

                        if (a.IsZero)
                        {
                            stack.PushZero();
                        }
                        else if (a.IsOne)
                        {
                            stack.PushOne();
                        }
                        else
                        {
                            UInt256.Exp(a, new UInt256(bytes, true), out result);
                            stack.PushUInt256(in result);
                        }

                        break;
                    }
                case Instruction.SIGNEXTEND:
                    {
                        gasAvailable -= GasCostOf.Low;

                        if (!stack.PopUInt256(out a)) goto StackUnderflow;
                        if (a >= BigInt32)
                        {
                            if (!stack.EnsureDepth(1)) goto StackUnderflow;
                            break;
                        }

                        int position = 31 - (int)a;

                        bytes = stack.PeekWord256();
                        sbyte sign = (sbyte)bytes[position];

                        if (sign >= 0)
                        {
                            BytesZero32.AsSpan(0, position).CopyTo(bytes[..position]);
                        }
                        else
                        {
                            BytesMax32.AsSpan(0, position).CopyTo(bytes[..position]);
                        }

                        // Didn't remove from stack so don't need to push back
                        break;
                    }
                case Instruction.LT:
                    {
                        gasAvailable -= GasCostOf.VeryLow;

                        if (!stack.PopUInt256(out a)) goto StackUnderflow;
                        if (!stack.PopUInt256(out b)) goto StackUnderflow;
                        if (a < b)
                        {
                            stack.PushOne();
                        }
                        else
                        {
                            stack.PushZero();
                        }

                        break;
                    }
                case Instruction.GT:
                    {
                        gasAvailable -= GasCostOf.VeryLow;

                        if (!stack.PopUInt256(out a)) goto StackUnderflow;
                        if (!stack.PopUInt256(out b)) goto StackUnderflow;
                        if (a > b)
                        {
                            stack.PushOne();
                        }
                        else
                        {
                            stack.PushZero();
                        }

                        break;
                    }
                case Instruction.SLT:
                    {
                        gasAvailable -= GasCostOf.VeryLow;

                        if (!stack.PopUInt256(out a)) goto StackUnderflow;
                        if (!stack.PopUInt256(out b)) goto StackUnderflow;

                        if (As<UInt256, Int256>(ref a).CompareTo(As<UInt256, Int256>(ref b)) < 0)
                        {
                            stack.PushOne();
                        }
                        else
                        {
                            stack.PushZero();
                        }

                        break;
                    }
                case Instruction.SGT:
                    {
                        gasAvailable -= GasCostOf.VeryLow;

                        if (!stack.PopUInt256(out a)) goto StackUnderflow;
                        if (!stack.PopUInt256(out b)) goto StackUnderflow;
                        if (As<UInt256, Int256>(ref a).CompareTo(As<UInt256, Int256>(ref b)) > 0)
                        {
                            stack.PushOne();
                        }
                        else
                        {
                            stack.PushZero();
                        }

                        break;
                    }
                case Instruction.EQ:
                    {
                        gasAvailable -= GasCostOf.VeryLow;

                        if (!stack.PopUInt256(out a)) goto StackUnderflow;
                        if (!stack.PopUInt256(out b)) goto StackUnderflow;
                        if (a.Equals(b))
                        {
                            stack.PushOne();
                        }
                        else
                        {
                            stack.PushZero();
                        }

                        break;
                    }
                case Instruction.ISZERO:
                    {
                        gasAvailable -= GasCostOf.VeryLow;

                        if (!stack.PopUInt256(out a)) goto StackUnderflow;
                        if (a.IsZero)
                        {
                            stack.PushOne();
                        }
                        else
                        {
                            stack.PushZero();
                        }

                        break;
                    }
                case Instruction.AND:
                    {
                        gasAvailable -= GasCostOf.VeryLow;

                        ref byte bytesRef = ref stack.PopBytesByRef();
                        if (IsNullRef(ref bytesRef)) goto StackUnderflow;
                        Vector256<byte> aVec = ReadUnaligned<Vector256<byte>>(ref bytesRef);

                        bytesRef = ref stack.PopBytesByRef();
                        if (IsNullRef(ref bytesRef)) goto StackUnderflow;
                        Vector256<byte> bVec = ReadUnaligned<Vector256<byte>>(ref bytesRef);

                        WriteUnaligned(ref stack.PushBytesRef(), Vector256.BitwiseAnd(aVec, bVec));
                        break;
                    }
                case Instruction.OR:
                    {
                        gasAvailable -= GasCostOf.VeryLow;

                        ref byte bytesRef = ref stack.PopBytesByRef();
                        if (IsNullRef(ref bytesRef)) goto StackUnderflow;
                        Vector256<byte> aVec = ReadUnaligned<Vector256<byte>>(ref bytesRef);

                        bytesRef = ref stack.PopBytesByRef();
                        if (IsNullRef(ref bytesRef)) goto StackUnderflow;
                        Vector256<byte> bVec = ReadUnaligned<Vector256<byte>>(ref bytesRef);

                        WriteUnaligned(ref stack.PushBytesRef(), Vector256.BitwiseOr(aVec, bVec));
                        break;
                    }
                case Instruction.XOR:
                    {
                        gasAvailable -= GasCostOf.VeryLow;

                        ref byte bytesRef = ref stack.PopBytesByRef();
                        if (IsNullRef(ref bytesRef)) goto StackUnderflow;
                        Vector256<byte> aVec = ReadUnaligned<Vector256<byte>>(ref bytesRef);

                        bytesRef = ref stack.PopBytesByRef();
                        if (IsNullRef(ref bytesRef)) goto StackUnderflow;
                        Vector256<byte> bVec = ReadUnaligned<Vector256<byte>>(ref bytesRef);

                        WriteUnaligned(ref stack.PushBytesRef(), Vector256.Xor(aVec, bVec));
                        break;
                    }
                case Instruction.NOT:
                    {
                        gasAvailable -= GasCostOf.VeryLow;

                        ref byte bytesRef = ref stack.PopBytesByRef();
                        if (IsNullRef(ref bytesRef)) goto StackUnderflow;

                        Vector256<byte> negVec = Vector256.OnesComplement(ReadUnaligned<Vector256<byte>>(ref bytesRef));

                        WriteUnaligned(ref stack.PushBytesRef(), negVec);
                        break;
                    }
                case Instruction.BYTE:
                    {
                        gasAvailable -= GasCostOf.VeryLow;

                        if (!stack.PopUInt256(out a)) goto StackUnderflow;
                        bytes = stack.PopWord256();

                        if (a >= BigInt32)
                        {
                            stack.PushZero();
                            break;
                        }

                        int adjustedPosition = bytes.Length - 32 + (int)a;
                        if (adjustedPosition < 0)
                        {
                            stack.PushZero();
                        }
                        else
                        {
                            stack.PushByte(bytes[adjustedPosition]);
                        }

                        break;
                    }
                case Instruction.KECCAK256:
                    {
                        if (!stack.PopUInt256(out a)) goto StackUnderflow;
                        if (!stack.PopUInt256(out b)) goto StackUnderflow;
                        gasAvailable -= GasCostOf.Sha3 + GasCostOf.Sha3Word * EvmPooledMemory.Div32Ceiling(in b, out bool outOfGas);
                        if (outOfGas) goto OutOfGas;

                        if (!UpdateMemoryCost(vmState, ref gasAvailable, in a, b)) goto OutOfGas;

                        bytes = vmState.Memory.LoadSpan(in a, b);

                        // Compute the KECCAK256 directly to the stack slot
                        KeccakCache.ComputeTo(bytes, out As<byte, ValueHash256>(ref stack.PushBytesRef()));
                        break;
                    }
                case Instruction.ADDRESS:
                    {
                        gasAvailable -= GasCostOf.Base;

                        stack.PushBytes(env.ExecutingAccount.Bytes);
                        break;
                    }
                case Instruction.BALANCE:
                    {
                        gasAvailable -= spec.GetBalanceCost();

                        Address address = stack.PopAddress();
                        if (address is null) goto StackUnderflow;

                        if (!ChargeAccountAccessGas(ref gasAvailable, vmState, address, false, _state, spec, _txTracer)) goto OutOfGas;

                        result = _state.GetBalance(address);
                        stack.PushUInt256(in result);
                        break;
                    }
                case Instruction.CALLER:
                    {
                        gasAvailable -= GasCostOf.Base;

                        stack.PushBytes(env.Caller.Bytes);
                        break;
                    }
                case Instruction.CALLVALUE:
                    {
                        gasAvailable -= GasCostOf.Base;

                        result = env.Value;
                        stack.PushUInt256(in result);
                        break;
                    }
                case Instruction.ORIGIN:
                    {
                        gasAvailable -= GasCostOf.Base;

                        stack.PushBytes(txCtx.Origin.Bytes);
                        break;
                    }
                case Instruction.CALLDATALOAD:
                    {
                        gasAvailable -= GasCostOf.VeryLow;

                        if (!stack.PopUInt256(out result)) goto StackUnderflow;
                        stack.PushBytes(env.InputData.SliceWithZeroPadding(result, 32));
                        break;
                    }
                case Instruction.CALLDATASIZE:
                    {
                        gasAvailable -= GasCostOf.Base;

                        result = (UInt256)env.InputData.Length;
                        stack.PushUInt256(in result);
                        break;
                    }
                case Instruction.CALLDATACOPY:
                    {
                        if (!stack.PopUInt256(out a)) goto StackUnderflow;
                        if (!stack.PopUInt256(out b)) goto StackUnderflow;
                        if (!stack.PopUInt256(out result)) goto StackUnderflow;
                        gasAvailable -= GasCostOf.VeryLow + GasCostOf.Memory * EvmPooledMemory.Div32Ceiling(in result, out bool outOfGas);
                        if (outOfGas) goto OutOfGas;

                        if (!result.IsZero)
                        {
                            if (!UpdateMemoryCost(vmState, ref gasAvailable, in a, in result)) goto OutOfGas;

                            slice = env.InputData.SliceWithZeroPadding(b, (int)result);
                            vmState.Memory.Save(in a, in slice);
                            if (typeof(TTracingInstructions) == typeof(IsTracing))
                            {
                                _txTracer.ReportMemoryChange(a, slice);
                            }
                        }

                        break;
                    }
                case Instruction.CODESIZE:
                    {
                        gasAvailable -= GasCostOf.Base;

                        result = (UInt256)code.Length;
                        stack.PushUInt256(in result);
                        break;
                    }
                case Instruction.CODECOPY:
                    {
                        if (!stack.PopUInt256(out a)) goto StackUnderflow;
                        if (!stack.PopUInt256(out b)) goto StackUnderflow;
                        if (!stack.PopUInt256(out result)) goto StackUnderflow;
                        gasAvailable -= GasCostOf.VeryLow + GasCostOf.Memory * EvmPooledMemory.Div32Ceiling(in result, out bool outOfGas);
                        if (outOfGas) goto OutOfGas;

                        if (!result.IsZero)
                        {
                            if (!UpdateMemoryCost(vmState, ref gasAvailable, in a, result)) goto OutOfGas;

                            slice = code.SliceWithZeroPadding(in b, (int)result);
                            vmState.Memory.Save(in a, in slice);
                            if (typeof(TTracingInstructions) == typeof(IsTracing)) _txTracer.ReportMemoryChange(a, in slice);
                        }

                        break;
                    }
                case Instruction.GASPRICE:
                    {
                        gasAvailable -= GasCostOf.Base;

                        result = txCtx.GasPrice;
                        stack.PushUInt256(in result);
                        break;
                    }
                case Instruction.EXTCODESIZE:
                    {
                        gasAvailable -= spec.GetExtCodeCost();

                        Address address = stack.PopAddress();
                        if (address is null) goto StackUnderflow;

<<<<<<< HEAD
                        if (!ChargeAccountAccessGas(ref gasAvailable, vmState, address, true, _state, spec, _txTracer)) goto OutOfGas;
=======
                        if (!ChargeAccountAccessGas(ref gasAvailable, vmState, address, false, spec)) goto OutOfGas;
>>>>>>> 41fa4704

                        if (typeof(TTracingInstructions) != typeof(IsTracing) && programCounter < code.Length)
                        {
                            bool optimizeAccess = false;
                            Instruction nextInstruction = (Instruction)code[programCounter];
                            // Thrown away result
                            if (nextInstruction == Instruction.POP)
                            {
                                programCounter++;
                                // Add gas cost for POP
                                gasAvailable -= GasCostOf.Base;
                                break;
                            }
                            // code.length is zero
                            if (nextInstruction == Instruction.ISZERO)
                            {
                                optimizeAccess = true;
                            }
                            // code.length > 0 || code.length == 0
                            else if ((nextInstruction == Instruction.GT || nextInstruction == Instruction.EQ) &&
                                    stack.PeekUInt256IsZero())
                            {
                                optimizeAccess = true;
                                stack.PopLimbo();
                            }

                            if (optimizeAccess)
                            {
                                // EXTCODESIZE ISZERO/GT/EQ peephole optimization.
                                // In solidity 0.8.1+: `return account.code.length > 0;`
                                // is is a common pattern to check if address is a contract
                                // however we can just check the address's loaded CodeHash
                                // to reduce storage access from trying to load the code

                                programCounter++;
                                // Add gas cost for ISZERO, GT, or EQ
                                gasAvailable -= GasCostOf.VeryLow;

                                // IsContract
                                bool isCodeLengthNotZero = _state.IsContract(address);
                                if (nextInstruction == Instruction.GT)
                                {
                                    // Invert, to IsNotContract
                                    isCodeLengthNotZero = !isCodeLengthNotZero;
                                }

                                if (!isCodeLengthNotZero)
                                {
                                    stack.PushOne();
                                }
                                else
                                {
                                    stack.PushZero();
                                }
                                break;
                            }
                        }

                        InstructionExtCodeSize(address, ref stack, txCtx.CodeInfoRepository, spec);
                        break;
                    }
                case Instruction.EXTCODECOPY:
                    {
                        Address address = stack.PopAddress();
                        if (address is null) goto StackUnderflow;
                        if (!stack.PopUInt256(out a)) goto StackUnderflow;
                        if (!stack.PopUInt256(out b)) goto StackUnderflow;
                        if (!stack.PopUInt256(out result)) goto StackUnderflow;

                        gasAvailable -= spec.GetExtCodeCost() + GasCostOf.Memory * EvmPooledMemory.Div32Ceiling(in result, out bool outOfGas);
                        if (outOfGas) goto OutOfGas;

<<<<<<< HEAD
                        if (!ChargeAccountAccessGas(ref gasAvailable, vmState, address, true, _state, spec, _txTracer)) goto OutOfGas;
=======
                        if (!ChargeAccountAccessGas(ref gasAvailable, vmState, address, false, spec)) goto OutOfGas;
>>>>>>> 41fa4704

                        if (!result.IsZero)
                        {
                            if (!UpdateMemoryCost(vmState, ref gasAvailable, in a, result)) goto OutOfGas;

                            Address delegation;
                            ReadOnlyMemory<byte> externalCode = txCtx.CodeInfoRepository.GetCachedCodeInfo(_state, address, false, spec, out delegation).MachineCode;
                            slice = externalCode.SliceWithZeroPadding(b, (int)result);
                            vmState.Memory.Save(in a, in slice);
                            if (typeof(TTracingInstructions) == typeof(IsTracing))
                            {
                                _txTracer.ReportMemoryChange(a, in slice);
                            }
                        }

                        break;
                    }
                case Instruction.RETURNDATASIZE:
                    {
                        if (!spec.ReturnDataOpcodesEnabled) goto InvalidInstruction;

                        gasAvailable -= GasCostOf.Base;

                        result = (UInt256)_returnDataBuffer.Length;
                        stack.PushUInt256(in result);
                        break;
                    }
                case Instruction.RETURNDATACOPY:
                    {
                        if (!spec.ReturnDataOpcodesEnabled) goto InvalidInstruction;

                        if (!stack.PopUInt256(out a)) goto StackUnderflow;
                        if (!stack.PopUInt256(out b)) goto StackUnderflow;
                        if (!stack.PopUInt256(out result)) goto StackUnderflow;
                        gasAvailable -= GasCostOf.VeryLow + GasCostOf.Memory * EvmPooledMemory.Div32Ceiling(in result, out bool outOfGas);
                        if (outOfGas) goto OutOfGas;

                        if (UInt256.AddOverflow(result, b, out c) || c > _returnDataBuffer.Length)
                        {
                            goto AccessViolation;
                        }

                        if (!result.IsZero)
                        {
                            if (!UpdateMemoryCost(vmState, ref gasAvailable, in a, result)) goto OutOfGas;

                            slice = _returnDataBuffer.Span.SliceWithZeroPadding(b, (int)result);
                            vmState.Memory.Save(in a, in slice);
                            if (typeof(TTracingInstructions) == typeof(IsTracing))
                            {
                                _txTracer.ReportMemoryChange(a, in slice);
                            }
                        }

                        break;
                    }
                case Instruction.BLOCKHASH:
                    {
                        Metrics.BlockhashOpcode++;

                        gasAvailable -= GasCostOf.BlockHash;

                        if (!stack.PopUInt256(out a)) goto StackUnderflow;
                        long number = a.ToLong();

                        Hash256? blockHash = _blockhashProvider.GetBlockhash(blkCtx.Header, number);

                        stack.PushBytes(blockHash is not null ? blockHash.Bytes : BytesZero32);

                        if (typeof(TLogger) == typeof(IsTracing))
                        {
                            if (_txTracer.IsTracingBlockHash && blockHash is not null)
                            {
                                _txTracer.ReportBlockHash(blockHash);
                            }
                        }

                        break;
                    }
                case Instruction.COINBASE:
                    {
                        gasAvailable -= GasCostOf.Base;

                        stack.PushBytes(blkCtx.Header.GasBeneficiary.Bytes);
                        break;
                    }
                case Instruction.PREVRANDAO:
                    {
                        gasAvailable -= GasCostOf.Base;

                        if (blkCtx.Header.IsPostMerge)
                        {
                            stack.PushBytes(blkCtx.Header.Random.Bytes);
                        }
                        else
                        {
                            result = blkCtx.Header.Difficulty;
                            stack.PushUInt256(in result);
                        }
                        break;
                    }
                case Instruction.TIMESTAMP:
                    {
                        gasAvailable -= GasCostOf.Base;

                        result = blkCtx.Header.Timestamp;
                        stack.PushUInt256(in result);
                        break;
                    }
                case Instruction.NUMBER:
                    {
                        gasAvailable -= GasCostOf.Base;

                        result = (UInt256)blkCtx.Header.Number;
                        stack.PushUInt256(in result);
                        break;
                    }
                case Instruction.GASLIMIT:
                    {
                        gasAvailable -= GasCostOf.Base;

                        result = (UInt256)blkCtx.Header.GasLimit;
                        stack.PushUInt256(in result);
                        break;
                    }
                case Instruction.CHAINID:
                    {
                        if (!spec.ChainIdOpcodeEnabled) goto InvalidInstruction;

                        gasAvailable -= GasCostOf.Base;

                        stack.PushBytes(_chainId);
                        break;
                    }
                case Instruction.SELFBALANCE:
                    {
                        if (!spec.SelfBalanceOpcodeEnabled) goto InvalidInstruction;

                        gasAvailable -= GasCostOf.SelfBalance;

                        result = _state.GetBalance(env.ExecutingAccount);
                        stack.PushUInt256(in result);
                        break;
                    }
                case Instruction.BASEFEE:
                    {
                        if (!spec.BaseFeeEnabled) goto InvalidInstruction;

                        gasAvailable -= GasCostOf.Base;

                        result = blkCtx.Header.BaseFeePerGas;
                        stack.PushUInt256(in result);
                        break;
                    }
                case Instruction.BLOBHASH:
                    {
                        if (!spec.IsEip4844Enabled) goto InvalidInstruction;

                        gasAvailable -= GasCostOf.BlobHash;

                        if (!stack.PopUInt256(out result)) goto StackUnderflow;

                        if (txCtx.BlobVersionedHashes is not null && result < txCtx.BlobVersionedHashes.Length)
                        {
                            stack.PushBytes(txCtx.BlobVersionedHashes[result.u0]);
                        }
                        else
                        {
                            stack.PushZero();
                        }
                        break;
                    }
                case Instruction.BLOBBASEFEE:
                    {
                        if (!spec.BlobBaseFeeEnabled || !blkCtx.BlobBaseFee.HasValue) goto InvalidInstruction;

                        gasAvailable -= GasCostOf.Base;

                        result = blkCtx.BlobBaseFee.Value;
                        stack.PushUInt256(in result);
                        break;
                    }
                case Instruction.POP:
                    {
                        gasAvailable -= GasCostOf.Base;

                        stack.PopLimbo();
                        break;
                    }
                case Instruction.MLOAD:
                    {
                        gasAvailable -= GasCostOf.VeryLow;

                        if (!stack.PopUInt256(out result)) goto StackUnderflow;
                        if (!UpdateMemoryCost(vmState, ref gasAvailable, in result, in BigInt32)) goto OutOfGas;
                        bytes = vmState.Memory.LoadSpan(in result);
                        if (typeof(TTracingInstructions) == typeof(IsTracing)) _txTracer.ReportMemoryChange(result, bytes);

                        stack.PushBytes(bytes);
                        break;
                    }
                case Instruction.MSTORE:
                    {
                        gasAvailable -= GasCostOf.VeryLow;

                        if (!stack.PopUInt256(out result)) goto StackUnderflow;

                        bytes = stack.PopWord256();
                        if (!UpdateMemoryCost(vmState, ref gasAvailable, in result, in BigInt32)) goto OutOfGas;
                        vmState.Memory.SaveWord(in result, bytes);
                        if (typeof(TTracingInstructions) == typeof(IsTracing)) _txTracer.ReportMemoryChange(result, bytes);

                        break;
                    }
                case Instruction.MSTORE8:
                    {
                        gasAvailable -= GasCostOf.VeryLow;

                        if (!stack.PopUInt256(out result)) goto StackUnderflow;
                        byte data = stack.PopByte();
                        if (!UpdateMemoryCost(vmState, ref gasAvailable, in result, UInt256.One)) goto OutOfGas;
                        vmState.Memory.SaveByte(in result, data);
                        if (typeof(TTracingInstructions) == typeof(IsTracing)) _txTracer.ReportMemoryChange(result, data);

                        break;
                    }
                case Instruction.SLOAD:
                    {
                        exceptionType = InstructionSLoad<TTracingInstructions, TTracingStorage>(vmState, ref stack, ref gasAvailable, spec);
                        if (exceptionType != EvmExceptionType.None) goto ReturnFailure;

                        break;
                    }
                case Instruction.SSTORE:
                    {
                        if (!stack.PopUInt256(out result)) goto StackUnderflow;
                        ReadOnlySpan<byte> bytesSpan = stack.PopWord256();
                        exceptionType = InstructionSStore<TTracingInstructions, TTracingRefunds, TTracingStorage>(vmState, _state, ref gasAvailable, ref result, ref bytesSpan, spec, _txTracer);
                        if (exceptionType != EvmExceptionType.None) goto ReturnFailure;

                        break;
                    }
                case Instruction.JUMP:
                    {
                        gasAvailable -= GasCostOf.Mid;

                        if (!stack.PopUInt256(out result)) goto StackUnderflow;
                        if (!Jump(result, ref programCounter, in env)) goto InvalidJumpDestination;
                        break;
                    }
                case Instruction.JUMPI:
                    {
                        gasAvailable -= GasCostOf.High;

                        if (!stack.PopUInt256(out result)) goto StackUnderflow;
                        bytes = stack.PopWord256();
                        if (!bytes.SequenceEqual(BytesZero32))
                        {
                            if (!Jump(result, ref programCounter, in env)) goto InvalidJumpDestination;
                        }

                        break;
                    }
                case Instruction.PC:
                    {
                        gasAvailable -= GasCostOf.Base;

                        stack.PushUInt32(programCounter - 1);
                        break;
                    }
                case Instruction.MSIZE:
                    {
                        gasAvailable -= GasCostOf.Base;

                        result = vmState.Memory.Size;
                        stack.PushUInt256(in result);
                        break;
                    }
                case Instruction.GAS:
                    {
                        gasAvailable -= GasCostOf.Base;
                        // Ensure gas is positive before pushing to stack
                        if (gasAvailable < 0) goto OutOfGas;

                        result = (UInt256)gasAvailable;
                        stack.PushUInt256(in result);
                        break;
                    }
                case Instruction.JUMPDEST:
                    {
                        gasAvailable -= GasCostOf.JumpDest;

                        break;
                    }
                case Instruction.PUSH0:
                    {
                        if (!spec.IncludePush0Instruction) goto InvalidInstruction;
                        gasAvailable -= GasCostOf.Base;

                        stack.PushZero();
                        break;
                    }
                case Instruction.PUSH1:
                    {
                        gasAvailable -= GasCostOf.VeryLow;

                        int programCounterInt = programCounter;
                        if (programCounterInt >= code.Length)
                        {
                            stack.PushZero();
                        }
                        else
                        {
                            stack.PushByte(code[programCounterInt]);
                        }

                        programCounter++;
                        break;
                    }
                case Instruction.PUSH2:
                case Instruction.PUSH3:
                case Instruction.PUSH4:
                case Instruction.PUSH5:
                case Instruction.PUSH6:
                case Instruction.PUSH7:
                case Instruction.PUSH8:
                case Instruction.PUSH9:
                case Instruction.PUSH10:
                case Instruction.PUSH11:
                case Instruction.PUSH12:
                case Instruction.PUSH13:
                case Instruction.PUSH14:
                case Instruction.PUSH15:
                case Instruction.PUSH16:
                case Instruction.PUSH17:
                case Instruction.PUSH18:
                case Instruction.PUSH19:
                case Instruction.PUSH20:
                case Instruction.PUSH21:
                case Instruction.PUSH22:
                case Instruction.PUSH23:
                case Instruction.PUSH24:
                case Instruction.PUSH25:
                case Instruction.PUSH26:
                case Instruction.PUSH27:
                case Instruction.PUSH28:
                case Instruction.PUSH29:
                case Instruction.PUSH30:
                case Instruction.PUSH31:
                case Instruction.PUSH32:
                    {
                        gasAvailable -= GasCostOf.VeryLow;

                        int length = instruction - Instruction.PUSH1 + 1;
                        int usedFromCode = Math.Min(code.Length - programCounter, length);
                        stack.PushLeftPaddedBytes(code.Slice(programCounter, usedFromCode), length);

                        programCounter += length;
                        break;
                    }
                case Instruction.DUP1:
                case Instruction.DUP2:
                case Instruction.DUP3:
                case Instruction.DUP4:
                case Instruction.DUP5:
                case Instruction.DUP6:
                case Instruction.DUP7:
                case Instruction.DUP8:
                case Instruction.DUP9:
                case Instruction.DUP10:
                case Instruction.DUP11:
                case Instruction.DUP12:
                case Instruction.DUP13:
                case Instruction.DUP14:
                case Instruction.DUP15:
                case Instruction.DUP16:
                    {
                        gasAvailable -= GasCostOf.VeryLow;

                        if (!stack.Dup(instruction - Instruction.DUP1 + 1)) goto StackUnderflow;
                        break;
                    }
                case Instruction.SWAP1:
                case Instruction.SWAP2:
                case Instruction.SWAP3:
                case Instruction.SWAP4:
                case Instruction.SWAP5:
                case Instruction.SWAP6:
                case Instruction.SWAP7:
                case Instruction.SWAP8:
                case Instruction.SWAP9:
                case Instruction.SWAP10:
                case Instruction.SWAP11:
                case Instruction.SWAP12:
                case Instruction.SWAP13:
                case Instruction.SWAP14:
                case Instruction.SWAP15:
                case Instruction.SWAP16:
                    {
                        gasAvailable -= GasCostOf.VeryLow;

                        if (!stack.Swap(instruction - Instruction.SWAP1 + 2)) goto StackUnderflow;
                        break;
                    }
                case Instruction.LOG0:
                case Instruction.LOG1:
                case Instruction.LOG2:
                case Instruction.LOG3:
                case Instruction.LOG4:
                    {
                        if (vmState.IsStatic) goto StaticCallViolation;

                        exceptionType = InstructionLog(vmState, ref stack, ref gasAvailable, instruction);
                        if (exceptionType != EvmExceptionType.None) goto ReturnFailure;
                        break;
                    }
                case Instruction.CREATE:
                case Instruction.CREATE2:
                    {
                        Metrics.IncrementCreates();
                        if (!UpdateGas(GasCostOf.Create, ref gasAvailable)) goto OutOfGas;

                        if (!spec.Create2OpcodeEnabled && instruction == Instruction.CREATE2) goto InvalidInstruction;

                        if (vmState.IsStatic) goto StaticCallViolation;

                        if (!stack.PopUInt256(out UInt256 value) ||
                            !stack.PopUInt256(out UInt256 memoryPositionOfInitCode) ||
                            !stack.PopUInt256(out UInt256 initCodeLength))
                            goto StackUnderflow;

                        Span<byte> salt = default;
                        if (instruction == Instruction.CREATE2)
                        {
                            salt = stack.PopWord256();
                        }


                        exceptionType = InstructionCreate<TTracingInstructions>(
                            vmState, _state, ref gasAvailable, spec, _txTracer, _logger,
                            instruction,
                            value, memoryPositionOfInitCode, initCodeLength, salt,
                            out UInt256? earlyStatusPush,
                            ref _returnDataBuffer,
                            out returnData);

                        if (exceptionType != EvmExceptionType.None) goto ReturnFailure;

                        if (earlyStatusPush is not null)
                        {
                            stack.PushUInt256(earlyStatusPush.Value);
                        }

                        if (returnData is null) break;

                        goto DataReturnNoTrace;
                    }
                case Instruction.RETURN:
                    {
                        exceptionType = InstructionReturn(vmState, ref stack, ref gasAvailable, out returnData);
                        if (exceptionType != EvmExceptionType.None) goto ReturnFailure;

                        goto DataReturn;
                    }
                case Instruction.CALL:
                case Instruction.CALLCODE:
                case Instruction.DELEGATECALL:
                case Instruction.STATICCALL:
                    {
                        if (!stack.PopUInt256(out UInt256 gasLimit)) goto StackUnderflow;

                        Address codeSource = stack.PopAddress();
                        if (codeSource is null) goto StackUnderflow;

                        UInt256 callValue;
                        switch (instruction)
                        {
                            case Instruction.CALL:
                                if (stack.PopUInt256(out UInt256 value))
                                {
                                    callValue = value;
                                }
                                else
                                {
                                    goto StackUnderflow;
                                }
                                break;
                            default:
                                callValue = UInt256.Zero;
                                break;
                        }

                        if (!stack.PopUInt256(out UInt256 dataOffset)) goto StackUnderflow;
                        if (!stack.PopUInt256(out UInt256 dataSize)) goto StackUnderflow;
                        if (!stack.PopUInt256(out UInt256 outputOffset)) goto StackUnderflow;
                        if (!stack.PopUInt256(out UInt256 outputSize)) goto StackUnderflow;


                        exceptionType = InstructionCall<TTracingInstructions, TTracingRefunds>(
                            vmState, _state, ref gasAvailable, spec, _txTracer, _logger,
                            instruction,
                            gasLimit,
                            codeSource,
                            callValue,
                            dataOffset,
                            dataSize,
                            outputOffset,
                            outputSize,
                            out UInt256? toPushToStack,
                            ref _returnDataBuffer,
                            out returnData);

                        if (toPushToStack is not null)
                        {
                            stack.PushUInt256(toPushToStack.Value);
                        }

                        if (exceptionType != EvmExceptionType.None) goto ReturnFailure;

                        if (returnData is null)
                        {
                            break;
                        }
                        if (ReferenceEquals(returnData, CallResult.BoxedEmpty))
                        {
                            // Non contract call continue rather than constructing a new frame
                            continue;
                        }

                        goto DataReturn;
                    }
                case Instruction.REVERT:
                    {
                        if (!spec.RevertOpcodeEnabled) goto InvalidInstruction;

                        exceptionType = InstructionRevert(vmState, ref stack, ref gasAvailable, out returnData);
                        if (exceptionType != EvmExceptionType.None) goto ReturnFailure;

                        isRevert = true;
                        goto DataReturn;
                    }
                case Instruction.INVALID:
                    {
                        gasAvailable -= GasCostOf.High;

                        goto InvalidInstruction;
                    }
                case Instruction.SELFDESTRUCT:
                    {
                        if (vmState.IsStatic) goto StaticCallViolation;

                        if (spec.UseShanghaiDDosProtection)
                        {
                            gasAvailable -= GasCostOf.SelfDestructEip150;
                        }

                        Address inheritor = stack.PopAddress();
                        if (inheritor is null) goto StackUnderflow;

                        exceptionType = InstructionSelfDestruct(vmState, _state, inheritor, ref gasAvailable, spec, _txTracer);
                        if (exceptionType != EvmExceptionType.None) goto ReturnFailure;

                        goto EmptyReturn;
                    }
                case Instruction.SHL:
                    {
                        if (!spec.ShiftOpcodesEnabled) goto InvalidInstruction;

                        gasAvailable -= GasCostOf.VeryLow;

                        if (!stack.PopUInt256(out a)) goto StackUnderflow;
                        if (a >= 256UL)
                        {
                            stack.PopLimbo();
                            stack.PushZero();
                        }
                        else
                        {
                            if (!stack.PopUInt256(out b)) goto StackUnderflow;
                            result = b << (int)a.u0;
                            stack.PushUInt256(in result);
                        }

                        break;
                    }
                case Instruction.SHR:
                    {
                        if (!spec.ShiftOpcodesEnabled) goto InvalidInstruction;

                        gasAvailable -= GasCostOf.VeryLow;

                        if (!stack.PopUInt256(out a)) goto StackUnderflow;
                        if (a >= 256)
                        {
                            stack.PopLimbo();
                            stack.PushZero();
                        }
                        else
                        {
                            if (!stack.PopUInt256(out b)) goto StackUnderflow;
                            result = b >> (int)a.u0;
                            stack.PushUInt256(in result);
                        }

                        break;
                    }
                case Instruction.SAR:
                    {
                        if (!spec.ShiftOpcodesEnabled) goto InvalidInstruction;

                        gasAvailable -= GasCostOf.VeryLow;

                        if (!stack.PopUInt256(out a)) goto StackUnderflow;
                        if (!stack.PopUInt256(out b)) goto StackUnderflow;
                        if (a >= BigInt256)
                        {
                            if (As<UInt256, Int256>(ref b).Sign >= 0)
                            {
                                stack.PushZero();
                            }
                            else
                            {
                                stack.PushSignedInt256(in Int256.MinusOne);
                            }
                        }
                        else
                        {
                            As<UInt256, Int256>(ref b).RightShift((int)a, out As<UInt256, Int256>(ref result));
                            stack.PushUInt256(in result);
                        }

                        break;
                    }
                case Instruction.EXTCODEHASH:
                    {
                        if (!spec.ExtCodeHashOpcodeEnabled) goto InvalidInstruction;

                        gasAvailable -= spec.GetExtCodeHashCost();

                        Address address = stack.PopAddress();
                        if (address is null) goto StackUnderflow;
<<<<<<< HEAD
                        if (!ChargeAccountAccessGas(ref gasAvailable, vmState, address, true, _state, spec, _txTracer)) goto OutOfGas;
                        Address delegatedAddress = null;
=======
                        if (!ChargeAccountAccessGas(ref gasAvailable, vmState, address, false, spec)) goto OutOfGas;
>>>>>>> 41fa4704
                        if (_state.AccountExists(address)
                            && !_state.IsDeadAccount(address))
                        {
                            stack.PushBytes(env.TxExecutionContext.CodeInfoRepository.GetExecutableCodeHash(_state, address).BytesAsSpan);
                        }
                        else
                        {
                            stack.PushZero();
                        }

                        break;
                    }
                case Instruction.TLOAD:
                    {
                        if (!spec.TransientStorageEnabled) goto InvalidInstruction;

                        Metrics.TloadOpcode++;
                        gasAvailable -= GasCostOf.TLoad;

                        if (!stack.PopUInt256(out result)) goto StackUnderflow;
                        storageCell = new(env.ExecutingAccount, result);

                        ReadOnlySpan<byte> value = _state.GetTransientState(in storageCell);
                        stack.PushBytes(value);

                        if (typeof(TTracingStorage) == typeof(IsTracing))
                        {
                            if (gasAvailable < 0) goto OutOfGas;
                            _txTracer.LoadOperationTransientStorage(storageCell.Address, result, value);
                        }

                        break;
                    }
                case Instruction.TSTORE:
                    {
                        if (!spec.TransientStorageEnabled) goto InvalidInstruction;
                        {
                            Metrics.TstoreOpcode++;

                            if (vmState.IsStatic) goto StaticCallViolation;

                            gasAvailable -= GasCostOf.TStore;

                            if (!stack.PopUInt256(out result)) goto StackUnderflow;
                            storageCell = new(env.ExecutingAccount, result);
                            bytes = stack.PopWord256();

                            _state.SetTransientState(in storageCell, !bytes.IsZero() ? bytes.ToArray() : BytesZero32);

                            if (typeof(TTracingStorage) == typeof(IsTracing))
                            {
                                if (gasAvailable < 0) goto OutOfGas;
                                ReadOnlySpan<byte> currentValue = _state.GetTransientState(in storageCell);
                                _txTracer.SetOperationTransientStorage(storageCell.Address, result, bytes, currentValue);
                            }

                            break;
                        }
                    }
                case Instruction.MCOPY:
                    {
                        if (!spec.MCopyIncluded) goto InvalidInstruction;
                        {
                            Metrics.MCopyOpcode++;

                            if (!stack.PopUInt256(out a)) goto StackUnderflow;
                            if (!stack.PopUInt256(out b)) goto StackUnderflow;
                            if (!stack.PopUInt256(out c)) goto StackUnderflow;

                            gasAvailable -= GasCostOf.VeryLow + GasCostOf.VeryLow * EvmPooledMemory.Div32Ceiling(c, out bool outOfGas);
                            if (outOfGas) goto OutOfGas;
                            if (!UpdateMemoryCost(vmState, ref gasAvailable, UInt256.Max(b, a), c)) goto OutOfGas;

                            bytes = vmState.Memory.LoadSpan(in b, c);
                            if (typeof(TTracingInstructions) == typeof(IsTracing)) _txTracer.ReportMemoryChange(b, bytes);

                            vmState.Memory.Save(in a, bytes);
                            if (typeof(TTracingInstructions) == typeof(IsTracing)) _txTracer.ReportMemoryChange(a, bytes);

                            break;
                        }
                    }
                default:
                    {
                        goto InvalidInstruction;
                    }
            }

            if (gasAvailable < 0)
            {
                goto OutOfGas;
            }

            if (typeof(TTracingInstructions) == typeof(IsTracing))
            {
                EndInstructionTrace(_txTracer, gasAvailable, vmState.Memory.Size);
            }
        }

        goto EmptyReturnNoTrace;

    // Common exit errors, goto labels to reduce in loop code duplication and to keep loop body smaller
    EmptyReturn:
        if (typeof(TTracingInstructions) == typeof(IsTracing)) EndInstructionTrace(_txTracer, gasAvailable, vmState.Memory.Size);
        EmptyReturnNoTrace:
        // Ensure gas is positive before updating state
        if (gasAvailable < 0) goto OutOfGas;
        UpdateCurrentState(vmState, programCounter, gasAvailable, stack.Head);
#if DEBUG
        debugger?.TryWait(ref vmState, ref programCounter, ref gasAvailable, ref stack.Head);
#endif
        return CallResult.Empty;
    DataReturn:
        if (typeof(TTracingInstructions) == typeof(IsTracing)) EndInstructionTrace(_txTracer, gasAvailable, vmState.Memory.Size);
        DataReturnNoTrace:
        // Ensure gas is positive before updating state
        if (gasAvailable < 0) goto OutOfGas;
        UpdateCurrentState(vmState, programCounter, gasAvailable, stack.Head);

        if (returnData is EvmState state)
        {
            return new CallResult(state);
        }
        return new CallResult((byte[])returnData, null, shouldRevert: isRevert);

    OutOfGas:
        exceptionType = EvmExceptionType.OutOfGas;
        goto ReturnFailure;
    InvalidInstruction:
        exceptionType = EvmExceptionType.BadInstruction;
        goto ReturnFailure;
    StaticCallViolation:
        exceptionType = EvmExceptionType.StaticCallViolation;
        goto ReturnFailure;
    StackUnderflow:
        exceptionType = EvmExceptionType.StackUnderflow;
        goto ReturnFailure;
    InvalidJumpDestination:
        exceptionType = EvmExceptionType.InvalidJumpDestination;
        goto ReturnFailure;
    AccessViolation:
        exceptionType = EvmExceptionType.AccessViolation;
    ReturnFailure:
        return GetFailureReturn<TTracingInstructions>(gasAvailable, exceptionType);

        [DoesNotReturn]
        static void ThrowOperationCanceledException() =>
            throw new OperationCanceledException("Cancellation Requested");
    }

    [SkipLocalsInit]
    [MethodImpl(MethodImplOptions.NoInlining)]
    private void InstructionExtCodeSize<TTracingInstructions>(Address address, ref EvmStack<TTracingInstructions> stack, ICodeInfoRepository codeInfoRepository, IReleaseSpec spec) where TTracingInstructions : struct, IIsTracing
    {
        Address delegation;
        ReadOnlyMemory<byte> accountCode = codeInfoRepository.GetCachedCodeInfo(_state, address, false, spec, out delegation).MachineCode;
        UInt256 result = (UInt256)accountCode.Span.Length;
        stack.PushUInt256(in result);
    }

    [SkipLocalsInit]
    public static EvmExceptionType InstructionCall<TTracingInstructions, TTracingRefunds>(
        EvmState vmState, IWorldState state, ref long gasAvailable, IReleaseSpec spec, ITxTracer tracer, ILogger logger,
        Instruction instruction,
        UInt256 gasLimit,
        Address codeSource,
        UInt256 callValue,
        UInt256 dataOffset,
        UInt256 dataLength,
        UInt256 outputOffset,
        UInt256 outputLength,
        out UInt256? toPushInStack,
        ref ReadOnlyMemory<byte> returnBuffer,
        out object returnData)
        where TTracingInstructions : struct, IIsTracing
        where TTracingRefunds : struct, IIsTracing
    {
        returnData = null;
        toPushInStack = null;

        ref readonly ExecutionEnvironment env = ref vmState.Env;

        Metrics.IncrementCalls();

        if (instruction == Instruction.DELEGATECALL && !spec.DelegateCallEnabled ||
            instruction == Instruction.STATICCALL && !spec.StaticCallEnabled) return EvmExceptionType.BadInstruction;

        if (!ChargeAccountAccessGas(ref gasAvailable, vmState, codeSource, true, state, spec, tracer)) return EvmExceptionType.OutOfGas;

        UInt256 transferValue = instruction == Instruction.DELEGATECALL ? UInt256.Zero : callValue;

        if (vmState.IsStatic && !transferValue.IsZero && instruction != Instruction.CALLCODE) return EvmExceptionType.StaticCallViolation;

        Address caller = instruction == Instruction.DELEGATECALL ? env.Caller : env.ExecutingAccount;

        Address target = instruction == Instruction.CALL || instruction == Instruction.STATICCALL
            ? codeSource
            : env.ExecutingAccount;

        if (typeof(TLogger) == typeof(IsTracing))
        {
            TraceCallDetails(codeSource, ref callValue, ref transferValue, caller, target);
        }

        long gasExtra = 0L;

        if (!transferValue.IsZero)
        {
            gasExtra += GasCostOf.CallValue;
        }

        if (!spec.ClearEmptyAccountWhenTouched && !state.AccountExists(target))
        {
            gasExtra += GasCostOf.NewAccount;
        }
        else if (spec.ClearEmptyAccountWhenTouched && transferValue != 0 && state.IsDeadAccount(target))
        {
            gasExtra += GasCostOf.NewAccount;
        }

        if (!UpdateGas(spec.GetCallCost(), ref gasAvailable) ||
            !UpdateMemoryCost(vmState, ref gasAvailable, in dataOffset, dataLength) ||
            !UpdateMemoryCost(vmState, ref gasAvailable, in outputOffset, outputLength) ||
            !UpdateGas(gasExtra, ref gasAvailable)) return EvmExceptionType.OutOfGas;

        CodeInfo codeInfo = vmState.Env.TxExecutionContext.CodeInfoRepository.GetCachedCodeInfo(state, codeSource, spec);
        codeInfo.AnalyseInBackgroundIfRequired();

        if (spec.Use63Over64Rule)
        {
            gasLimit = UInt256.Min((UInt256)(gasAvailable - gasAvailable / 64), gasLimit);
        }

        if (gasLimit >= long.MaxValue) return EvmExceptionType.OutOfGas;

        long gasLimitUl = gasLimit.ToLong();
        if (!UpdateGas(gasLimitUl, ref gasAvailable)) return EvmExceptionType.OutOfGas;

        if (!transferValue.IsZero)
        {
            if (typeof(TTracingRefunds) == typeof(IsTracing)) tracer.ReportExtraGasPressure(GasCostOf.CallStipend);
            gasLimitUl += GasCostOf.CallStipend;
        }

        if (env.CallDepth >= MaxCallDepth || (!transferValue.IsZero && state.GetBalance(env.ExecutingAccount) < transferValue))
        {
            returnBuffer = Array.Empty<byte>();
            toPushInStack = UInt256.Zero;

            if (typeof(TTracingInstructions) == typeof(IsTracing))
            {
                // very specific for Parity trace, need to find generalization - very peculiar 32 length...
                ReadOnlyMemory<byte>? memoryTrace = vmState.Memory.Inspect(in dataOffset, 32);
                tracer.ReportMemoryChange(dataOffset, memoryTrace is null ? ReadOnlySpan<byte>.Empty : memoryTrace.Value.Span);
            }

            if (typeof(TLogger) == typeof(IsTracing)) logger.Trace("FAIL - call depth");
            if (typeof(TTracingInstructions) == typeof(IsTracing)) tracer.ReportOperationRemainingGas(gasAvailable);
            if (typeof(TTracingInstructions) == typeof(IsTracing)) tracer.ReportOperationError(EvmExceptionType.NotEnoughBalance);

            UpdateGasUp(gasLimitUl, ref gasAvailable);
            if (typeof(TTracingInstructions) == typeof(IsTracing)) tracer.ReportGasUpdateForVmTrace(gasLimitUl, gasAvailable);
            return EvmExceptionType.None;
        }

        Snapshot snapshot = state.TakeSnapshot();
        state.SubtractFromBalance(caller, transferValue, spec);

        if (codeInfo.IsEmpty && typeof(TTracingInstructions) != typeof(IsTracing) && !tracer.IsTracingActions)
        {
            // Non contract call, no need to construct call frame can just credit balance and return gas
            returnBuffer = default;
            toPushInStack = StatusCode.Success;

            UpdateGasUp(gasLimitUl, ref gasAvailable);
            return FastCall(spec, out returnData, in transferValue, target);
        }

        ReadOnlyMemory<byte> callData = vmState.Memory.Load(in dataOffset, dataLength);
        ExecutionEnvironment callEnv = new
        (
            txExecutionContext: in env.TxExecutionContext,
            callDepth: env.CallDepth + 1,
            caller: caller,
            codeSource: codeSource,
            executingAccount: target,
            transferValue: transferValue,
            value: callValue,
            inputData: callData,
            codeInfo: codeInfo
        );
        if (typeof(TLogger) == typeof(IsTracing)) logger.Trace($"Tx call gas {gasLimitUl}");
        if (outputLength == 0)
        {
            // TODO: when output length is 0 outputOffset can have any value really
            // and the value does not matter and it can cause trouble when beyond long range
            outputOffset = 0;
        }

        ExecutionType executionType = GetCallExecutionType(instruction, env.IsPostMerge());
        returnData = EvmState.RentFrame(
            gasLimitUl,
            outputOffset.ToLong(),
            outputLength.ToLong(),
            executionType,
            instruction == Instruction.STATICCALL || vmState.IsStatic,
            isCreateOnPreExistingAccount: false,
            snapshot: snapshot,
            env: callEnv,
            stateForAccessLists: vmState.AccessTracker);

        return EvmExceptionType.None;

        EvmExceptionType FastCall(IReleaseSpec spec, out object returnData, in UInt256 transferValue, Address target)
        {
            state.AddToBalanceAndCreateIfNotExists(target, transferValue, spec);
            Metrics.IncrementEmptyCalls();

            returnData = CallResult.BoxedEmpty;
            return EvmExceptionType.None;
        }

        [MethodImpl(MethodImplOptions.NoInlining)]
        void TraceCallDetails(Address codeSource, ref UInt256 callValue, ref UInt256 transferValue, Address caller, Address target)
        {
            logger.Trace($"caller {caller}");
            logger.Trace($"code source {codeSource}");
            logger.Trace($"target {target}");
            logger.Trace($"value {callValue}");
            logger.Trace($"transfer value {transferValue}");
        }
    }

    [SkipLocalsInit]
    private static EvmExceptionType InstructionRevert<TTracing>(EvmState vmState, ref EvmStack<TTracing> stack, ref long gasAvailable, out object returnData)
        where TTracing : struct, IIsTracing
    {
        SkipInit(out returnData);

        if (!stack.PopUInt256(out UInt256 position) ||
            !stack.PopUInt256(out UInt256 length))
            return EvmExceptionType.StackUnderflow;

        if (!UpdateMemoryCost(vmState, ref gasAvailable, in position, in length))
        {
            return EvmExceptionType.OutOfGas;
        }

        returnData = vmState.Memory.Load(in position, in length).ToArray();
        return EvmExceptionType.None;
    }

    [SkipLocalsInit]
    private static EvmExceptionType InstructionReturn<TTracing>(EvmState vmState, ref EvmStack<TTracing> stack, ref long gasAvailable, out object returnData)
        where TTracing : struct, IIsTracing
    {
        SkipInit(out returnData);

        if (!stack.PopUInt256(out UInt256 position) ||
            !stack.PopUInt256(out UInt256 length))
            return EvmExceptionType.StackUnderflow;

        if (!UpdateMemoryCost(vmState, ref gasAvailable, in position, in length))
        {
            return EvmExceptionType.OutOfGas;
        }

        returnData = vmState.Memory.Load(in position, in length).ToArray();

        return EvmExceptionType.None;
    }

    [SkipLocalsInit]
    public static  EvmExceptionType InstructionSelfDestruct(EvmState vmState, IWorldState state, Address inheritor, ref long gasAvailable, IReleaseSpec spec, ITxTracer txTracer)
    {
        Metrics.IncrementSelfDestructs();

        if (!ChargeAccountAccessGas(ref gasAvailable, vmState, inheritor, false, state, spec, txTracer, false)) return EvmExceptionType.OutOfGas;

        Address executingAccount = vmState.Env.ExecutingAccount;
        bool createInSameTx = vmState.AccessTracker.CreateList.Contains(executingAccount);
        if (!spec.SelfdestructOnlyOnSameTransaction || createInSameTx)
            vmState.AccessTracker.ToBeDestroyed(executingAccount);

        UInt256 result = state.GetBalance(executingAccount);
        if (txTracer.IsTracingActions) txTracer.ReportSelfDestruct(executingAccount, result, inheritor);
        if (spec.ClearEmptyAccountWhenTouched && !result.IsZero && state.IsDeadAccount(inheritor))
        {
            if (!UpdateGas(GasCostOf.NewAccount, ref gasAvailable)) return EvmExceptionType.OutOfGas;
        }

        bool inheritorAccountExists = state.AccountExists(inheritor);
        if (!spec.ClearEmptyAccountWhenTouched && !inheritorAccountExists && spec.UseShanghaiDDosProtection)
        {
            if (!UpdateGas(GasCostOf.NewAccount, ref gasAvailable)) return EvmExceptionType.OutOfGas;
        }

        if (!inheritorAccountExists)
        {
            state.CreateAccount(inheritor, result);
        }
        else if (!inheritor.Equals(executingAccount))
        {
            state.AddToBalance(inheritor, result, spec);
        }

        if (spec.SelfdestructOnlyOnSameTransaction && !createInSameTx && inheritor.Equals(executingAccount))
            return EvmExceptionType.None; // don't burn eth when contract is not destroyed per EIP clarification

        state.SubtractFromBalance(executingAccount, result, spec);
        return EvmExceptionType.None;
    }

    [SkipLocalsInit]
    public static EvmExceptionType InstructionCreate<TTracing>(
        EvmState vmState, IWorldState state, ref long gasAvailable, IReleaseSpec spec, ITxTracer tracer, ILogger logger, Instruction instruction,
        UInt256 value, UInt256 memoryPositionOfInitCode, UInt256 initCodeLength, Span<byte> salt,
        out UInt256? statusReturn,
        ref ReadOnlyMemory<byte> returnDataBuffer,
        out object callState)
        where TTracing : struct, IIsTracing
    {
        ref readonly ExecutionEnvironment env = ref vmState.Env;
        callState = null;
        statusReturn = null;

        // TODO: happens in CREATE_empty000CreateInitCode_Transaction but probably has to be handled differently
        if (!state.AccountExists(env.ExecutingAccount))
        {
            state.CreateAccount(env.ExecutingAccount, UInt256.Zero);
        }

        //EIP-3860
        if (spec.IsEip3860Enabled)
        {
            if (initCodeLength > spec.MaxInitCodeSize) return EvmExceptionType.OutOfGas;
        }

        bool outOfGas = false;
        long gasCost = (spec.IsEip3860Enabled ? GasCostOf.InitCodeWord * EvmPooledMemory.Div32Ceiling(initCodeLength, out outOfGas) : 0) +
                       (instruction == Instruction.CREATE2
                           ? GasCostOf.Sha3Word * EvmPooledMemory.Div32Ceiling(initCodeLength, out outOfGas)
                           : 0);
        if (outOfGas || !UpdateGas(gasCost, ref gasAvailable)) return EvmExceptionType.OutOfGas;

        if (!UpdateMemoryCost(vmState, ref gasAvailable, in memoryPositionOfInitCode, initCodeLength)) return EvmExceptionType.OutOfGas;

        // TODO: copy pasted from CALL / DELEGATECALL, need to move it outside?
        if (env.CallDepth >= MaxCallDepth) // TODO: fragile ordering / potential vulnerability for different clients
        {
            // TODO: need a test for this
            returnDataBuffer = Array.Empty<byte>();
            statusReturn = UInt256.Zero;
            return EvmExceptionType.None;
        }

        ReadOnlyMemory<byte> initCode = vmState.Memory.Load(in memoryPositionOfInitCode, initCodeLength);

        UInt256 balance = state.GetBalance(env.ExecutingAccount);
        if (value > balance)
        {
            returnDataBuffer = Array.Empty<byte>();
            statusReturn = UInt256.Zero;
            return EvmExceptionType.None;
        }

        UInt256 accountNonce = state.GetNonce(env.ExecutingAccount);
        UInt256 maxNonce = ulong.MaxValue;
        if (accountNonce >= maxNonce)
        {
            returnDataBuffer = Array.Empty<byte>();
            statusReturn = UInt256.Zero;
            return EvmExceptionType.None;
        }

        if (typeof(TTracing) == typeof(IsTracing)) EndInstructionTrace(tracer, gasAvailable, vmState.Memory.Size);
        // todo: === below is a new call - refactor / move

        long callGas = spec.Use63Over64Rule ? gasAvailable - gasAvailable / 64L : gasAvailable;
        if (!UpdateGas(callGas, ref gasAvailable)) return EvmExceptionType.OutOfGas;

        Address contractAddress = instruction == Instruction.CREATE
            ? ContractAddress.From(env.ExecutingAccount, state.GetNonce(env.ExecutingAccount))
            : ContractAddress.From(env.ExecutingAccount, salt, initCode.Span);

        if (spec.UseHotAndColdStorage)
        {
            // EIP-2929 assumes that warm-up cost is included in the costs of CREATE and CREATE2
            vmState.AccessTracker.WarmUp(contractAddress);
        }

        state.IncrementNonce(env.ExecutingAccount);

        Snapshot snapshot = state.TakeSnapshot();

        bool accountExists = state.AccountExists(contractAddress);

        if (accountExists && contractAddress.IsNonZeroAccount(spec, env.TxExecutionContext.CodeInfoRepository, state))
        {
            /* we get the snapshot before this as there is a possibility with that we will touch an empty account and remove it even if the REVERT operation follows */
            if (typeof(TLogger) == typeof(IsTracing)) logger.Trace($"Contract collision at {contractAddress}");
            returnDataBuffer = Array.Empty<byte>();
            statusReturn = UInt256.Zero;
            return EvmExceptionType.None;
        }

        if (state.IsDeadAccount(contractAddress))
        {
            state.ClearStorage(contractAddress);
        }

        state.SubtractFromBalance(env.ExecutingAccount, value, spec);

        // Do not add the initCode to the cache as it is
        // pointing to data in this tx and will become invalid
        // for another tx as returned to pool.
        CodeInfo codeInfo = new(initCode, env.ExecutingAccount);
        codeInfo.AnalyseInBackgroundIfRequired();

        ExecutionEnvironment callEnv = new
        (
            txExecutionContext: in env.TxExecutionContext,
            callDepth: env.CallDepth + 1,
            caller: env.ExecutingAccount,
            executingAccount: contractAddress,
            codeSource: null,
            codeInfo: codeInfo,
            inputData: default,
            transferValue: value,
            value: value
        );
<<<<<<< HEAD
        callState = new EvmState(
=======
        EvmState callState = EvmState.RentFrame(
>>>>>>> 41fa4704
            callGas,
            0L,
            0L,
            instruction == Instruction.CREATE2 ? ExecutionType.CREATE2 : ExecutionType.CREATE,
            vmState.IsStatic,
            accountExists,
            snapshot,
            callEnv,
            vmState.AccessTracker);

        return EvmExceptionType.None;
    }

    [SkipLocalsInit]
    private EvmExceptionType InstructionLog<TTracing>(EvmState vmState, ref EvmStack<TTracing> stack, ref long gasAvailable, Instruction instruction)
        where TTracing : struct, IIsTracing
    {
        if (!stack.PopUInt256(out UInt256 position)) return EvmExceptionType.StackUnderflow;
        if (!stack.PopUInt256(out UInt256 length)) return EvmExceptionType.StackUnderflow;
        long topicsCount = instruction - Instruction.LOG0;
        if (!UpdateMemoryCost(vmState, ref gasAvailable, in position, length)) return EvmExceptionType.OutOfGas;
        if (!UpdateGas(
                GasCostOf.Log + topicsCount * GasCostOf.LogTopic +
                length.ToLong() * GasCostOf.LogData, ref gasAvailable)) return EvmExceptionType.OutOfGas;

        ReadOnlyMemory<byte> data = vmState.Memory.Load(in position, length);
        Hash256[] topics = new Hash256[topicsCount];
        for (int i = 0; i < topics.Length; i++)
        {
            topics[i] = new Hash256(stack.PopWord256());
        }

        LogEntry logEntry = new(
            vmState.Env.ExecutingAccount,
            data.ToArray(),
            topics);
        vmState.AccessTracker.Logs.Add(logEntry);

        if (_txTracer.IsTracingLogs)
        {
            _txTracer.ReportLog(logEntry);
        }

        return EvmExceptionType.None;
    }

    [SkipLocalsInit]
    private EvmExceptionType InstructionSLoad<TTracingInstructions, TTracingStorage>(EvmState vmState, ref EvmStack<TTracingInstructions> stack, ref long gasAvailable, IReleaseSpec spec)
        where TTracingInstructions : struct, IIsTracing
        where TTracingStorage : struct, IIsTracing
    {
        Metrics.IncrementSLoadOpcode();
        gasAvailable -= spec.GetSLoadCost();

        if (!stack.PopUInt256(out UInt256 result)) return EvmExceptionType.StackUnderflow;
        StorageCell storageCell = new(vmState.Env.ExecutingAccount, result);
        if (!ChargeStorageAccessGas(
            ref gasAvailable,
            vmState,
            in storageCell,
            StorageAccessType.SLOAD,
            spec,
            _txTracer)) return EvmExceptionType.OutOfGas;

        ReadOnlySpan<byte> value = _state.Get(in storageCell);
        stack.PushBytes(value);
        if (typeof(TTracingStorage) == typeof(IsTracing))
        {
            _txTracer.LoadOperationStorage(storageCell.Address, result, value);
        }

        return EvmExceptionType.None;
    }

    [SkipLocalsInit]
    static public EvmExceptionType InstructionSStore<TTracingInstructions, TTracingRefunds, TTracingStorage>(EvmState vmState, IWorldState state, ref long gasAvailable, ref UInt256 result, ref ReadOnlySpan<byte> bytes, IReleaseSpec spec, ITxTracer txTracer)
        where TTracingInstructions : struct, IIsTracing
        where TTracingRefunds : struct, IIsTracing
        where TTracingStorage : struct, IIsTracing
    {
        Metrics.IncrementSStoreOpcode();

        if (vmState.IsStatic) return EvmExceptionType.StaticCallViolation;
        // fail fast before the first storage read if gas is not enough even for reset
        if (!spec.UseNetGasMetering && !UpdateGas(spec.GetSStoreResetCost(), ref gasAvailable)) return EvmExceptionType.OutOfGas;

        if (spec.UseNetGasMeteringWithAStipendFix)
        {
            if (typeof(TTracingRefunds) == typeof(IsTracing))
                txTracer.ReportExtraGasPressure(GasCostOf.CallStipend - spec.GetNetMeteredSStoreCost() + 1);
            if (gasAvailable <= GasCostOf.CallStipend) return EvmExceptionType.OutOfGas;
        }

        bool newIsZero = bytes.IsZero();
        bytes = !newIsZero ? bytes.WithoutLeadingZeros() : BytesZero;

        StorageCell storageCell = new(vmState.Env.ExecutingAccount, result);

        if (!ChargeStorageAccessGas(
                ref gasAvailable,
                vmState,
                in storageCell,
                StorageAccessType.SSTORE,
                spec,
                txTracer)) return EvmExceptionType.OutOfGas;

        ReadOnlySpan<byte> currentValue = state.Get(in storageCell);
        // Console.WriteLine($"current: {currentValue.ToHexString()} newValue {newValue.ToHexString()}");
        bool currentIsZero = currentValue.IsZero();

        bool newSameAsCurrent = (newIsZero && currentIsZero) || Bytes.AreEqual(currentValue, bytes);
        long sClearRefunds = RefundOf.SClear(spec.IsEip3529Enabled);

        if (!spec.UseNetGasMetering) // note that for this case we already deducted 5000
        {
            if (newIsZero)
            {
                if (!newSameAsCurrent)
                {
                    vmState.Refund += sClearRefunds;
                    if (typeof(TTracingRefunds) == typeof(IsTracing)) txTracer.ReportRefund(sClearRefunds);
                }
            }
            else if (currentIsZero)
            {
                if (!UpdateGas(GasCostOf.SSet - GasCostOf.SReset, ref gasAvailable)) return EvmExceptionType.OutOfGas;
            }
        }
        else // net metered
        {
            if (newSameAsCurrent)
            {
                if (!UpdateGas(spec.GetNetMeteredSStoreCost(), ref gasAvailable)) return EvmExceptionType.OutOfGas;
            }
            else // net metered, C != N
            {
                Span<byte> originalValue = state.GetOriginal(in storageCell);
                bool originalIsZero = originalValue.IsZero();

                bool currentSameAsOriginal = Bytes.AreEqual(originalValue, currentValue);
                if (currentSameAsOriginal)
                {
                    if (currentIsZero)
                    {
                        if (!UpdateGas(GasCostOf.SSet, ref gasAvailable)) return EvmExceptionType.OutOfGas;
                    }
                    else // net metered, current == original != new, !currentIsZero
                    {
                        if (!UpdateGas(spec.GetSStoreResetCost(), ref gasAvailable)) return EvmExceptionType.OutOfGas;

                        if (newIsZero)
                        {
                            vmState.Refund += sClearRefunds;
                            if (typeof(TTracingRefunds) == typeof(IsTracing)) txTracer.ReportRefund(sClearRefunds);
                        }
                    }
                }
                else // net metered, new != current != original
                {
                    long netMeteredStoreCost = spec.GetNetMeteredSStoreCost();
                    if (!UpdateGas(netMeteredStoreCost, ref gasAvailable)) return EvmExceptionType.OutOfGas;

                    if (!originalIsZero) // net metered, new != current != original != 0
                    {
                        if (currentIsZero)
                        {
                            vmState.Refund -= sClearRefunds;
                            if (typeof(TTracingRefunds) == typeof(IsTracing)) txTracer.ReportRefund(-sClearRefunds);
                        }

                        if (newIsZero)
                        {
                            vmState.Refund += sClearRefunds;
                            if (typeof(TTracingRefunds) == typeof(IsTracing)) txTracer.ReportRefund(sClearRefunds);
                        }
                    }

                    bool newSameAsOriginal = Bytes.AreEqual(originalValue, bytes);
                    if (newSameAsOriginal)
                    {
                        long refundFromReversal;
                        if (originalIsZero)
                        {
                            refundFromReversal = spec.GetSetReversalRefund();
                        }
                        else
                        {
                            refundFromReversal = spec.GetClearReversalRefund();
                        }

                        vmState.Refund += refundFromReversal;
                        if (typeof(TTracingRefunds) == typeof(IsTracing)) txTracer.ReportRefund(refundFromReversal);
                    }
                }
            }
        }

        if (!newSameAsCurrent)
        {
            state.Set(in storageCell, newIsZero ? BytesZero : bytes.ToArray());

            if (typeof(TTracingInstructions) == typeof(IsTracing))
            {
                ReadOnlySpan<byte> valueToStore = newIsZero ? BytesZero.AsSpan() : bytes;
                byte[] storageBytes = new byte[32]; // do not stackalloc here
                storageCell.Index.ToBigEndian(storageBytes);
                txTracer.ReportStorageChange(storageBytes, valueToStore);
            }

            if (typeof(TTracingStorage) == typeof(IsTracing))
            {
                txTracer.SetOperationStorage(storageCell.Address, result, bytes, currentValue);
            }
        }

        return EvmExceptionType.None;
    }

    private CallResult GetFailureReturn<TTracingInstructions>(long gasAvailable, EvmExceptionType exceptionType)
        where TTracingInstructions : struct, IIsTracing
    {
        if (typeof(TTracingInstructions) == typeof(IsTracing)) EndInstructionTraceError(_txTracer, gasAvailable, exceptionType);

        return exceptionType switch
        {
            EvmExceptionType.OutOfGas => CallResult.OutOfGasException,
            EvmExceptionType.BadInstruction => CallResult.InvalidInstructionException,
            EvmExceptionType.StaticCallViolation => CallResult.StaticCallViolationException,
            EvmExceptionType.InvalidSubroutineEntry => CallResult.InvalidSubroutineEntry,
            EvmExceptionType.InvalidSubroutineReturn => CallResult.InvalidSubroutineReturn,
            EvmExceptionType.StackOverflow => CallResult.StackOverflowException,
            EvmExceptionType.StackUnderflow => CallResult.StackUnderflowException,
            EvmExceptionType.InvalidJumpDestination => CallResult.InvalidJumpDestination,
            EvmExceptionType.AccessViolation => CallResult.AccessViolationException,
            _ => throw new ArgumentOutOfRangeException(nameof(exceptionType), exceptionType, "")
        };
    }

    private static void UpdateCurrentState(EvmState state, int pc, long gas, int stackHead)
    {
        state.ProgramCounter = pc;
        state.GasAvailable = gas;
        state.DataStackHead = stackHead;
    }

    public static bool UpdateMemoryCost(EvmState vmState, ref long gasAvailable, in UInt256 position, in UInt256 length)
    {
        long memoryCost = vmState.Memory.CalculateMemoryCost(in position, length, out bool outOfGas);
        if (outOfGas) return false;
        return memoryCost == 0L || UpdateGas(memoryCost, ref gasAvailable);
    }

    private static bool Jump(in UInt256 jumpDest, ref int programCounter, in ExecutionEnvironment env)
    {
        if (jumpDest > int.MaxValue)
        {
            // https://github.com/NethermindEth/nethermind/issues/140
            // TODO: add a test, validating inside the condition was not covered by existing tests and fails on 0xf435a354924097686ea88dab3aac1dd464e6a3b387c77aeee94145b0fa5a63d2 mainnet
            return false;
        }

        int jumpDestInt = (int)jumpDest;
        if (!env.CodeInfo.ValidateJump(jumpDestInt))
        {
            // https://github.com/NethermindEth/nethermind/issues/140
            // TODO: add a test, validating inside the condition was not covered by existing tests and fails on 61363 Ropsten
            return false;
        }

        programCounter = jumpDestInt;
        return true;
    }

    [MethodImpl(MethodImplOptions.NoInlining)]
    public static void StartInstructionTrace(ITxTracer tracer, Instruction instruction, EvmState vmState, long gasAvailable, int programCounter, int stackHead)
    {
        tracer.StartOperation(programCounter, instruction, gasAvailable, vmState.Env);
        if (tracer.IsTracingMemory)
        {
            tracer.SetOperationMemory(vmState.Memory.GetTrace());
            tracer.SetOperationMemorySize(vmState.Memory.Size);
        }

        if (tracer.IsTracingStack)
        {
            Memory<byte> stackMemory = vmState.DataStack.AsMemory().Slice(0, stackHead * EvmStack<VirtualMachine.IsTracing>.WordSize);
            tracer.SetOperationStack(new TraceStack(stackMemory));
        }
    }

    [MethodImpl(MethodImplOptions.NoInlining)]
    public static void EndInstructionTrace(ITxTracer tracer, long gasAvailable, ulong memorySize)
    {
        tracer.ReportOperationRemainingGas(gasAvailable);
    }

    [MethodImpl(MethodImplOptions.NoInlining)]
    public static void EndInstructionTraceError(ITxTracer tracer, long gasAvailable, EvmExceptionType evmExceptionType)
    {
        tracer.ReportOperationRemainingGas(gasAvailable);
        tracer.ReportOperationError(evmExceptionType);
    }

    private static ExecutionType GetCallExecutionType(Instruction instruction, bool isPostMerge = false) =>
        instruction switch
        {
            Instruction.CALL => ExecutionType.CALL,
            Instruction.DELEGATECALL => ExecutionType.DELEGATECALL,
            Instruction.STATICCALL => ExecutionType.STATICCALL,
            Instruction.CALLCODE => ExecutionType.CALLCODE,
            _ => throw new NotSupportedException($"Execution type is undefined for {instruction.GetName(isPostMerge)}")
        };
}<|MERGE_RESOLUTION|>--- conflicted
+++ resolved
@@ -543,16 +543,9 @@
         }
         bool notOutOfGas = ChargeAccountGas(ref gasAvailable, vmState, address, spec);
         return notOutOfGas
-<<<<<<< HEAD
-               && chargeForDelegation
-               && vmState.Env.TxExecutionContext.CodeInfoRepository.TryGetDelegation(state, address, out Address delegated)
-            ? ChargeAccountGas(ref gasAvailable, vmState, delegated, spec)
-            : notOutOfGas;
-=======
                && (!chargeForDelegation
-                   || !vmState.Env.TxExecutionContext.CodeInfoRepository.TryGetDelegation(_state, address, out Address delegated)
+                   || !vmState.Env.TxExecutionContext.CodeInfoRepository.TryGetDelegation(state, address, out Address delegated)
                    || ChargeAccountGas(ref gasAvailable, vmState, delegated, spec));
->>>>>>> 41fa4704
 
         bool ChargeAccountGas(ref long gasAvailable, EvmState vmState, Address address, IReleaseSpec spec)
         {
@@ -730,7 +723,7 @@
                 Metrics.AotPrecompiledCalls++;
                 IPrecompiledContract precompiledContract = env.CodeInfo.IlInfo.PrecompiledContract;
                 int programCounter = vmState.ProgramCounter;
-                ref ILChunkExecutionState chunkExecutionState = ref vmState.IlState;
+                ref ILChunkExecutionState chunkExecutionState = ref vmState.IlExecutionStepState;
                 if (precompiledContract.MoveNext(vmState, _state, ref gasAvailable, ref programCounter, ref stack.Head, ref Unsafe.As<byte, Word>(ref stack.HeadRef), ref _returnDataBuffer, _txTracer, _logger, ref chunkExecutionState))
                 {
                     UpdateCurrentState(vmState, programCounter, gasAvailable, stack.Head - 1);
@@ -1407,11 +1400,7 @@
                         Address address = stack.PopAddress();
                         if (address is null) goto StackUnderflow;
 
-<<<<<<< HEAD
-                        if (!ChargeAccountAccessGas(ref gasAvailable, vmState, address, true, _state, spec, _txTracer)) goto OutOfGas;
-=======
-                        if (!ChargeAccountAccessGas(ref gasAvailable, vmState, address, false, spec)) goto OutOfGas;
->>>>>>> 41fa4704
+                        if (!ChargeAccountAccessGas(ref gasAvailable, vmState, address, false, _state, spec, _txTracer)) goto OutOfGas;
 
                         if (typeof(TTracingInstructions) != typeof(IsTracing) && programCounter < code.Length)
                         {
@@ -1484,11 +1473,7 @@
                         gasAvailable -= spec.GetExtCodeCost() + GasCostOf.Memory * EvmPooledMemory.Div32Ceiling(in result, out bool outOfGas);
                         if (outOfGas) goto OutOfGas;
 
-<<<<<<< HEAD
-                        if (!ChargeAccountAccessGas(ref gasAvailable, vmState, address, true, _state, spec, _txTracer)) goto OutOfGas;
-=======
-                        if (!ChargeAccountAccessGas(ref gasAvailable, vmState, address, false, spec)) goto OutOfGas;
->>>>>>> 41fa4704
+                        if (!ChargeAccountAccessGas(ref gasAvailable, vmState, address, false, _state, spec, _txTracer)) goto OutOfGas;
 
                         if (!result.IsZero)
                         {
@@ -2130,12 +2115,7 @@
 
                         Address address = stack.PopAddress();
                         if (address is null) goto StackUnderflow;
-<<<<<<< HEAD
-                        if (!ChargeAccountAccessGas(ref gasAvailable, vmState, address, true, _state, spec, _txTracer)) goto OutOfGas;
-                        Address delegatedAddress = null;
-=======
-                        if (!ChargeAccountAccessGas(ref gasAvailable, vmState, address, false, spec)) goto OutOfGas;
->>>>>>> 41fa4704
+                        if (!ChargeAccountAccessGas(ref gasAvailable, vmState, address, false, _state, spec, _txTracer)) goto OutOfGas;
                         if (_state.AccountExists(address)
                             && !_state.IsDeadAccount(address))
                         {
@@ -2667,11 +2647,8 @@
             transferValue: value,
             value: value
         );
-<<<<<<< HEAD
-        callState = new EvmState(
-=======
-        EvmState callState = EvmState.RentFrame(
->>>>>>> 41fa4704
+
+        callState = EvmState.RentFrame(
             callGas,
             0L,
             0L,
