--- conflicted
+++ resolved
@@ -116,17 +116,6 @@
     /// </summary>
     public void SetTxExecutionContext(in TxExecutionContext txExecutionContext) => _txExecutionContext = txExecutionContext;
 
-    private BlockExecutionContext _blockExecutionContext;
-    public void SetBlockExecutionContext(in BlockExecutionContext blockExecutionContext) => _blockExecutionContext = blockExecutionContext;
-    public ref readonly BlockExecutionContext BlockExecutionContext => ref _blockExecutionContext;
-
-    private TxExecutionContext _txExecutionContext;
-    public ref readonly TxExecutionContext TxExecutionContext => ref _txExecutionContext;
-    /// <summary>
-    /// Transaction context
-    /// </summary>
-    public void SetTxExecutionContext(in TxExecutionContext txExecutionContext) => _txExecutionContext = txExecutionContext;
-
     public EvmState EvmState { get => _currentState; private set => _currentState = value; }
     public int SectionIndex { get; set; }
     public int OpCodeCount { get; set; }
@@ -148,11 +137,7 @@
     /// <exception cref="EvmException">
     /// Thrown when an EVM-specific error occurs during execution.
     /// </exception>
-<<<<<<< HEAD
     public virtual TransactionSubstate ExecuteTransaction<TTracingInst>(
-=======
-    public TransactionSubstate ExecuteTransaction<TTracingInst>(
->>>>>>> 2e346112
         EvmState evmState,
         IWorldState worldState,
         ITxTracer txTracer)
@@ -163,14 +148,9 @@
         _worldState = worldState;
 
         // Prepare the specification and opcode mapping based on the current block header.
-<<<<<<< HEAD
-        IReleaseSpec spec = PrepareSpecAndOpcodes<TTracingInst>(BlockExecutionContext.Header);
-
-=======
         IReleaseSpec spec = BlockExecutionContext.Spec;
         PrepareOpcodes<TTracingInst>(spec);
         OpCodeCount = 0;
->>>>>>> 2e346112
         // Initialize the code repository and set up the initial execution state.
         _codeInfoRepository = TxExecutionContext.CodeInfoRepository;
         _currentState = evmState;
@@ -214,10 +194,6 @@
                     if (_currentState.Env.CodeInfo is not null)
                     {
                         callResult = ExecuteCall<TTracingInst>(
-<<<<<<< HEAD
-                            _currentState,
-=======
->>>>>>> 2e346112
                             _previousCallResult,
                             previousCallOutput,
                             _previousCallOutputDestination);
@@ -326,13 +302,8 @@
 
         // Failure handling: attempts to process and possibly finalize the transaction after an error.
         Failure:
-<<<<<<< HEAD
-            TransactionSubstate? failSubstate = HandleFailure<TTracingInst>(failure, ref previousCallOutput);
-            if (failSubstate is not null)
-=======
             TransactionSubstate failSubstate = HandleFailure<TTracingInst>(failure, ref previousCallOutput, out bool shouldExit);
             if (shouldExit)
->>>>>>> 2e346112
             {
                 _currentState = null;
                 return failSubstate;
@@ -626,11 +597,7 @@
     /// A <see cref="TransactionSubstate"/> if the failure occurs in the top-level call; otherwise, <c>null</c>
     /// to indicate that execution should continue with the parent call frame.
     /// </returns>
-<<<<<<< HEAD
-    private TransactionSubstate? HandleFailure<TTracingInst>(Exception failure, ref ZeroPaddedSpan previousCallOutput)
-=======
     private TransactionSubstate HandleFailure<TTracingInst>(Exception failure, scoped ref ZeroPaddedSpan previousCallOutput, out bool shouldExit)
->>>>>>> 2e346112
         where TTracingInst : struct, IFlag
     {
         // Log the exception if trace logging is enabled.
@@ -871,14 +838,7 @@
     /// <param name="spec">
     /// The release specification, which is used to prepare the appropriate opcodes.
     /// </param>
-<<<<<<< HEAD
-    /// <returns>
-    /// The prepared <see cref="IReleaseSpec"/> instance, with its associated opcode methods cached for execution.
-    /// </returns>
-    private IReleaseSpec PrepareSpecAndOpcodes<TTracingInst>(BlockHeader header)
-=======
     private void PrepareOpcodes<TTracingInst>(IReleaseSpec spec)
->>>>>>> 2e346112
         where TTracingInst : struct, IFlag
     {
         // Check if tracing instructions are inactive.
@@ -896,26 +856,15 @@
                     _logger.Debug("Refreshing EVM instruction cache");
                 }
                 // Regenerate the non-traced opcode set to pick up any updated PGO optimized methods.
-<<<<<<< HEAD
-                spec.EvmInstructionsNoTrace = GenerateOpCodes<TTracingInst>(spec);
-            }
-            // Ensure the non-traced opcode set is generated and assign it to the _opcodeMethods field.
-            _opcodeMethods = (OpCode[])(spec.EvmInstructionsNoTrace ??= GenerateOpCodes<TTracingInst>(spec));
-=======
                 spec.EvmInstructionsNoTrace = EvmInstructions.GenerateOpCodes<TTracingInst>(spec);
             }
             // Ensure the non-traced opcode set is generated and assign it to the _opcodeMethods field.
             _opcodeMethods = (OpCode[])(spec.EvmInstructionsNoTrace ??= EvmInstructions.GenerateOpCodes<TTracingInst>(spec));
->>>>>>> 2e346112
         }
         else
         {
             // For tracing-enabled execution, generate (if necessary) and cache the traced opcode set.
-<<<<<<< HEAD
-            _opcodeMethods = (OpCode[])(spec.EvmInstructionsTraced ??= GenerateOpCodes<TTracingInst>(spec));
-=======
             _opcodeMethods = (OpCode[])(spec.EvmInstructionsTraced ??= EvmInstructions.GenerateOpCodes<TTracingInst>(spec));
->>>>>>> 2e346112
         }
     }
 
@@ -1111,10 +1060,6 @@
     /// </remarks>
     [SkipLocalsInit]
     private CallResult ExecuteCall<TTracingInst>(
-<<<<<<< HEAD
-        EvmState vmState,
-=======
->>>>>>> 2e346112
         ReadOnlyMemory<byte>? previousCallResult,
         ZeroPaddedSpan previousCallOutput,
         scoped in UInt256 previousCallOutputDestination)
@@ -1262,10 +1207,7 @@
         // Or have bounds checks (however only 256 opcodes and opcode is a byte so know always in bounds).
         fixed (OpCode* opcodeMethods = &_opcodeMethods[0])
         {
-<<<<<<< HEAD
-=======
             int opCodeCount = 0;
->>>>>>> 2e346112
             ref Instruction code = ref MemoryMarshal.GetReference(codeSection);
             // Iterate over the instructions using a while loop because opcodes may modify the program counter.
             while ((uint)programCounter < (uint)codeSection.Length)
