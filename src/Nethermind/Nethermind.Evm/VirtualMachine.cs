--- conflicted
+++ resolved
@@ -78,11 +78,7 @@
             _blockhashProvider = blockhashProvider ?? throw new ArgumentNullException(nameof(blockhashProvider));
             _specProvider = specProvider ?? throw new ArgumentNullException(nameof(specProvider));
             _chainId = ((UInt256)specProvider.ChainId).ToBigEndian();
-<<<<<<< HEAD
-            ByteCodeValidator.Initialize(_logger);
-=======
             _byteCodeValidator = new ByteCodeValidator(logManager);
->>>>>>> d6d8eb1a
             InitializePrecompiledContracts();
         }
 
@@ -202,11 +198,7 @@
                                     _txTracer.ReportActionError(EvmExceptionType.OutOfGas);
                                 }
                                 // Reject code starting with 0xEF if EIP-3541 is enabled Or not following EOF if EIP-3540 is enabled and it has the EOF Prefix.
-<<<<<<< HEAD
-                                else if (currentState.ExecutionType.IsAnyCreate() && !ByteCodeValidator.ValidateByteCode(callResult.Output, spec))
-=======
                                 else if (currentState.ExecutionType.IsAnyCreate() && !_byteCodeValidator.ValidateBytecode(callResult.Output, spec))
->>>>>>> d6d8eb1a
                                 {
                                     _txTracer.ReportActionError(EvmExceptionType.InvalidCode);
                                 }
@@ -251,11 +243,7 @@
                             previousCallOutput = ZeroPaddedSpan.Empty;
 
                             long codeDepositGasCost = CodeDepositHandler.CalculateCost(callResult.Output.Length, spec);
-<<<<<<< HEAD
-                            bool invalidCode = !ByteCodeValidator.ValidateByteCode(callResult.Output, spec);
-=======
                             bool invalidCode = !_byteCodeValidator.ValidateBytecode(callResult.Output, spec);
->>>>>>> d6d8eb1a
                             if (gasAvailableForCodeDeposit >= codeDepositGasCost && !invalidCode)
                             {
                                 Keccak codeHash = _state.UpdateCode(callResult.Output);
@@ -2391,13 +2379,8 @@
 
                             Span<byte> initCode = vmState.Memory.LoadSpan(in memoryPositionOfInitCode, initCodeLength);
 
-<<<<<<< HEAD
                             if (spec.IsEip3540Enabled &&
-                                ByteCodeValidator.HasEOFMagic(initCode) && !ByteCodeValidator.ValidateEofStrucutre(initCode, spec, out _))
-=======
-                            if (spec.IsEip3540Enabled && _byteCodeValidator.HasEOFMagic(initCode) &&
-                                !_byteCodeValidator.ValidateEofStructure(initCode, spec, out _))
->>>>>>> d6d8eb1a
+                                _byteCodeValidator.HasEOFMagic(initCode) && !_byteCodeValidator.ValidateEofStructure(initCode, spec, out _))
                             {
                                 _returnDataBuffer = Array.Empty<byte>();
                                 stack.PushZero();
@@ -2939,7 +2922,7 @@
                         }
                     case Instruction.RETURNSUB | Instruction.RJUMPI:
                         {
-                            if (spec.StaticRelativeJumpsEnabled)
+                            if (spec.StaticRelativeJumpsEnabled && CodeContainer.IsEof.Value)
                             {
                                 if (!UpdateGas(GasCostOf.RJumpi, ref gasAvailable))
                                 {
