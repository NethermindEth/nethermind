--- conflicted
+++ resolved
@@ -1630,52 +1630,6 @@
 
                         break;
                     }
-<<<<<<< HEAD
-=======
-                case Instruction.TLOAD:
-                    {
-                        Metrics.TloadOpcode++;
-                        if (!spec.TransientStorageEnabled) goto InvalidInstruction;
-
-                        if (!UpdateGas(GasCostOf.TLoad, ref gasAvailable)) goto OutOfGas;
-
-                        stack.PopUInt256(out result);
-                        storageCell = new(env.ExecutingAccount, result);
-
-                        byte[] value = _state.GetTransientState(in storageCell);
-                        stack.PushBytes(value);
-
-                        if (typeof(TTracingStorage) == typeof(IsTracing))
-                        {
-                            _txTracer.LoadOperationTransientStorage(storageCell.Address, result, value);
-                        }
-
-                        break;
-                    }
-                case Instruction.TSTORE:
-                    {
-                        Metrics.TstoreOpcode++;
-                        if (!spec.TransientStorageEnabled) goto InvalidInstruction;
-
-                        if (vmState.IsStatic) goto StaticCallViolation;
-
-                        if (!UpdateGas(GasCostOf.TStore, ref gasAvailable)) goto OutOfGas;
-
-                        stack.PopUInt256(out result);
-                        storageCell = new(env.ExecutingAccount, result);
-                        bytes = stack.PopWord256();
-
-                        _state.SetTransientState(in storageCell, !bytes.IsZero() ? bytes.ToArray() : BytesZero32);
-
-                        if (typeof(TTracingStorage) == typeof(IsTracing))
-                        {
-                            byte[] currentValue = _state.GetTransientState(in storageCell);
-                            _txTracer.SetOperationTransientStorage(storageCell.Address, result, bytes, currentValue);
-                        }
-
-                        break;
-                    }
->>>>>>> 71d71fed
                 case Instruction.JUMP:
                     {
                         if (!UpdateGas(GasCostOf.Mid, ref gasAvailable)) goto OutOfGas;
