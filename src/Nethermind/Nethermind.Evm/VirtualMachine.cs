// SPDX-FileCopyrightText: 2022 Demerzel Solutions Limited
// SPDX-License-Identifier: LGPL-3.0-only

using System;
using System.Collections.Generic;
using System.Diagnostics.CodeAnalysis;
using System.Numerics;
using System.Runtime.CompilerServices;
using System.Runtime.InteropServices;
using System.Runtime.Intrinsics;
using System.Threading;
using Nethermind.Core;
using Nethermind.Core.Crypto;
using Nethermind.Core.Extensions;
using Nethermind.Core.Specs;
using Nethermind.Evm.CodeAnalysis;
using Nethermind.Evm.EvmObjectFormat.Handlers;
using Nethermind.Evm.Precompiles;
using Nethermind.Evm.Tracing;
using Nethermind.Logging;
<<<<<<< HEAD
using Nethermind.Evm.State;
=======
using Nethermind.State;
>>>>>>> 70a269ee

using static Nethermind.Evm.EvmObjectFormat.EofValidator;

#if DEBUG
using Nethermind.Evm.Tracing.Debugger;
#endif

[assembly: InternalsVisibleTo("Nethermind.Evm.Test")]
namespace Nethermind.Evm;

using Word = Vector256<byte>;
using unsafe OpCode = delegate*<VirtualMachineBase, ref EvmStack, ref long, ref int, EvmExceptionType>;
using Int256;

public sealed unsafe class VirtualMachine(
    IBlockhashProvider? blockHashProvider,
    ISpecProvider? specProvider,
    ILogManager? logManager
) : VirtualMachineBase(blockHashProvider, specProvider, logManager)
{
}

<<<<<<< HEAD


=======
>>>>>>> 70a269ee
public unsafe partial class VirtualMachineBase(
    IBlockhashProvider? blockHashProvider,
    ISpecProvider? specProvider,
    ILogManager? logManager) : IVirtualMachine
{
    public const int MaxCallDepth = Eof1.RETURN_STACK_MAX_HEIGHT;
    private readonly static UInt256 P255Int = (UInt256)System.Numerics.BigInteger.Pow(2, 255);
    internal readonly static byte[] EofHash256 = KeccakHash.ComputeHashBytes(MAGIC);
    internal static ref readonly UInt256 P255 => ref P255Int;
    internal static readonly UInt256 BigInt256 = 256;
    internal static readonly UInt256 BigInt32 = 32;

    internal static readonly byte[] BytesZero = [0];

    internal static readonly byte[] BytesZero32 =
    {
        0, 0, 0, 0, 0, 0, 0, 0,
        0, 0, 0, 0, 0, 0, 0, 0,
        0, 0, 0, 0, 0, 0, 0, 0,
        0, 0, 0, 0, 0, 0, 0, 0
    };

    internal static readonly byte[] BytesMax32 =
    {
        255, 255, 255, 255, 255, 255, 255, 255,
        255, 255, 255, 255, 255, 255, 255, 255,
        255, 255, 255, 255, 255, 255, 255, 255,
        255, 255, 255, 255, 255, 255, 255, 255
    };

    internal static readonly PrecompileExecutionFailureException PrecompileExecutionFailureException = new();
    internal static readonly OutOfGasException PrecompileOutOfGasException = new();

    private readonly ValueHash256 _chainId = ((UInt256)specProvider.ChainId).ToValueHash();

    private readonly IBlockhashProvider _blockHashProvider = blockHashProvider ?? throw new ArgumentNullException(nameof(blockHashProvider));
    private readonly ISpecProvider _specProvider = specProvider ?? throw new ArgumentNullException(nameof(specProvider));
    private readonly ILogger _logger = logManager?.GetClassLogger() ?? throw new ArgumentNullException(nameof(logManager));
    private readonly Stack<EvmState> _stateStack = new();

<<<<<<< HEAD
    private IWorldState _worldState;
    private (Address Address, bool ShouldDelete) _parityTouchBugAccount = (Address.FromNumber(3), false);
    private ITxTracer _txTracer = NullTxTracer.Instance;
=======
    private IWorldState _worldState = null!;
    private (Address Address, bool ShouldDelete) _parityTouchBugAccount = (Address.FromNumber(3), false);
    private ITxTracer _txTracer = NullTxTracer.Instance;
    private IReleaseSpec _spec;
>>>>>>> 70a269ee

    private ICodeInfoRepository _codeInfoRepository;

    private OpCode[] _opcodeMethods;
    private static long _txCount;

    private EvmState _currentState;
    private ReadOnlyMemory<byte>? _previousCallResult;
    private UInt256 _previousCallOutputDestination;

    public ILogger Logger => _logger;
    public ICodeInfoRepository CodeInfoRepository => _codeInfoRepository;
<<<<<<< HEAD
    public IReleaseSpec Spec => _blockExecutionContext.Spec;
=======
    public IReleaseSpec Spec => _spec;
>>>>>>> 70a269ee
    public ITxTracer TxTracer => _txTracer;
    public IWorldState WorldState => _worldState;
    public ref readonly ValueHash256 ChainId => ref _chainId;
    public ReadOnlyMemory<byte> ReturnDataBuffer { get; set; } = Array.Empty<byte>();
    public object ReturnData { get; set; }
    public IBlockhashProvider BlockHashProvider => _blockHashProvider;

    private BlockExecutionContext _blockExecutionContext;
    public void SetBlockExecutionContext(in BlockExecutionContext blockExecutionContext) => _blockExecutionContext = blockExecutionContext;
    public ref readonly BlockExecutionContext BlockExecutionContext => ref _blockExecutionContext;

    private TxExecutionContext _txExecutionContext;
    public ref readonly TxExecutionContext TxExecutionContext => ref _txExecutionContext;
    /// <summary>
    /// Transaction context
    /// </summary>
    public void SetTxExecutionContext(in TxExecutionContext txExecutionContext) => _txExecutionContext = txExecutionContext;

<<<<<<< HEAD
    public EvmState EvmState { get => _currentState; private set => _currentState = value; }
=======
    private EvmState _vmState;
    public EvmState EvmState { get => _vmState; private set => _vmState = value; }
>>>>>>> 70a269ee
    public int SectionIndex { get; set; }

    /// <summary>
    /// Executes a transaction by iteratively processing call frames until a top-level call returns
    /// or a failure condition is reached. This method handles both precompiled contracts and regular
    /// EVM calls, along with proper state management, tracing, and error handling.
    /// </summary>
    /// <typeparam name="TTracingInst">
    /// The type of tracing instructions flag used to conditionally trace execution actions.
    /// </typeparam>
    /// <param name="evmState">The initial EVM state to begin transaction execution.</param>
    /// <param name="worldState">The current world state that may be modified during execution.</param>
    /// <param name="txTracer">An object used to record execution details and trace transaction actions.</param>
    /// <returns>
    /// A <see cref="TransactionSubstate"/> representing the final state of the transaction execution.
    /// </returns>
    /// <exception cref="EvmException">
    /// Thrown when an EVM-specific error occurs during execution.
    /// </exception>
    public TransactionSubstate ExecuteTransaction<TTracingInst>(
        EvmState evmState,
        IWorldState worldState,
        ITxTracer txTracer)
        where TTracingInst : struct, IFlag
    {
        // Initialize dependencies for transaction tracing and state access.
        _txTracer = txTracer;
        _worldState = worldState;

        // Prepare the specification and opcode mapping based on the current block header.
<<<<<<< HEAD
        IReleaseSpec spec = BlockExecutionContext.Spec;
        PrepareOpcodes<TTracingInst>(spec);
=======
        IReleaseSpec spec = PrepareSpecAndOpcodes<TTracingInst>(BlockExecutionContext.Header);
>>>>>>> 70a269ee

        // Initialize the code repository and set up the initial execution state.
        _codeInfoRepository = TxExecutionContext.CodeInfoRepository;
        _currentState = evmState;
        _previousCallResult = null;
        _previousCallOutputDestination = UInt256.Zero;
        ZeroPaddedSpan previousCallOutput = ZeroPaddedSpan.Empty;

        // Main execution loop: processes call frames until the top-level transaction completes.
        while (true)
        {
            // For non-continuation frames, clear any previously stored return data.
            if (!_currentState.IsContinuation)
            {
                ReturnDataBuffer = Array.Empty<byte>();
            }

            Exception? failure;
            try
            {
                CallResult callResult;

                // If the current state represents a precompiled contract, handle it separately.
                if (_currentState.IsPrecompile)
                {
                    callResult = ExecutePrecompile(_currentState, _txTracer.IsTracingActions, out failure);
                    if (failure is not null)
                    {
                        // Jump to the failure handler if a precompile error occurred.
                        goto Failure;
                    }
                }
                else
                {
                    // Start transaction tracing for non-continuation frames if tracing is enabled.
                    if (_txTracer.IsTracingActions && !_currentState.IsContinuation)
                    {
                        TraceTransactionActionStart(_currentState);
                    }

                    // Execute the regular EVM call if valid code is present; otherwise, mark as invalid.
                    if (_currentState.Env.CodeInfo is not null)
                    {
                        callResult = ExecuteCall<TTracingInst>(
<<<<<<< HEAD
=======
                            _currentState,
>>>>>>> 70a269ee
                            _previousCallResult,
                            previousCallOutput,
                            _previousCallOutputDestination);
                    }
                    else
                    {
                        callResult = CallResult.InvalidCodeException;
                    }

                    // If the call did not finish with a return, set up the next call frame and continue.
                    if (!callResult.IsReturn)
                    {
                        PrepareNextCallFrame(in callResult, ref previousCallOutput);
                        continue;
                    }

                    // Handle exceptions raised during the call execution.
                    if (callResult.IsException)
                    {
<<<<<<< HEAD
                        TransactionSubstate substate = HandleException(in callResult, ref previousCallOutput, out bool terminate);
                        if (terminate)
                        {
                            _currentState = null;
=======
                        TransactionSubstate? substate = HandleException(in callResult, ref previousCallOutput);
                        if (substate is not null)
                        {
>>>>>>> 70a269ee
                            return substate;
                        }
                        // Continue execution if the exception did not immediately finalize the transaction.
                        continue;
                    }
                }

                // If the current execution state is the top-level call, finalize tracing and return the result.
                if (_currentState.IsTopLevel)
                {
                    if (_txTracer.IsTracingActions)
                    {
<<<<<<< HEAD
                        TraceTransactionActionEnd(_currentState, callResult);
                    }
                    TransactionSubstate substate = PrepareTopLevelSubstate(in callResult);
                    _currentState = null;
                    return substate;
=======
                        TraceTransactionActionEnd(_currentState, spec, callResult);
                    }
                    return PrepareTopLevelSubstate(in callResult);
>>>>>>> 70a269ee
                }

                // For nested call frames, merge the results and restore the previous execution state.
                using (EvmState previousState = _currentState)
                {
                    // Restore the previous state from the stack and mark it as a continuation.
                    _currentState = _stateStack.Pop();
                    _currentState.IsContinuation = true;
                    // Refund the remaining gas from the completed call frame.
                    _currentState.GasAvailable += previousState.GasAvailable;
                    bool previousStateSucceeded = true;

                    if (!callResult.ShouldRevert)
                    {
                        long gasAvailableForCodeDeposit = previousState.GasAvailable;

                        // Process contract creation calls differently from regular calls.
                        if (previousState.ExecutionType.IsAnyCreate())
                        {
                            PrepareCreateData(previousState, ref previousCallOutput);
                            if (previousState.ExecutionType.IsAnyCreateLegacy())
                            {
                                HandleLegacyCreate(
                                    in callResult,
                                    previousState,
                                    gasAvailableForCodeDeposit,
<<<<<<< HEAD
=======
                                    spec,
>>>>>>> 70a269ee
                                    ref previousStateSucceeded);
                            }
                            else if (previousState.ExecutionType.IsAnyCreateEof())
                            {
                                HandleEofCreate(
                                    in callResult,
                                    previousState,
                                    gasAvailableForCodeDeposit,
<<<<<<< HEAD
=======
                                    spec,
>>>>>>> 70a269ee
                                    ref previousStateSucceeded);
                            }
                        }
                        else
                        {
                            // Process a standard call return.
                            previousCallOutput = HandleRegularReturn<TTracingInst>(in callResult, previousState);
                        }

                        // Commit the changes from the completed call frame if execution was successful.
                        if (previousStateSucceeded)
                        {
                            previousState.CommitToParent(_currentState);
                        }
                    }
                    else
                    {
                        // Revert state changes for the previous call frame when a revert condition is signaled.
                        HandleRevert(previousState, callResult, ref previousCallOutput);
                    }
                }
            }
            // Handle specific EVM or overflow exceptions by routing to the failure handling block.
            catch (Exception ex) when (ex is EvmException or OverflowException)
            {
                failure = ex;
                goto Failure;
            }

            // Continue with the next iteration of the execution loop.
            continue;

        // Failure handling: attempts to process and possibly finalize the transaction after an error.
        Failure:
<<<<<<< HEAD
            TransactionSubstate failSubstate = HandleFailure<TTracingInst>(failure, ref previousCallOutput, out bool shouldExit);
            if (shouldExit)
            {
                _currentState = null;
=======
            TransactionSubstate? failSubstate = HandleFailure<TTracingInst>(failure, ref previousCallOutput);
            if (failSubstate is not null)
            {
>>>>>>> 70a269ee
                return failSubstate;
            }
        }
    }

    private void PrepareCreateData(EvmState previousState, ref ZeroPaddedSpan previousCallOutput)
    {
        _previousCallResult = previousState.Env.ExecutingAccount.Bytes;
        _previousCallOutputDestination = UInt256.Zero;
        ReturnDataBuffer = Array.Empty<byte>();
        previousCallOutput = ZeroPaddedSpan.Empty;
    }

    private ZeroPaddedSpan HandleRegularReturn<TTracingInst>(scoped in CallResult callResult, EvmState previousState)
        where TTracingInst : struct, IFlag
    {
        ZeroPaddedSpan previousCallOutput;
        ReturnDataBuffer = callResult.Output.Bytes;
        _previousCallResult = previousState.ExecutionType.IsAnyCallEof() ? EofStatusCode.SuccessBytes :
            callResult.PrecompileSuccess.HasValue
            ? (callResult.PrecompileSuccess.Value ? StatusCode.SuccessBytes : StatusCode.FailureBytes)
            : StatusCode.SuccessBytes;
        previousCallOutput = callResult.Output.Bytes.Span.SliceWithZeroPadding(0, Math.Min(callResult.Output.Bytes.Length, (int)previousState.OutputLength));
        _previousCallOutputDestination = (ulong)previousState.OutputDestination;
        if (previousState.IsPrecompile)
        {
            // parity induced if else for vmtrace
            if (TTracingInst.IsActive)
            {
                _txTracer.ReportMemoryChange(_previousCallOutputDestination, previousCallOutput);
            }
        }

        if (_txTracer.IsTracingActions)
        {
            _txTracer.ReportActionEnd(previousState.GasAvailable, ReturnDataBuffer);
        }

        return previousCallOutput;
    }

<<<<<<< HEAD
    private void HandleEofCreate(in CallResult callResult, EvmState previousState, long gasAvailableForCodeDeposit, ref bool previousStateSucceeded)
=======
    private void HandleEofCreate(in CallResult callResult, EvmState previousState, long gasAvailableForCodeDeposit, IReleaseSpec spec, ref bool previousStateSucceeded)
>>>>>>> 70a269ee
    {
        Address callCodeOwner = previousState.Env.ExecutingAccount;
        // ReturnCode was called with a container index and auxdata
        // 1 - load deploy EOF subcontainer at deploy_container_index in the container from which RETURNCODE is executed
        ReadOnlySpan<byte> auxExtraData = callResult.Output.Bytes.Span;
        EofCodeInfo deployCodeInfo = (EofCodeInfo)callResult.Output.Container;

        // 2 - concatenate data section with (aux_data_offset, aux_data_offset + aux_data_size) memory segment and update data size in the header
<<<<<<< HEAD
        Span<byte> bytecodeResult = new byte[deployCodeInfo.Code.Length + auxExtraData.Length];
        // 2 - 1 - 1 - copy old container
        deployCodeInfo.Code.Span.CopyTo(bytecodeResult);
        // 2 - 1 - 2 - copy aux data to dataSection
        auxExtraData.CopyTo(bytecodeResult[deployCodeInfo.Code.Length..]);
=======
        Span<byte> bytecodeResult = new byte[deployCodeInfo.MachineCode.Length + auxExtraData.Length];
        // 2 - 1 - 1 - copy old container
        deployCodeInfo.MachineCode.Span.CopyTo(bytecodeResult);
        // 2 - 1 - 2 - copy aux data to dataSection
        auxExtraData.CopyTo(bytecodeResult[deployCodeInfo.MachineCode.Length..]);
>>>>>>> 70a269ee

        // 2 - 2 - update data section size in the header u16
        int dataSubHeaderSectionStart =
            // magic + version
            VERSION_OFFSET
            // type section : (1 byte of separator + 2 bytes for size)
            + Eof1.MINIMUM_HEADER_SECTION_SIZE
            // code section :  (1 byte of separator + (CodeSections count) * 2 bytes for size)
            + ONE_BYTE_LENGTH
            + TWO_BYTE_LENGTH
            + TWO_BYTE_LENGTH * deployCodeInfo.EofContainer.Header.CodeSections.Count
            // container section
            + (deployCodeInfo.EofContainer.Header.ContainerSections is null
                // bytes if no container section is available
                ? 0
                // 1 byte of separator + (ContainerSections count) * 2 bytes for size
                : ONE_BYTE_LENGTH + TWO_BYTE_LENGTH + TWO_BYTE_LENGTH * deployCodeInfo.EofContainer.Header.ContainerSections.Value.Count)
            // data section separator
            + ONE_BYTE_LENGTH;

        ushort dataSize = (ushort)(deployCodeInfo.DataSection.Length + auxExtraData.Length);
        bytecodeResult[dataSubHeaderSectionStart + 1] = (byte)(dataSize >> 8);
        bytecodeResult[dataSubHeaderSectionStart + 2] = (byte)(dataSize & 0xFF);

        byte[] bytecodeResultArray = bytecodeResult.ToArray();

<<<<<<< HEAD
        IReleaseSpec spec = BlockExecutionContext.Spec;
=======
>>>>>>> 70a269ee
        // 3 - if updated deploy container size exceeds MAX_CODE_SIZE instruction exceptionally aborts
        bool invalidCode = bytecodeResultArray.Length > spec.MaxCodeSize;
        long codeDepositGasCost = CodeDepositHandler.CalculateCost(spec, bytecodeResultArray?.Length ?? 0);
        if (gasAvailableForCodeDeposit >= codeDepositGasCost && !invalidCode)
        {
            // 4 - set state[new_address].code to the updated deploy container
            // push new_address onto the stack (already done before the ifs)
            _codeInfoRepository.InsertCode(_worldState, bytecodeResultArray, callCodeOwner, spec);
            _currentState.GasAvailable -= codeDepositGasCost;

            if (_txTracer.IsTracingActions)
            {
                _txTracer.ReportActionEnd(previousState.GasAvailable - codeDepositGasCost, callCodeOwner, bytecodeResultArray);
            }
        }
        else if (spec.FailOnOutOfGasCodeDeposit || invalidCode)
        {
            _currentState.GasAvailable -= gasAvailableForCodeDeposit;
            _worldState.Restore(previousState.Snapshot);
            if (!previousState.IsCreateOnPreExistingAccount)
            {
                _worldState.DeleteAccount(callCodeOwner);
            }

            _previousCallResult = BytesZero;
            previousStateSucceeded = false;

            if (_txTracer.IsTracingActions)
            {
                _txTracer.ReportActionError(invalidCode ? EvmExceptionType.InvalidCode : EvmExceptionType.OutOfGas);
            }
        }
        else if (_txTracer.IsTracingActions)
        {
            _txTracer.ReportActionEnd(0L, callCodeOwner, bytecodeResultArray);
        }
    }

    /// <summary>
    /// Handles the code deposit for a legacy contract creation operation.
    /// This method calculates the gas cost for depositing the contract code using legacy rules,
    /// validates the code, and either deposits the code or reverts the world state if the deposit fails.
    /// </summary>
    /// <param name="callResult">
    /// The result of the contract creation call, which includes the output code intended for deposit.
    /// </param>
    /// <param name="previousState">
    /// The EVM state prior to the current call frame. It provides access to the snapshot, the executing account,
    /// and flags indicating if the account pre-existed.
    /// </param>
    /// <param name="gasAvailableForCodeDeposit">
    /// The amount of gas available for covering the cost of code deposit.
    /// </param>
    /// <param name="spec">
    /// The release specification containing the rules and parameters that affect code deposit behavior.
    /// </param>
    /// <param name="previousStateSucceeded">
    /// A reference flag indicating whether the previous call frame executed successfully. This flag is set to false if the deposit fails.
    /// </param>
    private void HandleLegacyCreate(
        in CallResult callResult,
        EvmState previousState,
        long gasAvailableForCodeDeposit,
<<<<<<< HEAD
=======
        IReleaseSpec spec,
>>>>>>> 70a269ee
        ref bool previousStateSucceeded)
    {
        // Cache whether transaction tracing is enabled to avoid multiple property lookups.
        bool isTracing = _txTracer.IsTracingActions;

        // Get the address of the account that initiated the contract creation.
        Address callCodeOwner = previousState.Env.ExecutingAccount;

<<<<<<< HEAD
        IReleaseSpec spec = BlockExecutionContext.Spec;
=======
>>>>>>> 70a269ee
        // Calculate the gas cost required to deposit the contract code using legacy cost rules.
        long codeDepositGasCost = CodeDepositHandler.CalculateCost(spec, callResult.Output.Bytes.Length);

        // Validate the code against legacy rules; mark it invalid if it fails these checks.
        bool invalidCode = !CodeDepositHandler.IsValidWithLegacyRules(spec, callResult.Output.Bytes);

        // Check if there is sufficient gas and the code is valid.
        if (gasAvailableForCodeDeposit >= codeDepositGasCost && !invalidCode)
        {
            // Deposit the contract code into the repository.
            ReadOnlyMemory<byte> code = callResult.Output.Bytes;
            _codeInfoRepository.InsertCode(_worldState, code, callCodeOwner, spec);

            // Deduct the gas cost for the code deposit from the current state's available gas.
            _currentState.GasAvailable -= codeDepositGasCost;

            // If tracing is enabled, report the successful code deposit operation.
            if (isTracing)
            {
                _txTracer.ReportActionEnd(previousState.GasAvailable - codeDepositGasCost, callCodeOwner, callResult.Output.Bytes);
            }
        }
        // If the code deposit should fail due to out-of-gas or invalid code conditions...
        else if (spec.FailOnOutOfGasCodeDeposit || invalidCode)
        {
            // Consume all remaining gas allocated for the code deposit.
            _currentState.GasAvailable -= gasAvailableForCodeDeposit;

            // Roll back the world state to its snapshot from before the creation attempt.
            _worldState.Restore(previousState.Snapshot);

            // If the contract creation did not target a pre-existing account, delete the account.
            if (!previousState.IsCreateOnPreExistingAccount)
            {
                _worldState.DeleteAccount(callCodeOwner);
            }

            // Reset the previous call result to indicate that no valid code was deployed.
            _previousCallResult = BytesZero;

            // Mark the previous state execution as failed.
            previousStateSucceeded = false;

            // Report an error via the tracer, indicating whether the failure was due to invalid code or gas exhaustion.
            if (isTracing)
            {
                _txTracer.ReportActionError(invalidCode ? EvmExceptionType.InvalidCode : EvmExceptionType.OutOfGas);
            }
        }
        // In scenarios where the code deposit does not strictly mandate a failure,
        // report the end of the action if tracing is enabled.
        else if (isTracing)
        {
            _txTracer.ReportActionEnd(previousState.GasAvailable - codeDepositGasCost, callCodeOwner, callResult.Output.Bytes);
        }
    }

<<<<<<< HEAD
    private TransactionSubstate PrepareTopLevelSubstate(scoped in CallResult callResult)
=======
    private TransactionSubstate PrepareTopLevelSubstate(in CallResult callResult)
>>>>>>> 70a269ee
    {
        return new TransactionSubstate(
            callResult.Output,
            _currentState.Refund,
            _currentState.AccessTracker.DestroyList,
<<<<<<< HEAD
            _currentState.AccessTracker.Logs,
=======
            (IReadOnlyCollection<LogEntry>)_currentState.AccessTracker.Logs,
>>>>>>> 70a269ee
            callResult.ShouldRevert,
            isTracerConnected: _txTracer.IsTracing,
            _logger);
    }

    /// <summary>
    /// Reverts the state changes made during the execution of a call frame.
    /// This method restores the world state to a previous snapshot, sets appropriate
    /// failure indicators and output data, and reports the revert action via the tracer.
    /// </summary>
    /// <param name="previousState">
    /// The EVM state prior to the current call, which contains the snapshot for restoration,
    /// output length, output destination, and execution type.
    /// </param>
    /// <param name="callResult">
    /// The result of the call that triggered the revert, containing output data and flags
    /// indicating precompile success.
    /// </param>
    /// <param name="previousCallOutput">
    /// A reference to the output data buffer that will be updated with the reverted call's output,
    /// padded to match the expected length.
    /// </param>
    private void HandleRevert(EvmState previousState, in CallResult callResult, ref ZeroPaddedSpan previousCallOutput)
    {
        // Restore the world state to the snapshot taken before the execution of the call.
        _worldState.Restore(previousState.Snapshot);

        // Cache the output bytes from the call result to avoid multiple property accesses.
        ReadOnlyMemory<byte> outputBytes = callResult.Output.Bytes;

        // Set the return data buffer to the output bytes from the failed call.
        ReturnDataBuffer = outputBytes;

        // Determine the appropriate failure status code.
        // For calls with EOF semantics, differentiate between precompile failure and regular revert.
        // Otherwise, use the standard failure status code.
        _previousCallResult = previousState.ExecutionType.IsAnyCallEof()
            ? (callResult.PrecompileSuccess is not null
                ? EofStatusCode.FailureBytes
                : EofStatusCode.RevertBytes)
            : StatusCode.FailureBytes;

        // Slice the output bytes, zero-padding if necessary, to match the expected output length.
        // This ensures that the returned data conforms to the caller's output length expectations.
        previousCallOutput = outputBytes.Span.SliceWithZeroPadding(0, Math.Min(outputBytes.Length, (int)previousState.OutputLength));

        // Record the output destination address for subsequent operations.
        _previousCallOutputDestination = (ulong)previousState.OutputDestination;

        // If transaction tracing is enabled, report the revert action along with the available gas and output bytes.
        if (_txTracer.IsTracingActions)
        {
            _txTracer.ReportActionRevert(previousState.GasAvailable, outputBytes);
        }
    }

    /// <summary>
    /// Handles a failure during transaction execution by restoring the world state,
    /// reporting error details via the tracer, and either finalizing the top-level transaction
    /// or preparing to revert to the parent call frame.
    /// </summary>
    /// <typeparam name="TTracingInst">
    /// A type parameter representing tracing instructions. It must be a struct implementing <see cref="IFlag"/>.
    /// </typeparam>
    /// <param name="failure">The exception that caused the failure during execution.</param>
    /// <param name="previousCallOutput">
    /// A reference to the zero-padded span that holds the previous call's output; it will be reset upon failure.
    /// </param>
    /// <returns>
    /// A <see cref="TransactionSubstate"/> if the failure occurs in the top-level call; otherwise, <c>null</c>
    /// to indicate that execution should continue with the parent call frame.
    /// </returns>
<<<<<<< HEAD
    private TransactionSubstate HandleFailure<TTracingInst>(Exception failure, scoped ref ZeroPaddedSpan previousCallOutput, out bool shouldExit)
=======
    private TransactionSubstate? HandleFailure<TTracingInst>(Exception failure, ref ZeroPaddedSpan previousCallOutput)
>>>>>>> 70a269ee
        where TTracingInst : struct, IFlag
    {
        // Log the exception if trace logging is enabled.
        if (_logger.IsTrace)
        {
            _logger.Trace($"exception ({failure.GetType().Name}) in {_currentState.ExecutionType} at depth {_currentState.Env.CallDepth} - restoring snapshot");
        }

        // Revert the world state to the snapshot taken at the start of the current state's execution.
        _worldState.Restore(_currentState.Snapshot);

        // Revert any modifications specific to the Parity touch bug, if applicable.
        RevertParityTouchBugAccount();

        // Cache the transaction tracer for local use.
        ITxTracer txTracer = _txTracer;

        // Attempt to cast the exception to EvmException to extract a specific error type.
        EvmException? evmException = failure as EvmException;
        EvmExceptionType errorType = evmException?.ExceptionType ?? EvmExceptionType.Other;

        // If the tracing instructions flag is active, report zero remaining gas and log the error.
        if (TTracingInst.IsActive)
        {
            txTracer.ReportOperationRemainingGas(0);
            txTracer.ReportOperationError(errorType);
        }

        // If action-level tracing is enabled, report the error associated with the action.
        if (txTracer.IsTracingActions)
        {
            txTracer.ReportActionError(errorType);
        }

        // For a top-level call, immediately return a final transaction substate.
        if (_currentState.IsTopLevel)
        {
            // For an OverflowException, force the error type to a generic Other error.
            EvmExceptionType finalErrorType = failure is OverflowException ? EvmExceptionType.Other : errorType;
<<<<<<< HEAD
            shouldExit = true;
=======
>>>>>>> 70a269ee
            return new TransactionSubstate(finalErrorType, txTracer.IsTracing);
        }

        // For nested call frames, prepare to revert to the parent frame.
        // Set the previous call result to a failure code depending on the call type.
        _previousCallResult = _currentState.ExecutionType.IsAnyCallEof()
            ? EofStatusCode.FailureBytes
            : StatusCode.FailureBytes;

        // Reset output destination and return data.
        _previousCallOutputDestination = UInt256.Zero;
        ReturnDataBuffer = Array.Empty<byte>();
        previousCallOutput = ZeroPaddedSpan.Empty;

        // Dispose of the current failing state and restore the previous call frame from the stack.
        _currentState.Dispose();
        _currentState = _stateStack.Pop();
        _currentState.IsContinuation = true;

<<<<<<< HEAD
        shouldExit = false;
        return default;
=======
        return null;
>>>>>>> 70a269ee
    }

    /// <summary>
    /// Prepares the execution environment for the next call frame by updating the current state
    /// and resetting relevant output fields.
    /// </summary>
    /// <param name="callResult">
    /// The result object from the current call, which contains the state to be executed next.
    /// </param>
    /// <param name="previousCallOutput">
    /// A reference to the buffer holding the previous call's output, which is cleared in preparation for the new call.
    /// </param>
    private void PrepareNextCallFrame(in CallResult callResult, ref ZeroPaddedSpan previousCallOutput)
    {
        // Push the current execution state onto the state stack so it can be restored later.
        _stateStack.Push(_currentState);

        // Transition to the next call frame's state provided by the call result.
        _currentState = callResult.StateToExecute;

        // Clear the previous call result as the execution context is moving to a new frame.
        _previousCallResult = null;

        // Reset the return data buffer to ensure no residual data persists across call frames.
        ReturnDataBuffer = Array.Empty<byte>();

        // Clear the previous call output, preparing for new output data in the next call frame.
        previousCallOutput = ZeroPaddedSpan.Empty;
    }

    /// <summary>
    /// Handles exceptions that occur during the execution of a call frame by restoring the world state,
    /// reverting known side effects, and either finalizing the transaction (for top-level calls) or
    /// preparing to resume execution in a parent call frame (for nested calls).
    /// </summary>
    /// <param name="callResult">
    /// The result object that contains the exception type and any output data from the failed call.
    /// </param>
    /// <param name="previousCallOutput">
    /// A reference to the zero-padded span that holds the previous call's output, which is reset on exception.
    /// </param>
    /// <returns>
    /// A <see cref="TransactionSubstate"/> instance if the failure occurred in a top-level call,
    /// otherwise <c>null</c> to indicate that execution should continue in the parent frame.
    /// </returns>
<<<<<<< HEAD
    private TransactionSubstate HandleException(scoped in CallResult callResult, scoped ref ZeroPaddedSpan previousCallOutput, out bool shouldExit)
=======
    private TransactionSubstate? HandleException(in CallResult callResult, ref ZeroPaddedSpan previousCallOutput)
>>>>>>> 70a269ee
    {
        // Cache the tracer to minimize repeated field accesses.
        ITxTracer txTracer = _txTracer;

        // Report the error for action-level tracing if enabled.
        if (txTracer.IsTracingActions)
        {
            txTracer.ReportActionError(callResult.ExceptionType);
        }

        // Restore the world state to its snapshot before the current call execution.
        _worldState.Restore(_currentState.Snapshot);

        // Revert any modifications that might have been applied due to the Parity touch bug.
        RevertParityTouchBugAccount();

        // If this is the top-level call, return a final transaction substate encapsulating the error.
        if (_currentState.IsTopLevel)
        {
<<<<<<< HEAD
            shouldExit = true;
=======
>>>>>>> 70a269ee
            return new TransactionSubstate(callResult.ExceptionType, txTracer.IsTracing);
        }

        // For nested calls, mark the previous call result as a failure code based on the call's EOF semantics.
        _previousCallResult = _currentState.ExecutionType.IsAnyCallEof()
            ? EofStatusCode.FailureBytes
            : StatusCode.FailureBytes;

        // Reset output destination and clear return data.
        _previousCallOutputDestination = UInt256.Zero;
        ReturnDataBuffer = Array.Empty<byte>();
        previousCallOutput = ZeroPaddedSpan.Empty;

        // Clean up the current failing state and pop the parent call frame from the state stack.
        _currentState.Dispose();
        _currentState = _stateStack.Pop();
        _currentState.IsContinuation = true;

        // Return null to indicate that the failure was handled and execution should continue in the parent frame.
<<<<<<< HEAD
        shouldExit = false;
        return default;
=======
        return null;
>>>>>>> 70a269ee
    }

    /// <summary>
    /// Executes a precompiled contract operation based on the current execution state.
    /// If tracing is enabled, reports the precompile action. It then runs the precompile operation,
    /// checks for failure conditions, and adjusts the execution state accordingly.
    /// </summary>
    /// <param name="currentState">The current EVM state containing execution parameters for the precompile.</param>
    /// <param name="isTracingActions">
    /// A boolean indicating whether detailed tracing actions should be reported during execution.
    /// </param>
    /// <param name="failure">
    /// An output parameter that is set to the encountered exception if the precompile fails; otherwise, <c>null</c>.
    /// </param>
    /// <returns>
    /// A <see cref="CallResult"/> containing the results of the precompile execution. In case of a failure,
    /// returns the default value of <see cref="CallResult"/>.
    /// </returns>
    private CallResult ExecutePrecompile(EvmState currentState, bool isTracingActions, out Exception? failure)
    {
        // Report the precompile action if tracing is enabled.
        if (isTracingActions)
        {
            _txTracer.ReportAction(
                currentState.GasAvailable,
                currentState.Env.Value,
                currentState.From,
                currentState.To,
                currentState.Env.InputData,
                currentState.ExecutionType,
                true);
        }

        // Execute the precompile operation with the current state.
        CallResult callResult = RunPrecompile(currentState);

        // If the precompile did not succeed, handle the failure conditions.
        if (!callResult.PrecompileSuccess.Value)
        {
            // If the failure is due to an exception (e.g., out-of-gas), set the corresponding failure exception.
            if (callResult.IsException)
            {
                failure = PrecompileOutOfGasException;
                goto Failure;
            }

            // If running a precompile on a top-level call frame and it fails, assign a general execution failure.
            if (currentState.IsPrecompile && currentState.IsTopLevel)
            {
                failure = PrecompileExecutionFailureException;
                goto Failure;
            }

            // Otherwise, if no exception but precompile did not succeed, exhaust the remaining gas.
            currentState.GasAvailable = 0;
        }

        // If execution reaches here, the precompile operation is considered successful.
        failure = null;
        return callResult;

    Failure:
        // Return the default CallResult to signal failure, with the failure exception set via the out parameter.
        return default;
    }


    private void TraceTransactionActionStart(EvmState currentState)
    {
        _txTracer.ReportAction(currentState.GasAvailable,
            currentState.Env.Value,
            currentState.From,
            currentState.To,
            currentState.ExecutionType.IsAnyCreate()
<<<<<<< HEAD
                ? currentState.Env.CodeInfo.Code
                : currentState.Env.InputData,
            currentState.ExecutionType);

        if (_txTracer.IsTracingCode) _txTracer.ReportByteCode(currentState.Env.CodeInfo?.Code ?? default);
    }

    /// <summary>
    /// Prepares the opcode methods to be used during EVM execution,
    /// based on the provided release specification.
=======
                ? currentState.Env.CodeInfo.MachineCode
                : currentState.Env.InputData,
            currentState.ExecutionType);

        if (_txTracer.IsTracingCode) _txTracer.ReportByteCode(currentState.Env.CodeInfo?.MachineCode ?? default);
    }

    /// <summary>
    /// Prepares the release specification and opcode methods to be used during EVM execution,
    /// based on the provided block header and the tracing instructions flag.
>>>>>>> 70a269ee
    /// </summary>
    /// <typeparam name="TTracingInst">
    /// A value type implementing <see cref="IFlag"/> that indicates whether tracing-specific opcodes
    /// should be used.
    /// </typeparam>
<<<<<<< HEAD
    /// <param name="spec">
    /// The release specification, which is used to prepare the appropriate opcodes.
    /// </param>
    private void PrepareOpcodes<TTracingInst>(IReleaseSpec spec)
        where TTracingInst : struct, IFlag
    {
=======
    /// <param name="header">
    /// The block header containing the block number and timestamp, which are used to select the appropriate release specification.
    /// </param>
    /// <returns>
    /// The prepared <see cref="IReleaseSpec"/> instance, with its associated opcode methods cached for execution.
    /// </returns>
    private IReleaseSpec PrepareSpecAndOpcodes<TTracingInst>(BlockHeader header)
        where TTracingInst : struct, IFlag
    {
        // Retrieve the release specification based on the block's number and timestamp.
        IReleaseSpec spec = _specProvider.GetSpec(header.Number, header.Timestamp);

>>>>>>> 70a269ee
        // Check if tracing instructions are inactive.
        if (!TTracingInst.IsActive)
        {
            // Occasionally refresh the opcode cache for non-tracing opcodes.
            // The cache is flushed every 10,000 transactions until a threshold of 500,000 transactions.
            // This is to have the function pointers directly point at any PGO optimized methods rather than via pre-stubs
            // May be a few cycles to pick up pointers to the re-Jitted optimized methods depending on what's in the blocks,
            // however the the refreshes don't take long. (re-Jitting doesn't update prior captured function pointers)
            if (_txCount < 500_000 && Interlocked.Increment(ref _txCount) % 10_000 == 0)
            {
                if (_logger.IsDebug)
                {
                    _logger.Debug("Refreshing EVM instruction cache");
                }
                // Regenerate the non-traced opcode set to pick up any updated PGO optimized methods.
                spec.EvmInstructionsNoTrace = EvmInstructions.GenerateOpCodes<TTracingInst>(spec);
            }
            // Ensure the non-traced opcode set is generated and assign it to the _opcodeMethods field.
            _opcodeMethods = (OpCode[])(spec.EvmInstructionsNoTrace ??= EvmInstructions.GenerateOpCodes<TTracingInst>(spec));
        }
        else
        {
            // For tracing-enabled execution, generate (if necessary) and cache the traced opcode set.
            _opcodeMethods = (OpCode[])(spec.EvmInstructionsTraced ??= EvmInstructions.GenerateOpCodes<TTracingInst>(spec));
        }
<<<<<<< HEAD
=======

        // Store the spec in field for future access and return it.
        return (_spec = spec);
>>>>>>> 70a269ee
    }

    /// <summary>
    /// Reports the final outcome of a transaction action to the transaction tracer, taking into account
    /// various conditions such as exceptions, reverts, and contract creation flows. For contract creation,
    /// the method adjusts the available gas by the code deposit cost and validates the deployed code.
    /// </summary>
    /// <param name="currentState">
    /// The current EVM state, which contains the available gas, execution type, and target address.
    /// </param>
    /// <param name="spec">
    /// The release specification that provides rules and parameters such as code deposit cost and code validation.
    /// </param>
    /// <param name="callResult">
    /// The result of the executed call, including output bytes, exception and revert flags, and additional metadata.
    /// </param>
<<<<<<< HEAD
    private void TraceTransactionActionEnd(EvmState currentState, in CallResult callResult)
    {
        IReleaseSpec spec = BlockExecutionContext.Spec;
=======
    private void TraceTransactionActionEnd(EvmState currentState, IReleaseSpec spec, in CallResult callResult)
    {
>>>>>>> 70a269ee
        // Calculate the gas cost required for depositing the contract code based on the length of the output.
        long codeDepositGasCost = CodeDepositHandler.CalculateCost(spec, callResult.Output.Bytes.Length);

        // Cache the output bytes for reuse in the tracing reports.
        ReadOnlyMemory<byte> outputBytes = callResult.Output.Bytes;

        // If an exception occurred during execution, report the error immediately.
        if (callResult.IsException)
        {
            _txTracer.ReportActionError(callResult.ExceptionType);
        }
        // If the call is set to revert, report a revert action, adjusting the reported gas for creation operations.
        else if (callResult.ShouldRevert)
        {
            // For creation operations, subtract the code deposit cost from the available gas; otherwise, use full gas.
            long reportedGas = currentState.ExecutionType.IsAnyCreate() ? currentState.GasAvailable - codeDepositGasCost : currentState.GasAvailable;
            _txTracer.ReportActionRevert(reportedGas, outputBytes);
        }
        // Process contract creation flows.
        else if (currentState.ExecutionType.IsAnyCreate())
        {
            // If available gas is insufficient to cover the code deposit cost...
            if (currentState.GasAvailable < codeDepositGasCost)
            {
                // When the spec mandates charging for top-level creation, report an out-of-gas error.
                if (spec.ChargeForTopLevelCreate)
                {
                    _txTracer.ReportActionError(EvmExceptionType.OutOfGas);
                }
                // Otherwise, report a successful action end with the remaining gas.
                else
                {
                    _txTracer.ReportActionEnd(currentState.GasAvailable, currentState.To, outputBytes);
                }
            }
            // If the generated code is invalid (e.g., violates EIP-3541 by starting with 0xEF), report an invalid code error.
            else if (CodeDepositHandler.CodeIsInvalid(spec, outputBytes, callResult.FromVersion))
            {
                _txTracer.ReportActionError(EvmExceptionType.InvalidCode);
            }
            // In the successful contract creation case, deduct the code deposit gas cost and report a normal action end.
            else
            {
                _txTracer.ReportActionEnd(currentState.GasAvailable - codeDepositGasCost, currentState.To, outputBytes);
            }
        }
        // For non-creation calls, report the action end using the current available gas and the standard return data.
        else
        {
            _txTracer.ReportActionEnd(currentState.GasAvailable, ReturnDataBuffer);
        }
    }

    private void RevertParityTouchBugAccount()
    {
        if (_parityTouchBugAccount.ShouldDelete)
        {
            if (_worldState.AccountExists(_parityTouchBugAccount.Address))
            {
<<<<<<< HEAD
                _worldState.AddToBalance(_parityTouchBugAccount.Address, UInt256.Zero, BlockExecutionContext.Spec);
=======
                _worldState.AddToBalance(_parityTouchBugAccount.Address, UInt256.Zero, _spec);
>>>>>>> 70a269ee
            }

            _parityTouchBugAccount.ShouldDelete = false;
        }
    }

    private static bool UpdateGas(long gasCost, ref long gasAvailable)
    {
        if (gasAvailable < gasCost)
        {
            return false;
        }

        gasAvailable -= gasCost;
        return true;
    }

    private enum StorageAccessType
    {
        SLOAD,
        SSTORE
    }

    protected virtual CallResult RunPrecompile(EvmState state)
    {
        ReadOnlyMemory<byte> callData = state.Env.InputData;
        UInt256 transferValue = state.Env.TransferValue;
        long gasAvailable = state.GasAvailable;

        IPrecompile precompile = ((PrecompileInfo)state.Env.CodeInfo).Precompile;
<<<<<<< HEAD

        IReleaseSpec spec = BlockExecutionContext.Spec;
        long baseGasCost = precompile.BaseGasCost(spec);
        long dataGasCost = precompile.DataGasCost(callData, spec);

        bool wasCreated = _worldState.AddToBalanceAndCreateIfNotExists(state.Env.ExecutingAccount, transferValue, spec);
=======
        long baseGasCost = precompile.BaseGasCost(_spec);
        long blobGasCost = precompile.DataGasCost(callData, _spec);

        bool wasCreated = _worldState.AddToBalanceAndCreateIfNotExists(state.Env.ExecutingAccount, transferValue, _spec);
>>>>>>> 70a269ee

        // https://github.com/ethereum/EIPs/blob/master/EIPS/eip-161.md
        // An additional issue was found in Parity,
        // where the Parity client incorrectly failed
        // to revert empty account deletions in a more limited set of contexts
        // involving out-of-gas calls to precompiled contracts;
        // the new Geth behavior matches Parity’s,
        // and empty accounts will cease to be a source of concern in general
        // in about one week once the state clearing process finishes.
        if (state.Env.ExecutingAccount.Equals(_parityTouchBugAccount.Address)
            && !wasCreated
            && transferValue.IsZero
<<<<<<< HEAD
            && spec.ClearEmptyAccountWhenTouched)
=======
            && _spec.ClearEmptyAccountWhenTouched)
>>>>>>> 70a269ee
        {
            _parityTouchBugAccount.ShouldDelete = true;
        }

<<<<<<< HEAD
        if (!UpdateGas(checked(baseGasCost + dataGasCost), ref gasAvailable))
=======
        if (!UpdateGas(checked(baseGasCost + blobGasCost), ref gasAvailable))
>>>>>>> 70a269ee
        {
            return new(default, false, 0, true, EvmExceptionType.OutOfGas);
        }

        state.GasAvailable = gasAvailable;

        try
        {
<<<<<<< HEAD
            (ReadOnlyMemory<byte> output, bool success) = precompile.Run(callData, spec);
=======
            (ReadOnlyMemory<byte> output, bool success) = precompile.Run(callData, _spec);
>>>>>>> 70a269ee
            CallResult callResult = new(output, precompileSuccess: success, fromVersion: 0, shouldRevert: !success);
            return callResult;
        }
        catch (DllNotFoundException exception)
        {
            if (_logger.IsError) _logger.Error($"Failed to load one of the dependencies of {precompile.GetType()} precompile", exception);
            throw;
        }
        catch (Exception exception)
        {
            if (_logger.IsError) _logger.Error($"Precompiled contract ({precompile.GetType()}) execution exception", exception);
            CallResult callResult = new(output: default, precompileSuccess: false, fromVersion: 0, shouldRevert: true);
            return callResult;
        }
    }

    /// <summary>
    /// Executes an EVM call by preparing the execution environment, including account balance adjustments,
    /// stack initialization, and memory updates. It then dispatches the bytecode execution using a
    /// specialized interpreter that is optimized at compile time based on the tracing instructions flag.
    /// </summary>
    /// <typeparam name="TTracingInst">
    /// A struct implementing <see cref="IFlag"/> that indicates, via a compile-time constant,
    /// whether tracing-specific opcodes and behavior should be used.
    /// </typeparam>
    /// <param name="vmState">
    /// The current EVM state containing the execution environment, gas, memory, and stack information.
    /// </param>
    /// <param name="previousCallResult">
    /// An optional read-only memory buffer containing the output of a previous call; if provided, its bytes
    /// will be pushed onto the stack for further processing.
    /// </param>
    /// <param name="previousCallOutput">
    /// A zero-padded span containing output from the previous call used for updating the memory state.
    /// </param>
    /// <param name="previousCallOutputDestination">
    /// The memory destination address where the previous call's output should be stored.
    /// </param>
    /// <returns>
    /// A <see cref="CallResult"/> that encapsulates the result of executing the EVM call, including success,
    /// failure, or out-of-gas conditions.
    /// </returns>
    /// <remarks>
    /// The generic struct parameter is used to eliminate runtime if-statements via compile-time evaluation
    /// of <c>TTracingInst.IsActive</c>.
    /// </remarks>
    [SkipLocalsInit]
    private CallResult ExecuteCall<TTracingInst>(
<<<<<<< HEAD
=======
        EvmState vmState,
>>>>>>> 70a269ee
        ReadOnlyMemory<byte>? previousCallResult,
        ZeroPaddedSpan previousCallOutput,
        scoped in UInt256 previousCallOutputDestination)
        where TTracingInst : struct, IFlag
    {
<<<<<<< HEAD
        EvmState vmState = _currentState;
=======
>>>>>>> 70a269ee
        // Obtain a reference to the execution environment for convenience.
        ref readonly ExecutionEnvironment env = ref vmState.Env;

        // If this is the first call frame (not a continuation), adjust account balances and nonces.
        if (!vmState.IsContinuation)
        {
<<<<<<< HEAD
            IReleaseSpec spec = BlockExecutionContext.Spec;
            // Ensure the executing account has sufficient balance and exists in the world state.
            _worldState.AddToBalanceAndCreateIfNotExists(env.ExecutingAccount, env.TransferValue, spec);

            // For contract creation calls, increment the nonce if the specification requires it.
            if (vmState.ExecutionType.IsAnyCreate() && spec.ClearEmptyAccountWhenTouched)
=======
            // Ensure the executing account has sufficient balance and exists in the world state.
            _worldState.AddToBalanceAndCreateIfNotExists(env.ExecutingAccount, env.TransferValue, _spec);

            // For contract creation calls, increment the nonce if the specification requires it.
            if (vmState.ExecutionType.IsAnyCreate() && _spec.ClearEmptyAccountWhenTouched)
>>>>>>> 70a269ee
            {
                _worldState.IncrementNonce(env.ExecutingAccount);
            }
        }

        // If no machine code is present, treat the call as empty.
<<<<<<< HEAD
        if (env.CodeInfo.CodeSpan.Length == 0)
=======
        if (env.CodeInfo.MachineCode.Length == 0)
>>>>>>> 70a269ee
        {
            // Increment a metric for empty calls if this is a nested call.
            if (!vmState.IsTopLevel)
            {
                Metrics.IncrementEmptyCalls();
            }
            goto Empty;
        }

        // Initialize the internal stacks for the current call frame.
        vmState.InitializeStacks();

        // Create an EVM stack using the current stack head, tracer, and data stack slice.
        EvmStack stack = new(vmState.DataStackHead, _txTracer, AsAlignedSpan(vmState.DataStack, alignment: EvmStack.WordSize, size: StackPool.StackLength));

        // Cache the available gas from the state for local use.
        long gasAvailable = vmState.GasAvailable;

        // If a previous call result exists, push its bytes onto the stack.
        if (previousCallResult is not null)
        {
            stack.PushBytes<TTracingInst>(previousCallResult.Value.Span);

            // Report the remaining gas if tracing instructions are enabled.
            if (TTracingInst.IsActive)
            {
                _txTracer.ReportOperationRemainingGas(vmState.GasAvailable);
            }
        }

        // If there is previous call output, update the memory cost and save the output.
        if (previousCallOutput.Length > 0)
        {
            // Use a local variable for the destination to simplify passing it by reference.
            UInt256 localPreviousDest = previousCallOutputDestination;

            // Attempt to update the memory cost; if insufficient gas is available, jump to the out-of-gas handler.
            if (!UpdateMemoryCost(vmState, ref gasAvailable, in localPreviousDest, (ulong)previousCallOutput.Length))
            {
                goto OutOfGas;
            }

            // Save the previous call's output into the VM state's memory.
            vmState.Memory.Save(in localPreviousDest, previousCallOutput);
        }

<<<<<<< HEAD
=======
        // Update the global EVM state with the current state.
        EvmState = vmState;

>>>>>>> 70a269ee
        // Dispatch the bytecode interpreter.
        // The second generic parameter is selected based on whether the transaction tracer is cancelable:
        // - OffFlag is used when cancelation is not needed.
        // - OnFlag is used when cancelation is enabled.
        // This leverages the compile-time evaluation of TTracingInst to optimize away runtime checks.
        return _txTracer.IsCancelable switch
        {
            false => RunByteCode<TTracingInst, OffFlag>(ref stack, gasAvailable),
            true => RunByteCode<TTracingInst, OnFlag>(ref stack, gasAvailable),
        };

    Empty:
        // Return an empty CallResult if there is no machine code to execute.
        return CallResult.Empty(vmState.Env.CodeInfo.Version);

    OutOfGas:
        // Return an out-of-gas CallResult if updating the memory cost fails.
        return CallResult.OutOfGasException;
    }

    /// <summary>
    /// Executes the EVM bytecode by iterating over the instruction set and invoking corresponding opcode methods
    /// via function pointers. The method leverages compile-time evaluation of tracing and cancellation flags to optimize
    /// conditional branches. It also updates the VM state as instructions are executed, handles exceptions,
    /// and returns an appropriate <see cref="CallResult"/>.
    /// </summary>
    /// <typeparam name="TTracingInst">
    /// A struct implementing <see cref="IFlag"/> that indicates at compile time whether tracing-specific logic should be enabled.
    /// </typeparam>
    /// <typeparam name="TCancelable">
    /// A struct implementing <see cref="IFlag"/> that indicates at compile time whether cancellation support is enabled.
    /// </typeparam>
    /// <param name="stack">
    /// A reference to the current EVM stack used for execution.
    /// </param>
    /// <param name="gasAvailable">
    /// The amount of gas available for executing the bytecode.
    /// </param>
    /// <returns>
    /// A <see cref="CallResult"/> that encapsulates the outcome of the execution, which can be a successful result,
    /// an empty result, a revert, or a failure due to an exception (such as out-of-gas).
    /// </returns>
    /// <remarks>
    /// The method uses an unsafe context and function pointers to invoke opcode implementations directly,
    /// which minimizes overhead and allows aggressive inlining and compile-time optimizations.
    /// </remarks>
    [SkipLocalsInit]
    private unsafe CallResult RunByteCode<TTracingInst, TCancelable>(
        scoped ref EvmStack stack,
        long gasAvailable)
        where TTracingInst : struct, IFlag
        where TCancelable : struct, IFlag
    {
        // Reset return data and set the current section index from the VM state.
        ReturnData = null;
        SectionIndex = EvmState.FunctionIndex;

        // Retrieve the code information and create a read-only span of instructions.
        ICodeInfo codeInfo = EvmState.Env.CodeInfo;
        ReadOnlySpan<Instruction> codeSection = GetInstructions(codeInfo);

        // Initialize the exception type to "None".
        EvmExceptionType exceptionType = EvmExceptionType.None;
#if DEBUG
        // In debug mode, retrieve a tracer for interactive debugging.
        DebugTracer? debugger = _txTracer.GetTracer<DebugTracer>();
#endif

        // Set the program counter from the current VM state; it may not be zero if resuming after a call.
        int programCounter = EvmState.ProgramCounter;

        // Pin the opcode methods array to obtain a fixed pointer, avoiding repeated bounds checks and casts.
        // If we don't use a pointer we have to cast for each call (delegate*<...> can't be used as a generic arg)
        // Or have bounds checks (however only 256 opcodes and opcode is a byte so know always in bounds).
        fixed (OpCode* opcodeMethods = &_opcodeMethods[0])
        {
            ref Instruction code = ref MemoryMarshal.GetReference(codeSection);
            // Iterate over the instructions using a while loop because opcodes may modify the program counter.
            while ((uint)programCounter < (uint)codeSection.Length)
            {
#if DEBUG
                // Allow the debugger to inspect and possibly pause execution for debugging purposes.
<<<<<<< HEAD
                debugger?.TryWait(ref _currentState, ref programCounter, ref gasAvailable, ref stack.Head);
=======
                debugger?.TryWait(ref _vmState, ref programCounter, ref gasAvailable, ref stack.Head);
>>>>>>> 70a269ee
#endif
                // Fetch the current instruction from the code section.
                Instruction instruction = Unsafe.Add(ref code, programCounter);

                // If cancellation is enabled and cancellation has been requested, throw an exception.
                if (TCancelable.IsActive && _txTracer.IsCancelled)
                    ThrowOperationCanceledException();

                // If tracing is enabled, start an instruction trace.
                if (TTracingInst.IsActive)
                    StartInstructionTrace(instruction, gasAvailable, programCounter, in stack);

                // Advance the program counter to point to the next instruction.
                programCounter++;

                // For the very common POP opcode, use an inlined implementation to reduce overhead.
                if (Instruction.POP == instruction)
                {
                    exceptionType = EvmInstructions.InstructionPop(this, ref stack, ref gasAvailable, ref programCounter);
                }
                else
                {
                    // Retrieve the opcode function pointer corresponding to the current instruction.
                    OpCode opcodeMethod = opcodeMethods[(int)instruction];
                    // Invoke the opcode method, which may modify the stack, gas, and program counter.
                    // Is executed using fast delegate* via calli (see: C# function pointers https://learn.microsoft.com/en-us/dotnet/csharp/language-reference/unsafe-code#function-pointers)
                    exceptionType = opcodeMethod(this, ref stack, ref gasAvailable, ref programCounter);
                }

                // If gas is exhausted, jump to the out-of-gas handler.
                if (gasAvailable < 0)
                    goto OutOfGas;
                // If an exception occurred, exit the loop.
                if (exceptionType != EvmExceptionType.None)
                    break;

                // If tracing is enabled, complete the trace for the current instruction.
                if (TTracingInst.IsActive)
                    EndInstructionTrace(gasAvailable);

                // If return data has been set, exit the loop to process the returned value.
                if (ReturnData is not null)
                    break;
            }
        }

        // Update the current VM state if no fatal exception occurred, or if the exception is of type Stop or Revert.
        if (exceptionType is EvmExceptionType.None or EvmExceptionType.Stop or EvmExceptionType.Revert)
        {
            // If tracing is enabled, complete the trace for the current instruction.
            if (TTracingInst.IsActive)
                EndInstructionTrace(gasAvailable);
            UpdateCurrentState(programCounter, gasAvailable, stack.Head);
        }
        else
        {
            // For any other exception, jump to the failure handling routine.
            goto ReturnFailure;
        }

        // If the exception indicates a revert, handle it specifically.
        if (exceptionType == EvmExceptionType.Revert)
            goto Revert;
        // If return data was produced, jump to the return data processing block.
        if (ReturnData is not null)
            goto DataReturn;

        // If no return data is produced, return an empty call result.
        return CallResult.Empty(codeInfo.Version);

    DataReturn:
#if DEBUG
        // Allow debugging before processing the return data.
<<<<<<< HEAD
        debugger?.TryWait(ref _currentState, ref programCounter, ref gasAvailable, ref stack.Head);
=======
        debugger?.TryWait(ref _vmState, ref programCounter, ref gasAvailable, ref stack.Head);
>>>>>>> 70a269ee
#endif
        // Process the return data based on its runtime type.
        if (ReturnData is EvmState state)
        {
            return new CallResult(state);
        }
        else if (ReturnData is EofCodeInfo eofCodeInfo)
        {
            return new CallResult(eofCodeInfo, ReturnDataBuffer, null, codeInfo.Version);
        }
        // Fall back to returning a CallResult with a byte array as the return data.
        return new CallResult(null, (byte[])ReturnData, null, codeInfo.Version);

    Revert:
        // Return a CallResult indicating a revert.
        return new CallResult(null, (byte[])ReturnData, null, codeInfo.Version, shouldRevert: true);

    OutOfGas:
        gasAvailable = 0;
        // Set the exception type to OutOfGas if gas has been exhausted.
        exceptionType = EvmExceptionType.OutOfGas;
    ReturnFailure:
        // Return a failure CallResult based on the remaining gas and the exception type.
        return GetFailureReturn(gasAvailable, exceptionType);

        // Converts the code section bytes into a read-only span of instructions.
        // Lightest weight conversion as mostly just helpful when debugging to see what the opcodes are.
        static ReadOnlySpan<Instruction> GetInstructions(ICodeInfo codeInfo)
        {
<<<<<<< HEAD
            ReadOnlySpan<byte> codeBytes = codeInfo.CodeSpan;
=======
            ReadOnlySpan<byte> codeBytes = codeInfo.CodeSection.Span;
>>>>>>> 70a269ee
            return MemoryMarshal.CreateReadOnlySpan(
                ref Unsafe.As<byte, Instruction>(ref MemoryMarshal.GetReference(codeBytes)),
                codeBytes.Length);
        }

        [DoesNotReturn]
        static void ThrowOperationCanceledException() => throw new OperationCanceledException("Cancellation Requested");
    }

    private CallResult GetFailureReturn(long gasAvailable, EvmExceptionType exceptionType)
    {
        if (_txTracer.IsTracingInstructions) EndInstructionTraceError(gasAvailable, exceptionType);

        return exceptionType switch
        {
            EvmExceptionType.OutOfGas => CallResult.OutOfGasException,
            EvmExceptionType.BadInstruction => CallResult.InvalidInstructionException,
            EvmExceptionType.StaticCallViolation => CallResult.StaticCallViolationException,
            EvmExceptionType.InvalidSubroutineEntry => CallResult.InvalidSubroutineEntry,
            EvmExceptionType.InvalidSubroutineReturn => CallResult.InvalidSubroutineReturn,
            EvmExceptionType.StackOverflow => CallResult.StackOverflowException,
            EvmExceptionType.StackUnderflow => CallResult.StackUnderflowException,
            EvmExceptionType.InvalidJumpDestination => CallResult.InvalidJumpDestination,
            EvmExceptionType.AccessViolation => CallResult.AccessViolationException,
            EvmExceptionType.AddressOutOfRange => CallResult.InvalidAddressRange,
            _ => throw new ArgumentOutOfRangeException(nameof(exceptionType), exceptionType, "")
        };
    }

    private void UpdateCurrentState(int pc, long gas, int stackHead)
    {
        EvmState state = EvmState;

        state.ProgramCounter = pc;
        state.GasAvailable = gas;
        state.DataStackHead = stackHead;
        state.FunctionIndex = SectionIndex;
    }

    private static bool UpdateMemoryCost(EvmState vmState, ref long gasAvailable, in UInt256 position, in UInt256 length)
    {
        long memoryCost = vmState.Memory.CalculateMemoryCost(in position, length, out bool outOfGas);
        if (outOfGas) return false;
        return memoryCost == 0L || UpdateGas(memoryCost, ref gasAvailable);
    }

    [MethodImpl(MethodImplOptions.NoInlining)]
    private void StartInstructionTrace(Instruction instruction, long gasAvailable, int programCounter, in EvmStack stackValue)
    {
        EvmState vmState = EvmState;
        int sectionIndex = SectionIndex;

        bool isEofFrame = vmState.Env.CodeInfo.Version > 0;
        _txTracer.StartOperation(programCounter, instruction, gasAvailable, vmState.Env,
            isEofFrame ? sectionIndex : 0, isEofFrame ? vmState.ReturnStackHead + 1 : 0);
        if (_txTracer.IsTracingMemory)
        {
            _txTracer.SetOperationMemory(vmState.Memory.GetTrace());
            _txTracer.SetOperationMemorySize(vmState.Memory.Size);
        }

        if (_txTracer.IsTracingStack)
        {
            Memory<byte> stackMemory = AsAlignedMemory(vmState.DataStack, alignment: EvmStack.WordSize, size: StackPool.StackLength).Slice(0, stackValue.Head * EvmStack.WordSize);
            _txTracer.SetOperationStack(new TraceStack(stackMemory));
        }
    }

    private unsafe static int GetAlignmentOffset(byte[] array, uint alignment)
    {
        ArgumentNullException.ThrowIfNull(array);
        ArgumentOutOfRangeException.ThrowIfNotEqual(BitOperations.IsPow2(alignment), true, nameof(alignment));

        // The input array should be pinned and we are just using the Pointer to
        // calculate alignment, not using data so not creating memory hole.
        nuint address = (nuint)(byte*)Unsafe.AsPointer(ref MemoryMarshal.GetArrayDataReference(array));

        uint mask = alignment - 1;
        // address & mask is misalignment, so (–address) & mask is exactly the adjustment
        uint adjustment = (uint)((-(nint)address) & mask);

        return (int)adjustment;
    }

    private unsafe static Span<byte> AsAlignedSpan(byte[] array, uint alignment, int size)
    {
        int offset = GetAlignmentOffset(array, alignment);
        return array.AsSpan(offset, size);
    }

    private unsafe static Memory<byte> AsAlignedMemory(byte[] array, uint alignment, int size)
    {
        int offset = GetAlignmentOffset(array, alignment);
        return array.AsMemory(offset, size);
    }

    [MethodImpl(MethodImplOptions.NoInlining)]
    internal void EndInstructionTrace(long gasAvailable)
    {
        _txTracer.ReportOperationRemainingGas(gasAvailable);
    }

    [MethodImpl(MethodImplOptions.NoInlining)]
    private void EndInstructionTraceError(long gasAvailable, EvmExceptionType evmExceptionType)
    {
        _txTracer.ReportOperationRemainingGas(gasAvailable);
        _txTracer.ReportOperationError(evmExceptionType);
    }
}<|MERGE_RESOLUTION|>--- conflicted
+++ resolved
@@ -18,11 +18,8 @@
 using Nethermind.Evm.Precompiles;
 using Nethermind.Evm.Tracing;
 using Nethermind.Logging;
-<<<<<<< HEAD
 using Nethermind.Evm.State;
-=======
-using Nethermind.State;
->>>>>>> 70a269ee
+
 
 using static Nethermind.Evm.EvmObjectFormat.EofValidator;
 
@@ -45,11 +42,6 @@
 {
 }
 
-<<<<<<< HEAD
-
-
-=======
->>>>>>> 70a269ee
 public unsafe partial class VirtualMachineBase(
     IBlockhashProvider? blockHashProvider,
     ISpecProvider? specProvider,
@@ -90,16 +82,9 @@
     private readonly ILogger _logger = logManager?.GetClassLogger() ?? throw new ArgumentNullException(nameof(logManager));
     private readonly Stack<EvmState> _stateStack = new();
 
-<<<<<<< HEAD
     private IWorldState _worldState;
     private (Address Address, bool ShouldDelete) _parityTouchBugAccount = (Address.FromNumber(3), false);
     private ITxTracer _txTracer = NullTxTracer.Instance;
-=======
-    private IWorldState _worldState = null!;
-    private (Address Address, bool ShouldDelete) _parityTouchBugAccount = (Address.FromNumber(3), false);
-    private ITxTracer _txTracer = NullTxTracer.Instance;
-    private IReleaseSpec _spec;
->>>>>>> 70a269ee
 
     private ICodeInfoRepository _codeInfoRepository;
 
@@ -112,11 +97,7 @@
 
     public ILogger Logger => _logger;
     public ICodeInfoRepository CodeInfoRepository => _codeInfoRepository;
-<<<<<<< HEAD
     public IReleaseSpec Spec => _blockExecutionContext.Spec;
-=======
-    public IReleaseSpec Spec => _spec;
->>>>>>> 70a269ee
     public ITxTracer TxTracer => _txTracer;
     public IWorldState WorldState => _worldState;
     public ref readonly ValueHash256 ChainId => ref _chainId;
@@ -135,12 +116,8 @@
     /// </summary>
     public void SetTxExecutionContext(in TxExecutionContext txExecutionContext) => _txExecutionContext = txExecutionContext;
 
-<<<<<<< HEAD
-    public EvmState EvmState { get => _currentState; private set => _currentState = value; }
-=======
     private EvmState _vmState;
     public EvmState EvmState { get => _vmState; private set => _vmState = value; }
->>>>>>> 70a269ee
     public int SectionIndex { get; set; }
 
     /// <summary>
@@ -171,12 +148,8 @@
         _worldState = worldState;
 
         // Prepare the specification and opcode mapping based on the current block header.
-<<<<<<< HEAD
         IReleaseSpec spec = BlockExecutionContext.Spec;
         PrepareOpcodes<TTracingInst>(spec);
-=======
-        IReleaseSpec spec = PrepareSpecAndOpcodes<TTracingInst>(BlockExecutionContext.Header);
->>>>>>> 70a269ee
 
         // Initialize the code repository and set up the initial execution state.
         _codeInfoRepository = TxExecutionContext.CodeInfoRepository;
@@ -221,10 +194,6 @@
                     if (_currentState.Env.CodeInfo is not null)
                     {
                         callResult = ExecuteCall<TTracingInst>(
-<<<<<<< HEAD
-=======
-                            _currentState,
->>>>>>> 70a269ee
                             _previousCallResult,
                             previousCallOutput,
                             _previousCallOutputDestination);
@@ -244,16 +213,10 @@
                     // Handle exceptions raised during the call execution.
                     if (callResult.IsException)
                     {
-<<<<<<< HEAD
                         TransactionSubstate substate = HandleException(in callResult, ref previousCallOutput, out bool terminate);
                         if (terminate)
                         {
                             _currentState = null;
-=======
-                        TransactionSubstate? substate = HandleException(in callResult, ref previousCallOutput);
-                        if (substate is not null)
-                        {
->>>>>>> 70a269ee
                             return substate;
                         }
                         // Continue execution if the exception did not immediately finalize the transaction.
@@ -266,17 +229,11 @@
                 {
                     if (_txTracer.IsTracingActions)
                     {
-<<<<<<< HEAD
                         TraceTransactionActionEnd(_currentState, callResult);
                     }
                     TransactionSubstate substate = PrepareTopLevelSubstate(in callResult);
                     _currentState = null;
                     return substate;
-=======
-                        TraceTransactionActionEnd(_currentState, spec, callResult);
-                    }
-                    return PrepareTopLevelSubstate(in callResult);
->>>>>>> 70a269ee
                 }
 
                 // For nested call frames, merge the results and restore the previous execution state.
@@ -303,10 +260,6 @@
                                     in callResult,
                                     previousState,
                                     gasAvailableForCodeDeposit,
-<<<<<<< HEAD
-=======
-                                    spec,
->>>>>>> 70a269ee
                                     ref previousStateSucceeded);
                             }
                             else if (previousState.ExecutionType.IsAnyCreateEof())
@@ -315,10 +268,6 @@
                                     in callResult,
                                     previousState,
                                     gasAvailableForCodeDeposit,
-<<<<<<< HEAD
-=======
-                                    spec,
->>>>>>> 70a269ee
                                     ref previousStateSucceeded);
                             }
                         }
@@ -353,16 +302,10 @@
 
         // Failure handling: attempts to process and possibly finalize the transaction after an error.
         Failure:
-<<<<<<< HEAD
             TransactionSubstate failSubstate = HandleFailure<TTracingInst>(failure, ref previousCallOutput, out bool shouldExit);
             if (shouldExit)
             {
                 _currentState = null;
-=======
-            TransactionSubstate? failSubstate = HandleFailure<TTracingInst>(failure, ref previousCallOutput);
-            if (failSubstate is not null)
-            {
->>>>>>> 70a269ee
                 return failSubstate;
             }
         }
@@ -404,11 +347,7 @@
         return previousCallOutput;
     }
 
-<<<<<<< HEAD
     private void HandleEofCreate(in CallResult callResult, EvmState previousState, long gasAvailableForCodeDeposit, ref bool previousStateSucceeded)
-=======
-    private void HandleEofCreate(in CallResult callResult, EvmState previousState, long gasAvailableForCodeDeposit, IReleaseSpec spec, ref bool previousStateSucceeded)
->>>>>>> 70a269ee
     {
         Address callCodeOwner = previousState.Env.ExecutingAccount;
         // ReturnCode was called with a container index and auxdata
@@ -417,19 +356,11 @@
         EofCodeInfo deployCodeInfo = (EofCodeInfo)callResult.Output.Container;
 
         // 2 - concatenate data section with (aux_data_offset, aux_data_offset + aux_data_size) memory segment and update data size in the header
-<<<<<<< HEAD
         Span<byte> bytecodeResult = new byte[deployCodeInfo.Code.Length + auxExtraData.Length];
         // 2 - 1 - 1 - copy old container
         deployCodeInfo.Code.Span.CopyTo(bytecodeResult);
         // 2 - 1 - 2 - copy aux data to dataSection
         auxExtraData.CopyTo(bytecodeResult[deployCodeInfo.Code.Length..]);
-=======
-        Span<byte> bytecodeResult = new byte[deployCodeInfo.MachineCode.Length + auxExtraData.Length];
-        // 2 - 1 - 1 - copy old container
-        deployCodeInfo.MachineCode.Span.CopyTo(bytecodeResult);
-        // 2 - 1 - 2 - copy aux data to dataSection
-        auxExtraData.CopyTo(bytecodeResult[deployCodeInfo.MachineCode.Length..]);
->>>>>>> 70a269ee
 
         // 2 - 2 - update data section size in the header u16
         int dataSubHeaderSectionStart =
@@ -456,10 +387,7 @@
 
         byte[] bytecodeResultArray = bytecodeResult.ToArray();
 
-<<<<<<< HEAD
         IReleaseSpec spec = BlockExecutionContext.Spec;
-=======
->>>>>>> 70a269ee
         // 3 - if updated deploy container size exceeds MAX_CODE_SIZE instruction exceptionally aborts
         bool invalidCode = bytecodeResultArray.Length > spec.MaxCodeSize;
         long codeDepositGasCost = CodeDepositHandler.CalculateCost(spec, bytecodeResultArray?.Length ?? 0);
@@ -523,10 +451,6 @@
         in CallResult callResult,
         EvmState previousState,
         long gasAvailableForCodeDeposit,
-<<<<<<< HEAD
-=======
-        IReleaseSpec spec,
->>>>>>> 70a269ee
         ref bool previousStateSucceeded)
     {
         // Cache whether transaction tracing is enabled to avoid multiple property lookups.
@@ -535,10 +459,7 @@
         // Get the address of the account that initiated the contract creation.
         Address callCodeOwner = previousState.Env.ExecutingAccount;
 
-<<<<<<< HEAD
         IReleaseSpec spec = BlockExecutionContext.Spec;
-=======
->>>>>>> 70a269ee
         // Calculate the gas cost required to deposit the contract code using legacy cost rules.
         long codeDepositGasCost = CodeDepositHandler.CalculateCost(spec, callResult.Output.Bytes.Length);
 
@@ -596,21 +517,13 @@
         }
     }
 
-<<<<<<< HEAD
     private TransactionSubstate PrepareTopLevelSubstate(scoped in CallResult callResult)
-=======
-    private TransactionSubstate PrepareTopLevelSubstate(in CallResult callResult)
->>>>>>> 70a269ee
     {
         return new TransactionSubstate(
             callResult.Output,
             _currentState.Refund,
             _currentState.AccessTracker.DestroyList,
-<<<<<<< HEAD
             _currentState.AccessTracker.Logs,
-=======
-            (IReadOnlyCollection<LogEntry>)_currentState.AccessTracker.Logs,
->>>>>>> 70a269ee
             callResult.ShouldRevert,
             isTracerConnected: _txTracer.IsTracing,
             _logger);
@@ -683,11 +596,7 @@
     /// A <see cref="TransactionSubstate"/> if the failure occurs in the top-level call; otherwise, <c>null</c>
     /// to indicate that execution should continue with the parent call frame.
     /// </returns>
-<<<<<<< HEAD
     private TransactionSubstate HandleFailure<TTracingInst>(Exception failure, scoped ref ZeroPaddedSpan previousCallOutput, out bool shouldExit)
-=======
-    private TransactionSubstate? HandleFailure<TTracingInst>(Exception failure, ref ZeroPaddedSpan previousCallOutput)
->>>>>>> 70a269ee
         where TTracingInst : struct, IFlag
     {
         // Log the exception if trace logging is enabled.
@@ -727,10 +636,7 @@
         {
             // For an OverflowException, force the error type to a generic Other error.
             EvmExceptionType finalErrorType = failure is OverflowException ? EvmExceptionType.Other : errorType;
-<<<<<<< HEAD
             shouldExit = true;
-=======
->>>>>>> 70a269ee
             return new TransactionSubstate(finalErrorType, txTracer.IsTracing);
         }
 
@@ -750,12 +656,8 @@
         _currentState = _stateStack.Pop();
         _currentState.IsContinuation = true;
 
-<<<<<<< HEAD
         shouldExit = false;
         return default;
-=======
-        return null;
->>>>>>> 70a269ee
     }
 
     /// <summary>
@@ -801,11 +703,7 @@
     /// A <see cref="TransactionSubstate"/> instance if the failure occurred in a top-level call,
     /// otherwise <c>null</c> to indicate that execution should continue in the parent frame.
     /// </returns>
-<<<<<<< HEAD
     private TransactionSubstate HandleException(scoped in CallResult callResult, scoped ref ZeroPaddedSpan previousCallOutput, out bool shouldExit)
-=======
-    private TransactionSubstate? HandleException(in CallResult callResult, ref ZeroPaddedSpan previousCallOutput)
->>>>>>> 70a269ee
     {
         // Cache the tracer to minimize repeated field accesses.
         ITxTracer txTracer = _txTracer;
@@ -825,10 +723,7 @@
         // If this is the top-level call, return a final transaction substate encapsulating the error.
         if (_currentState.IsTopLevel)
         {
-<<<<<<< HEAD
             shouldExit = true;
-=======
->>>>>>> 70a269ee
             return new TransactionSubstate(callResult.ExceptionType, txTracer.IsTracing);
         }
 
@@ -848,12 +743,8 @@
         _currentState.IsContinuation = true;
 
         // Return null to indicate that the failure was handled and execution should continue in the parent frame.
-<<<<<<< HEAD
         shouldExit = false;
         return default;
-=======
-        return null;
->>>>>>> 70a269ee
     }
 
     /// <summary>
@@ -928,7 +819,6 @@
             currentState.From,
             currentState.To,
             currentState.ExecutionType.IsAnyCreate()
-<<<<<<< HEAD
                 ? currentState.Env.CodeInfo.Code
                 : currentState.Env.InputData,
             currentState.ExecutionType);
@@ -939,44 +829,17 @@
     /// <summary>
     /// Prepares the opcode methods to be used during EVM execution,
     /// based on the provided release specification.
-=======
-                ? currentState.Env.CodeInfo.MachineCode
-                : currentState.Env.InputData,
-            currentState.ExecutionType);
-
-        if (_txTracer.IsTracingCode) _txTracer.ReportByteCode(currentState.Env.CodeInfo?.MachineCode ?? default);
-    }
-
-    /// <summary>
-    /// Prepares the release specification and opcode methods to be used during EVM execution,
-    /// based on the provided block header and the tracing instructions flag.
->>>>>>> 70a269ee
     /// </summary>
     /// <typeparam name="TTracingInst">
     /// A value type implementing <see cref="IFlag"/> that indicates whether tracing-specific opcodes
     /// should be used.
     /// </typeparam>
-<<<<<<< HEAD
     /// <param name="spec">
     /// The release specification, which is used to prepare the appropriate opcodes.
     /// </param>
     private void PrepareOpcodes<TTracingInst>(IReleaseSpec spec)
         where TTracingInst : struct, IFlag
     {
-=======
-    /// <param name="header">
-    /// The block header containing the block number and timestamp, which are used to select the appropriate release specification.
-    /// </param>
-    /// <returns>
-    /// The prepared <see cref="IReleaseSpec"/> instance, with its associated opcode methods cached for execution.
-    /// </returns>
-    private IReleaseSpec PrepareSpecAndOpcodes<TTracingInst>(BlockHeader header)
-        where TTracingInst : struct, IFlag
-    {
-        // Retrieve the release specification based on the block's number and timestamp.
-        IReleaseSpec spec = _specProvider.GetSpec(header.Number, header.Timestamp);
-
->>>>>>> 70a269ee
         // Check if tracing instructions are inactive.
         if (!TTracingInst.IsActive)
         {
@@ -1002,12 +865,6 @@
             // For tracing-enabled execution, generate (if necessary) and cache the traced opcode set.
             _opcodeMethods = (OpCode[])(spec.EvmInstructionsTraced ??= EvmInstructions.GenerateOpCodes<TTracingInst>(spec));
         }
-<<<<<<< HEAD
-=======
-
-        // Store the spec in field for future access and return it.
-        return (_spec = spec);
->>>>>>> 70a269ee
     }
 
     /// <summary>
@@ -1024,14 +881,9 @@
     /// <param name="callResult">
     /// The result of the executed call, including output bytes, exception and revert flags, and additional metadata.
     /// </param>
-<<<<<<< HEAD
     private void TraceTransactionActionEnd(EvmState currentState, in CallResult callResult)
     {
         IReleaseSpec spec = BlockExecutionContext.Spec;
-=======
-    private void TraceTransactionActionEnd(EvmState currentState, IReleaseSpec spec, in CallResult callResult)
-    {
->>>>>>> 70a269ee
         // Calculate the gas cost required for depositing the contract code based on the length of the output.
         long codeDepositGasCost = CodeDepositHandler.CalculateCost(spec, callResult.Output.Bytes.Length);
 
@@ -1091,11 +943,7 @@
         {
             if (_worldState.AccountExists(_parityTouchBugAccount.Address))
             {
-<<<<<<< HEAD
                 _worldState.AddToBalance(_parityTouchBugAccount.Address, UInt256.Zero, BlockExecutionContext.Spec);
-=======
-                _worldState.AddToBalance(_parityTouchBugAccount.Address, UInt256.Zero, _spec);
->>>>>>> 70a269ee
             }
 
             _parityTouchBugAccount.ShouldDelete = false;
@@ -1126,19 +974,12 @@
         long gasAvailable = state.GasAvailable;
 
         IPrecompile precompile = ((PrecompileInfo)state.Env.CodeInfo).Precompile;
-<<<<<<< HEAD
 
         IReleaseSpec spec = BlockExecutionContext.Spec;
         long baseGasCost = precompile.BaseGasCost(spec);
         long dataGasCost = precompile.DataGasCost(callData, spec);
 
         bool wasCreated = _worldState.AddToBalanceAndCreateIfNotExists(state.Env.ExecutingAccount, transferValue, spec);
-=======
-        long baseGasCost = precompile.BaseGasCost(_spec);
-        long blobGasCost = precompile.DataGasCost(callData, _spec);
-
-        bool wasCreated = _worldState.AddToBalanceAndCreateIfNotExists(state.Env.ExecutingAccount, transferValue, _spec);
->>>>>>> 70a269ee
 
         // https://github.com/ethereum/EIPs/blob/master/EIPS/eip-161.md
         // An additional issue was found in Parity,
@@ -1151,20 +992,12 @@
         if (state.Env.ExecutingAccount.Equals(_parityTouchBugAccount.Address)
             && !wasCreated
             && transferValue.IsZero
-<<<<<<< HEAD
             && spec.ClearEmptyAccountWhenTouched)
-=======
-            && _spec.ClearEmptyAccountWhenTouched)
->>>>>>> 70a269ee
         {
             _parityTouchBugAccount.ShouldDelete = true;
         }
 
-<<<<<<< HEAD
         if (!UpdateGas(checked(baseGasCost + dataGasCost), ref gasAvailable))
-=======
-        if (!UpdateGas(checked(baseGasCost + blobGasCost), ref gasAvailable))
->>>>>>> 70a269ee
         {
             return new(default, false, 0, true, EvmExceptionType.OutOfGas);
         }
@@ -1173,11 +1006,7 @@
 
         try
         {
-<<<<<<< HEAD
             (ReadOnlyMemory<byte> output, bool success) = precompile.Run(callData, spec);
-=======
-            (ReadOnlyMemory<byte> output, bool success) = precompile.Run(callData, _spec);
->>>>>>> 70a269ee
             CallResult callResult = new(output, precompileSuccess: success, fromVersion: 0, shouldRevert: !success);
             return callResult;
         }
@@ -1226,50 +1055,31 @@
     /// </remarks>
     [SkipLocalsInit]
     private CallResult ExecuteCall<TTracingInst>(
-<<<<<<< HEAD
-=======
-        EvmState vmState,
->>>>>>> 70a269ee
         ReadOnlyMemory<byte>? previousCallResult,
         ZeroPaddedSpan previousCallOutput,
         scoped in UInt256 previousCallOutputDestination)
         where TTracingInst : struct, IFlag
     {
-<<<<<<< HEAD
         EvmState vmState = _currentState;
-=======
->>>>>>> 70a269ee
         // Obtain a reference to the execution environment for convenience.
         ref readonly ExecutionEnvironment env = ref vmState.Env;
 
         // If this is the first call frame (not a continuation), adjust account balances and nonces.
         if (!vmState.IsContinuation)
         {
-<<<<<<< HEAD
             IReleaseSpec spec = BlockExecutionContext.Spec;
             // Ensure the executing account has sufficient balance and exists in the world state.
             _worldState.AddToBalanceAndCreateIfNotExists(env.ExecutingAccount, env.TransferValue, spec);
 
             // For contract creation calls, increment the nonce if the specification requires it.
             if (vmState.ExecutionType.IsAnyCreate() && spec.ClearEmptyAccountWhenTouched)
-=======
-            // Ensure the executing account has sufficient balance and exists in the world state.
-            _worldState.AddToBalanceAndCreateIfNotExists(env.ExecutingAccount, env.TransferValue, _spec);
-
-            // For contract creation calls, increment the nonce if the specification requires it.
-            if (vmState.ExecutionType.IsAnyCreate() && _spec.ClearEmptyAccountWhenTouched)
->>>>>>> 70a269ee
             {
                 _worldState.IncrementNonce(env.ExecutingAccount);
             }
         }
 
         // If no machine code is present, treat the call as empty.
-<<<<<<< HEAD
         if (env.CodeInfo.CodeSpan.Length == 0)
-=======
-        if (env.CodeInfo.MachineCode.Length == 0)
->>>>>>> 70a269ee
         {
             // Increment a metric for empty calls if this is a nested call.
             if (!vmState.IsTopLevel)
@@ -1316,12 +1126,6 @@
             vmState.Memory.Save(in localPreviousDest, previousCallOutput);
         }
 
-<<<<<<< HEAD
-=======
-        // Update the global EVM state with the current state.
-        EvmState = vmState;
-
->>>>>>> 70a269ee
         // Dispatch the bytecode interpreter.
         // The second generic parameter is selected based on whether the transaction tracer is cancelable:
         // - OffFlag is used when cancelation is not needed.
@@ -1404,11 +1208,7 @@
             {
 #if DEBUG
                 // Allow the debugger to inspect and possibly pause execution for debugging purposes.
-<<<<<<< HEAD
                 debugger?.TryWait(ref _currentState, ref programCounter, ref gasAvailable, ref stack.Head);
-=======
-                debugger?.TryWait(ref _vmState, ref programCounter, ref gasAvailable, ref stack.Head);
->>>>>>> 70a269ee
 #endif
                 // Fetch the current instruction from the code section.
                 Instruction instruction = Unsafe.Add(ref code, programCounter);
@@ -1482,11 +1282,7 @@
     DataReturn:
 #if DEBUG
         // Allow debugging before processing the return data.
-<<<<<<< HEAD
         debugger?.TryWait(ref _currentState, ref programCounter, ref gasAvailable, ref stack.Head);
-=======
-        debugger?.TryWait(ref _vmState, ref programCounter, ref gasAvailable, ref stack.Head);
->>>>>>> 70a269ee
 #endif
         // Process the return data based on its runtime type.
         if (ReturnData is EvmState state)
@@ -1516,11 +1312,7 @@
         // Lightest weight conversion as mostly just helpful when debugging to see what the opcodes are.
         static ReadOnlySpan<Instruction> GetInstructions(ICodeInfo codeInfo)
         {
-<<<<<<< HEAD
             ReadOnlySpan<byte> codeBytes = codeInfo.CodeSpan;
-=======
-            ReadOnlySpan<byte> codeBytes = codeInfo.CodeSection.Span;
->>>>>>> 70a269ee
             return MemoryMarshal.CreateReadOnlySpan(
                 ref Unsafe.As<byte, Instruction>(ref MemoryMarshal.GetReference(codeBytes)),
                 codeBytes.Length);
