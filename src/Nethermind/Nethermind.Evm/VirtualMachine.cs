// SPDX-FileCopyrightText: 2023 Demerzel Solutions Limited
// SPDX-License-Identifier: LGPL-3.0-only

using System;
using System.Collections.Generic;
using System.Numerics;
using System.Runtime.CompilerServices;
using System.Runtime.InteropServices;
using Nethermind.Core;
using Nethermind.Core.Caching;
using Nethermind.Core.Crypto;
using Nethermind.Core.Extensions;
using Nethermind.Core.Specs;
using Nethermind.Evm.CodeAnalysis;
using Nethermind.Evm.EOF;
using Nethermind.Evm.Precompiles;
using Nethermind.Evm.Precompiles.Bls;
using Nethermind.Evm.Precompiles.Snarks;
using Nethermind.Evm.Tracing;
using Nethermind.Int256;
using Nethermind.Logging;
using Nethermind.State;
using System.Diagnostics.CodeAnalysis;
using System.Diagnostics;

[assembly: InternalsVisibleTo("Nethermind.Evm.Test")]
[assembly: InternalsVisibleTo("Ethereum.Test.Base")]

namespace Nethermind.Evm;

public class VirtualMachine : IVirtualMachine
{
    public const int MaxCallDepth = 1024;

    private bool _simdOperationsEnabled = Vector<byte>.Count == 32;
    private UInt256 P255Int = (UInt256)BigInteger.Pow(2, 255);
    private UInt256 P255 => P255Int;
    private UInt256 BigInt256 = 256;
    public UInt256 BigInt32 = 32;

    internal byte[] BytesZero = { 0 };

    internal byte[] BytesZero32 =
    {
        0, 0, 0, 0, 0, 0, 0, 0,
        0, 0, 0, 0, 0, 0, 0, 0,
        0, 0, 0, 0, 0, 0, 0, 0,
        0, 0, 0, 0, 0, 0, 0, 0
    };

    internal byte[] BytesMax32 =
    {
        255, 255, 255, 255, 255, 255, 255, 255,
        255, 255, 255, 255, 255, 255, 255, 255,
        255, 255, 255, 255, 255, 255, 255, 255,
        255, 255, 255, 255, 255, 255, 255, 255
    };

    private readonly byte[] _chainId;

    private readonly IBlockhashProvider _blockhashProvider;
    private readonly ISpecProvider _specProvider;
    internal static readonly LruCache<KeccakKey, ICodeInfo> _codeCache = new(MemoryAllowance.CodeCacheSize, MemoryAllowance.CodeCacheSize, "VM bytecodes");
    private readonly ILogger _logger;
    private IWorldState _worldState;
    private IWorldState _state;
    private readonly Stack<EvmState> _stateStack = new();
    private (Address Address, bool ShouldDelete) _parityTouchBugAccount = (Address.FromNumber(3), false);
    private Dictionary<Address, ICodeInfo>? _precompiles;
    private byte[] _returnDataBuffer = Array.Empty<byte>();
    private ITxTracer _txTracer = NullTxTracer.Instance;

    public VirtualMachine(
        IBlockhashProvider? blockhashProvider,
        ISpecProvider? specProvider,
        ILogManager? logManager)
    {
        _logger = logManager?.GetClassLogger() ?? throw new ArgumentNullException(nameof(logManager));
        _blockhashProvider = blockhashProvider ?? throw new ArgumentNullException(nameof(blockhashProvider));
        _specProvider = specProvider ?? throw new ArgumentNullException(nameof(specProvider));
        _chainId = ((UInt256)specProvider.ChainId).ToBigEndian();
        InitializePrecompiledContracts();
    }

    public TransactionSubstate Run(EvmState state, IWorldState worldState, ITxTracer txTracer)
    {
        _txTracer = txTracer;

        _state = worldState;
        _worldState = worldState;

        IReleaseSpec spec = _specProvider.GetSpec(state.Env.TxExecutionContext.Header.Number, state.Env.TxExecutionContext.Header.Timestamp);
        EvmState currentState = state;
        byte[] previousCallResult = null;
        ZeroPaddedSpan previousCallOutput = ZeroPaddedSpan.Empty;
        UInt256 previousCallOutputDestination = UInt256.Zero;
        while (true)
        {
            if (!currentState.IsContinuation)
            {
                _returnDataBuffer = Array.Empty<byte>();
            }

            try
            {
                CallResult callResult;
                if (currentState.IsPrecompile)
                {
                    if (_txTracer.IsTracingActions)
                    {
                        _txTracer.ReportAction(currentState.GasAvailable, currentState.Env.Value, currentState.From, currentState.To, currentState.Env.InputData, currentState.ExecutionType, true);
                    }

                    callResult = ExecutePrecompile(currentState, spec);

                    if (!callResult.PrecompileSuccess.Value)
                    {
                        if (currentState.IsPrecompile && currentState.IsTopLevel)
                        {
                            Metrics.EvmExceptions++;
                            // TODO: when direct / calls are treated same we should not need such differentiation
                            throw new PrecompileExecutionFailureException();
                        }

                        // TODO: testing it as it seems the way to pass zkSNARKs tests
                        currentState.GasAvailable = 0;
                    }
                }
                else
                {
                    if (_txTracer.IsTracingActions && !currentState.IsContinuation)
                    {
                        _txTracer.ReportAction(currentState.GasAvailable, currentState.Env.Value, currentState.From, currentState.To, currentState.ExecutionType.IsAnyCreate() ? currentState.Env.CodeInfo.MachineCode : currentState.Env.InputData, currentState.ExecutionType);
                        if (_txTracer.IsTracingCode) _txTracer.ReportByteCode(currentState.Env.CodeInfo.MachineCode);
                    }


                    callResult = ExecuteCall(currentState, previousCallResult, previousCallOutput, previousCallOutputDestination, spec);
                    if (!callResult.IsReturn)
                    {
                        _stateStack.Push(currentState);
                        currentState = callResult.StateToExecute;
                        previousCallResult = null; // TODO: testing on ropsten sync, write VirtualMachineTest for this case as it was not covered by Ethereum tests (failing block 9411 on Ropsten https://ropsten.etherscan.io/vmtrace?txhash=0x666194d15c14c54fffafab1a04c08064af165870ef9a87f65711dcce7ed27fe1)
                        _returnDataBuffer = Array.Empty<byte>();
                        previousCallOutput = ZeroPaddedSpan.Empty;
                        continue;
                    }
                    if (callResult.IsException)
                    {
                        if (_txTracer.IsTracingActions) _txTracer.ReportActionError(callResult.ExceptionType);

                        _worldState.Restore(currentState.Snapshot);

                        RevertParityTouchBugAccount(spec);

                        if (currentState.IsTopLevel)
                        {
                            return new TransactionSubstate(callResult.ExceptionType, _txTracer != NullTxTracer.Instance);
                        }

                        previousCallResult = StatusCode.FailureBytes;
                        previousCallOutputDestination = UInt256.Zero;
                        _returnDataBuffer = Array.Empty<byte>();
                        previousCallOutput = ZeroPaddedSpan.Empty;

                        currentState.Dispose();
                        currentState = _stateStack.Pop();
                        currentState.IsContinuation = true;
                        continue;
                    }
                }

                if (currentState.IsTopLevel)
                {
                    if (_txTracer.IsTracingActions)
                    {
                        long codeDepositGasCost = CodeDepositHandler.CalculateCost(callResult.Output.Length, spec);

                        if (callResult.IsException)
                        {
                            _txTracer.ReportActionError(callResult.ExceptionType);
                        }
                        else if (callResult.ShouldRevert)
                        {
                            if (currentState.ExecutionType.IsAnyCreate())
                            {
                                _txTracer.ReportActionError(EvmExceptionType.Revert, currentState.GasAvailable - codeDepositGasCost);
                            }
                            else
                            {
                                _txTracer.ReportActionError(EvmExceptionType.Revert, currentState.GasAvailable);
                            }
                        }
                        else
                        {
                            if (currentState.ExecutionType.IsAnyCreate() && currentState.GasAvailable < codeDepositGasCost)
                            {
                                if (spec.ChargeForTopLevelCreate)
                                {
                                    _txTracer.ReportActionError(EvmExceptionType.OutOfGas);
                                }
                                else
                                {
                                    _txTracer.ReportActionEnd(currentState.GasAvailable, currentState.To, callResult.Output);
                                }
                            }
                            // Reject code starting with 0xEF if EIP-3541 is enabled And not following EOF if EIP-3540 is enabled and it has the EOF Prefix.
                            else if (currentState.ExecutionType.IsAnyCreate() && CodeDepositHandler.CodeIsInvalid(callResult.Output, spec, callResult.FromVersion))
                            {
                                _txTracer.ReportActionError(callResult.FromVersion > 0 ? EvmExceptionType.InvalidEofCode : EvmExceptionType.InvalidCode);
                            }
                            else
                            {
                                if (currentState.ExecutionType.IsAnyCreate())
                                {
                                    _txTracer.ReportActionEnd(currentState.GasAvailable - codeDepositGasCost, currentState.To, callResult.Output);
                                }
                                else
                                {
                                    _txTracer.ReportActionEnd(currentState.GasAvailable, _returnDataBuffer);
                                }
                            }
                        }
                    }

                    return new TransactionSubstate(
                        callResult.Output,
                        currentState.Refund,
                        (IReadOnlyCollection<Address>)currentState.DestroyList,
                        (IReadOnlyCollection<LogEntry>)currentState.Logs,
                        callResult.ShouldRevert,
                        _txTracer != NullTxTracer.Instance,
                        callResult.FromVersion);
                }

                Address callCodeOwner = currentState.Env.ExecutingAccount;
                EvmState previousState = currentState;
                currentState = _stateStack.Pop();
                currentState.IsContinuation = true;
                currentState.GasAvailable += previousState.GasAvailable;
                bool previousStateSucceeded = true;

                if (!callResult.ShouldRevert)
                {
                    long gasAvailableForCodeDeposit = previousState.GasAvailable; // TODO: refactor, this is to fix 61363 Ropsten
                    if (previousState.ExecutionType.IsAnyCreate())
                    {
                        previousCallResult = callCodeOwner.Bytes;
                        previousCallOutputDestination = UInt256.Zero;
                        _returnDataBuffer = Array.Empty<byte>();
                        previousCallOutput = ZeroPaddedSpan.Empty;

                        long codeDepositGasCost = CodeDepositHandler.CalculateCost(callResult.Output.Length, spec);
                        bool invalidCode = CodeDepositHandler.CodeIsInvalid(callResult.Output, spec, callResult.FromVersion);
                        if (gasAvailableForCodeDeposit >= codeDepositGasCost && !invalidCode)
                        {
                            _state.InsertCode(callCodeOwner, callResult.Output, spec);
                            currentState.GasAvailable -= codeDepositGasCost;

                            if (_txTracer.IsTracingActions)
                            {
                                _txTracer.ReportActionEnd(previousState.GasAvailable - codeDepositGasCost, callCodeOwner, callResult.Output);
                            }
                        }
                        else if (spec.FailOnOutOfGasCodeDeposit || invalidCode)
                        {
                            currentState.GasAvailable -= gasAvailableForCodeDeposit;
                            worldState.Restore(previousState.Snapshot);
                            if (!previousState.IsCreateOnPreExistingAccount)
                            {
                                _state.DeleteAccount(callCodeOwner);
                            }

                            previousCallResult = BytesZero;
                            previousStateSucceeded = false;

                            if (_txTracer.IsTracingActions)
                            {
                                _txTracer.ReportActionError(invalidCode ? EvmExceptionType.InvalidCode : EvmExceptionType.OutOfGas);
                            }
                        }
                        else if (_txTracer.IsTracingActions)
                        {
                            _txTracer.ReportActionEnd(0L, callCodeOwner, callResult.Output);
                        }
                    }
                    else
                    {
                        _returnDataBuffer = callResult.Output;
                        previousCallResult = callResult.PrecompileSuccess.HasValue ? (callResult.PrecompileSuccess.Value ? StatusCode.SuccessBytes : StatusCode.FailureBytes) : StatusCode.SuccessBytes;
                        previousCallOutput = callResult.Output.AsSpan().SliceWithZeroPadding(0, Math.Min(callResult.Output.Length, (int)previousState.OutputLength));
                        previousCallOutputDestination = (ulong)previousState.OutputDestination;
                        if (previousState.IsPrecompile)
                        {
                            // parity induced if else for vmtrace
                            if (_txTracer.IsTracingInstructions)
                            {
                                _txTracer.ReportMemoryChange((long)previousCallOutputDestination, previousCallOutput);
                            }
                        }

                        if (_txTracer.IsTracingActions)
                        {
                            _txTracer.ReportActionEnd(previousState.GasAvailable, _returnDataBuffer);
                        }
                    }

                    if (previousStateSucceeded)
                    {
                        previousState.CommitToParent(currentState);
                    }
                }
                else
                {
                    worldState.Restore(previousState.Snapshot);
                    _returnDataBuffer = callResult.Output;
                    previousCallResult = StatusCode.FailureBytes;
                    previousCallOutput = callResult.Output.AsSpan().SliceWithZeroPadding(0, Math.Min(callResult.Output.Length, (int)previousState.OutputLength));
                    previousCallOutputDestination = (ulong)previousState.OutputDestination;


                    if (_txTracer.IsTracingActions)
                    {
                        _txTracer.ReportActionError(EvmExceptionType.Revert, previousState.GasAvailable);
                    }
                }

                previousState.Dispose();
            }
            catch (Exception ex) when (ex is EvmException or OverflowException)
            {
                if (_logger.IsTrace) _logger.Trace($"exception ({ex.GetType().Name}) in {currentState.ExecutionType} at depth {currentState.Env.CallDepth} - restoring snapshot");

                _worldState.Restore(currentState.Snapshot);

                RevertParityTouchBugAccount(spec);

                if (txTracer.IsTracingInstructions)
                {
                    txTracer.ReportOperationError(ex is EvmException evmException ? evmException.ExceptionType : EvmExceptionType.Other);
                    txTracer.ReportOperationRemainingGas(0);
                }

                if (_txTracer.IsTracingActions)
                {
                    EvmException evmException = ex as EvmException;
                    _txTracer.ReportActionError(evmException?.ExceptionType ?? EvmExceptionType.Other);
                }

                if (currentState.IsTopLevel)
                {
                    return new TransactionSubstate(ex is OverflowException ? EvmExceptionType.Other : (ex as EvmException).ExceptionType, _txTracer != NullTxTracer.Instance);
                }

                previousCallResult = StatusCode.FailureBytes;
                previousCallOutputDestination = UInt256.Zero;
                _returnDataBuffer = Array.Empty<byte>();
                previousCallOutput = ZeroPaddedSpan.Empty;

                currentState.Dispose();
                currentState = _stateStack.Pop();
                currentState.IsContinuation = true;
            }
        }
    }

    private void RevertParityTouchBugAccount(IReleaseSpec spec)
    {
        if (_parityTouchBugAccount.ShouldDelete)
        {
            if (_state.AccountExists(_parityTouchBugAccount.Address))
            {
                _state.AddToBalance(_parityTouchBugAccount.Address, UInt256.Zero, spec);
            }

            _parityTouchBugAccount.ShouldDelete = false;
        }
    }

    public ICodeInfo GetCachedCodeInfo(IWorldState state, Address codeSource, IReleaseSpec vmSpec)
    {
        if (codeSource.IsPrecompile(vmSpec))
        {
            if (_precompiles is null)
            {
                throw new InvalidOperationException("EVM precompile have not been initialized properly.");
            }

            return _precompiles[codeSource];
        }

        Keccak codeHash = state.GetCodeHash(codeSource);
        ICodeInfo cachedCodeInfo = _codeCache.Get(codeHash);
        if (cachedCodeInfo is null)
        {
            byte[] code = state.GetCode(codeHash);

            if (code is null)
            {
                throw new NullReferenceException($"Code {codeHash} missing in the state for address {codeSource}");
            }
            // check if Eof and make EofCodeInfo
            cachedCodeInfo = CodeInfoFactory.CreateCodeInfo(code, vmSpec);
            _codeCache.Set(codeHash, cachedCodeInfo);
        }
        else
        {
            // need to touch code so that any collectors that track database access are informed
            state.TouchCode(codeHash);
        }

        return cachedCodeInfo;
    }

    public void DisableSimdInstructions()
    {
        _simdOperationsEnabled = false;
    }

    private void InitializePrecompiledContracts()
    {
        _precompiles = new Dictionary<Address, ICodeInfo>
        {
            [EcRecoverPrecompile.Instance.Address] = new CodeInfo(EcRecoverPrecompile.Instance),
            [Sha256Precompile.Instance.Address] = new CodeInfo(Sha256Precompile.Instance),
            [Ripemd160Precompile.Instance.Address] = new CodeInfo(Ripemd160Precompile.Instance),
            [IdentityPrecompile.Instance.Address] = new CodeInfo(IdentityPrecompile.Instance),

            [Bn254AddPrecompile.Instance.Address] = new CodeInfo(Bn254AddPrecompile.Instance),
            [Bn254MulPrecompile.Instance.Address] = new CodeInfo(Bn254MulPrecompile.Instance),
            [Bn254PairingPrecompile.Instance.Address] = new CodeInfo(Bn254PairingPrecompile.Instance),
            [ModExpPrecompile.Instance.Address] = new CodeInfo(ModExpPrecompile.Instance),

            [Blake2FPrecompile.Instance.Address] = new CodeInfo(Blake2FPrecompile.Instance),

            [G1AddPrecompile.Instance.Address] = new CodeInfo(G1AddPrecompile.Instance),
            [G1MulPrecompile.Instance.Address] = new CodeInfo(G1MulPrecompile.Instance),
            [G1MultiExpPrecompile.Instance.Address] = new CodeInfo(G1MultiExpPrecompile.Instance),
            [G2AddPrecompile.Instance.Address] = new CodeInfo(G2AddPrecompile.Instance),
            [G2MulPrecompile.Instance.Address] = new CodeInfo(G2MulPrecompile.Instance),
            [G2MultiExpPrecompile.Instance.Address] = new CodeInfo(G2MultiExpPrecompile.Instance),
            [PairingPrecompile.Instance.Address] = new CodeInfo(PairingPrecompile.Instance),
            [MapToG1Precompile.Instance.Address] = new CodeInfo(MapToG1Precompile.Instance),
            [MapToG2Precompile.Instance.Address] = new CodeInfo(MapToG2Precompile.Instance),

            [PointEvaluationPrecompile.Instance.Address] = new CodeInfo(PointEvaluationPrecompile.Instance),
        };
    }

    private static bool UpdateGas(long gasCost, ref long gasAvailable)
    {
        // Console.WriteLine($"{gasCost}");
        if (gasAvailable < gasCost)
        {
            return false;
        }

        gasAvailable -= gasCost;
        return true;
    }

    private static void UpdateGasUp(long refund, ref long gasAvailable)
    {
        gasAvailable += refund;
    }

    private bool ChargeAccountAccessGas(ref long gasAvailable, EvmState vmState, Address address, IReleaseSpec spec, bool chargeForWarm = true)
    {
        // Console.WriteLine($"Accessing {address}");

        bool result = true;
        if (spec.UseHotAndColdStorage)
        {
            if (_txTracer.IsTracingAccess) // when tracing access we want cost as if it was warmed up from access list
            {
                vmState.WarmUp(address);
            }

            if (vmState.IsCold(address) && !address.IsPrecompile(spec))
            {
                result = UpdateGas(GasCostOf.ColdAccountAccess, ref gasAvailable);
                vmState.WarmUp(address);
            }
            else if (chargeForWarm)
            {
                result = UpdateGas(GasCostOf.WarmStateRead, ref gasAvailable);
            }
        }

        return result;
    }

    private enum StorageAccessType
    {
        SLOAD,
        SSTORE
    }

    private bool ChargeStorageAccessGas(
        ref long gasAvailable,
        EvmState vmState,
        StorageCell storageCell,
        StorageAccessType storageAccessType,
        IReleaseSpec spec)
    {
        // Console.WriteLine($"Accessing {storageCell} {storageAccessType}");

        bool result = true;
        if (spec.UseHotAndColdStorage)
        {
            if (_txTracer.IsTracingAccess) // when tracing access we want cost as if it was warmed up from access list
            {
                vmState.WarmUp(storageCell);
            }

            if (vmState.IsCold(storageCell))
            {
                result = UpdateGas(GasCostOf.ColdSLoad, ref gasAvailable);
                vmState.WarmUp(storageCell);
            }
            else if (storageAccessType == StorageAccessType.SLOAD)
            {
                // we do not charge for WARM_STORAGE_READ_COST in SSTORE scenario
                result = UpdateGas(GasCostOf.WarmStateRead, ref gasAvailable);
            }
        }

        return result;
    }

    private CallResult ExecutePrecompile(EvmState state, IReleaseSpec spec)
    {
        ReadOnlyMemory<byte> callData = state.Env.InputData;
        UInt256 transferValue = state.Env.TransferValue;
        long gasAvailable = state.GasAvailable;

        IPrecompile precompile = state.Env.CodeInfo.Precompile;
        long baseGasCost = precompile.BaseGasCost(spec);
        long dataGasCost = precompile.DataGasCost(callData, spec);

        bool wasCreated = false;
        if (!_state.AccountExists(state.Env.ExecutingAccount))
        {
            wasCreated = true;
            _state.CreateAccount(state.Env.ExecutingAccount, transferValue);
        }
        else
        {
            _state.AddToBalance(state.Env.ExecutingAccount, transferValue, spec);
        }

        // https://github.com/ethereum/EIPs/blob/master/EIPS/eip-161.md
        // An additional issue was found in Parity,
        // where the Parity client incorrectly failed
        // to revert empty account deletions in a more limited set of contexts
        // involving out-of-gas calls to precompiled contracts;
        // the new Geth behavior matches Parity’s,
        // and empty accounts will cease to be a source of concern in general
        // in about one week once the state clearing process finishes.
        if (state.Env.ExecutingAccount.Equals(_parityTouchBugAccount.Address)
            && !wasCreated
            && transferValue.IsZero
            && spec.ClearEmptyAccountWhenTouched)
        {
            _parityTouchBugAccount.ShouldDelete = true;
        }

        //if(!UpdateGas(dataGasCost, ref gasAvailable)) return CallResult.Exception;
        if (!UpdateGas(baseGasCost, ref gasAvailable))
        {
            Metrics.EvmExceptions++;
            throw new OutOfGasException();
        }

        if (!UpdateGas(dataGasCost, ref gasAvailable))
        {
            Metrics.EvmExceptions++;
            throw new OutOfGasException();
        }

        state.GasAvailable = gasAvailable;

        try
        {
            (ReadOnlyMemory<byte> output, bool success) = precompile.Run(callData, spec);
            CallResult callResult = new(output.ToArray(), success, 0, !success);
            return callResult;
        }
        catch (Exception exception)
        {
            if (_logger.IsDebug) _logger.Error($"Precompiled contract ({precompile.GetType()}) execution exception", exception);
            CallResult callResult = new(Array.Empty<byte>(), false, 0, true);
            return callResult;
        }
    }

    [SkipLocalsInit]
    private CallResult ExecuteCall(EvmState vmState, byte[]? previousCallResult, ZeroPaddedSpan previousCallOutput, scoped in UInt256 previousCallOutputDestination, IReleaseSpec spec)
    {
        bool isTrace = _logger.IsTrace;
        bool traceOpcodes = _txTracer.IsTracingInstructions;
        ref readonly ExecutionEnvironment env = ref vmState.Env;
        ref readonly TxExecutionContext txCtx = ref env.TxExecutionContext;

        if (!vmState.IsContinuation)
        {
            if (!_state.AccountExists(env.ExecutingAccount))
            {
                _state.CreateAccount(env.ExecutingAccount, env.TransferValue);
            }
            else
            {
                _state.AddToBalance(env.ExecutingAccount, env.TransferValue, spec);
            }

            if (vmState.ExecutionType.IsAnyCreate() && spec.ClearEmptyAccountWhenTouched)
            {
                _state.IncrementNonce(env.ExecutingAccount);
            }
        }

        if (vmState.Env.CodeInfo.MachineCode.Length == 0)
        {
            goto Empty;
        }

        // if (vmState.Env.CodeInfo.MachineCode.AsSpan().StartsWith(EvmObjectFormat.MAGIC) && vmState.Env.CodeInfo is CodeInfo)
        // {
        //     return CallResult.InvalidEofCodeException;
        // }

        vmState.InitStacks();
        EvmStack stack = new(vmState.DataStack.AsSpan(), vmState.DataStackHead, _txTracer);
        long gasAvailable = vmState.GasAvailable;
        int programCounter = vmState.ProgramCounter;
        int sectionIndex = 0;
        ReadOnlySpan<byte> codeSection = env.CodeInfo.CodeSection.Span;
        ReadOnlySpan<byte> dataSection = env.CodeInfo.DataSection.Span;
        ReadOnlySpan<byte> typeSection = env.CodeInfo.TypeSection.Span;

        static void UpdateCurrentState(EvmState state, int pc, long gas, int stackHead)
        {
            state.ProgramCounter = pc;
            state.GasAvailable = gas;
            state.DataStackHead = stackHead;
        }

        if (previousCallResult is not null)
        {
            stack.PushBytes(previousCallResult);
            if (_txTracer.IsTracingInstructions) _txTracer.ReportOperationRemainingGas(vmState.GasAvailable);
        }

        if (previousCallOutput.Length > 0)
        {
            UInt256 localPreviousDest = previousCallOutputDestination;
            if (!UpdateMemoryCost(vmState, ref gasAvailable, in localPreviousDest, (ulong)previousCallOutput.Length))
            {
                ThrowStackOverflowException();
            }

            vmState.Memory.Save(in localPreviousDest, previousCallOutput);
            //                if(_txTracer.IsTracingInstructions) _txTracer.ReportMemoryChange((long)localPreviousDest, previousCallOutput);
        }

        while (programCounter < codeSection.Length)
        {
            Instruction instruction = (Instruction)codeSection[programCounter];
            // Console.WriteLine(instruction);
            if (traceOpcodes)
            {
                StartInstructionTrace(instruction, vmState, gasAvailable, programCounter, in stack);
            }

            programCounter++;
            switch (instruction)
            {
                case Instruction.STOP:
                    {
                        UpdateCurrentState(vmState, programCounter, gasAvailable, stack.Head);
                        goto EmptyTrace;
                    }
                case Instruction.ADD:
                    {
                        if (!UpdateGas(GasCostOf.VeryLow, ref gasAvailable)) goto OutOfGas;

                        stack.PopUInt256(out UInt256 b);
                        stack.PopUInt256(out UInt256 a);
                        UInt256.Add(in a, in b, out UInt256 c);
                        stack.PushUInt256(c);

                        break;
                    }
                case Instruction.MUL:
                    {
                        if (!UpdateGas(GasCostOf.Low, ref gasAvailable)) goto OutOfGas;

                        stack.PopUInt256(out UInt256 a);
                        stack.PopUInt256(out UInt256 b);
                        UInt256.Multiply(in a, in b, out UInt256 res);
                        stack.PushUInt256(in res);
                        break;
                    }
                case Instruction.SUB:
                    {
                        if (!UpdateGas(GasCostOf.VeryLow, ref gasAvailable)) goto OutOfGas;

                        stack.PopUInt256(out UInt256 a);
                        stack.PopUInt256(out UInt256 b);
                        UInt256.Subtract(in a, in b, out UInt256 result);

                        stack.PushUInt256(in result);
                        break;
                    }
                case Instruction.DIV:
                    {
                        if (!UpdateGas(GasCostOf.Low, ref gasAvailable)) goto OutOfGas;

                        stack.PopUInt256(out UInt256 a);
                        stack.PopUInt256(out UInt256 b);
                        if (b.IsZero)
                        {
                            stack.PushZero();
                        }
                        else
                        {
                            UInt256.Divide(in a, in b, out UInt256 res);
                            stack.PushUInt256(in res);
                        }

                        break;
                    }
                case Instruction.SDIV:
                    {
                        if (!UpdateGas(GasCostOf.Low, ref gasAvailable)) goto OutOfGas;

                        stack.PopUInt256(out UInt256 a);
                        stack.PopSignedInt256(out Int256.Int256 b);
                        if (b.IsZero)
                        {
                            stack.PushZero();
                        }
                        else if (b == Int256.Int256.MinusOne && a == P255)
                        {
                            UInt256 res = P255;
                            stack.PushUInt256(in res);
                        }
                        else
                        {
                            Int256.Int256 signedA = new(a);
                            Int256.Int256.Divide(in signedA, in b, out Int256.Int256 res);
                            stack.PushSignedInt256(in res);
                        }

                        break;
                    }
                case Instruction.MOD:
                    {
                        if (!UpdateGas(GasCostOf.Low, ref gasAvailable)) goto OutOfGas;

                        stack.PopUInt256(out UInt256 a);
                        stack.PopUInt256(out UInt256 b);
                        UInt256.Mod(in a, in b, out UInt256 result);
                        stack.PushUInt256(in result);
                        break;
                    }
                case Instruction.SMOD:
                    {
                        if (!UpdateGas(GasCostOf.Low, ref gasAvailable)) goto OutOfGas;

                        stack.PopSignedInt256(out Int256.Int256 a);
                        stack.PopSignedInt256(out Int256.Int256 b);
                        if (b.IsZero || b.IsOne)
                        {
                            stack.PushZero();
                        }
                        else
                        {
                            a.Mod(in b, out Int256.Int256 mod);
                            stack.PushSignedInt256(in mod);
                        }

                        break;
                    }
                case Instruction.ADDMOD:
                    {
                        if (!UpdateGas(GasCostOf.Mid, ref gasAvailable)) goto OutOfGas;

                        stack.PopUInt256(out UInt256 a);
                        stack.PopUInt256(out UInt256 b);
                        stack.PopUInt256(out UInt256 mod);

                        if (mod.IsZero)
                        {
                            stack.PushZero();
                        }
                        else
                        {
                            UInt256.AddMod(a, b, mod, out UInt256 res);
                            stack.PushUInt256(in res);
                        }

                        break;
                    }
                case Instruction.MULMOD:
                    {
                        if (!UpdateGas(GasCostOf.Mid, ref gasAvailable)) goto OutOfGas;

                        stack.PopUInt256(out UInt256 a);
                        stack.PopUInt256(out UInt256 b);
                        stack.PopUInt256(out UInt256 mod);

                        if (mod.IsZero)
                        {
                            stack.PushZero();
                        }
                        else
                        {
                            UInt256.MultiplyMod(in a, in b, in mod, out UInt256 res);
                            stack.PushUInt256(in res);
                        }

                        break;
                    }
                case Instruction.EXP:
                    {
                        if (!UpdateGas(GasCostOf.Exp, ref gasAvailable)) goto OutOfGas;

                        Metrics.ModExpOpcode++;

                        stack.PopUInt256(out UInt256 baseInt);
                        Span<byte> exp = stack.PopBytes();

                        int leadingZeros = exp.LeadingZerosCount();
                        if (leadingZeros != 32)
                        {
                            int expSize = 32 - leadingZeros;
                            if (!UpdateGas(spec.GetExpByteCost() * expSize, ref gasAvailable)) goto OutOfGas;
                        }
                        else
                        {
                            stack.PushOne();
                            break;
                        }

                        if (baseInt.IsZero)
                        {
                            stack.PushZero();
                        }
                        else if (baseInt.IsOne)
                        {
                            stack.PushOne();
                        }
                        else
                        {
                            UInt256.Exp(baseInt, new UInt256(exp, true), out UInt256 res);
                            stack.PushUInt256(in res);
                        }

                        break;
                    }
                case Instruction.SIGNEXTEND:
                    {
                        if (!UpdateGas(GasCostOf.Low, ref gasAvailable)) goto OutOfGas;

                        stack.PopUInt256(out UInt256 a);
                        if (a >= BigInt32)
                        {
                            stack.EnsureDepth(1);
                            break;
                        }

                        int position = 31 - (int)a;

                        Span<byte> b = stack.PopBytes();
                        sbyte sign = (sbyte)b[position];

                        if (sign >= 0)
                        {
                            BytesZero32.AsSpan(0, position).CopyTo(b[..position]);
                        }
                        else
                        {
                            BytesMax32.AsSpan(0, position).CopyTo(b[..position]);
                        }

                        stack.PushBytes(b);
                        break;
                    }
                case Instruction.LT:
                    {
                        if (!UpdateGas(GasCostOf.VeryLow, ref gasAvailable)) goto OutOfGas;

                        stack.PopUInt256(out UInt256 a);
                        stack.PopUInt256(out UInt256 b);
                        if (a < b)
                        {
                            stack.PushOne();
                        }
                        else
                        {
                            stack.PushZero();
                        }

                        break;
                    }
                case Instruction.GT:
                    {
                        if (!UpdateGas(GasCostOf.VeryLow, ref gasAvailable)) goto OutOfGas;

                        stack.PopUInt256(out UInt256 a);
                        stack.PopUInt256(out UInt256 b);
                        if (a > b)
                        {
                            stack.PushOne();
                        }
                        else
                        {
                            stack.PushZero();
                        }

                        break;
                    }
                case Instruction.SLT:
                    {
                        if (!UpdateGas(GasCostOf.VeryLow, ref gasAvailable)) goto OutOfGas;

                        stack.PopSignedInt256(out Int256.Int256 a);
                        stack.PopSignedInt256(out Int256.Int256 b);

                        if (a.CompareTo(b) < 0)
                        {
                            stack.PushOne();
                        }
                        else
                        {
                            stack.PushZero();
                        }

                        break;
                    }
                case Instruction.SGT:
                    {
                        if (!UpdateGas(GasCostOf.VeryLow, ref gasAvailable)) goto OutOfGas;

                        stack.PopSignedInt256(out Int256.Int256 a);
                        stack.PopSignedInt256(out Int256.Int256 b);
                        if (a.CompareTo(b) > 0)
                        {
                            stack.PushOne();
                        }
                        else
                        {
                            stack.PushZero();
                        }

                        break;
                    }
                case Instruction.EQ:
                    {
                        if (!UpdateGas(GasCostOf.VeryLow, ref gasAvailable)) goto OutOfGas;

                        Span<byte> a = stack.PopBytes();
                        Span<byte> b = stack.PopBytes();
                        if (a.SequenceEqual(b))
                        {
                            stack.PushOne();
                        }
                        else
                        {
                            stack.PushZero();
                        }

                        break;
                    }
                case Instruction.ISZERO:
                    {
                        if (!UpdateGas(GasCostOf.VeryLow, ref gasAvailable)) goto OutOfGas;

                        Span<byte> a = stack.PopBytes();
                        if (a.SequenceEqual(BytesZero32))
                        {
                            stack.PushOne();
                        }
                        else
                        {
                            stack.PushZero();
                        }

                        break;
                    }
                case Instruction.AND:
                    {
                        if (!UpdateGas(GasCostOf.VeryLow, ref gasAvailable)) goto OutOfGas;

                        Span<byte> a = stack.PopBytes();
                        Span<byte> b = stack.PopBytes();

                        if (_simdOperationsEnabled)
                        {
                            Vector<byte> aVec = new(a);
                            Vector<byte> bVec = new(b);

                            Vector.BitwiseAnd(aVec, bVec).CopyTo(stack.Register);
                        }
                        else
                        {
                            ref ulong refA = ref MemoryMarshal.AsRef<ulong>(a);
                            ref ulong refB = ref MemoryMarshal.AsRef<ulong>(b);
                            ref ulong refBuffer = ref MemoryMarshal.AsRef<ulong>(stack.Register);

                            refBuffer = refA & refB;
                            Unsafe.Add(ref refBuffer, 1) = Unsafe.Add(ref refA, 1) & Unsafe.Add(ref refB, 1);
                            Unsafe.Add(ref refBuffer, 2) = Unsafe.Add(ref refA, 2) & Unsafe.Add(ref refB, 2);
                            Unsafe.Add(ref refBuffer, 3) = Unsafe.Add(ref refA, 3) & Unsafe.Add(ref refB, 3);
                        }

                        stack.PushBytes(stack.Register);
                        break;
                    }
                case Instruction.OR:
                    {
                        if (!UpdateGas(GasCostOf.VeryLow, ref gasAvailable)) goto OutOfGas;

                        Span<byte> a = stack.PopBytes();
                        Span<byte> b = stack.PopBytes();

                        if (_simdOperationsEnabled)
                        {
                            Vector<byte> aVec = new(a);
                            Vector<byte> bVec = new(b);

                            Vector.BitwiseOr(aVec, bVec).CopyTo(stack.Register);
                        }
                        else
                        {
                            ref ulong refA = ref MemoryMarshal.AsRef<ulong>(a);
                            ref ulong refB = ref MemoryMarshal.AsRef<ulong>(b);
                            ref ulong refBuffer = ref MemoryMarshal.AsRef<ulong>(stack.Register);

                            refBuffer = refA | refB;
                            Unsafe.Add(ref refBuffer, 1) = Unsafe.Add(ref refA, 1) | Unsafe.Add(ref refB, 1);
                            Unsafe.Add(ref refBuffer, 2) = Unsafe.Add(ref refA, 2) | Unsafe.Add(ref refB, 2);
                            Unsafe.Add(ref refBuffer, 3) = Unsafe.Add(ref refA, 3) | Unsafe.Add(ref refB, 3);
                        }

                        stack.PushBytes(stack.Register);
                        break;
                    }
                case Instruction.XOR:
                    {
                        if (!UpdateGas(GasCostOf.VeryLow, ref gasAvailable)) goto OutOfGas;

                        Span<byte> a = stack.PopBytes();
                        Span<byte> b = stack.PopBytes();

                        if (_simdOperationsEnabled)
                        {
                            Vector<byte> aVec = new(a);
                            Vector<byte> bVec = new(b);

                            Vector.Xor(aVec, bVec).CopyTo(stack.Register);
                        }
                        else
                        {
                            ref ulong refA = ref MemoryMarshal.AsRef<ulong>(a);
                            ref ulong refB = ref MemoryMarshal.AsRef<ulong>(b);
                            ref ulong refBuffer = ref MemoryMarshal.AsRef<ulong>(stack.Register);

                            refBuffer = refA ^ refB;
                            Unsafe.Add(ref refBuffer, 1) = Unsafe.Add(ref refA, 1) ^ Unsafe.Add(ref refB, 1);
                            Unsafe.Add(ref refBuffer, 2) = Unsafe.Add(ref refA, 2) ^ Unsafe.Add(ref refB, 2);
                            Unsafe.Add(ref refBuffer, 3) = Unsafe.Add(ref refA, 3) ^ Unsafe.Add(ref refB, 3);
                        }

                        stack.PushBytes(stack.Register);
                        break;
                    }
                case Instruction.NOT:
                    {
                        if (!UpdateGas(GasCostOf.VeryLow, ref gasAvailable)) goto OutOfGas;

                        Span<byte> a = stack.PopBytes();

                        if (_simdOperationsEnabled)
                        {
                            Vector<byte> aVec = new(a);
                            Vector<byte> negVec = Vector.Xor(aVec, new Vector<byte>(BytesMax32));

                            negVec.CopyTo(stack.Register);
                        }
                        else
                        {
                            ref var refA = ref MemoryMarshal.AsRef<ulong>(a);
                            ref var refBuffer = ref MemoryMarshal.AsRef<ulong>(stack.Register);

                            refBuffer = ~refA;
                            Unsafe.Add(ref refBuffer, 1) = ~Unsafe.Add(ref refA, 1);
                            Unsafe.Add(ref refBuffer, 2) = ~Unsafe.Add(ref refA, 2);
                            Unsafe.Add(ref refBuffer, 3) = ~Unsafe.Add(ref refA, 3);
                        }

                        stack.PushBytes(stack.Register);
                        break;
                    }
                case Instruction.BYTE:
                    {
                        if (!UpdateGas(GasCostOf.VeryLow, ref gasAvailable)) goto OutOfGas;

                        stack.PopUInt256(out UInt256 position);
                        Span<byte> bytes = stack.PopBytes();

                        if (position >= BigInt32)
                        {
                            stack.PushZero();
                            break;
                        }

                        int adjustedPosition = bytes.Length - 32 + (int)position;
                        if (adjustedPosition < 0)
                        {
                            stack.PushZero();
                        }
                        else
                        {
                            stack.PushByte(bytes[adjustedPosition]);
                        }

                        break;
                    }
                case Instruction.SHA3:
                    {
                        stack.PopUInt256(out UInt256 memSrc);
                        stack.PopUInt256(out UInt256 memLength);
                        if (!UpdateGas(GasCostOf.Sha3 + GasCostOf.Sha3Word * EvmPooledMemory.Div32Ceiling(memLength),
                            ref gasAvailable)) goto OutOfGas;

                        if (!UpdateMemoryCost(vmState, ref gasAvailable, in memSrc, memLength)) goto OutOfGas;

                        Span<byte> memData = vmState.Memory.LoadSpan(in memSrc, memLength);
                        stack.PushBytes(ValueKeccak.Compute(memData).BytesAsSpan);
                        break;
                    }
                case Instruction.ADDRESS:
                    {
                        if (!UpdateGas(GasCostOf.Base, ref gasAvailable)) goto OutOfGas;

                        stack.PushBytes(env.ExecutingAccount.Bytes);
                        break;
                    }
                case Instruction.BALANCE:
                    {
                        long gasCost = spec.GetBalanceCost();
                        if (gasCost != 0 && !UpdateGas(gasCost, ref gasAvailable)) goto OutOfGas;

                        Address address = stack.PopAddress();
                        if (!ChargeAccountAccessGas(ref gasAvailable, vmState, address, spec)) goto OutOfGas;

                        UInt256 balance = _state.GetBalance(address);
                        stack.PushUInt256(in balance);
                        break;
                    }
                case Instruction.CALLER:
                    {
                        if (!UpdateGas(GasCostOf.Base, ref gasAvailable)) goto OutOfGas;

                        stack.PushBytes(env.Caller.Bytes);
                        break;
                    }
                case Instruction.CALLVALUE:
                    {
                        if (!UpdateGas(GasCostOf.Base, ref gasAvailable)) goto OutOfGas;

                        UInt256 callValue = env.Value;
                        stack.PushUInt256(in callValue);
                        break;
                    }
                case Instruction.ORIGIN:
                    {
                        if (!UpdateGas(GasCostOf.Base, ref gasAvailable)) goto OutOfGas;

                        stack.PushBytes(txCtx.Origin.Bytes);
                        break;
                    }
                case Instruction.CALLDATALOAD:
                    {
                        if (!UpdateGas(GasCostOf.VeryLow, ref gasAvailable)) goto OutOfGas;

                        stack.PopUInt256(out UInt256 src);
                        stack.PushBytes(env.InputData.SliceWithZeroPadding(src, 32));
                        break;
                    }
                case Instruction.CALLDATASIZE:
                    {
                        if (!UpdateGas(GasCostOf.Base, ref gasAvailable)) goto OutOfGas;

                        UInt256 callDataSize = (UInt256)env.InputData.Length;
                        stack.PushUInt256(in callDataSize);
                        break;
                    }
                case Instruction.CALLDATACOPY:
                    {
                        stack.PopUInt256(out UInt256 dest);
                        stack.PopUInt256(out UInt256 src);
                        stack.PopUInt256(out UInt256 length);
                        if (!UpdateGas(GasCostOf.VeryLow + GasCostOf.Memory * EvmPooledMemory.Div32Ceiling(length),
                            ref gasAvailable)) goto OutOfGas;

                        if (length > UInt256.Zero)
                        {
                            if (!UpdateMemoryCost(vmState, ref gasAvailable, in dest, length)) goto OutOfGas;

                            ZeroPaddedMemory callDataSlice = env.InputData.SliceWithZeroPadding(src, (int)length);
                            vmState.Memory.Save(in dest, callDataSlice);
                            if (_txTracer.IsTracingInstructions)
                            {
                                _txTracer.ReportMemoryChange((long)dest, callDataSlice);
                            }
                        }

                        break;
                    }
                case Instruction.CODESIZE:
                    {
                        if (!UpdateGas(GasCostOf.Base, ref gasAvailable)) goto OutOfGas;

                        UInt256 codeLength = (UInt256)env.CodeInfo.MachineCode.Length;
                        stack.PushUInt256(in codeLength);
                        break;
                    }
                case Instruction.CODECOPY:
                    {
                        UInt256 code_length = (UInt256)env.CodeInfo.MachineCode.Length;
                        stack.PopUInt256(out UInt256 dest);
                        stack.PopUInt256(out UInt256 src);
                        stack.PopUInt256(out UInt256 length);
                        if (!UpdateGas(GasCostOf.VeryLow + GasCostOf.Memory * EvmPooledMemory.Div32Ceiling(length), ref gasAvailable)) goto OutOfGas;

                        if (length > UInt256.Zero)
                        {
                            if (!UpdateMemoryCost(vmState, ref gasAvailable, in dest, length)) goto OutOfGas;

                            ZeroPaddedSpan codeSlice = env.CodeInfo.MachineCode.SliceWithZeroPadding(src, (int)length);
                            vmState.Memory.Save(in dest, codeSlice);
                            if (_txTracer.IsTracingInstructions) _txTracer.ReportMemoryChange((long)dest, codeSlice);
                        }

                        break;
                    }
                case Instruction.GASPRICE:
                    {
                        if (!UpdateGas(GasCostOf.Base, ref gasAvailable)) goto OutOfGas;

                        UInt256 gasPrice = txCtx.GasPrice;
                        stack.PushUInt256(in gasPrice);
                        break;
                    }
                case Instruction.EXTCODESIZE:
                    {
                        long gasCost = spec.GetExtCodeCost();
                        if (!UpdateGas(gasCost, ref gasAvailable)) goto OutOfGas;

                        Address address = stack.PopAddress();
                        if (!ChargeAccountAccessGas(ref gasAvailable, vmState, address, spec)) goto OutOfGas;

                        byte[] accountCode = GetCachedCodeInfo(_worldState, address, spec).MachineCode;
                        UInt256 codeSize = (UInt256)accountCode.Length;
                        stack.PushUInt256(in codeSize);
                        break;
                    }
                case Instruction.EXTCODECOPY:
                    {
                        Address address = stack.PopAddress();
                        stack.PopUInt256(out UInt256 dest);
                        stack.PopUInt256(out UInt256 src);
                        stack.PopUInt256(out UInt256 length);

                        long gasCost = spec.GetExtCodeCost();
                        if (!UpdateGas(gasCost + GasCostOf.Memory * EvmPooledMemory.Div32Ceiling(length),
                            ref gasAvailable)) goto OutOfGas;

                        if (!ChargeAccountAccessGas(ref gasAvailable, vmState, address, spec)) goto OutOfGas;

                        if (length > UInt256.Zero)
                        {
                            if (!UpdateMemoryCost(vmState, ref gasAvailable, in dest, length)) goto OutOfGas;

                            byte[] externalCode = GetCachedCodeInfo(_worldState, address, spec).MachineCode;
                            ZeroPaddedSpan callDataSlice = externalCode.SliceWithZeroPadding(src, (int)length);
                            vmState.Memory.Save(in dest, callDataSlice);
                            if (_txTracer.IsTracingInstructions)
                            {
                                _txTracer.ReportMemoryChange((long)dest, callDataSlice);
                            }
                        }

                        break;
                    }
                case Instruction.RETURNDATASIZE:
                    {
                        if (!spec.ReturnDataOpcodesEnabled) goto InvalidInstruction;

                        if (!UpdateGas(GasCostOf.Base, ref gasAvailable)) goto OutOfGas;

                        UInt256 res = (UInt256)_returnDataBuffer.Length;
                        stack.PushUInt256(in res);
                        break;
                    }
                case Instruction.RETURNDATACOPY:
                    {
                        if (!spec.ReturnDataOpcodesEnabled) goto InvalidInstruction;

                        stack.PopUInt256(out UInt256 dest);
                        stack.PopUInt256(out UInt256 src);
                        stack.PopUInt256(out UInt256 length);
                        if (!UpdateGas(GasCostOf.VeryLow + GasCostOf.Memory * EvmPooledMemory.Div32Ceiling(length), ref gasAvailable)) goto OutOfGas;

                        if (UInt256.AddOverflow(length, src, out UInt256 newLength) || newLength > _returnDataBuffer.Length)
                        {
                            goto AccessViolation;
                        }

                        if (length > UInt256.Zero)
                        {
                            if (!UpdateMemoryCost(vmState, ref gasAvailable, in dest, length)) goto OutOfGas;

                            ZeroPaddedSpan returnDataSlice = _returnDataBuffer.AsSpan().SliceWithZeroPadding(src, (int)length);
                            vmState.Memory.Save(in dest, returnDataSlice);
                            if (_txTracer.IsTracingInstructions)
                            {
                                _txTracer.ReportMemoryChange((long)dest, returnDataSlice);
                            }
                        }

                        break;
                    }
                case Instruction.BLOCKHASH:
                    {
                        Metrics.BlockhashOpcode++;

                        if (!UpdateGas(GasCostOf.BlockHash, ref gasAvailable)) goto OutOfGas;

                        stack.PopUInt256(out UInt256 a);
                        long number = a > long.MaxValue ? long.MaxValue : (long)a;
                        Keccak blockHash = _blockhashProvider.GetBlockhash(txCtx.Header, number);
                        stack.PushBytes(blockHash?.Bytes ?? BytesZero32);

                        if (isTrace)
                        {
                            if (_txTracer.IsTracingBlockHash && blockHash is not null)
                            {
                                _txTracer.ReportBlockHash(blockHash);
                            }
                        }

                        break;
                    }
                case Instruction.COINBASE:
                    {
                        if (!UpdateGas(GasCostOf.Base, ref gasAvailable)) goto OutOfGas;

                        stack.PushBytes(txCtx.Header.GasBeneficiary.Bytes);
                        break;
                    }
                case Instruction.PREVRANDAO:
                    {
                        if (!UpdateGas(GasCostOf.Base, ref gasAvailable)) goto OutOfGas;

                        if (txCtx.Header.IsPostMerge)
                        {
                            byte[] random = txCtx.Header.Random.Bytes;
                            stack.PushBytes(random);
                        }
                        else
                        {
                            UInt256 diff = txCtx.Header.Difficulty;
                            stack.PushUInt256(in diff);
                        }
                        break;
                    }
                case Instruction.TIMESTAMP:
                    {
                        if (!UpdateGas(GasCostOf.Base, ref gasAvailable)) goto OutOfGas;

                        UInt256 timestamp = txCtx.Header.Timestamp;
                        stack.PushUInt256(in timestamp);
                        break;
                    }
                case Instruction.NUMBER:
                    {
                        if (!UpdateGas(GasCostOf.Base, ref gasAvailable)) goto OutOfGas;

                        UInt256 blockNumber = (UInt256)txCtx.Header.Number;
                        stack.PushUInt256(in blockNumber);
                        break;
                    }
                case Instruction.GASLIMIT:
                    {
                        if (!UpdateGas(GasCostOf.Base, ref gasAvailable)) goto OutOfGas;

                        UInt256 gasLimit = (UInt256)txCtx.Header.GasLimit;
                        stack.PushUInt256(in gasLimit);
                        break;
                    }
                case Instruction.CHAINID:
                    {
                        if (!spec.ChainIdOpcodeEnabled) goto InvalidInstruction;

                        if (!UpdateGas(GasCostOf.Base, ref gasAvailable)) goto OutOfGas;

                        stack.PushBytes(_chainId);
                        break;
                    }
                case Instruction.SELFBALANCE:
                    {
                        if (!spec.SelfBalanceOpcodeEnabled) goto InvalidInstruction;

                        if (!UpdateGas(GasCostOf.SelfBalance, ref gasAvailable)) goto OutOfGas;

                        UInt256 balance = _state.GetBalance(env.ExecutingAccount);
                        stack.PushUInt256(in balance);
                        break;
                    }
                case Instruction.BASEFEE:
                    {
                        if (!spec.BaseFeeEnabled) goto InvalidInstruction;

                        if (!UpdateGas(GasCostOf.Base, ref gasAvailable)) goto OutOfGas;

                        UInt256 baseFee = txCtx.Header.BaseFeePerGas;
                        stack.PushUInt256(in baseFee);
                        break;
                    }
                case Instruction.DATAHASH:
                    {
                        if (!spec.IsEip4844Enabled) goto InvalidInstruction;

                        if (!UpdateGas(GasCostOf.DataHash, ref gasAvailable)) goto OutOfGas;

                        stack.PopUInt256(out UInt256 blobIndex);

                        if (txCtx.BlobVersionedHashes is not null && blobIndex < txCtx.BlobVersionedHashes.Length)
                        {
                            stack.PushBytes(txCtx.BlobVersionedHashes[blobIndex.u0]);
                        }
                        else
                        {
                            stack.PushZero();
                        }
                        break;
                    }
                case Instruction.POP:
                    {
                        if (!UpdateGas(GasCostOf.Base, ref gasAvailable)) goto OutOfGas;

                        stack.PopLimbo();
                        break;
                    }
                case Instruction.MLOAD:
                    {
                        if (!UpdateGas(GasCostOf.VeryLow, ref gasAvailable)) goto OutOfGas;

                        stack.PopUInt256(out UInt256 memPosition);
                        if (!UpdateMemoryCost(vmState, ref gasAvailable, in memPosition, 32)) goto OutOfGas;
                        Span<byte> memData = vmState.Memory.LoadSpan(in memPosition);
                        if (_txTracer.IsTracingInstructions) _txTracer.ReportMemoryChange(memPosition, memData);

                        stack.PushBytes(memData);
                        break;
                    }
                case Instruction.MSTORE:
                    {
                        if (!UpdateGas(GasCostOf.VeryLow, ref gasAvailable)) goto OutOfGas;

                        stack.PopUInt256(out UInt256 memPosition);

                        Span<byte> data = stack.PopBytes();
                        if (!UpdateMemoryCost(vmState, ref gasAvailable, in memPosition, 32)) goto OutOfGas;
                        vmState.Memory.SaveWord(in memPosition, data);
                        if (_txTracer.IsTracingInstructions) _txTracer.ReportMemoryChange((long)memPosition, data.SliceWithZeroPadding(0, 32, PadDirection.Left));

                        break;
                    }
                case Instruction.MSTORE8:
                    {
                        if (!UpdateGas(GasCostOf.VeryLow, ref gasAvailable)) goto OutOfGas;

                        stack.PopUInt256(out UInt256 memPosition);
                        byte data = stack.PopByte();
                        if (!UpdateMemoryCost(vmState, ref gasAvailable, in memPosition, UInt256.One)) goto OutOfGas;
                        vmState.Memory.SaveByte(in memPosition, data);
                        if (_txTracer.IsTracingInstructions) _txTracer.ReportMemoryChange((long)memPosition, data);

                        break;
                    }
                case Instruction.SLOAD:
                    {
                        Metrics.SloadOpcode++;
                        var gasCost = spec.GetSLoadCost();

                        if (!UpdateGas(gasCost, ref gasAvailable)) goto OutOfGas;

                        stack.PopUInt256(out UInt256 storageIndex);
                        StorageCell storageCell = new(env.ExecutingAccount, storageIndex);
                        if (!ChargeStorageAccessGas(
                            ref gasAvailable,
                            vmState,
                            storageCell,
                            StorageAccessType.SLOAD,
                            spec)) goto OutOfGas;

                        byte[] value = _state.Get(storageCell);
                        stack.PushBytes(value);

                        if (_txTracer.IsTracingOpLevelStorage)
                        {
                            _txTracer.LoadOperationStorage(storageCell.Address, storageIndex, value);
                        }

                        break;
                    }
                case Instruction.SSTORE:
                    {
                        Metrics.SstoreOpcode++;

                        if (vmState.IsStatic) goto StaticCallViolation;

                        // fail fast before the first storage read if gas is not enough even for reset
                        if (!spec.UseNetGasMetering && !UpdateGas(spec.GetSStoreResetCost(), ref gasAvailable)) goto OutOfGas;

                        if (spec.UseNetGasMeteringWithAStipendFix)
                        {
                            if (_txTracer.IsTracingRefunds) _txTracer.ReportExtraGasPressure(GasCostOf.CallStipend - spec.GetNetMeteredSStoreCost() + 1);
                            if (gasAvailable <= GasCostOf.CallStipend) goto OutOfGas;
                        }

                        stack.PopUInt256(out UInt256 storageIndex);
                        Span<byte> newValue = stack.PopBytes();
                        bool newIsZero = newValue.IsZero();
                        if (!newIsZero)
                        {
                            newValue = newValue.WithoutLeadingZeros().ToArray();
                        }
                        else
                        {
                            newValue = new byte[] { 0 };
                        }

                        StorageCell storageCell = new(env.ExecutingAccount, storageIndex);

                        if (!ChargeStorageAccessGas(
                            ref gasAvailable,
                            vmState,
                            storageCell,
                            StorageAccessType.SSTORE,
                            spec)) goto OutOfGas;

                        Span<byte> currentValue = _state.Get(storageCell);
                        // Console.WriteLine($"current: {currentValue.ToHexString()} newValue {newValue.ToHexString()}");
                        bool currentIsZero = currentValue.IsZero();

                        bool newSameAsCurrent = (newIsZero && currentIsZero) || Bytes.AreEqual(currentValue, newValue);
                        long sClearRefunds = RefundOf.SClear(spec.IsEip3529Enabled);

                        if (!spec.UseNetGasMetering) // note that for this case we already deducted 5000
                        {
                            if (newIsZero)
                            {
                                if (!newSameAsCurrent)
                                {
                                    vmState.Refund += sClearRefunds;
                                    if (_txTracer.IsTracingRefunds) _txTracer.ReportRefund(sClearRefunds);
                                }
                            }
                            else if (currentIsZero)
                            {
                                if (!UpdateGas(GasCostOf.SSet - GasCostOf.SReset, ref gasAvailable)) goto OutOfGas;
                            }
                        }
                        else // net metered
                        {
                            if (newSameAsCurrent)
                            {
                                if (!UpdateGas(spec.GetNetMeteredSStoreCost(), ref gasAvailable)) goto OutOfGas;
                            }
                            else // net metered, C != N
                            {
                                Span<byte> originalValue = _state.GetOriginal(storageCell);
                                bool originalIsZero = originalValue.IsZero();

                                bool currentSameAsOriginal = Bytes.AreEqual(originalValue, currentValue);
                                if (currentSameAsOriginal)
                                {
                                    if (currentIsZero)
                                    {
                                        if (!UpdateGas(GasCostOf.SSet, ref gasAvailable)) goto OutOfGas;
                                    }
                                    else // net metered, current == original != new, !currentIsZero
                                    {
                                        if (!UpdateGas(spec.GetSStoreResetCost(), ref gasAvailable)) goto OutOfGas;

                                        if (newIsZero)
                                        {
                                            vmState.Refund += sClearRefunds;
                                            if (_txTracer.IsTracingRefunds) _txTracer.ReportRefund(sClearRefunds);
                                        }
                                    }
                                }
                                else // net metered, new != current != original
                                {
                                    long netMeteredStoreCost = spec.GetNetMeteredSStoreCost();
                                    if (!UpdateGas(netMeteredStoreCost, ref gasAvailable)) goto OutOfGas;

                                    if (!originalIsZero) // net metered, new != current != original != 0
                                    {
                                        if (currentIsZero)
                                        {
                                            vmState.Refund -= sClearRefunds;
                                            if (_txTracer.IsTracingRefunds) _txTracer.ReportRefund(-sClearRefunds);
                                        }

                                        if (newIsZero)
                                        {
                                            vmState.Refund += sClearRefunds;
                                            if (_txTracer.IsTracingRefunds) _txTracer.ReportRefund(sClearRefunds);
                                        }
                                    }

                                    bool newSameAsOriginal = Bytes.AreEqual(originalValue, newValue);
                                    if (newSameAsOriginal)
                                    {
                                        long refundFromReversal;
                                        if (originalIsZero)
                                        {
                                            refundFromReversal = spec.GetSetReversalRefund();
                                        }
                                        else
                                        {
                                            refundFromReversal = spec.GetClearReversalRefund();
                                        }

                                        vmState.Refund += refundFromReversal;
                                        if (_txTracer.IsTracingRefunds) _txTracer.ReportRefund(refundFromReversal);
                                    }
                                }
                            }
                        }

                        if (!newSameAsCurrent)
                        {
                            Span<byte> valueToStore = newIsZero ? BytesZero : newValue;
                            _state.Set(storageCell, valueToStore.ToArray());
                        }

                        if (_txTracer.IsTracingInstructions)
                        {
                            Span<byte> valueToStore = newIsZero ? BytesZero : newValue;
                            Span<byte> span = new byte[32]; // do not stackalloc here
                            storageCell.Index.ToBigEndian(span);
                            _txTracer.ReportStorageChange(span, valueToStore);
                        }

                        if (_txTracer.IsTracingOpLevelStorage)
                        {
                            _txTracer.SetOperationStorage(storageCell.Address, storageIndex, newValue, currentValue);
                        }

                        break;
                    }
                case Instruction.TLOAD:
                    {
                        Metrics.TloadOpcode++;
                        if (!spec.TransientStorageEnabled) goto InvalidInstruction;
                        var gasCost = GasCostOf.TLoad;

                        if (!UpdateGas(gasCost, ref gasAvailable)) goto OutOfGas;

                        stack.PopUInt256(out UInt256 storageIndex);
                        StorageCell storageCell = new(env.ExecutingAccount, storageIndex);

                        byte[] value = _state.GetTransientState(storageCell);
                        stack.PushBytes(value);

                        if (_txTracer.IsTracingOpLevelStorage)
                        {
                            _txTracer.LoadOperationTransientStorage(storageCell.Address, storageIndex, value);
                        }

                        break;
                    }
                case Instruction.TSTORE:
                    {
                        Metrics.TstoreOpcode++;
                        if (!spec.TransientStorageEnabled) goto InvalidInstruction;

                        if (vmState.IsStatic) goto StaticCallViolation;

                        long gasCost = GasCostOf.TStore;
                        if (!UpdateGas(gasCost, ref gasAvailable)) goto OutOfGas;

                        stack.PopUInt256(out UInt256 storageIndex);
                        Span<byte> newValue = stack.PopBytes();
                        bool newIsZero = newValue.IsZero();
                        if (!newIsZero)
                        {
                            newValue = newValue.WithoutLeadingZeros().ToArray();
                        }
                        else
                        {
                            newValue = BytesZero;
                        }

                        StorageCell storageCell = new(env.ExecutingAccount, storageIndex);
                        byte[] currentValue = newValue.ToArray();
                        _state.SetTransientState(storageCell, currentValue);

                        if (_txTracer.IsTracingOpLevelStorage)
                        {
                            _txTracer.SetOperationTransientStorage(storageCell.Address, storageIndex, newValue, currentValue);
                        }

                        break;
                    }
                case Instruction.JUMP:
                    {
                        if (!UpdateGas(GasCostOf.Mid, ref gasAvailable)) goto OutOfGas;

                        stack.PopUInt256(out UInt256 jumpDest);
                        if (!Jump(jumpDest, ref programCounter, in env)) goto InvalidJumpDestination;
                        break;
                    }
                case Instruction.JUMPI:
                    {
                        if (!UpdateGas(GasCostOf.High, ref gasAvailable)) goto OutOfGas;

                        stack.PopUInt256(out UInt256 jumpDest);
                        Span<byte> condition = stack.PopBytes();
                        if (!condition.SequenceEqual(BytesZero32))
                        {
                            if (!Jump(jumpDest, ref programCounter, in env)) goto InvalidJumpDestination;
                        }

                        break;
                    }
                case Instruction.PC:
                    {
                        if (!UpdateGas(GasCostOf.Base, ref gasAvailable)) goto OutOfGas;

                        int currentCodeSectionOffset = env.CodeInfo.SectionOffset(sectionIndex);
                        int correctedPC = programCounter - currentCodeSectionOffset - 1;
                        stack.PushUInt32(correctedPC);
                        break;
                    }
                case Instruction.MSIZE:
                    {
                        if (!UpdateGas(GasCostOf.Base, ref gasAvailable)) goto OutOfGas;

                        UInt256 size = vmState.Memory.Size;
                        stack.PushUInt256(in size);
                        break;
                    }
                case Instruction.GAS:
                    {
                        if (!UpdateGas(GasCostOf.Base, ref gasAvailable)) goto OutOfGas;

                        UInt256 gas = (UInt256)gasAvailable;
                        stack.PushUInt256(in gas);
                        break;
                    }
                case Instruction.JUMPDEST:
                    {
                        if (!UpdateGas(GasCostOf.JumpDest, ref gasAvailable)) goto OutOfGas;

                        break;
                    }
                case Instruction.PUSH0:
                    {
                        if (spec.IncludePush0Instruction)
                        {
                            if (!UpdateGas(GasCostOf.Base, ref gasAvailable)) goto OutOfGas;

                            stack.PushZero();
                        }
<<<<<<< HEAD
                    case Instruction.DUPN:
                        {
                            if (spec.IncludeGeneralSwapsAndDup && env.CodeInfo.IsEof())
                            {
                                if (!UpdateGas(GasCostOf.Dupn, ref gasAvailable))
                                {
                                    EndInstructionTraceError(EvmExceptionType.OutOfGas);
                                    return CallResult.OutOfGasException;
                                }

                                byte imm = codeSection[programCounter];
                                stack.Dup(imm + 1);
                                break;
                            }
                            else return CallResult.InvalidInstructionException;
                        }
                    case Instruction.SWAP1:
                    case Instruction.SWAP2:
                    case Instruction.SWAP3:
                    case Instruction.SWAP4:
                    case Instruction.SWAP5:
                    case Instruction.SWAP6:
                    case Instruction.SWAP7:
                    case Instruction.SWAP8:
                    case Instruction.SWAP9:
                    case Instruction.SWAP10:
                    case Instruction.SWAP11:
                    case Instruction.SWAP12:
                    case Instruction.SWAP13:
                    case Instruction.SWAP14:
                    case Instruction.SWAP15:
                    case Instruction.SWAP16:
                        {
                            if (!UpdateGas(GasCostOf.VeryLow, ref gasAvailable))
                            {
                                EndInstructionTraceError(EvmExceptionType.OutOfGas);
                                return CallResult.OutOfGasException;
                            }
=======
                        else
                        {
                            goto InvalidInstruction;
                        }
                        break;
                    }
                case Instruction.PUSH1:
                    {
                        if (!UpdateGas(GasCostOf.VeryLow, ref gasAvailable)) goto OutOfGas;
>>>>>>> 25870a5e

                        int programCounterInt = programCounter;
                        if (programCounterInt >= codeSection.Length)
                        {
                            stack.PushZero();
                        }
<<<<<<< HEAD
                    case Instruction.SWAPN:
                        {
                            if (spec.IncludeGeneralSwapsAndDup && env.CodeInfo.IsEof())
                            {
                                if (!UpdateGas(GasCostOf.Swapn, ref gasAvailable))
                                {
                                    EndInstructionTraceError(EvmExceptionType.OutOfGas);
                                    return CallResult.OutOfGasException;
                                }

                                byte imm = codeSection[programCounter];
                                stack.Swap(imm + 1);
                                break;
                            }
                            else return CallResult.InvalidInstructionException;
                        }
                    case Instruction.LOG0:
                    case Instruction.LOG1:
                    case Instruction.LOG2:
                    case Instruction.LOG3:
                    case Instruction.LOG4:
=======
                        else
>>>>>>> 25870a5e
                        {
                            stack.PushByte(codeSection[programCounterInt]);
                        }

                        programCounter++;
                        break;
                    }
                case Instruction.PUSH2:
                case Instruction.PUSH3:
                case Instruction.PUSH4:
                case Instruction.PUSH5:
                case Instruction.PUSH6:
                case Instruction.PUSH7:
                case Instruction.PUSH8:
                case Instruction.PUSH9:
                case Instruction.PUSH10:
                case Instruction.PUSH11:
                case Instruction.PUSH12:
                case Instruction.PUSH13:
                case Instruction.PUSH14:
                case Instruction.PUSH15:
                case Instruction.PUSH16:
                case Instruction.PUSH17:
                case Instruction.PUSH18:
                case Instruction.PUSH19:
                case Instruction.PUSH20:
                case Instruction.PUSH21:
                case Instruction.PUSH22:
                case Instruction.PUSH23:
                case Instruction.PUSH24:
                case Instruction.PUSH25:
                case Instruction.PUSH26:
                case Instruction.PUSH27:
                case Instruction.PUSH28:
                case Instruction.PUSH29:
                case Instruction.PUSH30:
                case Instruction.PUSH31:
                case Instruction.PUSH32:
                    {
                        if (!UpdateGas(GasCostOf.VeryLow, ref gasAvailable)) goto OutOfGas;

                        int length = instruction - Instruction.PUSH1 + 1;
                        int programCounterInt = programCounter;
                        int usedFromCode = Math.Min(codeSection.Length - programCounterInt, length);

                        stack.PushLeftPaddedBytes(codeSection.Slice(programCounterInt, usedFromCode), length);

                        programCounter += length;
                        break;
                    }
                case Instruction.DUP1:
                case Instruction.DUP2:
                case Instruction.DUP3:
                case Instruction.DUP4:
                case Instruction.DUP5:
                case Instruction.DUP6:
                case Instruction.DUP7:
                case Instruction.DUP8:
                case Instruction.DUP9:
                case Instruction.DUP10:
                case Instruction.DUP11:
                case Instruction.DUP12:
                case Instruction.DUP13:
                case Instruction.DUP14:
                case Instruction.DUP15:
                case Instruction.DUP16:
                    {
                        if (!UpdateGas(GasCostOf.VeryLow, ref gasAvailable)) goto OutOfGas;

                        stack.Dup(instruction - Instruction.DUP1 + 1);
                        break;
                    }
                case Instruction.SWAP1:
                case Instruction.SWAP2:
                case Instruction.SWAP3:
                case Instruction.SWAP4:
                case Instruction.SWAP5:
                case Instruction.SWAP6:
                case Instruction.SWAP7:
                case Instruction.SWAP8:
                case Instruction.SWAP9:
                case Instruction.SWAP10:
                case Instruction.SWAP11:
                case Instruction.SWAP12:
                case Instruction.SWAP13:
                case Instruction.SWAP14:
                case Instruction.SWAP15:
                case Instruction.SWAP16:
                    {
                        if (!UpdateGas(GasCostOf.VeryLow, ref gasAvailable)) goto OutOfGas;

                        stack.Swap(instruction - Instruction.SWAP1 + 2);
                        break;
                    }
                case Instruction.LOG0:
                case Instruction.LOG1:
                case Instruction.LOG2:
                case Instruction.LOG3:
                case Instruction.LOG4:
                    {
                        if (vmState.IsStatic) goto StaticCallViolation;

                        stack.PopUInt256(out UInt256 memoryPos);
                        stack.PopUInt256(out UInt256 length);
                        long topicsCount = instruction - Instruction.LOG0;
                        if (!UpdateMemoryCost(vmState, ref gasAvailable, in memoryPos, length)) goto OutOfGas;
                        if (!UpdateGas(
                            GasCostOf.Log + topicsCount * GasCostOf.LogTopic +
                            (long)length * GasCostOf.LogData, ref gasAvailable)) goto OutOfGas;

                        ReadOnlyMemory<byte> data = vmState.Memory.Load(in memoryPos, length);
                        Keccak[] topics = new Keccak[topicsCount];
                        for (int i = 0; i < topicsCount; i++)
                        {
                            topics[i] = new Keccak(stack.PopBytes().ToArray());
                        }

                        LogEntry logEntry = new(
                            env.ExecutingAccount,
                            data.ToArray(),
                            topics);
                        vmState.Logs.Add(logEntry);
                        break;
                    }
                case Instruction.CREATE:
                case Instruction.CREATE2:
                    {
                        if (!spec.Create2OpcodeEnabled && instruction == Instruction.CREATE2) goto InvalidInstruction;

                        if (vmState.IsStatic) goto StaticCallViolation;

                        // TODO: happens in CREATE_empty000CreateInitCode_Transaction but probably has to be handled differently
                        if (!_state.AccountExists(env.ExecutingAccount))
                        {
                            _state.CreateAccount(env.ExecutingAccount, UInt256.Zero);
                        }

                        stack.PopUInt256(out UInt256 value);
                        stack.PopUInt256(out UInt256 memoryPositionOfInitCode);
                        stack.PopUInt256(out UInt256 initCodeLength);
                        Span<byte> salt = null;
                        if (instruction == Instruction.CREATE2)
                        {
                            salt = stack.PopBytes();
                        }

                        //EIP-3860
                        if (spec.IsEip3860Enabled)
                        {
                            if (initCodeLength > spec.MaxInitCodeSize) goto OutOfGas;
                        }

                        long gasCost = GasCostOf.Create +
                            (spec.IsEip3860Enabled ? GasCostOf.InitCodeWord * EvmPooledMemory.Div32Ceiling(initCodeLength) : 0) +
                            (instruction == Instruction.CREATE2 ? GasCostOf.Sha3Word * EvmPooledMemory.Div32Ceiling(initCodeLength) : 0);

                        if (!UpdateGas(gasCost, ref gasAvailable)) goto OutOfGas;

                        if (!UpdateMemoryCost(vmState, ref gasAvailable, in memoryPositionOfInitCode, initCodeLength)) goto OutOfGas;

                        // TODO: copy pasted from CALL / DELEGATECALL, need to move it outside?
                        if (env.CallDepth >= MaxCallDepth) // TODO: fragile ordering / potential vulnerability for different clients
                        {
                            // TODO: need a test for this
                            _returnDataBuffer = Array.Empty<byte>();
                            stack.PushZero();
                            break;
                        }

                        Span<byte> initCode = vmState.Memory.LoadSpan(in memoryPositionOfInitCode, initCodeLength);


                        UInt256 balance = _state.GetBalance(env.ExecutingAccount);
                        if (value > balance)
                        {
                            _returnDataBuffer = Array.Empty<byte>();
                            stack.PushZero();
                            break;
                        }

                        UInt256 accountNonce = _state.GetNonce(env.ExecutingAccount);
                        UInt256 maxNonce = ulong.MaxValue;
                        if (accountNonce >= maxNonce)
                        {
                            _returnDataBuffer = Array.Empty<byte>();
                            stack.PushZero();
                            break;
                        }

                        if (traceOpcodes) EndInstructionTrace(gasAvailable, vmState.Memory?.Size ?? 0);
                        // todo: === below is a new call - refactor / move

                        long callGas = spec.Use63Over64Rule ? gasAvailable - gasAvailable / 64L : gasAvailable;
                        if (!UpdateGas(callGas, ref gasAvailable)) goto OutOfGas;

                        Address contractAddress = instruction == Instruction.CREATE
                            ? ContractAddress.From(env.ExecutingAccount, _state.GetNonce(env.ExecutingAccount))
                            : ContractAddress.From(env.ExecutingAccount, salt, initCode);

                        if (spec.UseHotAndColdStorage)
                        {
                            // EIP-2929 assumes that warm-up cost is included in the costs of CREATE and CREATE2
                            vmState.WarmUp(contractAddress);
                        }

                        _state.IncrementNonce(env.ExecutingAccount);

                        // if container is EOF init code must be EOF
                        if (!CodeDepositHandler.CreateCodeIsValid(env.CodeInfo, initCode, spec))
                        {
                            _returnDataBuffer = Array.Empty<byte>();
                            stack.PushZero();
                            break;
                        }

                        Snapshot snapshot = _worldState.TakeSnapshot();

                        bool accountExists = _state.AccountExists(contractAddress);
                        if (accountExists && (GetCachedCodeInfo(_worldState, contractAddress, spec).MachineCode.Length != 0 || _state.GetNonce(contractAddress) != 0))
                        {
                            /* we get the snapshot before this as there is a possibility with that we will touch an empty account and remove it even if the REVERT operation follows */
                            if (isTrace) _logger.Trace($"Contract collision at {contractAddress}");
                            _returnDataBuffer = Array.Empty<byte>();
                            stack.PushZero();
                            break;
                        }

                        if (accountExists)
                        {
                            _state.UpdateStorageRoot(contractAddress, Keccak.EmptyTreeHash);
                        }
                        else if (_state.IsDeadAccount(contractAddress))
                        {
                            _state.ClearStorage(contractAddress);
                        }

                        _state.SubtractFromBalance(env.ExecutingAccount, value, spec);
                        ExecutionEnvironment callEnv = new(
                                txExecutionContext: env.TxExecutionContext,
                                callDepth: env.CallDepth + 1,
                                caller: env.ExecutingAccount,
                                executingAccount: contractAddress,
                                codeSource: null,
                                codeInfo: CodeInfoFactory.CreateCodeInfo(initCode.ToArray(), spec),
                                inputData: ReadOnlyMemory<byte>.Empty,
                                transferValue: value,
                                value: value
                            );

                        EvmState callState = new(
                            callGas,
                            callEnv,
                            instruction == Instruction.CREATE2 ? ExecutionType.Create2 : ExecutionType.Create,
                            false,
                            snapshot,
                            0L,
                            0L,
                            vmState.IsStatic,
                            vmState,
                            false,
                            accountExists);
                        UpdateCurrentState(vmState, programCounter, gasAvailable, stack.Head);
                        return new CallResult(callState);
                    }
                case Instruction.RETURN:
                    {
                        stack.PopUInt256(out UInt256 memoryPos);
                        stack.PopUInt256(out UInt256 length);

                        if (!UpdateMemoryCost(vmState, ref gasAvailable, in memoryPos, length)) goto OutOfGas;
                        ReadOnlySpan<byte> returnData = vmState.Memory.Load(in memoryPos, length).Span;

                        UpdateCurrentState(vmState, programCounter, gasAvailable, stack.Head);
                        if (traceOpcodes) EndInstructionTrace(gasAvailable, vmState.Memory?.Size ?? 0);
                        return new CallResult(returnData.ToArray(), null, env.CodeInfo.EofVersion());
                    }
                case Instruction.CALL:
                case Instruction.CALLCODE:
                case Instruction.DELEGATECALL:
                case Instruction.STATICCALL:
                    {
                        Metrics.Calls++;

                        if (instruction == Instruction.DELEGATECALL && !spec.DelegateCallEnabled ||
                            instruction == Instruction.STATICCALL && !spec.StaticCallEnabled) goto InvalidInstruction;

                        stack.PopUInt256(out UInt256 gasLimit);
                        Address codeSource = stack.PopAddress();

                        // Console.WriteLine($"CALLIN {codeSource}");
                        if (!ChargeAccountAccessGas(ref gasAvailable, vmState, codeSource, spec)) goto OutOfGas;

                        UInt256 callValue;
                        switch (instruction)
                        {
                            case Instruction.STATICCALL:
                                callValue = UInt256.Zero;
                                break;
                            case Instruction.DELEGATECALL:
                                callValue = env.Value;
                                break;
                            default:
                                stack.PopUInt256(out callValue);
                                break;
                        }

                        UInt256 transferValue = instruction == Instruction.DELEGATECALL ? UInt256.Zero : callValue;
                        stack.PopUInt256(out UInt256 dataOffset);
                        stack.PopUInt256(out UInt256 dataLength);
                        stack.PopUInt256(out UInt256 outputOffset);
                        stack.PopUInt256(out UInt256 outputLength);

                        if (vmState.IsStatic && !transferValue.IsZero && instruction != Instruction.CALLCODE) goto StaticCallViolation;

                        Address caller = instruction == Instruction.DELEGATECALL ? env.Caller : env.ExecutingAccount;
                        Address target = instruction == Instruction.CALL || instruction == Instruction.STATICCALL ? codeSource : env.ExecutingAccount;

                        if (isTrace)
                        {
                            _logger.Trace($"caller {caller}");
                            _logger.Trace($"code source {codeSource}");
                            _logger.Trace($"target {target}");
                            _logger.Trace($"value {callValue}");
                            _logger.Trace($"transfer value {transferValue}");
                        }

                        long gasExtra = 0L;

                        if (!transferValue.IsZero)
                        {
                            gasExtra += GasCostOf.CallValue;
                        }

                        if (!spec.ClearEmptyAccountWhenTouched && !_state.AccountExists(target))
                        {
                            gasExtra += GasCostOf.NewAccount;
                        }
                        else if (spec.ClearEmptyAccountWhenTouched && transferValue != 0 && _state.IsDeadAccount(target))
                        {
                            gasExtra += GasCostOf.NewAccount;
                        }

                        if (!UpdateGas(spec.GetCallCost(), ref gasAvailable) ||
                            !UpdateMemoryCost(vmState, ref gasAvailable, in dataOffset, dataLength) ||
                            !UpdateMemoryCost(vmState, ref gasAvailable, in outputOffset, outputLength) ||
                            !UpdateGas(gasExtra, ref gasAvailable)) goto OutOfGas;

                        if (spec.Use63Over64Rule)
                        {
                            gasLimit = UInt256.Min((UInt256)(gasAvailable - gasAvailable / 64), gasLimit);
                        }

                        if (gasLimit >= long.MaxValue) goto OutOfGas;

                        long gasLimitUl = (long)gasLimit;
                        if (!UpdateGas(gasLimitUl, ref gasAvailable)) goto OutOfGas;

                        if (!transferValue.IsZero)
                        {
                            if (_txTracer.IsTracingRefunds) _txTracer.ReportExtraGasPressure(GasCostOf.CallStipend);
                            gasLimitUl += GasCostOf.CallStipend;
                        }

                        if (env.CallDepth >= MaxCallDepth || !transferValue.IsZero && _state.GetBalance(env.ExecutingAccount) < transferValue)
                        {
                            _returnDataBuffer = Array.Empty<byte>();
                            stack.PushZero();

                            if (_txTracer.IsTracingInstructions)
                            {
                                // very specific for Parity trace, need to find generalization - very peculiar 32 length...
                                ReadOnlyMemory<byte> memoryTrace = vmState.Memory.Inspect(in dataOffset, 32);
                                _txTracer.ReportMemoryChange(dataOffset, memoryTrace.Span);
                            }

                            if (isTrace) _logger.Trace("FAIL - call depth");
                            if (_txTracer.IsTracingInstructions) _txTracer.ReportOperationRemainingGas(gasAvailable);
                            if (_txTracer.IsTracingInstructions) _txTracer.ReportOperationError(EvmExceptionType.NotEnoughBalance);

                            UpdateGasUp(gasLimitUl, ref gasAvailable);
                            if (_txTracer.IsTracingInstructions) _txTracer.ReportGasUpdateForVmTrace(gasLimitUl, gasAvailable);
                            break;
                        }

                        ReadOnlyMemory<byte> callData = vmState.Memory.Load(in dataOffset, dataLength);

                        Snapshot snapshot = _worldState.TakeSnapshot();
                        _state.SubtractFromBalance(caller, transferValue, spec);

                        ExecutionEnvironment callEnv = new(
                            txExecutionContext: env.TxExecutionContext,
                            callDepth: env.CallDepth + 1,
                            caller: caller,
                            codeSource: codeSource,
                            executingAccount: target,
                            transferValue: transferValue,
                            value: callValue,
                            inputData: callData,
                            codeInfo: GetCachedCodeInfo(_worldState, codeSource, spec)
                        );

                        if (isTrace) _logger.Trace($"Tx call gas {gasLimitUl}");
                        if (outputLength == 0)
                        {
                            // TODO: when output length is 0 outputOffset can have any value really
                            // and the value does not matter and it can cause trouble when beyond long range
                            outputOffset = 0;
                        }

                        ExecutionType executionType = GetCallExecutionType(instruction, txCtx.Header.IsPostMerge);
                        EvmState callState = new(
                            gasLimitUl,
                            callEnv,
                            executionType,
                            false,
                            snapshot,
                            (long)outputOffset,
                            (long)outputLength,
                            instruction == Instruction.STATICCALL || vmState.IsStatic,
                            vmState,
                            false,
                            false);

                        UpdateCurrentState(vmState, programCounter, gasAvailable, stack.Head);
                        if (traceOpcodes) EndInstructionTrace(gasAvailable, vmState.Memory?.Size ?? 0);
                        return new CallResult(callState);
                    }
                case Instruction.REVERT:
                    {
                        if (!spec.RevertOpcodeEnabled) goto InvalidInstruction;

                        stack.PopUInt256(out UInt256 memoryPos);
                        stack.PopUInt256(out UInt256 length);

                        if (!UpdateMemoryCost(vmState, ref gasAvailable, in memoryPos, length)) goto OutOfGas;
                        ReadOnlyMemory<byte> errorDetails = vmState.Memory.Load(in memoryPos, length);

                        UpdateCurrentState(vmState, programCounter, gasAvailable, stack.Head);
                        if (traceOpcodes) EndInstructionTrace(gasAvailable, vmState.Memory?.Size ?? 0);
                        return new CallResult(errorDetails.ToArray(), null, env.CodeInfo.EofVersion(), true);
                    }
                case Instruction.INVALID:
                    {
                        if (!UpdateGas(GasCostOf.High, ref gasAvailable)) goto OutOfGas;

                        goto InvalidInstruction;
                    }
                case Instruction.SELFDESTRUCT:
                    {
                        if (vmState.IsStatic) goto StaticCallViolation;

                        if (spec.UseShanghaiDDosProtection && !UpdateGas(GasCostOf.SelfDestructEip150, ref gasAvailable)) goto OutOfGas;

                        Metrics.SelfDestructs++;

                        Address inheritor = stack.PopAddress();
                        if (!ChargeAccountAccessGas(ref gasAvailable, vmState, inheritor, spec, false)) goto OutOfGas;

                        vmState.DestroyList.Add(env.ExecutingAccount);

                        UInt256 ownerBalance = _state.GetBalance(env.ExecutingAccount);
                        if (_txTracer.IsTracingActions) _txTracer.ReportSelfDestruct(env.ExecutingAccount, ownerBalance, inheritor);
                        if (spec.ClearEmptyAccountWhenTouched && ownerBalance != 0 && _state.IsDeadAccount(inheritor))
                        {
                            if (!UpdateGas(GasCostOf.NewAccount, ref gasAvailable)) goto OutOfGas;
                        }

                        bool inheritorAccountExists = _state.AccountExists(inheritor);
                        if (!spec.ClearEmptyAccountWhenTouched && !inheritorAccountExists && spec.UseShanghaiDDosProtection)
                        {
                            if (!UpdateGas(GasCostOf.NewAccount, ref gasAvailable)) goto OutOfGas;
                        }

                        if (!inheritorAccountExists)
                        {
                            _state.CreateAccount(inheritor, ownerBalance);
                        }
                        else if (!inheritor.Equals(env.ExecutingAccount))
                        {
                            _state.AddToBalance(inheritor, ownerBalance, spec);
                        }

                        _state.SubtractFromBalance(env.ExecutingAccount, ownerBalance, spec);

                        UpdateCurrentState(vmState, programCounter, gasAvailable, stack.Head);
                        goto EmptyTrace;
                    }
                case Instruction.SHL:
                    {
                        if (!spec.ShiftOpcodesEnabled) goto InvalidInstruction;

                        if (!UpdateGas(GasCostOf.VeryLow, ref gasAvailable)) goto OutOfGas;

                        stack.PopUInt256(out UInt256 a);
                        if (a >= 256UL)
                        {
                            stack.PopLimbo();
                            stack.PushZero();
                        }
                        else
                        {
                            stack.PopUInt256(out UInt256 b);
                            UInt256 res = b << (int)a.u0;
                            stack.PushUInt256(in res);
                        }

                        break;
                    }
                case Instruction.SHR:
                    {
                        if (!spec.ShiftOpcodesEnabled) goto InvalidInstruction;

                        if (!UpdateGas(GasCostOf.VeryLow, ref gasAvailable)) goto OutOfGas;

                        stack.PopUInt256(out UInt256 a);
                        if (a >= 256)
                        {
                            stack.PopLimbo();
                            stack.PushZero();
                        }
                        else
                        {
                            stack.PopUInt256(out UInt256 b);
                            UInt256 res = b >> (int)a.u0;
                            stack.PushUInt256(in res);
                        }

                        break;
                    }
                case Instruction.SAR:
                    {
                        if (!spec.ShiftOpcodesEnabled) goto InvalidInstruction;

                        if (!UpdateGas(GasCostOf.VeryLow, ref gasAvailable)) goto OutOfGas;

                        stack.PopUInt256(out UInt256 a);
                        stack.PopSignedInt256(out Int256.Int256 b);
                        if (a >= BigInt256)
                        {
                            if (b.Sign >= 0)
                            {
                                stack.PushZero();
                            }
                            else
                            {
                                Int256.Int256 res = Int256.Int256.MinusOne;
                                stack.PushSignedInt256(in res);
                            }
                        }
                        else
                        {
                            b.RightShift((int)a, out Int256.Int256 res);
                            stack.PushSignedInt256(in res);
                        }

                        break;
                    }
                case Instruction.EXTCODEHASH:
                    {
                        if (!spec.ExtCodeHashOpcodeEnabled) goto InvalidInstruction;

                        var gasCost = spec.GetExtCodeHashCost();
                        if (!UpdateGas(gasCost, ref gasAvailable)) goto OutOfGas;

                        Address address = stack.PopAddress();
                        if (!ChargeAccountAccessGas(ref gasAvailable, vmState, address, spec)) goto OutOfGas;

                        if (!_state.AccountExists(address) || _state.IsDeadAccount(address))
                        {
                            stack.PushZero();
                        }
                        else
                        {
                            stack.PushBytes(_state.GetCodeHash(address).Bytes);
                        }

                        break;
                    }
                case Instruction.RJUMP | Instruction.BEGINSUB:
                    {
                        if (spec.IsEofEvmModeOn && spec.StaticRelativeJumpsEnabled && env.CodeInfo.IsEof())
                        {
                            if (!UpdateGas(GasCostOf.RJump, ref gasAvailable)) goto OutOfGas;
                            short offset = codeSection.Slice(programCounter, EvmObjectFormat.Eof1.TWO_BYTE_LENGTH).ReadEthInt16();
                            programCounter += EvmObjectFormat.Eof1.TWO_BYTE_LENGTH + offset;
                            break;
                        }
                        else
                        {
                            if (!spec.SubroutinesEnabled)
                            {
                                goto InvalidInstruction;
                            }

                            // why do we even need the cost of it?
                            if (!UpdateGas(GasCostOf.Base, ref gasAvailable)) goto OutOfGas;
                            EndInstructionTraceError(gasAvailable, EvmExceptionType.InvalidSubroutineEntry);
                            return CallResult.InvalidSubroutineEntry;
                        }
                    }
                case Instruction.RJUMPI | Instruction.RETURNSUB:
                    {
                        if (spec.IsEofEvmModeOn && spec.StaticRelativeJumpsEnabled && env.CodeInfo.IsEof())
                        {
                            if (!UpdateGas(GasCostOf.RJumpi, ref gasAvailable)) goto OutOfGas;
                            Span<byte> condition = stack.PopBytes();
                            short offset = codeSection.Slice(programCounter, EvmObjectFormat.Eof1.TWO_BYTE_LENGTH).ReadEthInt16();
                            if (!condition.SequenceEqual(BytesZero32))
                            {
                                programCounter += offset;
                            }
                            programCounter += EvmObjectFormat.Eof1.TWO_BYTE_LENGTH;
                        }
                        else
                        {
                            if (!spec.SubroutinesEnabled)
                            {
                                goto InvalidInstruction;
                            }

                            if (!UpdateGas(GasCostOf.Low, ref gasAvailable)) goto OutOfGas;
                            if (vmState.ReturnStackHead == 0)
                            {
                                EndInstructionTraceError(gasAvailable, EvmExceptionType.InvalidSubroutineReturn);
                                goto InvalidSubroutineReturn;
                            }

                            programCounter = vmState.ReturnStack[--vmState.ReturnStackHead].Offset;
                        }
                        break;
                    }
                case Instruction.RJUMPV | Instruction.JUMPSUB:
                    {
                        if (spec.IsEofEvmModeOn && spec.StaticRelativeJumpsEnabled && env.CodeInfo.IsEof())
                        {
                            if (!UpdateGas(GasCostOf.RJumpv, ref gasAvailable)) goto OutOfGas;
                            var case_v = stack.PopByte();
                            var count = codeSection[programCounter];
                            var immediateValueSize = EvmObjectFormat.Eof1.ONE_BYTE_LENGTH + count * EvmObjectFormat.Eof1.TWO_BYTE_LENGTH;
                            if (case_v < count)
                            {
                                int caseOffset = codeSection.Slice(
                                    programCounter + EvmObjectFormat.Eof1.ONE_BYTE_LENGTH + case_v * EvmObjectFormat.Eof1.TWO_BYTE_LENGTH,
                                    EvmObjectFormat.Eof1.TWO_BYTE_LENGTH).ReadEthInt16();
                                programCounter += caseOffset;
                            }
                            programCounter += immediateValueSize;
                        }
                        else
                        {
                            if (!spec.SubroutinesEnabled)
                            {
                                goto InvalidInstruction;
                            }

                            if (!UpdateGas(GasCostOf.High, ref gasAvailable)) goto OutOfGas;
                            if (vmState.ReturnStackHead == EvmStack.ReturnStackSize) goto InvalidSubroutineEntry;

                            vmState.ReturnStack[vmState.ReturnStackHead++] = new EvmState.ReturnState
                            {
                                Offset = programCounter
                            };

                            stack.PopUInt256(out UInt256 jumpDest);
                            Jump(jumpDest, ref programCounter, env, true);
                            programCounter++;
                        }
                        break;
                    }
                case Instruction.CALLF:
                    {
                        if (!spec.IsEofEvmModeOn || !spec.FunctionSections || !env.CodeInfo.IsEof())
                        {
                            goto InvalidInstruction;
                        }

                        if (!UpdateGas(GasCostOf.Callf, ref gasAvailable)) goto OutOfGas;
                        var index = (int)codeSection.Slice(programCounter, EvmObjectFormat.Eof1.TWO_BYTE_LENGTH).ReadEthUInt16();
                        var inputCount = typeSection[index * EvmObjectFormat.Eof1.MINIMUM_TYPESECTION_SIZE];
                        var maxHeighCount = (int)typeSection.Slice(index * EvmObjectFormat.Eof1.MINIMUM_TYPESECTION_SIZE + EvmObjectFormat.Eof1.MAX_STACK_HEIGHT_OFFSET, EvmObjectFormat.Eof1.MAX_STACK_HEIGHT_LENGTH).ReadEthUInt16();

                        if (stack.Head > EvmObjectFormat.Eof1.MAX_STACK_HEIGHT - maxHeighCount)
                        {
                            goto StackOverflow;
                        }

                        if (vmState.ReturnStackHead == EvmObjectFormat.Eof1.RETURN_STACK_MAX_HEIGHT) goto InvalidSubroutineEntry;

                        stack.EnsureDepth(inputCount);
                        vmState.ReturnStack[vmState.ReturnStackHead++] = new EvmState.ReturnState
                        {
                            Index = sectionIndex,
                            Height = stack.Head - inputCount,
                            Offset = programCounter + EvmObjectFormat.Eof1.TWO_BYTE_LENGTH
                        };

                        sectionIndex = index;
                        programCounter = env.CodeInfo.SectionOffset(index);
                        break;
                    }
                case Instruction.RETF:
                    {
                        if (!spec.IsEofEvmModeOn && !spec.FunctionSections || !env.CodeInfo.IsEof())
                        {
                            goto InvalidInstruction;
                        }

                        if (!UpdateGas(GasCostOf.Retf, ref gasAvailable)) goto OutOfGas;
                        var index = sectionIndex;
                        var outputCount = typeSection[index * EvmObjectFormat.Eof1.MINIMUM_TYPESECTION_SIZE + 1];
                        if (vmState.ReturnStackHead == 0)
                        {
                            UpdateCurrentState(vmState, programCounter, gasAvailable, stack.Head);
                            goto EmptyTrace;
                        }

                        var stackFrame = vmState.ReturnStack[--vmState.ReturnStackHead];
                        sectionIndex = stackFrame.Index;
                        programCounter = stackFrame.Offset;
                        break;
                    }
                default:
                    {
                        goto InvalidInstruction;
                    }
            }

            if (traceOpcodes) EndInstructionTrace(gasAvailable, vmState.Memory?.Size ?? 0);
        }

        UpdateCurrentState(vmState, programCounter, gasAvailable, stack.Head);
// Fall through to Empty: label

// Common exit errors, goto labels to reduce in loop code duplication and to keep loop body smaller
Empty:
        return CallResult.Empty(0);
OutOfGas:
        if (traceOpcodes) EndInstructionTraceError(gasAvailable, EvmExceptionType.OutOfGas);
        return CallResult.OutOfGasException;
EmptyTrace:
        if (traceOpcodes) EndInstructionTrace(gasAvailable, vmState.Memory?.Size ?? 0);
        return CallResult.Empty(0);
InvalidInstruction:
        if (traceOpcodes) EndInstructionTraceError(gasAvailable, EvmExceptionType.BadInstruction);
        return CallResult.InvalidInstructionException;
StaticCallViolation:
        if (traceOpcodes) EndInstructionTraceError(gasAvailable, EvmExceptionType.StaticCallViolation);
        return CallResult.StaticCallViolationException;
InvalidSubroutineEntry:
        if (traceOpcodes) EndInstructionTraceError(gasAvailable, EvmExceptionType.InvalidSubroutineEntry);
        return CallResult.InvalidSubroutineEntry;
InvalidSubroutineReturn:
        if (traceOpcodes) EndInstructionTraceError(gasAvailable, EvmExceptionType.InvalidSubroutineReturn);
        return CallResult.InvalidSubroutineReturn;
StackOverflow:
        if (traceOpcodes) EndInstructionTraceError(gasAvailable, EvmExceptionType.StackOverflow);
        return CallResult.StackOverflowException;
InvalidJumpDestination:
        if (traceOpcodes) EndInstructionTraceError(gasAvailable, EvmExceptionType.InvalidJumpDestination);
        return CallResult.InvalidJumpDestination;
AccessViolation:
        if (traceOpcodes) EndInstructionTraceError(gasAvailable, EvmExceptionType.AccessViolation);
        return CallResult.AccessViolationException;

        [DoesNotReturn]
        [StackTraceHidden]
        static void ThrowStackOverflowException()
        {
            Metrics.EvmExceptions++;
            throw new OutOfGasException();
        }
    }

    private void RemoveInBetween(ref EvmStack stack, int height, int argsCount)
    {
        List<UInt256> arguments = new();
        for (int i = 0; i < argsCount; i++)
        {
            stack.PopUInt256(out var item);
            arguments.Add(item);
        }

        while (stack.Head > height)
        {
            stack.PopUInt256(out _);
        }

        for (int i = argsCount - 1; i >= 0; i--)
        {
            stack.PushUInt256(arguments[i]);
        }
    }

    static bool UpdateMemoryCost(EvmState vmState, ref long gasAvailable, in UInt256 position, in UInt256 length)
    {
        if (vmState.Memory is null)
        {
            ThrowNotInitialized();
        }

        long memoryCost = vmState.Memory.CalculateMemoryCost(in position, length);
        if (memoryCost != 0L)
        {
            if (!UpdateGas(memoryCost, ref gasAvailable))
            {
                return false;
            }
        }

        return true;

        [DoesNotReturn]
        [StackTraceHidden]
        static void ThrowNotInitialized()
        {
            throw new InvalidOperationException("EVM memory has not been initialized properly.");
        }
    }

    private static bool Jump(in UInt256 jumpDest, ref int programCounter, in ExecutionEnvironment env, bool isSubroutine = false)
    {
        if (jumpDest > int.MaxValue)
        {
            // https://github.com/NethermindEth/nethermind/issues/140
            // TODO: add a test, validating inside the condition was not covered by existing tests and fails on 0xf435a354924097686ea88dab3aac1dd464e6a3b387c77aeee94145b0fa5a63d2 mainnet
            return false;
        }

        int jumpDestInt = (int)jumpDest;
        if (!env.CodeInfo.ValidateJump(jumpDestInt, isSubroutine))
        {
            // https://github.com/NethermindEth/nethermind/issues/140
            // TODO: add a test, validating inside the condition was not covered by existing tests and fails on 61363 Ropsten
            return false;
        }

        programCounter = jumpDestInt;
        return true;
    }

    [MethodImpl(MethodImplOptions.NoInlining)]
    private void StartInstructionTrace(Instruction instruction, EvmState vmState, long gasAvailable, int programCounter, in EvmStack stackValue)
    {
        _txTracer.StartOperation(vmState.Env.CallDepth + 1, gasAvailable, instruction, programCounter, vmState.Env.TxExecutionContext.Header.IsPostMerge);
        if (_txTracer.IsTracingMemory)
        {
            _txTracer.SetOperationMemory(vmState.Memory?.GetTrace() ?? new List<string>());
        }

        if (_txTracer.IsTracingStack)
        {
            _txTracer.SetOperationStack(stackValue.GetStackTrace());
        }
    }

    [MethodImpl(MethodImplOptions.NoInlining)]
    private void EndInstructionTrace(long gasAvailable, ulong memorySize)
    {
        if (_txTracer.IsTracingMemory)
        {
            _txTracer.SetOperationMemorySize(memorySize);
        }

        _txTracer.ReportOperationRemainingGas(gasAvailable);
    }

    [MethodImpl(MethodImplOptions.NoInlining)]
    private void EndInstructionTraceError(long gasAvailable, EvmExceptionType evmExceptionType)
    {
        _txTracer.ReportOperationError(evmExceptionType);
        _txTracer.ReportOperationRemainingGas(gasAvailable);
    }

    private static ExecutionType GetCallExecutionType(Instruction instruction, bool isPostMerge = false)
    {
        ExecutionType executionType;
        if (instruction == Instruction.CALL)
        {
            executionType = ExecutionType.Call;
        }
        else if (instruction == Instruction.DELEGATECALL)
        {
            executionType = ExecutionType.DelegateCall;
        }
        else if (instruction == Instruction.STATICCALL)
        {
            executionType = ExecutionType.StaticCall;
        }
        else if (instruction == Instruction.CALLCODE)
        {
            executionType = ExecutionType.CallCode;
        }
        else
        {
            throw new NotSupportedException($"Execution type is undefined for {instruction.GetName(isPostMerge)}");
        }

        return executionType;
    }

    internal readonly ref struct CallResult
    {
        public static CallResult InvalidSubroutineEntry => new(EvmExceptionType.InvalidSubroutineEntry);
        public static CallResult InvalidSubroutineReturn => new(EvmExceptionType.InvalidSubroutineReturn);
        public static CallResult OutOfGasException => new(EvmExceptionType.OutOfGas);
        public static CallResult InvalidEofCodeException => new(EvmExceptionType.InvalidEofCode);
        public static CallResult AccessViolationException => new(EvmExceptionType.AccessViolation);
        public static CallResult InvalidJumpDestination => new(EvmExceptionType.InvalidJumpDestination);
        public static CallResult InvalidInstructionException
        {
            get
            {
                return new(EvmExceptionType.BadInstruction);
            }
        }

        public static CallResult StaticCallViolationException => new(EvmExceptionType.StaticCallViolation);
        public static CallResult StackOverflowException => new(EvmExceptionType.StackOverflow); // TODO: use these to avoid CALL POP attacks
        public static CallResult StackUnderflowException => new(EvmExceptionType.StackUnderflow); // TODO: use these to avoid CALL POP attacks

        public static CallResult InvalidCodeException => new(EvmExceptionType.InvalidCode);
        public static CallResult Empty(int version) => new(Array.Empty<byte>(), null, version);

        public CallResult(EvmState stateToExecute)
        {
            StateToExecute = stateToExecute;
            Output = Array.Empty<byte>();
            PrecompileSuccess = null;
            ShouldRevert = false;
            ExceptionType = EvmExceptionType.None;
        }

        private CallResult(EvmExceptionType exceptionType)
        {
            StateToExecute = null;
            Output = StatusCode.FailureBytes;
            PrecompileSuccess = null;
            ShouldRevert = false;
            ExceptionType = exceptionType;
        }

        public CallResult(byte[] output, bool? precompileSuccess, int fromVersion, bool shouldRevert = false, EvmExceptionType exceptionType = EvmExceptionType.None)
        {
            StateToExecute = null;
            Output = output;
            PrecompileSuccess = precompileSuccess;
            ShouldRevert = shouldRevert;
            ExceptionType = exceptionType;
            FromVersion = fromVersion;
        }

        public EvmState? StateToExecute { get; }
        public byte[] Output { get; }
        public int FromVersion { get; }
        public EvmExceptionType ExceptionType { get; }
        public bool ShouldRevert { get; }
        public bool? PrecompileSuccess { get; } // TODO: check this behaviour as it seems it is required and previously that was not the case
        public bool IsReturn => StateToExecute is null;
        public bool IsException => ExceptionType != EvmExceptionType.None;
    }
}<|MERGE_RESOLUTION|>--- conflicted
+++ resolved
@@ -1781,46 +1781,6 @@
 
                             stack.PushZero();
                         }
-<<<<<<< HEAD
-                    case Instruction.DUPN:
-                        {
-                            if (spec.IncludeGeneralSwapsAndDup && env.CodeInfo.IsEof())
-                            {
-                                if (!UpdateGas(GasCostOf.Dupn, ref gasAvailable))
-                                {
-                                    EndInstructionTraceError(EvmExceptionType.OutOfGas);
-                                    return CallResult.OutOfGasException;
-                                }
-
-                                byte imm = codeSection[programCounter];
-                                stack.Dup(imm + 1);
-                                break;
-                            }
-                            else return CallResult.InvalidInstructionException;
-                        }
-                    case Instruction.SWAP1:
-                    case Instruction.SWAP2:
-                    case Instruction.SWAP3:
-                    case Instruction.SWAP4:
-                    case Instruction.SWAP5:
-                    case Instruction.SWAP6:
-                    case Instruction.SWAP7:
-                    case Instruction.SWAP8:
-                    case Instruction.SWAP9:
-                    case Instruction.SWAP10:
-                    case Instruction.SWAP11:
-                    case Instruction.SWAP12:
-                    case Instruction.SWAP13:
-                    case Instruction.SWAP14:
-                    case Instruction.SWAP15:
-                    case Instruction.SWAP16:
-                        {
-                            if (!UpdateGas(GasCostOf.VeryLow, ref gasAvailable))
-                            {
-                                EndInstructionTraceError(EvmExceptionType.OutOfGas);
-                                return CallResult.OutOfGasException;
-                            }
-=======
                         else
                         {
                             goto InvalidInstruction;
@@ -1830,38 +1790,13 @@
                 case Instruction.PUSH1:
                     {
                         if (!UpdateGas(GasCostOf.VeryLow, ref gasAvailable)) goto OutOfGas;
->>>>>>> 25870a5e
 
                         int programCounterInt = programCounter;
                         if (programCounterInt >= codeSection.Length)
                         {
                             stack.PushZero();
                         }
-<<<<<<< HEAD
-                    case Instruction.SWAPN:
-                        {
-                            if (spec.IncludeGeneralSwapsAndDup && env.CodeInfo.IsEof())
-                            {
-                                if (!UpdateGas(GasCostOf.Swapn, ref gasAvailable))
-                                {
-                                    EndInstructionTraceError(EvmExceptionType.OutOfGas);
-                                    return CallResult.OutOfGasException;
-                                }
-
-                                byte imm = codeSection[programCounter];
-                                stack.Swap(imm + 1);
-                                break;
-                            }
-                            else return CallResult.InvalidInstructionException;
-                        }
-                    case Instruction.LOG0:
-                    case Instruction.LOG1:
-                    case Instruction.LOG2:
-                    case Instruction.LOG3:
-                    case Instruction.LOG4:
-=======
-                        else
->>>>>>> 25870a5e
+                        else
                         {
                             stack.PushByte(codeSection[programCounterInt]);
                         }
@@ -1931,38 +1866,78 @@
                     {
                         if (!UpdateGas(GasCostOf.VeryLow, ref gasAvailable)) goto OutOfGas;
 
-                        stack.Dup(instruction - Instruction.DUP1 + 1);
-                        break;
-                    }
-                case Instruction.SWAP1:
-                case Instruction.SWAP2:
-                case Instruction.SWAP3:
-                case Instruction.SWAP4:
-                case Instruction.SWAP5:
-                case Instruction.SWAP6:
-                case Instruction.SWAP7:
-                case Instruction.SWAP8:
-                case Instruction.SWAP9:
-                case Instruction.SWAP10:
-                case Instruction.SWAP11:
-                case Instruction.SWAP12:
-                case Instruction.SWAP13:
-                case Instruction.SWAP14:
-                case Instruction.SWAP15:
-                case Instruction.SWAP16:
-                    {
-                        if (!UpdateGas(GasCostOf.VeryLow, ref gasAvailable)) goto OutOfGas;
-
-                        stack.Swap(instruction - Instruction.SWAP1 + 2);
-                        break;
-                    }
-                case Instruction.LOG0:
-                case Instruction.LOG1:
-                case Instruction.LOG2:
-                case Instruction.LOG3:
-                case Instruction.LOG4:
-                    {
-                        if (vmState.IsStatic) goto StaticCallViolation;
+                            stack.Dup(instruction - Instruction.DUP1 + 1);
+                            break;
+                        }
+                    case Instruction.DUPN:
+                        {
+                            if (spec.IncludeGeneralSwapsAndDup && env.CodeInfo.IsEof())
+                            {
+                                if (!UpdateGas(GasCostOf.Dupn, ref gasAvailable))
+                                {
+                                    EndInstructionTraceError(EvmExceptionType.OutOfGas);
+                                    return CallResult.OutOfGasException;
+                                }
+
+                                byte imm = codeSection[programCounter];
+                                stack.Dup(imm + 1);
+                                break;
+                            }
+                            else return CallResult.InvalidInstructionException;
+                        }
+                    case Instruction.SWAP1:
+                    case Instruction.SWAP2:
+                    case Instruction.SWAP3:
+                    case Instruction.SWAP4:
+                    case Instruction.SWAP5:
+                    case Instruction.SWAP6:
+                    case Instruction.SWAP7:
+                    case Instruction.SWAP8:
+                    case Instruction.SWAP9:
+                    case Instruction.SWAP10:
+                    case Instruction.SWAP11:
+                    case Instruction.SWAP12:
+                    case Instruction.SWAP13:
+                    case Instruction.SWAP14:
+                    case Instruction.SWAP15:
+                    case Instruction.SWAP16:
+                        {
+                            if (!UpdateGas(GasCostOf.VeryLow, ref gasAvailable))
+                            {
+                                EndInstructionTraceError(EvmExceptionType.OutOfGas);
+                                return CallResult.OutOfGasException;
+                            }
+
+                            stack.Swap(instruction - Instruction.SWAP1 + 2);
+                            break;
+                        }
+                    case Instruction.SWAPN:
+                        {
+                            if (spec.IncludeGeneralSwapsAndDup && env.CodeInfo.IsEof())
+                            {
+                                if (!UpdateGas(GasCostOf.Swapn, ref gasAvailable))
+                                {
+                                    EndInstructionTraceError(EvmExceptionType.OutOfGas);
+                                    return CallResult.OutOfGasException;
+                                }
+
+                                byte imm = codeSection[programCounter];
+                                stack.Swap(imm + 1);
+                                break;
+                            }
+                            else return CallResult.InvalidInstructionException;
+                        }
+                    case Instruction.LOG0:
+                    case Instruction.LOG1:
+                    case Instruction.LOG2:
+                    case Instruction.LOG3:
+                    case Instruction.LOG4:
+                        {
+                            if (vmState.IsStatic)
+                            {
+                                EndInstructionTraceError(EvmExceptionType.StaticCallViolation);
+                                return CallResult.StaticCallViolationException;
+                            }
 
                         stack.PopUInt256(out UInt256 memoryPos);
                         stack.PopUInt256(out UInt256 length);
