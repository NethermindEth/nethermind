// SPDX-FileCopyrightText: 2022 Demerzel Solutions Limited
// SPDX-License-Identifier: LGPL-3.0-only

using System;
using System.Collections.Generic;
using System.Numerics;
using System.Runtime.CompilerServices;
using System.Runtime.InteropServices;
using Nethermind.Core;
using Nethermind.Core.Caching;
using Nethermind.Core.Crypto;
using Nethermind.Core.Extensions;
using Nethermind.Core.Specs;
using Nethermind.Evm.CodeAnalysis;
using Nethermind.Int256;
using Nethermind.Evm.Precompiles;
using Nethermind.Evm.Precompiles.Bls;
using Nethermind.Evm.Precompiles.Snarks;
using Nethermind.Evm.Tracing;
using Nethermind.Logging;
using Nethermind.State;
using System.Diagnostics.CodeAnalysis;
using System.Diagnostics;
using System.Linq;

[assembly: InternalsVisibleTo("Nethermind.Evm.Test")]

namespace Nethermind.Evm;

public class VirtualMachine : IVirtualMachine
{
    public const int MaxCallDepth = 1024;

    private bool _simdOperationsEnabled = Vector<byte>.Count == 32;
    private UInt256 P255Int = (UInt256)BigInteger.Pow(2, 255);
    private UInt256 P255 => P255Int;
    private UInt256 BigInt256 = 256;
    public UInt256 BigInt32 = 32;

    internal byte[] BytesZero = { 0 };

    internal byte[] BytesZero32 =
    {
        0, 0, 0, 0, 0, 0, 0, 0,
        0, 0, 0, 0, 0, 0, 0, 0,
        0, 0, 0, 0, 0, 0, 0, 0,
        0, 0, 0, 0, 0, 0, 0, 0
    };

    internal byte[] BytesMax32 =
    {
        255, 255, 255, 255, 255, 255, 255, 255,
        255, 255, 255, 255, 255, 255, 255, 255,
        255, 255, 255, 255, 255, 255, 255, 255,
        255, 255, 255, 255, 255, 255, 255, 255
    };

    private readonly byte[] _chainId;

    private readonly IBlockhashProvider _blockhashProvider;
    private readonly ISpecProvider _specProvider;
    private static readonly LruCache<KeccakKey, CodeInfo> _codeCache = new(MemoryAllowance.CodeCacheSize, MemoryAllowance.CodeCacheSize, "VM bytecodes");
    private readonly ILogger _logger;
    private IWorldState _worldState;
    private IStateProvider _state;
    private readonly Stack<EvmState> _stateStack = new();
    private IStorageProvider _storage;
    private (Address Address, bool ShouldDelete) _parityTouchBugAccount = (Address.FromNumber(3), false);
    private Dictionary<Address, CodeInfo>? _precompiles;
    private byte[] _returnDataBuffer = Array.Empty<byte>();
    private ITxTracer _txTracer = NullTxTracer.Instance;

    public VirtualMachine(
        IBlockhashProvider? blockhashProvider,
        ISpecProvider? specProvider,
        ILogManager? logManager)
    {
        _logger = logManager?.GetClassLogger() ?? throw new ArgumentNullException(nameof(logManager));
        _blockhashProvider = blockhashProvider ?? throw new ArgumentNullException(nameof(blockhashProvider));
        _specProvider = specProvider ?? throw new ArgumentNullException(nameof(specProvider));
        _chainId = ((UInt256)specProvider.ChainId).ToBigEndian();
        InitializePrecompiledContracts();
    }

    public TransactionSubstate Run(EvmState state, IWorldState worldState, ITxTracer txTracer)
    {
        _txTracer = txTracer;

        _state = worldState.StateProvider;
        _storage = worldState.StorageProvider;
        _worldState = worldState;

        IReleaseSpec spec = _specProvider.GetSpec(state.Env.TxExecutionContext.Header.Number, state.Env.TxExecutionContext.Header.Timestamp);
        EvmState currentState = state;
        byte[] previousCallResult = null;
        ZeroPaddedSpan previousCallOutput = ZeroPaddedSpan.Empty;
        UInt256 previousCallOutputDestination = UInt256.Zero;
        while (true)
        {
            if (!currentState.IsContinuation)
            {
                _returnDataBuffer = Array.Empty<byte>();
            }

            try
            {
                CallResult callResult;
                if (currentState.IsPrecompile)
                {
                    if (_txTracer.IsTracingActions)
                    {
                        _txTracer.ReportAction(currentState.GasAvailable, currentState.Env.Value, currentState.From, currentState.To, currentState.Env.InputData, currentState.ExecutionType, true);
                    }

                    callResult = ExecutePrecompile(currentState, spec);

                    if (!callResult.PrecompileSuccess.Value)
                    {
                        if (currentState.IsPrecompile && currentState.IsTopLevel)
                        {
                            Metrics.EvmExceptions++;
                            // TODO: when direct / calls are treated same we should not need such differentiation
                            throw new PrecompileExecutionFailureException();
                        }

                        // TODO: testing it as it seems the way to pass zkSNARKs tests
                        currentState.GasAvailable = 0;
                    }
                }
                else
                {
                    if (_txTracer.IsTracingActions && !currentState.IsContinuation)
                    {
                        _txTracer.ReportAction(currentState.GasAvailable, currentState.Env.Value, currentState.From, currentState.To, currentState.ExecutionType.IsAnyCreate() ? currentState.Env.CodeInfo.MachineCode : currentState.Env.InputData, currentState.ExecutionType);
                        if (_txTracer.IsTracingCode) _txTracer.ReportByteCode(currentState.Env.CodeInfo.MachineCode);
                    }

                    callResult = ExecuteCall(currentState, previousCallResult, previousCallOutput, previousCallOutputDestination, spec);
                    if (!callResult.IsReturn)
                    {
                        _stateStack.Push(currentState);
                        currentState = callResult.StateToExecute;
                        previousCallResult = null; // TODO: testing on ropsten sync, write VirtualMachineTest for this case as it was not covered by Ethereum tests (failing block 9411 on Ropsten https://ropsten.etherscan.io/vmtrace?txhash=0x666194d15c14c54fffafab1a04c08064af165870ef9a87f65711dcce7ed27fe1)
                        _returnDataBuffer = Array.Empty<byte>();
                        previousCallOutput = ZeroPaddedSpan.Empty;
                        continue;
                    }

                    if (callResult.IsException)
                    {
                        if (_txTracer.IsTracingActions) _txTracer.ReportActionError(callResult.ExceptionType);
                        _worldState.Restore(currentState.Snapshot);

                        RevertParityTouchBugAccount(spec);

                        if (currentState.IsTopLevel)
                        {
                            return new TransactionSubstate(callResult.ExceptionType, _txTracer != NullTxTracer.Instance);
                        }

                        previousCallResult = StatusCode.FailureBytes;
                        previousCallOutputDestination = UInt256.Zero;
                        _returnDataBuffer = Array.Empty<byte>();
                        previousCallOutput = ZeroPaddedSpan.Empty;

                        currentState.Dispose();
                        currentState = _stateStack.Pop();
                        currentState.IsContinuation = true;
                        continue;
                    }
                }

                if (currentState.IsTopLevel)
                {
                    if (_txTracer.IsTracingActions)
                    {
                        long codeDepositGasCost = CodeDepositHandler.CalculateCost(callResult.Output.Length, spec);

                        if (callResult.IsException)
                        {
                            _txTracer.ReportActionError(callResult.ExceptionType);
                        }
                        else if (callResult.ShouldRevert)
                        {
                            if (currentState.ExecutionType.IsAnyCreate())
                            {
                                _txTracer.ReportActionError(EvmExceptionType.Revert, currentState.GasAvailable - codeDepositGasCost);
                            }
                            else
                            {
                                _txTracer.ReportActionError(EvmExceptionType.Revert, currentState.GasAvailable);
                            }
                        }
                        else
                        {
                            if (currentState.ExecutionType.IsAnyCreate() && currentState.GasAvailable < codeDepositGasCost)
                            {
                                if (spec.ChargeForTopLevelCreate)
                                {
                                    _txTracer.ReportActionError(EvmExceptionType.OutOfGas);
                                }
                                else
                                {
                                    _txTracer.ReportActionEnd(currentState.GasAvailable, currentState.To, callResult.Output);
                                }
                            }
                            // Reject code starting with 0xEF if EIP-3541 is enabled.
                            else if (currentState.ExecutionType.IsAnyCreate() && CodeDepositHandler.CodeIsInvalid(spec, callResult.Output))
                            {
                                _txTracer.ReportActionError(EvmExceptionType.InvalidCode);
                            }
                            else
                            {
                                if (currentState.ExecutionType.IsAnyCreate())
                                {
                                    _txTracer.ReportActionEnd(currentState.GasAvailable - codeDepositGasCost, currentState.To, callResult.Output);
                                }
                                else
                                {
                                    _txTracer.ReportActionEnd(currentState.GasAvailable, _returnDataBuffer);
                                }
                            }
                        }
                    }

                    return new TransactionSubstate(
                        callResult.Output,
                        currentState.Refund,
                        (IReadOnlyCollection<Address>)currentState.DestroyList,
                        (IReadOnlyCollection<LogEntry>)currentState.Logs,
                        callResult.ShouldRevert,
                        _txTracer != NullTxTracer.Instance);
                }

                Address callCodeOwner = currentState.Env.ExecutingAccount;
                using EvmState previousState = currentState;
                currentState = _stateStack.Pop();
                currentState.IsContinuation = true;
                currentState.GasAvailable += previousState.GasAvailable;
                bool previousStateSucceeded = true;

                if (!callResult.ShouldRevert)
                {
                    long gasAvailableForCodeDeposit = previousState.GasAvailable; // TODO: refactor, this is to fix 61363 Ropsten
                    if (previousState.ExecutionType.IsAnyCreate())
                    {
                        previousCallResult = callCodeOwner.Bytes;
                        previousCallOutputDestination = UInt256.Zero;
                        _returnDataBuffer = Array.Empty<byte>();
                        previousCallOutput = ZeroPaddedSpan.Empty;

                        long codeDepositGasCost = CodeDepositHandler.CalculateCost(callResult.Output.Length, spec);
                        bool invalidCode = CodeDepositHandler.CodeIsInvalid(spec, callResult.Output);
                        if (gasAvailableForCodeDeposit >= codeDepositGasCost && !invalidCode)
                        {
                            Keccak codeHash = _state.UpdateCode(callResult.Output);
                            _state.UpdateCodeHash(callCodeOwner, codeHash, spec);
                            currentState.GasAvailable -= codeDepositGasCost;

                            if (_txTracer.IsTracingActions)
                            {
                                _txTracer.ReportActionEnd(previousState.GasAvailable - codeDepositGasCost, callCodeOwner, callResult.Output);
                            }
                        }
                        else if (spec.FailOnOutOfGasCodeDeposit || invalidCode)
                        {
                            currentState.GasAvailable -= gasAvailableForCodeDeposit;
                            worldState.Restore(previousState.Snapshot);
                            if (!previousState.IsCreateOnPreExistingAccount)
                            {
                                _state.DeleteAccount(callCodeOwner);
                            }

                            previousCallResult = BytesZero;
                            previousStateSucceeded = false;

                            if (_txTracer.IsTracingActions)
                            {
                                _txTracer.ReportActionError(invalidCode ? EvmExceptionType.InvalidCode : EvmExceptionType.OutOfGas);
                            }
                        }
                        else if (_txTracer.IsTracingActions)
                        {
                            _txTracer.ReportActionEnd(0L, callCodeOwner, callResult.Output);
                        }
                    }
                    else
                    {
                        _returnDataBuffer = callResult.Output;
                        previousCallResult = callResult.PrecompileSuccess.HasValue ? (callResult.PrecompileSuccess.Value ? StatusCode.SuccessBytes : StatusCode.FailureBytes) : StatusCode.SuccessBytes;
                        previousCallOutput = callResult.Output.AsSpan().SliceWithZeroPadding(0, Math.Min(callResult.Output.Length, (int)previousState.OutputLength));
                        previousCallOutputDestination = (ulong)previousState.OutputDestination;
                        if (previousState.IsPrecompile)
                        {
                            // parity induced if else for vmtrace
                            if (_txTracer.IsTracingInstructions)
                            {
                                _txTracer.ReportMemoryChange((long)previousCallOutputDestination, previousCallOutput);
                            }
                        }

                        if (_txTracer.IsTracingActions)
                        {
                            _txTracer.ReportActionEnd(previousState.GasAvailable, _returnDataBuffer);
                        }
                    }

                    if (previousStateSucceeded)
                    {
                        previousState.CommitToParent(currentState);
                    }
                }
                else
                {
                    worldState.Restore(previousState.Snapshot);
                    _returnDataBuffer = callResult.Output;
                    previousCallResult = StatusCode.FailureBytes;
                    previousCallOutput = callResult.Output.AsSpan().SliceWithZeroPadding(0, Math.Min(callResult.Output.Length, (int)previousState.OutputLength));
                    previousCallOutputDestination = (ulong)previousState.OutputDestination;


                    if (_txTracer.IsTracingActions)
                    {
                        _txTracer.ReportActionError(EvmExceptionType.Revert, previousState.GasAvailable);
                    }
                }
            }
            catch (Exception ex) when (ex is EvmException or OverflowException)
            {
                if (_logger.IsTrace) _logger.Trace($"exception ({ex.GetType().Name}) in {currentState.ExecutionType} at depth {currentState.Env.CallDepth} - restoring snapshot");

                _worldState.Restore(currentState.Snapshot);

                RevertParityTouchBugAccount(spec);

                if (txTracer.IsTracingInstructions)
                {
                    txTracer.ReportOperationError(ex is EvmException evmException ? evmException.ExceptionType : EvmExceptionType.Other);
                    txTracer.ReportOperationRemainingGas(0);
                }

                if (_txTracer.IsTracingActions)
                {
                    EvmException evmException = ex as EvmException;
                    _txTracer.ReportActionError(evmException?.ExceptionType ?? EvmExceptionType.Other);
                }

                if (currentState.IsTopLevel)
                {
                    return new TransactionSubstate(ex is OverflowException ? EvmExceptionType.Other : (ex as EvmException).ExceptionType, _txTracer != NullTxTracer.Instance);
                }

                previousCallResult = StatusCode.FailureBytes;
                previousCallOutputDestination = UInt256.Zero;
                _returnDataBuffer = Array.Empty<byte>();
                previousCallOutput = ZeroPaddedSpan.Empty;

                currentState.Dispose();
                currentState = _stateStack.Pop();
                currentState.IsContinuation = true;
            }
        }
    }

    private void RevertParityTouchBugAccount(IReleaseSpec spec)
    {
        if (_parityTouchBugAccount.ShouldDelete)
        {
            if (_state.AccountExists(_parityTouchBugAccount.Address))
            {
                _state.AddToBalance(_parityTouchBugAccount.Address, UInt256.Zero, spec);
            }

            _parityTouchBugAccount.ShouldDelete = false;
        }
    }

    public CodeInfo GetCachedCodeInfo(IWorldState worldState, Address codeSource, IReleaseSpec vmSpec)
    {
        IStateProvider state = worldState.StateProvider;
        if (codeSource.IsPrecompile(vmSpec))
        {
            if (_precompiles is null)
            {
                throw new InvalidOperationException("EVM precompile have not been initialized properly.");
            }

            return _precompiles[codeSource];
        }

        Keccak codeHash = state.GetCodeHash(codeSource);
        CodeInfo cachedCodeInfo = _codeCache.Get(codeHash);
        if (cachedCodeInfo is null)
        {
            byte[] code = state.GetCode(codeHash);

            if (code is null)
            {
                throw new NullReferenceException($"Code {codeHash} missing in the state for address {codeSource}");
            }

            cachedCodeInfo = new CodeInfo(code);
            _codeCache.Set(codeHash, cachedCodeInfo);
        }
        else
        {
            // need to touch code so that any collectors that track database access are informed
            state.TouchCode(codeHash);
        }

        return cachedCodeInfo;
    }

    public void DisableSimdInstructions()
    {
        _simdOperationsEnabled = false;
    }

    private void InitializePrecompiledContracts()
    {
        _precompiles = new Dictionary<Address, CodeInfo>
        {
            [EcRecoverPrecompile.Instance.Address] = new(EcRecoverPrecompile.Instance),
            [Sha256Precompile.Instance.Address] = new(Sha256Precompile.Instance),
            [Ripemd160Precompile.Instance.Address] = new(Ripemd160Precompile.Instance),
            [IdentityPrecompile.Instance.Address] = new(IdentityPrecompile.Instance),

<<<<<<< HEAD
            [Bn256AddPrecompile.Instance.Address] = new(Bn256AddPrecompile.Instance),
            [Bn256MulPrecompile.Instance.Address] = new(Bn256MulPrecompile.Instance),
            [Bn256PairingPrecompile.Instance.Address] = new(Bn256PairingPrecompile.Instance),
=======
            [Bn254AddPrecompile.Instance.Address] = new(Bn254AddPrecompile.Instance),
            [Bn254MulPrecompile.Instance.Address] = new(Bn254MulPrecompile.Instance),
            [Bn254PairingPrecompile.Instance.Address] = new(Bn254PairingPrecompile.Instance),
>>>>>>> 073357b1
            [ModExpPrecompile.Instance.Address] = new(ModExpPrecompile.Instance),

            [Blake2FPrecompile.Instance.Address] = new(Blake2FPrecompile.Instance),

            [G1AddPrecompile.Instance.Address] = new(G1AddPrecompile.Instance),
            [G1MulPrecompile.Instance.Address] = new(G1MulPrecompile.Instance),
            [G1MultiExpPrecompile.Instance.Address] = new(G1MultiExpPrecompile.Instance),
            [G2AddPrecompile.Instance.Address] = new(G2AddPrecompile.Instance),
            [G2MulPrecompile.Instance.Address] = new(G2MulPrecompile.Instance),
            [G2MultiExpPrecompile.Instance.Address] = new(G2MultiExpPrecompile.Instance),
            [PairingPrecompile.Instance.Address] = new(PairingPrecompile.Instance),
            [MapToG1Precompile.Instance.Address] = new(MapToG1Precompile.Instance),
            [MapToG2Precompile.Instance.Address] = new(MapToG2Precompile.Instance),

            [PointEvaluationPrecompile.Instance.Address] = new(PointEvaluationPrecompile.Instance),
        };
    }

    private static bool UpdateGas(long gasCost, ref long gasAvailable)
    {
        // Console.WriteLine($"{gasCost}");
        if (gasAvailable < gasCost)
        {
            return false;
        }

        gasAvailable -= gasCost;
        return true;
    }

    private static void UpdateGasUp(long refund, ref long gasAvailable)
    {
        gasAvailable += refund;
    }

    private bool ChargeAccountAccessGas(ref long gasAvailable, EvmState vmState, Address address, IReleaseSpec spec, bool chargeForWarm = true)
    {
        // Console.WriteLine($"Accessing {address}");

        bool result = true;
        if (spec.UseHotAndColdStorage)
        {
            if (_txTracer.IsTracingAccess) // when tracing access we want cost as if it was warmed up from access list
            {
                vmState.WarmUp(address);
            }

            if (vmState.IsCold(address) && !address.IsPrecompile(spec))
            {
                result = UpdateGas(GasCostOf.ColdAccountAccess, ref gasAvailable);
                vmState.WarmUp(address);
            }
            else if (chargeForWarm)
            {
                result = UpdateGas(GasCostOf.WarmStateRead, ref gasAvailable);
            }
        }

        return result;
    }

    private enum StorageAccessType
    {
        SLOAD,
        SSTORE
    }

    private bool ChargeStorageAccessGas(
        ref long gasAvailable,
        EvmState vmState,
        StorageCell storageCell,
        StorageAccessType storageAccessType,
        IReleaseSpec spec)
    {
        // Console.WriteLine($"Accessing {storageCell} {storageAccessType}");

        bool result = true;
        if (spec.UseHotAndColdStorage)
        {
            if (_txTracer.IsTracingAccess) // when tracing access we want cost as if it was warmed up from access list
            {
                vmState.WarmUp(storageCell);
            }

            if (vmState.IsCold(storageCell))
            {
                result = UpdateGas(GasCostOf.ColdSLoad, ref gasAvailable);
                vmState.WarmUp(storageCell);
            }
            else if (storageAccessType == StorageAccessType.SLOAD)
            {
                // we do not charge for WARM_STORAGE_READ_COST in SSTORE scenario
                result = UpdateGas(GasCostOf.WarmStateRead, ref gasAvailable);
            }
        }

        return result;
    }

    private CallResult ExecutePrecompile(EvmState state, IReleaseSpec spec)
    {
        ReadOnlyMemory<byte> callData = state.Env.InputData;
        UInt256 transferValue = state.Env.TransferValue;
        long gasAvailable = state.GasAvailable;

        IPrecompile precompile = state.Env.CodeInfo.Precompile;
        long baseGasCost = precompile.BaseGasCost(spec);
        long dataGasCost = precompile.DataGasCost(callData, spec);

        bool wasCreated = false;
        if (!_state.AccountExists(state.Env.ExecutingAccount))
        {
            wasCreated = true;
            _state.CreateAccount(state.Env.ExecutingAccount, transferValue);
        }
        else
        {
            _state.AddToBalance(state.Env.ExecutingAccount, transferValue, spec);
        }

        // https://github.com/ethereum/EIPs/blob/master/EIPS/eip-161.md
        // An additional issue was found in Parity,
        // where the Parity client incorrectly failed
        // to revert empty account deletions in a more limited set of contexts
        // involving out-of-gas calls to precompiled contracts;
        // the new Geth behavior matches Parity’s,
        // and empty accounts will cease to be a source of concern in general
        // in about one week once the state clearing process finishes.
        if (state.Env.ExecutingAccount.Equals(_parityTouchBugAccount.Address)
            && !wasCreated
            && transferValue.IsZero
            && spec.ClearEmptyAccountWhenTouched)
        {
            _parityTouchBugAccount.ShouldDelete = true;
        }

        //if(!UpdateGas(dataGasCost, ref gasAvailable)) return CallResult.Exception;
        if (!UpdateGas(baseGasCost, ref gasAvailable))
        {
            Metrics.EvmExceptions++;
            throw new OutOfGasException();
        }

        if (!UpdateGas(dataGasCost, ref gasAvailable))
        {
            Metrics.EvmExceptions++;
            throw new OutOfGasException();
        }

        state.GasAvailable = gasAvailable;

        try
        {
            (ReadOnlyMemory<byte> output, bool success) = precompile.Run(callData, spec);
            CallResult callResult = new(output.ToArray(), success, !success);
            return callResult;
        }
        catch (Exception exception)
        {
            if (_logger.IsDebug) _logger.Error($"Precompiled contract ({precompile.GetType()}) execution exception", exception);
            CallResult callResult = new(Array.Empty<byte>(), false, true);
            return callResult;
        }
    }

    [SkipLocalsInit]
    private CallResult ExecuteCall(EvmState vmState, byte[]? previousCallResult, ZeroPaddedSpan previousCallOutput, scoped in UInt256 previousCallOutputDestination, IReleaseSpec spec)
    {
        bool isTrace = _logger.IsTrace;
        bool traceOpcodes = _txTracer.IsTracingInstructions;
        ref readonly ExecutionEnvironment env = ref vmState.Env;
        ref readonly TxExecutionContext txCtx = ref env.TxExecutionContext;

        if (!vmState.IsContinuation)
        {
            if (!_state.AccountExists(env.ExecutingAccount))
            {
                _state.CreateAccount(env.ExecutingAccount, env.TransferValue);
            }
            else
            {
                _state.AddToBalance(env.ExecutingAccount, env.TransferValue, spec);
            }

            if (vmState.ExecutionType.IsAnyCreate() && spec.ClearEmptyAccountWhenTouched)
            {
                _state.IncrementNonce(env.ExecutingAccount);
            }
        }

        if (vmState.Env.CodeInfo.MachineCode.Length == 0)
        {
            goto Empty;
        }

        vmState.InitStacks();
        EvmStack stack = new(vmState.DataStack.AsSpan(), vmState.DataStackHead, _txTracer);
        long gasAvailable = vmState.GasAvailable;
        int programCounter = vmState.ProgramCounter;
        Span<byte> code = env.CodeInfo.MachineCode.AsSpan();

        static void UpdateCurrentState(EvmState state, int pc, long gas, int stackHead)
        {
            state.ProgramCounter = pc;
            state.GasAvailable = gas;
            state.DataStackHead = stackHead;
        }

        if (previousCallResult is not null)
        {
            stack.PushBytes(previousCallResult);
            if (_txTracer.IsTracingInstructions) _txTracer.ReportOperationRemainingGas(vmState.GasAvailable);
        }

        if (previousCallOutput.Length > 0)
        {
            UInt256 localPreviousDest = previousCallOutputDestination;
            if (!UpdateMemoryCost(vmState, ref gasAvailable, in localPreviousDest, (ulong)previousCallOutput.Length))
            {
                ThrowStackOverflowException();
            }

            vmState.Memory.Save(in localPreviousDest, previousCallOutput);
            //                if(_txTracer.IsTracingInstructions) _txTracer.ReportMemoryChange((long)localPreviousDest, previousCallOutput);
        }

        while (programCounter < code.Length)
        {
            Instruction instruction = (Instruction)code[programCounter];
            // Console.WriteLine(instruction);
            if (traceOpcodes)
            {
                StartInstructionTrace(instruction, vmState, gasAvailable, programCounter, in stack);
            }

            programCounter++;
            switch (instruction)
            {
                case Instruction.STOP:
                    {
                        UpdateCurrentState(vmState, programCounter, gasAvailable, stack.Head);
                        goto EmptyTrace;
                    }
                case Instruction.ADD:
                    {
                        if (!UpdateGas(GasCostOf.VeryLow, ref gasAvailable)) goto OutOfGas;

                        stack.PopUInt256(out UInt256 b);
                        stack.PopUInt256(out UInt256 a);
                        UInt256.Add(in a, in b, out UInt256 c);
                        stack.PushUInt256(c);

                        break;
                    }
                case Instruction.MUL:
                    {
                        if (!UpdateGas(GasCostOf.Low, ref gasAvailable)) goto OutOfGas;

                        stack.PopUInt256(out UInt256 a);
                        stack.PopUInt256(out UInt256 b);
                        UInt256.Multiply(in a, in b, out UInt256 res);
                        stack.PushUInt256(in res);
                        break;
                    }
                case Instruction.SUB:
                    {
                        if (!UpdateGas(GasCostOf.VeryLow, ref gasAvailable)) goto OutOfGas;

                        stack.PopUInt256(out UInt256 a);
                        stack.PopUInt256(out UInt256 b);
                        UInt256.Subtract(in a, in b, out UInt256 result);

                        stack.PushUInt256(in result);
                        break;
                    }
                case Instruction.DIV:
                    {
                        if (!UpdateGas(GasCostOf.Low, ref gasAvailable)) goto OutOfGas;

                        stack.PopUInt256(out UInt256 a);
                        stack.PopUInt256(out UInt256 b);
                        if (b.IsZero)
                        {
                            stack.PushZero();
                        }
                        else
                        {
                            UInt256.Divide(in a, in b, out UInt256 res);
                            stack.PushUInt256(in res);
                        }

                        break;
                    }
                case Instruction.SDIV:
                    {
                        if (!UpdateGas(GasCostOf.Low, ref gasAvailable)) goto OutOfGas;

                        stack.PopUInt256(out UInt256 a);
                        stack.PopSignedInt256(out Int256.Int256 b);
                        if (b.IsZero)
                        {
                            stack.PushZero();
                        }
                        else if (b == Int256.Int256.MinusOne && a == P255)
                        {
                            UInt256 res = P255;
                            stack.PushUInt256(in res);
                        }
                        else
                        {
                            Int256.Int256 signedA = new(a);
                            Int256.Int256.Divide(in signedA, in b, out Int256.Int256 res);
                            stack.PushSignedInt256(in res);
                        }

                        break;
                    }
                case Instruction.MOD:
                    {
                        if (!UpdateGas(GasCostOf.Low, ref gasAvailable)) goto OutOfGas;

                        stack.PopUInt256(out UInt256 a);
                        stack.PopUInt256(out UInt256 b);
                        UInt256.Mod(in a, in b, out UInt256 result);
                        stack.PushUInt256(in result);
                        break;
                    }
                case Instruction.SMOD:
                    {
                        if (!UpdateGas(GasCostOf.Low, ref gasAvailable)) goto OutOfGas;

                        stack.PopSignedInt256(out Int256.Int256 a);
                        stack.PopSignedInt256(out Int256.Int256 b);
                        if (b.IsZero || b.IsOne)
                        {
                            stack.PushZero();
                        }
                        else
                        {
                            a.Mod(in b, out Int256.Int256 mod);
                            stack.PushSignedInt256(in mod);
                        }

                        break;
                    }
                case Instruction.ADDMOD:
                    {
                        if (!UpdateGas(GasCostOf.Mid, ref gasAvailable)) goto OutOfGas;

                        stack.PopUInt256(out UInt256 a);
                        stack.PopUInt256(out UInt256 b);
                        stack.PopUInt256(out UInt256 mod);

                        if (mod.IsZero)
                        {
                            stack.PushZero();
                        }
                        else
                        {
                            UInt256.AddMod(a, b, mod, out UInt256 res);
                            stack.PushUInt256(in res);
                        }

                        break;
                    }
                case Instruction.MULMOD:
                    {
                        if (!UpdateGas(GasCostOf.Mid, ref gasAvailable)) goto OutOfGas;

                        stack.PopUInt256(out UInt256 a);
                        stack.PopUInt256(out UInt256 b);
                        stack.PopUInt256(out UInt256 mod);

                        if (mod.IsZero)
                        {
                            stack.PushZero();
                        }
                        else
                        {
                            UInt256.MultiplyMod(in a, in b, in mod, out UInt256 res);
                            stack.PushUInt256(in res);
                        }
<<<<<<< HEAD

                        break;
                    }
                case Instruction.EXP:
                    {
                        if (!UpdateGas(GasCostOf.Exp, ref gasAvailable)) goto OutOfGas;

                        Metrics.ModExpOpcode++;

=======

                        break;
                    }
                case Instruction.EXP:
                    {
                        if (!UpdateGas(GasCostOf.Exp, ref gasAvailable)) goto OutOfGas;

                        Metrics.ModExpOpcode++;

>>>>>>> 073357b1
                        stack.PopUInt256(out UInt256 baseInt);
                        Span<byte> exp = stack.PopBytes();

                        int leadingZeros = exp.LeadingZerosCount();
                        if (leadingZeros != 32)
                        {
                            int expSize = 32 - leadingZeros;
                            if (!UpdateGas(spec.GetExpByteCost() * expSize, ref gasAvailable)) goto OutOfGas;
                        }
                        else
                        {
                            stack.PushOne();
                            break;
                        }

                        if (baseInt.IsZero)
                        {
                            stack.PushZero();
                        }
                        else if (baseInt.IsOne)
<<<<<<< HEAD
                        {
                            stack.PushOne();
                        }
                        else
                        {
=======
                        {
                            stack.PushOne();
                        }
                        else
                        {
>>>>>>> 073357b1
                            UInt256.Exp(baseInt, new UInt256(exp, true), out UInt256 res);
                            stack.PushUInt256(in res);
                        }

                        break;
                    }
                case Instruction.SIGNEXTEND:
                    {
                        if (!UpdateGas(GasCostOf.Low, ref gasAvailable)) goto OutOfGas;

                        stack.PopUInt256(out UInt256 a);
                        if (a >= BigInt32)
                        {
                            stack.EnsureDepth(1);
                            break;
                        }

                        int position = 31 - (int)a;

                        Span<byte> b = stack.PopBytes();
                        sbyte sign = (sbyte)b[position];

                        if (sign >= 0)
                        {
                            BytesZero32.AsSpan(0, position).CopyTo(b[..position]);
                        }
                        else
                        {
                            BytesMax32.AsSpan(0, position).CopyTo(b[..position]);
                        }

                        stack.PushBytes(b);
                        break;
                    }
                case Instruction.LT:
                    {
                        if (!UpdateGas(GasCostOf.VeryLow, ref gasAvailable)) goto OutOfGas;

                        stack.PopUInt256(out UInt256 a);
                        stack.PopUInt256(out UInt256 b);
                        if (a < b)
                        {
                            stack.PushOne();
                        }
                        else
                        {
                            stack.PushZero();
                        }

                        break;
                    }
                case Instruction.GT:
                    {
                        if (!UpdateGas(GasCostOf.VeryLow, ref gasAvailable)) goto OutOfGas;

                        stack.PopUInt256(out UInt256 a);
                        stack.PopUInt256(out UInt256 b);
                        if (a > b)
                        {
                            stack.PushOne();
                        }
                        else
                        {
                            stack.PushZero();
                        }

                        break;
                    }
                case Instruction.SLT:
                    {
                        if (!UpdateGas(GasCostOf.VeryLow, ref gasAvailable)) goto OutOfGas;

                        stack.PopSignedInt256(out Int256.Int256 a);
                        stack.PopSignedInt256(out Int256.Int256 b);

                        if (a.CompareTo(b) < 0)
                        {
                            stack.PushOne();
                        }
                        else
                        {
                            stack.PushZero();
                        }

                        break;
                    }
                case Instruction.SGT:
                    {
                        if (!UpdateGas(GasCostOf.VeryLow, ref gasAvailable)) goto OutOfGas;

                        stack.PopSignedInt256(out Int256.Int256 a);
                        stack.PopSignedInt256(out Int256.Int256 b);
                        if (a.CompareTo(b) > 0)
                        {
                            stack.PushOne();
                        }
                        else
                        {
                            stack.PushZero();
                        }

                        break;
                    }
                case Instruction.EQ:
                    {
                        if (!UpdateGas(GasCostOf.VeryLow, ref gasAvailable)) goto OutOfGas;

                        Span<byte> a = stack.PopBytes();
                        Span<byte> b = stack.PopBytes();
                        if (a.SequenceEqual(b))
                        {
                            stack.PushOne();
                        }
                        else
                        {
                            stack.PushZero();
                        }

                        break;
                    }
                case Instruction.ISZERO:
                    {
                        if (!UpdateGas(GasCostOf.VeryLow, ref gasAvailable)) goto OutOfGas;

                        Span<byte> a = stack.PopBytes();
                        if (a.SequenceEqual(BytesZero32))
                        {
                            stack.PushOne();
                        }
                        else
                        {
                            stack.PushZero();
                        }

                        break;
                    }
                case Instruction.AND:
                    {
                        if (!UpdateGas(GasCostOf.VeryLow, ref gasAvailable)) goto OutOfGas;

                        Span<byte> a = stack.PopBytes();
                        Span<byte> b = stack.PopBytes();

                        if (_simdOperationsEnabled)
                        {
                            Vector<byte> aVec = new(a);
                            Vector<byte> bVec = new(b);

                            Vector.BitwiseAnd(aVec, bVec).CopyTo(stack.Register);
                        }
                        else
                        {
                            ref ulong refA = ref MemoryMarshal.AsRef<ulong>(a);
                            ref ulong refB = ref MemoryMarshal.AsRef<ulong>(b);
                            ref ulong refBuffer = ref MemoryMarshal.AsRef<ulong>(stack.Register);

                            refBuffer = refA & refB;
                            Unsafe.Add(ref refBuffer, 1) = Unsafe.Add(ref refA, 1) & Unsafe.Add(ref refB, 1);
                            Unsafe.Add(ref refBuffer, 2) = Unsafe.Add(ref refA, 2) & Unsafe.Add(ref refB, 2);
                            Unsafe.Add(ref refBuffer, 3) = Unsafe.Add(ref refA, 3) & Unsafe.Add(ref refB, 3);
                        }

                        stack.PushBytes(stack.Register);
                        break;
                    }
                case Instruction.OR:
                    {
                        if (!UpdateGas(GasCostOf.VeryLow, ref gasAvailable)) goto OutOfGas;

                        Span<byte> a = stack.PopBytes();
                        Span<byte> b = stack.PopBytes();

                        if (_simdOperationsEnabled)
                        {
                            Vector<byte> aVec = new(a);
                            Vector<byte> bVec = new(b);

                            Vector.BitwiseOr(aVec, bVec).CopyTo(stack.Register);
                        }
                        else
                        {
                            ref ulong refA = ref MemoryMarshal.AsRef<ulong>(a);
                            ref ulong refB = ref MemoryMarshal.AsRef<ulong>(b);
                            ref ulong refBuffer = ref MemoryMarshal.AsRef<ulong>(stack.Register);

                            refBuffer = refA | refB;
                            Unsafe.Add(ref refBuffer, 1) = Unsafe.Add(ref refA, 1) | Unsafe.Add(ref refB, 1);
                            Unsafe.Add(ref refBuffer, 2) = Unsafe.Add(ref refA, 2) | Unsafe.Add(ref refB, 2);
                            Unsafe.Add(ref refBuffer, 3) = Unsafe.Add(ref refA, 3) | Unsafe.Add(ref refB, 3);
                        }

                        stack.PushBytes(stack.Register);
                        break;
                    }
                case Instruction.XOR:
                    {
                        if (!UpdateGas(GasCostOf.VeryLow, ref gasAvailable)) goto OutOfGas;

                        Span<byte> a = stack.PopBytes();
                        Span<byte> b = stack.PopBytes();

                        if (_simdOperationsEnabled)
                        {
                            Vector<byte> aVec = new(a);
                            Vector<byte> bVec = new(b);

                            Vector.Xor(aVec, bVec).CopyTo(stack.Register);
                        }
                        else
                        {
                            ref ulong refA = ref MemoryMarshal.AsRef<ulong>(a);
                            ref ulong refB = ref MemoryMarshal.AsRef<ulong>(b);
                            ref ulong refBuffer = ref MemoryMarshal.AsRef<ulong>(stack.Register);

                            refBuffer = refA ^ refB;
                            Unsafe.Add(ref refBuffer, 1) = Unsafe.Add(ref refA, 1) ^ Unsafe.Add(ref refB, 1);
                            Unsafe.Add(ref refBuffer, 2) = Unsafe.Add(ref refA, 2) ^ Unsafe.Add(ref refB, 2);
                            Unsafe.Add(ref refBuffer, 3) = Unsafe.Add(ref refA, 3) ^ Unsafe.Add(ref refB, 3);
                        }

                        stack.PushBytes(stack.Register);
                        break;
                    }
                case Instruction.NOT:
                    {
                        if (!UpdateGas(GasCostOf.VeryLow, ref gasAvailable)) goto OutOfGas;

                        Span<byte> a = stack.PopBytes();

                        if (_simdOperationsEnabled)
                        {
                            Vector<byte> aVec = new(a);
                            Vector<byte> negVec = Vector.Xor(aVec, new Vector<byte>(BytesMax32));

                            negVec.CopyTo(stack.Register);
                        }
                        else
                        {
                            ref var refA = ref MemoryMarshal.AsRef<ulong>(a);
                            ref var refBuffer = ref MemoryMarshal.AsRef<ulong>(stack.Register);

                            refBuffer = ~refA;
                            Unsafe.Add(ref refBuffer, 1) = ~Unsafe.Add(ref refA, 1);
                            Unsafe.Add(ref refBuffer, 2) = ~Unsafe.Add(ref refA, 2);
                            Unsafe.Add(ref refBuffer, 3) = ~Unsafe.Add(ref refA, 3);
                        }

                        stack.PushBytes(stack.Register);
                        break;
                    }
                case Instruction.BYTE:
                    {
                        if (!UpdateGas(GasCostOf.VeryLow, ref gasAvailable)) goto OutOfGas;

                        stack.PopUInt256(out UInt256 position);
                        Span<byte> bytes = stack.PopBytes();

                        if (position >= BigInt32)
                        {
                            stack.PushZero();
                            break;
                        }

                        int adjustedPosition = bytes.Length - 32 + (int)position;
                        if (adjustedPosition < 0)
                        {
                            stack.PushZero();
                        }
                        else
                        {
                            stack.PushByte(bytes[adjustedPosition]);
                        }

                        break;
                    }
                case Instruction.SHA3:
                    {
                        stack.PopUInt256(out UInt256 memSrc);
                        stack.PopUInt256(out UInt256 memLength);
                        if (!UpdateGas(GasCostOf.Sha3 + GasCostOf.Sha3Word * EvmPooledMemory.Div32Ceiling(memLength),
                            ref gasAvailable)) goto OutOfGas;

                        if (!UpdateMemoryCost(vmState, ref gasAvailable, in memSrc, memLength)) goto OutOfGas;

                        Span<byte> memData = vmState.Memory.LoadSpan(in memSrc, memLength);
                        stack.PushBytes(ValueKeccak.Compute(memData).BytesAsSpan);
                        break;
                    }
                case Instruction.ADDRESS:
                    {
                        if (!UpdateGas(GasCostOf.Base, ref gasAvailable)) goto OutOfGas;

                        stack.PushBytes(env.ExecutingAccount.Bytes);
                        break;
                    }
                case Instruction.BALANCE:
                    {
                        long gasCost = spec.GetBalanceCost();
                        if (gasCost != 0 && !UpdateGas(gasCost, ref gasAvailable)) goto OutOfGas;

                        Address address = stack.PopAddress();
                        if (!ChargeAccountAccessGas(ref gasAvailable, vmState, address, spec)) goto OutOfGas;

                        UInt256 balance = _state.GetBalance(address);
                        stack.PushUInt256(in balance);
                        break;
                    }
                case Instruction.CALLER:
                    {
                        if (!UpdateGas(GasCostOf.Base, ref gasAvailable)) goto OutOfGas;

                        stack.PushBytes(env.Caller.Bytes);
                        break;
                    }
                case Instruction.CALLVALUE:
                    {
                        if (!UpdateGas(GasCostOf.Base, ref gasAvailable)) goto OutOfGas;

                        UInt256 callValue = env.Value;
                        stack.PushUInt256(in callValue);
                        break;
                    }
                case Instruction.ORIGIN:
                    {
                        if (!UpdateGas(GasCostOf.Base, ref gasAvailable)) goto OutOfGas;

                        stack.PushBytes(txCtx.Origin.Bytes);
                        break;
                    }
                case Instruction.CALLDATALOAD:
                    {
                        if (!UpdateGas(GasCostOf.VeryLow, ref gasAvailable)) goto OutOfGas;

                        stack.PopUInt256(out UInt256 src);
                        stack.PushBytes(env.InputData.SliceWithZeroPadding(src, 32));
                        break;
                    }
                case Instruction.CALLDATASIZE:
                    {
                        if (!UpdateGas(GasCostOf.Base, ref gasAvailable)) goto OutOfGas;

                        UInt256 callDataSize = (UInt256)env.InputData.Length;
                        stack.PushUInt256(in callDataSize);
                        break;
                    }
                case Instruction.CALLDATACOPY:
                    {
                        stack.PopUInt256(out UInt256 dest);
                        stack.PopUInt256(out UInt256 src);
                        stack.PopUInt256(out UInt256 length);
                        if (!UpdateGas(GasCostOf.VeryLow + GasCostOf.Memory * EvmPooledMemory.Div32Ceiling(length),
                            ref gasAvailable)) goto OutOfGas;

                        if (length > UInt256.Zero)
                        {
                            if (!UpdateMemoryCost(vmState, ref gasAvailable, in dest, length)) goto OutOfGas;

                            ZeroPaddedMemory callDataSlice = env.InputData.SliceWithZeroPadding(src, (int)length);
                            vmState.Memory.Save(in dest, callDataSlice);
                            if (_txTracer.IsTracingInstructions)
                            {
                                _txTracer.ReportMemoryChange((long)dest, callDataSlice);
                            }
                        }

                        break;
                    }
                case Instruction.CODESIZE:
                    {
                        if (!UpdateGas(GasCostOf.Base, ref gasAvailable)) goto OutOfGas;

                        UInt256 codeLength = (UInt256)code.Length;
                        stack.PushUInt256(in codeLength);
                        break;
                    }
                case Instruction.CODECOPY:
                    {
                        stack.PopUInt256(out UInt256 dest);
                        stack.PopUInt256(out UInt256 src);
                        stack.PopUInt256(out UInt256 length);
                        if (!UpdateGas(GasCostOf.VeryLow + GasCostOf.Memory * EvmPooledMemory.Div32Ceiling(length), ref gasAvailable)) goto OutOfGas;

                        if (length > UInt256.Zero)
                        {
                            if (!UpdateMemoryCost(vmState, ref gasAvailable, in dest, length)) goto OutOfGas;

                            ZeroPaddedSpan codeSlice = code.SliceWithZeroPadding(src, (int)length);
                            vmState.Memory.Save(in dest, codeSlice);
                            if (_txTracer.IsTracingInstructions) _txTracer.ReportMemoryChange((long)dest, codeSlice);
                        }

                        break;
                    }
                case Instruction.GASPRICE:
                    {
                        if (!UpdateGas(GasCostOf.Base, ref gasAvailable)) goto OutOfGas;

                        UInt256 gasPrice = txCtx.GasPrice;
                        stack.PushUInt256(in gasPrice);
                        break;
                    }
                case Instruction.EXTCODESIZE:
                    {
                        long gasCost = spec.GetExtCodeCost();
                        if (!UpdateGas(gasCost, ref gasAvailable)) goto OutOfGas;

                        Address address = stack.PopAddress();
                        if (!ChargeAccountAccessGas(ref gasAvailable, vmState, address, spec)) goto OutOfGas;

                        byte[] accountCode = GetCachedCodeInfo(_worldState, address, spec).MachineCode;
                        UInt256 codeSize = (UInt256)accountCode.Length;
                        stack.PushUInt256(in codeSize);
                        break;
                    }
                case Instruction.EXTCODECOPY:
                    {
                        Address address = stack.PopAddress();
                        stack.PopUInt256(out UInt256 dest);
                        stack.PopUInt256(out UInt256 src);
                        stack.PopUInt256(out UInt256 length);
<<<<<<< HEAD

                        long gasCost = spec.GetExtCodeCost();
                        if (!UpdateGas(gasCost + GasCostOf.Memory * EvmPooledMemory.Div32Ceiling(length),
                            ref gasAvailable)) goto OutOfGas;

                        if (!ChargeAccountAccessGas(ref gasAvailable, vmState, address, spec)) goto OutOfGas;

                        if (length > UInt256.Zero)
                        {
                            if (!UpdateMemoryCost(vmState, ref gasAvailable, in dest, length)) goto OutOfGas;

=======

                        long gasCost = spec.GetExtCodeCost();
                        if (!UpdateGas(gasCost + GasCostOf.Memory * EvmPooledMemory.Div32Ceiling(length),
                            ref gasAvailable)) goto OutOfGas;

                        if (!ChargeAccountAccessGas(ref gasAvailable, vmState, address, spec)) goto OutOfGas;

                        if (length > UInt256.Zero)
                        {
                            if (!UpdateMemoryCost(vmState, ref gasAvailable, in dest, length)) goto OutOfGas;

>>>>>>> 073357b1
                            byte[] externalCode = GetCachedCodeInfo(_worldState, address, spec).MachineCode;
                            ZeroPaddedSpan callDataSlice = externalCode.SliceWithZeroPadding(src, (int)length);
                            vmState.Memory.Save(in dest, callDataSlice);
                            if (_txTracer.IsTracingInstructions)
                            {
                                _txTracer.ReportMemoryChange((long)dest, callDataSlice);
                            }
                        }

                        break;
                    }
                case Instruction.RETURNDATASIZE:
                    {
                        if (!spec.ReturnDataOpcodesEnabled) goto InvalidInstruction;

                        if (!UpdateGas(GasCostOf.Base, ref gasAvailable)) goto OutOfGas;

                        UInt256 res = (UInt256)_returnDataBuffer.Length;
                        stack.PushUInt256(in res);
                        break;
                    }
                case Instruction.RETURNDATACOPY:
                    {
                        if (!spec.ReturnDataOpcodesEnabled) goto InvalidInstruction;

                        stack.PopUInt256(out UInt256 dest);
                        stack.PopUInt256(out UInt256 src);
                        stack.PopUInt256(out UInt256 length);
                        if (!UpdateGas(GasCostOf.VeryLow + GasCostOf.Memory * EvmPooledMemory.Div32Ceiling(length), ref gasAvailable)) goto OutOfGas;

                        if (UInt256.AddOverflow(length, src, out UInt256 newLength) || newLength > _returnDataBuffer.Length)
                        {
                            goto AccessViolation;
                        }

                        if (length > UInt256.Zero)
                        {
                            if (!UpdateMemoryCost(vmState, ref gasAvailable, in dest, length)) goto OutOfGas;

                            ZeroPaddedSpan returnDataSlice = _returnDataBuffer.AsSpan().SliceWithZeroPadding(src, (int)length);
                            vmState.Memory.Save(in dest, returnDataSlice);
                            if (_txTracer.IsTracingInstructions)
                            {
                                _txTracer.ReportMemoryChange((long)dest, returnDataSlice);
                            }
                        }

                        break;
                    }
                case Instruction.BLOCKHASH:
                    {
                        Metrics.BlockhashOpcode++;

                        if (!UpdateGas(GasCostOf.BlockHash, ref gasAvailable)) goto OutOfGas;

                        stack.PopUInt256(out UInt256 a);
                        long number = a > long.MaxValue ? long.MaxValue : (long)a;
                        Keccak blockHash = _blockhashProvider.GetBlockhash(txCtx.Header, number);
                        stack.PushBytes(blockHash?.Bytes ?? BytesZero32);

                        if (isTrace)
                        {
                            if (_txTracer.IsTracingBlockHash && blockHash is not null)
                            {
                                _txTracer.ReportBlockHash(blockHash);
                            }
                        }

                        break;
                    }
                case Instruction.COINBASE:
                    {
                        if (!UpdateGas(GasCostOf.Base, ref gasAvailable)) goto OutOfGas;

                        stack.PushBytes(txCtx.Header.GasBeneficiary.Bytes);
                        break;
                    }
                case Instruction.PREVRANDAO:
                    {
                        if (!UpdateGas(GasCostOf.Base, ref gasAvailable)) goto OutOfGas;

                        if (txCtx.Header.IsPostMerge)
                        {
                            byte[] random = txCtx.Header.Random.Bytes;
                            stack.PushBytes(random);
                        }
                        else
                        {
                            UInt256 diff = txCtx.Header.Difficulty;
                            stack.PushUInt256(in diff);
                        }
                        break;
                    }
                case Instruction.TIMESTAMP:
                    {
                        if (!UpdateGas(GasCostOf.Base, ref gasAvailable)) goto OutOfGas;

                        UInt256 timestamp = txCtx.Header.Timestamp;
                        stack.PushUInt256(in timestamp);
                        break;
                    }
                case Instruction.NUMBER:
                    {
                        if (!UpdateGas(GasCostOf.Base, ref gasAvailable)) goto OutOfGas;

                        UInt256 blockNumber = (UInt256)txCtx.Header.Number;
                        stack.PushUInt256(in blockNumber);
                        break;
                    }
                case Instruction.GASLIMIT:
                    {
                        if (!UpdateGas(GasCostOf.Base, ref gasAvailable)) goto OutOfGas;

                        UInt256 gasLimit = (UInt256)txCtx.Header.GasLimit;
                        stack.PushUInt256(in gasLimit);
                        break;
                    }
                case Instruction.CHAINID:
                    {
                        if (!spec.ChainIdOpcodeEnabled) goto InvalidInstruction;
<<<<<<< HEAD

                        if (!UpdateGas(GasCostOf.Base, ref gasAvailable)) goto OutOfGas;

                        stack.PushBytes(_chainId);
                        break;
                    }
                case Instruction.SELFBALANCE:
                    {
                        if (!spec.SelfBalanceOpcodeEnabled) goto InvalidInstruction;

                        if (!UpdateGas(GasCostOf.SelfBalance, ref gasAvailable)) goto OutOfGas;

                        UInt256 balance = _state.GetBalance(env.ExecutingAccount);
                        stack.PushUInt256(in balance);
                        break;
                    }
                case Instruction.BASEFEE:
                    {
                        if (!spec.BaseFeeEnabled) goto InvalidInstruction;

                        if (!UpdateGas(GasCostOf.Base, ref gasAvailable)) goto OutOfGas;

                        UInt256 baseFee = txCtx.Header.BaseFeePerGas;
                        stack.PushUInt256(in baseFee);
                        break;
                    }
                case Instruction.DATAHASH:
                    {
                        if (!spec.IsEip4844Enabled) goto InvalidInstruction;

                        if (!UpdateGas(GasCostOf.DataHash, ref gasAvailable)) goto OutOfGas;

                        stack.PopUInt256(out UInt256 blobIndex);

=======

                        if (!UpdateGas(GasCostOf.Base, ref gasAvailable)) goto OutOfGas;

                        stack.PushBytes(_chainId);
                        break;
                    }
                case Instruction.SELFBALANCE:
                    {
                        if (!spec.SelfBalanceOpcodeEnabled) goto InvalidInstruction;

                        if (!UpdateGas(GasCostOf.SelfBalance, ref gasAvailable)) goto OutOfGas;

                        UInt256 balance = _state.GetBalance(env.ExecutingAccount);
                        stack.PushUInt256(in balance);
                        break;
                    }
                case Instruction.BASEFEE:
                    {
                        if (!spec.BaseFeeEnabled) goto InvalidInstruction;

                        if (!UpdateGas(GasCostOf.Base, ref gasAvailable)) goto OutOfGas;

                        UInt256 baseFee = txCtx.Header.BaseFeePerGas;
                        stack.PushUInt256(in baseFee);
                        break;
                    }
                case Instruction.DATAHASH:
                    {
                        if (!spec.IsEip4844Enabled) goto InvalidInstruction;

                        if (!UpdateGas(GasCostOf.DataHash, ref gasAvailable)) goto OutOfGas;

                        stack.PopUInt256(out UInt256 blobIndex);

>>>>>>> 073357b1
                        if (txCtx.BlobVersionedHashes is not null && blobIndex < txCtx.BlobVersionedHashes.Length)
                        {
                            stack.PushBytes(txCtx.BlobVersionedHashes[blobIndex.u0]);
                        }
                        else
                        {
                            stack.PushZero();
                        }
                        break;
                    }
                case Instruction.POP:
                    {
                        if (!UpdateGas(GasCostOf.Base, ref gasAvailable)) goto OutOfGas;

                        stack.PopLimbo();
                        break;
                    }
                case Instruction.MLOAD:
                    {
                        if (!UpdateGas(GasCostOf.VeryLow, ref gasAvailable)) goto OutOfGas;

                        stack.PopUInt256(out UInt256 memPosition);
                        if (!UpdateMemoryCost(vmState, ref gasAvailable, in memPosition, 32)) goto OutOfGas;
                        Span<byte> memData = vmState.Memory.LoadSpan(in memPosition);
                        if (_txTracer.IsTracingInstructions) _txTracer.ReportMemoryChange(memPosition, memData);

                        stack.PushBytes(memData);
                        break;
                    }
                case Instruction.MSTORE:
                    {
                        if (!UpdateGas(GasCostOf.VeryLow, ref gasAvailable)) goto OutOfGas;

                        stack.PopUInt256(out UInt256 memPosition);

                        Span<byte> data = stack.PopBytes();
                        if (!UpdateMemoryCost(vmState, ref gasAvailable, in memPosition, 32)) goto OutOfGas;
                        vmState.Memory.SaveWord(in memPosition, data);
                        if (_txTracer.IsTracingInstructions) _txTracer.ReportMemoryChange((long)memPosition, data.SliceWithZeroPadding(0, 32, PadDirection.Left));

                        break;
                    }
                case Instruction.MSTORE8:
                    {
                        if (!UpdateGas(GasCostOf.VeryLow, ref gasAvailable)) goto OutOfGas;

                        stack.PopUInt256(out UInt256 memPosition);
                        byte data = stack.PopByte();
                        if (!UpdateMemoryCost(vmState, ref gasAvailable, in memPosition, UInt256.One)) goto OutOfGas;
                        vmState.Memory.SaveByte(in memPosition, data);
                        if (_txTracer.IsTracingInstructions) _txTracer.ReportMemoryChange((long)memPosition, data);

                        break;
                    }
                case Instruction.SLOAD:
                    {
                        Metrics.SloadOpcode++;
                        var gasCost = spec.GetSLoadCost();

                        if (!UpdateGas(gasCost, ref gasAvailable)) goto OutOfGas;

                        stack.PopUInt256(out UInt256 storageIndex);
                        StorageCell storageCell = new(env.ExecutingAccount, storageIndex);
                        if (!ChargeStorageAccessGas(
                            ref gasAvailable,
                            vmState,
                            storageCell,
                            StorageAccessType.SLOAD,
                            spec)) goto OutOfGas;

                        byte[] value = _storage.Get(storageCell);
                        stack.PushBytes(value);

                        if (_txTracer.IsTracingOpLevelStorage)
                        {
                            _txTracer.LoadOperationStorage(storageCell.Address, storageIndex, value);
                        }

                        break;
                    }
                case Instruction.SSTORE:
                    {
                        Metrics.SstoreOpcode++;

                        if (vmState.IsStatic) goto StaticCallViolation;

                        // fail fast before the first storage read if gas is not enough even for reset
                        if (!spec.UseNetGasMetering && !UpdateGas(spec.GetSStoreResetCost(), ref gasAvailable)) goto OutOfGas;

                        if (spec.UseNetGasMeteringWithAStipendFix)
                        {
                            if (_txTracer.IsTracingRefunds) _txTracer.ReportExtraGasPressure(GasCostOf.CallStipend - spec.GetNetMeteredSStoreCost() + 1);
                            if (gasAvailable <= GasCostOf.CallStipend) goto OutOfGas;
                        }

                        stack.PopUInt256(out UInt256 storageIndex);
                        Span<byte> newValue = stack.PopBytes();
                        bool newIsZero = newValue.IsZero();
                        if (!newIsZero)
                        {
                            newValue = newValue.WithoutLeadingZeros().ToArray();
                        }
                        else
                        {
                            newValue = new byte[] { 0 };
                        }
<<<<<<< HEAD

                        StorageCell storageCell = new(env.ExecutingAccount, storageIndex);

                        if (!ChargeStorageAccessGas(
                            ref gasAvailable,
                            vmState,
                            storageCell,
                            StorageAccessType.SSTORE,
                            spec)) goto OutOfGas;

                        Span<byte> currentValue = _storage.Get(storageCell);
                        // Console.WriteLine($"current: {currentValue.ToHexString()} newValue {newValue.ToHexString()}");
                        bool currentIsZero = currentValue.IsZero();

=======

                        StorageCell storageCell = new(env.ExecutingAccount, storageIndex);

                        if (!ChargeStorageAccessGas(
                            ref gasAvailable,
                            vmState,
                            storageCell,
                            StorageAccessType.SSTORE,
                            spec)) goto OutOfGas;

                        Span<byte> currentValue = _storage.Get(storageCell);
                        // Console.WriteLine($"current: {currentValue.ToHexString()} newValue {newValue.ToHexString()}");
                        bool currentIsZero = currentValue.IsZero();

>>>>>>> 073357b1
                        bool newSameAsCurrent = (newIsZero && currentIsZero) || Bytes.AreEqual(currentValue, newValue);
                        long sClearRefunds = RefundOf.SClear(spec.IsEip3529Enabled);

                        if (!spec.UseNetGasMetering) // note that for this case we already deducted 5000
                        {
                            if (newIsZero)
                            {
                                if (!newSameAsCurrent)
                                {
                                    vmState.Refund += sClearRefunds;
                                    if (_txTracer.IsTracingRefunds) _txTracer.ReportRefund(sClearRefunds);
                                }
                            }
                            else if (currentIsZero)
                            {
                                if (!UpdateGas(GasCostOf.SSet - GasCostOf.SReset, ref gasAvailable)) goto OutOfGas;
                            }
                        }
                        else // net metered
                        {
                            if (newSameAsCurrent)
                            {
                                if (!UpdateGas(spec.GetNetMeteredSStoreCost(), ref gasAvailable)) goto OutOfGas;
                            }
                            else // net metered, C != N
                            {
                                Span<byte> originalValue = _storage.GetOriginal(storageCell);
                                bool originalIsZero = originalValue.IsZero();

                                bool currentSameAsOriginal = Bytes.AreEqual(originalValue, currentValue);
                                if (currentSameAsOriginal)
                                {
                                    if (currentIsZero)
                                    {
                                        if (!UpdateGas(GasCostOf.SSet, ref gasAvailable)) goto OutOfGas;
                                    }
                                    else // net metered, current == original != new, !currentIsZero
                                    {
                                        if (!UpdateGas(spec.GetSStoreResetCost(), ref gasAvailable)) goto OutOfGas;

                                        if (newIsZero)
                                        {
                                            vmState.Refund += sClearRefunds;
                                            if (_txTracer.IsTracingRefunds) _txTracer.ReportRefund(sClearRefunds);
                                        }
                                    }
                                }
                                else // net metered, new != current != original
                                {
                                    long netMeteredStoreCost = spec.GetNetMeteredSStoreCost();
                                    if (!UpdateGas(netMeteredStoreCost, ref gasAvailable)) goto OutOfGas;

                                    if (!originalIsZero) // net metered, new != current != original != 0
                                    {
                                        if (currentIsZero)
                                        {
                                            vmState.Refund -= sClearRefunds;
                                            if (_txTracer.IsTracingRefunds) _txTracer.ReportRefund(-sClearRefunds);
                                        }

                                        if (newIsZero)
                                        {
                                            vmState.Refund += sClearRefunds;
                                            if (_txTracer.IsTracingRefunds) _txTracer.ReportRefund(sClearRefunds);
                                        }
                                    }

                                    bool newSameAsOriginal = Bytes.AreEqual(originalValue, newValue);
                                    if (newSameAsOriginal)
                                    {
                                        long refundFromReversal;
                                        if (originalIsZero)
                                        {
                                            refundFromReversal = spec.GetSetReversalRefund();
                                        }
                                        else
                                        {
                                            refundFromReversal = spec.GetClearReversalRefund();
                                        }

                                        vmState.Refund += refundFromReversal;
                                        if (_txTracer.IsTracingRefunds) _txTracer.ReportRefund(refundFromReversal);
                                    }
                                }
                            }
                        }

                        if (!newSameAsCurrent)
                        {
                            Span<byte> valueToStore = newIsZero ? BytesZero : newValue;
                            _storage.Set(storageCell, valueToStore.ToArray());
                        }

                        if (_txTracer.IsTracingInstructions)
                        {
                            Span<byte> valueToStore = newIsZero ? BytesZero : newValue;
                            Span<byte> span = new byte[32]; // do not stackalloc here
                            storageCell.Index.ToBigEndian(span);
                            _txTracer.ReportStorageChange(span, valueToStore);
                        }

                        if (_txTracer.IsTracingOpLevelStorage)
                        {
                            _txTracer.SetOperationStorage(storageCell.Address, storageIndex, newValue, currentValue);
                        }

                        break;
                    }
                case Instruction.TLOAD:
                    {
                        Metrics.TloadOpcode++;
                        if (!spec.TransientStorageEnabled) goto InvalidInstruction;
                        var gasCost = GasCostOf.TLoad;

                        if (!UpdateGas(gasCost, ref gasAvailable)) goto OutOfGas;

                        stack.PopUInt256(out UInt256 storageIndex);
                        StorageCell storageCell = new(env.ExecutingAccount, storageIndex);

                        byte[] value = _storage.GetTransientState(storageCell);
                        stack.PushBytes(value);

                        if (_txTracer.IsTracingOpLevelStorage)
                        {
                            _txTracer.LoadOperationTransientStorage(storageCell.Address, storageIndex, value);
                        }

                        break;
                    }
                case Instruction.TSTORE:
                    {
                        Metrics.TstoreOpcode++;
                        if (!spec.TransientStorageEnabled) goto InvalidInstruction;

                        if (vmState.IsStatic) goto StaticCallViolation;

                        long gasCost = GasCostOf.TStore;
                        if (!UpdateGas(gasCost, ref gasAvailable)) goto OutOfGas;

                        stack.PopUInt256(out UInt256 storageIndex);
                        Span<byte> newValue = stack.PopBytes();
                        bool newIsZero = newValue.IsZero();
                        if (!newIsZero)
                        {
                            newValue = newValue.WithoutLeadingZeros().ToArray();
                        }
                        else
                        {
                            newValue = BytesZero;
                        }

                        StorageCell storageCell = new(env.ExecutingAccount, storageIndex);
                        byte[] currentValue = newValue.ToArray();
                        _storage.SetTransientState(storageCell, currentValue);

                        if (_txTracer.IsTracingOpLevelStorage)
                        {
                            _txTracer.SetOperationTransientStorage(storageCell.Address, storageIndex, newValue, currentValue);
                        }

                        break;
                    }
                case Instruction.JUMP:
                    {
                        if (!UpdateGas(GasCostOf.Mid, ref gasAvailable)) goto OutOfGas;

                        stack.PopUInt256(out UInt256 jumpDest);
                        if (!Jump(jumpDest, ref programCounter, in env)) goto InvalidJumpDestination;
                        break;
                    }
                case Instruction.JUMPI:
                    {
                        if (!UpdateGas(GasCostOf.High, ref gasAvailable)) goto OutOfGas;

                        stack.PopUInt256(out UInt256 jumpDest);
                        Span<byte> condition = stack.PopBytes();
                        if (!condition.SequenceEqual(BytesZero32))
                        {
                            if (!Jump(jumpDest, ref programCounter, in env)) goto InvalidJumpDestination;
                        }

                        break;
                    }
                case Instruction.PC:
                    {
                        if (!UpdateGas(GasCostOf.Base, ref gasAvailable)) goto OutOfGas;

                        stack.PushUInt32(programCounter - 1);
                        break;
                    }
                case Instruction.MSIZE:
                    {
                        if (!UpdateGas(GasCostOf.Base, ref gasAvailable)) goto OutOfGas;

                        UInt256 size = vmState.Memory.Size;
                        stack.PushUInt256(in size);
                        break;
                    }
                case Instruction.GAS:
                    {
                        if (!UpdateGas(GasCostOf.Base, ref gasAvailable)) goto OutOfGas;

                        UInt256 gas = (UInt256)gasAvailable;
                        stack.PushUInt256(in gas);
                        break;
                    }
                case Instruction.JUMPDEST:
                    {
                        if (!UpdateGas(GasCostOf.JumpDest, ref gasAvailable)) goto OutOfGas;

                        break;
                    }
                case Instruction.PUSH0:
                    {
                        if (spec.IncludePush0Instruction)
                        {
                            if (!UpdateGas(GasCostOf.Base, ref gasAvailable)) goto OutOfGas;

                            stack.PushZero();
                        }
                        else
                        {
                            goto InvalidInstruction;
                        }
                        break;
                    }
                case Instruction.PUSH1:
                    {
                        if (!UpdateGas(GasCostOf.VeryLow, ref gasAvailable)) goto OutOfGas;

                        int programCounterInt = programCounter;
                        if (programCounterInt >= code.Length)
<<<<<<< HEAD
                        {
                            stack.PushZero();
                        }
                        else
                        {
                            stack.PushByte(code[programCounterInt]);
                        }

                        programCounter++;
                        break;
                    }
                case Instruction.PUSH2:
                case Instruction.PUSH3:
                case Instruction.PUSH4:
                case Instruction.PUSH5:
                case Instruction.PUSH6:
                case Instruction.PUSH7:
                case Instruction.PUSH8:
                case Instruction.PUSH9:
                case Instruction.PUSH10:
                case Instruction.PUSH11:
                case Instruction.PUSH12:
                case Instruction.PUSH13:
                case Instruction.PUSH14:
                case Instruction.PUSH15:
                case Instruction.PUSH16:
                case Instruction.PUSH17:
                case Instruction.PUSH18:
                case Instruction.PUSH19:
                case Instruction.PUSH20:
                case Instruction.PUSH21:
                case Instruction.PUSH22:
                case Instruction.PUSH23:
                case Instruction.PUSH24:
                case Instruction.PUSH25:
                case Instruction.PUSH26:
                case Instruction.PUSH27:
                case Instruction.PUSH28:
                case Instruction.PUSH29:
                case Instruction.PUSH30:
                case Instruction.PUSH31:
                case Instruction.PUSH32:
                    {
                        if (!UpdateGas(GasCostOf.VeryLow, ref gasAvailable)) goto OutOfGas;

                        int length = instruction - Instruction.PUSH1 + 1;
                        int programCounterInt = programCounter;
                        int usedFromCode = Math.Min(code.Length - programCounterInt, length);

                        stack.PushLeftPaddedBytes(code.Slice(programCounterInt, usedFromCode), length);

                        programCounter += length;
                        break;
                    }
                case Instruction.DUP1:
                case Instruction.DUP2:
                case Instruction.DUP3:
                case Instruction.DUP4:
                case Instruction.DUP5:
                case Instruction.DUP6:
                case Instruction.DUP7:
                case Instruction.DUP8:
                case Instruction.DUP9:
                case Instruction.DUP10:
                case Instruction.DUP11:
                case Instruction.DUP12:
                case Instruction.DUP13:
                case Instruction.DUP14:
                case Instruction.DUP15:
                case Instruction.DUP16:
                    {
                        if (!UpdateGas(GasCostOf.VeryLow, ref gasAvailable)) goto OutOfGas;

                        stack.Dup(instruction - Instruction.DUP1 + 1);
                        break;
                    }
                case Instruction.SWAP1:
                case Instruction.SWAP2:
                case Instruction.SWAP3:
                case Instruction.SWAP4:
                case Instruction.SWAP5:
                case Instruction.SWAP6:
                case Instruction.SWAP7:
                case Instruction.SWAP8:
                case Instruction.SWAP9:
                case Instruction.SWAP10:
                case Instruction.SWAP11:
                case Instruction.SWAP12:
                case Instruction.SWAP13:
                case Instruction.SWAP14:
                case Instruction.SWAP15:
                case Instruction.SWAP16:
                    {
                        if (!UpdateGas(GasCostOf.VeryLow, ref gasAvailable)) goto OutOfGas;

                        stack.Swap(instruction - Instruction.SWAP1 + 2);
                        break;
                    }
                case Instruction.LOG0:
                case Instruction.LOG1:
                case Instruction.LOG2:
                case Instruction.LOG3:
                case Instruction.LOG4:
                    {
                        if (vmState.IsStatic) goto StaticCallViolation;

                        stack.PopUInt256(out UInt256 memoryPos);
                        stack.PopUInt256(out UInt256 length);
                        long topicsCount = instruction - Instruction.LOG0;
                        if (!UpdateMemoryCost(vmState, ref gasAvailable, in memoryPos, length)) goto OutOfGas;
                        if (!UpdateGas(
                            GasCostOf.Log + topicsCount * GasCostOf.LogTopic +
                            (long)length * GasCostOf.LogData, ref gasAvailable)) goto OutOfGas;

                        ReadOnlyMemory<byte> data = vmState.Memory.Load(in memoryPos, length);
                        Keccak[] topics = new Keccak[topicsCount];
                        for (int i = 0; i < topicsCount; i++)
                        {
                            topics[i] = new Keccak(stack.PopBytes().ToArray());
                        }

                        LogEntry logEntry = new(
                            env.ExecutingAccount,
                            data.ToArray(),
                            topics);
                        vmState.Logs.Add(logEntry);
                        break;
                    }
                case Instruction.CREATE:
                case Instruction.CREATE2:
                    {
                        if (!spec.Create2OpcodeEnabled && instruction == Instruction.CREATE2) goto InvalidInstruction;

                        if (vmState.IsStatic) goto StaticCallViolation;

                        // TODO: happens in CREATE_empty000CreateInitCode_Transaction but probably has to be handled differently
                        if (!_state.AccountExists(env.ExecutingAccount))
                        {
                            _state.CreateAccount(env.ExecutingAccount, UInt256.Zero);
                        }

                        stack.PopUInt256(out UInt256 value);
                        stack.PopUInt256(out UInt256 memoryPositionOfInitCode);
                        stack.PopUInt256(out UInt256 initCodeLength);
                        Span<byte> salt = null;
                        if (instruction == Instruction.CREATE2)
                        {
                            salt = stack.PopBytes();
                        }

                        //EIP-3860
                        if (spec.IsEip3860Enabled)
                        {
                            if (initCodeLength > spec.MaxInitCodeSize) goto OutOfGas;
                        }

                        long gasCost = GasCostOf.Create +
                            (spec.IsEip3860Enabled ? GasCostOf.InitCodeWord * EvmPooledMemory.Div32Ceiling(initCodeLength) : 0) +
                            (instruction == Instruction.CREATE2 ? GasCostOf.Sha3Word * EvmPooledMemory.Div32Ceiling(initCodeLength) : 0);

                        if (!UpdateGas(gasCost, ref gasAvailable)) goto OutOfGas;

                        if (!UpdateMemoryCost(vmState, ref gasAvailable, in memoryPositionOfInitCode, initCodeLength)) goto OutOfGas;

                        // TODO: copy pasted from CALL / DELEGATECALL, need to move it outside?
                        if (env.CallDepth >= MaxCallDepth) // TODO: fragile ordering / potential vulnerability for different clients
                        {
                            // TODO: need a test for this
                            _returnDataBuffer = Array.Empty<byte>();
                            stack.PushZero();
                            break;
                        }

                        Span<byte> initCode = vmState.Memory.LoadSpan(in memoryPositionOfInitCode, initCodeLength);

                        UInt256 balance = _state.GetBalance(env.ExecutingAccount);
                        if (value > balance)
                        {
                            _returnDataBuffer = Array.Empty<byte>();
                            stack.PushZero();
                            break;
                        }

                        UInt256 accountNonce = _state.GetNonce(env.ExecutingAccount);
                        UInt256 maxNonce = ulong.MaxValue;
                        if (accountNonce >= maxNonce)
                        {
                            _returnDataBuffer = Array.Empty<byte>();
                            stack.PushZero();
                            break;
                        }

                        if (traceOpcodes) EndInstructionTrace(gasAvailable, vmState.Memory?.Size ?? 0);
                        // todo: === below is a new call - refactor / move

                        long callGas = spec.Use63Over64Rule ? gasAvailable - gasAvailable / 64L : gasAvailable;
                        if (!UpdateGas(callGas, ref gasAvailable)) goto OutOfGas;

                        Address contractAddress = instruction == Instruction.CREATE
                            ? ContractAddress.From(env.ExecutingAccount, _state.GetNonce(env.ExecutingAccount))
                            : ContractAddress.From(env.ExecutingAccount, salt, initCode);

                        if (spec.UseHotAndColdStorage)
                        {
                            // EIP-2929 assumes that warm-up cost is included in the costs of CREATE and CREATE2
                            vmState.WarmUp(contractAddress);
                        }

                        _state.IncrementNonce(env.ExecutingAccount);

                        Snapshot snapshot = _worldState.TakeSnapshot();

                        bool accountExists = _state.AccountExists(contractAddress);
                        if (accountExists && (GetCachedCodeInfo(_worldState, contractAddress, spec).MachineCode.Length != 0 || _state.GetNonce(contractAddress) != 0))
                        {
                            /* we get the snapshot before this as there is a possibility with that we will touch an empty account and remove it even if the REVERT operation follows */
                            if (isTrace) _logger.Trace($"Contract collision at {contractAddress}");
                            _returnDataBuffer = Array.Empty<byte>();
                            stack.PushZero();
                            break;
                        }

                        if (accountExists)
                        {
                            _state.UpdateStorageRoot(contractAddress, Keccak.EmptyTreeHash);
                        }
                        else if (_state.IsDeadAccount(contractAddress))
                        {
                            _storage.ClearStorage(contractAddress);
                        }

                        _state.SubtractFromBalance(env.ExecutingAccount, value, spec);
                        ExecutionEnvironment callEnv = new
                        (
                            txExecutionContext: env.TxExecutionContext,
                            callDepth: env.CallDepth + 1,
                            caller: env.ExecutingAccount,
                            executingAccount: contractAddress,
                            codeSource: null,
                            codeInfo: new CodeInfo(initCode.ToArray()),
                            inputData: default,
                            transferValue: value,
                            value: value
                        );
                        EvmState callState = new(
                            callGas,
                            callEnv,
                            instruction == Instruction.CREATE2 ? ExecutionType.Create2 : ExecutionType.Create,
                            false,
                            snapshot,
                            0L,
                            0L,
                            vmState.IsStatic,
                            vmState,
                            false,
                            accountExists);

                        UpdateCurrentState(vmState, programCounter, gasAvailable, stack.Head);
                        return new CallResult(callState);
                    }
                case Instruction.RETURN:
                    {
                        stack.PopUInt256(out UInt256 memoryPos);
                        stack.PopUInt256(out UInt256 length);

                        if (!UpdateMemoryCost(vmState, ref gasAvailable, in memoryPos, length)) goto OutOfGas;
                        ReadOnlyMemory<byte> returnData = vmState.Memory.Load(in memoryPos, length);

                        UpdateCurrentState(vmState, programCounter, gasAvailable, stack.Head);
                        if (traceOpcodes) EndInstructionTrace(gasAvailable, vmState.Memory?.Size ?? 0);
                        return new CallResult(returnData.ToArray(), null);
                    }
                case Instruction.CALL:
                case Instruction.CALLCODE:
                case Instruction.DELEGATECALL:
                case Instruction.STATICCALL:
                    {
                        Metrics.Calls++;

                        if (instruction == Instruction.DELEGATECALL && !spec.DelegateCallEnabled ||
                            instruction == Instruction.STATICCALL && !spec.StaticCallEnabled) goto InvalidInstruction;

                        stack.PopUInt256(out UInt256 gasLimit);
                        Address codeSource = stack.PopAddress();

                        // Console.WriteLine($"CALLIN {codeSource}");
                        if (!ChargeAccountAccessGas(ref gasAvailable, vmState, codeSource, spec)) goto OutOfGas;

                        UInt256 callValue;
                        switch (instruction)
                        {
                            case Instruction.STATICCALL:
                                callValue = UInt256.Zero;
                                break;
                            case Instruction.DELEGATECALL:
                                callValue = env.Value;
                                break;
                            default:
                                stack.PopUInt256(out callValue);
                                break;
                        }

                        UInt256 transferValue = instruction == Instruction.DELEGATECALL ? UInt256.Zero : callValue;
                        stack.PopUInt256(out UInt256 dataOffset);
                        stack.PopUInt256(out UInt256 dataLength);
                        stack.PopUInt256(out UInt256 outputOffset);
                        stack.PopUInt256(out UInt256 outputLength);

                        if (vmState.IsStatic && !transferValue.IsZero && instruction != Instruction.CALLCODE) goto StaticCallViolation;

                        Address caller = instruction == Instruction.DELEGATECALL ? env.Caller : env.ExecutingAccount;
                        Address target = instruction == Instruction.CALL || instruction == Instruction.STATICCALL ? codeSource : env.ExecutingAccount;

                        if (isTrace)
                        {
                            _logger.Trace($"caller {caller}");
                            _logger.Trace($"code source {codeSource}");
                            _logger.Trace($"target {target}");
                            _logger.Trace($"value {callValue}");
                            _logger.Trace($"transfer value {transferValue}");
                        }

                        long gasExtra = 0L;

                        if (!transferValue.IsZero)
                        {
                            gasExtra += GasCostOf.CallValue;
                        }

                        if (!spec.ClearEmptyAccountWhenTouched && !_state.AccountExists(target))
                        {
                            gasExtra += GasCostOf.NewAccount;
                        }
                        else if (spec.ClearEmptyAccountWhenTouched && transferValue != 0 && _state.IsDeadAccount(target))
                        {
                            gasExtra += GasCostOf.NewAccount;
                        }

                        if (!UpdateGas(spec.GetCallCost(), ref gasAvailable) ||
                            !UpdateMemoryCost(vmState, ref gasAvailable, in dataOffset, dataLength) ||
                            !UpdateMemoryCost(vmState, ref gasAvailable, in outputOffset, outputLength) ||
                            !UpdateGas(gasExtra, ref gasAvailable)) goto OutOfGas;

                        if (spec.Use63Over64Rule)
                        {
                            gasLimit = UInt256.Min((UInt256)(gasAvailable - gasAvailable / 64), gasLimit);
                        }

                        if (gasLimit >= long.MaxValue) goto OutOfGas;

                        long gasLimitUl = (long)gasLimit;
                        if (!UpdateGas(gasLimitUl, ref gasAvailable)) goto OutOfGas;

                        if (!transferValue.IsZero)
                        {
                            if (_txTracer.IsTracingRefunds) _txTracer.ReportExtraGasPressure(GasCostOf.CallStipend);
                            gasLimitUl += GasCostOf.CallStipend;
                        }

                        if (env.CallDepth >= MaxCallDepth || !transferValue.IsZero && _state.GetBalance(env.ExecutingAccount) < transferValue)
                        {
                            _returnDataBuffer = Array.Empty<byte>();
                            stack.PushZero();

                            if (_txTracer.IsTracingInstructions)
                            {
                                // very specific for Parity trace, need to find generalization - very peculiar 32 length...
                                ReadOnlyMemory<byte> memoryTrace = vmState.Memory.Inspect(in dataOffset, 32);
                                _txTracer.ReportMemoryChange(dataOffset, memoryTrace.Span);
                            }

                            if (isTrace) _logger.Trace("FAIL - call depth");
                            if (_txTracer.IsTracingInstructions) _txTracer.ReportOperationRemainingGas(gasAvailable);
                            if (_txTracer.IsTracingInstructions) _txTracer.ReportOperationError(EvmExceptionType.NotEnoughBalance);

                            UpdateGasUp(gasLimitUl, ref gasAvailable);
                            if (_txTracer.IsTracingInstructions) _txTracer.ReportGasUpdateForVmTrace(gasLimitUl, gasAvailable);
                            break;
                        }

                        ReadOnlyMemory<byte> callData = vmState.Memory.Load(in dataOffset, dataLength);

                        Snapshot snapshot = _worldState.TakeSnapshot();
                        _state.SubtractFromBalance(caller, transferValue, spec);

                        ExecutionEnvironment callEnv = new
                        (
                            txExecutionContext: env.TxExecutionContext,
                            callDepth: env.CallDepth + 1,
                            caller: caller,
                            codeSource: codeSource,
                            executingAccount: target,
                            transferValue: transferValue,
                            value: callValue,
                            inputData: callData,
                            codeInfo: GetCachedCodeInfo(_worldState, codeSource, spec)
                        );
                        if (isTrace) _logger.Trace($"Tx call gas {gasLimitUl}");
                        if (outputLength == 0)
                        {
                            // TODO: when output length is 0 outputOffset can have any value really
                            // and the value does not matter and it can cause trouble when beyond long range
                            outputOffset = 0;
                        }

                        ExecutionType executionType = GetCallExecutionType(instruction, txCtx.Header.IsPostMerge);
                        EvmState callState = new(
                            gasLimitUl,
                            callEnv,
                            executionType,
                            false,
                            snapshot,
                            (long)outputOffset,
                            (long)outputLength,
                            instruction == Instruction.STATICCALL || vmState.IsStatic,
                            vmState,
                            false,
                            false);

                        UpdateCurrentState(vmState, programCounter, gasAvailable, stack.Head);
                        if (traceOpcodes) EndInstructionTrace(gasAvailable, vmState.Memory?.Size ?? 0);
                        return new CallResult(callState);
                    }
                case Instruction.REVERT:
                    {
                        if (!spec.RevertOpcodeEnabled) goto InvalidInstruction;

                        stack.PopUInt256(out UInt256 memoryPos);
                        stack.PopUInt256(out UInt256 length);

                        if (!UpdateMemoryCost(vmState, ref gasAvailable, in memoryPos, length)) goto OutOfGas;
                        ReadOnlyMemory<byte> errorDetails = vmState.Memory.Load(in memoryPos, length);

                        UpdateCurrentState(vmState, programCounter, gasAvailable, stack.Head);
                        if (traceOpcodes) EndInstructionTrace(gasAvailable, vmState.Memory?.Size ?? 0);
                        return new CallResult(errorDetails.ToArray(), null, true);
                    }
                case Instruction.INVALID:
                    {
                        if (!UpdateGas(GasCostOf.High, ref gasAvailable)) goto OutOfGas;

                        goto InvalidInstruction;
                    }
                case Instruction.SELFDESTRUCT:
                    {
                        if (vmState.IsStatic) goto StaticCallViolation;

                        if (spec.UseShanghaiDDosProtection && !UpdateGas(GasCostOf.SelfDestructEip150, ref gasAvailable)) goto OutOfGas;

                        Metrics.SelfDestructs++;

                        Address inheritor = stack.PopAddress();
                        if (!ChargeAccountAccessGas(ref gasAvailable, vmState, inheritor, spec, false)) goto OutOfGas;

                        vmState.DestroyList.Add(env.ExecutingAccount);

                        UInt256 ownerBalance = _state.GetBalance(env.ExecutingAccount);
                        if (_txTracer.IsTracingActions) _txTracer.ReportSelfDestruct(env.ExecutingAccount, ownerBalance, inheritor);
                        if (spec.ClearEmptyAccountWhenTouched && ownerBalance != 0 && _state.IsDeadAccount(inheritor))
                        {
                            if (!UpdateGas(GasCostOf.NewAccount, ref gasAvailable)) goto OutOfGas;
                        }

                        bool inheritorAccountExists = _state.AccountExists(inheritor);
                        if (!spec.ClearEmptyAccountWhenTouched && !inheritorAccountExists && spec.UseShanghaiDDosProtection)
                        {
                            if (!UpdateGas(GasCostOf.NewAccount, ref gasAvailable)) goto OutOfGas;
                        }

                        if (!inheritorAccountExists)
                        {
                            _state.CreateAccount(inheritor, ownerBalance);
                        }
                        else if (!inheritor.Equals(env.ExecutingAccount))
                        {
                            _state.AddToBalance(inheritor, ownerBalance, spec);
                        }

                        _state.SubtractFromBalance(env.ExecutingAccount, ownerBalance, spec);

                        UpdateCurrentState(vmState, programCounter, gasAvailable, stack.Head);
                        goto EmptyTrace;
                    }
                case Instruction.SHL:
                    {
                        if (!spec.ShiftOpcodesEnabled) goto InvalidInstruction;

                        if (!UpdateGas(GasCostOf.VeryLow, ref gasAvailable)) goto OutOfGas;

                        stack.PopUInt256(out UInt256 a);
                        if (a >= 256UL)
                        {
                            stack.PopLimbo();
                            stack.PushZero();
                        }
                        else
                        {
                            stack.PopUInt256(out UInt256 b);
                            UInt256 res = b << (int)a.u0;
                            stack.PushUInt256(in res);
                        }

                        break;
                    }
                case Instruction.SHR:
                    {
                        if (!spec.ShiftOpcodesEnabled) goto InvalidInstruction;

                        if (!UpdateGas(GasCostOf.VeryLow, ref gasAvailable)) goto OutOfGas;

                        stack.PopUInt256(out UInt256 a);
                        if (a >= 256)
=======
                        {
                            stack.PushZero();
                        }
                        else
                        {
                            stack.PushByte(code[programCounterInt]);
                        }

                        programCounter++;
                        break;
                    }
                case Instruction.PUSH2:
                case Instruction.PUSH3:
                case Instruction.PUSH4:
                case Instruction.PUSH5:
                case Instruction.PUSH6:
                case Instruction.PUSH7:
                case Instruction.PUSH8:
                case Instruction.PUSH9:
                case Instruction.PUSH10:
                case Instruction.PUSH11:
                case Instruction.PUSH12:
                case Instruction.PUSH13:
                case Instruction.PUSH14:
                case Instruction.PUSH15:
                case Instruction.PUSH16:
                case Instruction.PUSH17:
                case Instruction.PUSH18:
                case Instruction.PUSH19:
                case Instruction.PUSH20:
                case Instruction.PUSH21:
                case Instruction.PUSH22:
                case Instruction.PUSH23:
                case Instruction.PUSH24:
                case Instruction.PUSH25:
                case Instruction.PUSH26:
                case Instruction.PUSH27:
                case Instruction.PUSH28:
                case Instruction.PUSH29:
                case Instruction.PUSH30:
                case Instruction.PUSH31:
                case Instruction.PUSH32:
                    {
                        if (!UpdateGas(GasCostOf.VeryLow, ref gasAvailable)) goto OutOfGas;

                        int length = instruction - Instruction.PUSH1 + 1;
                        int programCounterInt = programCounter;
                        int usedFromCode = Math.Min(code.Length - programCounterInt, length);

                        stack.PushLeftPaddedBytes(code.Slice(programCounterInt, usedFromCode), length);

                        programCounter += length;
                        break;
                    }
                case Instruction.DUP1:
                case Instruction.DUP2:
                case Instruction.DUP3:
                case Instruction.DUP4:
                case Instruction.DUP5:
                case Instruction.DUP6:
                case Instruction.DUP7:
                case Instruction.DUP8:
                case Instruction.DUP9:
                case Instruction.DUP10:
                case Instruction.DUP11:
                case Instruction.DUP12:
                case Instruction.DUP13:
                case Instruction.DUP14:
                case Instruction.DUP15:
                case Instruction.DUP16:
                    {
                        if (!UpdateGas(GasCostOf.VeryLow, ref gasAvailable)) goto OutOfGas;

                        stack.Dup(instruction - Instruction.DUP1 + 1);
                        break;
                    }
                case Instruction.SWAP1:
                case Instruction.SWAP2:
                case Instruction.SWAP3:
                case Instruction.SWAP4:
                case Instruction.SWAP5:
                case Instruction.SWAP6:
                case Instruction.SWAP7:
                case Instruction.SWAP8:
                case Instruction.SWAP9:
                case Instruction.SWAP10:
                case Instruction.SWAP11:
                case Instruction.SWAP12:
                case Instruction.SWAP13:
                case Instruction.SWAP14:
                case Instruction.SWAP15:
                case Instruction.SWAP16:
                    {
                        if (!UpdateGas(GasCostOf.VeryLow, ref gasAvailable)) goto OutOfGas;

                        stack.Swap(instruction - Instruction.SWAP1 + 2);
                        break;
                    }
                case Instruction.LOG0:
                case Instruction.LOG1:
                case Instruction.LOG2:
                case Instruction.LOG3:
                case Instruction.LOG4:
                    {
                        if (vmState.IsStatic) goto StaticCallViolation;

                        stack.PopUInt256(out UInt256 memoryPos);
                        stack.PopUInt256(out UInt256 length);
                        long topicsCount = instruction - Instruction.LOG0;
                        if (!UpdateMemoryCost(vmState, ref gasAvailable, in memoryPos, length)) goto OutOfGas;
                        if (!UpdateGas(
                            GasCostOf.Log + topicsCount * GasCostOf.LogTopic +
                            (long)length * GasCostOf.LogData, ref gasAvailable)) goto OutOfGas;

                        ReadOnlyMemory<byte> data = vmState.Memory.Load(in memoryPos, length);
                        Keccak[] topics = new Keccak[topicsCount];
                        for (int i = 0; i < topicsCount; i++)
                        {
                            topics[i] = new Keccak(stack.PopBytes().ToArray());
                        }

                        LogEntry logEntry = new(
                            env.ExecutingAccount,
                            data.ToArray(),
                            topics);
                        vmState.Logs.Add(logEntry);
                        break;
                    }
                case Instruction.CREATE:
                case Instruction.CREATE2:
                    {
                        if (!spec.Create2OpcodeEnabled && instruction == Instruction.CREATE2) goto InvalidInstruction;

                        if (vmState.IsStatic) goto StaticCallViolation;

                        // TODO: happens in CREATE_empty000CreateInitCode_Transaction but probably has to be handled differently
                        if (!_state.AccountExists(env.ExecutingAccount))
                        {
                            _state.CreateAccount(env.ExecutingAccount, UInt256.Zero);
                        }

                        stack.PopUInt256(out UInt256 value);
                        stack.PopUInt256(out UInt256 memoryPositionOfInitCode);
                        stack.PopUInt256(out UInt256 initCodeLength);
                        Span<byte> salt = null;
                        if (instruction == Instruction.CREATE2)
                        {
                            salt = stack.PopBytes();
                        }

                        //EIP-3860
                        if (spec.IsEip3860Enabled)
                        {
                            if (initCodeLength > spec.MaxInitCodeSize) goto OutOfGas;
                        }

                        long gasCost = GasCostOf.Create +
                            (spec.IsEip3860Enabled ? GasCostOf.InitCodeWord * EvmPooledMemory.Div32Ceiling(initCodeLength) : 0) +
                            (instruction == Instruction.CREATE2 ? GasCostOf.Sha3Word * EvmPooledMemory.Div32Ceiling(initCodeLength) : 0);

                        if (!UpdateGas(gasCost, ref gasAvailable)) goto OutOfGas;

                        if (!UpdateMemoryCost(vmState, ref gasAvailable, in memoryPositionOfInitCode, initCodeLength)) goto OutOfGas;

                        // TODO: copy pasted from CALL / DELEGATECALL, need to move it outside?
                        if (env.CallDepth >= MaxCallDepth) // TODO: fragile ordering / potential vulnerability for different clients
                        {
                            // TODO: need a test for this
                            _returnDataBuffer = Array.Empty<byte>();
                            stack.PushZero();
                            break;
                        }

                        Span<byte> initCode = vmState.Memory.LoadSpan(in memoryPositionOfInitCode, initCodeLength);

                        UInt256 balance = _state.GetBalance(env.ExecutingAccount);
                        if (value > balance)
                        {
                            _returnDataBuffer = Array.Empty<byte>();
                            stack.PushZero();
                            break;
                        }

                        UInt256 accountNonce = _state.GetNonce(env.ExecutingAccount);
                        UInt256 maxNonce = ulong.MaxValue;
                        if (accountNonce >= maxNonce)
                        {
                            _returnDataBuffer = Array.Empty<byte>();
                            stack.PushZero();
                            break;
                        }

                        if (traceOpcodes) EndInstructionTrace(gasAvailable, vmState.Memory?.Size ?? 0);
                        // todo: === below is a new call - refactor / move

                        long callGas = spec.Use63Over64Rule ? gasAvailable - gasAvailable / 64L : gasAvailable;
                        if (!UpdateGas(callGas, ref gasAvailable)) goto OutOfGas;

                        Address contractAddress = instruction == Instruction.CREATE
                            ? ContractAddress.From(env.ExecutingAccount, _state.GetNonce(env.ExecutingAccount))
                            : ContractAddress.From(env.ExecutingAccount, salt, initCode);

                        if (spec.UseHotAndColdStorage)
                        {
                            // EIP-2929 assumes that warm-up cost is included in the costs of CREATE and CREATE2
                            vmState.WarmUp(contractAddress);
                        }

                        _state.IncrementNonce(env.ExecutingAccount);

                        Snapshot snapshot = _worldState.TakeSnapshot();

                        bool accountExists = _state.AccountExists(contractAddress);
                        if (accountExists && (GetCachedCodeInfo(_worldState, contractAddress, spec).MachineCode.Length != 0 || _state.GetNonce(contractAddress) != 0))
                        {
                            /* we get the snapshot before this as there is a possibility with that we will touch an empty account and remove it even if the REVERT operation follows */
                            if (isTrace) _logger.Trace($"Contract collision at {contractAddress}");
                            _returnDataBuffer = Array.Empty<byte>();
                            stack.PushZero();
                            break;
                        }

                        if (accountExists)
                        {
                            _state.UpdateStorageRoot(contractAddress, Keccak.EmptyTreeHash);
                        }
                        else if (_state.IsDeadAccount(contractAddress))
                        {
                            _storage.ClearStorage(contractAddress);
                        }

                        _state.SubtractFromBalance(env.ExecutingAccount, value, spec);
                        ExecutionEnvironment callEnv = new
                        (
                            txExecutionContext: env.TxExecutionContext,
                            callDepth: env.CallDepth + 1,
                            caller: env.ExecutingAccount,
                            executingAccount: contractAddress,
                            codeSource: null,
                            codeInfo: new CodeInfo(initCode.ToArray()),
                            inputData: default,
                            transferValue: value,
                            value: value
                        );
                        EvmState callState = new(
                            callGas,
                            callEnv,
                            instruction == Instruction.CREATE2 ? ExecutionType.Create2 : ExecutionType.Create,
                            false,
                            snapshot,
                            0L,
                            0L,
                            vmState.IsStatic,
                            vmState,
                            false,
                            accountExists);

                        UpdateCurrentState(vmState, programCounter, gasAvailable, stack.Head);
                        return new CallResult(callState);
                    }
                case Instruction.RETURN:
                    {
                        stack.PopUInt256(out UInt256 memoryPos);
                        stack.PopUInt256(out UInt256 length);

                        if (!UpdateMemoryCost(vmState, ref gasAvailable, in memoryPos, length)) goto OutOfGas;
                        ReadOnlyMemory<byte> returnData = vmState.Memory.Load(in memoryPos, length);

                        UpdateCurrentState(vmState, programCounter, gasAvailable, stack.Head);
                        if (traceOpcodes) EndInstructionTrace(gasAvailable, vmState.Memory?.Size ?? 0);
                        return new CallResult(returnData.ToArray(), null);
                    }
                case Instruction.CALL:
                case Instruction.CALLCODE:
                case Instruction.DELEGATECALL:
                case Instruction.STATICCALL:
                    {
                        Metrics.Calls++;

                        if (instruction == Instruction.DELEGATECALL && !spec.DelegateCallEnabled ||
                            instruction == Instruction.STATICCALL && !spec.StaticCallEnabled) goto InvalidInstruction;

                        stack.PopUInt256(out UInt256 gasLimit);
                        Address codeSource = stack.PopAddress();

                        // Console.WriteLine($"CALLIN {codeSource}");
                        if (!ChargeAccountAccessGas(ref gasAvailable, vmState, codeSource, spec)) goto OutOfGas;

                        UInt256 callValue;
                        switch (instruction)
                        {
                            case Instruction.STATICCALL:
                                callValue = UInt256.Zero;
                                break;
                            case Instruction.DELEGATECALL:
                                callValue = env.Value;
                                break;
                            default:
                                stack.PopUInt256(out callValue);
                                break;
                        }

                        UInt256 transferValue = instruction == Instruction.DELEGATECALL ? UInt256.Zero : callValue;
                        stack.PopUInt256(out UInt256 dataOffset);
                        stack.PopUInt256(out UInt256 dataLength);
                        stack.PopUInt256(out UInt256 outputOffset);
                        stack.PopUInt256(out UInt256 outputLength);

                        if (vmState.IsStatic && !transferValue.IsZero && instruction != Instruction.CALLCODE) goto StaticCallViolation;

                        Address caller = instruction == Instruction.DELEGATECALL ? env.Caller : env.ExecutingAccount;
                        Address target = instruction == Instruction.CALL || instruction == Instruction.STATICCALL ? codeSource : env.ExecutingAccount;

                        if (isTrace)
                        {
                            _logger.Trace($"caller {caller}");
                            _logger.Trace($"code source {codeSource}");
                            _logger.Trace($"target {target}");
                            _logger.Trace($"value {callValue}");
                            _logger.Trace($"transfer value {transferValue}");
                        }

                        long gasExtra = 0L;

                        if (!transferValue.IsZero)
                        {
                            gasExtra += GasCostOf.CallValue;
                        }

                        if (!spec.ClearEmptyAccountWhenTouched && !_state.AccountExists(target))
                        {
                            gasExtra += GasCostOf.NewAccount;
                        }
                        else if (spec.ClearEmptyAccountWhenTouched && transferValue != 0 && _state.IsDeadAccount(target))
                        {
                            gasExtra += GasCostOf.NewAccount;
                        }

                        if (!UpdateGas(spec.GetCallCost(), ref gasAvailable) ||
                            !UpdateMemoryCost(vmState, ref gasAvailable, in dataOffset, dataLength) ||
                            !UpdateMemoryCost(vmState, ref gasAvailable, in outputOffset, outputLength) ||
                            !UpdateGas(gasExtra, ref gasAvailable)) goto OutOfGas;

                        if (spec.Use63Over64Rule)
                        {
                            gasLimit = UInt256.Min((UInt256)(gasAvailable - gasAvailable / 64), gasLimit);
                        }

                        if (gasLimit >= long.MaxValue) goto OutOfGas;

                        long gasLimitUl = (long)gasLimit;
                        if (!UpdateGas(gasLimitUl, ref gasAvailable)) goto OutOfGas;

                        if (!transferValue.IsZero)
                        {
                            if (_txTracer.IsTracingRefunds) _txTracer.ReportExtraGasPressure(GasCostOf.CallStipend);
                            gasLimitUl += GasCostOf.CallStipend;
                        }

                        if (env.CallDepth >= MaxCallDepth || !transferValue.IsZero && _state.GetBalance(env.ExecutingAccount) < transferValue)
                        {
                            _returnDataBuffer = Array.Empty<byte>();
                            stack.PushZero();

                            if (_txTracer.IsTracingInstructions)
                            {
                                // very specific for Parity trace, need to find generalization - very peculiar 32 length...
                                ReadOnlyMemory<byte> memoryTrace = vmState.Memory.Inspect(in dataOffset, 32);
                                _txTracer.ReportMemoryChange(dataOffset, memoryTrace.Span);
                            }

                            if (isTrace) _logger.Trace("FAIL - call depth");
                            if (_txTracer.IsTracingInstructions) _txTracer.ReportOperationRemainingGas(gasAvailable);
                            if (_txTracer.IsTracingInstructions) _txTracer.ReportOperationError(EvmExceptionType.NotEnoughBalance);

                            UpdateGasUp(gasLimitUl, ref gasAvailable);
                            if (_txTracer.IsTracingInstructions) _txTracer.ReportGasUpdateForVmTrace(gasLimitUl, gasAvailable);
                            break;
                        }

                        ReadOnlyMemory<byte> callData = vmState.Memory.Load(in dataOffset, dataLength);

                        Snapshot snapshot = _worldState.TakeSnapshot();
                        _state.SubtractFromBalance(caller, transferValue, spec);

                        ExecutionEnvironment callEnv = new
                        (
                            txExecutionContext: env.TxExecutionContext,
                            callDepth: env.CallDepth + 1,
                            caller: caller,
                            codeSource: codeSource,
                            executingAccount: target,
                            transferValue: transferValue,
                            value: callValue,
                            inputData: callData,
                            codeInfo: GetCachedCodeInfo(_worldState, codeSource, spec)
                        );
                        if (isTrace) _logger.Trace($"Tx call gas {gasLimitUl}");
                        if (outputLength == 0)
                        {
                            // TODO: when output length is 0 outputOffset can have any value really
                            // and the value does not matter and it can cause trouble when beyond long range
                            outputOffset = 0;
                        }

                        ExecutionType executionType = GetCallExecutionType(instruction, txCtx.Header.IsPostMerge);
                        EvmState callState = new(
                            gasLimitUl,
                            callEnv,
                            executionType,
                            false,
                            snapshot,
                            (long)outputOffset,
                            (long)outputLength,
                            instruction == Instruction.STATICCALL || vmState.IsStatic,
                            vmState,
                            false,
                            false);

                        UpdateCurrentState(vmState, programCounter, gasAvailable, stack.Head);
                        if (traceOpcodes) EndInstructionTrace(gasAvailable, vmState.Memory?.Size ?? 0);
                        return new CallResult(callState);
                    }
                case Instruction.REVERT:
                    {
                        if (!spec.RevertOpcodeEnabled) goto InvalidInstruction;

                        stack.PopUInt256(out UInt256 memoryPos);
                        stack.PopUInt256(out UInt256 length);

                        if (!UpdateMemoryCost(vmState, ref gasAvailable, in memoryPos, length)) goto OutOfGas;
                        ReadOnlyMemory<byte> errorDetails = vmState.Memory.Load(in memoryPos, length);

                        UpdateCurrentState(vmState, programCounter, gasAvailable, stack.Head);
                        if (traceOpcodes) EndInstructionTrace(gasAvailable, vmState.Memory?.Size ?? 0);
                        return new CallResult(errorDetails.ToArray(), null, true);
                    }
                case Instruction.INVALID:
                    {
                        if (!UpdateGas(GasCostOf.High, ref gasAvailable)) goto OutOfGas;

                        goto InvalidInstruction;
                    }
                case Instruction.SELFDESTRUCT:
                    {
                        if (vmState.IsStatic) goto StaticCallViolation;

                        if (spec.UseShanghaiDDosProtection && !UpdateGas(GasCostOf.SelfDestructEip150, ref gasAvailable)) goto OutOfGas;

                        Metrics.SelfDestructs++;

                        Address inheritor = stack.PopAddress();
                        if (!ChargeAccountAccessGas(ref gasAvailable, vmState, inheritor, spec, false)) goto OutOfGas;

                        vmState.DestroyList.Add(env.ExecutingAccount);

                        UInt256 ownerBalance = _state.GetBalance(env.ExecutingAccount);
                        if (_txTracer.IsTracingActions) _txTracer.ReportSelfDestruct(env.ExecutingAccount, ownerBalance, inheritor);
                        if (spec.ClearEmptyAccountWhenTouched && ownerBalance != 0 && _state.IsDeadAccount(inheritor))
                        {
                            if (!UpdateGas(GasCostOf.NewAccount, ref gasAvailable)) goto OutOfGas;
                        }

                        bool inheritorAccountExists = _state.AccountExists(inheritor);
                        if (!spec.ClearEmptyAccountWhenTouched && !inheritorAccountExists && spec.UseShanghaiDDosProtection)
                        {
                            if (!UpdateGas(GasCostOf.NewAccount, ref gasAvailable)) goto OutOfGas;
                        }

                        if (!inheritorAccountExists)
                        {
                            _state.CreateAccount(inheritor, ownerBalance);
                        }
                        else if (!inheritor.Equals(env.ExecutingAccount))
                        {
                            _state.AddToBalance(inheritor, ownerBalance, spec);
                        }

                        _state.SubtractFromBalance(env.ExecutingAccount, ownerBalance, spec);

                        UpdateCurrentState(vmState, programCounter, gasAvailable, stack.Head);
                        goto EmptyTrace;
                    }
                case Instruction.SHL:
                    {
                        if (!spec.ShiftOpcodesEnabled) goto InvalidInstruction;

                        if (!UpdateGas(GasCostOf.VeryLow, ref gasAvailable)) goto OutOfGas;

                        stack.PopUInt256(out UInt256 a);
                        if (a >= 256UL)
>>>>>>> 073357b1
                        {
                            stack.PopLimbo();
                            stack.PushZero();
                        }
                        else
                        {
                            stack.PopUInt256(out UInt256 b);
<<<<<<< HEAD
                            UInt256 res = b >> (int)a.u0;
                            stack.PushUInt256(in res);
                        }

                        break;
                    }
                case Instruction.SAR:
                    {
                        if (!spec.ShiftOpcodesEnabled) goto InvalidInstruction;

                        if (!UpdateGas(GasCostOf.VeryLow, ref gasAvailable)) goto OutOfGas;

                        stack.PopUInt256(out UInt256 a);
                        stack.PopSignedInt256(out Int256.Int256 b);
                        if (a >= BigInt256)
                        {
                            if (b.Sign >= 0)
                            {
                                stack.PushZero();
                            }
                            else
                            {
                                Int256.Int256 res = Int256.Int256.MinusOne;
                                stack.PushSignedInt256(in res);
                            }
                        }
                        else
                        {
                            b.RightShift((int)a, out Int256.Int256 res);
                            stack.PushSignedInt256(in res);
=======
                            UInt256 res = b << (int)a.u0;
                            stack.PushUInt256(in res);
                        }

                        break;
                    }
                case Instruction.SHR:
                    {
                        if (!spec.ShiftOpcodesEnabled) goto InvalidInstruction;

                        if (!UpdateGas(GasCostOf.VeryLow, ref gasAvailable)) goto OutOfGas;

                        stack.PopUInt256(out UInt256 a);
                        if (a >= 256)
                        {
                            stack.PopLimbo();
                            stack.PushZero();
                        }
                        else
                        {
                            stack.PopUInt256(out UInt256 b);
                            UInt256 res = b >> (int)a.u0;
                            stack.PushUInt256(in res);
>>>>>>> 073357b1
                        }

                        break;
                    }
<<<<<<< HEAD
                case Instruction.EXTCODEHASH:
                    {
                        if (!spec.ExtCodeHashOpcodeEnabled) goto InvalidInstruction;

                        var gasCost = spec.GetExtCodeHashCost();
                        if (!UpdateGas(gasCost, ref gasAvailable)) goto OutOfGas;

                        Address address = stack.PopAddress();
                        if (!ChargeAccountAccessGas(ref gasAvailable, vmState, address, spec)) goto OutOfGas;

                        if (!_state.AccountExists(address) || _state.IsDeadAccount(address))
                        {
                            stack.PushZero();
                        }
                        else
                        {
                            stack.PushBytes(_state.GetCodeHash(address).Bytes);
                        }

                        break;
                    }
                case Instruction.BEGINSUB:
                    {
                        if (!spec.SubroutinesEnabled) goto InvalidInstruction;

                        // why do we even need the cost of it?
                        if (!UpdateGas(GasCostOf.Base, ref gasAvailable)) goto OutOfGas;

                        goto InvalidSubroutineEntry;
                    }
                case Instruction.RETURNSUB:
                    {
                        if (!spec.SubroutinesEnabled) goto InvalidInstruction;

                        if (!UpdateGas(GasCostOf.Low, ref gasAvailable)) goto OutOfGas;

                        if (vmState.ReturnStackHead == 0)
                        {
                            goto InvalidSubroutineReturn;
                        }

                        programCounter = vmState.ReturnStack[--vmState.ReturnStackHead];
                        break;
                    }
                case Instruction.JUMPSUB:
                    {
                        if (!spec.SubroutinesEnabled) goto InvalidInstruction;

                        if (!UpdateGas(GasCostOf.High, ref gasAvailable)) goto OutOfGas;

                        if (vmState.ReturnStackHead == EvmStack.ReturnStackSize) goto StackOverflow;

                        vmState.ReturnStack[vmState.ReturnStackHead++] = programCounter;

                        stack.PopUInt256(out UInt256 jumpDest);
                        if (!Jump(jumpDest, ref programCounter, in env, true)) goto InvalidJumpDestination;
                        programCounter++;

=======
                case Instruction.SAR:
                    {
                        if (!spec.ShiftOpcodesEnabled) goto InvalidInstruction;

                        if (!UpdateGas(GasCostOf.VeryLow, ref gasAvailable)) goto OutOfGas;

                        stack.PopUInt256(out UInt256 a);
                        stack.PopSignedInt256(out Int256.Int256 b);
                        if (a >= BigInt256)
                        {
                            if (b.Sign >= 0)
                            {
                                stack.PushZero();
                            }
                            else
                            {
                                Int256.Int256 res = Int256.Int256.MinusOne;
                                stack.PushSignedInt256(in res);
                            }
                        }
                        else
                        {
                            b.RightShift((int)a, out Int256.Int256 res);
                            stack.PushSignedInt256(in res);
                        }

                        break;
                    }
                case Instruction.EXTCODEHASH:
                    {
                        if (!spec.ExtCodeHashOpcodeEnabled) goto InvalidInstruction;

                        var gasCost = spec.GetExtCodeHashCost();
                        if (!UpdateGas(gasCost, ref gasAvailable)) goto OutOfGas;

                        Address address = stack.PopAddress();
                        if (!ChargeAccountAccessGas(ref gasAvailable, vmState, address, spec)) goto OutOfGas;

                        if (!_state.AccountExists(address) || _state.IsDeadAccount(address))
                        {
                            stack.PushZero();
                        }
                        else
                        {
                            stack.PushBytes(_state.GetCodeHash(address).Bytes);
                        }

                        break;
                    }
                case Instruction.BEGINSUB:
                    {
                        if (!spec.SubroutinesEnabled) goto InvalidInstruction;

                        // why do we even need the cost of it?
                        if (!UpdateGas(GasCostOf.Base, ref gasAvailable)) goto OutOfGas;

                        goto InvalidSubroutineEntry;
                    }
                case Instruction.RETURNSUB:
                    {
                        if (!spec.SubroutinesEnabled) goto InvalidInstruction;

                        if (!UpdateGas(GasCostOf.Low, ref gasAvailable)) goto OutOfGas;

                        if (vmState.ReturnStackHead == 0)
                        {
                            goto InvalidSubroutineReturn;
                        }

                        programCounter = vmState.ReturnStack[--vmState.ReturnStackHead];
                        break;
                    }
                case Instruction.JUMPSUB:
                    {
                        if (!spec.SubroutinesEnabled) goto InvalidInstruction;

                        if (!UpdateGas(GasCostOf.High, ref gasAvailable)) goto OutOfGas;

                        if (vmState.ReturnStackHead == EvmStack.ReturnStackSize) goto StackOverflow;

                        vmState.ReturnStack[vmState.ReturnStackHead++] = programCounter;

                        stack.PopUInt256(out UInt256 jumpDest);
                        if (!Jump(jumpDest, ref programCounter, in env, true)) goto InvalidJumpDestination;
                        programCounter++;

>>>>>>> 073357b1
                        break;
                    }
                default:
                    {
                        goto InvalidInstruction;
                    }
            }

            if (traceOpcodes) EndInstructionTrace(gasAvailable, vmState.Memory?.Size ?? 0);
        }

        UpdateCurrentState(vmState, programCounter, gasAvailable, stack.Head);
// Fall through to Empty: label

// Common exit errors, goto labels to reduce in loop code duplication and to keep loop body smaller
Empty:
        return CallResult.Empty;
OutOfGas:
        if (traceOpcodes) EndInstructionTraceError(gasAvailable, EvmExceptionType.OutOfGas);
        return CallResult.OutOfGasException;
EmptyTrace:
        if (traceOpcodes) EndInstructionTrace(gasAvailable, vmState.Memory?.Size ?? 0);
        return CallResult.Empty;
InvalidInstruction:
        if (traceOpcodes) EndInstructionTraceError(gasAvailable, EvmExceptionType.BadInstruction);
        return CallResult.InvalidInstructionException;
StaticCallViolation:
        if (traceOpcodes) EndInstructionTraceError(gasAvailable, EvmExceptionType.StaticCallViolation);
        return CallResult.StaticCallViolationException;
InvalidSubroutineEntry:
        if (traceOpcodes) EndInstructionTraceError(gasAvailable, EvmExceptionType.InvalidSubroutineEntry);
        return CallResult.InvalidSubroutineEntry;
InvalidSubroutineReturn:
        if (traceOpcodes) EndInstructionTraceError(gasAvailable, EvmExceptionType.InvalidSubroutineReturn);
        return CallResult.InvalidSubroutineReturn;
StackOverflow:
        if (traceOpcodes) EndInstructionTraceError(gasAvailable, EvmExceptionType.StackOverflow);
        return CallResult.StackOverflowException;
InvalidJumpDestination:
        if (traceOpcodes) EndInstructionTraceError(gasAvailable, EvmExceptionType.InvalidJumpDestination);
        return CallResult.InvalidJumpDestination;
AccessViolation:
        if (traceOpcodes) EndInstructionTraceError(gasAvailable, EvmExceptionType.AccessViolation);
        return CallResult.AccessViolationException;

        [DoesNotReturn]
        [StackTraceHidden]
        static void ThrowStackOverflowException()
        {
            Metrics.EvmExceptions++;
            throw new OutOfGasException();
        }
    }

    static bool UpdateMemoryCost(EvmState vmState, ref long gasAvailable, in UInt256 position, in UInt256 length)
    {
        if (vmState.Memory is null)
        {
            ThrowNotInitialized();
        }

        long memoryCost = vmState.Memory.CalculateMemoryCost(in position, length);
        if (memoryCost != 0L)
        {
            if (!UpdateGas(memoryCost, ref gasAvailable))
            {
                return false;
            }
        }

        return true;

        [DoesNotReturn]
        [StackTraceHidden]
        static void ThrowNotInitialized()
        {
            throw new InvalidOperationException("EVM memory has not been initialized properly.");
        }
    }

    private static bool Jump(in UInt256 jumpDest, ref int programCounter, in ExecutionEnvironment env, bool isSubroutine = false)
    {
        if (jumpDest > int.MaxValue)
        {
            // https://github.com/NethermindEth/nethermind/issues/140
            // TODO: add a test, validating inside the condition was not covered by existing tests and fails on 0xf435a354924097686ea88dab3aac1dd464e6a3b387c77aeee94145b0fa5a63d2 mainnet
            return false;
        }

        int jumpDestInt = (int)jumpDest;
        if (!env.CodeInfo.ValidateJump(jumpDestInt, isSubroutine))
        {
            // https://github.com/NethermindEth/nethermind/issues/140
            // TODO: add a test, validating inside the condition was not covered by existing tests and fails on 61363 Ropsten
            return false;
<<<<<<< HEAD
        }

        programCounter = jumpDestInt;
        return true;
    }

    [MethodImpl(MethodImplOptions.NoInlining)]
    private void StartInstructionTrace(Instruction instruction, EvmState vmState, long gasAvailable, int programCounter, in EvmStack stackValue)
    {
        _txTracer.StartOperation(vmState.Env.CallDepth + 1, gasAvailable, instruction, programCounter, vmState.Env.TxExecutionContext.Header.IsPostMerge);
        if (_txTracer.IsTracingMemory)
        {
            _txTracer.SetOperationMemory(vmState.Memory?.GetTrace() ?? Enumerable.Empty<string>());
            _txTracer.SetOperationMemorySize(vmState.Memory?.Size ?? 0);
=======
        }

        programCounter = jumpDestInt;
        return true;
    }

    [MethodImpl(MethodImplOptions.NoInlining)]
    private void StartInstructionTrace(Instruction instruction, EvmState vmState, long gasAvailable, int programCounter, in EvmStack stackValue)
    {
        _txTracer.StartOperation(vmState.Env.CallDepth + 1, gasAvailable, instruction, programCounter, vmState.Env.TxExecutionContext.Header.IsPostMerge);
        if (_txTracer.IsTracingMemory)
        {
            _txTracer.SetOperationMemory(vmState.Memory?.GetTrace() ?? new List<string>());
        }

        if (_txTracer.IsTracingStack)
        {
            _txTracer.SetOperationStack(stackValue.GetStackTrace());
>>>>>>> 073357b1
        }
    }

<<<<<<< HEAD
        if (_txTracer.IsTracingStack)
        {
            _txTracer.SetOperationStack(stackValue.GetStackTrace());
        }
    }

    [MethodImpl(MethodImplOptions.NoInlining)]
    private void EndInstructionTrace(long gasAvailable, ulong memorySize)
    {
=======
    [MethodImpl(MethodImplOptions.NoInlining)]
    private void EndInstructionTrace(long gasAvailable, ulong memorySize)
    {
        if (_txTracer.IsTracingMemory)
        {
            _txTracer.SetOperationMemorySize(memorySize);
        }

>>>>>>> 073357b1
        _txTracer.ReportOperationRemainingGas(gasAvailable);
    }

    [MethodImpl(MethodImplOptions.NoInlining)]
    private void EndInstructionTraceError(long gasAvailable, EvmExceptionType evmExceptionType)
    {
        _txTracer.ReportOperationError(evmExceptionType);
        _txTracer.ReportOperationRemainingGas(gasAvailable);
    }

    private static ExecutionType GetCallExecutionType(Instruction instruction, bool isPostMerge = false)
    {
        ExecutionType executionType;
        if (instruction == Instruction.CALL)
        {
            executionType = ExecutionType.Call;
        }
        else if (instruction == Instruction.DELEGATECALL)
        {
            executionType = ExecutionType.DelegateCall;
        }
        else if (instruction == Instruction.STATICCALL)
        {
            executionType = ExecutionType.StaticCall;
        }
        else if (instruction == Instruction.CALLCODE)
        {
            executionType = ExecutionType.CallCode;
        }
        else
        {
            throw new NotSupportedException($"Execution type is undefined for {instruction.GetName(isPostMerge)}");
        }

        return executionType;
    }

    internal readonly ref struct CallResult
    {
        public static CallResult InvalidSubroutineEntry => new(EvmExceptionType.InvalidSubroutineEntry);
        public static CallResult InvalidSubroutineReturn => new(EvmExceptionType.InvalidSubroutineReturn);
        public static CallResult OutOfGasException => new(EvmExceptionType.OutOfGas);
        public static CallResult AccessViolationException => new(EvmExceptionType.AccessViolation);
        public static CallResult InvalidJumpDestination => new(EvmExceptionType.InvalidJumpDestination);
        public static CallResult InvalidInstructionException
        {
            get
            {
                return new(EvmExceptionType.BadInstruction);
            }
        }

        public static CallResult StaticCallViolationException => new(EvmExceptionType.StaticCallViolation);
        public static CallResult StackOverflowException => new(EvmExceptionType.StackOverflow); // TODO: use these to avoid CALL POP attacks
        public static CallResult StackUnderflowException => new(EvmExceptionType.StackUnderflow); // TODO: use these to avoid CALL POP attacks

        public static CallResult InvalidCodeException => new(EvmExceptionType.InvalidCode);
        public static CallResult Empty => new(Array.Empty<byte>(), null);

        public CallResult(EvmState stateToExecute)
        {
            StateToExecute = stateToExecute;
            Output = Array.Empty<byte>();
            PrecompileSuccess = null;
            ShouldRevert = false;
            ExceptionType = EvmExceptionType.None;
        }

        private CallResult(EvmExceptionType exceptionType)
        {
            StateToExecute = null;
            Output = StatusCode.FailureBytes;
            PrecompileSuccess = null;
            ShouldRevert = false;
            ExceptionType = exceptionType;
        }

        public CallResult(byte[] output, bool? precompileSuccess, bool shouldRevert = false, EvmExceptionType exceptionType = EvmExceptionType.None)
        {
            StateToExecute = null;
            Output = output;
            PrecompileSuccess = precompileSuccess;
            ShouldRevert = shouldRevert;
            ExceptionType = exceptionType;
        }

        public EvmState? StateToExecute { get; }
        public byte[] Output { get; }
        public EvmExceptionType ExceptionType { get; }
        public bool ShouldRevert { get; }
        public bool? PrecompileSuccess { get; } // TODO: check this behaviour as it seems it is required and previously that was not the case
        public bool IsReturn => StateToExecute is null;
        public bool IsException => ExceptionType != EvmExceptionType.None;
    }
}<|MERGE_RESOLUTION|>--- conflicted
+++ resolved
@@ -425,15 +425,9 @@
             [Ripemd160Precompile.Instance.Address] = new(Ripemd160Precompile.Instance),
             [IdentityPrecompile.Instance.Address] = new(IdentityPrecompile.Instance),
 
-<<<<<<< HEAD
-            [Bn256AddPrecompile.Instance.Address] = new(Bn256AddPrecompile.Instance),
-            [Bn256MulPrecompile.Instance.Address] = new(Bn256MulPrecompile.Instance),
-            [Bn256PairingPrecompile.Instance.Address] = new(Bn256PairingPrecompile.Instance),
-=======
             [Bn254AddPrecompile.Instance.Address] = new(Bn254AddPrecompile.Instance),
             [Bn254MulPrecompile.Instance.Address] = new(Bn254MulPrecompile.Instance),
             [Bn254PairingPrecompile.Instance.Address] = new(Bn254PairingPrecompile.Instance),
->>>>>>> 073357b1
             [ModExpPrecompile.Instance.Address] = new(ModExpPrecompile.Instance),
 
             [Blake2FPrecompile.Instance.Address] = new(Blake2FPrecompile.Instance),
@@ -816,7 +810,6 @@
                             UInt256.MultiplyMod(in a, in b, in mod, out UInt256 res);
                             stack.PushUInt256(in res);
                         }
-<<<<<<< HEAD
 
                         break;
                     }
@@ -826,17 +819,6 @@
 
                         Metrics.ModExpOpcode++;
 
-=======
-
-                        break;
-                    }
-                case Instruction.EXP:
-                    {
-                        if (!UpdateGas(GasCostOf.Exp, ref gasAvailable)) goto OutOfGas;
-
-                        Metrics.ModExpOpcode++;
-
->>>>>>> 073357b1
                         stack.PopUInt256(out UInt256 baseInt);
                         Span<byte> exp = stack.PopBytes();
 
@@ -857,19 +839,11 @@
                             stack.PushZero();
                         }
                         else if (baseInt.IsOne)
-<<<<<<< HEAD
                         {
                             stack.PushOne();
                         }
                         else
                         {
-=======
-                        {
-                            stack.PushOne();
-                        }
-                        else
-                        {
->>>>>>> 073357b1
                             UInt256.Exp(baseInt, new UInt256(exp, true), out UInt256 res);
                             stack.PushUInt256(in res);
                         }
@@ -1290,7 +1264,6 @@
                         stack.PopUInt256(out UInt256 dest);
                         stack.PopUInt256(out UInt256 src);
                         stack.PopUInt256(out UInt256 length);
-<<<<<<< HEAD
 
                         long gasCost = spec.GetExtCodeCost();
                         if (!UpdateGas(gasCost + GasCostOf.Memory * EvmPooledMemory.Div32Ceiling(length),
@@ -1302,19 +1275,6 @@
                         {
                             if (!UpdateMemoryCost(vmState, ref gasAvailable, in dest, length)) goto OutOfGas;
 
-=======
-
-                        long gasCost = spec.GetExtCodeCost();
-                        if (!UpdateGas(gasCost + GasCostOf.Memory * EvmPooledMemory.Div32Ceiling(length),
-                            ref gasAvailable)) goto OutOfGas;
-
-                        if (!ChargeAccountAccessGas(ref gasAvailable, vmState, address, spec)) goto OutOfGas;
-
-                        if (length > UInt256.Zero)
-                        {
-                            if (!UpdateMemoryCost(vmState, ref gasAvailable, in dest, length)) goto OutOfGas;
-
->>>>>>> 073357b1
                             byte[] externalCode = GetCachedCodeInfo(_worldState, address, spec).MachineCode;
                             ZeroPaddedSpan callDataSlice = externalCode.SliceWithZeroPadding(src, (int)length);
                             vmState.Memory.Save(in dest, callDataSlice);
@@ -1435,7 +1395,6 @@
                 case Instruction.CHAINID:
                     {
                         if (!spec.ChainIdOpcodeEnabled) goto InvalidInstruction;
-<<<<<<< HEAD
 
                         if (!UpdateGas(GasCostOf.Base, ref gasAvailable)) goto OutOfGas;
 
@@ -1470,42 +1429,6 @@
 
                         stack.PopUInt256(out UInt256 blobIndex);
 
-=======
-
-                        if (!UpdateGas(GasCostOf.Base, ref gasAvailable)) goto OutOfGas;
-
-                        stack.PushBytes(_chainId);
-                        break;
-                    }
-                case Instruction.SELFBALANCE:
-                    {
-                        if (!spec.SelfBalanceOpcodeEnabled) goto InvalidInstruction;
-
-                        if (!UpdateGas(GasCostOf.SelfBalance, ref gasAvailable)) goto OutOfGas;
-
-                        UInt256 balance = _state.GetBalance(env.ExecutingAccount);
-                        stack.PushUInt256(in balance);
-                        break;
-                    }
-                case Instruction.BASEFEE:
-                    {
-                        if (!spec.BaseFeeEnabled) goto InvalidInstruction;
-
-                        if (!UpdateGas(GasCostOf.Base, ref gasAvailable)) goto OutOfGas;
-
-                        UInt256 baseFee = txCtx.Header.BaseFeePerGas;
-                        stack.PushUInt256(in baseFee);
-                        break;
-                    }
-                case Instruction.DATAHASH:
-                    {
-                        if (!spec.IsEip4844Enabled) goto InvalidInstruction;
-
-                        if (!UpdateGas(GasCostOf.DataHash, ref gasAvailable)) goto OutOfGas;
-
-                        stack.PopUInt256(out UInt256 blobIndex);
-
->>>>>>> 073357b1
                         if (txCtx.BlobVersionedHashes is not null && blobIndex < txCtx.BlobVersionedHashes.Length)
                         {
                             stack.PushBytes(txCtx.BlobVersionedHashes[blobIndex.u0]);
@@ -1612,7 +1535,6 @@
                         {
                             newValue = new byte[] { 0 };
                         }
-<<<<<<< HEAD
 
                         StorageCell storageCell = new(env.ExecutingAccount, storageIndex);
 
@@ -1627,22 +1549,6 @@
                         // Console.WriteLine($"current: {currentValue.ToHexString()} newValue {newValue.ToHexString()}");
                         bool currentIsZero = currentValue.IsZero();
 
-=======
-
-                        StorageCell storageCell = new(env.ExecutingAccount, storageIndex);
-
-                        if (!ChargeStorageAccessGas(
-                            ref gasAvailable,
-                            vmState,
-                            storageCell,
-                            StorageAccessType.SSTORE,
-                            spec)) goto OutOfGas;
-
-                        Span<byte> currentValue = _storage.Get(storageCell);
-                        // Console.WriteLine($"current: {currentValue.ToHexString()} newValue {newValue.ToHexString()}");
-                        bool currentIsZero = currentValue.IsZero();
-
->>>>>>> 073357b1
                         bool newSameAsCurrent = (newIsZero && currentIsZero) || Bytes.AreEqual(currentValue, newValue);
                         long sClearRefunds = RefundOf.SClear(spec.IsEip3529Enabled);
 
@@ -1875,7 +1781,6 @@
 
                         int programCounterInt = programCounter;
                         if (programCounterInt >= code.Length)
-<<<<<<< HEAD
                         {
                             stack.PushZero();
                         }
@@ -2388,499 +2293,6 @@
 
                         stack.PopUInt256(out UInt256 a);
                         if (a >= 256)
-=======
-                        {
-                            stack.PushZero();
-                        }
-                        else
-                        {
-                            stack.PushByte(code[programCounterInt]);
-                        }
-
-                        programCounter++;
-                        break;
-                    }
-                case Instruction.PUSH2:
-                case Instruction.PUSH3:
-                case Instruction.PUSH4:
-                case Instruction.PUSH5:
-                case Instruction.PUSH6:
-                case Instruction.PUSH7:
-                case Instruction.PUSH8:
-                case Instruction.PUSH9:
-                case Instruction.PUSH10:
-                case Instruction.PUSH11:
-                case Instruction.PUSH12:
-                case Instruction.PUSH13:
-                case Instruction.PUSH14:
-                case Instruction.PUSH15:
-                case Instruction.PUSH16:
-                case Instruction.PUSH17:
-                case Instruction.PUSH18:
-                case Instruction.PUSH19:
-                case Instruction.PUSH20:
-                case Instruction.PUSH21:
-                case Instruction.PUSH22:
-                case Instruction.PUSH23:
-                case Instruction.PUSH24:
-                case Instruction.PUSH25:
-                case Instruction.PUSH26:
-                case Instruction.PUSH27:
-                case Instruction.PUSH28:
-                case Instruction.PUSH29:
-                case Instruction.PUSH30:
-                case Instruction.PUSH31:
-                case Instruction.PUSH32:
-                    {
-                        if (!UpdateGas(GasCostOf.VeryLow, ref gasAvailable)) goto OutOfGas;
-
-                        int length = instruction - Instruction.PUSH1 + 1;
-                        int programCounterInt = programCounter;
-                        int usedFromCode = Math.Min(code.Length - programCounterInt, length);
-
-                        stack.PushLeftPaddedBytes(code.Slice(programCounterInt, usedFromCode), length);
-
-                        programCounter += length;
-                        break;
-                    }
-                case Instruction.DUP1:
-                case Instruction.DUP2:
-                case Instruction.DUP3:
-                case Instruction.DUP4:
-                case Instruction.DUP5:
-                case Instruction.DUP6:
-                case Instruction.DUP7:
-                case Instruction.DUP8:
-                case Instruction.DUP9:
-                case Instruction.DUP10:
-                case Instruction.DUP11:
-                case Instruction.DUP12:
-                case Instruction.DUP13:
-                case Instruction.DUP14:
-                case Instruction.DUP15:
-                case Instruction.DUP16:
-                    {
-                        if (!UpdateGas(GasCostOf.VeryLow, ref gasAvailable)) goto OutOfGas;
-
-                        stack.Dup(instruction - Instruction.DUP1 + 1);
-                        break;
-                    }
-                case Instruction.SWAP1:
-                case Instruction.SWAP2:
-                case Instruction.SWAP3:
-                case Instruction.SWAP4:
-                case Instruction.SWAP5:
-                case Instruction.SWAP6:
-                case Instruction.SWAP7:
-                case Instruction.SWAP8:
-                case Instruction.SWAP9:
-                case Instruction.SWAP10:
-                case Instruction.SWAP11:
-                case Instruction.SWAP12:
-                case Instruction.SWAP13:
-                case Instruction.SWAP14:
-                case Instruction.SWAP15:
-                case Instruction.SWAP16:
-                    {
-                        if (!UpdateGas(GasCostOf.VeryLow, ref gasAvailable)) goto OutOfGas;
-
-                        stack.Swap(instruction - Instruction.SWAP1 + 2);
-                        break;
-                    }
-                case Instruction.LOG0:
-                case Instruction.LOG1:
-                case Instruction.LOG2:
-                case Instruction.LOG3:
-                case Instruction.LOG4:
-                    {
-                        if (vmState.IsStatic) goto StaticCallViolation;
-
-                        stack.PopUInt256(out UInt256 memoryPos);
-                        stack.PopUInt256(out UInt256 length);
-                        long topicsCount = instruction - Instruction.LOG0;
-                        if (!UpdateMemoryCost(vmState, ref gasAvailable, in memoryPos, length)) goto OutOfGas;
-                        if (!UpdateGas(
-                            GasCostOf.Log + topicsCount * GasCostOf.LogTopic +
-                            (long)length * GasCostOf.LogData, ref gasAvailable)) goto OutOfGas;
-
-                        ReadOnlyMemory<byte> data = vmState.Memory.Load(in memoryPos, length);
-                        Keccak[] topics = new Keccak[topicsCount];
-                        for (int i = 0; i < topicsCount; i++)
-                        {
-                            topics[i] = new Keccak(stack.PopBytes().ToArray());
-                        }
-
-                        LogEntry logEntry = new(
-                            env.ExecutingAccount,
-                            data.ToArray(),
-                            topics);
-                        vmState.Logs.Add(logEntry);
-                        break;
-                    }
-                case Instruction.CREATE:
-                case Instruction.CREATE2:
-                    {
-                        if (!spec.Create2OpcodeEnabled && instruction == Instruction.CREATE2) goto InvalidInstruction;
-
-                        if (vmState.IsStatic) goto StaticCallViolation;
-
-                        // TODO: happens in CREATE_empty000CreateInitCode_Transaction but probably has to be handled differently
-                        if (!_state.AccountExists(env.ExecutingAccount))
-                        {
-                            _state.CreateAccount(env.ExecutingAccount, UInt256.Zero);
-                        }
-
-                        stack.PopUInt256(out UInt256 value);
-                        stack.PopUInt256(out UInt256 memoryPositionOfInitCode);
-                        stack.PopUInt256(out UInt256 initCodeLength);
-                        Span<byte> salt = null;
-                        if (instruction == Instruction.CREATE2)
-                        {
-                            salt = stack.PopBytes();
-                        }
-
-                        //EIP-3860
-                        if (spec.IsEip3860Enabled)
-                        {
-                            if (initCodeLength > spec.MaxInitCodeSize) goto OutOfGas;
-                        }
-
-                        long gasCost = GasCostOf.Create +
-                            (spec.IsEip3860Enabled ? GasCostOf.InitCodeWord * EvmPooledMemory.Div32Ceiling(initCodeLength) : 0) +
-                            (instruction == Instruction.CREATE2 ? GasCostOf.Sha3Word * EvmPooledMemory.Div32Ceiling(initCodeLength) : 0);
-
-                        if (!UpdateGas(gasCost, ref gasAvailable)) goto OutOfGas;
-
-                        if (!UpdateMemoryCost(vmState, ref gasAvailable, in memoryPositionOfInitCode, initCodeLength)) goto OutOfGas;
-
-                        // TODO: copy pasted from CALL / DELEGATECALL, need to move it outside?
-                        if (env.CallDepth >= MaxCallDepth) // TODO: fragile ordering / potential vulnerability for different clients
-                        {
-                            // TODO: need a test for this
-                            _returnDataBuffer = Array.Empty<byte>();
-                            stack.PushZero();
-                            break;
-                        }
-
-                        Span<byte> initCode = vmState.Memory.LoadSpan(in memoryPositionOfInitCode, initCodeLength);
-
-                        UInt256 balance = _state.GetBalance(env.ExecutingAccount);
-                        if (value > balance)
-                        {
-                            _returnDataBuffer = Array.Empty<byte>();
-                            stack.PushZero();
-                            break;
-                        }
-
-                        UInt256 accountNonce = _state.GetNonce(env.ExecutingAccount);
-                        UInt256 maxNonce = ulong.MaxValue;
-                        if (accountNonce >= maxNonce)
-                        {
-                            _returnDataBuffer = Array.Empty<byte>();
-                            stack.PushZero();
-                            break;
-                        }
-
-                        if (traceOpcodes) EndInstructionTrace(gasAvailable, vmState.Memory?.Size ?? 0);
-                        // todo: === below is a new call - refactor / move
-
-                        long callGas = spec.Use63Over64Rule ? gasAvailable - gasAvailable / 64L : gasAvailable;
-                        if (!UpdateGas(callGas, ref gasAvailable)) goto OutOfGas;
-
-                        Address contractAddress = instruction == Instruction.CREATE
-                            ? ContractAddress.From(env.ExecutingAccount, _state.GetNonce(env.ExecutingAccount))
-                            : ContractAddress.From(env.ExecutingAccount, salt, initCode);
-
-                        if (spec.UseHotAndColdStorage)
-                        {
-                            // EIP-2929 assumes that warm-up cost is included in the costs of CREATE and CREATE2
-                            vmState.WarmUp(contractAddress);
-                        }
-
-                        _state.IncrementNonce(env.ExecutingAccount);
-
-                        Snapshot snapshot = _worldState.TakeSnapshot();
-
-                        bool accountExists = _state.AccountExists(contractAddress);
-                        if (accountExists && (GetCachedCodeInfo(_worldState, contractAddress, spec).MachineCode.Length != 0 || _state.GetNonce(contractAddress) != 0))
-                        {
-                            /* we get the snapshot before this as there is a possibility with that we will touch an empty account and remove it even if the REVERT operation follows */
-                            if (isTrace) _logger.Trace($"Contract collision at {contractAddress}");
-                            _returnDataBuffer = Array.Empty<byte>();
-                            stack.PushZero();
-                            break;
-                        }
-
-                        if (accountExists)
-                        {
-                            _state.UpdateStorageRoot(contractAddress, Keccak.EmptyTreeHash);
-                        }
-                        else if (_state.IsDeadAccount(contractAddress))
-                        {
-                            _storage.ClearStorage(contractAddress);
-                        }
-
-                        _state.SubtractFromBalance(env.ExecutingAccount, value, spec);
-                        ExecutionEnvironment callEnv = new
-                        (
-                            txExecutionContext: env.TxExecutionContext,
-                            callDepth: env.CallDepth + 1,
-                            caller: env.ExecutingAccount,
-                            executingAccount: contractAddress,
-                            codeSource: null,
-                            codeInfo: new CodeInfo(initCode.ToArray()),
-                            inputData: default,
-                            transferValue: value,
-                            value: value
-                        );
-                        EvmState callState = new(
-                            callGas,
-                            callEnv,
-                            instruction == Instruction.CREATE2 ? ExecutionType.Create2 : ExecutionType.Create,
-                            false,
-                            snapshot,
-                            0L,
-                            0L,
-                            vmState.IsStatic,
-                            vmState,
-                            false,
-                            accountExists);
-
-                        UpdateCurrentState(vmState, programCounter, gasAvailable, stack.Head);
-                        return new CallResult(callState);
-                    }
-                case Instruction.RETURN:
-                    {
-                        stack.PopUInt256(out UInt256 memoryPos);
-                        stack.PopUInt256(out UInt256 length);
-
-                        if (!UpdateMemoryCost(vmState, ref gasAvailable, in memoryPos, length)) goto OutOfGas;
-                        ReadOnlyMemory<byte> returnData = vmState.Memory.Load(in memoryPos, length);
-
-                        UpdateCurrentState(vmState, programCounter, gasAvailable, stack.Head);
-                        if (traceOpcodes) EndInstructionTrace(gasAvailable, vmState.Memory?.Size ?? 0);
-                        return new CallResult(returnData.ToArray(), null);
-                    }
-                case Instruction.CALL:
-                case Instruction.CALLCODE:
-                case Instruction.DELEGATECALL:
-                case Instruction.STATICCALL:
-                    {
-                        Metrics.Calls++;
-
-                        if (instruction == Instruction.DELEGATECALL && !spec.DelegateCallEnabled ||
-                            instruction == Instruction.STATICCALL && !spec.StaticCallEnabled) goto InvalidInstruction;
-
-                        stack.PopUInt256(out UInt256 gasLimit);
-                        Address codeSource = stack.PopAddress();
-
-                        // Console.WriteLine($"CALLIN {codeSource}");
-                        if (!ChargeAccountAccessGas(ref gasAvailable, vmState, codeSource, spec)) goto OutOfGas;
-
-                        UInt256 callValue;
-                        switch (instruction)
-                        {
-                            case Instruction.STATICCALL:
-                                callValue = UInt256.Zero;
-                                break;
-                            case Instruction.DELEGATECALL:
-                                callValue = env.Value;
-                                break;
-                            default:
-                                stack.PopUInt256(out callValue);
-                                break;
-                        }
-
-                        UInt256 transferValue = instruction == Instruction.DELEGATECALL ? UInt256.Zero : callValue;
-                        stack.PopUInt256(out UInt256 dataOffset);
-                        stack.PopUInt256(out UInt256 dataLength);
-                        stack.PopUInt256(out UInt256 outputOffset);
-                        stack.PopUInt256(out UInt256 outputLength);
-
-                        if (vmState.IsStatic && !transferValue.IsZero && instruction != Instruction.CALLCODE) goto StaticCallViolation;
-
-                        Address caller = instruction == Instruction.DELEGATECALL ? env.Caller : env.ExecutingAccount;
-                        Address target = instruction == Instruction.CALL || instruction == Instruction.STATICCALL ? codeSource : env.ExecutingAccount;
-
-                        if (isTrace)
-                        {
-                            _logger.Trace($"caller {caller}");
-                            _logger.Trace($"code source {codeSource}");
-                            _logger.Trace($"target {target}");
-                            _logger.Trace($"value {callValue}");
-                            _logger.Trace($"transfer value {transferValue}");
-                        }
-
-                        long gasExtra = 0L;
-
-                        if (!transferValue.IsZero)
-                        {
-                            gasExtra += GasCostOf.CallValue;
-                        }
-
-                        if (!spec.ClearEmptyAccountWhenTouched && !_state.AccountExists(target))
-                        {
-                            gasExtra += GasCostOf.NewAccount;
-                        }
-                        else if (spec.ClearEmptyAccountWhenTouched && transferValue != 0 && _state.IsDeadAccount(target))
-                        {
-                            gasExtra += GasCostOf.NewAccount;
-                        }
-
-                        if (!UpdateGas(spec.GetCallCost(), ref gasAvailable) ||
-                            !UpdateMemoryCost(vmState, ref gasAvailable, in dataOffset, dataLength) ||
-                            !UpdateMemoryCost(vmState, ref gasAvailable, in outputOffset, outputLength) ||
-                            !UpdateGas(gasExtra, ref gasAvailable)) goto OutOfGas;
-
-                        if (spec.Use63Over64Rule)
-                        {
-                            gasLimit = UInt256.Min((UInt256)(gasAvailable - gasAvailable / 64), gasLimit);
-                        }
-
-                        if (gasLimit >= long.MaxValue) goto OutOfGas;
-
-                        long gasLimitUl = (long)gasLimit;
-                        if (!UpdateGas(gasLimitUl, ref gasAvailable)) goto OutOfGas;
-
-                        if (!transferValue.IsZero)
-                        {
-                            if (_txTracer.IsTracingRefunds) _txTracer.ReportExtraGasPressure(GasCostOf.CallStipend);
-                            gasLimitUl += GasCostOf.CallStipend;
-                        }
-
-                        if (env.CallDepth >= MaxCallDepth || !transferValue.IsZero && _state.GetBalance(env.ExecutingAccount) < transferValue)
-                        {
-                            _returnDataBuffer = Array.Empty<byte>();
-                            stack.PushZero();
-
-                            if (_txTracer.IsTracingInstructions)
-                            {
-                                // very specific for Parity trace, need to find generalization - very peculiar 32 length...
-                                ReadOnlyMemory<byte> memoryTrace = vmState.Memory.Inspect(in dataOffset, 32);
-                                _txTracer.ReportMemoryChange(dataOffset, memoryTrace.Span);
-                            }
-
-                            if (isTrace) _logger.Trace("FAIL - call depth");
-                            if (_txTracer.IsTracingInstructions) _txTracer.ReportOperationRemainingGas(gasAvailable);
-                            if (_txTracer.IsTracingInstructions) _txTracer.ReportOperationError(EvmExceptionType.NotEnoughBalance);
-
-                            UpdateGasUp(gasLimitUl, ref gasAvailable);
-                            if (_txTracer.IsTracingInstructions) _txTracer.ReportGasUpdateForVmTrace(gasLimitUl, gasAvailable);
-                            break;
-                        }
-
-                        ReadOnlyMemory<byte> callData = vmState.Memory.Load(in dataOffset, dataLength);
-
-                        Snapshot snapshot = _worldState.TakeSnapshot();
-                        _state.SubtractFromBalance(caller, transferValue, spec);
-
-                        ExecutionEnvironment callEnv = new
-                        (
-                            txExecutionContext: env.TxExecutionContext,
-                            callDepth: env.CallDepth + 1,
-                            caller: caller,
-                            codeSource: codeSource,
-                            executingAccount: target,
-                            transferValue: transferValue,
-                            value: callValue,
-                            inputData: callData,
-                            codeInfo: GetCachedCodeInfo(_worldState, codeSource, spec)
-                        );
-                        if (isTrace) _logger.Trace($"Tx call gas {gasLimitUl}");
-                        if (outputLength == 0)
-                        {
-                            // TODO: when output length is 0 outputOffset can have any value really
-                            // and the value does not matter and it can cause trouble when beyond long range
-                            outputOffset = 0;
-                        }
-
-                        ExecutionType executionType = GetCallExecutionType(instruction, txCtx.Header.IsPostMerge);
-                        EvmState callState = new(
-                            gasLimitUl,
-                            callEnv,
-                            executionType,
-                            false,
-                            snapshot,
-                            (long)outputOffset,
-                            (long)outputLength,
-                            instruction == Instruction.STATICCALL || vmState.IsStatic,
-                            vmState,
-                            false,
-                            false);
-
-                        UpdateCurrentState(vmState, programCounter, gasAvailable, stack.Head);
-                        if (traceOpcodes) EndInstructionTrace(gasAvailable, vmState.Memory?.Size ?? 0);
-                        return new CallResult(callState);
-                    }
-                case Instruction.REVERT:
-                    {
-                        if (!spec.RevertOpcodeEnabled) goto InvalidInstruction;
-
-                        stack.PopUInt256(out UInt256 memoryPos);
-                        stack.PopUInt256(out UInt256 length);
-
-                        if (!UpdateMemoryCost(vmState, ref gasAvailable, in memoryPos, length)) goto OutOfGas;
-                        ReadOnlyMemory<byte> errorDetails = vmState.Memory.Load(in memoryPos, length);
-
-                        UpdateCurrentState(vmState, programCounter, gasAvailable, stack.Head);
-                        if (traceOpcodes) EndInstructionTrace(gasAvailable, vmState.Memory?.Size ?? 0);
-                        return new CallResult(errorDetails.ToArray(), null, true);
-                    }
-                case Instruction.INVALID:
-                    {
-                        if (!UpdateGas(GasCostOf.High, ref gasAvailable)) goto OutOfGas;
-
-                        goto InvalidInstruction;
-                    }
-                case Instruction.SELFDESTRUCT:
-                    {
-                        if (vmState.IsStatic) goto StaticCallViolation;
-
-                        if (spec.UseShanghaiDDosProtection && !UpdateGas(GasCostOf.SelfDestructEip150, ref gasAvailable)) goto OutOfGas;
-
-                        Metrics.SelfDestructs++;
-
-                        Address inheritor = stack.PopAddress();
-                        if (!ChargeAccountAccessGas(ref gasAvailable, vmState, inheritor, spec, false)) goto OutOfGas;
-
-                        vmState.DestroyList.Add(env.ExecutingAccount);
-
-                        UInt256 ownerBalance = _state.GetBalance(env.ExecutingAccount);
-                        if (_txTracer.IsTracingActions) _txTracer.ReportSelfDestruct(env.ExecutingAccount, ownerBalance, inheritor);
-                        if (spec.ClearEmptyAccountWhenTouched && ownerBalance != 0 && _state.IsDeadAccount(inheritor))
-                        {
-                            if (!UpdateGas(GasCostOf.NewAccount, ref gasAvailable)) goto OutOfGas;
-                        }
-
-                        bool inheritorAccountExists = _state.AccountExists(inheritor);
-                        if (!spec.ClearEmptyAccountWhenTouched && !inheritorAccountExists && spec.UseShanghaiDDosProtection)
-                        {
-                            if (!UpdateGas(GasCostOf.NewAccount, ref gasAvailable)) goto OutOfGas;
-                        }
-
-                        if (!inheritorAccountExists)
-                        {
-                            _state.CreateAccount(inheritor, ownerBalance);
-                        }
-                        else if (!inheritor.Equals(env.ExecutingAccount))
-                        {
-                            _state.AddToBalance(inheritor, ownerBalance, spec);
-                        }
-
-                        _state.SubtractFromBalance(env.ExecutingAccount, ownerBalance, spec);
-
-                        UpdateCurrentState(vmState, programCounter, gasAvailable, stack.Head);
-                        goto EmptyTrace;
-                    }
-                case Instruction.SHL:
-                    {
-                        if (!spec.ShiftOpcodesEnabled) goto InvalidInstruction;
-
-                        if (!UpdateGas(GasCostOf.VeryLow, ref gasAvailable)) goto OutOfGas;
-
-                        stack.PopUInt256(out UInt256 a);
-                        if (a >= 256UL)
->>>>>>> 073357b1
                         {
                             stack.PopLimbo();
                             stack.PushZero();
@@ -2888,7 +2300,6 @@
                         else
                         {
                             stack.PopUInt256(out UInt256 b);
-<<<<<<< HEAD
                             UInt256 res = b >> (int)a.u0;
                             stack.PushUInt256(in res);
                         }
@@ -2919,36 +2330,10 @@
                         {
                             b.RightShift((int)a, out Int256.Int256 res);
                             stack.PushSignedInt256(in res);
-=======
-                            UInt256 res = b << (int)a.u0;
-                            stack.PushUInt256(in res);
-                        }
-
-                        break;
-                    }
-                case Instruction.SHR:
-                    {
-                        if (!spec.ShiftOpcodesEnabled) goto InvalidInstruction;
-
-                        if (!UpdateGas(GasCostOf.VeryLow, ref gasAvailable)) goto OutOfGas;
-
-                        stack.PopUInt256(out UInt256 a);
-                        if (a >= 256)
-                        {
-                            stack.PopLimbo();
-                            stack.PushZero();
-                        }
-                        else
-                        {
-                            stack.PopUInt256(out UInt256 b);
-                            UInt256 res = b >> (int)a.u0;
-                            stack.PushUInt256(in res);
->>>>>>> 073357b1
-                        }
-
-                        break;
-                    }
-<<<<<<< HEAD
+                        }
+
+                        break;
+                    }
                 case Instruction.EXTCODEHASH:
                     {
                         if (!spec.ExtCodeHashOpcodeEnabled) goto InvalidInstruction;
@@ -3007,94 +2392,6 @@
                         if (!Jump(jumpDest, ref programCounter, in env, true)) goto InvalidJumpDestination;
                         programCounter++;
 
-=======
-                case Instruction.SAR:
-                    {
-                        if (!spec.ShiftOpcodesEnabled) goto InvalidInstruction;
-
-                        if (!UpdateGas(GasCostOf.VeryLow, ref gasAvailable)) goto OutOfGas;
-
-                        stack.PopUInt256(out UInt256 a);
-                        stack.PopSignedInt256(out Int256.Int256 b);
-                        if (a >= BigInt256)
-                        {
-                            if (b.Sign >= 0)
-                            {
-                                stack.PushZero();
-                            }
-                            else
-                            {
-                                Int256.Int256 res = Int256.Int256.MinusOne;
-                                stack.PushSignedInt256(in res);
-                            }
-                        }
-                        else
-                        {
-                            b.RightShift((int)a, out Int256.Int256 res);
-                            stack.PushSignedInt256(in res);
-                        }
-
-                        break;
-                    }
-                case Instruction.EXTCODEHASH:
-                    {
-                        if (!spec.ExtCodeHashOpcodeEnabled) goto InvalidInstruction;
-
-                        var gasCost = spec.GetExtCodeHashCost();
-                        if (!UpdateGas(gasCost, ref gasAvailable)) goto OutOfGas;
-
-                        Address address = stack.PopAddress();
-                        if (!ChargeAccountAccessGas(ref gasAvailable, vmState, address, spec)) goto OutOfGas;
-
-                        if (!_state.AccountExists(address) || _state.IsDeadAccount(address))
-                        {
-                            stack.PushZero();
-                        }
-                        else
-                        {
-                            stack.PushBytes(_state.GetCodeHash(address).Bytes);
-                        }
-
-                        break;
-                    }
-                case Instruction.BEGINSUB:
-                    {
-                        if (!spec.SubroutinesEnabled) goto InvalidInstruction;
-
-                        // why do we even need the cost of it?
-                        if (!UpdateGas(GasCostOf.Base, ref gasAvailable)) goto OutOfGas;
-
-                        goto InvalidSubroutineEntry;
-                    }
-                case Instruction.RETURNSUB:
-                    {
-                        if (!spec.SubroutinesEnabled) goto InvalidInstruction;
-
-                        if (!UpdateGas(GasCostOf.Low, ref gasAvailable)) goto OutOfGas;
-
-                        if (vmState.ReturnStackHead == 0)
-                        {
-                            goto InvalidSubroutineReturn;
-                        }
-
-                        programCounter = vmState.ReturnStack[--vmState.ReturnStackHead];
-                        break;
-                    }
-                case Instruction.JUMPSUB:
-                    {
-                        if (!spec.SubroutinesEnabled) goto InvalidInstruction;
-
-                        if (!UpdateGas(GasCostOf.High, ref gasAvailable)) goto OutOfGas;
-
-                        if (vmState.ReturnStackHead == EvmStack.ReturnStackSize) goto StackOverflow;
-
-                        vmState.ReturnStack[vmState.ReturnStackHead++] = programCounter;
-
-                        stack.PopUInt256(out UInt256 jumpDest);
-                        if (!Jump(jumpDest, ref programCounter, in env, true)) goto InvalidJumpDestination;
-                        programCounter++;
-
->>>>>>> 073357b1
                         break;
                     }
                 default:
@@ -3190,7 +2487,6 @@
             // https://github.com/NethermindEth/nethermind/issues/140
             // TODO: add a test, validating inside the condition was not covered by existing tests and fails on 61363 Ropsten
             return false;
-<<<<<<< HEAD
         }
 
         programCounter = jumpDestInt;
@@ -3205,30 +2501,8 @@
         {
             _txTracer.SetOperationMemory(vmState.Memory?.GetTrace() ?? Enumerable.Empty<string>());
             _txTracer.SetOperationMemorySize(vmState.Memory?.Size ?? 0);
-=======
-        }
-
-        programCounter = jumpDestInt;
-        return true;
-    }
-
-    [MethodImpl(MethodImplOptions.NoInlining)]
-    private void StartInstructionTrace(Instruction instruction, EvmState vmState, long gasAvailable, int programCounter, in EvmStack stackValue)
-    {
-        _txTracer.StartOperation(vmState.Env.CallDepth + 1, gasAvailable, instruction, programCounter, vmState.Env.TxExecutionContext.Header.IsPostMerge);
-        if (_txTracer.IsTracingMemory)
-        {
-            _txTracer.SetOperationMemory(vmState.Memory?.GetTrace() ?? new List<string>());
-        }
-
-        if (_txTracer.IsTracingStack)
-        {
-            _txTracer.SetOperationStack(stackValue.GetStackTrace());
->>>>>>> 073357b1
-        }
-    }
-
-<<<<<<< HEAD
+        }
+
         if (_txTracer.IsTracingStack)
         {
             _txTracer.SetOperationStack(stackValue.GetStackTrace());
@@ -3238,16 +2512,6 @@
     [MethodImpl(MethodImplOptions.NoInlining)]
     private void EndInstructionTrace(long gasAvailable, ulong memorySize)
     {
-=======
-    [MethodImpl(MethodImplOptions.NoInlining)]
-    private void EndInstructionTrace(long gasAvailable, ulong memorySize)
-    {
-        if (_txTracer.IsTracingMemory)
-        {
-            _txTracer.SetOperationMemorySize(memorySize);
-        }
-
->>>>>>> 073357b1
         _txTracer.ReportOperationRemainingGas(gasAvailable);
     }
 
