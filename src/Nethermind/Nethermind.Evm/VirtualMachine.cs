// SPDX-FileCopyrightText: 2023 Demerzel Solutions Limited
// SPDX-License-Identifier: LGPL-3.0-only

using System;
using System.Collections.Generic;
using System.Diagnostics;
using System.Numerics;
using System.Runtime.CompilerServices;
using System.Runtime.InteropServices;
using Nethermind.Core;
using Nethermind.Core.Caching;
using Nethermind.Core.Crypto;
using Nethermind.Core.Extensions;
using Nethermind.Core.Specs;
using Nethermind.Evm.CodeAnalysis;
using Nethermind.Evm.EOF;
using Nethermind.Evm.Precompiles;
using Nethermind.Evm.Precompiles.Bls.Shamatar;
using Nethermind.Evm.Precompiles.Snarks.Shamatar;
using Nethermind.Evm.Tracing;
using Nethermind.Int256;
using Nethermind.Logging;
using Nethermind.State;
using System.Diagnostics.CodeAnalysis;
using System.Diagnostics;

[assembly: InternalsVisibleTo("Nethermind.Evm.Test")]
[assembly: InternalsVisibleTo("Ethereum.Test.Base")]

namespace Nethermind.Evm
{
    public class VirtualMachine : IVirtualMachine
    {
        public const int MaxCallDepth = 1024;

        private bool _simdOperationsEnabled = Vector<byte>.Count == 32;
        private UInt256 P255Int = (UInt256)BigInteger.Pow(2, 255);
        private UInt256 P255 => P255Int;
        private UInt256 BigInt256 = 256;
        public UInt256 BigInt32 = 32;

        internal byte[] BytesZero = { 0 };

        internal byte[] BytesZero32 =
        {
            0, 0, 0, 0, 0, 0, 0, 0,
            0, 0, 0, 0, 0, 0, 0, 0,
            0, 0, 0, 0, 0, 0, 0, 0,
            0, 0, 0, 0, 0, 0, 0, 0
        };

        internal byte[] BytesMax32 =
        {
            255, 255, 255, 255, 255, 255, 255, 255,
            255, 255, 255, 255, 255, 255, 255, 255,
            255, 255, 255, 255, 255, 255, 255, 255,
            255, 255, 255, 255, 255, 255, 255, 255
        };

        private readonly byte[] _chainId;

        private readonly IBlockhashProvider _blockhashProvider;
        private readonly ISpecProvider _specProvider;
        internal static readonly LruCache<KeccakKey, ICodeInfo> _codeCache = new(MemoryAllowance.CodeCacheSize, MemoryAllowance.CodeCacheSize, "VM bytecodes");
        private readonly ILogger _logger;
        private IWorldState _worldState;
        private IStateProvider _state;
        private readonly Stack<EvmState> _stateStack = new();
        private IStorageProvider _storage;
        private (Address Address, bool ShouldDelete) _parityTouchBugAccount = (Address.FromNumber(3), false);
        private Dictionary<Address, ICodeInfo>? _precompiles;
        private byte[] _returnDataBuffer = Array.Empty<byte>();
        private ITxTracer _txTracer = NullTxTracer.Instance;

        public VirtualMachine(
            IBlockhashProvider? blockhashProvider,
            ISpecProvider? specProvider,
            ILogManager? logManager)
        {
            _logger = logManager?.GetClassLogger() ?? throw new ArgumentNullException(nameof(logManager));
            _blockhashProvider = blockhashProvider ?? throw new ArgumentNullException(nameof(blockhashProvider));
            _specProvider = specProvider ?? throw new ArgumentNullException(nameof(specProvider));
            _chainId = ((UInt256)specProvider.ChainId).ToBigEndian();
            InitializePrecompiledContracts();
        }

        public TransactionSubstate Run(EvmState state, IWorldState worldState, ITxTracer txTracer)
        {
            _txTracer = txTracer;

            _state = worldState.StateProvider;
            _storage = worldState.StorageProvider;
            _worldState = worldState;

            IReleaseSpec spec = _specProvider.GetSpec(state.Env.TxExecutionContext.Header.Number, state.Env.TxExecutionContext.Header.Timestamp);
            EvmState currentState = state;
            byte[] previousCallResult = null;
            ZeroPaddedSpan previousCallOutput = ZeroPaddedSpan.Empty;
            UInt256 previousCallOutputDestination = UInt256.Zero;
            while (true)
            {
                if (!currentState.IsContinuation)
                {
                    _returnDataBuffer = Array.Empty<byte>();
                }

                try
                {
                    CallResult callResult;
                    if (currentState.IsPrecompile)
                    {
                        if (_txTracer.IsTracingActions)
                        {
                            _txTracer.ReportAction(currentState.GasAvailable, currentState.Env.Value, currentState.From, currentState.To, currentState.Env.InputData, currentState.ExecutionType, true);
                        }

                        callResult = ExecutePrecompile(currentState, spec);

                        if (!callResult.PrecompileSuccess.Value)
                        {
                            if (currentState.IsPrecompile && currentState.IsTopLevel)
                            {
                                Metrics.EvmExceptions++;
                                // TODO: when direct / calls are treated same we should not need such differentiation
                                throw new PrecompileExecutionFailureException();
                            }

                            // TODO: testing it as it seems the way to pass zkSNARKs tests
                            currentState.GasAvailable = 0;
                        }
                    }
                    else
                    {
                        if (_txTracer.IsTracingActions && !currentState.IsContinuation)
                        {
                            _txTracer.ReportAction(currentState.GasAvailable, currentState.Env.Value, currentState.From, currentState.To, currentState.ExecutionType.IsAnyCreate() ? currentState.Env.CodeInfo.MachineCode : currentState.Env.InputData, currentState.ExecutionType);
                            if (_txTracer.IsTracingCode) _txTracer.ReportByteCode(currentState.Env.CodeInfo.MachineCode);
                        }


                        callResult = ExecuteCall(currentState, previousCallResult, previousCallOutput, previousCallOutputDestination, spec);
                        if (!callResult.IsReturn)
                        {
                            _stateStack.Push(currentState);
                            currentState = callResult.StateToExecute;
                            previousCallResult = null; // TODO: testing on ropsten sync, write VirtualMachineTest for this case as it was not covered by Ethereum tests (failing block 9411 on Ropsten https://ropsten.etherscan.io/vmtrace?txhash=0x666194d15c14c54fffafab1a04c08064af165870ef9a87f65711dcce7ed27fe1)
                            _returnDataBuffer = Array.Empty<byte>();
                            previousCallOutput = ZeroPaddedSpan.Empty;
                            continue;
                        }
                        if (callResult.IsException)
                        {
                            if (_txTracer.IsTracingActions) _txTracer.ReportActionError(callResult.ExceptionType);

                            _worldState.Restore(currentState.Snapshot);

                            RevertParityTouchBugAccount(spec);

                            if (currentState.IsTopLevel)
                            {
                                return new TransactionSubstate(callResult.ExceptionType, _txTracer != NullTxTracer.Instance);
                            }

                            previousCallResult = StatusCode.FailureBytes;
                            previousCallOutputDestination = UInt256.Zero;
                            _returnDataBuffer = Array.Empty<byte>();
                            previousCallOutput = ZeroPaddedSpan.Empty;

                            currentState.Dispose();
                            currentState = _stateStack.Pop();
                            currentState.IsContinuation = true;
                            continue;
                        }
                    }

                    if (currentState.IsTopLevel)
                    {
                        if (_txTracer.IsTracingActions)
                        {
                            long codeDepositGasCost = CodeDepositHandler.CalculateCost(callResult.Output.Length, spec);

                            if (callResult.IsException)
                            {
                                _txTracer.ReportActionError(callResult.ExceptionType);
                            }
                            else if (callResult.ShouldRevert)
                            {
                                if (currentState.ExecutionType.IsAnyCreate())
                                {
                                    _txTracer.ReportActionError(EvmExceptionType.Revert, currentState.GasAvailable - codeDepositGasCost);
                                }
                                else
                                {
                                    _txTracer.ReportActionError(EvmExceptionType.Revert, currentState.GasAvailable);
                                }
                            }
                            else
                            {
                                if (currentState.ExecutionType.IsAnyCreate() && currentState.GasAvailable < codeDepositGasCost)
                                {
                                    if (spec.ChargeForTopLevelCreate)
                                    {
                                        _txTracer.ReportActionError(EvmExceptionType.OutOfGas);
                                    }
                                    else
                                    {
                                        _txTracer.ReportActionEnd(currentState.GasAvailable, currentState.To, callResult.Output);
                                    }
                                }
                                // Reject code starting with 0xEF if EIP-3541 is enabled And not following EOF if EIP-3540 is enabled and it has the EOF Prefix.
                                else if (currentState.ExecutionType.IsAnyCreate() && CodeDepositHandler.CodeIsInvalid(callResult.Output, spec, callResult.FromVersion))
                                {
                                    _txTracer.ReportActionError(callResult.FromVersion > 0 ? EvmExceptionType.InvalidEofCode : EvmExceptionType.InvalidCode);
                                }
                                else
                                {
                                    if (currentState.ExecutionType.IsAnyCreate())
                                    {
                                        _txTracer.ReportActionEnd(currentState.GasAvailable - codeDepositGasCost, currentState.To, callResult.Output);
                                    }
                                    else
                                    {
                                        _txTracer.ReportActionEnd(currentState.GasAvailable, _returnDataBuffer);
                                    }
                                }
                            }
                        }

                        return new TransactionSubstate(
                            callResult.Output,
                            currentState.Refund,
                            (IReadOnlyCollection<Address>)currentState.DestroyList,
                            (IReadOnlyCollection<LogEntry>)currentState.Logs,
                            callResult.ShouldRevert,
                            _txTracer != NullTxTracer.Instance,
                            callResult.FromVersion);
                    }

                    Address callCodeOwner = currentState.Env.ExecutingAccount;
                    EvmState previousState = currentState;
                    currentState = _stateStack.Pop();
                    currentState.IsContinuation = true;
                    currentState.GasAvailable += previousState.GasAvailable;
                    bool previousStateSucceeded = true;

                    if (!callResult.ShouldRevert)
                    {
                        long gasAvailableForCodeDeposit = previousState.GasAvailable; // TODO: refactor, this is to fix 61363 Ropsten
                        if (previousState.ExecutionType.IsAnyCreate())
                        {
                            previousCallResult = callCodeOwner.Bytes;
                            previousCallOutputDestination = UInt256.Zero;
                            _returnDataBuffer = Array.Empty<byte>();
                            previousCallOutput = ZeroPaddedSpan.Empty;

                            long codeDepositGasCost = CodeDepositHandler.CalculateCost(callResult.Output.Length, spec);
                            bool invalidCode = CodeDepositHandler.CodeIsInvalid(callResult.Output, spec, callResult.FromVersion);
                            if (gasAvailableForCodeDeposit >= codeDepositGasCost && !invalidCode)
                            {
                                Keccak codeHash = _state.UpdateCode(callResult.Output);
                                _state.UpdateCodeHash(callCodeOwner, codeHash, spec);
                                currentState.GasAvailable -= codeDepositGasCost;

                                if (_txTracer.IsTracingActions)
                                {
                                    _txTracer.ReportActionEnd(previousState.GasAvailable - codeDepositGasCost, callCodeOwner, callResult.Output);
                                }
                            }
                            else if (spec.FailOnOutOfGasCodeDeposit || invalidCode)
                            {
                                currentState.GasAvailable -= gasAvailableForCodeDeposit;
                                worldState.Restore(previousState.Snapshot);
                                if (!previousState.IsCreateOnPreExistingAccount)
                                {
                                    _state.DeleteAccount(callCodeOwner);
                                }

                                previousCallResult = BytesZero;
                                previousStateSucceeded = false;

                                if (_txTracer.IsTracingActions)
                                {
                                    _txTracer.ReportActionError(invalidCode ? EvmExceptionType.InvalidCode : EvmExceptionType.OutOfGas);
                                }
                            }
                            else if (_txTracer.IsTracingActions)
                            {
                                _txTracer.ReportActionEnd(0L, callCodeOwner, callResult.Output);
                            }
                        }
                        else
                        {
                            _returnDataBuffer = callResult.Output;
                            previousCallResult = callResult.PrecompileSuccess.HasValue ? (callResult.PrecompileSuccess.Value ? StatusCode.SuccessBytes : StatusCode.FailureBytes) : StatusCode.SuccessBytes;
                            previousCallOutput = callResult.Output.AsSpan().SliceWithZeroPadding(0, Math.Min(callResult.Output.Length, (int)previousState.OutputLength));
                            previousCallOutputDestination = (ulong)previousState.OutputDestination;
                            if (previousState.IsPrecompile)
                            {
                                // parity induced if else for vmtrace
                                if (_txTracer.IsTracingInstructions)
                                {
                                    _txTracer.ReportMemoryChange((long)previousCallOutputDestination, previousCallOutput);
                                }
                            }

                            if (_txTracer.IsTracingActions)
                            {
                                _txTracer.ReportActionEnd(previousState.GasAvailable, _returnDataBuffer);
                            }
                        }

                        if (previousStateSucceeded)
                        {
                            previousState.CommitToParent(currentState);
                        }
                    }
                    else
                    {
                        worldState.Restore(previousState.Snapshot);
                        _returnDataBuffer = callResult.Output;
                        previousCallResult = StatusCode.FailureBytes;
                        previousCallOutput = callResult.Output.AsSpan().SliceWithZeroPadding(0, Math.Min(callResult.Output.Length, (int)previousState.OutputLength));
                        previousCallOutputDestination = (ulong)previousState.OutputDestination;


                        if (_txTracer.IsTracingActions)
                        {
                            _txTracer.ReportActionError(EvmExceptionType.Revert, previousState.GasAvailable);
                        }
                    }

                    previousState.Dispose();
                }
                catch (Exception ex) when (ex is EvmException or OverflowException)
                {
                    if (_logger.IsTrace) _logger.Trace($"exception ({ex.GetType().Name}) in {currentState.ExecutionType} at depth {currentState.Env.CallDepth} - restoring snapshot");

                    _worldState.Restore(currentState.Snapshot);

                    RevertParityTouchBugAccount(spec);

                    if (txTracer.IsTracingInstructions)
                    {
                        txTracer.ReportOperationError(ex is EvmException evmException ? evmException.ExceptionType : EvmExceptionType.Other);
                        txTracer.ReportOperationRemainingGas(0);
                    }

                    if (_txTracer.IsTracingActions)
                    {
                        EvmException evmException = ex as EvmException;
                        _txTracer.ReportActionError(evmException?.ExceptionType ?? EvmExceptionType.Other);
                    }

                    if (currentState.IsTopLevel)
                    {
                        return new TransactionSubstate(ex is OverflowException ? EvmExceptionType.Other : (ex as EvmException).ExceptionType, _txTracer != NullTxTracer.Instance);
                    }

                    previousCallResult = StatusCode.FailureBytes;
                    previousCallOutputDestination = UInt256.Zero;
                    _returnDataBuffer = Array.Empty<byte>();
                    previousCallOutput = ZeroPaddedSpan.Empty;

                    currentState.Dispose();
                    currentState = _stateStack.Pop();
                    currentState.IsContinuation = true;
                }
            }
        }

        private void RevertParityTouchBugAccount(IReleaseSpec spec)
        {
            if (_parityTouchBugAccount.ShouldDelete)
            {
                if (_state.AccountExists(_parityTouchBugAccount.Address))
                {
                    _state.AddToBalance(_parityTouchBugAccount.Address, UInt256.Zero, spec);
                }

                _parityTouchBugAccount.ShouldDelete = false;
            }
        }

        public ICodeInfo GetCachedCodeInfo(IWorldState worldState, Address codeSource, IReleaseSpec vmSpec)
        {
            IStateProvider state = worldState.StateProvider;
            if (codeSource.IsPrecompile(vmSpec))
            {
                if (_precompiles is null)
                {
                    throw new InvalidOperationException("EVM precompile have not been initialized properly.");
                }

                return _precompiles[codeSource];
            }

            Keccak codeHash = state.GetCodeHash(codeSource);
            ICodeInfo cachedCodeInfo = _codeCache.Get(codeHash);
            if (cachedCodeInfo is null)
            {
                byte[] code = state.GetCode(codeHash);

                if (code is null)
                {
                    throw new NullReferenceException($"Code {codeHash} missing in the state for address {codeSource}");
                }
                // check if Eof and make EofCodeInfo
                cachedCodeInfo = CodeInfoFactory.CreateCodeInfo(code, vmSpec);
                _codeCache.Set(codeHash, cachedCodeInfo);
            }
            else
            {
                // need to touch code so that any collectors that track database access are informed
                state.TouchCode(codeHash);
            }

            return cachedCodeInfo;
        }

        public void DisableSimdInstructions()
        {
            _simdOperationsEnabled = false;
        }

        private void InitializePrecompiledContracts()
        {
            _precompiles = new Dictionary<Address, ICodeInfo>
            {
                [EcRecoverPrecompile.Instance.Address] = new CodeInfo(EcRecoverPrecompile.Instance),
                [Sha256Precompile.Instance.Address] = new CodeInfo(Sha256Precompile.Instance),
                [Ripemd160Precompile.Instance.Address] = new CodeInfo(Ripemd160Precompile.Instance),
                [IdentityPrecompile.Instance.Address] = new CodeInfo(IdentityPrecompile.Instance),

                [Bn256AddPrecompile.Instance.Address] = new CodeInfo(Bn256AddPrecompile.Instance),
                [Bn256MulPrecompile.Instance.Address] = new CodeInfo(Bn256MulPrecompile.Instance),
                [Bn256PairingPrecompile.Instance.Address] = new CodeInfo(Bn256PairingPrecompile.Instance),
                [ModExpPrecompile.Instance.Address] = new CodeInfo(ModExpPrecompile.Instance),

                [Blake2FPrecompile.Instance.Address] = new CodeInfo(Blake2FPrecompile.Instance),

                [G1AddPrecompile.Instance.Address] = new CodeInfo(G1AddPrecompile.Instance),
                [G1MulPrecompile.Instance.Address] = new CodeInfo(G1MulPrecompile.Instance),
                [G1MultiExpPrecompile.Instance.Address] = new CodeInfo(G1MultiExpPrecompile.Instance),
                [G2AddPrecompile.Instance.Address] = new CodeInfo(G2AddPrecompile.Instance),
                [G2MulPrecompile.Instance.Address] = new CodeInfo(G2MulPrecompile.Instance),
                [G2MultiExpPrecompile.Instance.Address] = new CodeInfo(G2MultiExpPrecompile.Instance),
                [PairingPrecompile.Instance.Address] = new CodeInfo(PairingPrecompile.Instance),
                [MapToG1Precompile.Instance.Address] = new CodeInfo(MapToG1Precompile.Instance),
                [MapToG2Precompile.Instance.Address] = new CodeInfo(MapToG2Precompile.Instance),

                [PointEvaluationPrecompile.Instance.Address] = new CodeInfo(PointEvaluationPrecompile.Instance),
            };
        }

        private static bool UpdateGas(long gasCost, ref long gasAvailable)
        {
            // Console.WriteLine($"{gasCost}");
            if (gasAvailable < gasCost)
            {
                return false;
            }

            gasAvailable -= gasCost;
            return true;
        }

        private static void UpdateGasUp(long refund, ref long gasAvailable)
        {
            gasAvailable += refund;
        }

        private bool ChargeAccountAccessGas(ref long gasAvailable, EvmState vmState, Address address, IReleaseSpec spec, bool chargeForWarm = true)
        {
            // Console.WriteLine($"Accessing {address}");

            bool result = true;
            if (spec.UseHotAndColdStorage)
            {
                if (_txTracer.IsTracingAccess) // when tracing access we want cost as if it was warmed up from access list
                {
                    vmState.WarmUp(address);
                }

                if (vmState.IsCold(address) && !address.IsPrecompile(spec))
                {
                    result = UpdateGas(GasCostOf.ColdAccountAccess, ref gasAvailable);
                    vmState.WarmUp(address);
                }
                else if (chargeForWarm)
                {
                    result = UpdateGas(GasCostOf.WarmStateRead, ref gasAvailable);
                }
            }

            return result;
        }

        private enum StorageAccessType
        {
            SLOAD,
            SSTORE
        }

        private bool ChargeStorageAccessGas(
            ref long gasAvailable,
            EvmState vmState,
            StorageCell storageCell,
            StorageAccessType storageAccessType,
            IReleaseSpec spec)
        {
            // Console.WriteLine($"Accessing {storageCell} {storageAccessType}");

            bool result = true;
            if (spec.UseHotAndColdStorage)
            {
                if (_txTracer.IsTracingAccess) // when tracing access we want cost as if it was warmed up from access list
                {
                    vmState.WarmUp(storageCell);
                }

                if (vmState.IsCold(storageCell))
                {
                    result = UpdateGas(GasCostOf.ColdSLoad, ref gasAvailable);
                    vmState.WarmUp(storageCell);
                }
                else if (storageAccessType == StorageAccessType.SLOAD)
                {
                    // we do not charge for WARM_STORAGE_READ_COST in SSTORE scenario
                    result = UpdateGas(GasCostOf.WarmStateRead, ref gasAvailable);
                }
            }

            return result;
        }

        private CallResult ExecutePrecompile(EvmState state, IReleaseSpec spec)
        {
            ReadOnlyMemory<byte> callData = state.Env.InputData;
            UInt256 transferValue = state.Env.TransferValue;
            long gasAvailable = state.GasAvailable;

            IPrecompile precompile = state.Env.CodeInfo.Precompile;
            long baseGasCost = precompile.BaseGasCost(spec);
            long dataGasCost = precompile.DataGasCost(callData, spec);

            bool wasCreated = false;
            if (!_state.AccountExists(state.Env.ExecutingAccount))
            {
                wasCreated = true;
                _state.CreateAccount(state.Env.ExecutingAccount, transferValue);
            }
            else
            {
                _state.AddToBalance(state.Env.ExecutingAccount, transferValue, spec);
            }

            // https://github.com/ethereum/EIPs/blob/master/EIPS/eip-161.md
            // An additional issue was found in Parity,
            // where the Parity client incorrectly failed
            // to revert empty account deletions in a more limited set of contexts
            // involving out-of-gas calls to precompiled contracts;
            // the new Geth behavior matches Parity’s,
            // and empty accounts will cease to be a source of concern in general
            // in about one week once the state clearing process finishes.
            if (state.Env.ExecutingAccount.Equals(_parityTouchBugAccount.Address)
                && !wasCreated
                && transferValue.IsZero
                && spec.ClearEmptyAccountWhenTouched)
            {
                _parityTouchBugAccount.ShouldDelete = true;
            }

            //if(!UpdateGas(dataGasCost, ref gasAvailable)) return CallResult.Exception;
            if (!UpdateGas(baseGasCost, ref gasAvailable))
            {
                Metrics.EvmExceptions++;
                throw new OutOfGasException();
            }

            if (!UpdateGas(dataGasCost, ref gasAvailable))
            {
                Metrics.EvmExceptions++;
                throw new OutOfGasException();
            }

            state.GasAvailable = gasAvailable;

            try
            {
                (ReadOnlyMemory<byte> output, bool success) = precompile.Run(callData, spec);
                CallResult callResult = new(output.ToArray(), success, 0, !success);
                return callResult;
            }
            catch (Exception exception)
            {
                if (_logger.IsDebug) _logger.Error($"Precompiled contract ({precompile.GetType()}) execution exception", exception);
                CallResult callResult = new(Array.Empty<byte>(), false, 0, true);
                return callResult;
            }
        }

        [SkipLocalsInit]
        private CallResult ExecuteCall(EvmState vmState, byte[]? previousCallResult, ZeroPaddedSpan previousCallOutput, scoped in UInt256 previousCallOutputDestination, IReleaseSpec spec)
        {
            bool isTrace = _logger.IsTrace;
            bool traceOpcodes = _txTracer.IsTracingInstructions;
            ExecutionEnvironment env = vmState.Env;
            TxExecutionContext txCtx = env.TxExecutionContext;

            if (!vmState.IsContinuation)
            {
                if (!_state.AccountExists(env.ExecutingAccount))
                {
                    _state.CreateAccount(env.ExecutingAccount, env.TransferValue);
                }
                else
                {
                    _state.AddToBalance(env.ExecutingAccount, env.TransferValue, spec);
                }

                if (vmState.ExecutionType.IsAnyCreate() && spec.ClearEmptyAccountWhenTouched)
                {
                    _state.IncrementNonce(env.ExecutingAccount);
                }
            }

            if (vmState.Env.CodeInfo.MachineCode.Length == 0)
            {
                goto Empty;
            }

            if (vmState.Env.CodeInfo.MachineCode.AsSpan().StartsWith(EvmObjectFormat.MAGIC) && vmState.Env.CodeInfo is CodeInfo)
            {
                return CallResult.InvalidEofCodeException;
            }

            vmState.InitStacks();
            EvmStack stack = new(vmState.DataStack.AsSpan(), vmState.DataStackHead, _txTracer);
            long gasAvailable = vmState.GasAvailable;
            int programCounter = vmState.ProgramCounter;
            int sectionIndex = 0;
            ReadOnlySpan<byte> codeSection = env.CodeInfo.CodeSection.Span;
            ReadOnlySpan<byte> dataSection = env.CodeInfo.DataSection.Span;
            ReadOnlySpan<byte> typeSection = env.CodeInfo.TypeSection.Span;

            static void UpdateCurrentState(EvmState state, int pc, long gas, int stackHead)
            {
                state.ProgramCounter = pc;
                state.GasAvailable = gas;
                state.DataStackHead = stackHead;
            }

<<<<<<< HEAD
            EvmState ContinueCall(EvmStack stack, ExecutionEnvironment env, Address contractAddress, long callGas, ExecutionType executionType, UInt256 value, ReadOnlySpan<byte> bytecode)
            {
                if (spec.UseHotAndColdStorage)
                {
                    // EIP-2929 assumes that warm-up cost is included in the costs of CREATE and CREATE2
                    vmState.WarmUp(contractAddress);
                }

                _state.IncrementNonce(env.ExecutingAccount);

                Snapshot snapshot = _worldState.TakeSnapshot();

                bool accountExists = _state.AccountExists(contractAddress);
                if (accountExists && (GetCachedCodeInfo(_worldState, contractAddress, spec).MachineCode.Length != 0 || _state.GetNonce(contractAddress) != 0))
                {
                    /* we get the snapshot before this as there is a possibility with that we will touch an empty account and remove it even if the REVERT operation follows */
                    if (isTrace) _logger.Trace($"Contract collision at {contractAddress}");
                    _returnDataBuffer = Array.Empty<byte>();
                    stack.PushZero();
                    return null;
                }

                if (accountExists)
                {
                    _state.UpdateStorageRoot(contractAddress, Keccak.EmptyTreeHash);
                }
                else if (_state.IsDeadAccount(contractAddress))
                {
                    _storage.ClearStorage(contractAddress);
                }

                _state.SubtractFromBalance(env.ExecutingAccount, value, spec);
                ExecutionEnvironment callEnv = new();
                callEnv.TxExecutionContext = env.TxExecutionContext;
                callEnv.CallDepth = env.CallDepth + 1;
                callEnv.Caller = env.ExecutingAccount;
                callEnv.ExecutingAccount = contractAddress;
                callEnv.CodeSource = null;
                callEnv.CodeInfo = CodeInfoFactory.CreateCodeInfo(bytecode.ToArray(), spec);
                callEnv.InputData = ReadOnlyMemory<byte>.Empty;
                callEnv.TransferValue = value;
                callEnv.Value = value;

                EvmState callState = new(
                    callGas,
                    callEnv,
                    executionType,
                    false,
                    snapshot,
                    0L,
                    0L,
                    vmState.IsStatic,
                    vmState,
                    false,
                    accountExists);
                UpdateCurrentState(vmState, programCounter, gasAvailable, stack.Head);
                return callState;
            }

            void StartInstructionTrace(Instruction instruction, EvmStack stackValue)
            {
                _txTracer.StartOperation(env.CallDepth + 1, gasAvailable, instruction, programCounter, txCtx.Header.IsPostMerge);
                if (_txTracer.IsTracingMemory)
                {
                    _txTracer.SetOperationMemory(vmState.Memory?.GetTrace() ?? new List<string>());
                }

                if (_txTracer.IsTracingStack)
                {
                    _txTracer.SetOperationStack(stackValue.GetStackTrace());
                }
            }

            void EndInstructionTrace()
            {
                if (traceOpcodes)
                {
                    if (_txTracer.IsTracingMemory)
                    {
                        _txTracer.SetOperationMemorySize(vmState.Memory?.Size ?? 0);
                    }

                    _txTracer.ReportOperationRemainingGas(gasAvailable);
                }
            }

            void EndInstructionTraceError(EvmExceptionType evmExceptionType)
            {
                if (traceOpcodes)
                {
                    _txTracer.ReportOperationError(evmExceptionType);
                    _txTracer.ReportOperationRemainingGas(gasAvailable);
                }
            }

            void Jump(in UInt256 jumpDest, bool isSubroutine = false)
            {
                if (jumpDest > int.MaxValue)
                {
                    Metrics.EvmExceptions++;
                    EndInstructionTraceError(EvmExceptionType.InvalidJumpDestination);
                    // https://github.com/NethermindEth/nethermind/issues/140
                    throw new InvalidJumpDestinationException();
                    //                                return CallResult.InvalidJumpDestination; // TODO: add a test, validating inside the condition was not covered by existing tests and fails on 0xf435a354924097686ea88dab3aac1dd464e6a3b387c77aeee94145b0fa5a63d2 mainnet
                }

                int jumpDestInt = (int)jumpDest;

                if (!env.CodeInfo.ValidateJump(jumpDestInt, isSubroutine))
                {
                    EndInstructionTraceError(EvmExceptionType.InvalidJumpDestination);
                    // https://github.com/NethermindEth/nethermind/issues/140
                    throw new InvalidJumpDestinationException();
                    //                                return CallResult.InvalidJumpDestination; // TODO: add a test, validating inside the condition was not covered by existing tests and fails on 61363 Ropsten
                }

                programCounter = jumpDestInt;
            }

            void UpdateMemoryCost(in UInt256 position, in UInt256 length)
            {
                if (vmState.Memory is null)
                {
                    throw new InvalidOperationException("EVM memory has not been initialized properly.");
                }

                long memoryCost = vmState.Memory.CalculateMemoryCost(in position, length);
                if (memoryCost != 0L)
                {
                    if (!UpdateGas(memoryCost, ref gasAvailable))
                    {
                        Metrics.EvmExceptions++;
                        EndInstructionTraceError(EvmExceptionType.OutOfGas);
                        throw new OutOfGasException();
                    }
                }
            }

=======
>>>>>>> a2e5fa07
            if (previousCallResult is not null)
            {
                stack.PushBytes(previousCallResult);
                if (_txTracer.IsTracingInstructions) _txTracer.ReportOperationRemainingGas(vmState.GasAvailable);
            }

            if (previousCallOutput.Length > 0)
            {
                UInt256 localPreviousDest = previousCallOutputDestination;
                if (!UpdateMemoryCost(vmState, ref gasAvailable, in localPreviousDest, (ulong)previousCallOutput.Length))
                {
                    ThrowStackOverflowException();
                }

                vmState.Memory.Save(in localPreviousDest, previousCallOutput);
                //                if(_txTracer.IsTracingInstructions) _txTracer.ReportMemoryChange((long)localPreviousDest, previousCallOutput);
            }

            while (programCounter < codeSection.Length)
            {
                Instruction instruction = (Instruction)codeSection[programCounter] switch
                {
                    Instruction.CALLDATACOPY when env.CodeInfo.IsEof() => Instruction.CODECOPY,
                    _ => (Instruction)codeSection[programCounter]
                };

                // Console.WriteLine(instruction);
                if (traceOpcodes)
                {
                    StartInstructionTrace(instruction, vmState, gasAvailable, programCounter, in stack);
                }

                programCounter++;
                switch (instruction)
                {
                    case Instruction.STOP:
                        {
                            if (vmState.ExecutionType.IsAnyCreateEof())
                            {
                                return CallResult.InvalidEofCodeException;
                            }

                            UpdateCurrentState(vmState, programCounter, gasAvailable, stack.Head);
                            goto EmptyTrace;
                        }
                    case Instruction.ADD:
                        {
                            if (!UpdateGas(GasCostOf.VeryLow, ref gasAvailable)) goto OutOfGas;

                            stack.PopUInt256(out UInt256 b);
                            stack.PopUInt256(out UInt256 a);
                            UInt256.Add(in a, in b, out UInt256 c);
                            stack.PushUInt256(c);

                            break;
                        }
                    case Instruction.MUL:
                        {
                            if (!UpdateGas(GasCostOf.Low, ref gasAvailable)) goto OutOfGas;

                            stack.PopUInt256(out UInt256 a);
                            stack.PopUInt256(out UInt256 b);
                            UInt256.Multiply(in a, in b, out UInt256 res);
                            stack.PushUInt256(in res);
                            break;
                        }
                    case Instruction.SUB:
                        {
                            if (!UpdateGas(GasCostOf.VeryLow, ref gasAvailable)) goto OutOfGas;

                            stack.PopUInt256(out UInt256 a);
                            stack.PopUInt256(out UInt256 b);
                            UInt256.Subtract(in a, in b, out UInt256 result);

                            stack.PushUInt256(in result);
                            break;
                        }
                    case Instruction.DIV:
                        {
                            if (!UpdateGas(GasCostOf.Low, ref gasAvailable)) goto OutOfGas;

                            stack.PopUInt256(out UInt256 a);
                            stack.PopUInt256(out UInt256 b);
                            if (b.IsZero)
                            {
                                stack.PushZero();
                            }
                            else
                            {
                                UInt256.Divide(in a, in b, out UInt256 res);
                                stack.PushUInt256(in res);
                            }

                            break;
                        }
                    case Instruction.SDIV:
                        {
                            if (!UpdateGas(GasCostOf.Low, ref gasAvailable)) goto OutOfGas;

                            stack.PopUInt256(out UInt256 a);
                            stack.PopSignedInt256(out Int256.Int256 b);
                            if (b.IsZero)
                            {
                                stack.PushZero();
                            }
                            else if (b == Int256.Int256.MinusOne && a == P255)
                            {
                                UInt256 res = P255;
                                stack.PushUInt256(in res);
                            }
                            else
                            {
                                Int256.Int256 signedA = new(a);
                                Int256.Int256.Divide(in signedA, in b, out Int256.Int256 res);
                                stack.PushSignedInt256(in res);
                            }

                            break;
                        }
                    case Instruction.MOD:
                        {
                            if (!UpdateGas(GasCostOf.Low, ref gasAvailable)) goto OutOfGas;

                            stack.PopUInt256(out UInt256 a);
                            stack.PopUInt256(out UInt256 b);
                            UInt256.Mod(in a, in b, out UInt256 result);
                            stack.PushUInt256(in result);
                            break;
                        }
                    case Instruction.SMOD:
                        {
                            if (!UpdateGas(GasCostOf.Low, ref gasAvailable)) goto OutOfGas;

                            stack.PopSignedInt256(out Int256.Int256 a);
                            stack.PopSignedInt256(out Int256.Int256 b);
                            if (b.IsZero || b.IsOne)
                            {
                                stack.PushZero();
                            }
                            else
                            {
                                a.Mod(in b, out Int256.Int256 mod);
                                stack.PushSignedInt256(in mod);
                            }

                            break;
                        }
                    case Instruction.ADDMOD:
                        {
                            if (!UpdateGas(GasCostOf.Mid, ref gasAvailable)) goto OutOfGas;

                            stack.PopUInt256(out UInt256 a);
                            stack.PopUInt256(out UInt256 b);
                            stack.PopUInt256(out UInt256 mod);

                            if (mod.IsZero)
                            {
                                stack.PushZero();
                            }
                            else
                            {
                                UInt256.AddMod(a, b, mod, out UInt256 res);
                                stack.PushUInt256(in res);
                            }

                            break;
                        }
                    case Instruction.MULMOD:
                        {
                            if (!UpdateGas(GasCostOf.Mid, ref gasAvailable)) goto OutOfGas;

                            stack.PopUInt256(out UInt256 a);
                            stack.PopUInt256(out UInt256 b);
                            stack.PopUInt256(out UInt256 mod);

                            if (mod.IsZero)
                            {
                                stack.PushZero();
                            }
                            else
                            {
                                UInt256.MultiplyMod(in a, in b, in mod, out UInt256 res);
                                stack.PushUInt256(in res);
                            }

                            break;
                        }
                    case Instruction.EXP:
                        {
                            if (!UpdateGas(GasCostOf.Exp, ref gasAvailable)) goto OutOfGas;

                            Metrics.ModExpOpcode++;

                            stack.PopUInt256(out UInt256 baseInt);
                            Span<byte> exp = stack.PopBytes();

                            int leadingZeros = exp.LeadingZerosCount();
                            if (leadingZeros != 32)
                            {
                                int expSize = 32 - leadingZeros;
                                if (!UpdateGas(spec.GetExpByteCost() * expSize, ref gasAvailable)) goto OutOfGas;
                            }
                            else
                            {
                                stack.PushOne();
                                break;
                            }

                            if (baseInt.IsZero)
                            {
                                stack.PushZero();
                            }
                            else if (baseInt.IsOne)
                            {
                                stack.PushOne();
                            }
                            else
                            {
                                UInt256.Exp(baseInt, new UInt256(exp, true), out UInt256 res);
                                stack.PushUInt256(in res);
                            }

                            break;
                        }
                    case Instruction.SIGNEXTEND:
                        {
                            if (!UpdateGas(GasCostOf.Low, ref gasAvailable)) goto OutOfGas;

                            stack.PopUInt256(out UInt256 a);
                            if (a >= BigInt32)
                            {
                                stack.EnsureDepth(1);
                                break;
                            }

                            int position = 31 - (int)a;

                            Span<byte> b = stack.PopBytes();
                            sbyte sign = (sbyte)b[position];

                            if (sign >= 0)
                            {
                                BytesZero32.AsSpan(0, position).CopyTo(b.Slice(0, position));
                            }
                            else
                            {
                                BytesMax32.AsSpan(0, position).CopyTo(b.Slice(0, position));
                            }

                            stack.PushBytes(b);
                            break;
                        }
                    case Instruction.LT:
                        {
                            if (!UpdateGas(GasCostOf.VeryLow, ref gasAvailable)) goto OutOfGas;

                            stack.PopUInt256(out UInt256 a);
                            stack.PopUInt256(out UInt256 b);
                            if (a < b)
                            {
                                stack.PushOne();
                            }
                            else
                            {
                                stack.PushZero();
                            }

                            break;
                        }
                    case Instruction.GT:
                        {
                            if (!UpdateGas(GasCostOf.VeryLow, ref gasAvailable)) goto OutOfGas;

                            stack.PopUInt256(out UInt256 a);
                            stack.PopUInt256(out UInt256 b);
                            if (a > b)
                            {
                                stack.PushOne();
                            }
                            else
                            {
                                stack.PushZero();
                            }

                            break;
                        }
                    case Instruction.SLT:
                        {
                            if (!UpdateGas(GasCostOf.VeryLow, ref gasAvailable)) goto OutOfGas;

                            stack.PopSignedInt256(out Int256.Int256 a);
                            stack.PopSignedInt256(out Int256.Int256 b);

                            if (a.CompareTo(b) < 0)
                            {
                                stack.PushOne();
                            }
                            else
                            {
                                stack.PushZero();
                            }

                            break;
                        }
                    case Instruction.SGT:
                        {
                            if (!UpdateGas(GasCostOf.VeryLow, ref gasAvailable)) goto OutOfGas;

                            stack.PopSignedInt256(out Int256.Int256 a);
                            stack.PopSignedInt256(out Int256.Int256 b);
                            if (a.CompareTo(b) > 0)
                            {
                                stack.PushOne();
                            }
                            else
                            {
                                stack.PushZero();
                            }

                            break;
                        }
                    case Instruction.EQ:
                        {
                            if (!UpdateGas(GasCostOf.VeryLow, ref gasAvailable)) goto OutOfGas;

                            Span<byte> a = stack.PopBytes();
                            Span<byte> b = stack.PopBytes();
                            if (a.SequenceEqual(b))
                            {
                                stack.PushOne();
                            }
                            else
                            {
                                stack.PushZero();
                            }

                            break;
                        }
                    case Instruction.ISZERO:
                        {
                            if (!UpdateGas(GasCostOf.VeryLow, ref gasAvailable)) goto OutOfGas;

                            Span<byte> a = stack.PopBytes();
                            if (a.SequenceEqual(BytesZero32))
                            {
                                stack.PushOne();
                            }
                            else
                            {
                                stack.PushZero();
                            }

                            break;
                        }
                    case Instruction.AND:
                        {
                            if (!UpdateGas(GasCostOf.VeryLow, ref gasAvailable)) goto OutOfGas;

                            Span<byte> a = stack.PopBytes();
                            Span<byte> b = stack.PopBytes();

                            if (_simdOperationsEnabled)
                            {
                                Vector<byte> aVec = new(a);
                                Vector<byte> bVec = new(b);

                                Vector.BitwiseAnd(aVec, bVec).CopyTo(stack.Register);
                            }
                            else
                            {
                                ref ulong refA = ref MemoryMarshal.AsRef<ulong>(a);
                                ref ulong refB = ref MemoryMarshal.AsRef<ulong>(b);
                                ref ulong refBuffer = ref MemoryMarshal.AsRef<ulong>(stack.Register);

                                refBuffer = refA & refB;
                                Unsafe.Add(ref refBuffer, 1) = Unsafe.Add(ref refA, 1) & Unsafe.Add(ref refB, 1);
                                Unsafe.Add(ref refBuffer, 2) = Unsafe.Add(ref refA, 2) & Unsafe.Add(ref refB, 2);
                                Unsafe.Add(ref refBuffer, 3) = Unsafe.Add(ref refA, 3) & Unsafe.Add(ref refB, 3);
                            }

                            stack.PushBytes(stack.Register);
                            break;
                        }
                    case Instruction.OR:
                        {
                            if (!UpdateGas(GasCostOf.VeryLow, ref gasAvailable)) goto OutOfGas;

                            Span<byte> a = stack.PopBytes();
                            Span<byte> b = stack.PopBytes();

                            if (_simdOperationsEnabled)
                            {
                                Vector<byte> aVec = new(a);
                                Vector<byte> bVec = new(b);

                                Vector.BitwiseOr(aVec, bVec).CopyTo(stack.Register);
                            }
                            else
                            {
                                ref ulong refA = ref MemoryMarshal.AsRef<ulong>(a);
                                ref ulong refB = ref MemoryMarshal.AsRef<ulong>(b);
                                ref ulong refBuffer = ref MemoryMarshal.AsRef<ulong>(stack.Register);

                                refBuffer = refA | refB;
                                Unsafe.Add(ref refBuffer, 1) = Unsafe.Add(ref refA, 1) | Unsafe.Add(ref refB, 1);
                                Unsafe.Add(ref refBuffer, 2) = Unsafe.Add(ref refA, 2) | Unsafe.Add(ref refB, 2);
                                Unsafe.Add(ref refBuffer, 3) = Unsafe.Add(ref refA, 3) | Unsafe.Add(ref refB, 3);
                            }

                            stack.PushBytes(stack.Register);
                            break;
                        }
                    case Instruction.XOR:
                        {
                            if (!UpdateGas(GasCostOf.VeryLow, ref gasAvailable)) goto OutOfGas;

                            Span<byte> a = stack.PopBytes();
                            Span<byte> b = stack.PopBytes();

                            if (_simdOperationsEnabled)
                            {
                                Vector<byte> aVec = new(a);
                                Vector<byte> bVec = new(b);

                                Vector.Xor(aVec, bVec).CopyTo(stack.Register);
                            }
                            else
                            {
                                ref ulong refA = ref MemoryMarshal.AsRef<ulong>(a);
                                ref ulong refB = ref MemoryMarshal.AsRef<ulong>(b);
                                ref ulong refBuffer = ref MemoryMarshal.AsRef<ulong>(stack.Register);

                                refBuffer = refA ^ refB;
                                Unsafe.Add(ref refBuffer, 1) = Unsafe.Add(ref refA, 1) ^ Unsafe.Add(ref refB, 1);
                                Unsafe.Add(ref refBuffer, 2) = Unsafe.Add(ref refA, 2) ^ Unsafe.Add(ref refB, 2);
                                Unsafe.Add(ref refBuffer, 3) = Unsafe.Add(ref refA, 3) ^ Unsafe.Add(ref refB, 3);
                            }

                            stack.PushBytes(stack.Register);
                            break;
                        }
                    case Instruction.NOT:
                        {
                            if (!UpdateGas(GasCostOf.VeryLow, ref gasAvailable)) goto OutOfGas;

                            Span<byte> a = stack.PopBytes();

                            if (_simdOperationsEnabled)
                            {
                                Vector<byte> aVec = new(a);
                                Vector<byte> negVec = Vector.Xor(aVec, new Vector<byte>(BytesMax32));

                                negVec.CopyTo(stack.Register);
                            }
                            else
                            {
                                ref var refA = ref MemoryMarshal.AsRef<ulong>(a);
                                ref var refBuffer = ref MemoryMarshal.AsRef<ulong>(stack.Register);

                                refBuffer = ~refA;
                                Unsafe.Add(ref refBuffer, 1) = ~Unsafe.Add(ref refA, 1);
                                Unsafe.Add(ref refBuffer, 2) = ~Unsafe.Add(ref refA, 2);
                                Unsafe.Add(ref refBuffer, 3) = ~Unsafe.Add(ref refA, 3);
                            }

                            stack.PushBytes(stack.Register);
                            break;
                        }
                    case Instruction.BYTE:
                        {
                            if (!UpdateGas(GasCostOf.VeryLow, ref gasAvailable)) goto OutOfGas;

                            stack.PopUInt256(out UInt256 position);
                            Span<byte> bytes = stack.PopBytes();

                            if (position >= BigInt32)
                            {
                                stack.PushZero();
                                break;
                            }

                            int adjustedPosition = bytes.Length - 32 + (int)position;
                            if (adjustedPosition < 0)
                            {
                                stack.PushZero();
                            }
                            else
                            {
                                stack.PushByte(bytes[adjustedPosition]);
                            }

                            break;
                        }
                    case Instruction.SHA3:
                        {
                            stack.PopUInt256(out UInt256 memSrc);
                            stack.PopUInt256(out UInt256 memLength);
                            if (!UpdateGas(GasCostOf.Sha3 + GasCostOf.Sha3Word * EvmPooledMemory.Div32Ceiling(memLength),
                                ref gasAvailable)) goto OutOfGas;

                            if (!UpdateMemoryCost(vmState, ref gasAvailable, in memSrc, memLength)) goto OutOfGas;

                            Span<byte> memData = vmState.Memory.LoadSpan(in memSrc, memLength);
                            stack.PushBytes(ValueKeccak.Compute(memData).BytesAsSpan);
                            break;
                        }
                    case Instruction.ADDRESS:
                        {
                            if (!UpdateGas(GasCostOf.Base, ref gasAvailable)) goto OutOfGas;

                            stack.PushBytes(env.ExecutingAccount.Bytes);
                            break;
                        }
                    case Instruction.BALANCE:
                        {
                            long gasCost = spec.GetBalanceCost();
                            if (gasCost != 0 && !UpdateGas(gasCost, ref gasAvailable)) goto OutOfGas;

                            Address address = stack.PopAddress();
                            if (!ChargeAccountAccessGas(ref gasAvailable, vmState, address, spec)) goto OutOfGas;

                            UInt256 balance = _state.GetBalance(address);
                            stack.PushUInt256(in balance);
                            break;
                        }
                    case Instruction.CALLER:
                        {
                            if (!UpdateGas(GasCostOf.Base, ref gasAvailable)) goto OutOfGas;

                            stack.PushBytes(env.Caller.Bytes);
                            break;
                        }
                    case Instruction.CALLVALUE:
                        {
                            if (!UpdateGas(GasCostOf.Base, ref gasAvailable)) goto OutOfGas;

                            UInt256 callValue = env.Value;
                            stack.PushUInt256(in callValue);
                            break;
                        }
                    case Instruction.ORIGIN:
                        {
                            if (!UpdateGas(GasCostOf.Base, ref gasAvailable)) goto OutOfGas;

                            stack.PushBytes(txCtx.Origin.Bytes);
                            break;
                        }
                    case Instruction.CALLDATALOAD:
                        {
                            if (!UpdateGas(GasCostOf.VeryLow, ref gasAvailable)) goto OutOfGas;

                            stack.PopUInt256(out UInt256 src);
                            stack.PushBytes(env.InputData.SliceWithZeroPadding(src, 32));
                            break;
                        }
                    case Instruction.CALLDATASIZE:
                        {
                            if (!UpdateGas(GasCostOf.Base, ref gasAvailable)) goto OutOfGas;

                            UInt256 callDataSize = (UInt256)env.InputData.Length;
                            stack.PushUInt256(in callDataSize);
                            break;
                        }
                    case Instruction.CALLDATACOPY:
                        {
                            stack.PopUInt256(out UInt256 dest);
                            stack.PopUInt256(out UInt256 src);
                            stack.PopUInt256(out UInt256 length);
                            if (!UpdateGas(GasCostOf.VeryLow + GasCostOf.Memory * EvmPooledMemory.Div32Ceiling(length),
                                ref gasAvailable)) goto OutOfGas;

                            if (length > UInt256.Zero)
                            {
                                if (!UpdateMemoryCost(vmState, ref gasAvailable, in dest, length)) goto OutOfGas;

                                ZeroPaddedMemory callDataSlice = env.InputData.SliceWithZeroPadding(src, (int)length);
                                vmState.Memory.Save(in dest, callDataSlice);
                                if (_txTracer.IsTracingInstructions)
                                {
                                    _txTracer.ReportMemoryChange((long)dest, callDataSlice);
                                }
                            }

                            break;
                        }
                    case Instruction.CODESIZE:
                        {
                            if (!UpdateGas(GasCostOf.Base, ref gasAvailable)) goto OutOfGas;

                            UInt256 codeLength = (UInt256)env.CodeInfo.MachineCode.Length;
                            stack.PushUInt256(in codeLength);
                            break;
                        }
                    case Instruction.CODECOPY:
                        {
                            UInt256 code_length = (UInt256)env.CodeInfo.MachineCode.Length;
                            stack.PopUInt256(out UInt256 dest);
                            stack.PopUInt256(out UInt256 src);
                            stack.PopUInt256(out UInt256 length);
                            if (!UpdateGas(GasCostOf.VeryLow + GasCostOf.Memory * EvmPooledMemory.Div32Ceiling(length), ref gasAvailable)) goto OutOfGas;

                            if (length > UInt256.Zero)
                            {
                                if (!UpdateMemoryCost(vmState, ref gasAvailable, in dest, length)) goto OutOfGas;

                                ZeroPaddedSpan codeSlice = env.CodeInfo.MachineCode.SliceWithZeroPadding(src, (int)length);
                                vmState.Memory.Save(in dest, codeSlice);
                                if (_txTracer.IsTracingInstructions) _txTracer.ReportMemoryChange((long)dest, codeSlice);
                            }

                            break;
                        }
                    case Instruction.GASPRICE:
                        {
                            if (!UpdateGas(GasCostOf.Base, ref gasAvailable)) goto OutOfGas;

                            UInt256 gasPrice = txCtx.GasPrice;
                            stack.PushUInt256(in gasPrice);
                            break;
                        }
                    case Instruction.EXTCODESIZE:
                        {
                            long gasCost = spec.GetExtCodeCost();
                            if (!UpdateGas(gasCost, ref gasAvailable)) goto OutOfGas;

                            Address address = stack.PopAddress();
                            if (!ChargeAccountAccessGas(ref gasAvailable, vmState, address, spec)) goto OutOfGas;

                            byte[] accountCode = GetCachedCodeInfo(_worldState, address, spec).MachineCode;
                            UInt256 codeSize = spec.IsEip3540Enabled && EvmObjectFormat.IsValidEof(accountCode, out _)
                                ? 2 : (UInt256)accountCode.Length;
                            stack.PushUInt256(in codeSize);
                            break;
                        }
                    case Instruction.EXTCODECOPY:
                        {
                            Address address = stack.PopAddress();
                            stack.PopUInt256(out UInt256 dest);
                            stack.PopUInt256(out UInt256 src);
                            stack.PopUInt256(out UInt256 length);

                            long gasCost = spec.GetExtCodeCost();
                            if (!UpdateGas(gasCost + GasCostOf.Memory * EvmPooledMemory.Div32Ceiling(length),
                                ref gasAvailable)) goto OutOfGas;

                            if (!ChargeAccountAccessGas(ref gasAvailable, vmState, address, spec)) goto OutOfGas;

                            if (length > UInt256.Zero)
                            {
                                if (!UpdateMemoryCost(vmState, ref gasAvailable, in dest, length)) goto OutOfGas;

                                byte[] externalCode = GetCachedCodeInfo(_worldState, address, spec).MachineCode;
                                bool shouldNotCopy = spec.IsEip3540Enabled && EvmObjectFormat.IsValidEof(externalCode, out _);

                                if (!shouldNotCopy)
                                {
                                    ZeroPaddedSpan callDataSlice = externalCode.SliceWithZeroPadding(src, (int)length);
                                    vmState.Memory.Save(in dest, callDataSlice);
                                    if (_txTracer.IsTracingInstructions)
                                    {
                                        _txTracer.ReportMemoryChange((long)dest, callDataSlice);
                                    }
                                }
                            }

                            break;
                        }
                    case Instruction.RETURNDATASIZE:
                        {
                            if (!spec.ReturnDataOpcodesEnabled) goto InvalidInstruction;

                            if (!UpdateGas(GasCostOf.Base, ref gasAvailable)) goto OutOfGas;

                            UInt256 res = (UInt256)_returnDataBuffer.Length;
                            stack.PushUInt256(in res);
                            break;
                        }
                    case Instruction.RETURNDATACOPY:
                        {
                            if (!spec.ReturnDataOpcodesEnabled) goto InvalidInstruction;

                            stack.PopUInt256(out UInt256 dest);
                            stack.PopUInt256(out UInt256 src);
                            stack.PopUInt256(out UInt256 length);
                            if (!UpdateGas(GasCostOf.VeryLow + GasCostOf.Memory * EvmPooledMemory.Div32Ceiling(length), ref gasAvailable)) goto OutOfGas;

                            if (UInt256.AddOverflow(length, src, out UInt256 newLength) || newLength > _returnDataBuffer.Length)
                            {
                                goto AccessViolation;
                            }

                            if (length > UInt256.Zero)
                            {
                                if (!UpdateMemoryCost(vmState, ref gasAvailable, in dest, length)) goto OutOfGas;

                                ZeroPaddedSpan returnDataSlice = _returnDataBuffer.AsSpan().SliceWithZeroPadding(src, (int)length);
                                vmState.Memory.Save(in dest, returnDataSlice);
                                if (_txTracer.IsTracingInstructions)
                                {
                                    _txTracer.ReportMemoryChange((long)dest, returnDataSlice);
                                }
                            }

                            break;
                        }
                    case Instruction.BLOCKHASH:
                        {
                            Metrics.BlockhashOpcode++;

                            if (!UpdateGas(GasCostOf.BlockHash, ref gasAvailable)) goto OutOfGas;

                            stack.PopUInt256(out UInt256 a);
                            long number = a > long.MaxValue ? long.MaxValue : (long)a;
                            Keccak blockHash = _blockhashProvider.GetBlockhash(txCtx.Header, number);
                            stack.PushBytes(blockHash?.Bytes ?? BytesZero32);

                            if (isTrace)
                            {
                                if (_txTracer.IsTracingBlockHash && blockHash is not null)
                                {
                                    _txTracer.ReportBlockHash(blockHash);
                                }
                            }

                            break;
                        }
                    case Instruction.COINBASE:
                        {
                            if (!UpdateGas(GasCostOf.Base, ref gasAvailable)) goto OutOfGas;

                            stack.PushBytes(txCtx.Header.GasBeneficiary.Bytes);
                            break;
                        }
                    case Instruction.PREVRANDAO:
                        {
                            if (!UpdateGas(GasCostOf.Base, ref gasAvailable)) goto OutOfGas;

                            if (txCtx.Header.IsPostMerge)
                            {
                                byte[] random = txCtx.Header.Random.Bytes;
                                stack.PushBytes(random);
                            }
                            else
                            {
                                UInt256 diff = txCtx.Header.Difficulty;
                                stack.PushUInt256(in diff);
                            }
                            break;
                        }
                    case Instruction.TIMESTAMP:
                        {
                            if (!UpdateGas(GasCostOf.Base, ref gasAvailable)) goto OutOfGas;

                            UInt256 timestamp = txCtx.Header.Timestamp;
                            stack.PushUInt256(in timestamp);
                            break;
                        }
                    case Instruction.NUMBER:
                        {
                            if (!UpdateGas(GasCostOf.Base, ref gasAvailable)) goto OutOfGas;

                            UInt256 blockNumber = (UInt256)txCtx.Header.Number;
                            stack.PushUInt256(in blockNumber);
                            break;
                        }
                    case Instruction.GASLIMIT:
                        {
                            if (!UpdateGas(GasCostOf.Base, ref gasAvailable)) goto OutOfGas;

                            UInt256 gasLimit = (UInt256)txCtx.Header.GasLimit;
                            stack.PushUInt256(in gasLimit);
                            break;
                        }
                    case Instruction.CHAINID:
                        {
                            if (!spec.ChainIdOpcodeEnabled) goto InvalidInstruction;

                            if (!UpdateGas(GasCostOf.Base, ref gasAvailable)) goto OutOfGas;

                            stack.PushBytes(_chainId);
                            break;
                        }
                    case Instruction.SELFBALANCE:
                        {
                            if (!spec.SelfBalanceOpcodeEnabled) goto InvalidInstruction;

                            if (!UpdateGas(GasCostOf.SelfBalance, ref gasAvailable)) goto OutOfGas;

                            UInt256 balance = _state.GetBalance(env.ExecutingAccount);
                            stack.PushUInt256(in balance);
                            break;
                        }
                    case Instruction.BASEFEE:
                        {
                            if (!spec.BaseFeeEnabled) goto InvalidInstruction;

                            if (!UpdateGas(GasCostOf.Base, ref gasAvailable)) goto OutOfGas;

                            UInt256 baseFee = txCtx.Header.BaseFeePerGas;
                            stack.PushUInt256(in baseFee);
                            break;
                        }
                    case Instruction.DATAHASH:
                        {
                            if (!spec.IsEip4844Enabled) goto InvalidInstruction;

                            if (!UpdateGas(GasCostOf.DataHash, ref gasAvailable)) goto OutOfGas;

                            stack.PopUInt256(out UInt256 blobIndex);

                            if (txCtx.BlobVersionedHashes is not null && blobIndex < txCtx.BlobVersionedHashes.Length)
                            {
                                stack.PushBytes(txCtx.BlobVersionedHashes[blobIndex.u0]);
                            }
                            else
                            {
                                stack.PushZero();
                            }
                            break;
                        }
                    case Instruction.POP:
                        {
                            if (!UpdateGas(GasCostOf.Base, ref gasAvailable)) goto OutOfGas;

                            stack.PopLimbo();
                            break;
                        }
                    case Instruction.MLOAD:
                        {
                            if (!UpdateGas(GasCostOf.VeryLow, ref gasAvailable)) goto OutOfGas;

                            stack.PopUInt256(out UInt256 memPosition);
                            if (!UpdateMemoryCost(vmState, ref gasAvailable, in memPosition, 32)) goto OutOfGas;
                            Span<byte> memData = vmState.Memory.LoadSpan(in memPosition);
                            if (_txTracer.IsTracingInstructions) _txTracer.ReportMemoryChange(memPosition, memData);

                            stack.PushBytes(memData);
                            break;
                        }
                    case Instruction.MSTORE:
                        {
                            if (!UpdateGas(GasCostOf.VeryLow, ref gasAvailable)) goto OutOfGas;

                            stack.PopUInt256(out UInt256 memPosition);

                            Span<byte> data = stack.PopBytes();
                            if (!UpdateMemoryCost(vmState, ref gasAvailable, in memPosition, 32)) goto OutOfGas;
                            vmState.Memory.SaveWord(in memPosition, data);
                            if (_txTracer.IsTracingInstructions) _txTracer.ReportMemoryChange((long)memPosition, data.SliceWithZeroPadding(0, 32, PadDirection.Left));

                            break;
                        }
                    case Instruction.MSTORE8:
                        {
                            if (!UpdateGas(GasCostOf.VeryLow, ref gasAvailable)) goto OutOfGas;

                            stack.PopUInt256(out UInt256 memPosition);
                            byte data = stack.PopByte();
                            if (!UpdateMemoryCost(vmState, ref gasAvailable, in memPosition, UInt256.One)) goto OutOfGas;
                            vmState.Memory.SaveByte(in memPosition, data);
                            if (_txTracer.IsTracingInstructions) _txTracer.ReportMemoryChange((long)memPosition, data);

                            break;
                        }
                    case Instruction.SLOAD:
                        {
                            Metrics.SloadOpcode++;
                            var gasCost = spec.GetSLoadCost();

                            if (!UpdateGas(gasCost, ref gasAvailable)) goto OutOfGas;

                            stack.PopUInt256(out UInt256 storageIndex);
                            StorageCell storageCell = new(env.ExecutingAccount, storageIndex);
                            if (!ChargeStorageAccessGas(
                                ref gasAvailable,
                                vmState,
                                storageCell,
                                StorageAccessType.SLOAD,
                                spec)) goto OutOfGas;

                            byte[] value = _storage.Get(storageCell);
                            stack.PushBytes(value);

                            if (_txTracer.IsTracingOpLevelStorage)
                            {
                                _txTracer.LoadOperationStorage(storageCell.Address, storageIndex, value);
                            }

                            break;
                        }
                    case Instruction.SSTORE:
                        {
                            Metrics.SstoreOpcode++;

                            if (vmState.IsStatic) goto StaticCallViolation;

                            // fail fast before the first storage read if gas is not enough even for reset
                            if (!spec.UseNetGasMetering && !UpdateGas(spec.GetSStoreResetCost(), ref gasAvailable)) goto OutOfGas;

                            if (spec.UseNetGasMeteringWithAStipendFix)
                            {
                                if (_txTracer.IsTracingRefunds) _txTracer.ReportExtraGasPressure(GasCostOf.CallStipend - spec.GetNetMeteredSStoreCost() + 1);
                                if (gasAvailable <= GasCostOf.CallStipend) goto OutOfGas;
                            }

                            stack.PopUInt256(out UInt256 storageIndex);
                            Span<byte> newValue = stack.PopBytes();
                            bool newIsZero = newValue.IsZero();
                            if (!newIsZero)
                            {
                                newValue = newValue.WithoutLeadingZeros().ToArray();
                            }
                            else
                            {
                                newValue = new byte[] { 0 };
                            }

                            StorageCell storageCell = new(env.ExecutingAccount, storageIndex);

                            if (!ChargeStorageAccessGas(
                                ref gasAvailable,
                                vmState,
                                storageCell,
                                StorageAccessType.SSTORE,
                                spec)) goto OutOfGas;

                            Span<byte> currentValue = _storage.Get(storageCell);
                            // Console.WriteLine($"current: {currentValue.ToHexString()} newValue {newValue.ToHexString()}");
                            bool currentIsZero = currentValue.IsZero();

                            bool newSameAsCurrent = (newIsZero && currentIsZero) || Bytes.AreEqual(currentValue, newValue);
                            long sClearRefunds = RefundOf.SClear(spec.IsEip3529Enabled);

                            if (!spec.UseNetGasMetering) // note that for this case we already deducted 5000
                            {
                                if (newIsZero)
                                {
                                    if (!newSameAsCurrent)
                                    {
                                        vmState.Refund += sClearRefunds;
                                        if (_txTracer.IsTracingRefunds) _txTracer.ReportRefund(sClearRefunds);
                                    }
                                }
                                else if (currentIsZero)
                                {
                                    if (!UpdateGas(GasCostOf.SSet - GasCostOf.SReset, ref gasAvailable)) goto OutOfGas;
                                }
                            }
                            else // net metered
                            {
                                if (newSameAsCurrent)
                                {
                                    if (!UpdateGas(spec.GetNetMeteredSStoreCost(), ref gasAvailable)) goto OutOfGas;
                                }
                                else // net metered, C != N
                                {
                                    Span<byte> originalValue = _storage.GetOriginal(storageCell);
                                    bool originalIsZero = originalValue.IsZero();

                                    bool currentSameAsOriginal = Bytes.AreEqual(originalValue, currentValue);
                                    if (currentSameAsOriginal)
                                    {
                                        if (currentIsZero)
                                        {
                                            if (!UpdateGas(GasCostOf.SSet, ref gasAvailable)) goto OutOfGas;
                                        }
                                        else // net metered, current == original != new, !currentIsZero
                                        {
                                            if (!UpdateGas(spec.GetSStoreResetCost(), ref gasAvailable)) goto OutOfGas;

                                            if (newIsZero)
                                            {
                                                vmState.Refund += sClearRefunds;
                                                if (_txTracer.IsTracingRefunds) _txTracer.ReportRefund(sClearRefunds);
                                            }
                                        }
                                    }
                                    else // net metered, new != current != original
                                    {
                                        long netMeteredStoreCost = spec.GetNetMeteredSStoreCost();
                                        if (!UpdateGas(netMeteredStoreCost, ref gasAvailable)) goto OutOfGas;

                                        if (!originalIsZero) // net metered, new != current != original != 0
                                        {
                                            if (currentIsZero)
                                            {
                                                vmState.Refund -= sClearRefunds;
                                                if (_txTracer.IsTracingRefunds) _txTracer.ReportRefund(-sClearRefunds);
                                            }

                                            if (newIsZero)
                                            {
                                                vmState.Refund += sClearRefunds;
                                                if (_txTracer.IsTracingRefunds) _txTracer.ReportRefund(sClearRefunds);
                                            }
                                        }

                                        bool newSameAsOriginal = Bytes.AreEqual(originalValue, newValue);
                                        if (newSameAsOriginal)
                                        {
                                            long refundFromReversal;
                                            if (originalIsZero)
                                            {
                                                refundFromReversal = spec.GetSetReversalRefund();
                                            }
                                            else
                                            {
                                                refundFromReversal = spec.GetClearReversalRefund();
                                            }

                                            vmState.Refund += refundFromReversal;
                                            if (_txTracer.IsTracingRefunds) _txTracer.ReportRefund(refundFromReversal);
                                        }
                                    }
                                }
                            }

                            if (!newSameAsCurrent)
                            {
                                Span<byte> valueToStore = newIsZero ? BytesZero : newValue;
                                _storage.Set(storageCell, valueToStore.ToArray());
                            }

                            if (_txTracer.IsTracingInstructions)
                            {
                                Span<byte> valueToStore = newIsZero ? BytesZero : newValue;
                                Span<byte> span = new byte[32]; // do not stackalloc here
                                storageCell.Index.ToBigEndian(span);
                                _txTracer.ReportStorageChange(span, valueToStore);
                            }

                            if (_txTracer.IsTracingOpLevelStorage)
                            {
                                _txTracer.SetOperationStorage(storageCell.Address, storageIndex, newValue, currentValue);
                            }

                            break;
                        }
                    case Instruction.TLOAD:
                        {
                            Metrics.TloadOpcode++;
                            if (!spec.TransientStorageEnabled) goto InvalidInstruction;
                            var gasCost = GasCostOf.TLoad;

                            if (!UpdateGas(gasCost, ref gasAvailable)) goto OutOfGas;

                            stack.PopUInt256(out UInt256 storageIndex);
                            StorageCell storageCell = new(env.ExecutingAccount, storageIndex);

                            byte[] value = _storage.GetTransientState(storageCell);
                            stack.PushBytes(value);

                            if (_txTracer.IsTracingOpLevelStorage)
                            {
                                _txTracer.LoadOperationTransientStorage(storageCell.Address, storageIndex, value);
                            }

                            break;
                        }
                    case Instruction.TSTORE:
                        {
                            Metrics.TstoreOpcode++;
                            if (!spec.TransientStorageEnabled) goto InvalidInstruction;

                            if (vmState.IsStatic) goto StaticCallViolation;

                            long gasCost = GasCostOf.TStore;
                            if (!UpdateGas(gasCost, ref gasAvailable)) goto OutOfGas;

                            stack.PopUInt256(out UInt256 storageIndex);
                            Span<byte> newValue = stack.PopBytes();
                            bool newIsZero = newValue.IsZero();
                            if (!newIsZero)
                            {
                                newValue = newValue.WithoutLeadingZeros().ToArray();
                            }
                            else
                            {
                                newValue = BytesZero;
                            }

                            StorageCell storageCell = new(env.ExecutingAccount, storageIndex);
                            byte[] currentValue = newValue.ToArray();
                            _storage.SetTransientState(storageCell, currentValue);

                            if (_txTracer.IsTracingOpLevelStorage)
                            {
                                _txTracer.SetOperationTransientStorage(storageCell.Address, storageIndex, newValue, currentValue);
                            }

                            break;
                        }
                    case Instruction.JUMP:
                        {
                            if (!UpdateGas(GasCostOf.Mid, ref gasAvailable)) goto OutOfGas;

                            stack.PopUInt256(out UInt256 jumpDest);
                            if (!Jump(jumpDest, ref programCounter, in env)) goto InvalidJumpDestination;
                            break;
                        }
                    case Instruction.JUMPI:
                        {
                            if (!UpdateGas(GasCostOf.High, ref gasAvailable)) goto OutOfGas;

                            stack.PopUInt256(out UInt256 jumpDest);
                            Span<byte> condition = stack.PopBytes();
                            if (!condition.SequenceEqual(BytesZero32))
                            {
                                if (!Jump(jumpDest, ref programCounter, in env)) goto InvalidJumpDestination;
                            }

                            break;
                        }
                    case Instruction.PC:
                        {
<<<<<<< HEAD
                            if (!UpdateGas(GasCostOf.Base, ref gasAvailable))
                            {
                                EndInstructionTraceError(EvmExceptionType.OutOfGas);
                                return CallResult.OutOfGasException;
                            }
                            (int currentCodeSectionOffset, _) = env.CodeInfo.SectionOffset(sectionIndex);
=======
                            if (!UpdateGas(GasCostOf.Base, ref gasAvailable)) goto OutOfGas;

                            int currentCodeSectionOffset = env.CodeInfo.SectionOffset(sectionIndex);
>>>>>>> a2e5fa07
                            int correctedPC = programCounter - currentCodeSectionOffset - 1;
                            stack.PushUInt32(correctedPC);
                            break;
                        }
                    case Instruction.MSIZE:
                        {
                            if (!UpdateGas(GasCostOf.Base, ref gasAvailable)) goto OutOfGas;

                            UInt256 size = vmState.Memory.Size;
                            stack.PushUInt256(in size);
                            break;
                        }
                    case Instruction.GAS:
                        {
                            if (!UpdateGas(GasCostOf.Base, ref gasAvailable)) goto OutOfGas;

                            UInt256 gas = (UInt256)gasAvailable;
                            stack.PushUInt256(in gas);
                            break;
                        }
                    case Instruction.JUMPDEST:
                        {
                            if (!UpdateGas(GasCostOf.JumpDest, ref gasAvailable)) goto OutOfGas;

                            break;
                        }
                    case Instruction.PUSH0:
                        {
                            if (spec.IncludePush0Instruction)
                            {
                                if (!UpdateGas(GasCostOf.Base, ref gasAvailable)) goto OutOfGas;

                                stack.PushZero();
                            }
                            else
                            {
                                goto InvalidInstruction;
                            }
                            break;
                        }
                    case Instruction.PUSH1:
                        {
                            if (!UpdateGas(GasCostOf.VeryLow, ref gasAvailable)) goto OutOfGas;

                            int programCounterInt = programCounter;
                            if (programCounterInt >= codeSection.Length)
                            {
                                stack.PushZero();
                            }
                            else
                            {
                                stack.PushByte(codeSection[programCounterInt]);
                            }

                            programCounter++;
                            break;
                        }
                    case Instruction.PUSH2:
                    case Instruction.PUSH3:
                    case Instruction.PUSH4:
                    case Instruction.PUSH5:
                    case Instruction.PUSH6:
                    case Instruction.PUSH7:
                    case Instruction.PUSH8:
                    case Instruction.PUSH9:
                    case Instruction.PUSH10:
                    case Instruction.PUSH11:
                    case Instruction.PUSH12:
                    case Instruction.PUSH13:
                    case Instruction.PUSH14:
                    case Instruction.PUSH15:
                    case Instruction.PUSH16:
                    case Instruction.PUSH17:
                    case Instruction.PUSH18:
                    case Instruction.PUSH19:
                    case Instruction.PUSH20:
                    case Instruction.PUSH21:
                    case Instruction.PUSH22:
                    case Instruction.PUSH23:
                    case Instruction.PUSH24:
                    case Instruction.PUSH25:
                    case Instruction.PUSH26:
                    case Instruction.PUSH27:
                    case Instruction.PUSH28:
                    case Instruction.PUSH29:
                    case Instruction.PUSH30:
                    case Instruction.PUSH31:
                    case Instruction.PUSH32:
                        {
                            if (!UpdateGas(GasCostOf.VeryLow, ref gasAvailable)) goto OutOfGas;

                            int length = instruction - Instruction.PUSH1 + 1;
                            int programCounterInt = programCounter;
                            int usedFromCode = Math.Min(codeSection.Length - programCounterInt, length);

                            stack.PushLeftPaddedBytes(codeSection.Slice(programCounterInt, usedFromCode), length);

                            programCounter += length;
                            break;
                        }
                    case Instruction.DUP1:
                    case Instruction.DUP2:
                    case Instruction.DUP3:
                    case Instruction.DUP4:
                    case Instruction.DUP5:
                    case Instruction.DUP6:
                    case Instruction.DUP7:
                    case Instruction.DUP8:
                    case Instruction.DUP9:
                    case Instruction.DUP10:
                    case Instruction.DUP11:
                    case Instruction.DUP12:
                    case Instruction.DUP13:
                    case Instruction.DUP14:
                    case Instruction.DUP15:
                    case Instruction.DUP16:
                        {
                            if (!UpdateGas(GasCostOf.VeryLow, ref gasAvailable)) goto OutOfGas;

                            stack.Dup(instruction - Instruction.DUP1 + 1);
                            break;
                        }
                    case Instruction.SWAP1:
                    case Instruction.SWAP2:
                    case Instruction.SWAP3:
                    case Instruction.SWAP4:
                    case Instruction.SWAP5:
                    case Instruction.SWAP6:
                    case Instruction.SWAP7:
                    case Instruction.SWAP8:
                    case Instruction.SWAP9:
                    case Instruction.SWAP10:
                    case Instruction.SWAP11:
                    case Instruction.SWAP12:
                    case Instruction.SWAP13:
                    case Instruction.SWAP14:
                    case Instruction.SWAP15:
                    case Instruction.SWAP16:
                        {
                            if (!UpdateGas(GasCostOf.VeryLow, ref gasAvailable)) goto OutOfGas;

                            stack.Swap(instruction - Instruction.SWAP1 + 2);
                            break;
                        }
                    case Instruction.LOG0:
                    case Instruction.LOG1:
                    case Instruction.LOG2:
                    case Instruction.LOG3:
                    case Instruction.LOG4:
                        {
                            if (vmState.IsStatic) goto StaticCallViolation;

                            stack.PopUInt256(out UInt256 memoryPos);
                            stack.PopUInt256(out UInt256 length);
                            long topicsCount = instruction - Instruction.LOG0;
                            if (!UpdateMemoryCost(vmState, ref gasAvailable, in memoryPos, length)) goto OutOfGas;
                            if (!UpdateGas(
                                GasCostOf.Log + topicsCount * GasCostOf.LogTopic +
                                (long)length * GasCostOf.LogData, ref gasAvailable)) goto OutOfGas;

                            ReadOnlyMemory<byte> data = vmState.Memory.Load(in memoryPos, length);
                            Keccak[] topics = new Keccak[topicsCount];
                            for (int i = 0; i < topicsCount; i++)
                            {
                                topics[i] = new Keccak(stack.PopBytes().ToArray());
                            }

                            LogEntry logEntry = new(
                                env.ExecutingAccount,
                                data.ToArray(),
                                topics);
                            vmState.Logs.Add(logEntry);
                            break;
                        }
                    case Instruction.CREATE:
                    case Instruction.CREATE2:
                        {
                            if (!spec.Create2OpcodeEnabled && instruction == Instruction.CREATE2) goto InvalidInstruction;

                            if (vmState.IsStatic) goto StaticCallViolation;

                            // TODO: happens in CREATE_empty000CreateInitCode_Transaction but probably has to be handled differently
                            if (!_state.AccountExists(env.ExecutingAccount))
                            {
                                _state.CreateAccount(env.ExecutingAccount, UInt256.Zero);
                            }

                            stack.PopUInt256(out UInt256 value);
                            stack.PopUInt256(out UInt256 memoryPositionOfInitCode);
                            stack.PopUInt256(out UInt256 initCodeLength);
                            Span<byte> salt = null;
                            if (instruction == Instruction.CREATE2)
                            {
                                salt = stack.PopBytes();
                            }

                            //EIP-3860
                            if (spec.IsEip3860Enabled)
                            {
                                if (initCodeLength > spec.MaxInitCodeSize) goto OutOfGas;
                            }

                            long gasCost = GasCostOf.Create +
                                (spec.IsEip3860Enabled ? GasCostOf.InitCodeWord * EvmPooledMemory.Div32Ceiling(initCodeLength) : 0) +
                                (instruction == Instruction.CREATE2 ? GasCostOf.Sha3Word * EvmPooledMemory.Div32Ceiling(initCodeLength) : 0);

                            if (!UpdateGas(gasCost, ref gasAvailable)) goto OutOfGas;

                            if (!UpdateMemoryCost(vmState, ref gasAvailable, in memoryPositionOfInitCode, initCodeLength)) goto OutOfGas;

                            // TODO: copy pasted from CALL / DELEGATECALL, need to move it outside?
                            if (env.CallDepth >= MaxCallDepth) // TODO: fragile ordering / potential vulnerability for different clients
                            {
                                // TODO: need a test for this
                                _returnDataBuffer = Array.Empty<byte>();
                                stack.PushZero();
                                break;
                            }

                            Span<byte> initCode = vmState.Memory.LoadSpan(in memoryPositionOfInitCode, initCodeLength);

<<<<<<< HEAD
                            // if (!CodeDepositHandler.CreateCodeIsValid(env.CodeInfo, initCode, spec))
                            // {
                            //      _returnDataBuffer = Array.Empty<byte>();
                            //      stack.PushZero();
                            //      break;
                            // }

                            if (EvmObjectFormat.IsEof(initCode))
                            {
                                // return exception maybe ?
                                _returnDataBuffer = Array.Empty<byte>();
                                stack.PushZero();
                                break;
                            }
=======
>>>>>>> a2e5fa07

                            UInt256 balance = _state.GetBalance(env.ExecutingAccount);
                            if (value > balance)
                            {
                                _returnDataBuffer = Array.Empty<byte>();
                                stack.PushZero();
                                break;
                            }

                            UInt256 accountNonce = _state.GetNonce(env.ExecutingAccount);
                            UInt256 maxNonce = ulong.MaxValue;
                            if (accountNonce >= maxNonce)
                            {
                                _returnDataBuffer = Array.Empty<byte>();
                                stack.PushZero();
                                break;
                            }

                            if (traceOpcodes) EndInstructionTrace(gasAvailable, vmState.Memory?.Size ?? 0);
                            // todo: === below is a new call - refactor / move

                            long callGas = spec.Use63Over64Rule ? gasAvailable - gasAvailable / 64L : gasAvailable;
                            if (!UpdateGas(callGas, ref gasAvailable)) goto OutOfGas;

                            Address contractAddress = instruction == Instruction.CREATE
                                ? ContractAddress.From(env.ExecutingAccount, _state.GetNonce(env.ExecutingAccount))
                                : ContractAddress.From(env.ExecutingAccount, salt, initCode);

<<<<<<< HEAD
                            EvmState nextState = ContinueCall(
                                stack,
                                env,
                                contractAddress,
=======
                            if (spec.UseHotAndColdStorage)
                            {
                                // EIP-2929 assumes that warm-up cost is included in the costs of CREATE and CREATE2
                                vmState.WarmUp(contractAddress);
                            }

                            _state.IncrementNonce(env.ExecutingAccount);

                            // if container is EOF init code must be EOF
                            if (!CodeDepositHandler.CreateCodeIsValid(env.CodeInfo, initCode, spec))
                            {
                                _returnDataBuffer = Array.Empty<byte>();
                                stack.PushZero();
                                break;
                            }

                            Snapshot snapshot = _worldState.TakeSnapshot();

                            bool accountExists = _state.AccountExists(contractAddress);
                            if (accountExists && (GetCachedCodeInfo(_worldState, contractAddress, spec).MachineCode.Length != 0 || _state.GetNonce(contractAddress) != 0))
                            {
                                /* we get the snapshot before this as there is a possibility with that we will touch an empty account and remove it even if the REVERT operation follows */
                                if (isTrace) _logger.Trace($"Contract collision at {contractAddress}");
                                _returnDataBuffer = Array.Empty<byte>();
                                stack.PushZero();
                                break;
                            }

                            if (accountExists)
                            {
                                _state.UpdateStorageRoot(contractAddress, Keccak.EmptyTreeHash);
                            }
                            else if (_state.IsDeadAccount(contractAddress))
                            {
                                _storage.ClearStorage(contractAddress);
                            }

                            ExecutionEnvironment callEnv = new(
                                txExecutionContext: env.TxExecutionContext,
                                callDepth: env.CallDepth + 1,
                                caller: env.ExecutingAccount,
                                executingAccount: contractAddress,
                                codeSource: null,
                                codeInfo: CodeInfoFactory.CreateCodeInfo(initCode.ToArray(), spec),
                                inputData: ReadOnlyMemory<byte>.Empty,
                                transferValue: value,
                                value: value
                            );

                            EvmState callState = new(
>>>>>>> a2e5fa07
                                callGas,
                                instruction == Instruction.CREATE2 ? ExecutionType.Create2 : ExecutionType.Create,
                                value,
                                initCode
                            );

                            if (nextState == null) break;

                            return new CallResult(nextState);
                        }
                    case Instruction.RETURN:
                        {
                            if (vmState.ExecutionType.IsAnyCreateEof())
                            {
                                return CallResult.InvalidEofCodeException;
                            }

                            stack.PopUInt256(out UInt256 memoryPos);
                            stack.PopUInt256(out UInt256 length);

                            if (!UpdateMemoryCost(vmState, ref gasAvailable, in memoryPos, length)) goto OutOfGas;
                            ReadOnlySpan<byte> returnData = vmState.Memory.Load(in memoryPos, length).Span;

                            UpdateCurrentState(vmState, programCounter, gasAvailable, stack.Head);
                            if (traceOpcodes) EndInstructionTrace(gasAvailable, vmState.Memory?.Size ?? 0);
                            return new CallResult(returnData.ToArray(), null, env.CodeInfo.EofVersion());
                        }
                    case Instruction.CALL:
                    case Instruction.CALLCODE:
                    case Instruction.DELEGATECALL:
                    case Instruction.STATICCALL:
                        {
                            Metrics.Calls++;

                            if (instruction == Instruction.DELEGATECALL && !spec.DelegateCallEnabled ||
                                instruction == Instruction.STATICCALL && !spec.StaticCallEnabled) goto InvalidInstruction;


                            Address codeSource = stack.PopAddress();
                            ICodeInfo targetCodeInfo = GetCachedCodeInfo(_worldState, codeSource, spec);

                            if ((instruction is Instruction.DELEGATECALL) && (targetCodeInfo.IsEof() != env.CodeInfo.IsEof()))
                            {
                                return CallResult.InvalidInstructionException;
                            }

                            // Console.WriteLine($"CALLIN {codeSource}");
                            if (!ChargeAccountAccessGas(ref gasAvailable, vmState, codeSource, spec)) goto OutOfGas;

                            UInt256 gasLimit;

                            if (spec.IsEip3540Enabled && env.CodeInfo.IsEof())
                            {
                                gasLimit = (UInt256)gasAvailable;
                            }
                            else
                            {
                                stack.PopUInt256(out gasLimit);
                            }

                            UInt256 callValue;
                            switch (instruction)
                            {
                                case Instruction.STATICCALL:
                                    callValue = UInt256.Zero;
                                    break;
                                case Instruction.DELEGATECALL:
                                    callValue = env.Value;
                                    break;
                                default:
                                    stack.PopUInt256(out callValue);
                                    break;
                            }

                            UInt256 transferValue = instruction == Instruction.DELEGATECALL ? UInt256.Zero : callValue;
                            stack.PopUInt256(out UInt256 dataOffset);
                            stack.PopUInt256(out UInt256 dataLength);
                            stack.PopUInt256(out UInt256 outputOffset);
                            stack.PopUInt256(out UInt256 outputLength);

                            if (vmState.IsStatic && !transferValue.IsZero && instruction != Instruction.CALLCODE) goto StaticCallViolation;

                            Address caller = instruction == Instruction.DELEGATECALL ? env.Caller : env.ExecutingAccount;
                            Address target = instruction == Instruction.CALL || instruction == Instruction.STATICCALL ? codeSource : env.ExecutingAccount;

                            if (isTrace)
                            {
                                _logger.Trace($"caller {caller}");
                                _logger.Trace($"code source {codeSource}");
                                _logger.Trace($"target {target}");
                                _logger.Trace($"value {callValue}");
                                _logger.Trace($"transfer value {transferValue}");
                            }

                            long gasExtra = 0L;

                            if (!transferValue.IsZero)
                            {
                                gasExtra += GasCostOf.CallValue;
                            }

                            if (!spec.ClearEmptyAccountWhenTouched && !_state.AccountExists(target))
                            {
                                gasExtra += GasCostOf.NewAccount;
                            }
                            else if (spec.ClearEmptyAccountWhenTouched && transferValue != 0 && _state.IsDeadAccount(target))
                            {
                                gasExtra += GasCostOf.NewAccount;
                            }

                            if (!UpdateGas(spec.GetCallCost(), ref gasAvailable) ||
                                !UpdateMemoryCost(vmState, ref gasAvailable, in dataOffset, dataLength) ||
                                !UpdateMemoryCost(vmState, ref gasAvailable, in outputOffset, outputLength) ||
                                !UpdateGas(gasExtra, ref gasAvailable)) goto OutOfGas;

                            if (spec.Use63Over64Rule)
                            {
                                gasLimit = UInt256.Min((UInt256)(gasAvailable - gasAvailable / 64), gasLimit);
                            }

                            if (gasLimit >= long.MaxValue) goto OutOfGas;

                            long gasLimitUl = (long)gasLimit;
                            if (!UpdateGas(gasLimitUl, ref gasAvailable)) goto OutOfGas;

                            if (!transferValue.IsZero)
                            {
                                if (_txTracer.IsTracingRefunds) _txTracer.ReportExtraGasPressure(GasCostOf.CallStipend);
                                gasLimitUl += GasCostOf.CallStipend;
                            }

                            if (env.CallDepth >= MaxCallDepth || !transferValue.IsZero && _state.GetBalance(env.ExecutingAccount) < transferValue)
                            {
                                _returnDataBuffer = Array.Empty<byte>();
                                stack.PushZero();

                                if (_txTracer.IsTracingInstructions)
                                {
                                    // very specific for Parity trace, need to find generalization - very peculiar 32 length...
                                    ReadOnlyMemory<byte> memoryTrace = vmState.Memory.Inspect(in dataOffset, 32);
                                    _txTracer.ReportMemoryChange(dataOffset, memoryTrace.Span);
                                }

                                if (isTrace) _logger.Trace("FAIL - call depth");
                                if (_txTracer.IsTracingInstructions) _txTracer.ReportOperationRemainingGas(gasAvailable);
                                if (_txTracer.IsTracingInstructions) _txTracer.ReportOperationError(EvmExceptionType.NotEnoughBalance);

                                UpdateGasUp(gasLimitUl, ref gasAvailable);
                                if (_txTracer.IsTracingInstructions) _txTracer.ReportGasUpdateForVmTrace(gasLimitUl, gasAvailable);
                                break;
                            }

                            ReadOnlyMemory<byte> callData = vmState.Memory.Load(in dataOffset, dataLength);

                            Snapshot snapshot = _worldState.TakeSnapshot();
                            _state.SubtractFromBalance(caller, transferValue, spec);

<<<<<<< HEAD
                            ExecutionEnvironment callEnv = new();
                            callEnv.TxExecutionContext = env.TxExecutionContext;
                            callEnv.CallDepth = env.CallDepth + 1;
                            callEnv.Caller = caller;
                            callEnv.CodeSource = codeSource;
                            callEnv.ExecutingAccount = target;
                            callEnv.TransferValue = transferValue;
                            callEnv.Value = callValue;
                            callEnv.InputData = callData;
                            callEnv.CodeInfo = targetCodeInfo;
=======
                            ExecutionEnvironment callEnv = new(
                                txExecutionContext: env.TxExecutionContext,
                                callDepth: env.CallDepth + 1,
                                caller: caller,
                                codeSource: codeSource,
                                executingAccount: target,
                                transferValue: transferValue,
                                value: callValue,
                                inputData: callData,
                                codeInfo: GetCachedCodeInfo(_worldState, codeSource, spec)
                            );
>>>>>>> a2e5fa07

                            if (isTrace) _logger.Trace($"Tx call gas {gasLimitUl}");
                            if (outputLength == 0)
                            {
                                // TODO: when output length is 0 outputOffset can have any value really
                                // and the value does not matter and it can cause trouble when beyond long range
                                outputOffset = 0;
                            }

                            ExecutionType executionType = GetCallExecutionType(instruction, txCtx.Header.IsPostMerge);
                            EvmState callState = new(
                                gasLimitUl,
                                callEnv,
                                executionType,
                                false,
                                snapshot,
                                (long)outputOffset,
                                (long)outputLength,
                                instruction == Instruction.STATICCALL || vmState.IsStatic,
                                vmState,
                                false,
                                false);

                            UpdateCurrentState(vmState, programCounter, gasAvailable, stack.Head);
                            if (traceOpcodes) EndInstructionTrace(gasAvailable, vmState.Memory?.Size ?? 0);
                            return new CallResult(callState);
                        }
                    case Instruction.REVERT:
                        {
                            if (!spec.RevertOpcodeEnabled) goto InvalidInstruction;

                            stack.PopUInt256(out UInt256 memoryPos);
                            stack.PopUInt256(out UInt256 length);

                            if (!UpdateMemoryCost(vmState, ref gasAvailable, in memoryPos, length)) goto OutOfGas;
                            ReadOnlyMemory<byte> errorDetails = vmState.Memory.Load(in memoryPos, length);

                            UpdateCurrentState(vmState, programCounter, gasAvailable, stack.Head);
                            if (traceOpcodes) EndInstructionTrace(gasAvailable, vmState.Memory?.Size ?? 0);
                            return new CallResult(errorDetails.ToArray(), null, env.CodeInfo.EofVersion(), true);
                        }
                    case Instruction.INVALID:
                        {
                            if (!UpdateGas(GasCostOf.High, ref gasAvailable)) goto OutOfGas;

                            goto InvalidInstruction;
                        }
                    case Instruction.SELFDESTRUCT:
                        {
                            if (vmState.IsStatic) goto StaticCallViolation;

                            if (spec.UseShanghaiDDosProtection && !UpdateGas(GasCostOf.SelfDestructEip150, ref gasAvailable)) goto OutOfGas;

                            Metrics.SelfDestructs++;

                            Address inheritor = stack.PopAddress();
                            if (!ChargeAccountAccessGas(ref gasAvailable, vmState, inheritor, spec, false)) goto OutOfGas;

                            vmState.DestroyList.Add(env.ExecutingAccount);

                            UInt256 ownerBalance = _state.GetBalance(env.ExecutingAccount);
                            if (_txTracer.IsTracingActions) _txTracer.ReportSelfDestruct(env.ExecutingAccount, ownerBalance, inheritor);
                            if (spec.ClearEmptyAccountWhenTouched && ownerBalance != 0 && _state.IsDeadAccount(inheritor))
                            {
                                if (!UpdateGas(GasCostOf.NewAccount, ref gasAvailable)) goto OutOfGas;
                            }

                            bool inheritorAccountExists = _state.AccountExists(inheritor);
                            if (!spec.ClearEmptyAccountWhenTouched && !inheritorAccountExists && spec.UseShanghaiDDosProtection)
                            {
                                if (!UpdateGas(GasCostOf.NewAccount, ref gasAvailable)) goto OutOfGas;
                            }

                            if (!inheritorAccountExists)
                            {
                                _state.CreateAccount(inheritor, ownerBalance);
                            }
                            else if (!inheritor.Equals(env.ExecutingAccount))
                            {
                                _state.AddToBalance(inheritor, ownerBalance, spec);
                            }

                            _state.SubtractFromBalance(env.ExecutingAccount, ownerBalance, spec);

                            UpdateCurrentState(vmState, programCounter, gasAvailable, stack.Head);
                            goto EmptyTrace;
                        }
                    case Instruction.SHL:
                        {
                            if (!spec.ShiftOpcodesEnabled) goto InvalidInstruction;

                            if (!UpdateGas(GasCostOf.VeryLow, ref gasAvailable)) goto OutOfGas;

                            stack.PopUInt256(out UInt256 a);
                            if (a >= 256UL)
                            {
                                stack.PopLimbo();
                                stack.PushZero();
                            }
                            else
                            {
                                stack.PopUInt256(out UInt256 b);
                                UInt256 res = b << (int)a.u0;
                                stack.PushUInt256(in res);
                            }

                            break;
                        }
                    case Instruction.SHR:
                        {
                            if (!spec.ShiftOpcodesEnabled) goto InvalidInstruction;

                            if (!UpdateGas(GasCostOf.VeryLow, ref gasAvailable)) goto OutOfGas;

                            stack.PopUInt256(out UInt256 a);
                            if (a >= 256)
                            {
                                stack.PopLimbo();
                                stack.PushZero();
                            }
                            else
                            {
                                stack.PopUInt256(out UInt256 b);
                                UInt256 res = b >> (int)a.u0;
                                stack.PushUInt256(in res);
                            }

                            break;
                        }
                    case Instruction.SAR:
                        {
                            if (!spec.ShiftOpcodesEnabled) goto InvalidInstruction;

                            if (!UpdateGas(GasCostOf.VeryLow, ref gasAvailable)) goto OutOfGas;

                            stack.PopUInt256(out UInt256 a);
                            stack.PopSignedInt256(out Int256.Int256 b);
                            if (a >= BigInt256)
                            {
                                if (b.Sign >= 0)
                                {
                                    stack.PushZero();
                                }
                                else
                                {
                                    Int256.Int256 res = Int256.Int256.MinusOne;
                                    stack.PushSignedInt256(in res);
                                }
                            }
                            else
                            {
                                b.RightShift((int)a, out Int256.Int256 res);
                                stack.PushSignedInt256(in res);
                            }

                            break;
                        }
                    case Instruction.EXTCODEHASH:
                        {
                            if (!spec.ExtCodeHashOpcodeEnabled) goto InvalidInstruction;

                            var gasCost = spec.GetExtCodeHashCost();
                            if (!UpdateGas(gasCost, ref gasAvailable)) goto OutOfGas;

                            Address address = stack.PopAddress();
                            if (!ChargeAccountAccessGas(ref gasAvailable, vmState, address, spec)) goto OutOfGas;

                            if (!_state.AccountExists(address) || _state.IsDeadAccount(address))
                            {
                                stack.PushZero();
                            }
                            else
                            {
                                byte[] externalCode = GetCachedCodeInfo(_worldState, address, spec).MachineCode;
                                if (spec.IsEip3540Enabled && EvmObjectFormat.IsValidEof(externalCode, out _))
                                {
                                    stack.PushBytes(Keccak.Compute(EvmObjectFormat.MAGIC).Bytes);
                                }
                                else
                                {
                                    stack.PushBytes(_state.GetCodeHash(address).Bytes);
                                }
                            }

                            break;
                        }
                    case Instruction.RJUMP | Instruction.BEGINSUB:
                        {
                            if (spec.IsEofEvmModeOn && spec.StaticRelativeJumpsEnabled && env.CodeInfo.EofVersion() > 0)
                            {
                                if (!UpdateGas(GasCostOf.RJump, ref gasAvailable)) goto OutOfGas;
                                short offset = codeSection.Slice(programCounter, EvmObjectFormat.Eof1.TWO_BYTE_LENGTH).ReadEthInt16();
                                programCounter += EvmObjectFormat.Eof1.TWO_BYTE_LENGTH + offset;
                                break;
                            }
                            else
                            {
                                if (!spec.SubroutinesEnabled)
                                {
                                    goto InvalidInstruction;
                                }

                                // why do we even need the cost of it?
                                if (!UpdateGas(GasCostOf.Base, ref gasAvailable)) goto OutOfGas;
                                EndInstructionTraceError(gasAvailable, EvmExceptionType.InvalidSubroutineEntry);
                                return CallResult.InvalidSubroutineEntry;
                            }
                        }
                    case Instruction.RJUMPI | Instruction.RETURNSUB:
                        {
                            if (spec.IsEofEvmModeOn && spec.StaticRelativeJumpsEnabled && env.CodeInfo.EofVersion() > 0)
                            {
                                if (!UpdateGas(GasCostOf.RJumpi, ref gasAvailable)) goto OutOfGas;
                                Span<byte> condition = stack.PopBytes();
                                short offset = codeSection.Slice(programCounter, EvmObjectFormat.Eof1.TWO_BYTE_LENGTH).ReadEthInt16();
                                if (!condition.SequenceEqual(BytesZero32))
                                {
                                    programCounter += offset;
                                }
                                programCounter += EvmObjectFormat.Eof1.TWO_BYTE_LENGTH;
                            }
                            else
                            {
                                if (!spec.SubroutinesEnabled)
                                {
                                    goto InvalidInstruction;
                                }

                                if (!UpdateGas(GasCostOf.Low, ref gasAvailable)) goto OutOfGas;
                                if (vmState.ReturnStackHead == 0)
                                {
                                    EndInstructionTraceError(gasAvailable, EvmExceptionType.InvalidSubroutineReturn);
                                    return CallResult.InvalidSubroutineReturn;
                                }

                                programCounter = vmState.ReturnStack[--vmState.ReturnStackHead].Offset;
                            }
                            break;
                        }
                    case Instruction.RJUMPV | Instruction.JUMPSUB:
                        {
                            if (spec.IsEofEvmModeOn && spec.StaticRelativeJumpsEnabled && env.CodeInfo.EofVersion() > 0)
                            {
                                if (!UpdateGas(GasCostOf.RJumpv, ref gasAvailable)) goto OutOfGas;
                                var case_v = stack.PopByte();
                                var count = codeSection[programCounter];
                                var immediateValueSize = EvmObjectFormat.Eof1.ONE_BYTE_LENGTH + count * EvmObjectFormat.Eof1.TWO_BYTE_LENGTH;
                                if (case_v < count)
                                {
                                    int caseOffset = codeSection.Slice(
                                        programCounter + EvmObjectFormat.Eof1.ONE_BYTE_LENGTH + case_v * EvmObjectFormat.Eof1.TWO_BYTE_LENGTH,
                                        EvmObjectFormat.Eof1.TWO_BYTE_LENGTH).ReadEthInt16();
                                    programCounter += caseOffset;
                                }
                                programCounter += immediateValueSize;
                            }
                            else
                            {
                                if (!spec.SubroutinesEnabled)
                                {
                                    goto InvalidInstruction;
                                }

                                if (!UpdateGas(GasCostOf.High, ref gasAvailable)) goto OutOfGas;
                                if (vmState.ReturnStackHead == EvmStack.ReturnStackSize) goto StackOverflow;

                                vmState.ReturnStack[vmState.ReturnStackHead++] = new EvmState.ReturnState
                                {
                                    Offset = programCounter
                                };

                                stack.PopUInt256(out UInt256 jumpDest);
                                Jump(jumpDest, ref programCounter, env, true);
                                programCounter++;
                            }
                            break;
                        }
                    case Instruction.CALLF:
                        {
                            if (!spec.IsEofEvmModeOn || !spec.FunctionSections || env.CodeInfo.EofVersion() == 0)
                            {
                                goto InvalidInstruction;
                            }

                            if (!UpdateGas(GasCostOf.Callf, ref gasAvailable)) goto OutOfGas;
                            var index = (int)codeSection.Slice(programCounter, EvmObjectFormat.Eof1.TWO_BYTE_LENGTH).ReadEthUInt16();
                            var inputCount = typeSection[index * EvmObjectFormat.Eof1.MINIMUM_TYPESECTION_SIZE];

                            if (vmState.ReturnStackHead > EvmObjectFormat.Eof1.RETURN_STACK_MAX_HEIGHT) goto StackOverflow;

                            stack.EnsureDepth(inputCount);
                            vmState.ReturnStack[vmState.ReturnStackHead++] = new EvmState.ReturnState
                            {
                                Index = sectionIndex,
                                Height = stack.Head - inputCount,
                                Offset = programCounter + EvmObjectFormat.Eof1.TWO_BYTE_LENGTH
                            };

                            sectionIndex = index;
                            (programCounter, _) = env.CodeInfo.SectionOffset(index);
                            break;
                        }
                    case Instruction.RETF:
                        {
                            if (!spec.IsEofEvmModeOn && !spec.FunctionSections || env.CodeInfo.EofVersion() == 0)
                            {
                                goto InvalidInstruction;
                            }

                            if (!UpdateGas(GasCostOf.Retf, ref gasAvailable)) goto OutOfGas;
                            var index = sectionIndex;
                            var outputCount = typeSection[index * EvmObjectFormat.Eof1.MINIMUM_TYPESECTION_SIZE + 1];
                            if (vmState.ReturnStackHead-- == 0)
                            {
                                break;
                            }

                            var stackFrame = vmState.ReturnStack[vmState.ReturnStackHead];
                            sectionIndex = stackFrame.Index;
                            programCounter = stackFrame.Offset;
                            break;
                        }
                    case Instruction.DATASIZE:
                        {
                            if (spec.IsEip3540Enabled)
                            {
                                if (!UpdateGas(GasCostOf.DataSize, ref gasAvailable)) // still undecided in EIP
                                {
                                    EndInstructionTraceError(EvmExceptionType.OutOfGas);
                                    return CallResult.OutOfGasException;
                                }

                                stack.PushUInt32(dataSection.Length);
                                break;
                            }
                            else return CallResult.InvalidInstructionException;
                        }
                    case Instruction.DATALOAD:
                        {
                            if (spec.IsEip3540Enabled)
                            {

                                if (!UpdateGas(GasCostOf.DataLoad, ref gasAvailable)) // still undecided in EIP
                                {
                                    EndInstructionTraceError(EvmExceptionType.OutOfGas);
                                    return CallResult.OutOfGasException;
                                }

                                stack.PopUInt256(out UInt256 offset);
                                int castedOffset = (int)offset;
                                var bytes = dataSection[castedOffset..(castedOffset + 32)];
                                stack.PushBytes(bytes);
                                break;
                            }
                            else return CallResult.InvalidInstructionException;
                        }
                    case Instruction.DATALOADN:
                        {
                            if (spec.IsEip3540Enabled)
                            {

                                if (!UpdateGas(GasCostOf.DataLoadN, ref gasAvailable)) // still undecided in EIP
                                {
                                    EndInstructionTraceError(EvmExceptionType.OutOfGas);
                                    return CallResult.OutOfGasException;
                                }

                                var castedOffset = (int)codeSection.Slice(programCounter, EvmObjectFormat.Eof1.TWO_BYTE_LENGTH).ReadEthUInt16();
                                var bytes = dataSection[castedOffset..(castedOffset + 32)];
                                stack.PushBytes(bytes);
                                break;
                            }
                            else return CallResult.InvalidInstructionException;
                        }
                    case Instruction.DATACOPY:
                        {
                            if (spec.IsEip3540Enabled)
                            {

                                if (!UpdateGas(GasCostOf.DataCopy, ref gasAvailable)) // still undecided in EIP
                                {
                                    EndInstructionTraceError(EvmExceptionType.OutOfGas);
                                    return CallResult.OutOfGasException;
                                }

                                stack.PopUInt256(out var memOffset);
                                stack.PopUInt256(out var offset);
                                stack.PopUInt256(out var size);

                                if (size > UInt256.Zero)
                                {
                                    UpdateMemoryCost(in memOffset, size); // Note(Ayman) : needs fixing or double checking 

                                    ReadOnlySpan<byte> dataSectionSlice = dataSection.Slice((int)offset, (int)size);
                                    vmState.Memory.Save(in memOffset, dataSectionSlice);
                                    if (_txTracer.IsTracingInstructions)
                                    {
                                        _txTracer.ReportMemoryChange((long)memOffset, dataSectionSlice);
                                    }
                                }

                                break;
                            }
                            else return CallResult.InvalidInstructionException;
                        }

                    case Instruction.RETURNCONTRACT:
                        {
                            if (spec.IsEip3540Enabled && vmState.ExecutionType.IsAnyCreateEof())
                            {

                                if (!UpdateGas(GasCostOf.ReturnContract, ref gasAvailable)) // still undecided in EIP
                                {
                                    EndInstructionTraceError(EvmExceptionType.OutOfGas);
                                    return CallResult.OutOfGasException;
                                }

                                byte sectionIdx = codeSection[programCounter];
                                stack.PopUInt256(out var aux_data_offset);
                                stack.PopUInt256(out var aux_data_size);

                                ReadOnlySpan<byte> auxData = Span<byte>.Empty;
                                if (aux_data_size > UInt256.Zero)
                                {
                                    UpdateMemoryCost(in aux_data_offset, aux_data_size); // Note(Ayman) : needs fixing or double checking 
                                    auxData = env.InputData.Slice((int)aux_data_offset, (int)aux_data_size).Span;
                                }

                                stack.PushByte(sectionIdx);
                                stack.PushBytes(auxData);

                                break;
                            }
                            else return CallResult.InvalidInstructionException;
                        }
                    case Instruction.CREATE3:
                    case Instruction.CREATE4:
                        {
                            if (spec.IsEip3540Enabled)
                            {
                                var currentContext = instruction == Instruction.CREATE3 ? ExecutionType.Create3 : ExecutionType.Create4;
                                if (!UpdateGas(currentContext == ExecutionType.Create3 ? GasCostOf.Create3 : GasCostOf.Create4, ref gasAvailable)) // still undecided in EIP
                                {
                                    EndInstructionTraceError(EvmExceptionType.OutOfGas);
                                    return CallResult.OutOfGasException;
                                }


                                byte initCodeIdx = instruction switch
                                {
                                    Instruction.CREATE3 => codeSection[programCounter],
                                    Instruction.CREATE4 => stack.PopByte(),
                                    _ => throw new UnreachableException()
                                };

                                stack.PopUInt256(out var value);
                                stack.PopBytes(out var salt);
                                stack.PopUInt256(out var dataoffset);
                                stack.PopUInt256(out var datasize);

                                (int initcodeOffset, int initcodeSize) = env.CodeInfo.SectionOffset(initCodeIdx);
                                ReadOnlySpan<byte> initcode = codeSection.Slice(initcodeOffset, initcodeSize);
                                UInt256 gasCost = UInt256.MaxValue; // Note(Ayman) : DUMMY VALUE waiting for actual value in spec

                                if (spec.IsEip3860Enabled)
                                {
                                    if (initcodeSize > spec.MaxInitCodeSize)
                                    {
                                        EndInstructionTraceError(EvmExceptionType.OutOfGas);
                                        return CallResult.OutOfGasException;
                                    }
                                }

                                if (!EvmObjectFormat.IsValidEof(initcode, out _))
                                {
                                    // handle invalid Eof code
                                }

                                UInt256 balance = _state.GetBalance(env.ExecutingAccount);
                                if (value > balance)
                                {
                                    _returnDataBuffer = Array.Empty<byte>();
                                    stack.PushZero();
                                    break;
                                }

                                UInt256 accountNonce = _state.GetNonce(env.ExecutingAccount);
                                UInt256 maxNonce = ulong.MaxValue;
                                if (accountNonce >= maxNonce)
                                {
                                    _returnDataBuffer = Array.Empty<byte>();
                                    stack.PushZero();
                                    break;
                                }

                                EndInstructionTrace();

                                long callGas = spec.Use63Over64Rule ? gasAvailable - gasAvailable / 64L : gasAvailable;
                                if (!UpdateGas(callGas, ref gasAvailable))
                                {
                                    EndInstructionTraceError(EvmExceptionType.OutOfGas);
                                    return CallResult.OutOfGasException;
                                }

                                Address contractAddress = ContractAddress.From(env.ExecutingAccount, salt, initcode, env.InputData.Span);

                                EvmState nextState = ContinueCall(
                                    stack,
                                    env,
                                    contractAddress,
                                    callGas,
                                    currentContext,
                                    value,
                                    initcode
                                );

                                if (nextState == null) break;

                                return new CallResult(nextState);
                            }
                            else return CallResult.InvalidInstructionException;
                        }
                    default:
                        {
                            goto InvalidInstruction;
                        }
                }

                if (traceOpcodes) EndInstructionTrace(gasAvailable, vmState.Memory?.Size ?? 0);
            }

            UpdateCurrentState(vmState, programCounter, gasAvailable, stack.Head);
// Fall through to Empty: label

// Common exit errors, goto labels to reduce in loop code duplication and to keep loop body smaller
Empty:
            return CallResult.Empty(0);
OutOfGas:
            if (traceOpcodes) EndInstructionTraceError(gasAvailable, EvmExceptionType.OutOfGas);
            return CallResult.OutOfGasException;
EmptyTrace:
            if (traceOpcodes) EndInstructionTrace(gasAvailable, vmState.Memory?.Size ?? 0);
            return CallResult.Empty(0);
InvalidInstruction:
            if (traceOpcodes) EndInstructionTraceError(gasAvailable, EvmExceptionType.BadInstruction);
            return CallResult.InvalidInstructionException;
StaticCallViolation:
            if (traceOpcodes) EndInstructionTraceError(gasAvailable, EvmExceptionType.StaticCallViolation);
            return CallResult.StaticCallViolationException;
StackOverflow:
            if (traceOpcodes) EndInstructionTraceError(gasAvailable, EvmExceptionType.StackOverflow);
            return CallResult.StackOverflowException;
InvalidJumpDestination:
            if (traceOpcodes) EndInstructionTraceError(gasAvailable, EvmExceptionType.InvalidJumpDestination);
            return CallResult.InvalidJumpDestination;
AccessViolation:
            if (traceOpcodes) EndInstructionTraceError(gasAvailable, EvmExceptionType.AccessViolation);
            return CallResult.AccessViolationException;

            [DoesNotReturn]
            [StackTraceHidden]
            static void ThrowStackOverflowException()
            {
                Metrics.EvmExceptions++;
                throw new OutOfGasException();
            }
        }

        private void RemoveInBetween(ref EvmStack stack, int height, int argsCount)
        {
            List<UInt256> arguments = new();
            for (int i = 0; i < argsCount; i++)
            {
                stack.PopUInt256(out var item);
                arguments.Add(item);
            }

            while (stack.Head > height)
            {
                stack.PopUInt256(out _);
            }

            for (int i = argsCount - 1; i >= 0; i--)
            {
                stack.PushUInt256(arguments[i]);
            }
        }

        static bool UpdateMemoryCost(EvmState vmState, ref long gasAvailable, in UInt256 position, in UInt256 length)
        {
            if (vmState.Memory is null)
            {
                ThrowNotInitialized();
            }

            long memoryCost = vmState.Memory.CalculateMemoryCost(in position, length);
            if (memoryCost != 0L)
            {
                if (!UpdateGas(memoryCost, ref gasAvailable))
                {
                    return false;
                }
            }

            return true;

            [DoesNotReturn]
            [StackTraceHidden]
            static void ThrowNotInitialized()
            {
                throw new InvalidOperationException("EVM memory has not been initialized properly.");
            }
        }

        private static bool Jump(in UInt256 jumpDest, ref int programCounter, in ExecutionEnvironment env, bool isSubroutine = false)
        {
            if (jumpDest > int.MaxValue)
            {
                // https://github.com/NethermindEth/nethermind/issues/140
                // TODO: add a test, validating inside the condition was not covered by existing tests and fails on 0xf435a354924097686ea88dab3aac1dd464e6a3b387c77aeee94145b0fa5a63d2 mainnet
                return false;
            }

            int jumpDestInt = (int)jumpDest;
            if (!env.CodeInfo.ValidateJump(jumpDestInt, isSubroutine))
            {
                // https://github.com/NethermindEth/nethermind/issues/140
                // TODO: add a test, validating inside the condition was not covered by existing tests and fails on 61363 Ropsten
                return false;
            }

            programCounter = jumpDestInt;
            return true;
        }

        [MethodImpl(MethodImplOptions.NoInlining)]
        private void StartInstructionTrace(Instruction instruction, EvmState vmState, long gasAvailable, int programCounter, in EvmStack stackValue)
        {
            _txTracer.StartOperation(vmState.Env.CallDepth + 1, gasAvailable, instruction, programCounter, vmState.Env.TxExecutionContext.Header.IsPostMerge);
            if (_txTracer.IsTracingMemory)
            {
                _txTracer.SetOperationMemory(vmState.Memory?.GetTrace() ?? new List<string>());
            }

            if (_txTracer.IsTracingStack)
            {
                _txTracer.SetOperationStack(stackValue.GetStackTrace());
            }
        }

        [MethodImpl(MethodImplOptions.NoInlining)]
        private void EndInstructionTrace(long gasAvailable, ulong memorySize)
        {
            if (_txTracer.IsTracingMemory)
            {
                _txTracer.SetOperationMemorySize(memorySize);
            }

            _txTracer.ReportOperationRemainingGas(gasAvailable);
        }

        [MethodImpl(MethodImplOptions.NoInlining)]
        private void EndInstructionTraceError(long gasAvailable, EvmExceptionType evmExceptionType)
        {
            _txTracer.ReportOperationError(evmExceptionType);
            _txTracer.ReportOperationRemainingGas(gasAvailable);
        }

        private static ExecutionType GetCallExecutionType(Instruction instruction, bool isPostMerge = false)
        {
            ExecutionType executionType;
            if (instruction == Instruction.CALL)
            {
                executionType = ExecutionType.Call;
            }
            else if (instruction == Instruction.DELEGATECALL)
            {
                executionType = ExecutionType.DelegateCall;
            }
            else if (instruction == Instruction.STATICCALL)
            {
                executionType = ExecutionType.StaticCall;
            }
            else if (instruction == Instruction.CALLCODE)
            {
                executionType = ExecutionType.CallCode;
            }
            else
            {
                throw new NotSupportedException($"Execution type is undefined for {instruction.GetName(isPostMerge)}");
            }

            return executionType;
        }

        internal readonly ref struct CallResult
        {
            public static CallResult InvalidSubroutineEntry => new(EvmExceptionType.InvalidSubroutineEntry);
            public static CallResult InvalidSubroutineReturn => new(EvmExceptionType.InvalidSubroutineReturn);
            public static CallResult OutOfGasException => new(EvmExceptionType.OutOfGas);
            public static CallResult InvalidEofCodeException => new(EvmExceptionType.InvalidEofCode);
            public static CallResult AccessViolationException => new(EvmExceptionType.AccessViolation);
            public static CallResult InvalidJumpDestination => new(EvmExceptionType.InvalidJumpDestination);
            public static CallResult InvalidInstructionException
            {
                get
                {
                    return new(EvmExceptionType.BadInstruction);
                }
            }

            public static CallResult StaticCallViolationException => new(EvmExceptionType.StaticCallViolation);
            public static CallResult StackOverflowException => new(EvmExceptionType.StackOverflow); // TODO: use these to avoid CALL POP attacks
            public static CallResult StackUnderflowException => new(EvmExceptionType.StackUnderflow); // TODO: use these to avoid CALL POP attacks

            public static CallResult InvalidCodeException => new(EvmExceptionType.InvalidCode);
            public static CallResult Empty(int version) => new(Array.Empty<byte>(), null, version);

            public CallResult(EvmState stateToExecute)
            {
                StateToExecute = stateToExecute;
                Output = Array.Empty<byte>();
                PrecompileSuccess = null;
                ShouldRevert = false;
                ExceptionType = EvmExceptionType.None;
            }

            private CallResult(EvmExceptionType exceptionType)
            {
                StateToExecute = null;
                Output = StatusCode.FailureBytes;
                PrecompileSuccess = null;
                ShouldRevert = false;
                ExceptionType = exceptionType;
            }

            public CallResult(byte[] output, bool? precompileSuccess, int fromVersion, bool shouldRevert = false, EvmExceptionType exceptionType = EvmExceptionType.None)
            {
                StateToExecute = null;
                Output = output;
                PrecompileSuccess = precompileSuccess;
                ShouldRevert = shouldRevert;
                ExceptionType = exceptionType;
                FromVersion = fromVersion;
                IsEmpty = output.Length == 0 && precompileSuccess.HasValue == false;
            }

            public EvmState? StateToExecute { get; }
            public byte[] Output { get; }
            public int FromVersion { get; }
            public EvmExceptionType ExceptionType { get; }
            public bool ShouldRevert { get; }
            public bool? PrecompileSuccess { get; } // TODO: check this behaviour as it seems it is required and previously that was not the case
            public bool IsReturn => StateToExecute is null;
            public bool IsException => ExceptionType != EvmExceptionType.None;
            public bool IsEmpty { get; }
        }
    }
}<|MERGE_RESOLUTION|>--- conflicted
+++ resolved
@@ -22,7 +22,6 @@
 using Nethermind.Logging;
 using Nethermind.State;
 using System.Diagnostics.CodeAnalysis;
-using System.Diagnostics;
 
 [assembly: InternalsVisibleTo("Nethermind.Evm.Test")]
 [assembly: InternalsVisibleTo("Ethereum.Test.Base")]
@@ -650,7 +649,6 @@
                 state.DataStackHead = stackHead;
             }
 
-<<<<<<< HEAD
             EvmState ContinueCall(EvmStack stack, ExecutionEnvironment env, Address contractAddress, long callGas, ExecutionType executionType, UInt256 value, ReadOnlySpan<byte> bytecode)
             {
                 if (spec.UseHotAndColdStorage)
@@ -683,16 +681,17 @@
                 }
 
                 _state.SubtractFromBalance(env.ExecutingAccount, value, spec);
-                ExecutionEnvironment callEnv = new();
-                callEnv.TxExecutionContext = env.TxExecutionContext;
-                callEnv.CallDepth = env.CallDepth + 1;
-                callEnv.Caller = env.ExecutingAccount;
-                callEnv.ExecutingAccount = contractAddress;
-                callEnv.CodeSource = null;
-                callEnv.CodeInfo = CodeInfoFactory.CreateCodeInfo(bytecode.ToArray(), spec);
-                callEnv.InputData = ReadOnlyMemory<byte>.Empty;
-                callEnv.TransferValue = value;
-                callEnv.Value = value;
+                ExecutionEnvironment callEnv = new(
+                    txExecutionContext: env.TxExecutionContext,
+                    callDepth: env.CallDepth + 1,
+                    caller: env.ExecutingAccount,
+                    executingAccount: contractAddress,
+                    codeSource: null,
+                    codeInfo: CodeInfoFactory.CreateCodeInfo(bytecode.ToArray(), spec),
+                    inputData: ReadOnlyMemory<byte>.Empty,
+                    transferValue: value,
+                    value: value
+                );
 
                 EvmState callState = new(
                     callGas,
@@ -710,87 +709,6 @@
                 return callState;
             }
 
-            void StartInstructionTrace(Instruction instruction, EvmStack stackValue)
-            {
-                _txTracer.StartOperation(env.CallDepth + 1, gasAvailable, instruction, programCounter, txCtx.Header.IsPostMerge);
-                if (_txTracer.IsTracingMemory)
-                {
-                    _txTracer.SetOperationMemory(vmState.Memory?.GetTrace() ?? new List<string>());
-                }
-
-                if (_txTracer.IsTracingStack)
-                {
-                    _txTracer.SetOperationStack(stackValue.GetStackTrace());
-                }
-            }
-
-            void EndInstructionTrace()
-            {
-                if (traceOpcodes)
-                {
-                    if (_txTracer.IsTracingMemory)
-                    {
-                        _txTracer.SetOperationMemorySize(vmState.Memory?.Size ?? 0);
-                    }
-
-                    _txTracer.ReportOperationRemainingGas(gasAvailable);
-                }
-            }
-
-            void EndInstructionTraceError(EvmExceptionType evmExceptionType)
-            {
-                if (traceOpcodes)
-                {
-                    _txTracer.ReportOperationError(evmExceptionType);
-                    _txTracer.ReportOperationRemainingGas(gasAvailable);
-                }
-            }
-
-            void Jump(in UInt256 jumpDest, bool isSubroutine = false)
-            {
-                if (jumpDest > int.MaxValue)
-                {
-                    Metrics.EvmExceptions++;
-                    EndInstructionTraceError(EvmExceptionType.InvalidJumpDestination);
-                    // https://github.com/NethermindEth/nethermind/issues/140
-                    throw new InvalidJumpDestinationException();
-                    //                                return CallResult.InvalidJumpDestination; // TODO: add a test, validating inside the condition was not covered by existing tests and fails on 0xf435a354924097686ea88dab3aac1dd464e6a3b387c77aeee94145b0fa5a63d2 mainnet
-                }
-
-                int jumpDestInt = (int)jumpDest;
-
-                if (!env.CodeInfo.ValidateJump(jumpDestInt, isSubroutine))
-                {
-                    EndInstructionTraceError(EvmExceptionType.InvalidJumpDestination);
-                    // https://github.com/NethermindEth/nethermind/issues/140
-                    throw new InvalidJumpDestinationException();
-                    //                                return CallResult.InvalidJumpDestination; // TODO: add a test, validating inside the condition was not covered by existing tests and fails on 61363 Ropsten
-                }
-
-                programCounter = jumpDestInt;
-            }
-
-            void UpdateMemoryCost(in UInt256 position, in UInt256 length)
-            {
-                if (vmState.Memory is null)
-                {
-                    throw new InvalidOperationException("EVM memory has not been initialized properly.");
-                }
-
-                long memoryCost = vmState.Memory.CalculateMemoryCost(in position, length);
-                if (memoryCost != 0L)
-                {
-                    if (!UpdateGas(memoryCost, ref gasAvailable))
-                    {
-                        Metrics.EvmExceptions++;
-                        EndInstructionTraceError(EvmExceptionType.OutOfGas);
-                        throw new OutOfGasException();
-                    }
-                }
-            }
-
-=======
->>>>>>> a2e5fa07
             if (previousCallResult is not null)
             {
                 stack.PushBytes(previousCallResult);
@@ -1906,18 +1824,8 @@
                         }
                     case Instruction.PC:
                         {
-<<<<<<< HEAD
-                            if (!UpdateGas(GasCostOf.Base, ref gasAvailable))
-                            {
-                                EndInstructionTraceError(EvmExceptionType.OutOfGas);
-                                return CallResult.OutOfGasException;
-                            }
+                            if (!UpdateGas(GasCostOf.Base, ref gasAvailable)) goto OutOfGas;
                             (int currentCodeSectionOffset, _) = env.CodeInfo.SectionOffset(sectionIndex);
-=======
-                            if (!UpdateGas(GasCostOf.Base, ref gasAvailable)) goto OutOfGas;
-
-                            int currentCodeSectionOffset = env.CodeInfo.SectionOffset(sectionIndex);
->>>>>>> a2e5fa07
                             int correctedPC = programCounter - currentCodeSectionOffset - 1;
                             stack.PushUInt32(correctedPC);
                             break;
@@ -2139,7 +2047,6 @@
 
                             Span<byte> initCode = vmState.Memory.LoadSpan(in memoryPositionOfInitCode, initCodeLength);
 
-<<<<<<< HEAD
                             // if (!CodeDepositHandler.CreateCodeIsValid(env.CodeInfo, initCode, spec))
                             // {
                             //      _returnDataBuffer = Array.Empty<byte>();
@@ -2154,8 +2061,6 @@
                                 stack.PushZero();
                                 break;
                             }
-=======
->>>>>>> a2e5fa07
 
                             UInt256 balance = _state.GetBalance(env.ExecutingAccount);
                             if (value > balance)
@@ -2184,63 +2089,10 @@
                                 ? ContractAddress.From(env.ExecutingAccount, _state.GetNonce(env.ExecutingAccount))
                                 : ContractAddress.From(env.ExecutingAccount, salt, initCode);
 
-<<<<<<< HEAD
                             EvmState nextState = ContinueCall(
                                 stack,
                                 env,
                                 contractAddress,
-=======
-                            if (spec.UseHotAndColdStorage)
-                            {
-                                // EIP-2929 assumes that warm-up cost is included in the costs of CREATE and CREATE2
-                                vmState.WarmUp(contractAddress);
-                            }
-
-                            _state.IncrementNonce(env.ExecutingAccount);
-
-                            // if container is EOF init code must be EOF
-                            if (!CodeDepositHandler.CreateCodeIsValid(env.CodeInfo, initCode, spec))
-                            {
-                                _returnDataBuffer = Array.Empty<byte>();
-                                stack.PushZero();
-                                break;
-                            }
-
-                            Snapshot snapshot = _worldState.TakeSnapshot();
-
-                            bool accountExists = _state.AccountExists(contractAddress);
-                            if (accountExists && (GetCachedCodeInfo(_worldState, contractAddress, spec).MachineCode.Length != 0 || _state.GetNonce(contractAddress) != 0))
-                            {
-                                /* we get the snapshot before this as there is a possibility with that we will touch an empty account and remove it even if the REVERT operation follows */
-                                if (isTrace) _logger.Trace($"Contract collision at {contractAddress}");
-                                _returnDataBuffer = Array.Empty<byte>();
-                                stack.PushZero();
-                                break;
-                            }
-
-                            if (accountExists)
-                            {
-                                _state.UpdateStorageRoot(contractAddress, Keccak.EmptyTreeHash);
-                            }
-                            else if (_state.IsDeadAccount(contractAddress))
-                            {
-                                _storage.ClearStorage(contractAddress);
-                            }
-
-                            ExecutionEnvironment callEnv = new(
-                                txExecutionContext: env.TxExecutionContext,
-                                callDepth: env.CallDepth + 1,
-                                caller: env.ExecutingAccount,
-                                executingAccount: contractAddress,
-                                codeSource: null,
-                                codeInfo: CodeInfoFactory.CreateCodeInfo(initCode.ToArray(), spec),
-                                inputData: ReadOnlyMemory<byte>.Empty,
-                                transferValue: value,
-                                value: value
-                            );
-
-                            EvmState callState = new(
->>>>>>> a2e5fa07
                                 callGas,
                                 instruction == Instruction.CREATE2 ? ExecutionType.Create2 : ExecutionType.Create,
                                 value,
@@ -2398,18 +2250,6 @@
                             Snapshot snapshot = _worldState.TakeSnapshot();
                             _state.SubtractFromBalance(caller, transferValue, spec);
 
-<<<<<<< HEAD
-                            ExecutionEnvironment callEnv = new();
-                            callEnv.TxExecutionContext = env.TxExecutionContext;
-                            callEnv.CallDepth = env.CallDepth + 1;
-                            callEnv.Caller = caller;
-                            callEnv.CodeSource = codeSource;
-                            callEnv.ExecutingAccount = target;
-                            callEnv.TransferValue = transferValue;
-                            callEnv.Value = callValue;
-                            callEnv.InputData = callData;
-                            callEnv.CodeInfo = targetCodeInfo;
-=======
                             ExecutionEnvironment callEnv = new(
                                 txExecutionContext: env.TxExecutionContext,
                                 callDepth: env.CallDepth + 1,
@@ -2419,9 +2259,8 @@
                                 transferValue: transferValue,
                                 value: callValue,
                                 inputData: callData,
-                                codeInfo: GetCachedCodeInfo(_worldState, codeSource, spec)
+                                codeInfo: targetCodeInfo
                             );
->>>>>>> a2e5fa07
 
                             if (isTrace) _logger.Trace($"Tx call gas {gasLimitUl}");
                             if (outputLength == 0)
@@ -2748,11 +2587,7 @@
                         {
                             if (spec.IsEip3540Enabled)
                             {
-                                if (!UpdateGas(GasCostOf.DataSize, ref gasAvailable)) // still undecided in EIP
-                                {
-                                    EndInstructionTraceError(EvmExceptionType.OutOfGas);
-                                    return CallResult.OutOfGasException;
-                                }
+                                if (!UpdateGas(GasCostOf.DataSize, ref gasAvailable)) goto OutOfGas;
 
                                 stack.PushUInt32(dataSection.Length);
                                 break;
@@ -2763,12 +2598,7 @@
                         {
                             if (spec.IsEip3540Enabled)
                             {
-
-                                if (!UpdateGas(GasCostOf.DataLoad, ref gasAvailable)) // still undecided in EIP
-                                {
-                                    EndInstructionTraceError(EvmExceptionType.OutOfGas);
-                                    return CallResult.OutOfGasException;
-                                }
+                                if (!UpdateGas(GasCostOf.DataLoad, ref gasAvailable)) goto OutOfGas;
 
                                 stack.PopUInt256(out UInt256 offset);
                                 int castedOffset = (int)offset;
@@ -2782,12 +2612,7 @@
                         {
                             if (spec.IsEip3540Enabled)
                             {
-
-                                if (!UpdateGas(GasCostOf.DataLoadN, ref gasAvailable)) // still undecided in EIP
-                                {
-                                    EndInstructionTraceError(EvmExceptionType.OutOfGas);
-                                    return CallResult.OutOfGasException;
-                                }
+                                if (!UpdateGas(GasCostOf.DataLoadN, ref gasAvailable)) goto OutOfGas;
 
                                 var castedOffset = (int)codeSection.Slice(programCounter, EvmObjectFormat.Eof1.TWO_BYTE_LENGTH).ReadEthUInt16();
                                 var bytes = dataSection[castedOffset..(castedOffset + 32)];
@@ -2800,12 +2625,7 @@
                         {
                             if (spec.IsEip3540Enabled)
                             {
-
-                                if (!UpdateGas(GasCostOf.DataCopy, ref gasAvailable)) // still undecided in EIP
-                                {
-                                    EndInstructionTraceError(EvmExceptionType.OutOfGas);
-                                    return CallResult.OutOfGasException;
-                                }
+                                if (!UpdateGas(GasCostOf.DataCopy, ref gasAvailable)) goto OutOfGas;
 
                                 stack.PopUInt256(out var memOffset);
                                 stack.PopUInt256(out var offset);
@@ -2813,7 +2633,7 @@
 
                                 if (size > UInt256.Zero)
                                 {
-                                    UpdateMemoryCost(in memOffset, size); // Note(Ayman) : needs fixing or double checking 
+                                    if (!UpdateMemoryCost(vmState, ref gasAvailable, in memOffset, size)) goto OutOfGas;
 
                                     ReadOnlySpan<byte> dataSectionSlice = dataSection.Slice((int)offset, (int)size);
                                     vmState.Memory.Save(in memOffset, dataSectionSlice);
@@ -2832,12 +2652,7 @@
                         {
                             if (spec.IsEip3540Enabled && vmState.ExecutionType.IsAnyCreateEof())
                             {
-
-                                if (!UpdateGas(GasCostOf.ReturnContract, ref gasAvailable)) // still undecided in EIP
-                                {
-                                    EndInstructionTraceError(EvmExceptionType.OutOfGas);
-                                    return CallResult.OutOfGasException;
-                                }
+                                if (!UpdateGas(GasCostOf.ReturnContract, ref gasAvailable)) goto OutOfGas;
 
                                 byte sectionIdx = codeSection[programCounter];
                                 stack.PopUInt256(out var aux_data_offset);
@@ -2846,7 +2661,7 @@
                                 ReadOnlySpan<byte> auxData = Span<byte>.Empty;
                                 if (aux_data_size > UInt256.Zero)
                                 {
-                                    UpdateMemoryCost(in aux_data_offset, aux_data_size); // Note(Ayman) : needs fixing or double checking 
+                                    if (!UpdateMemoryCost(vmState, ref gasAvailable, in aux_data_offset, aux_data_size)) goto OutOfGas;
                                     auxData = env.InputData.Slice((int)aux_data_offset, (int)aux_data_size).Span;
                                 }
 
@@ -2864,10 +2679,7 @@
                             {
                                 var currentContext = instruction == Instruction.CREATE3 ? ExecutionType.Create3 : ExecutionType.Create4;
                                 if (!UpdateGas(currentContext == ExecutionType.Create3 ? GasCostOf.Create3 : GasCostOf.Create4, ref gasAvailable)) // still undecided in EIP
-                                {
-                                    EndInstructionTraceError(EvmExceptionType.OutOfGas);
-                                    return CallResult.OutOfGasException;
-                                }
+                                    goto OutOfGas;
 
 
                                 byte initCodeIdx = instruction switch
@@ -2890,7 +2702,7 @@
                                 {
                                     if (initcodeSize > spec.MaxInitCodeSize)
                                     {
-                                        EndInstructionTraceError(EvmExceptionType.OutOfGas);
+                                        EndInstructionTraceError(gasAvailable, EvmExceptionType.OutOfGas);
                                         return CallResult.OutOfGasException;
                                     }
                                 }
@@ -2917,12 +2729,12 @@
                                     break;
                                 }
 
-                                EndInstructionTrace();
+                                EndInstructionTraceError(gasAvailable, EvmExceptionType.OutOfGas);
 
                                 long callGas = spec.Use63Over64Rule ? gasAvailable - gasAvailable / 64L : gasAvailable;
                                 if (!UpdateGas(callGas, ref gasAvailable))
                                 {
-                                    EndInstructionTraceError(EvmExceptionType.OutOfGas);
+                                    EndInstructionTraceError(gasAvailable, EvmExceptionType.OutOfGas);
                                     return CallResult.OutOfGasException;
                                 }
 
