--- conflicted
+++ resolved
@@ -29,13 +29,10 @@
 
 using System.Collections.Frozen;
 using System.Linq;
-<<<<<<< HEAD
+using System.Runtime.InteropServices;
 using System.Reflection.PortableExecutable;
 using System.Security.Cryptography;
 using DotNetty.Common.Utilities;
-=======
-using System.Runtime.InteropServices;
->>>>>>> 6bbce23d
 using System.Threading;
 
 using Int256;
@@ -45,19 +42,12 @@
 using SectionHeader = EOF.SectionHeader;
 
 using Nethermind.Core.Collections;
+using System.Diagnostics;
 
 public class VirtualMachine : IVirtualMachine
 {
-<<<<<<< HEAD
     public const int MaxCallDepth = EvmObjectFormat.Eof1.RETURN_STACK_MAX_HEIGHT;
-    internal static FrozenDictionary<AddressAsKey, ICodeInfo> PrecompileCode { get; } = InitializePrecompiledContracts();
-    internal static LruCache<ValueHash256, ICodeInfo> CodeCache { get; } = new(MemoryAllowance.CodeCacheSize, MemoryAllowance.CodeCacheSize, "VM bytecodes");
-
     private readonly static UInt256 P255Int = (UInt256)System.Numerics.BigInteger.Pow(2, 255);
-=======
-    public const int MaxCallDepth = 1024;
-    private static readonly UInt256 P255Int = (UInt256)System.Numerics.BigInteger.Pow(2, 255);
->>>>>>> 6bbce23d
     internal static ref readonly UInt256 P255 => ref P255Int;
     internal static readonly UInt256 BigInt256 = 256;
     internal static readonly UInt256 BigInt32 = 32;
@@ -89,67 +79,15 @@
         ILogManager? logManager)
     {
         ILogger logger = logManager?.GetClassLogger() ?? throw new ArgumentNullException(nameof(logManager));
-<<<<<<< HEAD
-        if (!logger.IsTrace)
-        {
-            _evm = new VirtualMachine<NotTracing>(blockhashProvider, specProvider, logger);
-        }
-        else
-        {
-            _evm = new VirtualMachine<IsTracing>(blockhashProvider, specProvider, logger);
-        }
-    }
-
-    public ICodeInfo GetCachedCodeInfo(IWorldState worldState, Address codeSource, IReleaseSpec spec)
-        => _evm.GetCachedCodeInfo(worldState, codeSource, spec);
-
-    public void InsertCode(ReadOnlyMemory<byte> code, Address codeOwner, IReleaseSpec spec)
-    {
-        _evm.InsertCode(code, codeOwner, spec);
-=======
         _evm = logger.IsTrace
             ? new VirtualMachine<IsTracing>(blockhashProvider, specProvider, codeInfoRepository, logger)
             : new VirtualMachine<NotTracing>(blockhashProvider, specProvider, codeInfoRepository, logger);
->>>>>>> 6bbce23d
     }
 
     public TransactionSubstate Run<TTracingActions>(EvmState state, IWorldState worldState, ITxTracer txTracer)
         where TTracingActions : struct, VirtualMachine.IIsTracing
         => _evm.Run<TTracingActions>(state, worldState, txTracer);
 
-<<<<<<< HEAD
-    private static FrozenDictionary<AddressAsKey, ICodeInfo> InitializePrecompiledContracts()
-    {
-        return new Dictionary<AddressAsKey, ICodeInfo>
-        {
-            [EcRecoverPrecompile.Address] = new CodeInfo(EcRecoverPrecompile.Instance),
-            [Sha256Precompile.Address] = new CodeInfo(Sha256Precompile.Instance),
-            [Ripemd160Precompile.Address] = new CodeInfo(Ripemd160Precompile.Instance),
-            [IdentityPrecompile.Address] = new CodeInfo(IdentityPrecompile.Instance),
-
-            [Bn254AddPrecompile.Address] = new CodeInfo(Bn254AddPrecompile.Instance),
-            [Bn254MulPrecompile.Address] = new CodeInfo(Bn254MulPrecompile.Instance),
-            [Bn254PairingPrecompile.Address] = new CodeInfo(Bn254PairingPrecompile.Instance),
-            [ModExpPrecompile.Address] = new CodeInfo(ModExpPrecompile.Instance),
-
-            [Blake2FPrecompile.Address] = new CodeInfo(Blake2FPrecompile.Instance),
-
-            [G1AddPrecompile.Address] = new CodeInfo(G1AddPrecompile.Instance),
-            [G1MulPrecompile.Address] = new CodeInfo(G1MulPrecompile.Instance),
-            [G1MultiExpPrecompile.Address] = new CodeInfo(G1MultiExpPrecompile.Instance),
-            [G2AddPrecompile.Address] = new CodeInfo(G2AddPrecompile.Instance),
-            [G2MulPrecompile.Address] = new CodeInfo(G2MulPrecompile.Instance),
-            [G2MultiExpPrecompile.Address] = new CodeInfo(G2MultiExpPrecompile.Instance),
-            [PairingPrecompile.Address] = new CodeInfo(PairingPrecompile.Instance),
-            [MapToG1Precompile.Address] = new CodeInfo(MapToG1Precompile.Instance),
-            [MapToG2Precompile.Address] = new CodeInfo(MapToG2Precompile.Instance),
-
-            [PointEvaluationPrecompile.Address] = new CodeInfo(PointEvaluationPrecompile.Instance),
-        }.ToFrozenDictionary();
-    }
-
-=======
->>>>>>> 6bbce23d
     internal readonly ref struct CallResult
     {
         public static CallResult InvalidSubroutineEntry => new(EvmExceptionType.InvalidSubroutineEntry);
@@ -162,12 +100,8 @@
         public static CallResult StackOverflowException => new(EvmExceptionType.StackOverflow); // TODO: use these to avoid CALL POP attacks
         public static CallResult StackUnderflowException => new(EvmExceptionType.StackUnderflow); // TODO: use these to avoid CALL POP attacks
         public static CallResult InvalidCodeException => new(EvmExceptionType.InvalidCode);
-<<<<<<< HEAD
-        public static CallResult Empty(int fromVersion) => new(Array.Empty<byte>(), null, fromVersion);
-=======
-        public static CallResult Empty => new(default, null);
         public static object BoxedEmpty { get; } = new object();
->>>>>>> 6bbce23d
+        public static CallResult Empty(int fromVersion) => new(default, null, fromVersion);
 
         public CallResult(EvmState stateToExecute)
         {
@@ -178,7 +112,7 @@
             ExceptionType = EvmExceptionType.None;
         }
 
-        public CallResult(byte[] output, bool? precompileSuccess, int fromVersion, bool shouldRevert = false, EvmExceptionType exceptionType = EvmExceptionType.None)
+        public CallResult(ReadOnlyMemory<byte> output, bool? precompileSuccess, int fromVersion, bool shouldRevert = false, EvmExceptionType exceptionType = EvmExceptionType.None)
         {
             StateToExecute = null;
             Output = (null, output);
@@ -188,11 +122,7 @@
             FromVersion = fromVersion;
         }
 
-<<<<<<< HEAD
-        public CallResult(int containerIndex, byte[] output, bool? precompileSuccess, int fromVersion, bool shouldRevert = false, EvmExceptionType exceptionType = EvmExceptionType.None)
-=======
-        public CallResult(ReadOnlyMemory<byte> output, bool? precompileSuccess, bool shouldRevert = false, EvmExceptionType exceptionType = EvmExceptionType.None)
->>>>>>> 6bbce23d
+        public CallResult(int containerIndex, ReadOnlyMemory<byte> output, bool? precompileSuccess, int fromVersion, bool shouldRevert = false, EvmExceptionType exceptionType = EvmExceptionType.None)
         {
             StateToExecute = null;
             Output = (containerIndex, output);
@@ -433,12 +363,12 @@
                         previousCallOutput = ZeroPaddedSpan.Empty;
                         if (previousState.ExecutionType.IsAnyCreateLegacy())
                         {
-<<<<<<< HEAD
                             long codeDepositGasCost = CodeDepositHandler.CalculateCost(callResult.Output.Bytes.Length, spec);
                             bool invalidCode = !CodeDepositHandler.CodeIsValid(spec, callResult.Output.Bytes, callResult.FromVersion);
                             if (gasAvailableForCodeDeposit >= codeDepositGasCost && !invalidCode)
                             {
-                                InsertCode(callResult.Output.Bytes, callCodeOwner, spec);
+                                ReadOnlyMemory<byte> code = callResult.Output.Bytes;
+                                _codeInfoRepository.InsertCode(_state, code, callCodeOwner, spec);
                                 currentState.GasAvailable -= codeDepositGasCost;
 
                                 if (_txTracer.IsTracingActions)
@@ -454,10 +384,6 @@
                                 {
                                     _state.DeleteAccount(callCodeOwner);
                                 }
-=======
-                            ReadOnlyMemory<byte> code = callResult.Output;
-                            _codeInfoRepository.InsertCode(_state, code, callCodeOwner, spec);
->>>>>>> 6bbce23d
 
                                 previousCallResult = BytesZero;
                                 previousStateSucceeded = false;
@@ -496,7 +422,8 @@
                             long codeDepositGasCost = CodeDepositHandler.CalculateCost(bytecodeResultArray.Length, spec);
                             if (gasAvailableForCodeDeposit >= codeDepositGasCost && !invalidCode)
                             {
-                                InsertCode(bytecodeResultArray, callCodeOwner, spec);
+                                ReadOnlyMemory<byte> code = callResult.Output.Bytes;
+                                _codeInfoRepository.InsertCode(_state, code, callCodeOwner, spec); 
                                 currentState.GasAvailable -= codeDepositGasCost;
 
                                 if (_txTracer.IsTracingActions)
@@ -618,53 +545,6 @@
         }
     }
 
-<<<<<<< HEAD
-    public ICodeInfo GetCachedCodeInfo(IWorldState worldState, Address codeSource, IReleaseSpec vmSpec)
-    {
-        if (codeSource.IsPrecompile(vmSpec))
-        {
-            return PrecompileCode[codeSource];
-        }
-
-        ICodeInfo cachedCodeInfo = null;
-        ValueHash256 codeHash = worldState.GetCodeHash(codeSource);
-        if (codeHash == Keccak.OfAnEmptyString.ValueHash256)
-        {
-            cachedCodeInfo = CodeInfo.Empty;
-        }
-
-        cachedCodeInfo ??= CodeCache.Get(codeHash);
-        if (cachedCodeInfo is null)
-        {
-            byte[]? code = worldState.GetCode(codeHash);
-
-            if (code is null)
-            {
-                MissingCode(codeSource, codeHash);
-            }
-
-            cachedCodeInfo = CodeInfoFactory.CreateCodeInfo(code, vmSpec);
-            CodeCache.Set(codeHash, cachedCodeInfo);
-        }
-        else
-        {
-            Nethermind.Db.Metrics.CodeDbCache++;
-            // need to touch code so that any collectors that track database access are informed
-            worldState.TouchCode(codeHash);
-        }
-
-        return cachedCodeInfo;
-
-        [DoesNotReturn]
-        [StackTraceHidden]
-        static void MissingCode(Address codeSource, in ValueHash256 codeHash)
-        {
-            throw new NullReferenceException($"Code {codeHash} missing in the state for address {codeSource}");
-        }
-    }
-
-=======
->>>>>>> 6bbce23d
     private static bool UpdateGas(long gasCost, ref long gasAvailable)
     {
         if (gasAvailable < gasCost)
@@ -793,11 +673,7 @@
         try
         {
             (ReadOnlyMemory<byte> output, bool success) = precompile.Run(callData, spec);
-<<<<<<< HEAD
-            CallResult callResult = new(output.ToArray(), success, 0, !success);
-=======
-            CallResult callResult = new(output, success, !success);
->>>>>>> 6bbce23d
+            CallResult callResult = new(output, success, 0, !success);
             return callResult;
         }
         catch (DllNotFoundException exception)
@@ -808,11 +684,7 @@
         catch (Exception exception)
         {
             if (_logger.IsError) _logger.Error($"Precompiled contract ({precompile.GetType()}) execution exception", exception);
-<<<<<<< HEAD
-            CallResult callResult = new(Array.Empty<byte>(), false, 0, true);
-=======
-            CallResult callResult = new(default, false, true);
->>>>>>> 6bbce23d
+            CallResult callResult = new(default, false, 0, true);
             return callResult;
         }
     }
@@ -926,12 +798,8 @@
         SkipInit(out StorageCell storageCell);
         object returnData;
         ZeroPaddedSpan slice;
-<<<<<<< HEAD
+        bool isCancelable = _txTracer.IsCancelable;
         uint codeLength = (uint)codeSection.Length;
-=======
-        bool isCancelable = _txTracer.IsCancelable;
-        uint codeLength = (uint)code.Length;
->>>>>>> 6bbce23d
         while ((uint)programCounter < codeLength)
         {
 #if DEBUG
@@ -1552,8 +1420,7 @@
                         if (!result.IsZero)
                         {
 
-<<<<<<< HEAD
-                            ReadOnlyMemory<byte> externalCode = GetCachedCodeInfo(_worldState, address, spec).MachineCode;
+                            ReadOnlyMemory<byte> externalCode = _codeInfoRepository.GetCachedCodeInfo(_worldState, address, spec).MachineCode;
 
                             if(spec.IsEofEnabled && EvmObjectFormat.IsEof(externalCode.Span, out _ ))
                             {
@@ -1564,10 +1431,6 @@
                             }
 
                             if (!UpdateMemoryCost(vmState, ref gasAvailable, in a, result)) goto OutOfGas;
-=======
-                            ReadOnlyMemory<byte> externalCode = _codeInfoRepository.GetCachedCodeInfo(_worldState, address, spec).MachineCode;
-                            slice = externalCode.SliceWithZeroPadding(b, (int)result);
->>>>>>> 6bbce23d
                             vmState.Memory.Save(in a, in slice);
 
                             if (typeof(TTracingInstructions) == typeof(IsTracing))
@@ -1823,7 +1686,7 @@
                         gasAvailable -= GasCostOf.Mid;
 
                         if (!stack.PopUInt256(out result)) goto StackUnderflow;
-                        if (!Jump(result, ref programCounter, in env)) goto InvalidJumpDestination;
+                        if (!Jump(env.CodeInfo as CodeInfo, result, ref programCounter, in env)) goto InvalidJumpDestination;
                         break;
                     }
                 case Instruction.JUMPI:
@@ -1834,7 +1697,7 @@
                         bytes = stack.PopWord256();
                         if (!bytes.SequenceEqual(BytesZero32))
                         {
-                            if (!Jump(result, ref programCounter, in env)) goto InvalidJumpDestination;
+                            if (!Jump(env.CodeInfo as CodeInfo, result, ref programCounter, in env)) goto InvalidJumpDestination;
                         }
 
                         break;
@@ -2052,14 +1915,12 @@
                         goto DataReturnNoTrace;
                     }
                 case Instruction.EOFCREATE:
-                case Instruction.TXCREATE:
                     {
                         if (!spec.IsEofEnabled || !(env.CodeInfo.Version > 0))
                         {
                             goto InvalidInstruction;
                         }
 
-                        Metrics.Creates++;
                         if (vmState.IsStatic) goto StaticCallViolation;
 
                         UpdateCurrentState(vmState, programCounter, gasAvailable, stack.Head, sectionIndex);
@@ -2275,23 +2136,6 @@
 
                             break;
                         }
-<<<<<<< HEAD
-                        else
-                        {
-                            if (!spec.SubroutinesEnabled) goto InvalidInstruction;
-
-                            gasAvailable -= GasCostOf.Low;
-
-                            if (vmState.ReturnStackHead == 0)
-                            {
-                                goto InvalidSubroutineReturn;
-                            }
-
-                            programCounter = vmState.ReturnStack[--vmState.ReturnStackHead].Offset;
-                            break;
-                        }
-=======
->>>>>>> 6bbce23d
                     }
                 case Instruction.MCOPY:
                     {
@@ -2314,28 +2158,6 @@
 
                             break;
                         }
-<<<<<<< HEAD
-                        else
-                        {
-                            if (!spec.SubroutinesEnabled) goto InvalidInstruction;
-
-                            gasAvailable -= GasCostOf.High;
-
-                            if (vmState.ReturnStackHead == EvmStack.ReturnStackSize) goto StackOverflow;
-
-                            vmState.ReturnStack[vmState.ReturnStackHead++] = new EvmState.ReturnState
-                            {
-                                Offset = programCounter
-                            }; ;
-
-                            if (!stack.PopUInt256(out UInt256 jumpDest)) goto StackUnderflow;
-                            if (!Jump(jumpDest, ref programCounter, in env, true)) goto InvalidJumpDestination;
-                            programCounter++;
-
-                            break;
-                        }
-=======
->>>>>>> 6bbce23d
                     }
                 case Instruction.RJUMP:
                     {
@@ -2625,7 +2447,12 @@
         exceptionType = EvmExceptionType.AccessViolation;
     ReturnFailure:
         return GetFailureReturn<TTracingInstructions>(gasAvailable, exceptionType);
-
+    InvalidSubroutineEntry:
+        exceptionType = EvmExceptionType.InvalidSubroutineEntry;
+        goto ReturnFailure;
+    StackOverflow:
+        exceptionType = EvmExceptionType.StackOverflow;
+        goto ReturnFailure;
         [DoesNotReturn]
         static void ThrowOperationCanceledException() =>
             throw new OperationCanceledException("Cancellation Requested");
@@ -2635,8 +2462,7 @@
     [MethodImpl(MethodImplOptions.NoInlining)]
     private void InstructionExtCodeSize<TTracingInstructions>(Address address, ref EvmStack<TTracingInstructions> stack, IReleaseSpec spec) where TTracingInstructions : struct, IIsTracing
     {
-<<<<<<< HEAD
-        ReadOnlyMemory<byte> accountCode = GetCachedCodeInfo(_worldState, address, spec).MachineCode;
+        ReadOnlyMemory<byte> accountCode = _codeInfoRepository.GetCachedCodeInfo(_worldState, address, spec).MachineCode;
         if (spec.IsEofEnabled && EvmObjectFormat.IsEof(accountCode.Span, out _))
         {
             stack.PushUInt256(2);
@@ -2646,11 +2472,6 @@
             UInt256 result = (UInt256)accountCode.Length;
             stack.PushUInt256(in result);
         }
-=======
-        ReadOnlyMemory<byte> accountCode = _codeInfoRepository.GetCachedCodeInfo(_worldState, address, spec).MachineCode;
-        UInt256 result = (UInt256)accountCode.Span.Length;
-        stack.PushUInt256(in result);
->>>>>>> 6bbce23d
     }
 
     [SkipLocalsInit]
@@ -2852,8 +2673,6 @@
         returnData = null;
         ref readonly ExecutionEnvironment env = ref vmState.Env;
 
-        Metrics.Calls++;
-
         if (instruction == Instruction.EXTDELEGATECALL && !spec.DelegateCallEnabled ||
             instruction == Instruction.EXTSTATICCALL && !spec.StaticCallEnabled) return EvmExceptionType.BadInstruction;
 
@@ -2896,7 +2715,7 @@
             _logger.Trace($"transfer value {transferValue}");
         }
 
-        ICodeInfo targetCodeInfo = GetCachedCodeInfo(_worldState, codeSource, spec);
+        ICodeInfo targetCodeInfo = _codeInfoRepository.GetCachedCodeInfo(_worldState, codeSource, spec);
 
         if (instruction is Instruction.EXTDELEGATECALL
                             && targetCodeInfo is not EofCodeInfo)
@@ -2976,7 +2795,7 @@
             transferValue: transferValue,
             value: callValue,
             inputData: callData,
-            codeInfo: GetCachedCodeInfo(_worldState, codeSource, spec)
+            codeInfo: _codeInfoRepository.GetCachedCodeInfo(_worldState, codeSource, spec)
         );
         if (typeof(TLogger) == typeof(IsTracing)) _logger.Trace($"Tx call gas {gasLimitUl}");
 
@@ -3099,32 +2918,8 @@
         if (!UpdateMemoryCost(vmState, ref gasAvailable, in dataOffset, dataSize)) return (EvmExceptionType.OutOfGas, null);
 
         ReadOnlyMemory<byte> initCode = ReadOnlyMemory<byte>.Empty;
-        switch(instruction)
-        {
-            case Instruction.EOFCREATE :
-                {
-                    int initCodeIdx = codeSection[vmState.ProgramCounter++];
-                    initCode = env.CodeInfo.ContainerSection(initCodeIdx);
-                    break;
-                }
-            case Instruction.TXCREATE :
-                {
-                    byte[] initContainerHash = stack.PopWord256().ToArray();
-                    var initcode = env.TxExecutionContext.InitCodes?.First(
-                        initcode => initContainerHash == Keccak.Compute(initcode).Bytes
-                    );
-                    if(initcode is null)
-                    {
-                        _returnDataBuffer = Array.Empty<byte>();
-                        stack.PushZero();
-                        return (EvmExceptionType.None, null);
-                    } else
-                    {
-                        initCode = initcode;
-                    }
-                    break;
-                }
-        };
+        int initCodeIdx = codeSection[vmState.ProgramCounter++];
+        initCode = env.CodeInfo.ContainerSection(initCodeIdx);
 
         //EIP-3860
         if (spec.IsEip3860Enabled)
@@ -3132,8 +2927,7 @@
             if (initCode.Length > spec.MaxInitCodeSize) return (EvmExceptionType.InvalidCode, null);
         }
 
-        long gasCost = (instruction is Instruction.TXCREATE && spec.IsEip3860Enabled ? GasCostOf.InitCodeWord * EvmPooledMemory.Div32Ceiling((UInt256)initCode.Length) : 0) +
-                        GasCostOf.Sha3Word * EvmPooledMemory.Div32Ceiling((UInt256)initCode.Length);
+        long gasCost = GasCostOf.Sha3Word * EvmPooledMemory.Div32Ceiling((UInt256)initCode.Length);
 
         if (!UpdateGas(gasCost, ref gasAvailable)) return (EvmExceptionType.OutOfGas, null);
 
@@ -3184,7 +2978,7 @@
         Snapshot snapshot = _worldState.TakeSnapshot();
 
         bool accountExists = _state.AccountExists(contractAddress);
-        if (accountExists && (GetCachedCodeInfo(_worldState, contractAddress, spec).MachineCode.Length != 0 ||
+        if (accountExists && (_codeInfoRepository.GetCachedCodeInfo(_worldState, contractAddress, spec).MachineCode.Length != 0 ||
                               _state.GetNonce(contractAddress) != 0))
         {
             /* we get the snapshot before this as there is a possibility with that we will touch an empty account and remove it even if the REVERT operation follows */
@@ -3225,7 +3019,6 @@
             instruction switch
             {
                 Instruction.EOFCREATE => ExecutionType.EOFCREATE,
-                Instruction.TXCREATE => ExecutionType.TXCREATE,
                 _ => throw new UnreachableException()
             },
             false,
@@ -3356,15 +3149,14 @@
 
         _state.SubtractFromBalance(env.ExecutingAccount, value, spec);
 
-<<<<<<< HEAD
-        ICodeInfo codeinfo = CodeInfoFactory.CreateCodeInfo(initCode.ToArray(), spec);
-=======
         // Do not add the initCode to the cache as it is
         // pointing to data in this tx and will become invalid
         // for another tx as returned to pool.
-        CodeInfo codeInfo = new(initCode);
-        codeInfo.AnalyseInBackgroundIfRequired();
->>>>>>> 6bbce23d
+        ICodeInfo codeinfo = CodeInfoFactory.CreateCodeInfo(initCode.ToArray(), spec);
+        if(codeinfo is CodeInfo classicalCode)
+        {
+            classicalCode.AnalyseInBackgroundIfRequired();
+        }
 
         ExecutionEnvironment callEnv = new
         (
@@ -3646,7 +3438,7 @@
         return true;
     }
 
-    private static bool Jump(in UInt256 jumpDest, ref int programCounter, in ExecutionEnvironment env)
+    private static bool Jump(CodeInfo codeinfo, in UInt256 jumpDest, ref int programCounter, in ExecutionEnvironment env)
     {
         if (jumpDest > int.MaxValue)
         {
@@ -3656,7 +3448,7 @@
         }
 
         int jumpDestInt = (int)jumpDest;
-        if (!env.CodeInfo.ValidateJump(jumpDestInt))
+        if (!codeinfo.ValidateJump(jumpDestInt))
         {
             // https://github.com/NethermindEth/nethermind/issues/140
             // TODO: add a test, validating inside the condition was not covered by existing tests and fails on 61363 Ropsten
