
// SPDX-FileCopyrightText: 2022 Demerzel Solutions Limited
// SPDX-License-Identifier: LGPL-3.0-only

using System;
using System.Collections.Generic;
using System.Runtime.CompilerServices;
using Nethermind.Core;
using Nethermind.Core.Crypto;
using Nethermind.Core.Extensions;
using Nethermind.Core.Specs;
using Nethermind.Evm.CodeAnalysis;
using Nethermind.Evm.Precompiles;
using Nethermind.Evm.Tracing;
using Nethermind.Logging;
using Nethermind.State;
using System.Diagnostics.CodeAnalysis;
using System.Runtime.Intrinsics;
using static Nethermind.Evm.VirtualMachine;
using static System.Runtime.CompilerServices.Unsafe;

#if DEBUG
using Nethermind.Evm.Tracing.Debugger;
#endif

[assembly: InternalsVisibleTo("Nethermind.Evm.Test")]

namespace Nethermind.Evm;

using System.Collections.Frozen;
using System.Linq;
using System.Runtime.InteropServices;
using System.Threading;

using Int256;
using Nethermind.Crypto;

using Nethermind.Core.Collections;

public class VirtualMachine : IVirtualMachine
{
    public const int MaxCallDepth = 1024;
    private static readonly UInt256 P255Int = (UInt256)System.Numerics.BigInteger.Pow(2, 255);
    internal static ref readonly UInt256 P255 => ref P255Int;
    internal static readonly UInt256 BigInt256 = 256;
    internal static readonly UInt256 BigInt32 = 32;

    internal static readonly byte[] BytesZero = [0];

    internal static readonly byte[] BytesZero32 =
    {
        0, 0, 0, 0, 0, 0, 0, 0,
        0, 0, 0, 0, 0, 0, 0, 0,
        0, 0, 0, 0, 0, 0, 0, 0,
        0, 0, 0, 0, 0, 0, 0, 0
    };

    internal static readonly byte[] BytesMax32 =
    {
        255, 255, 255, 255, 255, 255, 255, 255,
        255, 255, 255, 255, 255, 255, 255, 255,
        255, 255, 255, 255, 255, 255, 255, 255,
        255, 255, 255, 255, 255, 255, 255, 255
    };

    private readonly IVirtualMachine _evm;

    public VirtualMachine(
        IBlockhashProvider? blockhashProvider,
        ISpecProvider? specProvider,
        ICodeInfoRepository codeInfoRepository,
        ILogManager? logManager)
    {
        ILogger logger = logManager?.GetClassLogger() ?? throw new ArgumentNullException(nameof(logManager));
<<<<<<< HEAD
        if (!logger.IsTrace)
        {
            _evm = new VirtualMachine<NotTracing>(blockhashProvider, specProvider, logger);
        }
        else
        {
            _evm = new VirtualMachine<IsTracing>(blockhashProvider, specProvider, logger);
        }
    }

    public CodeInfo GetCachedCodeInfo(IWorldState worldState, Address codeSource, IReleaseSpec spec)
        => _evm.GetCachedCodeInfo(worldState, codeSource, spec);

    public void InsertCode(ReadOnlyMemory<byte> code, Address codeOwner, IReleaseSpec spec, bool isSystemEnv)
    {
        _evm.InsertCode(code, codeOwner, spec, isSystemEnv);
=======
        _evm = logger.IsTrace
            ? new VirtualMachine<IsTracing>(blockhashProvider, specProvider, codeInfoRepository, logger)
            : new VirtualMachine<NotTracing>(blockhashProvider, specProvider, codeInfoRepository, logger);
>>>>>>> 4fee4bfe
    }

    public TransactionSubstate Run<TTracingActions>(EvmState state, IWorldState worldState, ITxTracer txTracer)
        where TTracingActions : struct, VirtualMachine.IIsTracing
        => _evm.Run<TTracingActions>(state, worldState, txTracer);

    internal readonly ref struct CallResult
    {
        public static CallResult InvalidSubroutineEntry => new(EvmExceptionType.InvalidSubroutineEntry);
        public static CallResult InvalidSubroutineReturn => new(EvmExceptionType.InvalidSubroutineReturn);
        public static CallResult OutOfGasException => new(EvmExceptionType.OutOfGas);
        public static CallResult AccessViolationException => new(EvmExceptionType.AccessViolation);
        public static CallResult InvalidJumpDestination => new(EvmExceptionType.InvalidJumpDestination);
        public static CallResult InvalidInstructionException => new(EvmExceptionType.BadInstruction);
        public static CallResult StaticCallViolationException => new(EvmExceptionType.StaticCallViolation);
        public static CallResult StackOverflowException => new(EvmExceptionType.StackOverflow); // TODO: use these to avoid CALL POP attacks
        public static CallResult StackUnderflowException => new(EvmExceptionType.StackUnderflow); // TODO: use these to avoid CALL POP attacks
        public static CallResult InvalidCodeException => new(EvmExceptionType.InvalidCode);
<<<<<<< HEAD
        public static CallResult AuthorizedNotSet => new(EvmExceptionType.AuthorizedNotSet);

        public static CallResult Empty => new(Array.Empty<byte>(), null);
=======
        public static CallResult Empty => new(default, null);
        public static object BoxedEmpty { get; } = new object();
>>>>>>> 4fee4bfe

        public CallResult(EvmState stateToExecute)
        {
            StateToExecute = stateToExecute;
            Output = Array.Empty<byte>();
            PrecompileSuccess = null;
            ShouldRevert = false;
            ExceptionType = EvmExceptionType.None;
        }

        private CallResult(EvmExceptionType exceptionType)
        {
            StateToExecute = null;
            Output = StatusCode.FailureBytes;
            PrecompileSuccess = null;
            ShouldRevert = false;
            ExceptionType = exceptionType;
        }

        public CallResult(ReadOnlyMemory<byte> output, bool? precompileSuccess, bool shouldRevert = false, EvmExceptionType exceptionType = EvmExceptionType.None)
        {
            StateToExecute = null;
            Output = output;
            PrecompileSuccess = precompileSuccess;
            ShouldRevert = shouldRevert;
            ExceptionType = exceptionType;
        }

        public EvmState? StateToExecute { get; }
        public ReadOnlyMemory<byte> Output { get; }
        public EvmExceptionType ExceptionType { get; }
        public bool ShouldRevert { get; }
        public bool? PrecompileSuccess { get; } // TODO: check this behaviour as it seems it is required and previously that was not the case
        public bool IsReturn => StateToExecute is null;
        public bool IsException => ExceptionType != EvmExceptionType.None;
    }

    public interface IIsTracing { }
    public readonly struct NotTracing : IIsTracing { }
    public readonly struct IsTracing : IIsTracing { }
}

internal sealed class VirtualMachine<TLogger> : IVirtualMachine where TLogger : struct, IIsTracing
{
    private readonly byte[] _chainId;

    private readonly IBlockhashProvider _blockhashProvider;
    private readonly ISpecProvider _specProvider;
    private readonly ILogger _logger;
    private IWorldState _worldState;
    private IWorldState _state = null!;
    private readonly Stack<EvmState> _stateStack = new();
    private (Address Address, bool ShouldDelete) _parityTouchBugAccount = (Address.FromNumber(3), false);
    private ReadOnlyMemory<byte> _returnDataBuffer = Array.Empty<byte>();
    private ITxTracer _txTracer = NullTxTracer.Instance;
    private readonly ICodeInfoRepository _codeInfoRepository;

    private EthereumEcdsa _ecdsa;

    public VirtualMachine(
        IBlockhashProvider? blockhashProvider,
        ISpecProvider? specProvider,
        ICodeInfoRepository codeInfoRepository,
        ILogger? logger)
    {
        _logger = logger ?? throw new ArgumentNullException(nameof(logger));
        _blockhashProvider = blockhashProvider ?? throw new ArgumentNullException(nameof(blockhashProvider));
        _specProvider = specProvider ?? throw new ArgumentNullException(nameof(specProvider));
        _codeInfoRepository = codeInfoRepository ?? throw new ArgumentNullException(nameof(codeInfoRepository));
        _chainId = ((UInt256)specProvider.ChainId).ToBigEndian();
        _ecdsa = new EthereumEcdsa(specProvider.ChainId, LimboLogs.Instance);
    }

    public TransactionSubstate Run<TTracingActions>(EvmState state, IWorldState worldState, ITxTracer txTracer)
        where TTracingActions : struct, IIsTracing
    {
        _txTracer = txTracer;
        _state = worldState;
        _worldState = worldState;

        IReleaseSpec spec = _specProvider.GetSpec(state.Env.TxExecutionContext.BlockExecutionContext.Header.Number, state.Env.TxExecutionContext.BlockExecutionContext.Header.Timestamp);
        EvmState currentState = state;
        ReadOnlyMemory<byte>? previousCallResult = null;
        ZeroPaddedSpan previousCallOutput = ZeroPaddedSpan.Empty;
        UInt256 previousCallOutputDestination = UInt256.Zero;
        bool isTracing = _txTracer.IsTracing;

        while (true)
        {
            if (!currentState.IsContinuation)
            {
                _returnDataBuffer = Array.Empty<byte>();
            }

            try
            {
                CallResult callResult;
                if (currentState.IsPrecompile)
                {
                    if (typeof(TTracingActions) == typeof(IsTracing))
                    {
                        _txTracer.ReportAction(currentState.GasAvailable, currentState.Env.Value, currentState.From, currentState.To, currentState.Env.InputData, currentState.ExecutionType, true);
                    }

                    callResult = ExecutePrecompile(currentState, spec);

                    if (!callResult.PrecompileSuccess.Value)
                    {
                        if (currentState.IsPrecompile && currentState.IsTopLevel)
                        {
                            Metrics.EvmExceptions++;
                            // TODO: when direct / calls are treated same we should not need such differentiation
                            throw new PrecompileExecutionFailureException();
                        }

                        // TODO: testing it as it seems the way to pass zkSNARKs tests
                        currentState.GasAvailable = 0;
                    }
                }
                else
                {
                    if (typeof(TTracingActions) == typeof(IsTracing) && !currentState.IsContinuation)
                    {
                        _txTracer.ReportAction(currentState.GasAvailable,
                            currentState.Env.Value,
                            currentState.From,
                            currentState.To,
                            currentState.ExecutionType.IsAnyCreate()
                                ? currentState.Env.CodeInfo.MachineCode
                                : currentState.Env.InputData,
                            currentState.ExecutionType);

                        if (_txTracer.IsTracingCode) _txTracer.ReportByteCode(currentState.Env.CodeInfo.MachineCode);
                    }

                    callResult = !_txTracer.IsTracingInstructions
                        ? ExecuteCall<NotTracing>(currentState, previousCallResult, previousCallOutput, previousCallOutputDestination, spec)
                        : ExecuteCall<IsTracing>(currentState, previousCallResult, previousCallOutput, previousCallOutputDestination, spec);

                    if (!callResult.IsReturn)
                    {
                        _stateStack.Push(currentState);
                        currentState = callResult.StateToExecute;
                        previousCallResult = null; // TODO: testing on ropsten sync, write VirtualMachineTest for this case as it was not covered by Ethereum tests (failing block 9411 on Ropsten https://ropsten.etherscan.io/vmtrace?txhash=0x666194d15c14c54fffafab1a04c08064af165870ef9a87f65711dcce7ed27fe1)
                        _returnDataBuffer = Array.Empty<byte>();
                        previousCallOutput = ZeroPaddedSpan.Empty;
                        continue;
                    }

                    if (callResult.IsException)
                    {
                        if (typeof(TTracingActions) == typeof(IsTracing)) _txTracer.ReportActionError(callResult.ExceptionType);
                        _worldState.Restore(currentState.Snapshot);

                        RevertParityTouchBugAccount(spec, state.Env.IsSystemEnv);

                        if (currentState.IsTopLevel)
                        {
                            return new TransactionSubstate(callResult.ExceptionType, isTracing);
                        }

                        previousCallResult = StatusCode.FailureBytes;
                        previousCallOutputDestination = UInt256.Zero;
                        _returnDataBuffer = Array.Empty<byte>();
                        previousCallOutput = ZeroPaddedSpan.Empty;

                        currentState.Dispose();
                        currentState = _stateStack.Pop();
                        currentState.IsContinuation = true;
                        continue;
                    }
                }

                if (currentState.IsTopLevel)
                {
                    if (typeof(TTracingActions) == typeof(IsTracing))
                    {
                        long codeDepositGasCost = CodeDepositHandler.CalculateCost(callResult.Output.Length, spec);

                        if (callResult.IsException)
                        {
                            _txTracer.ReportActionError(callResult.ExceptionType);
                        }
                        else if (callResult.ShouldRevert)
                        {
                            _txTracer.ReportActionRevert(currentState.ExecutionType.IsAnyCreate()
                                    ? currentState.GasAvailable - codeDepositGasCost
                                    : currentState.GasAvailable,
                                callResult.Output);
                        }
                        else
                        {
                            if (currentState.ExecutionType.IsAnyCreate() && currentState.GasAvailable < codeDepositGasCost)
                            {
                                if (spec.ChargeForTopLevelCreate)
                                {
                                    _txTracer.ReportActionError(EvmExceptionType.OutOfGas);
                                }
                                else
                                {
                                    _txTracer.ReportActionEnd(currentState.GasAvailable, currentState.To, callResult.Output);
                                }
                            }
                            // Reject code starting with 0xEF if EIP-3541 is enabled.
                            else if (currentState.ExecutionType.IsAnyCreate() && CodeDepositHandler.CodeIsInvalid(spec, callResult.Output))
                            {
                                _txTracer.ReportActionError(EvmExceptionType.InvalidCode);
                            }
                            else
                            {
                                if (currentState.ExecutionType.IsAnyCreate())
                                {
                                    _txTracer.ReportActionEnd(currentState.GasAvailable - codeDepositGasCost, currentState.To, callResult.Output);
                                }
                                else
                                {
                                    _txTracer.ReportActionEnd(currentState.GasAvailable, _returnDataBuffer);
                                }
                            }
                        }
                    }

                    return new TransactionSubstate(
                        callResult.Output,
                        currentState.Refund,
                        (IReadOnlyCollection<Address>)currentState.DestroyList,
                        (IReadOnlyCollection<LogEntry>)currentState.Logs,
                        callResult.ShouldRevert,
                        isTracerConnected: isTracing,
                        _logger);
                }

                Address callCodeOwner = currentState.Env.ExecutingAccount;
                using EvmState previousState = currentState;
                currentState = _stateStack.Pop();
                currentState.IsContinuation = true;
                currentState.GasAvailable += previousState.GasAvailable;
                bool previousStateSucceeded = true;

                if (!callResult.ShouldRevert)
                {
                    long gasAvailableForCodeDeposit = previousState.GasAvailable; // TODO: refactor, this is to fix 61363 Ropsten
                    if (previousState.ExecutionType.IsAnyCreate())
                    {
                        previousCallResult = callCodeOwner.Bytes;
                        previousCallOutputDestination = UInt256.Zero;
                        _returnDataBuffer = Array.Empty<byte>();
                        previousCallOutput = ZeroPaddedSpan.Empty;

                        long codeDepositGasCost = CodeDepositHandler.CalculateCost(callResult.Output.Length, spec);
                        bool invalidCode = CodeDepositHandler.CodeIsInvalid(spec, callResult.Output);
                        if (gasAvailableForCodeDeposit >= codeDepositGasCost && !invalidCode)
                        {
                            ReadOnlyMemory<byte> code = callResult.Output;
<<<<<<< HEAD
                            InsertCode(code, callCodeOwner, spec, state.Env.IsSystemEnv);
=======
                            _codeInfoRepository.InsertCode(_state, code, callCodeOwner, spec);

>>>>>>> 4fee4bfe
                            currentState.GasAvailable -= codeDepositGasCost;

                            if (typeof(TTracingActions) == typeof(IsTracing))
                            {
                                _txTracer.ReportActionEnd(previousState.GasAvailable - codeDepositGasCost, callCodeOwner, callResult.Output);
                            }
                        }
                        else if (spec.FailOnOutOfGasCodeDeposit || invalidCode)
                        {
                            currentState.GasAvailable -= gasAvailableForCodeDeposit;
                            worldState.Restore(previousState.Snapshot);
                            if (!previousState.IsCreateOnPreExistingAccount)
                            {
                                _state.DeleteAccount(callCodeOwner);
                            }

                            previousCallResult = BytesZero;
                            previousStateSucceeded = false;

                            if (typeof(TTracingActions) == typeof(IsTracing))
                            {
                                _txTracer.ReportActionError(invalidCode ? EvmExceptionType.InvalidCode : EvmExceptionType.OutOfGas);
                            }
                        }
                        else if (typeof(TTracingActions) == typeof(IsTracing))
                        {
                            _txTracer.ReportActionEnd(0L, callCodeOwner, callResult.Output);
                        }
                    }
                    else
                    {
                        _returnDataBuffer = callResult.Output;
                        previousCallResult = callResult.PrecompileSuccess.HasValue ? (callResult.PrecompileSuccess.Value ? StatusCode.SuccessBytes : StatusCode.FailureBytes) : StatusCode.SuccessBytes;
                        previousCallOutput = callResult.Output.Span.SliceWithZeroPadding(0, Math.Min(callResult.Output.Length, (int)previousState.OutputLength));
                        previousCallOutputDestination = (ulong)previousState.OutputDestination;
                        if (previousState.IsPrecompile)
                        {
                            // parity induced if else for vmtrace
                            if (_txTracer.IsTracingInstructions)
                            {
                                _txTracer.ReportMemoryChange((long)previousCallOutputDestination, previousCallOutput);
                            }
                        }

                        if (typeof(TTracingActions) == typeof(IsTracing))
                        {
                            _txTracer.ReportActionEnd(previousState.GasAvailable, _returnDataBuffer);
                        }
                    }

                    if (previousStateSucceeded)
                    {
                        previousState.CommitToParent(currentState);
                    }
                }
                else
                {
                    worldState.Restore(previousState.Snapshot);
                    _returnDataBuffer = callResult.Output;
                    previousCallResult = StatusCode.FailureBytes;
                    previousCallOutput = callResult.Output.Span.SliceWithZeroPadding(0, Math.Min(callResult.Output.Length, (int)previousState.OutputLength));
                    previousCallOutputDestination = (ulong)previousState.OutputDestination;


                    if (typeof(TTracingActions) == typeof(IsTracing))
                    {
                        _txTracer.ReportActionRevert(previousState.GasAvailable, callResult.Output);
                    }
                }
            }
            catch (Exception ex) when (ex is EvmException or OverflowException)
            {
                if (typeof(TLogger) == typeof(IsTracing)) _logger.Trace($"exception ({ex.GetType().Name}) in {currentState.ExecutionType} at depth {currentState.Env.CallDepth} - restoring snapshot");

                _worldState.Restore(currentState.Snapshot);

                RevertParityTouchBugAccount(spec, state.Env.IsSystemEnv);

                if (txTracer.IsTracingInstructions)
                {
                    txTracer.ReportOperationRemainingGas(0);
                    txTracer.ReportOperationError(ex is EvmException evmException ? evmException.ExceptionType : EvmExceptionType.Other);
                }

                if (typeof(TTracingActions) == typeof(IsTracing))
                {
                    EvmException evmException = ex as EvmException;
                    _txTracer.ReportActionError(evmException?.ExceptionType ?? EvmExceptionType.Other);
                }

                if (currentState.IsTopLevel)
                {
                    return new TransactionSubstate(ex is OverflowException ? EvmExceptionType.Other : (ex as EvmException).ExceptionType, isTracing);
                }

                previousCallResult = StatusCode.FailureBytes;
                previousCallOutputDestination = UInt256.Zero;
                _returnDataBuffer = Array.Empty<byte>();
                previousCallOutput = ZeroPaddedSpan.Empty;

                currentState.Dispose();
                currentState = _stateStack.Pop();
                currentState.IsContinuation = true;
            }
        }
    }

<<<<<<< HEAD
    public void InsertCode(ReadOnlyMemory<byte> code, Address callCodeOwner, IReleaseSpec spec, bool IsSystemTxEnv)
    {
        var codeInfo = new CodeInfo(code);
        // Start generating the JumpDestinationBitmap in background.
        ThreadPool.UnsafeQueueUserWorkItem(codeInfo, preferLocal: false);

        Hash256 codeHash = code.Length == 0 ? Keccak.OfAnEmptyString : Keccak.Compute(code.Span);
        _state.InsertCode(callCodeOwner, codeHash, code, spec, IsSystemTxEnv);
        CodeCache.Set(codeHash, codeInfo);
    }

    private void RevertParityTouchBugAccount(IReleaseSpec spec, bool isSystemEnv)
=======
    private void RevertParityTouchBugAccount(IReleaseSpec spec)
>>>>>>> 4fee4bfe
    {
        if (_parityTouchBugAccount.ShouldDelete)
        {
            if (_state.AccountExists(_parityTouchBugAccount.Address))
            {
                _state.AddToBalance(_parityTouchBugAccount.Address, UInt256.Zero, spec, isSystemEnv);
            }

            _parityTouchBugAccount.ShouldDelete = false;
        }
    }

    private static bool UpdateGas(long gasCost, ref long gasAvailable)
    {
        if (gasAvailable < gasCost)
        {
            return false;
        }

        gasAvailable -= gasCost;
        return true;
    }

    private static void UpdateGasUp(long refund, ref long gasAvailable)
    {
        gasAvailable += refund;
    }

    private bool ChargeAccountAccessGas(ref long gasAvailable, EvmState vmState, Address address, IReleaseSpec spec, bool chargeForWarm = true)
    {
        // Console.WriteLine($"Accessing {address}");

        bool result = true;
        if (spec.UseHotAndColdStorage)
        {
            if (_txTracer.IsTracingAccess) // when tracing access we want cost as if it was warmed up from access list
            {
                vmState.WarmUp(address);
            }

            if (vmState.IsCold(address) && !address.IsPrecompile(spec))
            {
                result = UpdateGas(GasCostOf.ColdAccountAccess, ref gasAvailable);
                vmState.WarmUp(address);
            }
            else if (chargeForWarm)
            {
                result = UpdateGas(GasCostOf.WarmStateRead, ref gasAvailable);
            }
        }

        return result;
    }

    private enum StorageAccessType
    {
        SLOAD,
        SSTORE
    }

    private bool ChargeStorageAccessGas(
        ref long gasAvailable,
        EvmState vmState,
        in StorageCell storageCell,
        StorageAccessType storageAccessType,
        IReleaseSpec spec)
    {
        // Console.WriteLine($"Accessing {storageCell} {storageAccessType}");

        bool result = true;
        if (spec.UseHotAndColdStorage)
        {
            if (_txTracer.IsTracingAccess) // when tracing access we want cost as if it was warmed up from access list
            {
                vmState.WarmUp(in storageCell);
            }

            if (vmState.IsCold(in storageCell))
            {
                result = UpdateGas(GasCostOf.ColdSLoad, ref gasAvailable);
                vmState.WarmUp(in storageCell);
            }
            else if (storageAccessType == StorageAccessType.SLOAD)
            {
                // we do not charge for WARM_STORAGE_READ_COST in SSTORE scenario
                result = UpdateGas(GasCostOf.WarmStateRead, ref gasAvailable);
            }
        }

        return result;
    }

    private CallResult ExecutePrecompile(EvmState state, IReleaseSpec spec)
    {
        ReadOnlyMemory<byte> callData = state.Env.InputData;
        UInt256 transferValue = state.Env.TransferValue;
        long gasAvailable = state.GasAvailable;

        IPrecompile precompile = state.Env.CodeInfo.Precompile;
        long baseGasCost = precompile.BaseGasCost(spec);
        long blobGasCost = precompile.DataGasCost(callData, spec);

        bool wasCreated = false;
        if (!_state.AccountExists(state.Env.ExecutingAccount))
        {
            wasCreated = true;
            _state.CreateAccount(state.Env.ExecutingAccount, transferValue);
        }
        else
        {
            _state.AddToBalance(state.Env.ExecutingAccount, transferValue, spec, state.Env.IsSystemEnv);
        }

        // https://github.com/ethereum/EIPs/blob/master/EIPS/eip-161.md
        // An additional issue was found in Parity,
        // where the Parity client incorrectly failed
        // to revert empty account deletions in a more limited set of contexts
        // involving out-of-gas calls to precompiled contracts;
        // the new Geth behavior matches Parity’s,
        // and empty accounts will cease to be a source of concern in general
        // in about one week once the state clearing process finishes.
        if (state.Env.ExecutingAccount.Equals(_parityTouchBugAccount.Address)
            && !wasCreated
            && transferValue.IsZero
            && spec.ClearEmptyAccountWhenTouched)
        {
            _parityTouchBugAccount.ShouldDelete = true;
        }

        if (!UpdateGas(checked(baseGasCost + blobGasCost), ref gasAvailable))
        {
            Metrics.EvmExceptions++;
            throw new OutOfGasException();
        }

        state.GasAvailable = gasAvailable;

        try
        {
            (ReadOnlyMemory<byte> output, bool success) = precompile.Run(callData, spec);
            CallResult callResult = new(output, success, !success);
            return callResult;
        }
        catch (DllNotFoundException exception)
        {
            if (_logger.IsError) _logger.Error($"Failed to load one of the dependencies of {precompile.GetType()} precompile", exception);
            throw;
        }
        catch (Exception exception)
        {
            if (_logger.IsError) _logger.Error($"Precompiled contract ({precompile.GetType()}) execution exception", exception);
            CallResult callResult = new(default, false, true);
            return callResult;
        }
    }

    /// <remarks>
    /// Struct generic parameter is used to burn out all the if statements and inner code
    /// by typeof(TTracingInstructions) == typeof(NotTracing) checks that are evaluated to constant
    /// values at compile time.
    /// </remarks>
    [SkipLocalsInit]
    private CallResult ExecuteCall<TTracingInstructions>(EvmState vmState, ReadOnlyMemory<byte>? previousCallResult, ZeroPaddedSpan previousCallOutput, scoped in UInt256 previousCallOutputDestination, IReleaseSpec spec)
        where TTracingInstructions : struct, IIsTracing
    {
        ref readonly ExecutionEnvironment env = ref vmState.Env;
        if (!vmState.IsContinuation)
        {
            if (!_state.AccountExists(env.ExecutingAccount))
            {
                _state.CreateAccount(env.ExecutingAccount, env.TransferValue);
            }
            else
            {
                _state.AddToBalance(env.ExecutingAccount, env.TransferValue, spec, vmState.Env.IsSystemEnv);
            }

            if (vmState.ExecutionType.IsAnyCreate() && spec.ClearEmptyAccountWhenTouched)
            {
                _state.IncrementNonce(env.ExecutingAccount);
            }
        }

        if (env.CodeInfo.MachineCode.Length == 0)
        {
            if (!vmState.IsTopLevel)
            {
                Metrics.IncrementEmptyCalls();
            }
            goto Empty;
        }

        vmState.InitStacks();
        EvmStack<TTracingInstructions> stack = new(vmState.DataStack.AsSpan(), vmState.DataStackHead, _txTracer);
        long gasAvailable = vmState.GasAvailable;

        if (previousCallResult is not null)
        {
            stack.PushBytes(previousCallResult.Value.Span);
            if (typeof(TTracingInstructions) == typeof(IsTracing)) _txTracer.ReportOperationRemainingGas(vmState.GasAvailable);
        }

        if (previousCallOutput.Length > 0)
        {
            UInt256 localPreviousDest = previousCallOutputDestination;
            if (!UpdateMemoryCost(vmState, ref gasAvailable, in localPreviousDest, (ulong)previousCallOutput.Length))
            {
                goto OutOfGas;
            }

            vmState.Memory.Save(in localPreviousDest, previousCallOutput);
        }

        // Struct generic parameter is used to burn out all the if statements
        // and inner code by typeof(TTracing) == typeof(NotTracing)
        // checks that are evaluated to constant values at compile time.
        // This only works for structs, not for classes or interface types
        // which use shared generics.
        if (!_txTracer.IsTracingRefunds)
        {
            return _txTracer.IsTracingOpLevelStorage ?
                ExecuteCode<TTracingInstructions, NotTracing, IsTracing>(vmState, ref stack, gasAvailable, spec) :
                ExecuteCode<TTracingInstructions, NotTracing, NotTracing>(vmState, ref stack, gasAvailable, spec);
        }
        else
        {
            return _txTracer.IsTracingOpLevelStorage ?
                ExecuteCode<TTracingInstructions, IsTracing, IsTracing>(vmState, ref stack, gasAvailable, spec) :
                ExecuteCode<TTracingInstructions, IsTracing, NotTracing>(vmState, ref stack, gasAvailable, spec);
        }
    Empty:
        return CallResult.Empty;
    OutOfGas:
        return CallResult.OutOfGasException;
    }

    [SkipLocalsInit]
    private CallResult ExecuteCode<TTracingInstructions, TTracingRefunds, TTracingStorage>(EvmState vmState, scoped ref EvmStack<TTracingInstructions> stack, long gasAvailable, IReleaseSpec spec)
        where TTracingInstructions : struct, IIsTracing
        where TTracingRefunds : struct, IIsTracing
        where TTracingStorage : struct, IIsTracing
    {
        int programCounter = vmState.ProgramCounter;
        ref readonly ExecutionEnvironment env = ref vmState.Env;
        ref readonly TxExecutionContext txCtx = ref env.TxExecutionContext;
        ref readonly BlockExecutionContext blkCtx = ref txCtx.BlockExecutionContext;
        ReadOnlySpan<byte> code = env.CodeInfo.MachineCode.Span;
        EvmExceptionType exceptionType = EvmExceptionType.None;
        bool isRevert = false;
#if DEBUG
        DebugTracer? debugger = _txTracer.GetTracer<DebugTracer>();
#endif
        SkipInit(out UInt256 a);
        SkipInit(out UInt256 b);
        SkipInit(out UInt256 c);
        SkipInit(out UInt256 result);
        SkipInit(out StorageCell storageCell);
        object returnData;
        ZeroPaddedSpan slice;
        bool isCancelable = _txTracer.IsCancelable;
        uint codeLength = (uint)code.Length;
        while ((uint)programCounter < codeLength)
        {
#if DEBUG
            debugger?.TryWait(ref vmState, ref programCounter, ref gasAvailable, ref stack.Head);
#endif
            Instruction instruction = (Instruction)code[programCounter];

            if (isCancelable && _txTracer.IsCancelled)
            {
                ThrowOperationCanceledException();
            }

            // Evaluated to constant at compile time and code elided if not tracing
            if (typeof(TTracingInstructions) == typeof(IsTracing))
                StartInstructionTrace(instruction, vmState, gasAvailable, programCounter, in stack);

            programCounter++;
            Span<byte> bytes;
            switch (instruction)
            {
                case Instruction.STOP:
                    {
                        goto EmptyReturn;
                    }
                case Instruction.ADD:
                    {
                        gasAvailable -= GasCostOf.VeryLow;

                        if (!stack.PopUInt256(out b)) goto StackUnderflow;
                        if (!stack.PopUInt256(out a)) goto StackUnderflow;
                        UInt256.Add(in a, in b, out result);
                        stack.PushUInt256(result);

                        break;
                    }
                case Instruction.MUL:
                    {
                        gasAvailable -= GasCostOf.Low;

                        if (!stack.PopUInt256(out a)) goto StackUnderflow;
                        if (!stack.PopUInt256(out b)) goto StackUnderflow;
                        UInt256.Multiply(in a, in b, out result);
                        stack.PushUInt256(in result);
                        break;
                    }
                case Instruction.SUB:
                    {
                        gasAvailable -= GasCostOf.VeryLow;

                        if (!stack.PopUInt256(out a)) goto StackUnderflow;
                        if (!stack.PopUInt256(out b)) goto StackUnderflow;
                        UInt256.Subtract(in a, in b, out result);

                        stack.PushUInt256(in result);
                        break;
                    }
                case Instruction.DIV:
                    {
                        gasAvailable -= GasCostOf.Low;

                        if (!stack.PopUInt256(out a)) goto StackUnderflow;
                        if (!stack.PopUInt256(out b)) goto StackUnderflow;
                        if (b.IsZero)
                        {
                            stack.PushZero();
                        }
                        else
                        {
                            UInt256.Divide(in a, in b, out result);
                            stack.PushUInt256(in result);
                        }

                        break;
                    }
                case Instruction.SDIV:
                    {
                        gasAvailable -= GasCostOf.Low;

                        if (!stack.PopUInt256(out a)) goto StackUnderflow;
                        if (!stack.PopUInt256(out b)) goto StackUnderflow;
                        if (b.IsZero)
                        {
                            stack.PushZero();
                        }
                        else if (As<UInt256, Int256>(ref b) == Int256.MinusOne && a == P255)
                        {
                            result = P255;
                            stack.PushUInt256(in result);
                        }
                        else
                        {
                            Int256.Divide(in As<UInt256, Int256>(ref a), in As<UInt256, Int256>(ref b), out As<UInt256, Int256>(ref result));
                            stack.PushUInt256(in result);
                        }

                        break;
                    }
                case Instruction.MOD:
                    {
                        gasAvailable -= GasCostOf.Low;

                        if (!stack.PopUInt256(out a)) goto StackUnderflow;
                        if (!stack.PopUInt256(out b)) goto StackUnderflow;
                        UInt256.Mod(in a, in b, out result);
                        stack.PushUInt256(in result);
                        break;
                    }
                case Instruction.SMOD:
                    {
                        gasAvailable -= GasCostOf.Low;

                        if (!stack.PopUInt256(out a)) goto StackUnderflow;
                        if (!stack.PopUInt256(out b)) goto StackUnderflow;
                        if (b.IsZeroOrOne)
                        {
                            stack.PushZero();
                        }
                        else
                        {
                            As<UInt256, Int256>(ref a)
                                .Mod(in As<UInt256, Int256>(ref b), out As<UInt256, Int256>(ref result));
                            stack.PushUInt256(in result);
                        }

                        break;
                    }
                case Instruction.ADDMOD:
                    {
                        gasAvailable -= GasCostOf.Mid;

                        if (!stack.PopUInt256(out a)) goto StackUnderflow;
                        if (!stack.PopUInt256(out b)) goto StackUnderflow;
                        if (!stack.PopUInt256(out c)) goto StackUnderflow;

                        if (c.IsZero)
                        {
                            stack.PushZero();
                        }
                        else
                        {
                            UInt256.AddMod(a, b, c, out result);
                            stack.PushUInt256(in result);
                        }

                        break;
                    }
                case Instruction.MULMOD:
                    {
                        gasAvailable -= GasCostOf.Mid;

                        if (!stack.PopUInt256(out a)) goto StackUnderflow;
                        if (!stack.PopUInt256(out b)) goto StackUnderflow;
                        if (!stack.PopUInt256(out c)) goto StackUnderflow;

                        if (c.IsZero)
                        {
                            stack.PushZero();
                        }
                        else
                        {
                            UInt256.MultiplyMod(in a, in b, in c, out result);
                            stack.PushUInt256(in result);
                        }

                        break;
                    }
                case Instruction.EXP:
                    {
                        gasAvailable -= GasCostOf.Exp;

                        Metrics.ExpOpcode++;

                        if (!stack.PopUInt256(out a)) goto StackUnderflow;
                        bytes = stack.PopWord256();

                        int leadingZeros = bytes.LeadingZerosCount();
                        if (leadingZeros != 32)
                        {
                            int expSize = 32 - leadingZeros;
                            gasAvailable -= spec.GetExpByteCost() * expSize;
                        }
                        else
                        {
                            stack.PushOne();
                            break;
                        }

                        if (a.IsZero)
                        {
                            stack.PushZero();
                        }
                        else if (a.IsOne)
                        {
                            stack.PushOne();
                        }
                        else
                        {
                            UInt256.Exp(a, new UInt256(bytes, true), out result);
                            stack.PushUInt256(in result);
                        }

                        break;
                    }
                case Instruction.SIGNEXTEND:
                    {
                        gasAvailable -= GasCostOf.Low;

                        if (!stack.PopUInt256(out a)) goto StackUnderflow;
                        if (a >= BigInt32)
                        {
                            if (!stack.EnsureDepth(1)) goto StackUnderflow;
                            break;
                        }

                        int position = 31 - (int)a;

                        bytes = stack.PeekWord256();
                        sbyte sign = (sbyte)bytes[position];

                        if (sign >= 0)
                        {
                            BytesZero32.AsSpan(0, position).CopyTo(bytes[..position]);
                        }
                        else
                        {
                            BytesMax32.AsSpan(0, position).CopyTo(bytes[..position]);
                        }

                        // Didn't remove from stack so don't need to push back
                        break;
                    }
                case Instruction.LT:
                    {
                        gasAvailable -= GasCostOf.VeryLow;

                        if (!stack.PopUInt256(out a)) goto StackUnderflow;
                        if (!stack.PopUInt256(out b)) goto StackUnderflow;
                        if (a < b)
                        {
                            stack.PushOne();
                        }
                        else
                        {
                            stack.PushZero();
                        }

                        break;
                    }
                case Instruction.GT:
                    {
                        gasAvailable -= GasCostOf.VeryLow;

                        if (!stack.PopUInt256(out a)) goto StackUnderflow;
                        if (!stack.PopUInt256(out b)) goto StackUnderflow;
                        if (a > b)
                        {
                            stack.PushOne();
                        }
                        else
                        {
                            stack.PushZero();
                        }

                        break;
                    }
                case Instruction.SLT:
                    {
                        gasAvailable -= GasCostOf.VeryLow;

                        if (!stack.PopUInt256(out a)) goto StackUnderflow;
                        if (!stack.PopUInt256(out b)) goto StackUnderflow;

                        if (As<UInt256, Int256>(ref a).CompareTo(As<UInt256, Int256>(ref b)) < 0)
                        {
                            stack.PushOne();
                        }
                        else
                        {
                            stack.PushZero();
                        }

                        break;
                    }
                case Instruction.SGT:
                    {
                        gasAvailable -= GasCostOf.VeryLow;

                        if (!stack.PopUInt256(out a)) goto StackUnderflow;
                        if (!stack.PopUInt256(out b)) goto StackUnderflow;
                        if (As<UInt256, Int256>(ref a).CompareTo(As<UInt256, Int256>(ref b)) > 0)
                        {
                            stack.PushOne();
                        }
                        else
                        {
                            stack.PushZero();
                        }

                        break;
                    }
                case Instruction.EQ:
                    {
                        gasAvailable -= GasCostOf.VeryLow;

                        if (!stack.PopUInt256(out a)) goto StackUnderflow;
                        if (!stack.PopUInt256(out b)) goto StackUnderflow;
                        if (a.Equals(b))
                        {
                            stack.PushOne();
                        }
                        else
                        {
                            stack.PushZero();
                        }

                        break;
                    }
                case Instruction.ISZERO:
                    {
                        gasAvailable -= GasCostOf.VeryLow;

                        if (!stack.PopUInt256(out a)) goto StackUnderflow;
                        if (a.IsZero)
                        {
                            stack.PushOne();
                        }
                        else
                        {
                            stack.PushZero();
                        }

                        break;
                    }
                case Instruction.AND:
                    {
                        gasAvailable -= GasCostOf.VeryLow;

                        ref byte bytesRef = ref stack.PopBytesByRef();
                        if (IsNullRef(ref bytesRef)) goto StackUnderflow;
                        Vector256<byte> aVec = ReadUnaligned<Vector256<byte>>(ref bytesRef);

                        bytesRef = ref stack.PopBytesByRef();
                        if (IsNullRef(ref bytesRef)) goto StackUnderflow;
                        Vector256<byte> bVec = ReadUnaligned<Vector256<byte>>(ref bytesRef);

                        WriteUnaligned(ref stack.PushBytesRef(), Vector256.BitwiseAnd(aVec, bVec));
                        break;
                    }
                case Instruction.OR:
                    {
                        gasAvailable -= GasCostOf.VeryLow;

                        ref byte bytesRef = ref stack.PopBytesByRef();
                        if (IsNullRef(ref bytesRef)) goto StackUnderflow;
                        Vector256<byte> aVec = ReadUnaligned<Vector256<byte>>(ref bytesRef);

                        bytesRef = ref stack.PopBytesByRef();
                        if (IsNullRef(ref bytesRef)) goto StackUnderflow;
                        Vector256<byte> bVec = ReadUnaligned<Vector256<byte>>(ref bytesRef);

                        WriteUnaligned(ref stack.PushBytesRef(), Vector256.BitwiseOr(aVec, bVec));
                        break;
                    }
                case Instruction.XOR:
                    {
                        gasAvailable -= GasCostOf.VeryLow;

                        ref byte bytesRef = ref stack.PopBytesByRef();
                        if (IsNullRef(ref bytesRef)) goto StackUnderflow;
                        Vector256<byte> aVec = ReadUnaligned<Vector256<byte>>(ref bytesRef);

                        bytesRef = ref stack.PopBytesByRef();
                        if (IsNullRef(ref bytesRef)) goto StackUnderflow;
                        Vector256<byte> bVec = ReadUnaligned<Vector256<byte>>(ref bytesRef);

                        WriteUnaligned(ref stack.PushBytesRef(), Vector256.Xor(aVec, bVec));
                        break;
                    }
                case Instruction.NOT:
                    {
                        gasAvailable -= GasCostOf.VeryLow;

                        ref byte bytesRef = ref stack.PopBytesByRef();
                        if (IsNullRef(ref bytesRef)) goto StackUnderflow;

                        Vector256<byte> negVec = Vector256.OnesComplement(ReadUnaligned<Vector256<byte>>(ref bytesRef));

                        WriteUnaligned(ref stack.PushBytesRef(), negVec);
                        break;
                    }
                case Instruction.BYTE:
                    {
                        gasAvailable -= GasCostOf.VeryLow;

                        if (!stack.PopUInt256(out a)) goto StackUnderflow;
                        bytes = stack.PopWord256();

                        if (a >= BigInt32)
                        {
                            stack.PushZero();
                            break;
                        }

                        int adjustedPosition = bytes.Length - 32 + (int)a;
                        if (adjustedPosition < 0)
                        {
                            stack.PushZero();
                        }
                        else
                        {
                            stack.PushByte(bytes[adjustedPosition]);
                        }

                        break;
                    }
                case Instruction.KECCAK256:
                    {
                        if (!stack.PopUInt256(out a)) goto StackUnderflow;
                        if (!stack.PopUInt256(out b)) goto StackUnderflow;
                        gasAvailable -= GasCostOf.Sha3 + GasCostOf.Sha3Word * EvmPooledMemory.Div32Ceiling(in b);

                        if (!UpdateMemoryCost(vmState, ref gasAvailable, in a, b)) goto OutOfGas;

                        bytes = vmState.Memory.LoadSpan(in a, b);
                        stack.PushBytes(ValueKeccak.Compute(bytes).BytesAsSpan);
                        break;
                    }
                case Instruction.ADDRESS:
                    {
                        gasAvailable -= GasCostOf.Base;

                        stack.PushBytes(env.ExecutingAccount.Bytes);
                        break;
                    }
                case Instruction.BALANCE:
                    {
                        gasAvailable -= spec.GetBalanceCost();

                        Address address = stack.PopAddress();
                        if (address is null) goto StackUnderflow;

                        if (!ChargeAccountAccessGas(ref gasAvailable, vmState, address, spec)) goto OutOfGas;

                        result = _state.GetBalance(address);
                        stack.PushUInt256(in result);
                        break;
                    }
                case Instruction.CALLER:
                    {
                        gasAvailable -= GasCostOf.Base;

                        stack.PushBytes(env.Caller.Bytes);
                        break;
                    }
                case Instruction.CALLVALUE:
                    {
                        gasAvailable -= GasCostOf.Base;

                        result = env.Value;
                        stack.PushUInt256(in result);
                        break;
                    }
                case Instruction.ORIGIN:
                    {
                        gasAvailable -= GasCostOf.Base;

                        stack.PushBytes(txCtx.Origin.Bytes);
                        break;
                    }
                case Instruction.CALLDATALOAD:
                    {
                        gasAvailable -= GasCostOf.VeryLow;

                        if (!stack.PopUInt256(out result)) goto StackUnderflow;
                        stack.PushBytes(env.InputData.SliceWithZeroPadding(result, 32));
                        break;
                    }
                case Instruction.CALLDATASIZE:
                    {
                        gasAvailable -= GasCostOf.Base;

                        result = (UInt256)env.InputData.Length;
                        stack.PushUInt256(in result);
                        break;
                    }
                case Instruction.CALLDATACOPY:
                    {
                        if (!stack.PopUInt256(out a)) goto StackUnderflow;
                        if (!stack.PopUInt256(out b)) goto StackUnderflow;
                        if (!stack.PopUInt256(out result)) goto StackUnderflow;
                        gasAvailable -= GasCostOf.VeryLow + GasCostOf.Memory * EvmPooledMemory.Div32Ceiling(in result);

                        if (!result.IsZero)
                        {
                            if (!UpdateMemoryCost(vmState, ref gasAvailable, in a, in result)) goto OutOfGas;

                            slice = env.InputData.SliceWithZeroPadding(b, (int)result);
                            vmState.Memory.Save(in a, in slice);
                            if (typeof(TTracingInstructions) == typeof(IsTracing))
                            {
                                _txTracer.ReportMemoryChange((long)a, slice);
                            }
                        }

                        break;
                    }
                case Instruction.CODESIZE:
                    {
                        gasAvailable -= GasCostOf.Base;

                        result = (UInt256)code.Length;
                        stack.PushUInt256(in result);
                        break;
                    }
                case Instruction.CODECOPY:
                    {
                        if (!stack.PopUInt256(out a)) goto StackUnderflow;
                        if (!stack.PopUInt256(out b)) goto StackUnderflow;
                        if (!stack.PopUInt256(out result)) goto StackUnderflow;
                        gasAvailable -= GasCostOf.VeryLow + GasCostOf.Memory * EvmPooledMemory.Div32Ceiling(in result);

                        if (!result.IsZero)
                        {
                            if (!UpdateMemoryCost(vmState, ref gasAvailable, in a, result)) goto OutOfGas;

                            slice = code.SliceWithZeroPadding(in b, (int)result);
                            vmState.Memory.Save(in a, in slice);
                            if (typeof(TTracingInstructions) == typeof(IsTracing)) _txTracer.ReportMemoryChange((long)a, in slice);
                        }

                        break;
                    }
                case Instruction.GASPRICE:
                    {
                        gasAvailable -= GasCostOf.Base;

                        result = txCtx.GasPrice;
                        stack.PushUInt256(in result);
                        break;
                    }
                case Instruction.EXTCODESIZE:
                    {
                        gasAvailable -= spec.GetExtCodeCost();

                        Address address = stack.PopAddress();
                        if (address is null) goto StackUnderflow;

                        if (!ChargeAccountAccessGas(ref gasAvailable, vmState, address, spec)) goto OutOfGas;

                        if (typeof(TTracingInstructions) != typeof(IsTracing) && programCounter < code.Length)
                        {
                            bool optimizeAccess = false;
                            Instruction nextInstruction = (Instruction)code[programCounter];
                            // code.length is zero
                            if (nextInstruction == Instruction.ISZERO)
                            {
                                optimizeAccess = true;
                            }
                            // code.length > 0 || code.length == 0
                            else if ((nextInstruction == Instruction.GT || nextInstruction == Instruction.EQ) &&
                                    stack.PeekUInt256IsZero())
                            {
                                optimizeAccess = true;
                                stack.PopLimbo();
                            }

                            if (optimizeAccess)
                            {
                                // EXTCODESIZE ISZERO/GT/EQ peephole optimization.
                                // In solidity 0.8.1+: `return account.code.length > 0;`
                                // is is a common pattern to check if address is a contract
                                // however we can just check the address's loaded CodeHash
                                // to reduce storage access from trying to load the code

                                programCounter++;
                                // Add gas cost for ISZERO, GT, or EQ
                                gasAvailable -= GasCostOf.VeryLow;

                                // IsContract
                                bool isCodeLengthNotZero = _state.IsContract(address);
                                if (nextInstruction == Instruction.GT)
                                {
                                    // Invert, to IsNotContract
                                    isCodeLengthNotZero = !isCodeLengthNotZero;
                                }

                                if (!isCodeLengthNotZero)
                                {
                                    stack.PushOne();
                                }
                                else
                                {
                                    stack.PushZero();
                                }
                                break;
                            }
                        }

                        InstructionExtCodeSize(address, ref stack, spec);
                        break;
                    }
                case Instruction.EXTCODECOPY:
                    {
                        Address address = stack.PopAddress();
                        if (address is null) goto StackUnderflow;
                        if (!stack.PopUInt256(out a)) goto StackUnderflow;
                        if (!stack.PopUInt256(out b)) goto StackUnderflow;
                        if (!stack.PopUInt256(out result)) goto StackUnderflow;

                        gasAvailable -= spec.GetExtCodeCost() + GasCostOf.Memory * EvmPooledMemory.Div32Ceiling(in result);

                        if (!ChargeAccountAccessGas(ref gasAvailable, vmState, address, spec)) goto OutOfGas;

                        if (!result.IsZero)
                        {
                            if (!UpdateMemoryCost(vmState, ref gasAvailable, in a, result)) goto OutOfGas;

                            ReadOnlyMemory<byte> externalCode = _codeInfoRepository.GetCachedCodeInfo(_worldState, address, spec).MachineCode;
                            slice = externalCode.SliceWithZeroPadding(b, (int)result);
                            vmState.Memory.Save(in a, in slice);
                            if (typeof(TTracingInstructions) == typeof(IsTracing))
                            {
                                _txTracer.ReportMemoryChange((long)a, in slice);
                            }
                        }

                        break;
                    }
                case Instruction.RETURNDATASIZE:
                    {
                        if (!spec.ReturnDataOpcodesEnabled) goto InvalidInstruction;

                        gasAvailable -= GasCostOf.Base;

                        result = (UInt256)_returnDataBuffer.Length;
                        stack.PushUInt256(in result);
                        break;
                    }
                case Instruction.RETURNDATACOPY:
                    {
                        if (!spec.ReturnDataOpcodesEnabled) goto InvalidInstruction;

                        if (!stack.PopUInt256(out a)) goto StackUnderflow;
                        if (!stack.PopUInt256(out b)) goto StackUnderflow;
                        if (!stack.PopUInt256(out result)) goto StackUnderflow;
                        gasAvailable -= GasCostOf.VeryLow + GasCostOf.Memory * EvmPooledMemory.Div32Ceiling(in result);

                        if (UInt256.AddOverflow(result, b, out c) || c > _returnDataBuffer.Length)
                        {
                            goto AccessViolation;
                        }

                        if (!result.IsZero)
                        {
                            if (!UpdateMemoryCost(vmState, ref gasAvailable, in a, result)) goto OutOfGas;

                            slice = _returnDataBuffer.Span.SliceWithZeroPadding(b, (int)result);
                            vmState.Memory.Save(in a, in slice);
                            if (typeof(TTracingInstructions) == typeof(IsTracing))
                            {
                                _txTracer.ReportMemoryChange((long)a, in slice);
                            }
                        }

                        break;
                    }
                case Instruction.BLOCKHASH:
                    {
                        Metrics.BlockhashOpcode++;

                        gasAvailable -= GasCostOf.BlockHash;

                        if (!stack.PopUInt256(out a)) goto StackUnderflow;
                        long number = a > long.MaxValue ? long.MaxValue : (long)a;

                        Hash256? blockHash = _blockhashProvider.GetBlockhash(blkCtx.Header, number);

                        stack.PushBytes(blockHash is not null ? blockHash.Bytes : BytesZero32);

                        if (typeof(TLogger) == typeof(IsTracing))
                        {
                            if (_txTracer.IsTracingBlockHash && blockHash is not null)
                            {
                                _txTracer.ReportBlockHash(blockHash);
                            }
                        }

                        break;
                    }
                case Instruction.COINBASE:
                    {
                        gasAvailable -= GasCostOf.Base;

                        stack.PushBytes(blkCtx.Header.GasBeneficiary.Bytes);
                        break;
                    }
                case Instruction.PREVRANDAO:
                    {
                        gasAvailable -= GasCostOf.Base;

                        if (blkCtx.Header.IsPostMerge)
                        {
                            stack.PushBytes(blkCtx.Header.Random.Bytes);
                        }
                        else
                        {
                            result = blkCtx.Header.Difficulty;
                            stack.PushUInt256(in result);
                        }
                        break;
                    }
                case Instruction.TIMESTAMP:
                    {
                        gasAvailable -= GasCostOf.Base;

                        result = blkCtx.Header.Timestamp;
                        stack.PushUInt256(in result);
                        break;
                    }
                case Instruction.NUMBER:
                    {
                        gasAvailable -= GasCostOf.Base;

                        result = (UInt256)blkCtx.Header.Number;
                        stack.PushUInt256(in result);
                        break;
                    }
                case Instruction.GASLIMIT:
                    {
                        gasAvailable -= GasCostOf.Base;

                        result = (UInt256)blkCtx.Header.GasLimit;
                        stack.PushUInt256(in result);
                        break;
                    }
                case Instruction.CHAINID:
                    {
                        if (!spec.ChainIdOpcodeEnabled) goto InvalidInstruction;

                        gasAvailable -= GasCostOf.Base;

                        stack.PushBytes(_chainId);
                        break;
                    }
                case Instruction.SELFBALANCE:
                    {
                        if (!spec.SelfBalanceOpcodeEnabled) goto InvalidInstruction;

                        gasAvailable -= GasCostOf.SelfBalance;

                        result = _state.GetBalance(env.ExecutingAccount);
                        stack.PushUInt256(in result);
                        break;
                    }
                case Instruction.BASEFEE:
                    {
                        if (!spec.BaseFeeEnabled) goto InvalidInstruction;

                        gasAvailable -= GasCostOf.Base;

                        result = blkCtx.Header.BaseFeePerGas;
                        stack.PushUInt256(in result);
                        break;
                    }
                case Instruction.BLOBHASH:
                    {
                        if (!spec.IsEip4844Enabled) goto InvalidInstruction;

                        gasAvailable -= GasCostOf.BlobHash;

                        if (!stack.PopUInt256(out result)) goto StackUnderflow;

                        if (txCtx.BlobVersionedHashes is not null && result < txCtx.BlobVersionedHashes.Length)
                        {
                            stack.PushBytes(txCtx.BlobVersionedHashes[result.u0]);
                        }
                        else
                        {
                            stack.PushZero();
                        }
                        break;
                    }
                case Instruction.BLOBBASEFEE:
                    {
                        if (!spec.BlobBaseFeeEnabled || !blkCtx.BlobBaseFee.HasValue) goto InvalidInstruction;

                        gasAvailable -= GasCostOf.Base;

                        result = blkCtx.BlobBaseFee.Value;
                        stack.PushUInt256(in result);
                        break;
                    }
                case Instruction.POP:
                    {
                        gasAvailable -= GasCostOf.Base;

                        stack.PopLimbo();
                        break;
                    }
                case Instruction.MLOAD:
                    {
                        gasAvailable -= GasCostOf.VeryLow;

                        if (!stack.PopUInt256(out result)) goto StackUnderflow;
                        if (!UpdateMemoryCost(vmState, ref gasAvailable, in result, in BigInt32)) goto OutOfGas;
                        bytes = vmState.Memory.LoadSpan(in result);
                        if (typeof(TTracingInstructions) == typeof(IsTracing)) _txTracer.ReportMemoryChange(result, bytes);

                        stack.PushBytes(bytes);
                        break;
                    }
                case Instruction.MSTORE:
                    {
                        gasAvailable -= GasCostOf.VeryLow;

                        if (!stack.PopUInt256(out result)) goto StackUnderflow;

                        bytes = stack.PopWord256();
                        if (!UpdateMemoryCost(vmState, ref gasAvailable, in result, in BigInt32)) goto OutOfGas;
                        vmState.Memory.SaveWord(in result, bytes);
                        if (typeof(TTracingInstructions) == typeof(IsTracing)) _txTracer.ReportMemoryChange((long)result, bytes);

                        break;
                    }
                case Instruction.MSTORE8:
                    {
                        gasAvailable -= GasCostOf.VeryLow;

                        if (!stack.PopUInt256(out result)) goto StackUnderflow;
                        byte data = stack.PopByte();
                        if (!UpdateMemoryCost(vmState, ref gasAvailable, in result, UInt256.One)) goto OutOfGas;
                        vmState.Memory.SaveByte(in result, data);
                        if (typeof(TTracingInstructions) == typeof(IsTracing)) _txTracer.ReportMemoryChange((long)result, data);

                        break;
                    }
                case Instruction.SLOAD:
                    {
                        exceptionType = InstructionSLoad<TTracingInstructions, TTracingStorage>(vmState, ref stack, ref gasAvailable, spec);
                        if (exceptionType != EvmExceptionType.None) goto ReturnFailure;

                        break;
                    }
                case Instruction.SSTORE:
                    {
                        exceptionType = InstructionSStore<TTracingInstructions, TTracingRefunds, TTracingStorage>(vmState, ref stack, ref gasAvailable, spec);
                        if (exceptionType != EvmExceptionType.None) goto ReturnFailure;

                        break;
                    }
                case Instruction.JUMP:
                    {
                        gasAvailable -= GasCostOf.Mid;

                        if (!stack.PopUInt256(out result)) goto StackUnderflow;
                        if (!Jump(result, ref programCounter, in env)) goto InvalidJumpDestination;
                        break;
                    }
                case Instruction.JUMPI:
                    {
                        gasAvailable -= GasCostOf.High;

                        if (!stack.PopUInt256(out result)) goto StackUnderflow;
                        bytes = stack.PopWord256();
                        if (!bytes.SequenceEqual(BytesZero32))
                        {
                            if (!Jump(result, ref programCounter, in env)) goto InvalidJumpDestination;
                        }

                        break;
                    }
                case Instruction.PC:
                    {
                        gasAvailable -= GasCostOf.Base;

                        stack.PushUInt32(programCounter - 1);
                        break;
                    }
                case Instruction.MSIZE:
                    {
                        gasAvailable -= GasCostOf.Base;

                        result = vmState.Memory.Size;
                        stack.PushUInt256(in result);
                        break;
                    }
                case Instruction.GAS:
                    {
                        gasAvailable -= GasCostOf.Gas;
                        // Ensure gas is positive before pushing to stack
                        if (gasAvailable < 0) goto OutOfGas;

                        result = (UInt256)gasAvailable;
                        stack.PushUInt256(in result);
                        break;
                    }
                case Instruction.JUMPDEST:
                    {
                        gasAvailable -= GasCostOf.JumpDest;

                        break;
                    }
                case Instruction.PUSH0:
                    {
                        if (!spec.IncludePush0Instruction) goto InvalidInstruction;
                        gasAvailable -= GasCostOf.Base;

                        stack.PushZero();
                        break;
                    }
                case Instruction.PUSH1:
                    {
                        gasAvailable -= GasCostOf.VeryLow;

                        int programCounterInt = programCounter;
                        if (programCounterInt >= code.Length)
                        {
                            stack.PushZero();
                        }
                        else
                        {
                            stack.PushByte(code[programCounterInt]);
                        }

                        programCounter++;
                        break;
                    }
                case Instruction.PUSH2:
                case Instruction.PUSH3:
                case Instruction.PUSH4:
                case Instruction.PUSH5:
                case Instruction.PUSH6:
                case Instruction.PUSH7:
                case Instruction.PUSH8:
                case Instruction.PUSH9:
                case Instruction.PUSH10:
                case Instruction.PUSH11:
                case Instruction.PUSH12:
                case Instruction.PUSH13:
                case Instruction.PUSH14:
                case Instruction.PUSH15:
                case Instruction.PUSH16:
                case Instruction.PUSH17:
                case Instruction.PUSH18:
                case Instruction.PUSH19:
                case Instruction.PUSH20:
                case Instruction.PUSH21:
                case Instruction.PUSH22:
                case Instruction.PUSH23:
                case Instruction.PUSH24:
                case Instruction.PUSH25:
                case Instruction.PUSH26:
                case Instruction.PUSH27:
                case Instruction.PUSH28:
                case Instruction.PUSH29:
                case Instruction.PUSH30:
                case Instruction.PUSH31:
                case Instruction.PUSH32:
                    {
                        gasAvailable -= GasCostOf.VeryLow;

                        int length = instruction - Instruction.PUSH1 + 1;
                        int usedFromCode = Math.Min(code.Length - programCounter, length);
                        stack.PushLeftPaddedBytes(code.Slice(programCounter, usedFromCode), length);

                        programCounter += length;
                        break;
                    }
                case Instruction.DUP1:
                case Instruction.DUP2:
                case Instruction.DUP3:
                case Instruction.DUP4:
                case Instruction.DUP5:
                case Instruction.DUP6:
                case Instruction.DUP7:
                case Instruction.DUP8:
                case Instruction.DUP9:
                case Instruction.DUP10:
                case Instruction.DUP11:
                case Instruction.DUP12:
                case Instruction.DUP13:
                case Instruction.DUP14:
                case Instruction.DUP15:
                case Instruction.DUP16:
                    {
                        gasAvailable -= GasCostOf.VeryLow;

                        if (!stack.Dup(instruction - Instruction.DUP1 + 1)) goto StackUnderflow;
                        break;
                    }
                case Instruction.SWAP1:
                case Instruction.SWAP2:
                case Instruction.SWAP3:
                case Instruction.SWAP4:
                case Instruction.SWAP5:
                case Instruction.SWAP6:
                case Instruction.SWAP7:
                case Instruction.SWAP8:
                case Instruction.SWAP9:
                case Instruction.SWAP10:
                case Instruction.SWAP11:
                case Instruction.SWAP12:
                case Instruction.SWAP13:
                case Instruction.SWAP14:
                case Instruction.SWAP15:
                case Instruction.SWAP16:
                    {
                        gasAvailable -= GasCostOf.VeryLow;

                        if (!stack.Swap(instruction - Instruction.SWAP1 + 2)) goto StackUnderflow;
                        break;
                    }
                case Instruction.LOG0:
                case Instruction.LOG1:
                case Instruction.LOG2:
                case Instruction.LOG3:
                case Instruction.LOG4:
                    {
                        if (vmState.IsStatic) goto StaticCallViolation;

                        exceptionType = InstructionLog(vmState, ref stack, ref gasAvailable, instruction);
                        if (exceptionType != EvmExceptionType.None) goto ReturnFailure;
                        break;
                    }
                case Instruction.CREATE:
                case Instruction.CREATE2:
                    {
                        Metrics.IncrementCreates();
                        if (!spec.Create2OpcodeEnabled && instruction == Instruction.CREATE2) goto InvalidInstruction;

                        if (vmState.IsStatic) goto StaticCallViolation;

                        (exceptionType, returnData) = InstructionCreate(vmState, ref stack, ref gasAvailable, spec, instruction);
                        if (exceptionType != EvmExceptionType.None) goto ReturnFailure;

                        if (returnData is null) break;

                        goto DataReturnNoTrace;
                    }
                case Instruction.RETURN:
                    {
                        exceptionType = InstructionReturn(vmState, ref stack, ref gasAvailable, out returnData);
                        if (exceptionType != EvmExceptionType.None) goto ReturnFailure;

                        goto DataReturn;
                    }
                case Instruction.CALL:
                case Instruction.CALLCODE:
                case Instruction.DELEGATECALL:
                case Instruction.STATICCALL:
                case Instruction.AUTHCALL:
                    {
                        exceptionType = InstructionCall<TTracingInstructions, TTracingRefunds>(vmState, ref stack, ref gasAvailable, spec, instruction, out returnData);
                        if (exceptionType != EvmExceptionType.None) goto ReturnFailure;

                        if (returnData is null)
                        {
                            break;
                        }
                        if (ReferenceEquals(returnData, CallResult.BoxedEmpty))
                        {
                            // Non contract call continue rather than constructing a new frame
                            continue;
                        }

                        goto DataReturn;
                    }
                case Instruction.REVERT:
                    {
                        if (!spec.RevertOpcodeEnabled) goto InvalidInstruction;

                        exceptionType = InstructionRevert(vmState, ref stack, ref gasAvailable, out returnData);
                        if (exceptionType != EvmExceptionType.None) goto ReturnFailure;

                        isRevert = true;
                        goto DataReturn;
                    }
                case Instruction.INVALID:
                    {
                        gasAvailable -= GasCostOf.High;

                        goto InvalidInstruction;
                    }
                case Instruction.SELFDESTRUCT:
                    {
                        if (vmState.IsStatic) goto StaticCallViolation;

                        if (spec.UseShanghaiDDosProtection)
                        {
                            gasAvailable -= GasCostOf.SelfDestructEip150;
                        }

                        exceptionType = InstructionSelfDestruct(vmState, ref stack, ref gasAvailable, spec);
                        if (exceptionType != EvmExceptionType.None) goto ReturnFailure;

                        goto EmptyReturn;
                    }
                case Instruction.SHL:
                    {
                        if (!spec.ShiftOpcodesEnabled) goto InvalidInstruction;

                        gasAvailable -= GasCostOf.VeryLow;

                        if (!stack.PopUInt256(out a)) goto StackUnderflow;
                        if (a >= 256UL)
                        {
                            stack.PopLimbo();
                            stack.PushZero();
                        }
                        else
                        {
                            if (!stack.PopUInt256(out b)) goto StackUnderflow;
                            result = b << (int)a.u0;
                            stack.PushUInt256(in result);
                        }

                        break;
                    }
                case Instruction.SHR:
                    {
                        if (!spec.ShiftOpcodesEnabled) goto InvalidInstruction;

                        gasAvailable -= GasCostOf.VeryLow;

                        if (!stack.PopUInt256(out a)) goto StackUnderflow;
                        if (a >= 256)
                        {
                            stack.PopLimbo();
                            stack.PushZero();
                        }
                        else
                        {
                            if (!stack.PopUInt256(out b)) goto StackUnderflow;
                            result = b >> (int)a.u0;
                            stack.PushUInt256(in result);
                        }

                        break;
                    }
                case Instruction.SAR:
                    {
                        if (!spec.ShiftOpcodesEnabled) goto InvalidInstruction;

                        gasAvailable -= GasCostOf.VeryLow;

                        if (!stack.PopUInt256(out a)) goto StackUnderflow;
                        if (!stack.PopUInt256(out b)) goto StackUnderflow;
                        if (a >= BigInt256)
                        {
                            if (As<UInt256, Int256>(ref b).Sign >= 0)
                            {
                                stack.PushZero();
                            }
                            else
                            {
                                stack.PushSignedInt256(in Int256.MinusOne);
                            }
                        }
                        else
                        {
                            As<UInt256, Int256>(ref b).RightShift((int)a, out As<UInt256, Int256>(ref result));
                            stack.PushUInt256(in result);
                        }

                        break;
                    }
                case Instruction.EXTCODEHASH:
                    {
                        if (!spec.ExtCodeHashOpcodeEnabled) goto InvalidInstruction;

                        gasAvailable -= spec.GetExtCodeHashCost();

                        Address address = stack.PopAddress();
                        if (address is null) goto StackUnderflow;
                        if (!ChargeAccountAccessGas(ref gasAvailable, vmState, address, spec)) goto OutOfGas;

                        if (!_state.AccountExists(address) || _state.IsDeadAccount(address))
                        {
                            stack.PushZero();
                        }
                        else
                        {
                            stack.PushBytes(_state.GetCodeHash(address).Bytes);
                        }

                        break;
                    }
                case Instruction.TLOAD:
                    {
                        if (!spec.TransientStorageEnabled) goto InvalidInstruction;

                        Metrics.TloadOpcode++;
                        gasAvailable -= GasCostOf.TLoad;

                        if (!stack.PopUInt256(out result)) goto StackUnderflow;
                        storageCell = new(env.ExecutingAccount, result);

                        ReadOnlySpan<byte> value = _state.GetTransientState(in storageCell);
                        stack.PushBytes(value);

                        if (typeof(TTracingStorage) == typeof(IsTracing))
                        {
                            if (gasAvailable < 0) goto OutOfGas;
                            _txTracer.LoadOperationTransientStorage(storageCell.Address, result, value);
                        }

                        break;
                    }
                case Instruction.TSTORE:
                    {
                        if (!spec.TransientStorageEnabled) goto InvalidInstruction;
                        {
                            Metrics.TstoreOpcode++;

                            if (vmState.IsStatic) goto StaticCallViolation;

                            gasAvailable -= GasCostOf.TStore;

                            if (!stack.PopUInt256(out result)) goto StackUnderflow;
                            storageCell = new(env.ExecutingAccount, result);
                            bytes = stack.PopWord256();

                            _state.SetTransientState(in storageCell, !bytes.IsZero() ? bytes.ToArray() : BytesZero32);

                            if (typeof(TTracingStorage) == typeof(IsTracing))
                            {
                                if (gasAvailable < 0) goto OutOfGas;
                                ReadOnlySpan<byte> currentValue = _state.GetTransientState(in storageCell);
                                _txTracer.SetOperationTransientStorage(storageCell.Address, result, bytes, currentValue);
                            }

                            break;
                        }
                    }
                case Instruction.MCOPY:
                    {
                        if (!spec.MCopyIncluded) goto InvalidInstruction;
                        {
                            Metrics.MCopyOpcode++;

                            if (!stack.PopUInt256(out a)) goto StackUnderflow;
                            if (!stack.PopUInt256(out b)) goto StackUnderflow;
                            if (!stack.PopUInt256(out c)) goto StackUnderflow;

                            gasAvailable -= GasCostOf.VeryLow + GasCostOf.VeryLow * EvmPooledMemory.Div32Ceiling(c);
                            if (!UpdateMemoryCost(vmState, ref gasAvailable, UInt256.Max(b, a), c)) goto OutOfGas;

                            bytes = vmState.Memory.LoadSpan(in b, c);
                            if (typeof(TTracingInstructions) == typeof(IsTracing)) _txTracer.ReportMemoryChange(b, bytes);

                            vmState.Memory.Save(in a, bytes);
                            if (typeof(TTracingInstructions) == typeof(IsTracing)) _txTracer.ReportMemoryChange(a, bytes);

                            break;
                        }
                    }
                case Instruction.AUTH:
                    {
                        exceptionType = InstructionAuth(vmState, ref stack, ref gasAvailable, spec);
                        if (exceptionType != EvmExceptionType.None) goto ReturnFailure;

                        break;
                    }
                default:
                    {
                        goto InvalidInstruction;
                    }
            }

            if (gasAvailable < 0)
            {
                goto OutOfGas;
            }

            if (typeof(TTracingInstructions) == typeof(IsTracing))
            {
                EndInstructionTrace(gasAvailable, vmState.Memory.Size);
            }
        }

        goto EmptyReturnNoTrace;

    // Common exit errors, goto labels to reduce in loop code duplication and to keep loop body smaller
    EmptyReturn:
        if (typeof(TTracingInstructions) == typeof(IsTracing)) EndInstructionTrace(gasAvailable, vmState.Memory.Size);
        EmptyReturnNoTrace:
        // Ensure gas is positive before updating state
        if (gasAvailable < 0) goto OutOfGas;
        UpdateCurrentState(vmState, programCounter, gasAvailable, stack.Head);
#if DEBUG
        debugger?.TryWait(ref vmState, ref programCounter, ref gasAvailable, ref stack.Head);
#endif
        return CallResult.Empty;
    DataReturn:
        if (typeof(TTracingInstructions) == typeof(IsTracing)) EndInstructionTrace(gasAvailable, vmState.Memory.Size);
        DataReturnNoTrace:
        // Ensure gas is positive before updating state
        if (gasAvailable < 0) goto OutOfGas;
        UpdateCurrentState(vmState, programCounter, gasAvailable, stack.Head);

        if (returnData is EvmState state)
        {
            return new CallResult(state);
        }
        return new CallResult((byte[])returnData, null, shouldRevert: isRevert);

    OutOfGas:
        exceptionType = EvmExceptionType.OutOfGas;
        goto ReturnFailure;
    InvalidInstruction:
        exceptionType = EvmExceptionType.BadInstruction;
        goto ReturnFailure;
    StaticCallViolation:
        exceptionType = EvmExceptionType.StaticCallViolation;
        goto ReturnFailure;
    StackUnderflow:
        exceptionType = EvmExceptionType.StackUnderflow;
        goto ReturnFailure;
    InvalidJumpDestination:
        exceptionType = EvmExceptionType.InvalidJumpDestination;
        goto ReturnFailure;
    AccessViolation:
        exceptionType = EvmExceptionType.AccessViolation;
    ReturnFailure:
        return GetFailureReturn<TTracingInstructions>(gasAvailable, exceptionType);

        [DoesNotReturn]
        static void ThrowOperationCanceledException() =>
            throw new OperationCanceledException("Cancellation Requested");
    }

    [SkipLocalsInit]
    private EvmExceptionType InstructionAuth<TTracingInstructions>(EvmState vmState, ref EvmStack<TTracingInstructions> stack, ref long gasAvailable, IReleaseSpec spec) where TTracingInstructions : struct, IIsTracing
    {
        if (!spec.AuthCallsEnabled) return EvmExceptionType.BadInstruction;
        Address authority = stack.PopAddress();

        if (authority is null) return EvmExceptionType.StackUnderflow;

        if (!stack.PopUInt256(out UInt256 offset)) return EvmExceptionType.StackUnderflow;
        if (!stack.PopUInt256(out UInt256 length)) return EvmExceptionType.StackUnderflow;
        gasAvailable -= GasCostOf.Auth;

        if (!UpdateMemoryCost(vmState, ref gasAvailable, offset, length))
            return EvmExceptionType.OutOfGas;

        if (!ChargeAccountAccessGas(ref gasAvailable, vmState, authority, spec))
            return EvmExceptionType.OutOfGas;

        if (_state.IsContract(authority))
        {
            vmState.Authorized = null;
            stack.PushUInt256(0);
            return EvmExceptionType.None;
        }

        ReadOnlySpan<byte> memData = vmState.Memory.Load(in offset, length).Span;

        byte yParity = 0;
        Span<byte> sigData = stackalloc byte[64];
        Span<byte> commit = stackalloc byte[32];
        //SkipLocalsInit flag is active so we have to iterate all data
        for (int i = 0; i < 97; i++)
        {
            byte data = 0;
            if (i < length)
                data = memData[i];
            switch (i)
            {
                case 0:
                    yParity = data;
                    break;
                case >= 1 and <= 64:
                    sigData[i - 1] = data;
                    break;
                default:
                    commit[i - 65] = data;
                    break;
            }
        }
        Signature signature = new(sigData, yParity);

        Address recovered = null;
        if (signature.V == Signature.VOffset || signature.V == Signature.VOffset + 1)
        {
            //TODO is ExecutingAccount correct when DELEGATECALL and CALLCODE?
            recovered = TryRecoverSigner(signature, vmState.Env.ExecutingAccount, authority, commit);
        }

        if (recovered == authority)
        {
            stack.PushUInt256(1);
            vmState.Authorized = authority;
        }
        else
        {
            stack.PushUInt256(0);
            vmState.Authorized = null;
        }
        return EvmExceptionType.None;
    }

    private Address? TryRecoverSigner(
        Signature signature,
        Address invoker,
        Address authority,
        ReadOnlySpan<byte> commit)
    {
        UInt256 nonce = _state.GetNonce(authority);
        byte[] invokerAddress = invoker.Bytes;
        Span<byte> msg = stackalloc byte[1 + 32 * 4];
        msg[0] = Eip3074Constants.AuthMagic;
        for (int i = 0; i < 32; i++)
        {
            int offset = i + 1;
            msg[offset] = _chainId[i];
            msg[32 + 32 - i] = (byte)(nonce[i / 8] >> (8 * (i % 8)));

            if (i < 12)
                msg[offset + 64] = 0;
            else if (i - 12 < invokerAddress.Length)
                msg[offset + 64] = invokerAddress[i - 12];

            if (i < commit.Length)
                msg[offset + 96] = commit[i];
        }

        return _ecdsa.RecoverAddress(signature, Keccak.Compute(msg));
    }

    [SkipLocalsInit]
    [MethodImpl(MethodImplOptions.NoInlining)]
    private void InstructionExtCodeSize<TTracingInstructions>(Address address, ref EvmStack<TTracingInstructions> stack, IReleaseSpec spec) where TTracingInstructions : struct, IIsTracing
    {
        ReadOnlyMemory<byte> accountCode = _codeInfoRepository.GetCachedCodeInfo(_worldState, address, spec).MachineCode;
        UInt256 result = (UInt256)accountCode.Span.Length;
        stack.PushUInt256(in result);
    }

    [SkipLocalsInit]
    private EvmExceptionType InstructionCall<TTracingInstructions, TTracingRefunds>(EvmState vmState, ref EvmStack<TTracingInstructions> stack, ref long gasAvailable, IReleaseSpec spec,
        Instruction instruction, out object returnData)
        where TTracingInstructions : struct, IIsTracing
        where TTracingRefunds : struct, IIsTracing
    {
        returnData = null;
        ref readonly ExecutionEnvironment env = ref vmState.Env;

        Metrics.IncrementCalls();

        if (instruction == Instruction.DELEGATECALL && !spec.DelegateCallEnabled ||
            instruction == Instruction.STATICCALL && !spec.StaticCallEnabled ||
            instruction == Instruction.AUTHCALL && !spec.AuthCallsEnabled) return EvmExceptionType.BadInstruction;

        if (instruction == Instruction.AUTHCALL && vmState.Authorized is null)
        {
            return EvmExceptionType.AuthorizedNotSet;
        }

        if (!stack.PopUInt256(out UInt256 gasLimit)) return EvmExceptionType.StackUnderflow;
        Address codeSource = stack.PopAddress();
        if (codeSource is null) return EvmExceptionType.StackUnderflow;

        if (!ChargeAccountAccessGas(ref gasAvailable, vmState, codeSource, spec)) return EvmExceptionType.OutOfGas;

        UInt256 callValue;
        switch (instruction)
        {
            case Instruction.STATICCALL:
                callValue = UInt256.Zero;
                break;
            case Instruction.DELEGATECALL:
                callValue = env.Value;
                break;
            default:
                if (!stack.PopUInt256(out callValue)) return EvmExceptionType.StackUnderflow;
                break;
        }

        UInt256 transferValue = instruction == Instruction.DELEGATECALL ? UInt256.Zero : callValue;
        if (!stack.PopUInt256(out UInt256 dataOffset)) return EvmExceptionType.StackUnderflow;
        if (!stack.PopUInt256(out UInt256 dataLength)) return EvmExceptionType.StackUnderflow;
        if (!stack.PopUInt256(out UInt256 outputOffset)) return EvmExceptionType.StackUnderflow;
        if (!stack.PopUInt256(out UInt256 outputLength)) return EvmExceptionType.StackUnderflow;

        if (vmState.IsStatic && !transferValue.IsZero && instruction != Instruction.CALLCODE) return EvmExceptionType.StaticCallViolation;

        Address caller = instruction switch
        {
            Instruction.DELEGATECALL => env.Caller,
            Instruction.AUTHCALL => vmState.Authorized,
            _ => env.ExecutingAccount
        };

        Address target = instruction is Instruction.CALL or Instruction.STATICCALL or Instruction.AUTHCALL
            ? codeSource
            : env.ExecutingAccount;

        if (typeof(TLogger) == typeof(IsTracing))
        {
            TraceCallDetails(codeSource, ref callValue, ref transferValue, caller, target);
        }

        long gasExtra = 0L;

        if (!transferValue.IsZero)
        {
            gasExtra += instruction == Instruction.AUTHCALL ? GasCostOf.AuthCallValue : GasCostOf.CallValue;
        }

        if (!spec.ClearEmptyAccountWhenTouched && !_state.AccountExists(target))
        {
            gasExtra += GasCostOf.NewAccount;
        }
        else if (spec.ClearEmptyAccountWhenTouched && transferValue != 0 && _state.IsDeadAccount(target))
        {
            gasExtra += GasCostOf.NewAccount;
        }

        if (!UpdateGas(spec.GetCallCost(), ref gasAvailable) ||
            !UpdateMemoryCost(vmState, ref gasAvailable, in dataOffset, dataLength) ||
            !UpdateMemoryCost(vmState, ref gasAvailable, in outputOffset, outputLength) ||
            !UpdateGas(gasExtra, ref gasAvailable)) return EvmExceptionType.OutOfGas;

        CodeInfo codeInfo = _codeInfoRepository.GetCachedCodeInfo(_worldState, codeSource, spec);
        codeInfo.AnalyseInBackgroundIfRequired();

        if (spec.Use63Over64Rule)
        {
            UInt256 sixtyFourthDeducted = (UInt256)(gasAvailable - gasAvailable / 64);
            if (instruction == Instruction.AUTHCALL)
            {
                //AUTHCALL forwards all, if gas param is zero
                if (gasLimit == 0)
                    gasLimit = sixtyFourthDeducted;
                else if (sixtyFourthDeducted < gasLimit)
                    return EvmExceptionType.OutOfGas;
            }
            gasLimit = UInt256.Min(sixtyFourthDeducted, gasLimit);
        }

        if (gasLimit >= long.MaxValue) return EvmExceptionType.OutOfGas;

        long gasLimitUl = (long)gasLimit;
        if (!UpdateGas(gasLimitUl, ref gasAvailable)) return EvmExceptionType.OutOfGas;

        if (!transferValue.IsZero && instruction != Instruction.AUTHCALL)
        {
            if (typeof(TTracingRefunds) == typeof(IsTracing)) _txTracer.ReportExtraGasPressure(GasCostOf.CallStipend);
            gasLimitUl += GasCostOf.CallStipend;
        }

        Address accountToDebit = instruction == Instruction.AUTHCALL ? vmState.Authorized! : env.ExecutingAccount;
        if (env.CallDepth >= MaxCallDepth || !transferValue.IsZero && _state.GetBalance(accountToDebit) < transferValue)
        {
            _returnDataBuffer = Array.Empty<byte>();
            stack.PushZero();

            if (typeof(TTracingInstructions) == typeof(IsTracing))
            {
                // very specific for Parity trace, need to find generalization - very peculiar 32 length...
                ReadOnlyMemory<byte>? memoryTrace = vmState.Memory.Inspect(in dataOffset, 32);
                _txTracer.ReportMemoryChange(dataOffset, memoryTrace is null ? ReadOnlySpan<byte>.Empty : memoryTrace.Value.Span);
            }

            if (typeof(TLogger) == typeof(IsTracing)) _logger.Trace("FAIL - call depth");
            if (typeof(TTracingInstructions) == typeof(IsTracing)) _txTracer.ReportOperationRemainingGas(gasAvailable);
            if (typeof(TTracingInstructions) == typeof(IsTracing)) _txTracer.ReportOperationError(EvmExceptionType.NotEnoughBalance);

            UpdateGasUp(gasLimitUl, ref gasAvailable);
            if (typeof(TTracingInstructions) == typeof(IsTracing)) _txTracer.ReportGasUpdateForVmTrace(gasLimitUl, gasAvailable);
            return EvmExceptionType.None;
        }

        Snapshot snapshot = _worldState.TakeSnapshot();
        _state.SubtractFromBalance(caller, transferValue, spec, env.IsSystemEnv);

        if (codeInfo.IsEmpty && typeof(TTracingInstructions) != typeof(IsTracing) && !_txTracer.IsTracingActions)
        {
            // Non contract call, no need to construct call frame can just credit balance and return gas
            _returnDataBuffer = default;
            stack.PushBytes(StatusCode.SuccessBytes.Span);
            UpdateGasUp(gasLimitUl, ref gasAvailable);
            return FastCall(spec, out returnData, in transferValue, target);
        }

        ReadOnlyMemory<byte> callData = vmState.Memory.Load(in dataOffset, dataLength);
        ExecutionEnvironment callEnv = new
        (
            txExecutionContext: in env.TxExecutionContext,
            callDepth: env.CallDepth + 1,
            caller: caller,
            codeSource: codeSource,
            executingAccount: target,
            transferValue: transferValue,
            value: callValue,
            inputData: callData,
<<<<<<< HEAD
            codeInfo: GetCachedCodeInfo(_worldState, codeSource, spec),
            isSystemExecutionEnv: env.IsSystemEnv
=======
            codeInfo: codeInfo
>>>>>>> 4fee4bfe
        );
        if (typeof(TLogger) == typeof(IsTracing)) _logger.Trace($"Tx call gas {gasLimitUl}");
        if (outputLength == 0)
        {
            // TODO: when output length is 0 outputOffset can have any value really
            // and the value does not matter and it can cause trouble when beyond long range
            outputOffset = 0;
        }

        ExecutionType executionType = GetCallExecutionType(instruction, env.IsPostMerge());
        returnData = new EvmState(
            gasLimitUl,
            callEnv,
            executionType,
            isTopLevel: false,
            snapshot,
            (long)outputOffset,
            (long)outputLength,
            instruction == Instruction.STATICCALL || vmState.IsStatic,
            vmState,
            isContinuation: false,
            isCreateOnPreExistingAccount: false);

        return EvmExceptionType.None;

        EvmExceptionType FastCall(IReleaseSpec spec, out object returnData, in UInt256 transferValue, Address target)
        {
            if (!_state.AccountExists(target))
            {
                _state.CreateAccount(target, transferValue);
            }
            else
            {
                _state.AddToBalance(target, transferValue, spec);
            }
            Metrics.IncrementEmptyCalls();

            returnData = CallResult.BoxedEmpty;
            return EvmExceptionType.None;
        }

        [MethodImpl(MethodImplOptions.NoInlining)]
        void TraceCallDetails(Address codeSource, ref UInt256 callValue, ref UInt256 transferValue, Address caller, Address target)
        {
            _logger.Trace($"caller {caller}");
            _logger.Trace($"code source {codeSource}");
            _logger.Trace($"target {target}");
            _logger.Trace($"value {callValue}");
            _logger.Trace($"transfer value {transferValue}");
        }
    }

    [SkipLocalsInit]
    private static EvmExceptionType InstructionRevert<TTracing>(EvmState vmState, ref EvmStack<TTracing> stack, ref long gasAvailable, out object returnData)
        where TTracing : struct, IIsTracing
    {
        SkipInit(out returnData);

        if (!stack.PopUInt256(out UInt256 position) ||
            !stack.PopUInt256(out UInt256 length))
            return EvmExceptionType.StackUnderflow;

        if (!UpdateMemoryCost(vmState, ref gasAvailable, in position, in length))
        {
            return EvmExceptionType.OutOfGas;
        }

        returnData = vmState.Memory.Load(in position, in length).ToArray();
        return EvmExceptionType.None;
    }

    [SkipLocalsInit]
    private static EvmExceptionType InstructionReturn<TTracing>(EvmState vmState, ref EvmStack<TTracing> stack, ref long gasAvailable, out object returnData)
        where TTracing : struct, IIsTracing
    {
        SkipInit(out returnData);

        if (!stack.PopUInt256(out UInt256 position) ||
            !stack.PopUInt256(out UInt256 length))
            return EvmExceptionType.StackUnderflow;

        if (!UpdateMemoryCost(vmState, ref gasAvailable, in position, in length))
        {
            return EvmExceptionType.OutOfGas;
        }

        returnData = vmState.Memory.Load(in position, in length).ToArray();

        return EvmExceptionType.None;
    }

    [SkipLocalsInit]
    private EvmExceptionType InstructionSelfDestruct<TTracing>(EvmState vmState, ref EvmStack<TTracing> stack, ref long gasAvailable, IReleaseSpec spec)
        where TTracing : struct, IIsTracing
    {
        Metrics.SelfDestructs++;

        Address inheritor = stack.PopAddress();
        if (inheritor is null) return EvmExceptionType.StackUnderflow;
        if (!ChargeAccountAccessGas(ref gasAvailable, vmState, inheritor, spec, false)) return EvmExceptionType.OutOfGas;

        Address executingAccount = vmState.Env.ExecutingAccount;
        bool createInSameTx = vmState.CreateList.Contains(executingAccount);
        if (!spec.SelfdestructOnlyOnSameTransaction || createInSameTx)
            vmState.DestroyList.Add(executingAccount);

        UInt256 result = _state.GetBalance(executingAccount);
        if (_txTracer.IsTracingActions) _txTracer.ReportSelfDestruct(executingAccount, result, inheritor);
        if (spec.ClearEmptyAccountWhenTouched && !result.IsZero && _state.IsDeadAccount(inheritor))
        {
            if (!UpdateGas(GasCostOf.NewAccount, ref gasAvailable)) return EvmExceptionType.OutOfGas;
        }

        bool inheritorAccountExists = _state.AccountExists(inheritor);
        if (!spec.ClearEmptyAccountWhenTouched && !inheritorAccountExists && spec.UseShanghaiDDosProtection)
        {
            if (!UpdateGas(GasCostOf.NewAccount, ref gasAvailable)) return EvmExceptionType.OutOfGas;
        }

        if (!inheritorAccountExists)
        {
            _state.CreateAccount(inheritor, result);
        }
        else if (!inheritor.Equals(executingAccount))
        {
            _state.AddToBalance(inheritor, result, spec, vmState.Env.IsSystemEnv);
        }

        if (spec.SelfdestructOnlyOnSameTransaction && !createInSameTx && inheritor.Equals(executingAccount))
            return EvmExceptionType.None; // don't burn eth when contract is not destroyed per EIP clarification

        _state.SubtractFromBalance(executingAccount, result, spec, vmState.Env.IsSystemEnv);
        return EvmExceptionType.None;
    }

    [SkipLocalsInit]
    private (EvmExceptionType exceptionType, EvmState? callState) InstructionCreate<TTracing>(EvmState vmState, ref EvmStack<TTracing> stack, ref long gasAvailable, IReleaseSpec spec, Instruction instruction)
        where TTracing : struct, IIsTracing
    {
        ref readonly ExecutionEnvironment env = ref vmState.Env;

        // TODO: happens in CREATE_empty000CreateInitCode_Transaction but probably has to be handled differently
        if (!_state.AccountExists(env.ExecutingAccount))
        {
            _state.CreateAccount(env.ExecutingAccount, UInt256.Zero);
        }

        if (!stack.PopUInt256(out UInt256 value) ||
            !stack.PopUInt256(out UInt256 memoryPositionOfInitCode) ||
            !stack.PopUInt256(out UInt256 initCodeLength))
            return (EvmExceptionType.StackUnderflow, null);

        Span<byte> salt = default;
        if (instruction == Instruction.CREATE2)
        {
            salt = stack.PopWord256();
        }

        //EIP-3860
        if (spec.IsEip3860Enabled)
        {
            if (initCodeLength > spec.MaxInitCodeSize) return (EvmExceptionType.OutOfGas, null);
        }

        long gasCost = GasCostOf.Create +
                       (spec.IsEip3860Enabled ? GasCostOf.InitCodeWord * EvmPooledMemory.Div32Ceiling(initCodeLength) : 0) +
                       (instruction == Instruction.CREATE2
                           ? GasCostOf.Sha3Word * EvmPooledMemory.Div32Ceiling(initCodeLength)
                           : 0);

        if (!UpdateGas(gasCost, ref gasAvailable)) return (EvmExceptionType.OutOfGas, null);

        if (!UpdateMemoryCost(vmState, ref gasAvailable, in memoryPositionOfInitCode, initCodeLength)) return (EvmExceptionType.OutOfGas, null);

        // TODO: copy pasted from CALL / DELEGATECALL, need to move it outside?
        if (env.CallDepth >= MaxCallDepth) // TODO: fragile ordering / potential vulnerability for different clients
        {
            // TODO: need a test for this
            _returnDataBuffer = Array.Empty<byte>();
            stack.PushZero();
            return (EvmExceptionType.None, null);
        }

        ReadOnlyMemory<byte> initCode = vmState.Memory.Load(in memoryPositionOfInitCode, initCodeLength);

        UInt256 balance = _state.GetBalance(env.ExecutingAccount);
        if (value > balance)
        {
            _returnDataBuffer = Array.Empty<byte>();
            stack.PushZero();
            return (EvmExceptionType.None, null);
        }

        UInt256 accountNonce = _state.GetNonce(env.ExecutingAccount);
        UInt256 maxNonce = ulong.MaxValue;
        if (accountNonce >= maxNonce)
        {
            _returnDataBuffer = Array.Empty<byte>();
            stack.PushZero();
            return (EvmExceptionType.None, null);
        }

        if (typeof(TTracing) == typeof(IsTracing)) EndInstructionTrace(gasAvailable, vmState.Memory.Size);
        // todo: === below is a new call - refactor / move

        long callGas = spec.Use63Over64Rule ? gasAvailable - gasAvailable / 64L : gasAvailable;
        if (!UpdateGas(callGas, ref gasAvailable)) return (EvmExceptionType.OutOfGas, null);

        Address contractAddress = instruction == Instruction.CREATE
            ? ContractAddress.From(env.ExecutingAccount, _state.GetNonce(env.ExecutingAccount))
            : ContractAddress.From(env.ExecutingAccount, salt, initCode.Span);

        if (spec.UseHotAndColdStorage)
        {
            // EIP-2929 assumes that warm-up cost is included in the costs of CREATE and CREATE2
            vmState.WarmUp(contractAddress);
        }

        _state.IncrementNonce(env.ExecutingAccount);

        Snapshot snapshot = _worldState.TakeSnapshot();

        bool accountExists = _state.AccountExists(contractAddress);
        if (accountExists && (_codeInfoRepository.GetCachedCodeInfo(_worldState, contractAddress, spec).MachineCode.Length != 0 ||
                              _state.GetNonce(contractAddress) != 0))
        {
            /* we get the snapshot before this as there is a possibility with that we will touch an empty account and remove it even if the REVERT operation follows */
            if (typeof(TLogger) == typeof(IsTracing)) _logger.Trace($"Contract collision at {contractAddress}");
            _returnDataBuffer = Array.Empty<byte>();
            stack.PushZero();
            return (EvmExceptionType.None, null);
        }

        if (accountExists)
        {
            _state.UpdateStorageRoot(contractAddress, Keccak.EmptyTreeHash);
        }
        else if (_state.IsDeadAccount(contractAddress))
        {
            _state.ClearStorage(contractAddress);
        }

        _state.SubtractFromBalance(env.ExecutingAccount, value, spec, env.IsSystemEnv);

        // Do not add the initCode to the cache as it is
        // pointing to data in this tx and will become invalid
        // for another tx as returned to pool.
        CodeInfo codeInfo = new(initCode);
        codeInfo.AnalyseInBackgroundIfRequired();

        ExecutionEnvironment callEnv = new
        (
            txExecutionContext: in env.TxExecutionContext,
            callDepth: env.CallDepth + 1,
            caller: env.ExecutingAccount,
            executingAccount: contractAddress,
            codeSource: null,
            codeInfo: codeInfo,
            inputData: default,
            transferValue: value,
            value: value,
            isSystemExecutionEnv: env.IsSystemEnv
        );
        EvmState callState = new(
            callGas,
            callEnv,
            instruction == Instruction.CREATE2 ? ExecutionType.CREATE2 : ExecutionType.CREATE,
            false,
            snapshot,
            0L,
            0L,
            vmState.IsStatic,
            vmState,
            false,
            accountExists);

        return (EvmExceptionType.None, callState);
    }

    [SkipLocalsInit]
    private EvmExceptionType InstructionLog<TTracing>(EvmState vmState, ref EvmStack<TTracing> stack, ref long gasAvailable, Instruction instruction)
        where TTracing : struct, IIsTracing
    {
        if (!stack.PopUInt256(out UInt256 position)) return EvmExceptionType.StackUnderflow;
        if (!stack.PopUInt256(out UInt256 length)) return EvmExceptionType.StackUnderflow;
        long topicsCount = instruction - Instruction.LOG0;
        if (!UpdateMemoryCost(vmState, ref gasAvailable, in position, length)) return EvmExceptionType.OutOfGas;
        if (!UpdateGas(
                GasCostOf.Log + topicsCount * GasCostOf.LogTopic +
                (long)length * GasCostOf.LogData, ref gasAvailable)) return EvmExceptionType.OutOfGas;

        ReadOnlyMemory<byte> data = vmState.Memory.Load(in position, length);
        Hash256[] topics = new Hash256[topicsCount];
        for (int i = 0; i < topicsCount; i++)
        {
            topics[i] = new Hash256(stack.PopWord256());
        }

        LogEntry logEntry = new(
            vmState.Env.ExecutingAccount,
            data.ToArray(),
            topics);
        vmState.Logs.Add(logEntry);

        if (_txTracer.IsTracingLogs)
        {
            _txTracer.ReportLog(logEntry);
        }

        return EvmExceptionType.None;
    }

    [SkipLocalsInit]
    private EvmExceptionType InstructionSLoad<TTracingInstructions, TTracingStorage>(EvmState vmState, ref EvmStack<TTracingInstructions> stack, ref long gasAvailable, IReleaseSpec spec)
        where TTracingInstructions : struct, IIsTracing
        where TTracingStorage : struct, IIsTracing
    {
        Metrics.IncrementSLoadOpcode();
        gasAvailable -= spec.GetSLoadCost();

        if (!stack.PopUInt256(out UInt256 result)) return EvmExceptionType.StackUnderflow;
        StorageCell storageCell = new(vmState.Env.ExecutingAccount, result);
        if (!ChargeStorageAccessGas(
            ref gasAvailable,
            vmState,
            in storageCell,
            StorageAccessType.SLOAD,
            spec)) return EvmExceptionType.OutOfGas;

        ReadOnlySpan<byte> value = _state.Get(in storageCell);
        stack.PushBytes(value);
        if (typeof(TTracingStorage) == typeof(IsTracing))
        {
            _txTracer.LoadOperationStorage(storageCell.Address, result, value);
        }

        return EvmExceptionType.None;
    }

    [SkipLocalsInit]
    private EvmExceptionType InstructionSStore<TTracingInstructions, TTracingRefunds, TTracingStorage>(EvmState vmState, ref EvmStack<TTracingInstructions> stack, ref long gasAvailable, IReleaseSpec spec)
        where TTracingInstructions : struct, IIsTracing
        where TTracingRefunds : struct, IIsTracing
        where TTracingStorage : struct, IIsTracing
    {
        Metrics.IncrementSStoreOpcode();

        if (vmState.IsStatic) return EvmExceptionType.StaticCallViolation;
        // fail fast before the first storage read if gas is not enough even for reset
        if (!spec.UseNetGasMetering && !UpdateGas(spec.GetSStoreResetCost(), ref gasAvailable)) return EvmExceptionType.OutOfGas;

        if (spec.UseNetGasMeteringWithAStipendFix)
        {
            if (typeof(TTracingRefunds) == typeof(IsTracing))
                _txTracer.ReportExtraGasPressure(GasCostOf.CallStipend - spec.GetNetMeteredSStoreCost() + 1);
            if (gasAvailable <= GasCostOf.CallStipend) return EvmExceptionType.OutOfGas;
        }

        if (!stack.PopUInt256(out UInt256 result)) return EvmExceptionType.StackUnderflow;
        ReadOnlySpan<byte> bytes = stack.PopWord256();
        bool newIsZero = bytes.IsZero();
        bytes = !newIsZero ? bytes.WithoutLeadingZeros() : BytesZero;

        StorageCell storageCell = new(vmState.Env.ExecutingAccount, result);

        if (!ChargeStorageAccessGas(
                ref gasAvailable,
                vmState,
                in storageCell,
                StorageAccessType.SSTORE,
                spec)) return EvmExceptionType.OutOfGas;

        ReadOnlySpan<byte> currentValue = _state.Get(in storageCell);
        // Console.WriteLine($"current: {currentValue.ToHexString()} newValue {newValue.ToHexString()}");
        bool currentIsZero = currentValue.IsZero();

        bool newSameAsCurrent = (newIsZero && currentIsZero) || Bytes.AreEqual(currentValue, bytes);
        long sClearRefunds = RefundOf.SClear(spec.IsEip3529Enabled);

        if (!spec.UseNetGasMetering) // note that for this case we already deducted 5000
        {
            if (newIsZero)
            {
                if (!newSameAsCurrent)
                {
                    vmState.Refund += sClearRefunds;
                    if (typeof(TTracingRefunds) == typeof(IsTracing)) _txTracer.ReportRefund(sClearRefunds);
                }
            }
            else if (currentIsZero)
            {
                if (!UpdateGas(GasCostOf.SSet - GasCostOf.SReset, ref gasAvailable)) return EvmExceptionType.OutOfGas;
            }
        }
        else // net metered
        {
            if (newSameAsCurrent)
            {
                if (!UpdateGas(spec.GetNetMeteredSStoreCost(), ref gasAvailable)) return EvmExceptionType.OutOfGas;
            }
            else // net metered, C != N
            {
                Span<byte> originalValue = _state.GetOriginal(in storageCell);
                bool originalIsZero = originalValue.IsZero();

                bool currentSameAsOriginal = Bytes.AreEqual(originalValue, currentValue);
                if (currentSameAsOriginal)
                {
                    if (currentIsZero)
                    {
                        if (!UpdateGas(GasCostOf.SSet, ref gasAvailable)) return EvmExceptionType.OutOfGas;
                    }
                    else // net metered, current == original != new, !currentIsZero
                    {
                        if (!UpdateGas(spec.GetSStoreResetCost(), ref gasAvailable)) return EvmExceptionType.OutOfGas;

                        if (newIsZero)
                        {
                            vmState.Refund += sClearRefunds;
                            if (typeof(TTracingRefunds) == typeof(IsTracing)) _txTracer.ReportRefund(sClearRefunds);
                        }
                    }
                }
                else // net metered, new != current != original
                {
                    long netMeteredStoreCost = spec.GetNetMeteredSStoreCost();
                    if (!UpdateGas(netMeteredStoreCost, ref gasAvailable)) return EvmExceptionType.OutOfGas;

                    if (!originalIsZero) // net metered, new != current != original != 0
                    {
                        if (currentIsZero)
                        {
                            vmState.Refund -= sClearRefunds;
                            if (typeof(TTracingRefunds) == typeof(IsTracing)) _txTracer.ReportRefund(-sClearRefunds);
                        }

                        if (newIsZero)
                        {
                            vmState.Refund += sClearRefunds;
                            if (typeof(TTracingRefunds) == typeof(IsTracing)) _txTracer.ReportRefund(sClearRefunds);
                        }
                    }

                    bool newSameAsOriginal = Bytes.AreEqual(originalValue, bytes);
                    if (newSameAsOriginal)
                    {
                        long refundFromReversal;
                        if (originalIsZero)
                        {
                            refundFromReversal = spec.GetSetReversalRefund();
                        }
                        else
                        {
                            refundFromReversal = spec.GetClearReversalRefund();
                        }

                        vmState.Refund += refundFromReversal;
                        if (typeof(TTracingRefunds) == typeof(IsTracing)) _txTracer.ReportRefund(refundFromReversal);
                    }
                }
            }
        }

        if (!newSameAsCurrent)
        {
            _state.Set(in storageCell, newIsZero ? BytesZero : bytes.ToArray());
        }

        if (typeof(TTracingInstructions) == typeof(IsTracing))
        {
            ReadOnlySpan<byte> valueToStore = newIsZero ? BytesZero.AsSpan() : bytes;
            byte[] storageBytes = new byte[32]; // do not stackalloc here
            storageCell.Index.ToBigEndian(storageBytes);
            _txTracer.ReportStorageChange(storageBytes, valueToStore);
        }

        if (typeof(TTracingStorage) == typeof(IsTracing))
        {
            _txTracer.SetOperationStorage(storageCell.Address, result, bytes, currentValue);
        }

        return EvmExceptionType.None;
    }

    private CallResult GetFailureReturn<TTracingInstructions>(long gasAvailable, EvmExceptionType exceptionType)
        where TTracingInstructions : struct, IIsTracing
    {
        if (typeof(TTracingInstructions) == typeof(IsTracing)) EndInstructionTraceError(gasAvailable, exceptionType);

        return exceptionType switch
        {
            EvmExceptionType.OutOfGas => CallResult.OutOfGasException,
            EvmExceptionType.BadInstruction => CallResult.InvalidInstructionException,
            EvmExceptionType.StaticCallViolation => CallResult.StaticCallViolationException,
            EvmExceptionType.InvalidSubroutineEntry => CallResult.InvalidSubroutineEntry,
            EvmExceptionType.InvalidSubroutineReturn => CallResult.InvalidSubroutineReturn,
            EvmExceptionType.StackOverflow => CallResult.StackOverflowException,
            EvmExceptionType.StackUnderflow => CallResult.StackUnderflowException,
            EvmExceptionType.InvalidJumpDestination => CallResult.InvalidJumpDestination,
            EvmExceptionType.AccessViolation => CallResult.AccessViolationException,
            EvmExceptionType.AuthorizedNotSet => CallResult.AuthorizedNotSet,
            _ => throw new ArgumentOutOfRangeException(nameof(exceptionType), exceptionType, "")
        };
    }

    private static void UpdateCurrentState(EvmState state, int pc, long gas, int stackHead)
    {
        state.ProgramCounter = pc;
        state.GasAvailable = gas;
        state.DataStackHead = stackHead;
    }

    private static bool UpdateMemoryCost(EvmState vmState, ref long gasAvailable, in UInt256 position, in UInt256 length)
    {
        long memoryCost = vmState.Memory.CalculateMemoryCost(in position, length);
        if (memoryCost != 0L)
        {
            if (!UpdateGas(memoryCost, ref gasAvailable))
            {
                return false;
            }
        }

        return true;
    }

    private static bool Jump(in UInt256 jumpDest, ref int programCounter, in ExecutionEnvironment env)
    {
        if (jumpDest > int.MaxValue)
        {
            // https://github.com/NethermindEth/nethermind/issues/140
            // TODO: add a test, validating inside the condition was not covered by existing tests and fails on 0xf435a354924097686ea88dab3aac1dd464e6a3b387c77aeee94145b0fa5a63d2 mainnet
            return false;
        }

        int jumpDestInt = (int)jumpDest;
        if (!env.CodeInfo.ValidateJump(jumpDestInt))
        {
            // https://github.com/NethermindEth/nethermind/issues/140
            // TODO: add a test, validating inside the condition was not covered by existing tests and fails on 61363 Ropsten
            return false;
        }

        programCounter = jumpDestInt;
        return true;
    }

    [MethodImpl(MethodImplOptions.NoInlining)]
    private void StartInstructionTrace<TIsTracing>(Instruction instruction, EvmState vmState, long gasAvailable, int programCounter, in EvmStack<TIsTracing> stackValue)
        where TIsTracing : struct, IIsTracing
    {
        _txTracer.StartOperation(programCounter, instruction, gasAvailable, vmState.Env);
        if (_txTracer.IsTracingMemory)
        {
            _txTracer.SetOperationMemory(vmState.Memory.GetTrace());
            _txTracer.SetOperationMemorySize(vmState.Memory.Size);
        }

        if (_txTracer.IsTracingStack)
        {
            Memory<byte> stackMemory = vmState.DataStack.AsMemory().Slice(0, stackValue.Head * EvmStack<TIsTracing>.WordSize);
            _txTracer.SetOperationStack(new TraceStack(stackMemory));
        }
    }

    [MethodImpl(MethodImplOptions.NoInlining)]
    private void EndInstructionTrace(long gasAvailable, ulong memorySize)
    {
        _txTracer.ReportOperationRemainingGas(gasAvailable);
    }

    [MethodImpl(MethodImplOptions.NoInlining)]
    private void EndInstructionTraceError(long gasAvailable, EvmExceptionType evmExceptionType)
    {
        _txTracer.ReportOperationRemainingGas(gasAvailable);
        _txTracer.ReportOperationError(evmExceptionType);
    }

    private static ExecutionType GetCallExecutionType(Instruction instruction, bool isPostMerge = false) =>
        instruction switch
        {
            Instruction.CALL => ExecutionType.CALL,
            Instruction.DELEGATECALL => ExecutionType.DELEGATECALL,
            Instruction.STATICCALL => ExecutionType.STATICCALL,
            Instruction.CALLCODE => ExecutionType.CALLCODE,
            Instruction.AUTHCALL => ExecutionType.AUTHCALL,
            _ => throw new NotSupportedException($"Execution type is undefined for {instruction.GetName(isPostMerge)}")
        };
}<|MERGE_RESOLUTION|>--- conflicted
+++ resolved
@@ -72,28 +72,9 @@
         ILogManager? logManager)
     {
         ILogger logger = logManager?.GetClassLogger() ?? throw new ArgumentNullException(nameof(logManager));
-<<<<<<< HEAD
-        if (!logger.IsTrace)
-        {
-            _evm = new VirtualMachine<NotTracing>(blockhashProvider, specProvider, logger);
-        }
-        else
-        {
-            _evm = new VirtualMachine<IsTracing>(blockhashProvider, specProvider, logger);
-        }
-    }
-
-    public CodeInfo GetCachedCodeInfo(IWorldState worldState, Address codeSource, IReleaseSpec spec)
-        => _evm.GetCachedCodeInfo(worldState, codeSource, spec);
-
-    public void InsertCode(ReadOnlyMemory<byte> code, Address codeOwner, IReleaseSpec spec, bool isSystemEnv)
-    {
-        _evm.InsertCode(code, codeOwner, spec, isSystemEnv);
-=======
         _evm = logger.IsTrace
             ? new VirtualMachine<IsTracing>(blockhashProvider, specProvider, codeInfoRepository, logger)
             : new VirtualMachine<NotTracing>(blockhashProvider, specProvider, codeInfoRepository, logger);
->>>>>>> 4fee4bfe
     }
 
     public TransactionSubstate Run<TTracingActions>(EvmState state, IWorldState worldState, ITxTracer txTracer)
@@ -112,14 +93,9 @@
         public static CallResult StackOverflowException => new(EvmExceptionType.StackOverflow); // TODO: use these to avoid CALL POP attacks
         public static CallResult StackUnderflowException => new(EvmExceptionType.StackUnderflow); // TODO: use these to avoid CALL POP attacks
         public static CallResult InvalidCodeException => new(EvmExceptionType.InvalidCode);
-<<<<<<< HEAD
         public static CallResult AuthorizedNotSet => new(EvmExceptionType.AuthorizedNotSet);
-
-        public static CallResult Empty => new(Array.Empty<byte>(), null);
-=======
         public static CallResult Empty => new(default, null);
         public static object BoxedEmpty { get; } = new object();
->>>>>>> 4fee4bfe
 
         public CallResult(EvmState stateToExecute)
         {
@@ -374,12 +350,8 @@
                         if (gasAvailableForCodeDeposit >= codeDepositGasCost && !invalidCode)
                         {
                             ReadOnlyMemory<byte> code = callResult.Output;
-<<<<<<< HEAD
-                            InsertCode(code, callCodeOwner, spec, state.Env.IsSystemEnv);
-=======
-                            _codeInfoRepository.InsertCode(_state, code, callCodeOwner, spec);
-
->>>>>>> 4fee4bfe
+                            _codeInfoRepository.InsertCode(_state, code, callCodeOwner, spec, state.Env.IsSystemEnv);
+
                             currentState.GasAvailable -= codeDepositGasCost;
 
                             if (typeof(TTracingActions) == typeof(IsTracing))
@@ -487,22 +459,7 @@
         }
     }
 
-<<<<<<< HEAD
-    public void InsertCode(ReadOnlyMemory<byte> code, Address callCodeOwner, IReleaseSpec spec, bool IsSystemTxEnv)
-    {
-        var codeInfo = new CodeInfo(code);
-        // Start generating the JumpDestinationBitmap in background.
-        ThreadPool.UnsafeQueueUserWorkItem(codeInfo, preferLocal: false);
-
-        Hash256 codeHash = code.Length == 0 ? Keccak.OfAnEmptyString : Keccak.Compute(code.Span);
-        _state.InsertCode(callCodeOwner, codeHash, code, spec, IsSystemTxEnv);
-        CodeCache.Set(codeHash, codeInfo);
-    }
-
     private void RevertParityTouchBugAccount(IReleaseSpec spec, bool isSystemEnv)
-=======
-    private void RevertParityTouchBugAccount(IReleaseSpec spec)
->>>>>>> 4fee4bfe
     {
         if (_parityTouchBugAccount.ShouldDelete)
         {
@@ -2361,12 +2318,8 @@
             transferValue: transferValue,
             value: callValue,
             inputData: callData,
-<<<<<<< HEAD
-            codeInfo: GetCachedCodeInfo(_worldState, codeSource, spec),
+            codeInfo: codeInfo,
             isSystemExecutionEnv: env.IsSystemEnv
-=======
-            codeInfo: codeInfo
->>>>>>> 4fee4bfe
         );
         if (typeof(TLogger) == typeof(IsTracing)) _logger.Trace($"Tx call gas {gasLimitUl}");
         if (outputLength == 0)
