--- conflicted
+++ resolved
@@ -1935,9 +1935,7 @@
     }
 
     [SkipLocalsInit]
-<<<<<<< HEAD
-    [MethodImpl(MethodImplOptions.NoInlining)]
-=======
+    [MethodImpl(MethodImplOptions.NoInlining)]
     private EvmExceptionType InstructionLog<TTracing>(EvmState vmState, ref EvmStack<TTracing> stack, ref long gasAvailable, Instruction instruction)
         where TTracing : struct, IIsTracing
     {
@@ -1971,7 +1969,6 @@
     }
 
     [SkipLocalsInit]
->>>>>>> a6521e9a
     private EvmExceptionType InstructionSLoad<TTracingInstructions, TTracingStorage>(EvmState vmState, ref EvmStack<TTracingInstructions> stack, ref long gasAvailable, IReleaseSpec spec)
         where TTracingInstructions : struct, IIsTracing
         where TTracingStorage : struct, IIsTracing
