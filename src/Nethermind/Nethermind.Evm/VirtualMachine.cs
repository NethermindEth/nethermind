
// SPDX-FileCopyrightText: 2022 Demerzel Solutions Limited
// SPDX-License-Identifier: LGPL-3.0-only

using System;
using System.Collections.Generic;
<<<<<<< HEAD
using System.Diagnostics;
using System.Diagnostics.CodeAnalysis;
using System.Linq;
=======
>>>>>>> 0944765b
using System.Runtime.CompilerServices;
using System.Runtime.Intrinsics;
using Nethermind.Core;
using Nethermind.Core.Crypto;
using Nethermind.Core.Extensions;
using Nethermind.Core.Specs;
using Nethermind.Evm.CodeAnalysis;
using Nethermind.Evm.Precompiles;
using Nethermind.Evm.Tracing;
using Nethermind.Logging;
using Nethermind.State;
using static Nethermind.Evm.VirtualMachine;
using static System.Runtime.CompilerServices.Unsafe;
using static Nethermind.Evm.EvmObjectFormat.EofValidator;

#if DEBUG
using Nethermind.Evm.Tracing.Debugger;
#endif

[assembly: InternalsVisibleTo("Nethermind.Evm.Test")]

namespace Nethermind.Evm;
using Int256;
using Nethermind.Evm.EvmObjectFormat;
using Nethermind.Evm.EvmObjectFormat.Handlers;


public class VirtualMachine : IVirtualMachine
{
    public const int MaxCallDepth = Eof1.RETURN_STACK_MAX_HEIGHT;
    private readonly static UInt256 P255Int = (UInt256)System.Numerics.BigInteger.Pow(2, 255);
    internal readonly static byte[] EofHash256 = KeccakHash.ComputeHashBytes(EofValidator.MAGIC);
    internal static ref readonly UInt256 P255 => ref P255Int;
    internal static readonly UInt256 BigInt256 = 256;
    internal static readonly UInt256 BigInt32 = 32;

    internal static readonly byte[] BytesZero = [0];

    internal static readonly byte[] BytesZero32 =
    {
        0, 0, 0, 0, 0, 0, 0, 0,
        0, 0, 0, 0, 0, 0, 0, 0,
        0, 0, 0, 0, 0, 0, 0, 0,
        0, 0, 0, 0, 0, 0, 0, 0
    };

    internal static readonly byte[] BytesMax32 =
    {
        255, 255, 255, 255, 255, 255, 255, 255,
        255, 255, 255, 255, 255, 255, 255, 255,
        255, 255, 255, 255, 255, 255, 255, 255,
        255, 255, 255, 255, 255, 255, 255, 255
    };

    internal static readonly PrecompileExecutionFailureException PrecompileExecutionFailureException = new();
    internal static readonly OutOfGasException PrecompileOutOfGasException = new();

    private readonly IVirtualMachine _evm;

    public VirtualMachine(
        IBlockhashProvider? blockhashProvider,
        ISpecProvider? specProvider,
        ICodeInfoRepository codeInfoRepository,
        ILogManager? logManager)
    {
        ILogger logger = logManager?.GetClassLogger() ?? throw new ArgumentNullException(nameof(logManager));
        _evm = logger.IsTrace
            ? new VirtualMachine<IsTracing>(blockhashProvider, specProvider, logger)
            : new VirtualMachine<NotTracing>(blockhashProvider, specProvider, logger);
    }

    public TransactionSubstate Run<TTracingActions>(EvmState state, IWorldState worldState, ITxTracer txTracer)
        where TTracingActions : struct, VirtualMachine.IIsTracing
        => _evm.Run<TTracingActions>(state, worldState, txTracer);

    internal readonly ref struct CallResult
    {
        public static CallResult InvalidSubroutineEntry => new(EvmExceptionType.InvalidSubroutineEntry);
        public static CallResult InvalidSubroutineReturn => new(EvmExceptionType.InvalidSubroutineReturn);
        public static CallResult OutOfGasException => new(EvmExceptionType.OutOfGas);
        public static CallResult AccessViolationException => new(EvmExceptionType.AccessViolation);
        public static CallResult InvalidJumpDestination => new(EvmExceptionType.InvalidJumpDestination);
        public static CallResult InvalidInstructionException => new(EvmExceptionType.BadInstruction);
        public static CallResult StaticCallViolationException => new(EvmExceptionType.StaticCallViolation);
        public static CallResult StackOverflowException => new(EvmExceptionType.StackOverflow); // TODO: use these to avoid CALL POP attacks
        public static CallResult StackUnderflowException => new(EvmExceptionType.StackUnderflow); // TODO: use these to avoid CALL POP attacks
        public static CallResult InvalidCodeException => new(EvmExceptionType.InvalidCode);
        public static CallResult InvalidAddressRange => new(EvmExceptionType.AddressOutOfRange);
        public static object BoxedEmpty { get; } = new object();
        public static CallResult Empty(int fromVersion) => new(default, null, fromVersion);

        public CallResult(EvmState stateToExecute)
        {
            StateToExecute = stateToExecute;
            Output = (null, Array.Empty<byte>());
            PrecompileSuccess = null;
            ShouldRevert = false;
            ExceptionType = EvmExceptionType.None;
        }

        public CallResult(ReadOnlyMemory<byte> output, bool? precompileSuccess, int fromVersion, bool shouldRevert = false, EvmExceptionType exceptionType = EvmExceptionType.None)
        {
            StateToExecute = null;
            Output = (null, output);
            PrecompileSuccess = precompileSuccess;
            ShouldRevert = shouldRevert;
            ExceptionType = exceptionType;
            FromVersion = fromVersion;
        }

        public CallResult(ICodeInfo container, ReadOnlyMemory<byte> output, bool? precompileSuccess, int fromVersion, bool shouldRevert = false, EvmExceptionType exceptionType = EvmExceptionType.None)
        {
            StateToExecute = null;
            Output = (container, output);
            PrecompileSuccess = precompileSuccess;
            ShouldRevert = shouldRevert;
            ExceptionType = exceptionType;
            FromVersion = fromVersion;
        }

        private CallResult(EvmExceptionType exceptionType)
        {
            StateToExecute = null;
            Output = (null, StatusCode.FailureBytes);
            PrecompileSuccess = null;
            ShouldRevert = false;
            ExceptionType = exceptionType;
        }

        public EvmState? StateToExecute { get; }
        public (ICodeInfo Container, ReadOnlyMemory<byte> Bytes) Output { get; }
        public EvmExceptionType ExceptionType { get; }
        public bool ShouldRevert { get; }
        public bool? PrecompileSuccess { get; } // TODO: check this behaviour as it seems it is required and previously that was not the case
        public bool IsReturn => StateToExecute is null;
        public bool IsException => ExceptionType != EvmExceptionType.None;

        public int FromVersion { get; }
    }

    public interface IIsTracing { }
    public readonly struct NotTracing : IIsTracing { }
    public readonly struct IsTracing : IIsTracing { }
}

internal sealed class VirtualMachine<TLogger> : IVirtualMachine where TLogger : struct, IIsTracing
{
    private readonly byte[] _chainId;

    private readonly IBlockhashProvider _blockhashProvider;
    private readonly ISpecProvider _specProvider;
    private readonly ILogger _logger;
    private IWorldState _state = null!;
    private readonly Stack<EvmState> _stateStack = new();
    private (Address Address, bool ShouldDelete) _parityTouchBugAccount = (Address.FromNumber(3), false);
    private ReadOnlyMemory<byte> _returnDataBuffer = Array.Empty<byte>();
    private ITxTracer _txTracer = NullTxTracer.Instance;

    public VirtualMachine(
        IBlockhashProvider? blockhashProvider,
        ISpecProvider? specProvider,
        ILogger? logger)
    {
        _logger = logger ?? throw new ArgumentNullException(nameof(logger));
        _blockhashProvider = blockhashProvider ?? throw new ArgumentNullException(nameof(blockhashProvider));
        _specProvider = specProvider ?? throw new ArgumentNullException(nameof(specProvider));
        _chainId = ((UInt256)specProvider.ChainId).ToBigEndian();
    }

    public TransactionSubstate Run<TTracingActions>(EvmState state, IWorldState worldState, ITxTracer txTracer)
        where TTracingActions : struct, IIsTracing
    {
        _txTracer = txTracer;
        _state = worldState;

        ref readonly TxExecutionContext txExecutionContext = ref state.Env.TxExecutionContext;
        ICodeInfoRepository codeInfoRepository = txExecutionContext.CodeInfoRepository;
        IReleaseSpec spec = _specProvider.GetSpec(txExecutionContext.BlockExecutionContext.Header.Number, txExecutionContext.BlockExecutionContext.Header.Timestamp);
        EvmState currentState = state;
        ReadOnlyMemory<byte>? previousCallResult = null;
        ZeroPaddedSpan previousCallOutput = ZeroPaddedSpan.Empty;
        UInt256 previousCallOutputDestination = UInt256.Zero;
        bool isTracing = _txTracer.IsTracing;

        while (true)
        {
            Exception? failure = null;
            if (!currentState.IsContinuation)
            {
                _returnDataBuffer = Array.Empty<byte>();
            }

            try
            {
                CallResult callResult;
                if (currentState.IsPrecompile)
                {
                    if (typeof(TTracingActions) == typeof(IsTracing))
                    {
                        _txTracer.ReportAction(currentState.GasAvailable, currentState.Env.Value, currentState.From, currentState.To, currentState.Env.InputData, currentState.ExecutionType, true);
                    }

                    callResult = ExecutePrecompile(currentState, spec);

                    if (!callResult.PrecompileSuccess.Value)
                    {
                        if (callResult.IsException)
                        {
                            failure = VirtualMachine.PrecompileOutOfGasException;
                            goto Failure;
                        }
                        if (currentState.IsPrecompile && currentState.IsTopLevel)
                        {
                            failure = VirtualMachine.PrecompileExecutionFailureException;
                            // TODO: when direct / calls are treated same we should not need such differentiation
                            goto Failure;
                        }

                        // TODO: testing it as it seems the way to pass zkSNARKs tests
                        currentState.GasAvailable = 0;
                    }
                }
                else
                {
                    if (typeof(TTracingActions) == typeof(IsTracing) && !currentState.IsContinuation)
                    {
                        _txTracer.ReportAction(currentState.GasAvailable,
                            currentState.Env.Value,
                            currentState.From,
                            currentState.To,
                            currentState.ExecutionType.IsAnyCreate()
                                ? currentState.Env.CodeInfo.MachineCode
                                : currentState.Env.InputData,
                            currentState.ExecutionType);

                        if (_txTracer.IsTracingCode) _txTracer.ReportByteCode(currentState.Env.CodeInfo.MachineCode);
                    }

                    callResult = !_txTracer.IsTracingInstructions
                        ? ExecuteCall<NotTracing>(currentState, previousCallResult, previousCallOutput, previousCallOutputDestination, spec)
                        : ExecuteCall<IsTracing>(currentState, previousCallResult, previousCallOutput, previousCallOutputDestination, spec);

                    if (!callResult.IsReturn)
                    {
                        _stateStack.Push(currentState);
                        currentState = callResult.StateToExecute;
                        previousCallResult = null; // TODO: testing on ropsten sync, write VirtualMachineTest for this case as it was not covered by Ethereum tests (failing block 9411 on Ropsten https://ropsten.etherscan.io/vmtrace?txhash=0x666194d15c14c54fffafab1a04c08064af165870ef9a87f65711dcce7ed27fe1)
                        _returnDataBuffer = Array.Empty<byte>();
                        previousCallOutput = ZeroPaddedSpan.Empty;
                        continue;
                    }

                    if (callResult.IsException)
                    {
                        if (typeof(TTracingActions) == typeof(IsTracing)) _txTracer.ReportActionError(callResult.ExceptionType);
                        _state.Restore(currentState.Snapshot);

                        RevertParityTouchBugAccount(spec);

                        if (currentState.IsTopLevel)
                        {
                            return new TransactionSubstate(callResult.ExceptionType, isTracing);
                        }

                        previousCallResult = currentState.ExecutionType.IsAnyCallEof() ? EofStatusCode.FailureBytes : StatusCode.FailureBytes;
                        previousCallOutputDestination = UInt256.Zero;
                        _returnDataBuffer = Array.Empty<byte>();
                        previousCallOutput = ZeroPaddedSpan.Empty;

                        currentState.Dispose();
                        currentState = _stateStack.Pop();
                        currentState.IsContinuation = true;
                        continue;
                    }
                }

                if (currentState.IsTopLevel)
                {
                    if (typeof(TTracingActions) == typeof(IsTracing))
                    {
                        long codeDepositGasCost = CodeDepositHandler.CalculateCost(spec, callResult.Output.Bytes.Length);

                        if (callResult.IsException)
                        {
                            _txTracer.ReportActionError(callResult.ExceptionType);
                        }
                        else if (callResult.ShouldRevert)
                        {
                            _txTracer.ReportActionRevert(currentState.ExecutionType.IsAnyCreate()
                                    ? currentState.GasAvailable - codeDepositGasCost
                                    : currentState.GasAvailable,
                                callResult.Output.Bytes);
                        }
                        else
                        {
                            if (currentState.ExecutionType.IsAnyCreate() && currentState.GasAvailable < codeDepositGasCost)
                            {
                                if (spec.ChargeForTopLevelCreate)
                                {
                                    _txTracer.ReportActionError(EvmExceptionType.OutOfGas);
                                }
                                else
                                {
                                    _txTracer.ReportActionEnd(currentState.GasAvailable, currentState.To, callResult.Output.Bytes);
                                }
                            }
                            // Reject code starting with 0xEF if EIP-3541 is enabled.
                            else if (currentState.ExecutionType.IsAnyCreate() && CodeDepositHandler.CodeIsInvalid(spec, callResult.Output.Bytes, callResult.FromVersion))
                            {
                                _txTracer.ReportActionError(EvmExceptionType.InvalidCode);
                            }
                            else
                            {
                                if (currentState.ExecutionType.IsAnyCreate())
                                {
                                    _txTracer.ReportActionEnd(currentState.GasAvailable - codeDepositGasCost, currentState.To, callResult.Output.Bytes);
                                }
                                else
                                {
                                    _txTracer.ReportActionEnd(currentState.GasAvailable, _returnDataBuffer);
                                }
                            }
                        }
                    }

                    return new TransactionSubstate(
                        callResult.Output,
                        currentState.Refund,
                        (IReadOnlyCollection<Address>)currentState.DestroyList,
                        (IReadOnlyCollection<LogEntry>)currentState.Logs,
                        callResult.ShouldRevert,
                        isTracerConnected: isTracing,
                        _logger);
                }

                Address callCodeOwner = currentState.Env.ExecutingAccount;
                using (EvmState previousState = currentState)
                {
<<<<<<< HEAD
                    long gasAvailableForCodeDeposit = previousState.GasAvailable; // TODO: refactor, this is to fix 61363 Ropsten
                    if (previousState.ExecutionType.IsAnyCreate())
                    {
                        previousCallResult = callCodeOwner.Bytes;
                        previousCallOutputDestination = UInt256.Zero;
                        _returnDataBuffer = Array.Empty<byte>();
                        previousCallOutput = ZeroPaddedSpan.Empty;
                        if (previousState.ExecutionType.IsAnyCreateLegacy())
                        {
                            long codeDepositGasCost = CodeDepositHandler.CalculateCost(spec, callResult.Output.Bytes.Length);
                            bool invalidCode = !CodeDepositHandler.IsValidWithLegacyRules(spec, callResult.Output.Bytes);
                            if (gasAvailableForCodeDeposit >= codeDepositGasCost && !invalidCode)
                            {
                                ReadOnlyMemory<byte> code = callResult.Output.Bytes;
                                _codeInfoRepository.InsertCode(_state, code, callCodeOwner, spec);
                                currentState.GasAvailable -= codeDepositGasCost;

                                if (_txTracer.IsTracingActions)
                                {
                                    _txTracer.ReportActionEnd(previousState.GasAvailable - codeDepositGasCost, callCodeOwner, callResult.Output.Bytes);
                                }
                            }
                            else if (spec.FailOnOutOfGasCodeDeposit || invalidCode)
                            {
                                currentState.GasAvailable -= gasAvailableForCodeDeposit;
                                worldState.Restore(previousState.Snapshot);
                                if (!previousState.IsCreateOnPreExistingAccount)
                                {
                                    _state.DeleteAccount(callCodeOwner);
                                }

                                previousCallResult = BytesZero;
                                previousStateSucceeded = false;

                                if (_txTracer.IsTracingActions)
=======
                    currentState = _stateStack.Pop();
                    currentState.IsContinuation = true;
                    currentState.GasAvailable += previousState.GasAvailable;
                    bool previousStateSucceeded = true;

                    if (!callResult.ShouldRevert)
                    {
                        long gasAvailableForCodeDeposit = previousState.GasAvailable; // TODO: refactor, this is to fix 61363 Ropsten
                        if (previousState.ExecutionType.IsAnyCreate())
                        {
                            previousCallResult = callCodeOwner.Bytes;
                            previousCallOutputDestination = UInt256.Zero;
                            _returnDataBuffer = Array.Empty<byte>();
                            previousCallOutput = ZeroPaddedSpan.Empty;

                            long codeDepositGasCost = CodeDepositHandler.CalculateCost(callResult.Output.Length, spec);
                            bool invalidCode = CodeDepositHandler.CodeIsInvalid(spec, callResult.Output);
                            if (gasAvailableForCodeDeposit >= codeDepositGasCost && !invalidCode)
                            {
                                ReadOnlyMemory<byte> code = callResult.Output;
                                codeInfoRepository.InsertCode(_state, code, callCodeOwner, spec);

                                currentState.GasAvailable -= codeDepositGasCost;

                                if (typeof(TTracingActions) == typeof(IsTracing))
                                {
                                    _txTracer.ReportActionEnd(previousState.GasAvailable - codeDepositGasCost, callCodeOwner, callResult.Output);
                                }
                            }
                            else if (spec.FailOnOutOfGasCodeDeposit || invalidCode)
                            {
                                currentState.GasAvailable -= gasAvailableForCodeDeposit;
                                worldState.Restore(previousState.Snapshot);
                                if (!previousState.IsCreateOnPreExistingAccount)
                                {
                                    _state.DeleteAccount(callCodeOwner);
                                }

                                previousCallResult = BytesZero;
                                previousStateSucceeded = false;

                                if (typeof(TTracingActions) == typeof(IsTracing))
>>>>>>> 0944765b
                                {
                                    _txTracer.ReportActionError(invalidCode ? EvmExceptionType.InvalidCode : EvmExceptionType.OutOfGas);
                                }
                            }
<<<<<<< HEAD
                            else if (_txTracer.IsTracingActions)
                            {
                                _txTracer.ReportActionEnd(previousState.GasAvailable - codeDepositGasCost, callCodeOwner, callResult.Output.Bytes);
                            }
                        }
                        else if (previousState.ExecutionType.IsAnyCreateEof())
                        {
                            // ReturnContract was called with a container index and auxdata
                            // 1 - load deploy EOF subcontainer at deploy_container_index in the container from which RETURNCONTRACT is executed
                            ReadOnlySpan<byte> auxExtraData = callResult.Output.Bytes.Span;
                            EofCodeInfo deployCodeInfo = (EofCodeInfo)callResult.Output.Container;
                            byte[] bytecodeResultArray = null;

                            // 2 - concatenate data section with (aux_data_offset, aux_data_offset + aux_data_size) memory segment and update data size in the header
                            Span<byte> bytecodeResult = new byte[deployCodeInfo.MachineCode.Length + auxExtraData.Length];
                            // 2 - 1 - 1 - copy old container
                            deployCodeInfo.MachineCode.Span.CopyTo(bytecodeResult);
                            // 2 - 1 - 2 - copy aux data to dataSection
                            auxExtraData.CopyTo(bytecodeResult[deployCodeInfo.MachineCode.Length..]);

                            // 2 - 2 - update data section size in the header u16
                            int dataSubheaderSectionStart =
                                EofValidator.VERSION_OFFSET // magic + version
                                + Eof1.MINIMUM_HEADER_SECTION_SIZE // type section : (1 byte of separator + 2 bytes for size)
                                + ONE_BYTE_LENGTH + TWO_BYTE_LENGTH + TWO_BYTE_LENGTH * deployCodeInfo.EofContainer.Header.CodeSections.Count // code section :  (1 byte of separator + (CodeSections count) * 2 bytes for size)
                                + (deployCodeInfo.EofContainer.Header.ContainerSections is null
                                    ? 0 // container section :  (0 bytes if no container section is available)
                                    : ONE_BYTE_LENGTH + TWO_BYTE_LENGTH + TWO_BYTE_LENGTH * deployCodeInfo.EofContainer.Header.ContainerSections.Value.Count) // container section :  (1 byte of separator + (ContainerSections count) * 2 bytes for size)
                                + ONE_BYTE_LENGTH; // data section seperator

                            ushort dataSize = (ushort)(deployCodeInfo.DataSection.Length + auxExtraData.Length);
                            bytecodeResult[dataSubheaderSectionStart + 1] = (byte)(dataSize >> 8);
                            bytecodeResult[dataSubheaderSectionStart + 2] = (byte)(dataSize & 0xFF);

                            bytecodeResultArray = bytecodeResult.ToArray();

                            // 3 - if updated deploy container size exceeds MAX_CODE_SIZE instruction exceptionally aborts
                            bool invalidCode = bytecodeResultArray.Length > spec.MaxCodeSize;
                            long codeDepositGasCost = CodeDepositHandler.CalculateCost(spec, bytecodeResultArray?.Length ?? 0);
                            if (gasAvailableForCodeDeposit >= codeDepositGasCost && !invalidCode)
                            {
                                // 4 - set state[new_address].code to the updated deploy container
                                // push new_address onto the stack (already done before the ifs)
                                _codeInfoRepository.InsertCode(_state, bytecodeResultArray, callCodeOwner, spec);
                                currentState.GasAvailable -= codeDepositGasCost;

                                if (_txTracer.IsTracingActions)
                                {
                                    _txTracer.ReportActionEnd(previousState.GasAvailable - codeDepositGasCost, callCodeOwner, bytecodeResultArray);
=======
                            else if (typeof(TTracingActions) == typeof(IsTracing))
                            {
                                _txTracer.ReportActionEnd(0L, callCodeOwner, callResult.Output);
                            }
                        }
                        else
                        {
                            _returnDataBuffer = callResult.Output;
                            previousCallResult = callResult.PrecompileSuccess.HasValue ? (callResult.PrecompileSuccess.Value ? StatusCode.SuccessBytes : StatusCode.FailureBytes) : StatusCode.SuccessBytes;
                            previousCallOutput = callResult.Output.Span.SliceWithZeroPadding(0, Math.Min(callResult.Output.Length, (int)previousState.OutputLength));
                            previousCallOutputDestination = (ulong)previousState.OutputDestination;
                            if (previousState.IsPrecompile)
                            {
                                // parity induced if else for vmtrace
                                if (_txTracer.IsTracingInstructions)
                                {
                                    _txTracer.ReportMemoryChange(previousCallOutputDestination, previousCallOutput);
>>>>>>> 0944765b
                                }
                            }
                            else if (spec.FailOnOutOfGasCodeDeposit || invalidCode)
                            {
                                currentState.GasAvailable -= gasAvailableForCodeDeposit;
                                worldState.Restore(previousState.Snapshot);
                                if (!previousState.IsCreateOnPreExistingAccount)
                                {
                                    _state.DeleteAccount(callCodeOwner);
                                }

<<<<<<< HEAD
                                previousCallResult = BytesZero;
                                previousStateSucceeded = false;

                                if (_txTracer.IsTracingActions)
                                {
                                    _txTracer.ReportActionError(invalidCode ? EvmExceptionType.InvalidCode : EvmExceptionType.OutOfGas);
                                }
                            }
                            else if (_txTracer.IsTracingActions)
                            {
                                _txTracer.ReportActionEnd(0L, callCodeOwner, bytecodeResultArray);
                            }
                        }
                    }
                    else
                    {
                        _returnDataBuffer = callResult.Output.Bytes;
                        previousCallResult = previousState.ExecutionType.IsAnyCallEof() ? EofStatusCode.SuccessBytes :
                            callResult.PrecompileSuccess.HasValue
                            ? (callResult.PrecompileSuccess.Value ? StatusCode.SuccessBytes : StatusCode.FailureBytes)
                            : StatusCode.SuccessBytes;
                        previousCallOutput = callResult.Output.Bytes.Span.SliceWithZeroPadding(0, Math.Min(callResult.Output.Bytes.Length, (int)previousState.OutputLength));
=======
                            if (typeof(TTracingActions) == typeof(IsTracing))
                            {
                                _txTracer.ReportActionEnd(previousState.GasAvailable, _returnDataBuffer);
                            }
                        }

                        if (previousStateSucceeded)
                        {
                            previousState.CommitToParent(currentState);
                        }
                    }
                    else
                    {
                        worldState.Restore(previousState.Snapshot);
                        _returnDataBuffer = callResult.Output;
                        previousCallResult = StatusCode.FailureBytes;
                        previousCallOutput = callResult.Output.Span.SliceWithZeroPadding(0, Math.Min(callResult.Output.Length, (int)previousState.OutputLength));
>>>>>>> 0944765b
                        previousCallOutputDestination = (ulong)previousState.OutputDestination;


                        if (typeof(TTracingActions) == typeof(IsTracing))
                        {
                            _txTracer.ReportActionRevert(previousState.GasAvailable, callResult.Output);
                        }
                    }
<<<<<<< HEAD

                    if (previousStateSucceeded)
                    {
                        previousState.CommitToParent(currentState);
                    }
                }
                else
                {
                    worldState.Restore(previousState.Snapshot);
                    _returnDataBuffer = callResult.Output.Bytes;
                    previousCallResult = previousState.ExecutionType.IsAnyCallEof() ? EofStatusCode.RevertBytes : StatusCode.FailureBytes;
                    previousCallOutput = callResult.Output.Bytes.Span.SliceWithZeroPadding(0, Math.Min(callResult.Output.Bytes.Length, (int)previousState.OutputLength));
                    previousCallOutputDestination = (ulong)previousState.OutputDestination;


                    if (typeof(TTracingActions) == typeof(IsTracing))
                    {
                        _txTracer.ReportActionRevert(previousState.GasAvailable, callResult.Output.Bytes);
                    }
=======
>>>>>>> 0944765b
                }
            }
            catch (Exception ex) when (ex is EvmException or OverflowException)
            {
                failure = ex;
                goto Failure;
            }

            continue;

        Failure:
            {
                if (typeof(TLogger) == typeof(IsTracing)) _logger.Trace($"exception ({failure.GetType().Name}) in {currentState.ExecutionType} at depth {currentState.Env.CallDepth} - restoring snapshot");

                _state.Restore(currentState.Snapshot);

                RevertParityTouchBugAccount(spec);

                if (txTracer.IsTracingInstructions)
                {
                    txTracer.ReportOperationRemainingGas(0);
                    txTracer.ReportOperationError(failure is EvmException evmException ? evmException.ExceptionType : EvmExceptionType.Other);
                }

                if (typeof(TTracingActions) == typeof(IsTracing))
                {
                    EvmException evmException = failure as EvmException;
                    _txTracer.ReportActionError(evmException?.ExceptionType ?? EvmExceptionType.Other);
                }

                if (currentState.IsTopLevel)
                {
                    return new TransactionSubstate(failure is OverflowException ? EvmExceptionType.Other : (failure as EvmException).ExceptionType, isTracing);
                }

                previousCallResult = currentState.ExecutionType.IsAnyCallEof() ? EofStatusCode.FailureBytes : StatusCode.FailureBytes;
                previousCallOutputDestination = UInt256.Zero;
                _returnDataBuffer = Array.Empty<byte>();
                previousCallOutput = ZeroPaddedSpan.Empty;

                currentState.Dispose();
                currentState = _stateStack.Pop();
                currentState.IsContinuation = true;
            }
        }
    }

    private void RevertParityTouchBugAccount(IReleaseSpec spec)
    {
        if (_parityTouchBugAccount.ShouldDelete)
        {
            if (_state.AccountExists(_parityTouchBugAccount.Address))
            {
                _state.AddToBalance(_parityTouchBugAccount.Address, UInt256.Zero, spec);
            }

            _parityTouchBugAccount.ShouldDelete = false;
        }
    }

    private static bool UpdateGas(long gasCost, ref long gasAvailable)
    {
        if (gasAvailable < gasCost)
        {
            return false;
        }

        gasAvailable -= gasCost;
        return true;
    }

    private static void UpdateGasUp(long refund, ref long gasAvailable)
    {
        gasAvailable += refund;
    }

    private bool ChargeAccountAccessGas(ref long gasAvailable, EvmState vmState, Address address, bool chargeForDelegation, IReleaseSpec spec, bool chargeForWarm = true)
    {
        if (!spec.UseHotAndColdStorage)
        {
            return true;
        }
        bool notOutOfGas = ChargeAccountGas(ref gasAvailable, vmState, address, spec);
        return notOutOfGas
               && chargeForDelegation
               && vmState.Env.TxExecutionContext.CodeInfoRepository.TryGetDelegation(_state, address, out Address delegated)
            ? ChargeAccountGas(ref gasAvailable, vmState, delegated, spec)
            : notOutOfGas;

        bool ChargeAccountGas(ref long gasAvailable, EvmState vmState, Address address, IReleaseSpec spec)
        {
            bool result = true;
            if (_txTracer.IsTracingAccess) // when tracing access we want cost as if it was warmed up from access list
            {
                vmState.WarmUp(address);
            }

            if (vmState.IsCold(address) && !address.IsPrecompile(spec))
            {
                result = UpdateGas(GasCostOf.ColdAccountAccess, ref gasAvailable);
                vmState.WarmUp(address);
            }
            else if (chargeForWarm)
            {
                result = UpdateGas(GasCostOf.WarmStateRead, ref gasAvailable);
            }
            return result;
        }
    }

    private enum StorageAccessType
    {
        SLOAD,
        SSTORE
    }

    private bool ChargeStorageAccessGas(
        ref long gasAvailable,
        EvmState vmState,
        in StorageCell storageCell,
        StorageAccessType storageAccessType,
        IReleaseSpec spec)
    {
        // Console.WriteLine($"Accessing {storageCell} {storageAccessType}");

        bool result = true;
        if (spec.UseHotAndColdStorage)
        {
            if (_txTracer.IsTracingAccess) // when tracing access we want cost as if it was warmed up from access list
            {
                vmState.WarmUp(in storageCell);
            }

            if (vmState.IsCold(in storageCell))
            {
                result = UpdateGas(GasCostOf.ColdSLoad, ref gasAvailable);
                vmState.WarmUp(in storageCell);
            }
            else if (storageAccessType == StorageAccessType.SLOAD)
            {
                // we do not charge for WARM_STORAGE_READ_COST in SSTORE scenario
                result = UpdateGas(GasCostOf.WarmStateRead, ref gasAvailable);
            }
        }

        return result;
    }

    private CallResult ExecutePrecompile(EvmState state, IReleaseSpec spec)
    {
        ReadOnlyMemory<byte> callData = state.Env.InputData;
        UInt256 transferValue = state.Env.TransferValue;
        long gasAvailable = state.GasAvailable;

        IPrecompile precompile = state.Env.CodeInfo.Precompile;
        long baseGasCost = precompile.BaseGasCost(spec);
        long blobGasCost = precompile.DataGasCost(callData, spec);

        bool wasCreated = false;
        if (!_state.AccountExists(state.Env.ExecutingAccount))
        {
            wasCreated = true;
            _state.CreateAccount(state.Env.ExecutingAccount, transferValue);
        }
        else
        {
            _state.AddToBalance(state.Env.ExecutingAccount, transferValue, spec);
        }

        // https://github.com/ethereum/EIPs/blob/master/EIPS/eip-161.md
        // An additional issue was found in Parity,
        // where the Parity client incorrectly failed
        // to revert empty account deletions in a more limited set of contexts
        // involving out-of-gas calls to precompiled contracts;
        // the new Geth behavior matches Parity’s,
        // and empty accounts will cease to be a source of concern in general
        // in about one week once the state clearing process finishes.
        if (state.Env.ExecutingAccount.Equals(_parityTouchBugAccount.Address)
            && !wasCreated
            && transferValue.IsZero
            && spec.ClearEmptyAccountWhenTouched)
        {
            _parityTouchBugAccount.ShouldDelete = true;
        }

        if (!UpdateGas(checked(baseGasCost + blobGasCost), ref gasAvailable))
        {
            return new(default, false, true, EvmExceptionType.OutOfGas);
        }

        state.GasAvailable = gasAvailable;

        try
        {
            (ReadOnlyMemory<byte> output, bool success) = precompile.Run(callData, spec);
            CallResult callResult = new(output, success, 0, !success);
            return callResult;
        }
        catch (DllNotFoundException exception)
        {
            if (_logger.IsError) _logger.Error($"Failed to load one of the dependencies of {precompile.GetType()} precompile", exception);
            throw;
        }
        catch (Exception exception)
        {
            if (_logger.IsError) _logger.Error($"Precompiled contract ({precompile.GetType()}) execution exception", exception);
            CallResult callResult = new(default, false, 0, true);
            return callResult;
        }
    }

    /// <remarks>
    /// Struct generic parameter is used to burn out all the if statements and inner code
    /// by typeof(TTracingInstructions) == typeof(NotTracing) checks that are evaluated to constant
    /// values at compile time.
    /// </remarks>
    [SkipLocalsInit]
    private CallResult ExecuteCall<TTracingInstructions>(EvmState vmState, ReadOnlyMemory<byte>? previousCallResult, ZeroPaddedSpan previousCallOutput, scoped in UInt256 previousCallOutputDestination, IReleaseSpec spec)
        where TTracingInstructions : struct, IIsTracing
    {
        ref readonly ExecutionEnvironment env = ref vmState.Env;
        if (!vmState.IsContinuation)
        {
            if (!_state.AccountExists(env.ExecutingAccount))
            {
                _state.CreateAccount(env.ExecutingAccount, env.TransferValue);
            }
            else
            {
                _state.AddToBalance(env.ExecutingAccount, env.TransferValue, spec);
            }

            if (vmState.ExecutionType.IsAnyCreate() && spec.ClearEmptyAccountWhenTouched)
            {
                _state.IncrementNonce(env.ExecutingAccount);
            }
        }

        if (env.CodeInfo.MachineCode.Length == 0)
        {
            if (!vmState.IsTopLevel)
            {
                Metrics.IncrementEmptyCalls();
            }
            goto Empty;
        }

        vmState.InitStacks();
        EvmStack<TTracingInstructions> stack = new(vmState.DataStack.AsSpan(), vmState.DataStackHead, _txTracer);
        long gasAvailable = vmState.GasAvailable;

        if (previousCallResult is not null)
        {
            stack.PushBytes(previousCallResult.Value.Span);
            if (typeof(TTracingInstructions) == typeof(IsTracing)) _txTracer.ReportOperationRemainingGas(vmState.GasAvailable);
        }

        if (previousCallOutput.Length > 0)
        {
            UInt256 localPreviousDest = previousCallOutputDestination;
            if (!UpdateMemoryCost(vmState, ref gasAvailable, in localPreviousDest, (ulong)previousCallOutput.Length))
            {
                goto OutOfGas;
            }

            vmState.Memory.Save(in localPreviousDest, previousCallOutput);
        }

        // Struct generic parameter is used to burn out all the if statements
        // and inner code by typeof(TTracing) == typeof(NotTracing)
        // checks that are evaluated to constant values at compile time.
        // This only works for structs, not for classes or interface types
        // which use shared generics.
        if (!_txTracer.IsTracingRefunds)
        {
            return _txTracer.IsTracingOpLevelStorage ?
                ExecuteCode<TTracingInstructions, NotTracing, IsTracing>(vmState, ref stack, gasAvailable, spec) :
                ExecuteCode<TTracingInstructions, NotTracing, NotTracing>(vmState, ref stack, gasAvailable, spec);
        }
        else
        {
            return _txTracer.IsTracingOpLevelStorage ?
                ExecuteCode<TTracingInstructions, IsTracing, IsTracing>(vmState, ref stack, gasAvailable, spec) :
                ExecuteCode<TTracingInstructions, IsTracing, NotTracing>(vmState, ref stack, gasAvailable, spec);
        }
    Empty:
        return CallResult.Empty(vmState.Env.CodeInfo.Version);
    OutOfGas:
        return CallResult.OutOfGasException;
    }

    [SkipLocalsInit]
    private CallResult ExecuteCode<TTracingInstructions, TTracingRefunds, TTracingStorage>(EvmState vmState, scoped ref EvmStack<TTracingInstructions> stack, long gasAvailable, IReleaseSpec spec)
        where TTracingInstructions : struct, IIsTracing
        where TTracingRefunds : struct, IIsTracing
        where TTracingStorage : struct, IIsTracing
    {

        ref readonly ExecutionEnvironment env = ref vmState.Env;
        ref readonly TxExecutionContext txCtx = ref env.TxExecutionContext;
        ref readonly BlockExecutionContext blkCtx = ref txCtx.BlockExecutionContext;

        int programCounter = vmState.ProgramCounter;
        int sectionIndex = vmState.FunctionIndex;

        ReadOnlySpan<byte> codeSection = env.CodeInfo.CodeSection.Span;
        ReadOnlySpan<byte> dataSection = env.CodeInfo.DataSection.Span;

        EvmExceptionType exceptionType = EvmExceptionType.None;
        bool isRevert = false;
#if DEBUG
        DebugTracer? debugger = _txTracer.GetTracer<DebugTracer>();
#endif
        SkipInit(out UInt256 a);
        SkipInit(out UInt256 b);
        SkipInit(out UInt256 c);
        SkipInit(out UInt256 result);
        SkipInit(out StorageCell storageCell);
        object returnData;
        ZeroPaddedSpan slice;
        bool isCancelable = _txTracer.IsCancelable;
        uint codeLength = (uint)codeSection.Length;
        while ((uint)programCounter < codeLength)
        {
#if DEBUG
            debugger?.TryWait(ref vmState, ref programCounter, ref gasAvailable, ref stack.Head);
#endif
            Instruction instruction = (Instruction)codeSection[programCounter];

            if (isCancelable && _txTracer.IsCancelled)
            {
                ThrowOperationCanceledException();
            }

            // Evaluated to constant at compile time and code elided if not tracing
            if (typeof(TTracingInstructions) == typeof(IsTracing))
                StartInstructionTrace(instruction, vmState, gasAvailable, programCounter, in stack);

            programCounter++;
            Span<byte> bytes;
            switch (instruction)
            {
                case Instruction.STOP:
                    {
                        if (vmState.ExecutionType is ExecutionType.EOFCREATE or ExecutionType.TXCREATE)
                        {
                            goto InvalidInstruction;
                        }
                        goto EmptyReturn;
                    }
                case Instruction.ADD:
                    {
                        gasAvailable -= GasCostOf.VeryLow;

                        if (!stack.PopUInt256(out b)) goto StackUnderflow;
                        if (!stack.PopUInt256(out a)) goto StackUnderflow;
                        UInt256.Add(in a, in b, out result);
                        stack.PushUInt256(result);

                        break;
                    }
                case Instruction.MUL:
                    {
                        gasAvailable -= GasCostOf.Low;

                        if (!stack.PopUInt256(out a)) goto StackUnderflow;
                        if (!stack.PopUInt256(out b)) goto StackUnderflow;
                        UInt256.Multiply(in a, in b, out result);
                        stack.PushUInt256(in result);
                        break;
                    }
                case Instruction.SUB:
                    {
                        gasAvailable -= GasCostOf.VeryLow;

                        if (!stack.PopUInt256(out a)) goto StackUnderflow;
                        if (!stack.PopUInt256(out b)) goto StackUnderflow;
                        UInt256.Subtract(in a, in b, out result);

                        stack.PushUInt256(in result);
                        break;
                    }
                case Instruction.DIV:
                    {
                        gasAvailable -= GasCostOf.Low;

                        if (!stack.PopUInt256(out a)) goto StackUnderflow;
                        if (!stack.PopUInt256(out b)) goto StackUnderflow;
                        if (b.IsZero)
                        {
                            stack.PushZero();
                        }
                        else
                        {
                            UInt256.Divide(in a, in b, out result);
                            stack.PushUInt256(in result);
                        }

                        break;
                    }
                case Instruction.SDIV:
                    {
                        gasAvailable -= GasCostOf.Low;

                        if (!stack.PopUInt256(out a)) goto StackUnderflow;
                        if (!stack.PopUInt256(out b)) goto StackUnderflow;
                        if (b.IsZero)
                        {
                            stack.PushZero();
                        }
                        else if (As<UInt256, Int256>(ref b) == Int256.MinusOne && a == P255)
                        {
                            result = P255;
                            stack.PushUInt256(in result);
                        }
                        else
                        {
                            Int256.Divide(in As<UInt256, Int256>(ref a), in As<UInt256, Int256>(ref b), out As<UInt256, Int256>(ref result));
                            stack.PushUInt256(in result);
                        }

                        break;
                    }
                case Instruction.MOD:
                    {
                        gasAvailable -= GasCostOf.Low;

                        if (!stack.PopUInt256(out a)) goto StackUnderflow;
                        if (!stack.PopUInt256(out b)) goto StackUnderflow;
                        UInt256.Mod(in a, in b, out result);
                        stack.PushUInt256(in result);
                        break;
                    }
                case Instruction.SMOD:
                    {
                        gasAvailable -= GasCostOf.Low;

                        if (!stack.PopUInt256(out a)) goto StackUnderflow;
                        if (!stack.PopUInt256(out b)) goto StackUnderflow;
                        if (b.IsZeroOrOne)
                        {
                            stack.PushZero();
                        }
                        else
                        {
                            As<UInt256, Int256>(ref a)
                                .Mod(in As<UInt256, Int256>(ref b), out As<UInt256, Int256>(ref result));
                            stack.PushUInt256(in result);
                        }

                        break;
                    }
                case Instruction.ADDMOD:
                    {
                        gasAvailable -= GasCostOf.Mid;

                        if (!stack.PopUInt256(out a)) goto StackUnderflow;
                        if (!stack.PopUInt256(out b)) goto StackUnderflow;
                        if (!stack.PopUInt256(out c)) goto StackUnderflow;

                        if (c.IsZero)
                        {
                            stack.PushZero();
                        }
                        else
                        {
                            UInt256.AddMod(a, b, c, out result);
                            stack.PushUInt256(in result);
                        }

                        break;
                    }
                case Instruction.MULMOD:
                    {
                        gasAvailable -= GasCostOf.Mid;

                        if (!stack.PopUInt256(out a)) goto StackUnderflow;
                        if (!stack.PopUInt256(out b)) goto StackUnderflow;
                        if (!stack.PopUInt256(out c)) goto StackUnderflow;

                        if (c.IsZero)
                        {
                            stack.PushZero();
                        }
                        else
                        {
                            UInt256.MultiplyMod(in a, in b, in c, out result);
                            stack.PushUInt256(in result);
                        }

                        break;
                    }
                case Instruction.EXP:
                    {
                        gasAvailable -= GasCostOf.Exp;

                        Metrics.ExpOpcode++;

                        if (!stack.PopUInt256(out a) || !stack.PopWord256(out bytes)) goto StackUnderflow;

                        int leadingZeros = bytes.LeadingZerosCount();
                        if (leadingZeros != 32)
                        {
                            int expSize = 32 - leadingZeros;
                            gasAvailable -= spec.GetExpByteCost() * expSize;
                        }
                        else
                        {
                            stack.PushOne();
                            break;
                        }

                        if (a.IsZero)
                        {
                            stack.PushZero();
                        }
                        else if (a.IsOne)
                        {
                            stack.PushOne();
                        }
                        else
                        {
                            UInt256.Exp(a, new UInt256(bytes, true), out result);
                            stack.PushUInt256(in result);
                        }

                        break;
                    }
                case Instruction.SIGNEXTEND:
                    {
                        gasAvailable -= GasCostOf.Low;

                        if (!stack.PopUInt256(out a)) goto StackUnderflow;
                        if (a >= BigInt32)
                        {
                            if (!stack.EnsureDepth(1)) goto StackUnderflow;
                            break;
                        }

                        int position = 31 - (int)a;

                        bytes = stack.PeekWord256();
                        sbyte sign = (sbyte)bytes[position];

                        if (sign >= 0)
                        {
                            BytesZero32.AsSpan(0, position).CopyTo(bytes[..position]);
                        }
                        else
                        {
                            BytesMax32.AsSpan(0, position).CopyTo(bytes[..position]);
                        }

                        // Didn't remove from stack so don't need to push back
                        break;
                    }
                case Instruction.LT:
                    {
                        gasAvailable -= GasCostOf.VeryLow;

                        if (!stack.PopUInt256(out a)) goto StackUnderflow;
                        if (!stack.PopUInt256(out b)) goto StackUnderflow;
                        if (a < b)
                        {
                            stack.PushOne();
                        }
                        else
                        {
                            stack.PushZero();
                        }

                        break;
                    }
                case Instruction.GT:
                    {
                        gasAvailable -= GasCostOf.VeryLow;

                        if (!stack.PopUInt256(out a)) goto StackUnderflow;
                        if (!stack.PopUInt256(out b)) goto StackUnderflow;
                        if (a > b)
                        {
                            stack.PushOne();
                        }
                        else
                        {
                            stack.PushZero();
                        }

                        break;
                    }
                case Instruction.SLT:
                    {
                        gasAvailable -= GasCostOf.VeryLow;

                        if (!stack.PopUInt256(out a)) goto StackUnderflow;
                        if (!stack.PopUInt256(out b)) goto StackUnderflow;

                        if (As<UInt256, Int256>(ref a).CompareTo(As<UInt256, Int256>(ref b)) < 0)
                        {
                            stack.PushOne();
                        }
                        else
                        {
                            stack.PushZero();
                        }

                        break;
                    }
                case Instruction.SGT:
                    {
                        gasAvailable -= GasCostOf.VeryLow;

                        if (!stack.PopUInt256(out a)) goto StackUnderflow;
                        if (!stack.PopUInt256(out b)) goto StackUnderflow;
                        if (As<UInt256, Int256>(ref a).CompareTo(As<UInt256, Int256>(ref b)) > 0)
                        {
                            stack.PushOne();
                        }
                        else
                        {
                            stack.PushZero();
                        }

                        break;
                    }
                case Instruction.EQ:
                    {
                        gasAvailable -= GasCostOf.VeryLow;

                        if (!stack.PopUInt256(out a)) goto StackUnderflow;
                        if (!stack.PopUInt256(out b)) goto StackUnderflow;
                        if (a.Equals(b))
                        {
                            stack.PushOne();
                        }
                        else
                        {
                            stack.PushZero();
                        }

                        break;
                    }
                case Instruction.ISZERO:
                    {
                        gasAvailable -= GasCostOf.VeryLow;

                        if (!stack.PopUInt256(out a)) goto StackUnderflow;
                        if (a.IsZero)
                        {
                            stack.PushOne();
                        }
                        else
                        {
                            stack.PushZero();
                        }

                        break;
                    }
                case Instruction.AND:
                    {
                        gasAvailable -= GasCostOf.VeryLow;

                        ref byte bytesRef = ref stack.PopBytesByRef();
                        if (IsNullRef(ref bytesRef)) goto StackUnderflow;
                        Vector256<byte> aVec = ReadUnaligned<Vector256<byte>>(ref bytesRef);

                        bytesRef = ref stack.PopBytesByRef();
                        if (IsNullRef(ref bytesRef)) goto StackUnderflow;
                        Vector256<byte> bVec = ReadUnaligned<Vector256<byte>>(ref bytesRef);

                        WriteUnaligned(ref stack.PushBytesRef(), Vector256.BitwiseAnd(aVec, bVec));
                        break;
                    }
                case Instruction.OR:
                    {
                        gasAvailable -= GasCostOf.VeryLow;

                        ref byte bytesRef = ref stack.PopBytesByRef();
                        if (IsNullRef(ref bytesRef)) goto StackUnderflow;
                        Vector256<byte> aVec = ReadUnaligned<Vector256<byte>>(ref bytesRef);

                        bytesRef = ref stack.PopBytesByRef();
                        if (IsNullRef(ref bytesRef)) goto StackUnderflow;
                        Vector256<byte> bVec = ReadUnaligned<Vector256<byte>>(ref bytesRef);

                        WriteUnaligned(ref stack.PushBytesRef(), Vector256.BitwiseOr(aVec, bVec));
                        break;
                    }
                case Instruction.XOR:
                    {
                        gasAvailable -= GasCostOf.VeryLow;

                        ref byte bytesRef = ref stack.PopBytesByRef();
                        if (IsNullRef(ref bytesRef)) goto StackUnderflow;
                        Vector256<byte> aVec = ReadUnaligned<Vector256<byte>>(ref bytesRef);

                        bytesRef = ref stack.PopBytesByRef();
                        if (IsNullRef(ref bytesRef)) goto StackUnderflow;
                        Vector256<byte> bVec = ReadUnaligned<Vector256<byte>>(ref bytesRef);

                        WriteUnaligned(ref stack.PushBytesRef(), Vector256.Xor(aVec, bVec));
                        break;
                    }
                case Instruction.NOT:
                    {
                        gasAvailable -= GasCostOf.VeryLow;

                        ref byte bytesRef = ref stack.PopBytesByRef();
                        if (IsNullRef(ref bytesRef)) goto StackUnderflow;

                        Vector256<byte> negVec = Vector256.OnesComplement(ReadUnaligned<Vector256<byte>>(ref bytesRef));

                        WriteUnaligned(ref stack.PushBytesRef(), negVec);
                        break;
                    }
                case Instruction.BYTE:
                    {
                        gasAvailable -= GasCostOf.VeryLow;

                        if (!stack.PopUInt256(out a)) goto StackUnderflow;
                        bytes = stack.PopWord256();

                        if (a >= BigInt32)
                        {
                            stack.PushZero();
                            break;
                        }

                        int adjustedPosition = bytes.Length - 32 + (int)a;
                        if (adjustedPosition < 0)
                        {
                            stack.PushZero();
                        }
                        else
                        {
                            stack.PushByte(bytes[adjustedPosition]);
                        }

                        break;
                    }
                case Instruction.KECCAK256:
                    {
                        if (!stack.PopUInt256(out a)) goto StackUnderflow;
                        if (!stack.PopUInt256(out b)) goto StackUnderflow;
                        gasAvailable -= GasCostOf.Sha3 + GasCostOf.Sha3Word * EvmPooledMemory.Div32Ceiling(in b, out bool outOfGas);
                        if (outOfGas) goto OutOfGas;

                        if (!UpdateMemoryCost(vmState, ref gasAvailable, in a, b)) goto OutOfGas;

                        bytes = vmState.Memory.LoadSpan(in a, b);

                        // Compute the KECCAK256 directly to the stack slot
                        KeccakCache.ComputeTo(bytes, out As<byte, ValueHash256>(ref stack.PushBytesRef()));
                        break;
                    }
                case Instruction.ADDRESS:
                    {
                        gasAvailable -= GasCostOf.Base;

                        stack.PushBytes(env.ExecutingAccount.Bytes);
                        break;
                    }
                case Instruction.BALANCE:
                    {
                        gasAvailable -= spec.GetBalanceCost();

                        Address address = stack.PopAddress();
                        if (address is null) goto StackUnderflow;

                        if (!ChargeAccountAccessGas(ref gasAvailable, vmState, address, false, spec)) goto OutOfGas;

                        result = _state.GetBalance(address);
                        stack.PushUInt256(in result);
                        break;
                    }
                case Instruction.CALLER:
                    {
                        gasAvailable -= GasCostOf.Base;

                        stack.PushBytes(env.Caller.Bytes);
                        break;
                    }
                case Instruction.CALLVALUE:
                    {
                        gasAvailable -= GasCostOf.Base;

                        result = env.Value;
                        stack.PushUInt256(in result);
                        break;
                    }
                case Instruction.ORIGIN:
                    {
                        gasAvailable -= GasCostOf.Base;

                        stack.PushBytes(txCtx.Origin.Bytes);
                        break;
                    }
                case Instruction.CALLDATALOAD:
                    {
                        gasAvailable -= GasCostOf.VeryLow;

                        if (!stack.PopUInt256(out result)) goto StackUnderflow;
                        stack.PushBytes(env.InputData.SliceWithZeroPadding(result, 32));
                        break;
                    }
                case Instruction.CALLDATASIZE:
                    {
                        gasAvailable -= GasCostOf.Base;

                        result = (UInt256)env.InputData.Length;
                        stack.PushUInt256(in result);
                        break;
                    }
                case Instruction.CALLDATACOPY:
                    {
                        if (!stack.PopUInt256(out a)) goto StackUnderflow;
                        if (!stack.PopUInt256(out b)) goto StackUnderflow;
                        if (!stack.PopUInt256(out result)) goto StackUnderflow;
                        gasAvailable -= GasCostOf.VeryLow + GasCostOf.Memory * EvmPooledMemory.Div32Ceiling(in result, out bool outOfGas);
                        if (outOfGas) goto OutOfGas;

                        if (!result.IsZero)
                        {
                            if (!UpdateMemoryCost(vmState, ref gasAvailable, in a, in result)) goto OutOfGas;

                            slice = env.InputData.SliceWithZeroPadding(b, (int)result);
                            vmState.Memory.Save(in a, in slice);
                            if (typeof(TTracingInstructions) == typeof(IsTracing))
                            {
                                _txTracer.ReportMemoryChange(a, slice);
                            }
                        }

                        break;
                    }
                case Instruction.CODESIZE:
                    {
                        gasAvailable -= GasCostOf.Base;

                        result = (UInt256)env.CodeInfo.MachineCode.Length;
                        stack.PushUInt256(in result);
                        break;
                    }
                case Instruction.CODECOPY:
                    {
                        if (!stack.PopUInt256(out a)) goto StackUnderflow;
                        if (!stack.PopUInt256(out b)) goto StackUnderflow;
                        if (!stack.PopUInt256(out result)) goto StackUnderflow;
                        gasAvailable -= GasCostOf.VeryLow + GasCostOf.Memory * EvmPooledMemory.Div32Ceiling(in result, out bool outOfGas);
                        if (outOfGas) goto OutOfGas;

                        if (!result.IsZero)
                        {
                            if (!UpdateMemoryCost(vmState, ref gasAvailable, in a, result)) goto OutOfGas;

                            slice = env.CodeInfo.MachineCode.SliceWithZeroPadding(in b, (int)result);
                            vmState.Memory.Save(in a, in slice);
                            if (typeof(TTracingInstructions) == typeof(IsTracing)) _txTracer.ReportMemoryChange(a, in slice);
                        }

                        break;
                    }
                case Instruction.GASPRICE:
                    {
                        gasAvailable -= GasCostOf.Base;

                        result = txCtx.GasPrice;
                        stack.PushUInt256(in result);
                        break;
                    }
                case Instruction.EXTCODESIZE:
                    {
                        gasAvailable -= spec.GetExtCodeCost();

                        Address address = stack.PopAddress();
                        if (address is null) goto StackUnderflow;

                        if (!ChargeAccountAccessGas(ref gasAvailable, vmState, address, true, spec)) goto OutOfGas;

                        if (typeof(TTracingInstructions) != typeof(IsTracing) && programCounter < codeSection.Length)
                        {
                            bool optimizeAccess = false;
                            Instruction nextInstruction = (Instruction)codeSection[programCounter];
                            // Thrown away result
                            if (nextInstruction == Instruction.POP)
                            {
                                programCounter++;
                                // Add gas cost for POP
                                gasAvailable -= GasCostOf.Base;
                                break;
                            }
                            // code.length is zero
                            if (nextInstruction == Instruction.ISZERO)
                            {
                                optimizeAccess = true;
                            }
                            // code.length > 0 || code.length == 0
                            else if ((nextInstruction == Instruction.GT || nextInstruction == Instruction.EQ) &&
                                    stack.PeekUInt256IsZero())
                            {
                                optimizeAccess = true;
                                if (!stack.PopLimbo()) goto StackUnderflow;
                            }

                            if (optimizeAccess)
                            {
                                // EXTCODESIZE ISZERO/GT/EQ peephole optimization.
                                // In solidity 0.8.1+: `return account.code.length > 0;`
                                // is is a common pattern to check if address is a contract
                                // however we can just check the address's loaded CodeHash
                                // to reduce storage access from trying to load the code

                                programCounter++;
                                // Add gas cost for ISZERO, GT, or EQ
                                gasAvailable -= GasCostOf.VeryLow;

                                // IsContract
                                bool isCodeLengthNotZero = _state.IsContract(address);
                                if (nextInstruction == Instruction.GT)
                                {
                                    // Invert, to IsNotContract
                                    isCodeLengthNotZero = !isCodeLengthNotZero;
                                }

                                if (!isCodeLengthNotZero)
                                {
                                    stack.PushOne();
                                }
                                else
                                {
                                    stack.PushZero();
                                }
                                break;
                            }
                        }

                        InstructionExtCodeSize(address, ref stack, txCtx.CodeInfoRepository, spec);
                        break;
                    }
                case Instruction.EXTCODECOPY:
                    {
                        Address address = stack.PopAddress();
                        if (address is null) goto StackUnderflow;
                        if (!stack.PopUInt256(out a)) goto StackUnderflow;
                        if (!stack.PopUInt256(out b)) goto StackUnderflow;
                        if (!stack.PopUInt256(out result)) goto StackUnderflow;

                        gasAvailable -= spec.GetExtCodeCost() + GasCostOf.Memory * EvmPooledMemory.Div32Ceiling(in result, out bool outOfGas);
                        if (outOfGas) goto OutOfGas;

                        if (!ChargeAccountAccessGas(ref gasAvailable, vmState, address, true, spec)) goto OutOfGas;

                        if (!result.IsZero)
                        {

<<<<<<< HEAD
                            ReadOnlyMemory<byte> externalCode = _codeInfoRepository.GetCachedCodeInfo(_state, address, spec).MachineCode;

                            if (spec.IsEofEnabled && IsEof(externalCode, out _))
                            {
                                slice = EofValidator.MAGIC.SliceWithZeroPadding(b, (int)result);
                            }
                            else
                            {
                                slice = externalCode.SliceWithZeroPadding(b, (int)result);
                            }

                            if (!UpdateMemoryCost(vmState, ref gasAvailable, in a, result)) goto OutOfGas;
=======
                            ReadOnlyMemory<byte> externalCode = txCtx.CodeInfoRepository.GetCachedCodeInfo(_state, address, spec).MachineCode;
                            slice = externalCode.SliceWithZeroPadding(b, (int)result);
>>>>>>> 0944765b
                            vmState.Memory.Save(in a, in slice);

                            if (typeof(TTracingInstructions) == typeof(IsTracing))
                            {
                                _txTracer.ReportMemoryChange(a, in slice);
                            }
                        }

                        break;
                    }
                case Instruction.RETURNDATASIZE:
                    {
                        if (!spec.ReturnDataOpcodesEnabled) goto InvalidInstruction;

                        gasAvailable -= GasCostOf.Base;

                        result = (UInt256)_returnDataBuffer.Length;
                        stack.PushUInt256(in result);
                        break;
                    }
                case Instruction.RETURNDATACOPY:
                    {
                        if (!spec.ReturnDataOpcodesEnabled) goto InvalidInstruction;

                        if (!stack.PopUInt256(out a)) goto StackUnderflow;
                        if (!stack.PopUInt256(out b)) goto StackUnderflow;
<<<<<<< HEAD
                        if (!stack.PopUInt256(out c)) goto StackUnderflow;
                        gasAvailable -= GasCostOf.VeryLow + GasCostOf.Memory * EvmPooledMemory.Div32Ceiling(in c);
=======
                        if (!stack.PopUInt256(out result)) goto StackUnderflow;
                        gasAvailable -= GasCostOf.VeryLow + GasCostOf.Memory * EvmPooledMemory.Div32Ceiling(in result, out bool outOfGas);
                        if (outOfGas) goto OutOfGas;
>>>>>>> 0944765b


                        if (env.CodeInfo.Version == 0 && (UInt256.AddOverflow(c, b, out result) || result > _returnDataBuffer.Length))
                        {
                            goto AccessViolation;
                        }

                        if (!c.IsZero)
                        {
                            if (!UpdateMemoryCost(vmState, ref gasAvailable, in a, c)) goto OutOfGas;

                            slice = _returnDataBuffer.Span.SliceWithZeroPadding(b, (int)c);
                            vmState.Memory.Save(in a, in slice);
                            if (typeof(TTracingInstructions) == typeof(IsTracing))
                            {
                                _txTracer.ReportMemoryChange(a, in slice);
                            }
                        }
                        break;
                    }
                case Instruction.RETURNDATALOAD:
                    {
                        if (!spec.IsEofEnabled || env.CodeInfo.Version == 0)
                            goto InvalidInstruction;

                        gasAvailable -= GasCostOf.VeryLow;

                        if (!stack.PopUInt256(out a)) goto StackUnderflow;

                        slice = _returnDataBuffer.Span.SliceWithZeroPadding(a, 32);
                        stack.PushBytes(slice);
                        break;
                    }
                case Instruction.BLOCKHASH:
                    {
                        Metrics.BlockhashOpcode++;

                        gasAvailable -= GasCostOf.BlockHash;

                        if (!stack.PopUInt256(out a)) goto StackUnderflow;
                        long number = a.ToLong();

                        Hash256? blockHash = _blockhashProvider.GetBlockhash(blkCtx.Header, number);

                        stack.PushBytes(blockHash is not null ? blockHash.Bytes : BytesZero32);

                        if (typeof(TLogger) == typeof(IsTracing))
                        {
                            if (_txTracer.IsTracingBlockHash && blockHash is not null)
                            {
                                _txTracer.ReportBlockHash(blockHash);
                            }
                        }

                        break;
                    }
                case Instruction.COINBASE:
                    {
                        gasAvailable -= GasCostOf.Base;

                        stack.PushBytes(blkCtx.Header.GasBeneficiary.Bytes);
                        break;
                    }
                case Instruction.PREVRANDAO:
                    {
                        gasAvailable -= GasCostOf.Base;

                        if (blkCtx.Header.IsPostMerge)
                        {
                            stack.PushBytes(blkCtx.Header.Random.Bytes);
                        }
                        else
                        {
                            result = blkCtx.Header.Difficulty;
                            stack.PushUInt256(in result);
                        }
                        break;
                    }
                case Instruction.TIMESTAMP:
                    {
                        gasAvailable -= GasCostOf.Base;

                        result = blkCtx.Header.Timestamp;
                        stack.PushUInt256(in result);
                        break;
                    }
                case Instruction.NUMBER:
                    {
                        gasAvailable -= GasCostOf.Base;

                        result = (UInt256)blkCtx.Header.Number;
                        stack.PushUInt256(in result);
                        break;
                    }
                case Instruction.GASLIMIT:
                    {
                        gasAvailable -= GasCostOf.Base;

                        result = (UInt256)blkCtx.Header.GasLimit;
                        stack.PushUInt256(in result);
                        break;
                    }
                case Instruction.CHAINID:
                    {
                        if (!spec.ChainIdOpcodeEnabled) goto InvalidInstruction;

                        gasAvailable -= GasCostOf.Base;

                        stack.PushBytes(_chainId);
                        break;
                    }
                case Instruction.SELFBALANCE:
                    {
                        if (!spec.SelfBalanceOpcodeEnabled) goto InvalidInstruction;

                        gasAvailable -= GasCostOf.SelfBalance;

                        result = _state.GetBalance(env.ExecutingAccount);
                        stack.PushUInt256(in result);
                        break;
                    }
                case Instruction.BASEFEE:
                    {
                        if (!spec.BaseFeeEnabled) goto InvalidInstruction;

                        gasAvailable -= GasCostOf.Base;

                        result = blkCtx.Header.BaseFeePerGas;
                        stack.PushUInt256(in result);
                        break;
                    }
                case Instruction.BLOBHASH:
                    {
                        if (!spec.IsEip4844Enabled) goto InvalidInstruction;

                        gasAvailable -= GasCostOf.BlobHash;

                        if (!stack.PopUInt256(out result)) goto StackUnderflow;

                        if (txCtx.BlobVersionedHashes is not null && result < txCtx.BlobVersionedHashes.Length)
                        {
                            stack.PushBytes(txCtx.BlobVersionedHashes[result.u0]);
                        }
                        else
                        {
                            stack.PushZero();
                        }
                        break;
                    }
                case Instruction.BLOBBASEFEE:
                    {
                        if (!spec.BlobBaseFeeEnabled || !blkCtx.BlobBaseFee.HasValue) goto InvalidInstruction;

                        gasAvailable -= GasCostOf.Base;

                        result = blkCtx.BlobBaseFee.Value;
                        stack.PushUInt256(in result);
                        break;
                    }
                case Instruction.POP:
                    {
                        gasAvailable -= GasCostOf.Base;

                        if (!stack.PopLimbo()) goto StackUnderflow;
                        break;
                    }
                case Instruction.MLOAD:
                    {
                        gasAvailable -= GasCostOf.VeryLow;

                        if (!stack.PopUInt256(out result)) goto StackUnderflow;
                        if (!UpdateMemoryCost(vmState, ref gasAvailable, in result, in BigInt32)) goto OutOfGas;
                        bytes = vmState.Memory.LoadSpan(in result);
                        if (typeof(TTracingInstructions) == typeof(IsTracing)) _txTracer.ReportMemoryChange(result, bytes);

                        stack.PushBytes(bytes);
                        break;
                    }
                case Instruction.MSTORE:
                    {
                        gasAvailable -= GasCostOf.VeryLow;

                        if (!stack.PopUInt256(out result)) goto StackUnderflow;

                        bytes = stack.PopWord256();
                        if (!UpdateMemoryCost(vmState, ref gasAvailable, in result, in BigInt32)) goto OutOfGas;
                        vmState.Memory.SaveWord(in result, bytes);
                        if (typeof(TTracingInstructions) == typeof(IsTracing)) _txTracer.ReportMemoryChange(result, bytes);

                        break;
                    }
                case Instruction.MSTORE8:
                    {
                        gasAvailable -= GasCostOf.VeryLow;

                        if (!stack.PopUInt256(out result)) goto StackUnderflow;
                        byte data = stack.PopByte();
                        if (!UpdateMemoryCost(vmState, ref gasAvailable, in result, UInt256.One)) goto OutOfGas;
                        vmState.Memory.SaveByte(in result, data);
                        if (typeof(TTracingInstructions) == typeof(IsTracing)) _txTracer.ReportMemoryChange(result, data);

                        break;
                    }
                case Instruction.SLOAD:
                    {
                        exceptionType = InstructionSLoad<TTracingInstructions, TTracingStorage>(vmState, ref stack, ref gasAvailable, spec);
                        if (exceptionType != EvmExceptionType.None) goto ReturnFailure;

                        break;
                    }
                case Instruction.SSTORE:
                    {
                        exceptionType = InstructionSStore<TTracingInstructions, TTracingRefunds, TTracingStorage>(vmState, ref stack, ref gasAvailable, spec);
                        if (exceptionType != EvmExceptionType.None) goto ReturnFailure;

                        break;
                    }
                case Instruction.JUMP:
                    {
                        gasAvailable -= GasCostOf.Mid;

                        if (!stack.PopUInt256(out result)) goto StackUnderflow;
                        if (!Jump(env.CodeInfo as CodeInfo, result, ref programCounter, in env)) goto InvalidJumpDestination;
                        break;
                    }
                case Instruction.JUMPI:
                    {
                        gasAvailable -= GasCostOf.High;

                        if (!stack.PopUInt256(out result)) goto StackUnderflow;
                        bytes = stack.PopWord256();
                        if (!bytes.SequenceEqual(BytesZero32))
                        {
                            if (!Jump(env.CodeInfo as CodeInfo, result, ref programCounter, in env)) goto InvalidJumpDestination;
                        }

                        break;
                    }
                case Instruction.PC:
                    {
                        gasAvailable -= GasCostOf.Base;

                        stack.PushUInt32(programCounter - 1);
                        break;
                    }
                case Instruction.MSIZE:
                    {
                        gasAvailable -= GasCostOf.Base;

                        result = vmState.Memory.Size;
                        stack.PushUInt256(in result);
                        break;
                    }
                case Instruction.GAS:
                    {
                        gasAvailable -= GasCostOf.Base;
                        // Ensure gas is positive before pushing to stack
                        if (gasAvailable < 0) goto OutOfGas;

                        result = (UInt256)gasAvailable;
                        stack.PushUInt256(in result);
                        break;
                    }
                case Instruction.JUMPDEST:
                    {
                        gasAvailable -= GasCostOf.JumpDest;

                        break;
                    }
                case Instruction.PUSH0:
                    {
                        if (!spec.IncludePush0Instruction) goto InvalidInstruction;
                        gasAvailable -= GasCostOf.Base;

                        stack.PushZero();
                        break;
                    }
                case Instruction.PUSH1:
                    {
                        gasAvailable -= GasCostOf.VeryLow;

                        if (programCounter >= codeSection.Length)
                        {
                            stack.PushZero();
                        }
                        else
                        {
                            stack.PushByte(codeSection[programCounter]);
                        }

                        programCounter++;
                        break;
                    }
                case Instruction.PUSH2:
                case Instruction.PUSH3:
                case Instruction.PUSH4:
                case Instruction.PUSH5:
                case Instruction.PUSH6:
                case Instruction.PUSH7:
                case Instruction.PUSH8:
                case Instruction.PUSH9:
                case Instruction.PUSH10:
                case Instruction.PUSH11:
                case Instruction.PUSH12:
                case Instruction.PUSH13:
                case Instruction.PUSH14:
                case Instruction.PUSH15:
                case Instruction.PUSH16:
                case Instruction.PUSH17:
                case Instruction.PUSH18:
                case Instruction.PUSH19:
                case Instruction.PUSH20:
                case Instruction.PUSH21:
                case Instruction.PUSH22:
                case Instruction.PUSH23:
                case Instruction.PUSH24:
                case Instruction.PUSH25:
                case Instruction.PUSH26:
                case Instruction.PUSH27:
                case Instruction.PUSH28:
                case Instruction.PUSH29:
                case Instruction.PUSH30:
                case Instruction.PUSH31:
                case Instruction.PUSH32:
                    {
                        gasAvailable -= GasCostOf.VeryLow;

                        int length = instruction - Instruction.PUSH1 + 1;
                        int usedFromCode = Math.Min(codeSection.Length - programCounter, length);
                        stack.PushLeftPaddedBytes(codeSection.Slice(programCounter, usedFromCode), length);

                        programCounter += length;
                        break;
                    }
                case Instruction.DUP1:
                case Instruction.DUP2:
                case Instruction.DUP3:
                case Instruction.DUP4:
                case Instruction.DUP5:
                case Instruction.DUP6:
                case Instruction.DUP7:
                case Instruction.DUP8:
                case Instruction.DUP9:
                case Instruction.DUP10:
                case Instruction.DUP11:
                case Instruction.DUP12:
                case Instruction.DUP13:
                case Instruction.DUP14:
                case Instruction.DUP15:
                case Instruction.DUP16:
                    {
                        gasAvailable -= GasCostOf.VeryLow;

                        if (!stack.Dup(instruction - Instruction.DUP1 + 1)) goto StackUnderflow;
                        break;
                    }
                case Instruction.DUPN:
                    {
                        if (!spec.IsEofEnabled || env.CodeInfo.Version == 0)
                            goto InvalidInstruction;

                        if (!UpdateGas(GasCostOf.Dupn, ref gasAvailable))
                            goto OutOfGas;

                        byte imm = codeSection[programCounter];
                        stack.Dup(imm + 1);

                        programCounter += 1;
                        break;
                    }
                case Instruction.SWAP1:
                case Instruction.SWAP2:
                case Instruction.SWAP3:
                case Instruction.SWAP4:
                case Instruction.SWAP5:
                case Instruction.SWAP6:
                case Instruction.SWAP7:
                case Instruction.SWAP8:
                case Instruction.SWAP9:
                case Instruction.SWAP10:
                case Instruction.SWAP11:
                case Instruction.SWAP12:
                case Instruction.SWAP13:
                case Instruction.SWAP14:
                case Instruction.SWAP15:
                case Instruction.SWAP16:
                    {
                        gasAvailable -= GasCostOf.VeryLow;

                        if (!stack.Swap(instruction - Instruction.SWAP1 + 2)) goto StackUnderflow;
                        break;
                    }
                case Instruction.SWAPN:
                    {
                        if (!spec.IsEofEnabled || env.CodeInfo.Version == 0)
                            goto InvalidInstruction;

                        if (!UpdateGas(GasCostOf.Swapn, ref gasAvailable))
                            goto OutOfGas;

                        int n = 1 + codeSection[programCounter];
                        if (!stack.Swap(n + 1)) goto StackUnderflow;

                        programCounter += 1;
                        break;
                    }
                case Instruction.EXCHANGE:
                    {
                        if (!spec.IsEofEnabled || env.CodeInfo.Version == 0)
                            goto InvalidInstruction;

                        if (!UpdateGas(GasCostOf.Swapn, ref gasAvailable))
                            goto OutOfGas;

                        int n = 1 + (int)(codeSection[programCounter] >> 0x04);
                        int m = 1 + (int)(codeSection[programCounter] & 0x0f);

                        stack.Exchange(n + 1, m + n + 1);

                        programCounter += 1;
                        break;
                    }
                case Instruction.LOG0:
                case Instruction.LOG1:
                case Instruction.LOG2:
                case Instruction.LOG3:
                case Instruction.LOG4:
                    {
                        if (vmState.IsStatic) goto StaticCallViolation;

                        exceptionType = InstructionLog(vmState, ref stack, ref gasAvailable, instruction);
                        if (exceptionType != EvmExceptionType.None) goto ReturnFailure;
                        break;
                    }
                case Instruction.CREATE:
                case Instruction.CREATE2:
                    {
                        Metrics.IncrementCreates();
                        if (!spec.Create2OpcodeEnabled && instruction == Instruction.CREATE2) goto InvalidInstruction;

                        if (vmState.IsStatic) goto StaticCallViolation;

                        (exceptionType, returnData) = InstructionCreate(vmState, ref stack, ref gasAvailable, spec, instruction);
                        if (exceptionType != EvmExceptionType.None) goto ReturnFailure;

                        if (returnData is null) break;

                        goto DataReturnNoTrace;
                    }
                case Instruction.EOFCREATE:
                    {
                        if (!spec.IsEofEnabled || env.CodeInfo.Version == 0)
                        {
                            goto InvalidInstruction;
                        }

                        if (vmState.IsStatic) goto StaticCallViolation;

                        (exceptionType, returnData) = InstructionEofCreate(vmState, ref programCounter, ref codeSection, ref stack, ref gasAvailable, spec, instruction);

                        if (exceptionType != EvmExceptionType.None) goto ReturnFailure;

                        if (returnData is null) break;

                        goto DataReturnNoTrace;
                    }
                case Instruction.RETURN:
                    {
                        if (vmState.ExecutionType is ExecutionType.EOFCREATE or ExecutionType.TXCREATE)
                        {
                            goto InvalidInstruction;
                        }
                        exceptionType = InstructionReturn(vmState, ref stack, ref gasAvailable, out returnData);
                        if (exceptionType != EvmExceptionType.None) goto ReturnFailure;

                        goto DataReturn;
                    }
                case Instruction.CALL:
                case Instruction.CALLCODE:
                case Instruction.DELEGATECALL:
                case Instruction.STATICCALL:
                    {
                        exceptionType = InstructionCall<TTracingInstructions, TTracingRefunds>(vmState, ref stack, ref gasAvailable, spec, instruction, out returnData);
                        if (exceptionType != EvmExceptionType.None) goto ReturnFailure;

                        if (returnData is null)
                        {
                            break;
                        }
                        if (ReferenceEquals(returnData, CallResult.BoxedEmpty))
                        {
                            // Non contract call continue rather than constructing a new frame
                            continue;
                        }

                        goto DataReturn;
                    }
                case Instruction.REVERT:
                    {
                        if (!spec.RevertOpcodeEnabled) goto InvalidInstruction;

                        exceptionType = InstructionRevert(vmState, ref stack, ref gasAvailable, out returnData);
                        if (exceptionType != EvmExceptionType.None) goto ReturnFailure;

                        isRevert = true;
                        goto DataReturn;
                    }
                case Instruction.INVALID:
                    {
                        gasAvailable -= GasCostOf.High;

                        goto InvalidInstruction;
                    }
                case Instruction.SELFDESTRUCT:
                    {
                        if (vmState.IsStatic) goto StaticCallViolation;

                        if (spec.UseShanghaiDDosProtection)
                        {
                            gasAvailable -= GasCostOf.SelfDestructEip150;
                        }

                        exceptionType = InstructionSelfDestruct(vmState, ref stack, ref gasAvailable, spec);
                        if (exceptionType != EvmExceptionType.None) goto ReturnFailure;

                        goto EmptyReturn;
                    }
                case Instruction.SHL:
                    {
                        if (!spec.ShiftOpcodesEnabled) goto InvalidInstruction;

                        gasAvailable -= GasCostOf.VeryLow;

                        if (!stack.PopUInt256(out a)) goto StackUnderflow;
                        if (a >= 256UL)
                        {
                            if (!stack.PopLimbo()) goto StackUnderflow;
                            stack.PushZero();
                        }
                        else
                        {
                            if (!stack.PopUInt256(out b)) goto StackUnderflow;
                            result = b << (int)a.u0;
                            stack.PushUInt256(in result);
                        }

                        break;
                    }
                case Instruction.SHR:
                    {
                        if (!spec.ShiftOpcodesEnabled) goto InvalidInstruction;

                        gasAvailable -= GasCostOf.VeryLow;

                        if (!stack.PopUInt256(out a)) goto StackUnderflow;
                        if (a >= 256)
                        {
                            if (!stack.PopLimbo()) goto StackUnderflow;
                            stack.PushZero();
                        }
                        else
                        {
                            if (!stack.PopUInt256(out b)) goto StackUnderflow;
                            result = b >> (int)a.u0;
                            stack.PushUInt256(in result);
                        }

                        break;
                    }
                case Instruction.SAR:
                    {
                        if (!spec.ShiftOpcodesEnabled) goto InvalidInstruction;

                        gasAvailable -= GasCostOf.VeryLow;

                        if (!stack.PopUInt256(out a)) goto StackUnderflow;
                        if (!stack.PopUInt256(out b)) goto StackUnderflow;
                        if (a >= BigInt256)
                        {
                            if (As<UInt256, Int256>(ref b).Sign >= 0)
                            {
                                stack.PushZero();
                            }
                            else
                            {
                                stack.PushSignedInt256(in Int256.MinusOne);
                            }
                        }
                        else
                        {
                            As<UInt256, Int256>(ref b).RightShift((int)a, out As<UInt256, Int256>(ref result));
                            stack.PushUInt256(in result);
                        }

                        break;
                    }
                case Instruction.EXTCODEHASH:
                    {
                        if (!spec.ExtCodeHashOpcodeEnabled) goto InvalidInstruction;

                        gasAvailable -= spec.GetExtCodeHashCost();

                        Address address = stack.PopAddress();
                        if (address is null) goto StackUnderflow;
                        if (!ChargeAccountAccessGas(ref gasAvailable, vmState, address, true, spec)) goto OutOfGas;

                        if (_state.AccountExists(address)
                            && !_state.IsDeadAccount(address)
                            && (!env.TxExecutionContext.CodeInfoRepository.TryGetDelegation(_state, address, out Address delegatedAddress) || _state.AccountExists(delegatedAddress)))
                        {
                            stack.PushBytes(env.TxExecutionContext.CodeInfoRepository.GetExecutableCodeHash(_state, address).BytesAsSpan);
                        }
                        else
                        {
<<<<<<< HEAD
                            Memory<byte> account = _state.GetCode(address);
                            if (spec.IsEofEnabled && IsEof(account, out _))
                            {
                                stack.PushBytes(EofHash256);
                            }
                            else
                            {
                                stack.PushBytes(_state.GetCodeHash(address).Bytes);
                            }
=======
                            stack.PushZero();
>>>>>>> 0944765b
                        }

                        break;
                    }
                case Instruction.TLOAD:
                    {
                        if (!spec.TransientStorageEnabled) goto InvalidInstruction;

                        Metrics.TloadOpcode++;
                        gasAvailable -= GasCostOf.TLoad;

                        if (!stack.PopUInt256(out result)) goto StackUnderflow;
                        storageCell = new(env.ExecutingAccount, result);

                        ReadOnlySpan<byte> value = _state.GetTransientState(in storageCell);
                        stack.PushBytes(value);

                        if (typeof(TTracingStorage) == typeof(IsTracing))
                        {
                            if (gasAvailable < 0) goto OutOfGas;
                            _txTracer.LoadOperationTransientStorage(storageCell.Address, result, value);
                        }

                        break;
                    }
                case Instruction.TSTORE:
                    {
                        if (!spec.TransientStorageEnabled) goto InvalidInstruction;
                        {
                            Metrics.TstoreOpcode++;

                            if (vmState.IsStatic) goto StaticCallViolation;

                            gasAvailable -= GasCostOf.TStore;

                            if (!stack.PopUInt256(out result)) goto StackUnderflow;
                            storageCell = new(env.ExecutingAccount, result);
                            bytes = stack.PopWord256();

                            _state.SetTransientState(in storageCell, !bytes.IsZero() ? bytes.ToArray() : BytesZero32);

                            if (typeof(TTracingStorage) == typeof(IsTracing))
                            {
                                if (gasAvailable < 0) goto OutOfGas;
                                ReadOnlySpan<byte> currentValue = _state.GetTransientState(in storageCell);
                                _txTracer.SetOperationTransientStorage(storageCell.Address, result, bytes, currentValue);
                            }

                            break;
                        }
                    }
                case Instruction.MCOPY:
                    {
                        if (!spec.MCopyIncluded) goto InvalidInstruction;
                        {
                            Metrics.MCopyOpcode++;

                            if (!stack.PopUInt256(out a)) goto StackUnderflow;
                            if (!stack.PopUInt256(out b)) goto StackUnderflow;
                            if (!stack.PopUInt256(out c)) goto StackUnderflow;

                            gasAvailable -= GasCostOf.VeryLow + GasCostOf.VeryLow * EvmPooledMemory.Div32Ceiling(c, out bool outOfGas);
                            if (outOfGas) goto OutOfGas;
                            if (!UpdateMemoryCost(vmState, ref gasAvailable, UInt256.Max(b, a), c)) goto OutOfGas;

                            bytes = vmState.Memory.LoadSpan(in b, c);
                            if (typeof(TTracingInstructions) == typeof(IsTracing)) _txTracer.ReportMemoryChange(b, bytes);

                            vmState.Memory.Save(in a, bytes);
                            if (typeof(TTracingInstructions) == typeof(IsTracing)) _txTracer.ReportMemoryChange(a, bytes);

                            break;
                        }
                    }
                case Instruction.RJUMP:
                    {
                        if (spec.IsEofEnabled && env.CodeInfo.Version > 0)
                        {
                            if (!UpdateGas(GasCostOf.RJump, ref gasAvailable)) goto OutOfGas;
                            short offset = codeSection.Slice(programCounter, TWO_BYTE_LENGTH).ReadEthInt16();
                            programCounter += TWO_BYTE_LENGTH + offset;
                            break;
                        }
                        goto InvalidInstruction;
                    }
                case Instruction.RJUMPI:
                    {
                        if (spec.IsEofEnabled && env.CodeInfo.Version > 0)
                        {
                            if (!UpdateGas(GasCostOf.RJumpi, ref gasAvailable)) goto OutOfGas;
                            Span<byte> condition = stack.PopWord256();
                            short offset = codeSection.Slice(programCounter, TWO_BYTE_LENGTH).ReadEthInt16();
                            if (!condition.SequenceEqual(BytesZero32))
                            {
                                programCounter += offset;
                            }
                            programCounter += TWO_BYTE_LENGTH;
                            break;
                        }
                        goto InvalidInstruction;
                    }
                case Instruction.RJUMPV:
                    {
                        if (spec.IsEofEnabled && env.CodeInfo.Version > 0)
                        {
                            if (!UpdateGas(GasCostOf.RJumpv, ref gasAvailable)) goto OutOfGas;

                            stack.PopUInt256(out a);
                            var count = codeSection[programCounter] + 1;
                            var immediates = (ushort)(count * TWO_BYTE_LENGTH + ONE_BYTE_LENGTH);
                            if (a < count)
                            {
                                int case_v = programCounter + ONE_BYTE_LENGTH + (int)a * TWO_BYTE_LENGTH;
                                int offset = codeSection.Slice(case_v, TWO_BYTE_LENGTH).ReadEthInt16();
                                programCounter += offset;
                            }
                            programCounter += immediates;
                            break;
                        }
                        goto InvalidInstruction;
                    }
                case Instruction.CALLF:
                    {
                        if (!spec.IsEofEnabled || env.CodeInfo.Version == 0)
                        {
                            goto InvalidInstruction;
                        }

                        if (!UpdateGas(GasCostOf.Callf, ref gasAvailable)) goto OutOfGas;
                        var index = (int)codeSection.Slice(programCounter, TWO_BYTE_LENGTH).ReadEthUInt16();
                        (int inputCount, _, int maxStackHeight) = env.CodeInfo.GetSectionMetadata(index);

                        if (Eof1.MAX_STACK_HEIGHT - maxStackHeight + inputCount < stack.Head)
                        {
                            goto StackOverflow;
                        }

                        if (vmState.ReturnStackHead == Eof1.RETURN_STACK_MAX_HEIGHT)
                            goto InvalidSubroutineEntry;

                        vmState.ReturnStack[vmState.ReturnStackHead++] = new EvmState.ReturnState
                        {
                            Index = sectionIndex,
                            Height = stack.Head - inputCount,
                            Offset = programCounter + TWO_BYTE_LENGTH
                        };

                        sectionIndex = index;
                        programCounter = env.CodeInfo.CodeSectionOffset(index).Start;
                        break;
                    }

                case Instruction.JUMPF:
                    {
                        if (!spec.IsEofEnabled || env.CodeInfo.Version == 0)
                        {
                            goto InvalidInstruction;
                        }

                        if (!UpdateGas(GasCostOf.Jumpf, ref gasAvailable)) goto OutOfGas;
                        var index = (int)codeSection.Slice(programCounter, TWO_BYTE_LENGTH).ReadEthUInt16();
                        (int inputCount, _, int maxStackHeight) = env.CodeInfo.GetSectionMetadata(index);

                        if (Eof1.MAX_STACK_HEIGHT - maxStackHeight + inputCount < stack.Head)
                        {
                            goto StackOverflow;
                        }

                        sectionIndex = index;
                        programCounter = env.CodeInfo.CodeSectionOffset(index).Start;
                        break;
                    }
                case Instruction.RETF:
                    {
                        if (!spec.IsEofEnabled || env.CodeInfo.Version == 0)
                        {
                            goto InvalidInstruction;
                        }

                        if (!UpdateGas(GasCostOf.Retf, ref gasAvailable)) goto OutOfGas;
                        (_, int outputCount, _) = env.CodeInfo.GetSectionMetadata(sectionIndex);

                        var stackFrame = vmState.ReturnStack[--vmState.ReturnStackHead];
                        sectionIndex = stackFrame.Index;
                        programCounter = stackFrame.Offset;
                        break;
                    }
                case Instruction.EXTCALL:
                case Instruction.EXTDELEGATECALL:
                case Instruction.EXTSTATICCALL:
                    {
                        exceptionType = InstructionEofCall<TTracingInstructions, TTracingRefunds>(vmState, ref stack, ref gasAvailable, spec, instruction, out returnData);
                        if (exceptionType != EvmExceptionType.None) goto ReturnFailure;

                        if (returnData is null)
                        {
                            break;
                        }
                        if (ReferenceEquals(returnData, CallResult.BoxedEmpty))
                        {
                            // Result pushed to stack
                            continue;
                        }

                        goto DataReturn;
                    }
                case Instruction.RETURNCONTRACT:
                    {
                        if (!spec.IsEofEnabled || !vmState.ExecutionType.IsAnyCreateEof())
                            goto InvalidInstruction;

                        if (!UpdateGas(GasCostOf.ReturnContract, ref gasAvailable)) goto OutOfGas;

                        byte sectionIdx = codeSection[programCounter++];
                        ReadOnlyMemory<byte> deployCode = env.CodeInfo.ContainerSection[(Range)env.CodeInfo.ContainerSectionOffset(sectionIdx)];
                        EofCodeInfo deploycodeInfo = (EofCodeInfo)CodeInfoFactory.CreateCodeInfo(deployCode, spec, EvmObjectFormat.ValidationStrategy.ExractHeader);

                        stack.PopUInt256(out a);
                        stack.PopUInt256(out b);
                        ReadOnlyMemory<byte> auxData = ReadOnlyMemory<byte>.Empty;

                        if (!UpdateMemoryCost(vmState, ref gasAvailable, in a, b)) goto OutOfGas;

                        int projectedNewSize = (int)b + deploycodeInfo.DataSection.Length;
                        if (projectedNewSize < deploycodeInfo.EofContainer.Header.DataSection.Size || projectedNewSize > UInt16.MaxValue)
                        {
                            goto AccessViolation;
                        }

                        auxData = vmState.Memory.Load(a, b);

                        UpdateCurrentState(vmState, programCounter, gasAvailable, stack.Head, sectionIndex);
                        return new CallResult(deploycodeInfo, auxData, null, env.CodeInfo.Version);
                    }
                case Instruction.DATASIZE:
                    {
                        if (!spec.IsEofEnabled || env.CodeInfo.Version == 0)
                            goto InvalidInstruction;

                        if (!UpdateGas(GasCostOf.DataSize, ref gasAvailable)) goto OutOfGas;

                        stack.PushUInt32(dataSection.Length);
                        break;
                    }
                case Instruction.DATALOAD:
                    {
                        if (!spec.IsEofEnabled || env.CodeInfo.Version == 0)
                            goto InvalidInstruction;

                        if (!UpdateGas(GasCostOf.DataLoad, ref gasAvailable)) goto OutOfGas;

                        stack.PopUInt256(out a);
                        ZeroPaddedSpan zpbytes = dataSection.SliceWithZeroPadding(a, 32);
                        stack.PushBytes(zpbytes);
                        break;
                    }
                case Instruction.DATALOADN:
                    {
                        if (!spec.IsEofEnabled || env.CodeInfo.Version == 0)
                            goto InvalidInstruction;

                        if (!UpdateGas(GasCostOf.DataLoadN, ref gasAvailable)) goto OutOfGas;

                        var offset = codeSection.Slice(programCounter, TWO_BYTE_LENGTH).ReadEthUInt16();
                        ZeroPaddedSpan zpbytes = dataSection.SliceWithZeroPadding(offset, 32);
                        stack.PushBytes(zpbytes);

                        programCounter += TWO_BYTE_LENGTH;
                        break;
                    }
                case Instruction.DATACOPY:
                    {
                        if (!spec.IsEofEnabled || env.CodeInfo.Version == 0)
                            goto InvalidInstruction;

                        stack.PopUInt256(out UInt256 memOffset);
                        stack.PopUInt256(out UInt256 offset);
                        stack.PopUInt256(out UInt256 size);

                        if (!UpdateGas(GasCostOf.DataCopy + GasCostOf.Memory * EvmPooledMemory.Div32Ceiling(in size), ref gasAvailable))
                            goto OutOfGas;

                        if (size > UInt256.Zero)
                        {
                            if (!UpdateMemoryCost(vmState, ref gasAvailable, in memOffset, size))
                                goto OutOfGas;

                            ZeroPaddedSpan dataSectionSlice = dataSection.SliceWithZeroPadding(offset, (int)size);
                            vmState.Memory.Save(in memOffset, dataSectionSlice);
                            if (_txTracer.IsTracingInstructions)
                            {
                                _txTracer.ReportMemoryChange((long)memOffset, dataSectionSlice.ToArray().AsSpan());
                            }
                        }

                        break;
                    }
                default:
                    {
                        goto InvalidInstruction;
                    }
            }

            if (gasAvailable < 0)
            {
                goto OutOfGas;
            }

            if (typeof(TTracingInstructions) == typeof(IsTracing))
            {
                EndInstructionTrace(gasAvailable, vmState.Memory.Size);
            }
        }

        goto EmptyReturnNoTrace;

    // Common exit errors, goto labels to reduce in loop code duplication and to keep loop body smaller
    EmptyReturn:
        if (typeof(TTracingInstructions) == typeof(IsTracing)) EndInstructionTrace(gasAvailable, vmState.Memory.Size);
        EmptyReturnNoTrace:
        // Ensure gas is positive before updating state
        if (gasAvailable < 0) goto OutOfGas;
        UpdateCurrentState(vmState, programCounter, gasAvailable, stack.Head, sectionIndex);
#if DEBUG
        debugger?.TryWait(ref vmState, ref programCounter, ref gasAvailable, ref stack.Head);
#endif
        return CallResult.Empty(env.CodeInfo.Version);
    DataReturn:
        if (typeof(TTracingInstructions) == typeof(IsTracing)) EndInstructionTrace(gasAvailable, vmState.Memory.Size);
        DataReturnNoTrace:
        // Ensure gas is positive before updating state
        if (gasAvailable < 0) goto OutOfGas;
        UpdateCurrentState(vmState, programCounter, gasAvailable, stack.Head, sectionIndex);

        if (returnData is EvmState state)
        {
            return new CallResult(state);
        }
        return new CallResult((byte[])returnData, null, env.CodeInfo.Version, shouldRevert: isRevert);

    OutOfGas:
        exceptionType = EvmExceptionType.OutOfGas;
        goto ReturnFailure;
    InvalidInstruction:
        exceptionType = EvmExceptionType.BadInstruction;
        goto ReturnFailure;
    StaticCallViolation:
        exceptionType = EvmExceptionType.StaticCallViolation;
        goto ReturnFailure;
    StackUnderflow:
        exceptionType = EvmExceptionType.StackUnderflow;
        goto ReturnFailure;
    InvalidJumpDestination:
        exceptionType = EvmExceptionType.InvalidJumpDestination;
        goto ReturnFailure;
    AccessViolation:
        exceptionType = EvmExceptionType.AccessViolation;
    ReturnFailure:
        return GetFailureReturn<TTracingInstructions>(gasAvailable, exceptionType);
    InvalidSubroutineEntry:
        exceptionType = EvmExceptionType.InvalidSubroutineEntry;
        goto ReturnFailure;
    StackOverflow:
        exceptionType = EvmExceptionType.StackOverflow;
        goto ReturnFailure;
        [DoesNotReturn]
        static void ThrowOperationCanceledException() =>
            throw new OperationCanceledException("Cancellation Requested");
    }

    [SkipLocalsInit]
    [MethodImpl(MethodImplOptions.NoInlining)]
    private void InstructionExtCodeSize<TTracingInstructions>(Address address, ref EvmStack<TTracingInstructions> stack, ICodeInfoRepository codeInfoRepository, IReleaseSpec spec) where TTracingInstructions : struct, IIsTracing
    {
<<<<<<< HEAD
        ReadOnlyMemory<byte> accountCode = _codeInfoRepository.GetCachedCodeInfo(_state, address, spec).MachineCode;
        if (spec.IsEofEnabled && IsEof(accountCode, out _))
        {
            stack.PushUInt256(2);
        }
        else
        {
            UInt256 result = (UInt256)accountCode.Length;
            stack.PushUInt256(in result);
        }
=======
        ReadOnlyMemory<byte> accountCode = codeInfoRepository.GetCachedCodeInfo(_state, address, spec).MachineCode;
        UInt256 result = (UInt256)accountCode.Span.Length;
        stack.PushUInt256(in result);
>>>>>>> 0944765b
    }

    [SkipLocalsInit]
    private EvmExceptionType InstructionCall<TTracingInstructions, TTracingRefunds>(EvmState vmState, ref EvmStack<TTracingInstructions> stack, ref long gasAvailable, IReleaseSpec spec,
        Instruction instruction, out object returnData)
        where TTracingInstructions : struct, IIsTracing
        where TTracingRefunds : struct, IIsTracing
    {
        Metrics.IncrementCalls();

        returnData = null;
        ref readonly ExecutionEnvironment env = ref vmState.Env;

        if (instruction == Instruction.DELEGATECALL && !spec.DelegateCallEnabled ||
            instruction == Instruction.STATICCALL && !spec.StaticCallEnabled) return EvmExceptionType.BadInstruction;

        if (!stack.PopUInt256(out UInt256 gasLimit)) return EvmExceptionType.StackUnderflow;
        Address codeSource = stack.PopAddress();
        if (codeSource is null) return EvmExceptionType.StackUnderflow;

        if (!ChargeAccountAccessGas(ref gasAvailable, vmState, codeSource, true, spec)) return EvmExceptionType.OutOfGas;

        UInt256 callValue;
        switch (instruction)
        {
            case Instruction.STATICCALL:
                callValue = UInt256.Zero;
                break;
            case Instruction.DELEGATECALL:
                callValue = env.Value;
                break;
            default:
                if (!stack.PopUInt256(out callValue)) return EvmExceptionType.StackUnderflow;
                break;
        }

        UInt256 transferValue = instruction == Instruction.DELEGATECALL ? UInt256.Zero : callValue;
        if (!stack.PopUInt256(out UInt256 dataOffset)) return EvmExceptionType.StackUnderflow;
        if (!stack.PopUInt256(out UInt256 dataLength)) return EvmExceptionType.StackUnderflow;
        if (!stack.PopUInt256(out UInt256 outputOffset)) return EvmExceptionType.StackUnderflow;
        if (!stack.PopUInt256(out UInt256 outputLength)) return EvmExceptionType.StackUnderflow;

        if (vmState.IsStatic && !transferValue.IsZero && instruction != Instruction.CALLCODE) return EvmExceptionType.StaticCallViolation;

        Address caller = instruction == Instruction.DELEGATECALL ? env.Caller : env.ExecutingAccount;

        Address target = instruction == Instruction.CALL || instruction == Instruction.STATICCALL
            ? codeSource
            : env.ExecutingAccount;

        if (typeof(TLogger) == typeof(IsTracing))
        {
            TraceCallDetails(codeSource, ref callValue, ref transferValue, caller, target);
        }

        long gasExtra = 0L;

        if (!transferValue.IsZero)
        {
            gasExtra += GasCostOf.CallValue;
        }

        if (!spec.ClearEmptyAccountWhenTouched && !_state.AccountExists(target))
        {
            gasExtra += GasCostOf.NewAccount;
        }
        else if (spec.ClearEmptyAccountWhenTouched && transferValue != 0 && _state.IsDeadAccount(target))
        {
            gasExtra += GasCostOf.NewAccount;
        }

        if (!UpdateGas(spec.GetCallCost(), ref gasAvailable) ||
            !UpdateMemoryCost(vmState, ref gasAvailable, in dataOffset, dataLength) ||
            !UpdateMemoryCost(vmState, ref gasAvailable, in outputOffset, outputLength) ||
            !UpdateGas(gasExtra, ref gasAvailable)) return EvmExceptionType.OutOfGas;

<<<<<<< HEAD
        ICodeInfo codeInfo = _codeInfoRepository.GetCachedCodeInfo(_state, codeSource, spec);
=======
        CodeInfo codeInfo = vmState.Env.TxExecutionContext.CodeInfoRepository.GetCachedCodeInfo(_state, codeSource, spec);
>>>>>>> 0944765b
        codeInfo.AnalyseInBackgroundIfRequired();

        if (spec.Use63Over64Rule)
        {
            gasLimit = UInt256.Min((UInt256)(gasAvailable - gasAvailable / 64), gasLimit);
        }

        if (gasLimit >= long.MaxValue) return EvmExceptionType.OutOfGas;

        long gasLimitUl = gasLimit.ToLong();
        if (!UpdateGas(gasLimitUl, ref gasAvailable)) return EvmExceptionType.OutOfGas;

        if (!transferValue.IsZero)
        {
            if (typeof(TTracingRefunds) == typeof(IsTracing)) _txTracer.ReportExtraGasPressure(GasCostOf.CallStipend);
            gasLimitUl += GasCostOf.CallStipend;
        }

        if (env.CallDepth >= MaxCallDepth || !transferValue.IsZero && _state.GetBalance(env.ExecutingAccount) < transferValue)
        {
            _returnDataBuffer = Array.Empty<byte>();
            stack.PushZero();

            if (typeof(TTracingInstructions) == typeof(IsTracing))
            {
                // very specific for Parity trace, need to find generalization - very peculiar 32 length...
                ReadOnlyMemory<byte>? memoryTrace = vmState.Memory.Inspect(in dataOffset, 32);
                _txTracer.ReportMemoryChange(dataOffset, memoryTrace is null ? ReadOnlySpan<byte>.Empty : memoryTrace.Value.Span);
            }

            if (typeof(TLogger) == typeof(IsTracing)) _logger.Trace("FAIL - call depth");
            if (typeof(TTracingInstructions) == typeof(IsTracing)) _txTracer.ReportOperationRemainingGas(gasAvailable);
            if (typeof(TTracingInstructions) == typeof(IsTracing)) _txTracer.ReportOperationError(EvmExceptionType.NotEnoughBalance);

            UpdateGasUp(gasLimitUl, ref gasAvailable);
            if (typeof(TTracingInstructions) == typeof(IsTracing)) _txTracer.ReportGasUpdateForVmTrace(gasLimitUl, gasAvailable);
            return EvmExceptionType.None;
        }

        Snapshot snapshot = _state.TakeSnapshot();
        _state.SubtractFromBalance(caller, transferValue, spec);

        if (codeInfo.IsEmpty && typeof(TTracingInstructions) != typeof(IsTracing) && !_txTracer.IsTracingActions)
        {
            // Non contract call, no need to construct call frame can just credit balance and return gas
            _returnDataBuffer = default;
            stack.PushBytes(StatusCode.SuccessBytes.Span);
            UpdateGasUp(gasLimitUl, ref gasAvailable);
            return FastCall(spec, out returnData, in transferValue, target);
        }

        ReadOnlyMemory<byte> callData = vmState.Memory.Load(in dataOffset, dataLength);
        ExecutionEnvironment callEnv = new
        (
            txExecutionContext: in env.TxExecutionContext,
            callDepth: env.CallDepth + 1,
            caller: caller,
            codeSource: codeSource,
            executingAccount: target,
            transferValue: transferValue,
            value: callValue,
            inputData: callData,
            codeInfo: codeInfo
        );
        if (typeof(TLogger) == typeof(IsTracing)) _logger.Trace($"Tx call gas {gasLimitUl}");
        if (outputLength == 0)
        {
            // TODO: when output length is 0 outputOffset can have any value really
            // and the value does not matter and it can cause trouble when beyond long range
            outputOffset = 0;
        }

        ExecutionType executionType = GetCallExecutionType(instruction, env.IsPostMerge());
        returnData = new EvmState(
            gasLimitUl,
            callEnv,
            executionType,
            isTopLevel: false,
            snapshot,
            outputOffset.ToLong(),
            outputLength.ToLong(),
            instruction == Instruction.STATICCALL || vmState.IsStatic,
            vmState,
            isContinuation: false,
            isCreateOnPreExistingAccount: false);

        return EvmExceptionType.None;

        EvmExceptionType FastCall(IReleaseSpec spec, out object returnData, in UInt256 transferValue, Address target)
        {
            if (!_state.AccountExists(target))
            {
                _state.CreateAccount(target, transferValue);
            }
            else
            {
                _state.AddToBalance(target, transferValue, spec);
            }
            Metrics.IncrementEmptyCalls();

            returnData = CallResult.BoxedEmpty;
            return EvmExceptionType.None;
        }

        [MethodImpl(MethodImplOptions.NoInlining)]
        void TraceCallDetails(Address codeSource, ref UInt256 callValue, ref UInt256 transferValue, Address caller, Address target)
        {
            _logger.Trace($"caller {caller}");
            _logger.Trace($"code source {codeSource}");
            _logger.Trace($"target {target}");
            _logger.Trace($"value {callValue}");
            _logger.Trace($"transfer value {transferValue}");
        }
    }

    [SkipLocalsInit]
    private EvmExceptionType InstructionEofCall<TTracingInstructions, TTracingRefunds>(EvmState vmState, ref EvmStack<TTracingInstructions> stack, ref long gasAvailable, IReleaseSpec spec,
        Instruction instruction, out object returnData)
        where TTracingInstructions : struct, IIsTracing
        where TTracingRefunds : struct, IIsTracing
    {
        Metrics.IncrementCalls();

        const int MIN_RETAINED_GAS = 5000;

        returnData = null;
        ref readonly ExecutionEnvironment env = ref vmState.Env;

        // Instruction is undefined in legacy code and only available in EOF
        if (!spec.IsEofEnabled ||
            env.CodeInfo.Version == 0 ||
            (instruction == Instruction.EXTDELEGATECALL && !spec.DelegateCallEnabled) ||
            (instruction == Instruction.EXTSTATICCALL && !spec.StaticCallEnabled))
            return EvmExceptionType.BadInstruction;

        // 1. Pop required arguments from stack, halt with exceptional failure on stack underflow.
        stack.PopWord256(out Span<byte> targetBytes);
        stack.PopUInt256(out UInt256 dataOffset);
        stack.PopUInt256(out UInt256 dataLength);

        UInt256 callValue;
        switch (instruction)
        {
            case Instruction.EXTSTATICCALL:
                callValue = UInt256.Zero;
                break;
            case Instruction.EXTDELEGATECALL:
                callValue = env.Value;
                break;
            default: // Instruction.EXTCALL
                stack.PopUInt256(out callValue);
                break;
        }

        // 3. If value is non-zero:
        //  a: Halt with exceptional failure if the current frame is in static-mode.
        if (vmState.IsStatic && !callValue.IsZero) return EvmExceptionType.StaticCallViolation;
        //  b. Charge CALL_VALUE_COST gas.
        if (!callValue.IsZero && !UpdateGas(GasCostOf.CallValue, ref gasAvailable)) return EvmExceptionType.OutOfGas;

        // 4. If target_address has any of the high 12 bytes set to a non-zero value
        // (i.e. it does not contain a 20-byte address)
        if (!targetBytes[0..12].IsZero())
        {
            //  then halt with an exceptional failure.
            return EvmExceptionType.AddressOutOfRange;
        }

        Address caller = instruction == Instruction.EXTDELEGATECALL ? env.Caller : env.ExecutingAccount;
        Address codeSource = new Address(targetBytes[12..].ToArray());
        Address target = instruction == Instruction.EXTDELEGATECALL
            ? env.ExecutingAccount
            : codeSource;

        // 5. Perform (and charge for) memory expansion using [input_offset, input_size].
        if (!UpdateMemoryCost(vmState, ref gasAvailable, in dataOffset, in dataLength)) return EvmExceptionType.OutOfGas;
        // 1. Charge WARM_STORAGE_READ_COST (100) gas.
        // 6. If target_address is not in the warm_account_list, charge COLD_ACCOUNT_ACCESS - WARM_STORAGE_READ_COST (2500) gas.
        if (!ChargeAccountAccessGas(ref gasAvailable, vmState, codeSource, spec)) return EvmExceptionType.OutOfGas;

        if ((!spec.ClearEmptyAccountWhenTouched && !_state.AccountExists(codeSource))
            || (spec.ClearEmptyAccountWhenTouched && callValue != 0 && _state.IsDeadAccount(codeSource)))
        {
            // 7. If target_address is not in the state and the call configuration would result in account creation,
            //    charge ACCOUNT_CREATION_COST (25000) gas. (The only such case in this EIP is if value is non-zero.)
            if (!UpdateGas(GasCostOf.NewAccount, ref gasAvailable)) return EvmExceptionType.OutOfGas;
        }

        // 8. Calculate the gas available to callee as caller’s remaining gas reduced by max(floor(gas/64), MIN_RETAINED_GAS).
        long callGas = gasAvailable - Math.Max(gasAvailable / 64, MIN_RETAINED_GAS);

        // 9. Fail with status code 1 returned on stack if any of the following is true (only gas charged until this point is consumed):
        //  a: Gas available to callee at this point is less than MIN_CALLEE_GAS.
        //  b: Balance of the current account is less than value.
        //  c: Current call stack depth equals 1024.
        if (callGas < GasCostOf.CallStipend ||
            (!callValue.IsZero && _state.GetBalance(env.ExecutingAccount) < callValue) ||
            env.CallDepth >= MaxCallDepth)
        {
            returnData = CallResult.BoxedEmpty;
            _returnDataBuffer = Array.Empty<byte>();
            stack.PushOne();

            if (typeof(TLogger) == typeof(IsTracing)) _logger.Trace("FAIL - call depth");
            if (typeof(TTracingInstructions) == typeof(IsTracing))
            {
                // very specific for Parity trace, need to find generalization - very peculiar 32 length...
                ReadOnlyMemory<byte> memoryTrace = vmState.Memory.Inspect(in dataOffset, 32);
                _txTracer.ReportMemoryChange(dataOffset, memoryTrace.Span);
                _txTracer.ReportOperationRemainingGas(gasAvailable);
                _txTracer.ReportOperationError(EvmExceptionType.NotEnoughBalance);
                _txTracer.ReportGasUpdateForVmTrace(callGas, gasAvailable);
            }

            return EvmExceptionType.None;
        }

        if (typeof(TLogger) == typeof(IsTracing))
        {
            _logger.Trace($"caller {caller}");
            _logger.Trace($"target {codeSource}");
            _logger.Trace($"value {callValue}");
        }

        ICodeInfo targetCodeInfo = _codeInfoRepository.GetCachedCodeInfo(_state, codeSource, spec);
        targetCodeInfo.AnalyseInBackgroundIfRequired();

        if (instruction is Instruction.EXTDELEGATECALL
            && targetCodeInfo.Version == 0)
        {
            // https://github.com/ipsilon/eof/blob/main/spec/eof.md#new-behavior
            // EXTDELEGATECALL to a non-EOF contract (legacy contract, EOA, empty account) is disallowed,
            // and it returns 1 (same as when the callee frame reverts) to signal failure.
            // Only initial gas cost of EXTDELEGATECALL is consumed (similarly to the call depth check)
            // and the target address still becomes warm.
            returnData = CallResult.BoxedEmpty;
            _returnDataBuffer = Array.Empty<byte>();
            stack.PushOne();
            return EvmExceptionType.None;
        }

        // 10. Perform the call with the available gas and configuration.
        if (!UpdateGas(callGas, ref gasAvailable)) return EvmExceptionType.OutOfGas;

        ReadOnlyMemory<byte> callData = vmState.Memory.Load(in dataOffset, dataLength);

        Snapshot snapshot = _state.TakeSnapshot();
        _state.SubtractFromBalance(caller, callValue, spec);

        ExecutionEnvironment callEnv = new
        (
            txExecutionContext: in env.TxExecutionContext,
            callDepth: env.CallDepth + 1,
            caller: caller,
            codeSource: codeSource,
            executingAccount: target,
            transferValue: callValue,
            value: callValue,
            inputData: callData,
            codeInfo: targetCodeInfo
        );
        if (typeof(TLogger) == typeof(IsTracing)) _logger.Trace($"Tx call gas {callGas}");

        ExecutionType executionType = GetCallExecutionType(instruction, env.IsPostMerge());
        returnData = new EvmState(
            callGas,
            callEnv,
            executionType,
            isTopLevel: false,
            snapshot,
            (long)0,
            (long)0,
            isStatic: instruction == Instruction.EXTSTATICCALL || vmState.IsStatic,
            vmState,
            isContinuation: false,
            isCreateOnPreExistingAccount: false);

        return EvmExceptionType.None;
    }

    [SkipLocalsInit]
    private static EvmExceptionType InstructionRevert<TTracing>(EvmState vmState, ref EvmStack<TTracing> stack, ref long gasAvailable, out object returnData)
        where TTracing : struct, IIsTracing
    {
        SkipInit(out returnData);

        if (!stack.PopUInt256(out UInt256 position) ||
            !stack.PopUInt256(out UInt256 length))
            return EvmExceptionType.StackUnderflow;

        if (!UpdateMemoryCost(vmState, ref gasAvailable, in position, in length))
        {
            return EvmExceptionType.OutOfGas;
        }

        returnData = vmState.Memory.Load(in position, in length).ToArray();
        return EvmExceptionType.None;
    }

    [SkipLocalsInit]
    private static EvmExceptionType InstructionReturn<TTracing>(EvmState vmState, ref EvmStack<TTracing> stack, ref long gasAvailable, out object returnData)
        where TTracing : struct, IIsTracing
    {
        SkipInit(out returnData);

        if (!stack.PopUInt256(out UInt256 position) ||
            !stack.PopUInt256(out UInt256 length))
            return EvmExceptionType.StackUnderflow;

        if (!UpdateMemoryCost(vmState, ref gasAvailable, in position, in length))
        {
            return EvmExceptionType.OutOfGas;
        }

        returnData = vmState.Memory.Load(in position, in length).ToArray();

        return EvmExceptionType.None;
    }

    [SkipLocalsInit]
    private EvmExceptionType InstructionSelfDestruct<TTracing>(EvmState vmState, ref EvmStack<TTracing> stack, ref long gasAvailable, IReleaseSpec spec)
        where TTracing : struct, IIsTracing
    {
        Metrics.SelfDestructs++;

        Address inheritor = stack.PopAddress();
        if (inheritor is null) return EvmExceptionType.StackUnderflow;
        if (!ChargeAccountAccessGas(ref gasAvailable, vmState, inheritor, false, spec, false)) return EvmExceptionType.OutOfGas;

        Address executingAccount = vmState.Env.ExecutingAccount;
        bool createInSameTx = vmState.CreateList.Contains(executingAccount);
        if (!spec.SelfdestructOnlyOnSameTransaction || createInSameTx)
            vmState.DestroyList.Add(executingAccount);

        UInt256 result = _state.GetBalance(executingAccount);
        if (_txTracer.IsTracingActions) _txTracer.ReportSelfDestruct(executingAccount, result, inheritor);
        if (spec.ClearEmptyAccountWhenTouched && !result.IsZero && _state.IsDeadAccount(inheritor))
        {
            if (!UpdateGas(GasCostOf.NewAccount, ref gasAvailable)) return EvmExceptionType.OutOfGas;
        }

        bool inheritorAccountExists = _state.AccountExists(inheritor);
        if (!spec.ClearEmptyAccountWhenTouched && !inheritorAccountExists && spec.UseShanghaiDDosProtection)
        {
            if (!UpdateGas(GasCostOf.NewAccount, ref gasAvailable)) return EvmExceptionType.OutOfGas;
        }

        if (!inheritorAccountExists)
        {
            _state.CreateAccount(inheritor, result);
        }
        else if (!inheritor.Equals(executingAccount))
        {
            _state.AddToBalance(inheritor, result, spec);
        }

        if (spec.SelfdestructOnlyOnSameTransaction && !createInSameTx && inheritor.Equals(executingAccount))
            return EvmExceptionType.None; // don't burn eth when contract is not destroyed per EIP clarification

        _state.SubtractFromBalance(executingAccount, result, spec);
        return EvmExceptionType.None;
    }

    [SkipLocalsInit]
    private (EvmExceptionType exceptionType, EvmState? callState) InstructionEofCreate<TTracing>(EvmState vmState, ref int pc, ref ReadOnlySpan<byte> codeSection, ref EvmStack<TTracing> stack, ref long gasAvailable, IReleaseSpec spec, Instruction instruction)
        where TTracing : struct, IIsTracing
    {
        ref readonly ExecutionEnvironment env = ref vmState.Env;
        EofCodeInfo container = env.CodeInfo as EofCodeInfo;
        var currentContext = ExecutionType.EOFCREATE;

        // 1 - deduct TX_CREATE_COST gas
        if (!UpdateGas(GasCostOf.TxCreate, ref gasAvailable))
            return (EvmExceptionType.OutOfGas, null);

        // 2 - read immediate operand initcontainer_index, encoded as 8-bit unsigned value
        int initcontainerIndex = codeSection[pc++];

        // 3 - pop value, salt, input_offset, input_size from the operand stack
        // no stack checks becaue EOF guarantees no stack undeflows
        stack.PopUInt256(out UInt256 value);
        stack.PopWord256(out Span<byte> salt);
        stack.PopUInt256(out UInt256 dataOffset);
        stack.PopUInt256(out UInt256 dataSize);

        // 4 - perform (and charge for) memory expansion using [input_offset, input_size]
        if (!UpdateMemoryCost(vmState, ref gasAvailable, in dataOffset, dataSize)) return (EvmExceptionType.OutOfGas, null);

        // 5 - load initcode EOF subcontainer at initcontainer_index in the container from which EOFCREATE is executed
        // let initcontainer be that EOF container, and initcontainer_size its length in bytes declared in its parent container header
        ReadOnlySpan<byte> initContainer = container.ContainerSection.Span[(Range)container.ContainerSectionOffset(initcontainerIndex).Value];
        // Eip3860
        if (spec.IsEip3860Enabled)
        {
            //if (!UpdateGas(GasCostOf.InitCodeWord * numberOfWordInInitcode, ref gasAvailable))
            //    return (EvmExceptionType.OutOfGas, null);
            if (initContainer.Length > spec.MaxInitCodeSize) return (EvmExceptionType.OutOfGas, null);
        }

        // 6 - deduct GAS_KECCAK256_WORD * ((initcontainer_size + 31) // 32) gas (hashing charge)
        long numberOfWordsInInitCode = EvmPooledMemory.Div32Ceiling((UInt256)initContainer.Length);
        long hashCost = GasCostOf.Sha3Word * numberOfWordsInInitCode;
        if (!UpdateGas(hashCost, ref gasAvailable))
            return (EvmExceptionType.OutOfGas, null);

        // 7 - check that current call depth is below STACK_DEPTH_LIMIT and that caller balance is enough to transfer value
        // in case of failure return 0 on the stack, caller’s nonce is not updated and gas for initcode execution is not consumed.
        UInt256 balance = _state.GetBalance(env.ExecutingAccount);
        if (env.CallDepth >= MaxCallDepth || value > balance)
        {
            // TODO: need a test for this
            _returnDataBuffer = Array.Empty<byte>();
            stack.PushZero();
            return (EvmExceptionType.None, null);
        }

        // 8 - caller’s memory slice [input_offset:input_size] is used as calldata
        Span<byte> calldata = vmState.Memory.LoadSpan(dataOffset, dataSize);

        // 9 - execute the container and deduct gas for execution. The 63/64th rule from EIP-150 applies.
        long callGas = spec.Use63Over64Rule ? gasAvailable - gasAvailable / 64L : gasAvailable;
        if (!UpdateGas(callGas, ref gasAvailable)) return (EvmExceptionType.OutOfGas, null);

        // 10 - increment sender account’s nonce
        UInt256 accountNonce = _state.GetNonce(env.ExecutingAccount);
        UInt256 maxNonce = ulong.MaxValue;
        if (accountNonce >= maxNonce)
        {
            _returnDataBuffer = Array.Empty<byte>();
            stack.PushZero();
            return (EvmExceptionType.None, null);
        }
        _state.IncrementNonce(env.ExecutingAccount);

        // 11 - calculate new_address as keccak256(0xff || sender || salt || keccak256(initcontainer))[12:]
        Address contractAddress = ContractAddress.From(env.ExecutingAccount, salt, initContainer);
        if (spec.UseHotAndColdStorage)
        {
            // EIP-2929 assumes that warm-up cost is included in the costs of CREATE and CREATE2
            vmState.WarmUp(contractAddress);
        }


        if (typeof(TTracing) == typeof(IsTracing)) EndInstructionTrace(gasAvailable, vmState?.Memory.Size ?? 0);
        // todo: === below is a new call - refactor / move

        Snapshot snapshot = _state.TakeSnapshot();

        bool accountExists = _state.AccountExists(contractAddress);

        if (accountExists && contractAddress.IsNonZeroAccount(spec, _codeInfoRepository, _state))
        {
            /* we get the snapshot before this as there is a possibility with that we will touch an empty account and remove it even if the REVERT operation follows */
            if (typeof(TLogger) == typeof(IsTracing)) _logger.Trace($"Contract collision at {contractAddress}");
            _returnDataBuffer = Array.Empty<byte>();
            stack.PushZero();
            return (EvmExceptionType.None, null);
        }

        if (_state.IsDeadAccount(contractAddress))
        {
            _state.ClearStorage(contractAddress);
        }

        _state.SubtractFromBalance(env.ExecutingAccount, value, spec);


        ICodeInfo codeinfo = CodeInfoFactory.CreateCodeInfo(initContainer.ToArray(), spec, EvmObjectFormat.ValidationStrategy.ExractHeader);

        ExecutionEnvironment callEnv = new
        (
            txExecutionContext: in env.TxExecutionContext,
            callDepth: env.CallDepth + 1,
            caller: env.ExecutingAccount,
            executingAccount: contractAddress,
            codeSource: null,
            codeInfo: codeinfo,
            inputData: calldata.ToArray(),
            transferValue: value,
            value: value
        );
        EvmState callState = new(
            callGas,
            callEnv,
            currentContext,
            false,
            snapshot,
            0L,
            0L,
            vmState.IsStatic,
            vmState,
            false,
            accountExists);

        return (EvmExceptionType.None, callState);
    }

    [SkipLocalsInit]
    private (EvmExceptionType exceptionType, EvmState? callState) InstructionCreate<TTracing>(EvmState vmState, ref EvmStack<TTracing> stack, ref long gasAvailable, IReleaseSpec spec, Instruction instruction)
        where TTracing : struct, IIsTracing
    {
        ref readonly ExecutionEnvironment env = ref vmState.Env;

        // TODO: happens in CREATE_empty000CreateInitCode_Transaction but probably has to be handled differently
        if (!_state.AccountExists(env.ExecutingAccount))
        {
            _state.CreateAccount(env.ExecutingAccount, UInt256.Zero);
        }

        if (!stack.PopUInt256(out UInt256 value) ||
            !stack.PopUInt256(out UInt256 memoryPositionOfInitCode) ||
            !stack.PopUInt256(out UInt256 initCodeLength))
            return (EvmExceptionType.StackUnderflow, null);

        Span<byte> salt = default;
        if (instruction == Instruction.CREATE2)
        {
            salt = stack.PopWord256();
        }

        //EIP-3860
        if (spec.IsEip3860Enabled)
        {
            if (initCodeLength > spec.MaxInitCodeSize) return (EvmExceptionType.OutOfGas, null);
        }

        bool outOfGas = false;
        long gasCost = GasCostOf.Create +
                       (spec.IsEip3860Enabled ? GasCostOf.InitCodeWord * EvmPooledMemory.Div32Ceiling(initCodeLength, out outOfGas) : 0) +
                       (instruction == Instruction.CREATE2
                           ? GasCostOf.Sha3Word * EvmPooledMemory.Div32Ceiling(initCodeLength, out outOfGas)
                           : 0);
        if (outOfGas || !UpdateGas(gasCost, ref gasAvailable)) return (EvmExceptionType.OutOfGas, null);

        if (!UpdateMemoryCost(vmState, ref gasAvailable, in memoryPositionOfInitCode, initCodeLength)) return (EvmExceptionType.OutOfGas, null);

        // TODO: copy pasted from CALL / DELEGATECALL, need to move it outside?
        if (env.CallDepth >= MaxCallDepth) // TODO: fragile ordering / potential vulnerability for different clients
        {
            // TODO: need a test for this
            _returnDataBuffer = Array.Empty<byte>();
            stack.PushZero();
            return (EvmExceptionType.None, null);
        }

        ReadOnlyMemory<byte> initCode = vmState.Memory.Load(in memoryPositionOfInitCode, initCodeLength);

        UInt256 balance = _state.GetBalance(env.ExecutingAccount);
        if (value > balance)
        {
            _returnDataBuffer = Array.Empty<byte>();
            stack.PushZero();
            return (EvmExceptionType.None, null);
        }

        UInt256 accountNonce = _state.GetNonce(env.ExecutingAccount);
        UInt256 maxNonce = ulong.MaxValue;
        if (accountNonce >= maxNonce)
        {
            _returnDataBuffer = Array.Empty<byte>();
            stack.PushZero();
            return (EvmExceptionType.None, null);
        }

        if (typeof(TTracing) == typeof(IsTracing)) EndInstructionTrace(gasAvailable, vmState.Memory.Size);
        // todo: === below is a new call - refactor / move

        long callGas = spec.Use63Over64Rule ? gasAvailable - gasAvailable / 64L : gasAvailable;
        if (!UpdateGas(callGas, ref gasAvailable)) return (EvmExceptionType.OutOfGas, null);

        Address contractAddress = instruction == Instruction.CREATE
            ? ContractAddress.From(env.ExecutingAccount, _state.GetNonce(env.ExecutingAccount))
            : ContractAddress.From(env.ExecutingAccount, salt, initCode.Span);

        if (spec.UseHotAndColdStorage)
        {
            // EIP-2929 assumes that warm-up cost is included in the costs of CREATE and CREATE2
            vmState.WarmUp(contractAddress);
        }

        // Do not add the initCode to the cache as it is
        // pointing to data in this tx and will become invalid
        // for another tx as returned to pool.
        if (spec.IsEofEnabled && initCode.Span.StartsWith(EofValidator.MAGIC))
        {
            _returnDataBuffer = Array.Empty<byte>();
            stack.PushZero();
            UpdateGasUp(callGas, ref gasAvailable);
            return (EvmExceptionType.None, null);
        }

        _state.IncrementNonce(env.ExecutingAccount);

        CodeInfoFactory.CreateInitCodeInfo(initCode.ToArray(), spec, out ICodeInfo codeinfo, out _);
        codeinfo.AnalyseInBackgroundIfRequired();

        Snapshot snapshot = _state.TakeSnapshot();

        bool accountExists = _state.AccountExists(contractAddress);

        if (accountExists && contractAddress.IsNonZeroAccount(spec, env.TxExecutionContext.CodeInfoRepository, _state))
        {
            /* we get the snapshot before this as there is a possibility with that we will touch an empty account and remove it even if the REVERT operation follows */
            if (typeof(TLogger) == typeof(IsTracing)) _logger.Trace($"Contract collision at {contractAddress}");
            _returnDataBuffer = Array.Empty<byte>();
            stack.PushZero();
            return (EvmExceptionType.None, null);
        }

        if (_state.IsDeadAccount(contractAddress))
        {
            _state.ClearStorage(contractAddress);
        }

        _state.SubtractFromBalance(env.ExecutingAccount, value, spec);

        ExecutionEnvironment callEnv = new
        (
            txExecutionContext: in env.TxExecutionContext,
            callDepth: env.CallDepth + 1,
            caller: env.ExecutingAccount,
            executingAccount: contractAddress,
            codeSource: null,
            codeInfo: codeinfo,
            inputData: default,
            transferValue: value,
            value: value
        );
        EvmState callState = new(
            callGas,
            callEnv,
            instruction switch
            {
                Instruction.CREATE => ExecutionType.CREATE,
                Instruction.CREATE2 => ExecutionType.CREATE2,
                _ => throw new UnreachableException()
            },
            false,
            snapshot,
            0L,
            0L,
            vmState.IsStatic,
            vmState,
            false,
            accountExists);

        return (EvmExceptionType.None, callState);
    }

    [SkipLocalsInit]
    private EvmExceptionType InstructionLog<TTracing>(EvmState vmState, ref EvmStack<TTracing> stack, ref long gasAvailable, Instruction instruction)
        where TTracing : struct, IIsTracing
    {
        if (!stack.PopUInt256(out UInt256 position)) return EvmExceptionType.StackUnderflow;
        if (!stack.PopUInt256(out UInt256 length)) return EvmExceptionType.StackUnderflow;
        long topicsCount = instruction - Instruction.LOG0;
        if (!UpdateMemoryCost(vmState, ref gasAvailable, in position, length)) return EvmExceptionType.OutOfGas;
        if (!UpdateGas(
                GasCostOf.Log + topicsCount * GasCostOf.LogTopic +
                length.ToLong() * GasCostOf.LogData, ref gasAvailable)) return EvmExceptionType.OutOfGas;

        ReadOnlyMemory<byte> data = vmState.Memory.Load(in position, length);
        Hash256[] topics = new Hash256[topicsCount];
        for (int i = 0; i < topicsCount; i++)
        {
            topics[i] = new Hash256(stack.PopWord256());
        }

        LogEntry logEntry = new(
            vmState.Env.ExecutingAccount,
            data.ToArray(),
            topics);
        vmState.Logs.Add(logEntry);

        if (_txTracer.IsTracingLogs)
        {
            _txTracer.ReportLog(logEntry);
        }

        return EvmExceptionType.None;
    }

    [SkipLocalsInit]
    private EvmExceptionType InstructionSLoad<TTracingInstructions, TTracingStorage>(EvmState vmState, ref EvmStack<TTracingInstructions> stack, ref long gasAvailable, IReleaseSpec spec)
        where TTracingInstructions : struct, IIsTracing
        where TTracingStorage : struct, IIsTracing
    {
        Metrics.IncrementSLoadOpcode();
        gasAvailable -= spec.GetSLoadCost();

        if (!stack.PopUInt256(out UInt256 result)) return EvmExceptionType.StackUnderflow;
        StorageCell storageCell = new(vmState.Env.ExecutingAccount, result);
        if (!ChargeStorageAccessGas(
            ref gasAvailable,
            vmState,
            in storageCell,
            StorageAccessType.SLOAD,
            spec)) return EvmExceptionType.OutOfGas;

        ReadOnlySpan<byte> value = _state.Get(in storageCell);
        stack.PushBytes(value);
        if (typeof(TTracingStorage) == typeof(IsTracing))
        {
            _txTracer.LoadOperationStorage(storageCell.Address, result, value);
        }

        return EvmExceptionType.None;
    }

    [SkipLocalsInit]
    private EvmExceptionType InstructionSStore<TTracingInstructions, TTracingRefunds, TTracingStorage>(EvmState vmState, ref EvmStack<TTracingInstructions> stack, ref long gasAvailable, IReleaseSpec spec)
        where TTracingInstructions : struct, IIsTracing
        where TTracingRefunds : struct, IIsTracing
        where TTracingStorage : struct, IIsTracing
    {
        Metrics.IncrementSStoreOpcode();

        if (vmState.IsStatic) return EvmExceptionType.StaticCallViolation;
        // fail fast before the first storage read if gas is not enough even for reset
        if (!spec.UseNetGasMetering && !UpdateGas(spec.GetSStoreResetCost(), ref gasAvailable)) return EvmExceptionType.OutOfGas;

        if (spec.UseNetGasMeteringWithAStipendFix)
        {
            if (typeof(TTracingRefunds) == typeof(IsTracing))
                _txTracer.ReportExtraGasPressure(GasCostOf.CallStipend - spec.GetNetMeteredSStoreCost() + 1);
            if (gasAvailable <= GasCostOf.CallStipend) return EvmExceptionType.OutOfGas;
        }

        if (!stack.PopUInt256(out UInt256 result)) return EvmExceptionType.StackUnderflow;
        ReadOnlySpan<byte> bytes = stack.PopWord256();
        bool newIsZero = bytes.IsZero();
        bytes = !newIsZero ? bytes.WithoutLeadingZeros() : BytesZero;

        StorageCell storageCell = new(vmState.Env.ExecutingAccount, result);

        if (!ChargeStorageAccessGas(
                ref gasAvailable,
                vmState,
                in storageCell,
                StorageAccessType.SSTORE,
                spec)) return EvmExceptionType.OutOfGas;

        ReadOnlySpan<byte> currentValue = _state.Get(in storageCell);
        // Console.WriteLine($"current: {currentValue.ToHexString()} newValue {newValue.ToHexString()}");
        bool currentIsZero = currentValue.IsZero();

        bool newSameAsCurrent = (newIsZero && currentIsZero) || Bytes.AreEqual(currentValue, bytes);
        long sClearRefunds = RefundOf.SClear(spec.IsEip3529Enabled);

        if (!spec.UseNetGasMetering) // note that for this case we already deducted 5000
        {
            if (newIsZero)
            {
                if (!newSameAsCurrent)
                {
                    vmState.Refund += sClearRefunds;
                    if (typeof(TTracingRefunds) == typeof(IsTracing)) _txTracer.ReportRefund(sClearRefunds);
                }
            }
            else if (currentIsZero)
            {
                if (!UpdateGas(GasCostOf.SSet - GasCostOf.SReset, ref gasAvailable)) return EvmExceptionType.OutOfGas;
            }
        }
        else // net metered
        {
            if (newSameAsCurrent)
            {
                if (!UpdateGas(spec.GetNetMeteredSStoreCost(), ref gasAvailable)) return EvmExceptionType.OutOfGas;
            }
            else // net metered, C != N
            {
                Span<byte> originalValue = _state.GetOriginal(in storageCell);
                bool originalIsZero = originalValue.IsZero();

                bool currentSameAsOriginal = Bytes.AreEqual(originalValue, currentValue);
                if (currentSameAsOriginal)
                {
                    if (currentIsZero)
                    {
                        if (!UpdateGas(GasCostOf.SSet, ref gasAvailable)) return EvmExceptionType.OutOfGas;
                    }
                    else // net metered, current == original != new, !currentIsZero
                    {
                        if (!UpdateGas(spec.GetSStoreResetCost(), ref gasAvailable)) return EvmExceptionType.OutOfGas;

                        if (newIsZero)
                        {
                            vmState.Refund += sClearRefunds;
                            if (typeof(TTracingRefunds) == typeof(IsTracing)) _txTracer.ReportRefund(sClearRefunds);
                        }
                    }
                }
                else // net metered, new != current != original
                {
                    long netMeteredStoreCost = spec.GetNetMeteredSStoreCost();
                    if (!UpdateGas(netMeteredStoreCost, ref gasAvailable)) return EvmExceptionType.OutOfGas;

                    if (!originalIsZero) // net metered, new != current != original != 0
                    {
                        if (currentIsZero)
                        {
                            vmState.Refund -= sClearRefunds;
                            if (typeof(TTracingRefunds) == typeof(IsTracing)) _txTracer.ReportRefund(-sClearRefunds);
                        }

                        if (newIsZero)
                        {
                            vmState.Refund += sClearRefunds;
                            if (typeof(TTracingRefunds) == typeof(IsTracing)) _txTracer.ReportRefund(sClearRefunds);
                        }
                    }

                    bool newSameAsOriginal = Bytes.AreEqual(originalValue, bytes);
                    if (newSameAsOriginal)
                    {
                        long refundFromReversal;
                        if (originalIsZero)
                        {
                            refundFromReversal = spec.GetSetReversalRefund();
                        }
                        else
                        {
                            refundFromReversal = spec.GetClearReversalRefund();
                        }

                        vmState.Refund += refundFromReversal;
                        if (typeof(TTracingRefunds) == typeof(IsTracing)) _txTracer.ReportRefund(refundFromReversal);
                    }
                }
            }
        }

        if (!newSameAsCurrent)
        {
            _state.Set(in storageCell, newIsZero ? BytesZero : bytes.ToArray());
        }

        if (typeof(TTracingInstructions) == typeof(IsTracing))
        {
            ReadOnlySpan<byte> valueToStore = newIsZero ? BytesZero.AsSpan() : bytes;
            byte[] storageBytes = new byte[32]; // do not stackalloc here
            storageCell.Index.ToBigEndian(storageBytes);
            _txTracer.ReportStorageChange(storageBytes, valueToStore);
        }

        if (typeof(TTracingStorage) == typeof(IsTracing))
        {
            _txTracer.SetOperationStorage(storageCell.Address, result, bytes, currentValue);
        }

        return EvmExceptionType.None;
    }

    private CallResult GetFailureReturn<TTracingInstructions>(long gasAvailable, EvmExceptionType exceptionType)
        where TTracingInstructions : struct, IIsTracing
    {
        if (typeof(TTracingInstructions) == typeof(IsTracing)) EndInstructionTraceError(gasAvailable, exceptionType);

        return exceptionType switch
        {
            EvmExceptionType.OutOfGas => CallResult.OutOfGasException,
            EvmExceptionType.BadInstruction => CallResult.InvalidInstructionException,
            EvmExceptionType.StaticCallViolation => CallResult.StaticCallViolationException,
            EvmExceptionType.InvalidSubroutineEntry => CallResult.InvalidSubroutineEntry,
            EvmExceptionType.InvalidSubroutineReturn => CallResult.InvalidSubroutineReturn,
            EvmExceptionType.StackOverflow => CallResult.StackOverflowException,
            EvmExceptionType.StackUnderflow => CallResult.StackUnderflowException,
            EvmExceptionType.InvalidJumpDestination => CallResult.InvalidJumpDestination,
            EvmExceptionType.AccessViolation => CallResult.AccessViolationException,
            EvmExceptionType.AddressOutOfRange => CallResult.InvalidAddressRange,
            _ => throw new ArgumentOutOfRangeException(nameof(exceptionType), exceptionType, "")
        };
    }

    private static void UpdateCurrentState(EvmState state, int pc, long gas, int stackHead, int sectionId)
    {
        state.ProgramCounter = pc;
        state.GasAvailable = gas;
        state.DataStackHead = stackHead;
        state.FunctionIndex = sectionId;
    }

    private static bool UpdateMemoryCost(EvmState vmState, ref long gasAvailable, in UInt256 position, in UInt256 length)
    {
        long memoryCost = vmState.Memory.CalculateMemoryCost(in position, length, out bool outOfGas);
        if (outOfGas) return false;
        return memoryCost == 0L || UpdateGas(memoryCost, ref gasAvailable);
    }

    private static bool Jump(CodeInfo codeinfo, in UInt256 jumpDest, ref int programCounter, in ExecutionEnvironment env)
    {
        if (jumpDest > int.MaxValue)
        {
            // https://github.com/NethermindEth/nethermind/issues/140
            // TODO: add a test, validating inside the condition was not covered by existing tests and fails on 0xf435a354924097686ea88dab3aac1dd464e6a3b387c77aeee94145b0fa5a63d2 mainnet
            return false;
        }

        int jumpDestInt = (int)jumpDest;
        if (!codeinfo.ValidateJump(jumpDestInt))
        {
            // https://github.com/NethermindEth/nethermind/issues/140
            // TODO: add a test, validating inside the condition was not covered by existing tests and fails on 61363 Ropsten
            return false;
        }

        programCounter = jumpDestInt;
        return true;
    }

    [MethodImpl(MethodImplOptions.NoInlining)]
    private void StartInstructionTrace<TIsTracing>(Instruction instruction, EvmState vmState, long gasAvailable, int programCounter, in EvmStack<TIsTracing> stackValue)
        where TIsTracing : struct, IIsTracing
    {
        _txTracer.StartOperation(programCounter, instruction, gasAvailable, vmState.Env);
        if (_txTracer.IsTracingMemory)
        {
            _txTracer.SetOperationMemory(vmState.Memory.GetTrace());
            _txTracer.SetOperationMemorySize(vmState.Memory.Size);
        }

        if (_txTracer.IsTracingStack)
        {
            Memory<byte> stackMemory = vmState.DataStack.AsMemory().Slice(0, stackValue.Head * EvmStack<TIsTracing>.WordSize);
            _txTracer.SetOperationStack(new TraceStack(stackMemory));
        }
    }

    [MethodImpl(MethodImplOptions.NoInlining)]
    private void EndInstructionTrace(long gasAvailable, ulong memorySize)
    {
        _txTracer.ReportOperationRemainingGas(gasAvailable);
    }

    [MethodImpl(MethodImplOptions.NoInlining)]
    private void EndInstructionTraceError(long gasAvailable, EvmExceptionType evmExceptionType)
    {
        _txTracer.ReportOperationRemainingGas(gasAvailable);
        _txTracer.ReportOperationError(evmExceptionType);
    }

<<<<<<< HEAD
    private static ExecutionType GetCallExecutionType(Instruction instruction, bool isPostMerge = false)
        => instruction switch
=======
    private static ExecutionType GetCallExecutionType(Instruction instruction, bool isPostMerge = false) =>
        instruction switch
>>>>>>> 0944765b
        {
            Instruction.CALL => ExecutionType.CALL,
            Instruction.DELEGATECALL => ExecutionType.DELEGATECALL,
            Instruction.STATICCALL => ExecutionType.STATICCALL,
            Instruction.CALLCODE => ExecutionType.CALLCODE,
<<<<<<< HEAD
            Instruction.EXTCALL => ExecutionType.EOFCALL,
            Instruction.EXTDELEGATECALL => ExecutionType.EOFDELEGATECALL,
            Instruction.EXTSTATICCALL => ExecutionType.EOFSTATICCALL,
=======
>>>>>>> 0944765b
            _ => throw new NotSupportedException($"Execution type is undefined for {instruction.GetName(isPostMerge)}")
        };
}<|MERGE_RESOLUTION|>--- conflicted
+++ resolved
@@ -4,12 +4,9 @@
 
 using System;
 using System.Collections.Generic;
-<<<<<<< HEAD
 using System.Diagnostics;
 using System.Diagnostics.CodeAnalysis;
 using System.Linq;
-=======
->>>>>>> 0944765b
 using System.Runtime.CompilerServices;
 using System.Runtime.Intrinsics;
 using Nethermind.Core;
@@ -33,6 +30,7 @@
 
 namespace Nethermind.Evm;
 using Int256;
+
 using Nethermind.Evm.EvmObjectFormat;
 using Nethermind.Evm.EvmObjectFormat.Handlers;
 
@@ -348,151 +346,134 @@
                 Address callCodeOwner = currentState.Env.ExecutingAccount;
                 using (EvmState previousState = currentState)
                 {
-<<<<<<< HEAD
-                    long gasAvailableForCodeDeposit = previousState.GasAvailable; // TODO: refactor, this is to fix 61363 Ropsten
-                    if (previousState.ExecutionType.IsAnyCreate())
-                    {
-                        previousCallResult = callCodeOwner.Bytes;
-                        previousCallOutputDestination = UInt256.Zero;
-                        _returnDataBuffer = Array.Empty<byte>();
-                        previousCallOutput = ZeroPaddedSpan.Empty;
-                        if (previousState.ExecutionType.IsAnyCreateLegacy())
-                        {
-                            long codeDepositGasCost = CodeDepositHandler.CalculateCost(spec, callResult.Output.Bytes.Length);
-                            bool invalidCode = !CodeDepositHandler.IsValidWithLegacyRules(spec, callResult.Output.Bytes);
-                            if (gasAvailableForCodeDeposit >= codeDepositGasCost && !invalidCode)
+                    currentState = _stateStack.Pop();
+                    currentState.IsContinuation = true;
+                    currentState.GasAvailable += previousState.GasAvailable;
+                    bool previousStateSucceeded = true;
+
+                    if (!callResult.ShouldRevert)
+                    {
+                        long gasAvailableForCodeDeposit = previousState.GasAvailable; // TODO: refactor, this is to fix 61363 Ropsten
+                        if (previousState.ExecutionType.IsAnyCreate())
+                        {
+                            previousCallResult = callCodeOwner.Bytes;
+                            previousCallOutputDestination = UInt256.Zero;
+                            _returnDataBuffer = Array.Empty<byte>();
+                            previousCallOutput = ZeroPaddedSpan.Empty;
+                            if (previousState.ExecutionType.IsAnyCreateLegacy())
                             {
-                                ReadOnlyMemory<byte> code = callResult.Output.Bytes;
-                                _codeInfoRepository.InsertCode(_state, code, callCodeOwner, spec);
-                                currentState.GasAvailable -= codeDepositGasCost;
-
-                                if (_txTracer.IsTracingActions)
+                                long codeDepositGasCost = CodeDepositHandler.CalculateCost(spec, callResult.Output.Bytes.Length);
+                                bool invalidCode = !CodeDepositHandler.IsValidWithLegacyRules(spec, callResult.Output.Bytes);
+                                if (gasAvailableForCodeDeposit >= codeDepositGasCost && !invalidCode)
+                                {
+                                    ReadOnlyMemory<byte> code = callResult.Output.Bytes;
+                                    codeInfoRepository.InsertCode(_state, code, callCodeOwner, spec);
+                                    currentState.GasAvailable -= codeDepositGasCost;
+
+                                    if (_txTracer.IsTracingActions)
+                                    {
+                                        _txTracer.ReportActionEnd(previousState.GasAvailable - codeDepositGasCost, callCodeOwner, callResult.Output.Bytes);
+                                    }
+                                }
+                                else if (spec.FailOnOutOfGasCodeDeposit || invalidCode)
+                                {
+                                    currentState.GasAvailable -= gasAvailableForCodeDeposit;
+                                    worldState.Restore(previousState.Snapshot);
+                                    if (!previousState.IsCreateOnPreExistingAccount)
+                                    {
+                                        _state.DeleteAccount(callCodeOwner);
+                                    }
+
+                                    previousCallResult = BytesZero;
+                                    previousStateSucceeded = false;
+
+                                    if (_txTracer.IsTracingActions)
+                                    {
+                                        _txTracer.ReportActionError(invalidCode ? EvmExceptionType.InvalidCode : EvmExceptionType.OutOfGas);
+                                    }
+                                }
+                                else if (_txTracer.IsTracingActions)
                                 {
                                     _txTracer.ReportActionEnd(previousState.GasAvailable - codeDepositGasCost, callCodeOwner, callResult.Output.Bytes);
                                 }
                             }
-                            else if (spec.FailOnOutOfGasCodeDeposit || invalidCode)
+                            else if (previousState.ExecutionType.IsAnyCreateEof())
                             {
-                                currentState.GasAvailable -= gasAvailableForCodeDeposit;
-                                worldState.Restore(previousState.Snapshot);
-                                if (!previousState.IsCreateOnPreExistingAccount)
+                                // ReturnContract was called with a container index and auxdata
+                                // 1 - load deploy EOF subcontainer at deploy_container_index in the container from which RETURNCONTRACT is executed
+                                ReadOnlySpan<byte> auxExtraData = callResult.Output.Bytes.Span;
+                                EofCodeInfo deployCodeInfo = (EofCodeInfo)callResult.Output.Container;
+                                byte[] bytecodeResultArray = null;
+
+                                // 2 - concatenate data section with (aux_data_offset, aux_data_offset + aux_data_size) memory segment and update data size in the header
+                                Span<byte> bytecodeResult = new byte[deployCodeInfo.MachineCode.Length + auxExtraData.Length];
+                                // 2 - 1 - 1 - copy old container
+                                deployCodeInfo.MachineCode.Span.CopyTo(bytecodeResult);
+                                // 2 - 1 - 2 - copy aux data to dataSection
+                                auxExtraData.CopyTo(bytecodeResult[deployCodeInfo.MachineCode.Length..]);
+
+                                // 2 - 2 - update data section size in the header u16
+                                int dataSubheaderSectionStart =
+                                    EofValidator.VERSION_OFFSET // magic + version
+                                    + Eof1.MINIMUM_HEADER_SECTION_SIZE // type section : (1 byte of separator + 2 bytes for size)
+                                    + ONE_BYTE_LENGTH + TWO_BYTE_LENGTH + TWO_BYTE_LENGTH * deployCodeInfo.EofContainer.Header.CodeSections.Count // code section :  (1 byte of separator + (CodeSections count) * 2 bytes for size)
+                                    + (deployCodeInfo.EofContainer.Header.ContainerSections is null
+                                        ? 0 // container section :  (0 bytes if no container section is available)
+                                        : ONE_BYTE_LENGTH + TWO_BYTE_LENGTH + TWO_BYTE_LENGTH * deployCodeInfo.EofContainer.Header.ContainerSections.Value.Count) // container section :  (1 byte of separator + (ContainerSections count) * 2 bytes for size)
+                                    + ONE_BYTE_LENGTH; // data section seperator
+
+                                ushort dataSize = (ushort)(deployCodeInfo.DataSection.Length + auxExtraData.Length);
+                                bytecodeResult[dataSubheaderSectionStart + 1] = (byte)(dataSize >> 8);
+                                bytecodeResult[dataSubheaderSectionStart + 2] = (byte)(dataSize & 0xFF);
+
+                                bytecodeResultArray = bytecodeResult.ToArray();
+
+                                // 3 - if updated deploy container size exceeds MAX_CODE_SIZE instruction exceptionally aborts
+                                bool invalidCode = bytecodeResultArray.Length > spec.MaxCodeSize;
+                                long codeDepositGasCost = CodeDepositHandler.CalculateCost(spec, bytecodeResultArray?.Length ?? 0);
+                                if (gasAvailableForCodeDeposit >= codeDepositGasCost && !invalidCode)
                                 {
-                                    _state.DeleteAccount(callCodeOwner);
+                                    // 4 - set state[new_address].code to the updated deploy container
+                                    // push new_address onto the stack (already done before the ifs)
+                                    codeInfoRepository.InsertCode(_state, bytecodeResultArray, callCodeOwner, spec);
+                                    currentState.GasAvailable -= codeDepositGasCost;
+
+                                    if (_txTracer.IsTracingActions)
+                                    {
+                                        _txTracer.ReportActionEnd(previousState.GasAvailable - codeDepositGasCost, callCodeOwner, bytecodeResultArray);
+                                    }
                                 }
-
-                                previousCallResult = BytesZero;
-                                previousStateSucceeded = false;
-
-                                if (_txTracer.IsTracingActions)
-=======
-                    currentState = _stateStack.Pop();
-                    currentState.IsContinuation = true;
-                    currentState.GasAvailable += previousState.GasAvailable;
-                    bool previousStateSucceeded = true;
-
-                    if (!callResult.ShouldRevert)
-                    {
-                        long gasAvailableForCodeDeposit = previousState.GasAvailable; // TODO: refactor, this is to fix 61363 Ropsten
-                        if (previousState.ExecutionType.IsAnyCreate())
-                        {
-                            previousCallResult = callCodeOwner.Bytes;
-                            previousCallOutputDestination = UInt256.Zero;
-                            _returnDataBuffer = Array.Empty<byte>();
-                            previousCallOutput = ZeroPaddedSpan.Empty;
-
-                            long codeDepositGasCost = CodeDepositHandler.CalculateCost(callResult.Output.Length, spec);
-                            bool invalidCode = CodeDepositHandler.CodeIsInvalid(spec, callResult.Output);
-                            if (gasAvailableForCodeDeposit >= codeDepositGasCost && !invalidCode)
-                            {
-                                ReadOnlyMemory<byte> code = callResult.Output;
-                                codeInfoRepository.InsertCode(_state, code, callCodeOwner, spec);
-
-                                currentState.GasAvailable -= codeDepositGasCost;
-
-                                if (typeof(TTracingActions) == typeof(IsTracing))
+                                else if (spec.FailOnOutOfGasCodeDeposit || invalidCode)
                                 {
-                                    _txTracer.ReportActionEnd(previousState.GasAvailable - codeDepositGasCost, callCodeOwner, callResult.Output);
+                                    currentState.GasAvailable -= gasAvailableForCodeDeposit;
+                                    worldState.Restore(previousState.Snapshot);
+                                    if (!previousState.IsCreateOnPreExistingAccount)
+                                    {
+                                        _state.DeleteAccount(callCodeOwner);
+                                    }
+
+                                    previousCallResult = BytesZero;
+                                    previousStateSucceeded = false;
+
+                                    if (_txTracer.IsTracingActions)
+                                    {
+                                        _txTracer.ReportActionError(invalidCode ? EvmExceptionType.InvalidCode : EvmExceptionType.OutOfGas);
+                                    }
+                                }
+                                else if (_txTracer.IsTracingActions)
+                                {
+                                    _txTracer.ReportActionEnd(0L, callCodeOwner, bytecodeResultArray);
                                 }
                             }
-                            else if (spec.FailOnOutOfGasCodeDeposit || invalidCode)
-                            {
-                                currentState.GasAvailable -= gasAvailableForCodeDeposit;
-                                worldState.Restore(previousState.Snapshot);
-                                if (!previousState.IsCreateOnPreExistingAccount)
-                                {
-                                    _state.DeleteAccount(callCodeOwner);
-                                }
-
-                                previousCallResult = BytesZero;
-                                previousStateSucceeded = false;
-
-                                if (typeof(TTracingActions) == typeof(IsTracing))
->>>>>>> 0944765b
-                                {
-                                    _txTracer.ReportActionError(invalidCode ? EvmExceptionType.InvalidCode : EvmExceptionType.OutOfGas);
-                                }
-                            }
-<<<<<<< HEAD
-                            else if (_txTracer.IsTracingActions)
-                            {
-                                _txTracer.ReportActionEnd(previousState.GasAvailable - codeDepositGasCost, callCodeOwner, callResult.Output.Bytes);
-                            }
-                        }
-                        else if (previousState.ExecutionType.IsAnyCreateEof())
-                        {
-                            // ReturnContract was called with a container index and auxdata
-                            // 1 - load deploy EOF subcontainer at deploy_container_index in the container from which RETURNCONTRACT is executed
-                            ReadOnlySpan<byte> auxExtraData = callResult.Output.Bytes.Span;
-                            EofCodeInfo deployCodeInfo = (EofCodeInfo)callResult.Output.Container;
-                            byte[] bytecodeResultArray = null;
-
-                            // 2 - concatenate data section with (aux_data_offset, aux_data_offset + aux_data_size) memory segment and update data size in the header
-                            Span<byte> bytecodeResult = new byte[deployCodeInfo.MachineCode.Length + auxExtraData.Length];
-                            // 2 - 1 - 1 - copy old container
-                            deployCodeInfo.MachineCode.Span.CopyTo(bytecodeResult);
-                            // 2 - 1 - 2 - copy aux data to dataSection
-                            auxExtraData.CopyTo(bytecodeResult[deployCodeInfo.MachineCode.Length..]);
-
-                            // 2 - 2 - update data section size in the header u16
-                            int dataSubheaderSectionStart =
-                                EofValidator.VERSION_OFFSET // magic + version
-                                + Eof1.MINIMUM_HEADER_SECTION_SIZE // type section : (1 byte of separator + 2 bytes for size)
-                                + ONE_BYTE_LENGTH + TWO_BYTE_LENGTH + TWO_BYTE_LENGTH * deployCodeInfo.EofContainer.Header.CodeSections.Count // code section :  (1 byte of separator + (CodeSections count) * 2 bytes for size)
-                                + (deployCodeInfo.EofContainer.Header.ContainerSections is null
-                                    ? 0 // container section :  (0 bytes if no container section is available)
-                                    : ONE_BYTE_LENGTH + TWO_BYTE_LENGTH + TWO_BYTE_LENGTH * deployCodeInfo.EofContainer.Header.ContainerSections.Value.Count) // container section :  (1 byte of separator + (ContainerSections count) * 2 bytes for size)
-                                + ONE_BYTE_LENGTH; // data section seperator
-
-                            ushort dataSize = (ushort)(deployCodeInfo.DataSection.Length + auxExtraData.Length);
-                            bytecodeResult[dataSubheaderSectionStart + 1] = (byte)(dataSize >> 8);
-                            bytecodeResult[dataSubheaderSectionStart + 2] = (byte)(dataSize & 0xFF);
-
-                            bytecodeResultArray = bytecodeResult.ToArray();
-
-                            // 3 - if updated deploy container size exceeds MAX_CODE_SIZE instruction exceptionally aborts
-                            bool invalidCode = bytecodeResultArray.Length > spec.MaxCodeSize;
-                            long codeDepositGasCost = CodeDepositHandler.CalculateCost(spec, bytecodeResultArray?.Length ?? 0);
-                            if (gasAvailableForCodeDeposit >= codeDepositGasCost && !invalidCode)
-                            {
-                                // 4 - set state[new_address].code to the updated deploy container
-                                // push new_address onto the stack (already done before the ifs)
-                                _codeInfoRepository.InsertCode(_state, bytecodeResultArray, callCodeOwner, spec);
-                                currentState.GasAvailable -= codeDepositGasCost;
-
-                                if (_txTracer.IsTracingActions)
-                                {
-                                    _txTracer.ReportActionEnd(previousState.GasAvailable - codeDepositGasCost, callCodeOwner, bytecodeResultArray);
-=======
-                            else if (typeof(TTracingActions) == typeof(IsTracing))
-                            {
-                                _txTracer.ReportActionEnd(0L, callCodeOwner, callResult.Output);
-                            }
                         }
                         else
                         {
-                            _returnDataBuffer = callResult.Output;
-                            previousCallResult = callResult.PrecompileSuccess.HasValue ? (callResult.PrecompileSuccess.Value ? StatusCode.SuccessBytes : StatusCode.FailureBytes) : StatusCode.SuccessBytes;
-                            previousCallOutput = callResult.Output.Span.SliceWithZeroPadding(0, Math.Min(callResult.Output.Length, (int)previousState.OutputLength));
+                            _returnDataBuffer = callResult.Output.Bytes;
+                            previousCallResult = previousState.ExecutionType.IsAnyCallEof() ? EofStatusCode.SuccessBytes :
+                                callResult.PrecompileSuccess.HasValue
+                                ? (callResult.PrecompileSuccess.Value ? StatusCode.SuccessBytes : StatusCode.FailureBytes)
+                                : StatusCode.SuccessBytes;
+                            previousCallOutput = callResult.Output.Bytes.Span.SliceWithZeroPadding(0, Math.Min(callResult.Output.Bytes.Length, (int)previousState.OutputLength));
                             previousCallOutputDestination = (ulong)previousState.OutputDestination;
                             if (previousState.IsPrecompile)
                             {
@@ -500,42 +481,9 @@
                                 if (_txTracer.IsTracingInstructions)
                                 {
                                     _txTracer.ReportMemoryChange(previousCallOutputDestination, previousCallOutput);
->>>>>>> 0944765b
                                 }
                             }
-                            else if (spec.FailOnOutOfGasCodeDeposit || invalidCode)
-                            {
-                                currentState.GasAvailable -= gasAvailableForCodeDeposit;
-                                worldState.Restore(previousState.Snapshot);
-                                if (!previousState.IsCreateOnPreExistingAccount)
-                                {
-                                    _state.DeleteAccount(callCodeOwner);
-                                }
-
-<<<<<<< HEAD
-                                previousCallResult = BytesZero;
-                                previousStateSucceeded = false;
-
-                                if (_txTracer.IsTracingActions)
-                                {
-                                    _txTracer.ReportActionError(invalidCode ? EvmExceptionType.InvalidCode : EvmExceptionType.OutOfGas);
-                                }
-                            }
-                            else if (_txTracer.IsTracingActions)
-                            {
-                                _txTracer.ReportActionEnd(0L, callCodeOwner, bytecodeResultArray);
-                            }
-                        }
-                    }
-                    else
-                    {
-                        _returnDataBuffer = callResult.Output.Bytes;
-                        previousCallResult = previousState.ExecutionType.IsAnyCallEof() ? EofStatusCode.SuccessBytes :
-                            callResult.PrecompileSuccess.HasValue
-                            ? (callResult.PrecompileSuccess.Value ? StatusCode.SuccessBytes : StatusCode.FailureBytes)
-                            : StatusCode.SuccessBytes;
-                        previousCallOutput = callResult.Output.Bytes.Span.SliceWithZeroPadding(0, Math.Min(callResult.Output.Bytes.Length, (int)previousState.OutputLength));
-=======
+
                             if (typeof(TTracingActions) == typeof(IsTracing))
                             {
                                 _txTracer.ReportActionEnd(previousState.GasAvailable, _returnDataBuffer);
@@ -550,40 +498,17 @@
                     else
                     {
                         worldState.Restore(previousState.Snapshot);
-                        _returnDataBuffer = callResult.Output;
-                        previousCallResult = StatusCode.FailureBytes;
-                        previousCallOutput = callResult.Output.Span.SliceWithZeroPadding(0, Math.Min(callResult.Output.Length, (int)previousState.OutputLength));
->>>>>>> 0944765b
+                        _returnDataBuffer = callResult.Output.Bytes;
+                        previousCallResult = previousState.ExecutionType.IsAnyCallEof() ? EofStatusCode.RevertBytes : StatusCode.FailureBytes;
+                        previousCallOutput = callResult.Output.Bytes.Span.SliceWithZeroPadding(0, Math.Min(callResult.Output.Bytes.Length, (int)previousState.OutputLength));
                         previousCallOutputDestination = (ulong)previousState.OutputDestination;
 
 
                         if (typeof(TTracingActions) == typeof(IsTracing))
                         {
-                            _txTracer.ReportActionRevert(previousState.GasAvailable, callResult.Output);
-                        }
-                    }
-<<<<<<< HEAD
-
-                    if (previousStateSucceeded)
-                    {
-                        previousState.CommitToParent(currentState);
-                    }
-                }
-                else
-                {
-                    worldState.Restore(previousState.Snapshot);
-                    _returnDataBuffer = callResult.Output.Bytes;
-                    previousCallResult = previousState.ExecutionType.IsAnyCallEof() ? EofStatusCode.RevertBytes : StatusCode.FailureBytes;
-                    previousCallOutput = callResult.Output.Bytes.Span.SliceWithZeroPadding(0, Math.Min(callResult.Output.Bytes.Length, (int)previousState.OutputLength));
-                    previousCallOutputDestination = (ulong)previousState.OutputDestination;
-
-
-                    if (typeof(TTracingActions) == typeof(IsTracing))
-                    {
-                        _txTracer.ReportActionRevert(previousState.GasAvailable, callResult.Output.Bytes);
-                    }
-=======
->>>>>>> 0944765b
+                            _txTracer.ReportActionRevert(previousState.GasAvailable, callResult.Output.Bytes);
+                        }
+                    }
                 }
             }
             catch (Exception ex) when (ex is EvmException or OverflowException)
@@ -669,7 +594,7 @@
         bool notOutOfGas = ChargeAccountGas(ref gasAvailable, vmState, address, spec);
         return notOutOfGas
                && chargeForDelegation
-               && vmState.Env.TxExecutionContext.CodeInfoRepository.TryGetDelegation(_state, address, out Address delegated)
+               && vmState.Env.TxExecutionContext.CodeInfoRepository.TryGetDelegation(_state, address, spec, out Address delegated)
             ? ChargeAccountGas(ref gasAvailable, vmState, delegated, spec)
             : notOutOfGas;
 
@@ -771,7 +696,7 @@
 
         if (!UpdateGas(checked(baseGasCost + blobGasCost), ref gasAvailable))
         {
-            return new(default, false, true, EvmExceptionType.OutOfGas);
+            return new(default, false, 0, true, EvmExceptionType.OutOfGas);
         }
 
         state.GasAvailable = gasAvailable;
@@ -1539,8 +1464,7 @@
                         if (!result.IsZero)
                         {
 
-<<<<<<< HEAD
-                            ReadOnlyMemory<byte> externalCode = _codeInfoRepository.GetCachedCodeInfo(_state, address, spec).MachineCode;
+                            ReadOnlyMemory<byte> externalCode = txCtx.CodeInfoRepository.GetCachedCodeInfo(_state, address, spec).MachineCode;
 
                             if (spec.IsEofEnabled && IsEof(externalCode, out _))
                             {
@@ -1552,10 +1476,6 @@
                             }
 
                             if (!UpdateMemoryCost(vmState, ref gasAvailable, in a, result)) goto OutOfGas;
-=======
-                            ReadOnlyMemory<byte> externalCode = txCtx.CodeInfoRepository.GetCachedCodeInfo(_state, address, spec).MachineCode;
-                            slice = externalCode.SliceWithZeroPadding(b, (int)result);
->>>>>>> 0944765b
                             vmState.Memory.Save(in a, in slice);
 
                             if (typeof(TTracingInstructions) == typeof(IsTracing))
@@ -1582,14 +1502,9 @@
 
                         if (!stack.PopUInt256(out a)) goto StackUnderflow;
                         if (!stack.PopUInt256(out b)) goto StackUnderflow;
-<<<<<<< HEAD
                         if (!stack.PopUInt256(out c)) goto StackUnderflow;
-                        gasAvailable -= GasCostOf.VeryLow + GasCostOf.Memory * EvmPooledMemory.Div32Ceiling(in c);
-=======
-                        if (!stack.PopUInt256(out result)) goto StackUnderflow;
-                        gasAvailable -= GasCostOf.VeryLow + GasCostOf.Memory * EvmPooledMemory.Div32Ceiling(in result, out bool outOfGas);
+                        gasAvailable -= GasCostOf.VeryLow + GasCostOf.Memory * EvmPooledMemory.Div32Ceiling(in c, out bool outOfGas);
                         if (outOfGas) goto OutOfGas;
->>>>>>> 0944765b
 
 
                         if (env.CodeInfo.Version == 0 && (UInt256.AddOverflow(c, b, out result) || result > _returnDataBuffer.Length))
@@ -2198,13 +2113,12 @@
 
                         if (_state.AccountExists(address)
                             && !_state.IsDeadAccount(address)
-                            && (!env.TxExecutionContext.CodeInfoRepository.TryGetDelegation(_state, address, out Address delegatedAddress) || _state.AccountExists(delegatedAddress)))
-                        {
-                            stack.PushBytes(env.TxExecutionContext.CodeInfoRepository.GetExecutableCodeHash(_state, address).BytesAsSpan);
+                            && (!env.TxExecutionContext.CodeInfoRepository.TryGetDelegation(_state, address, spec, out Address delegatedAddress) || _state.AccountExists(delegatedAddress)))
+                        {
+                            stack.PushBytes(env.TxExecutionContext.CodeInfoRepository.GetExecutableCodeHash(_state, address, spec).BytesAsSpan);
                         }
                         else
                         {
-<<<<<<< HEAD
                             Memory<byte> account = _state.GetCode(address);
                             if (spec.IsEofEnabled && IsEof(account, out _))
                             {
@@ -2214,9 +2128,6 @@
                             {
                                 stack.PushBytes(_state.GetCodeHash(address).Bytes);
                             }
-=======
-                            stack.PushZero();
->>>>>>> 0944765b
                         }
 
                         break;
@@ -2591,8 +2502,7 @@
     [MethodImpl(MethodImplOptions.NoInlining)]
     private void InstructionExtCodeSize<TTracingInstructions>(Address address, ref EvmStack<TTracingInstructions> stack, ICodeInfoRepository codeInfoRepository, IReleaseSpec spec) where TTracingInstructions : struct, IIsTracing
     {
-<<<<<<< HEAD
-        ReadOnlyMemory<byte> accountCode = _codeInfoRepository.GetCachedCodeInfo(_state, address, spec).MachineCode;
+        ReadOnlyMemory<byte> accountCode = codeInfoRepository.GetCachedCodeInfo(_state, address, spec).MachineCode;
         if (spec.IsEofEnabled && IsEof(accountCode, out _))
         {
             stack.PushUInt256(2);
@@ -2602,11 +2512,6 @@
             UInt256 result = (UInt256)accountCode.Length;
             stack.PushUInt256(in result);
         }
-=======
-        ReadOnlyMemory<byte> accountCode = codeInfoRepository.GetCachedCodeInfo(_state, address, spec).MachineCode;
-        UInt256 result = (UInt256)accountCode.Span.Length;
-        stack.PushUInt256(in result);
->>>>>>> 0944765b
     }
 
     [SkipLocalsInit]
@@ -2683,11 +2588,7 @@
             !UpdateMemoryCost(vmState, ref gasAvailable, in outputOffset, outputLength) ||
             !UpdateGas(gasExtra, ref gasAvailable)) return EvmExceptionType.OutOfGas;
 
-<<<<<<< HEAD
-        ICodeInfo codeInfo = _codeInfoRepository.GetCachedCodeInfo(_state, codeSource, spec);
-=======
-        CodeInfo codeInfo = vmState.Env.TxExecutionContext.CodeInfoRepository.GetCachedCodeInfo(_state, codeSource, spec);
->>>>>>> 0944765b
+        ICodeInfo codeInfo = vmState.Env.TxExecutionContext.CodeInfoRepository.GetCachedCodeInfo(_state, codeSource, spec);
         codeInfo.AnalyseInBackgroundIfRequired();
 
         if (spec.Use63Over64Rule)
@@ -2866,7 +2767,7 @@
         if (!UpdateMemoryCost(vmState, ref gasAvailable, in dataOffset, in dataLength)) return EvmExceptionType.OutOfGas;
         // 1. Charge WARM_STORAGE_READ_COST (100) gas.
         // 6. If target_address is not in the warm_account_list, charge COLD_ACCOUNT_ACCESS - WARM_STORAGE_READ_COST (2500) gas.
-        if (!ChargeAccountAccessGas(ref gasAvailable, vmState, codeSource, spec)) return EvmExceptionType.OutOfGas;
+        if (!ChargeAccountAccessGas(ref gasAvailable, vmState, codeSource, false, spec)) return EvmExceptionType.OutOfGas;
 
         if ((!spec.ClearEmptyAccountWhenTouched && !_state.AccountExists(codeSource))
             || (spec.ClearEmptyAccountWhenTouched && callValue != 0 && _state.IsDeadAccount(codeSource)))
@@ -2912,7 +2813,7 @@
             _logger.Trace($"value {callValue}");
         }
 
-        ICodeInfo targetCodeInfo = _codeInfoRepository.GetCachedCodeInfo(_state, codeSource, spec);
+        ICodeInfo targetCodeInfo = vmState.Env.TxExecutionContext.CodeInfoRepository.GetCachedCodeInfo(_state, codeSource, spec);
         targetCodeInfo.AnalyseInBackgroundIfRequired();
 
         if (instruction is Instruction.EXTDELEGATECALL
@@ -3138,7 +3039,7 @@
 
         bool accountExists = _state.AccountExists(contractAddress);
 
-        if (accountExists && contractAddress.IsNonZeroAccount(spec, _codeInfoRepository, _state))
+        if (accountExists && contractAddress.IsNonZeroAccount(spec, vmState.Env.TxExecutionContext.CodeInfoRepository, _state))
         {
             /* we get the snapshot before this as there is a possibility with that we will touch an empty account and remove it even if the REVERT operation follows */
             if (typeof(TLogger) == typeof(IsTracing)) _logger.Trace($"Contract collision at {contractAddress}");
@@ -3630,24 +3531,16 @@
         _txTracer.ReportOperationError(evmExceptionType);
     }
 
-<<<<<<< HEAD
     private static ExecutionType GetCallExecutionType(Instruction instruction, bool isPostMerge = false)
         => instruction switch
-=======
-    private static ExecutionType GetCallExecutionType(Instruction instruction, bool isPostMerge = false) =>
-        instruction switch
->>>>>>> 0944765b
         {
             Instruction.CALL => ExecutionType.CALL,
             Instruction.DELEGATECALL => ExecutionType.DELEGATECALL,
             Instruction.STATICCALL => ExecutionType.STATICCALL,
             Instruction.CALLCODE => ExecutionType.CALLCODE,
-<<<<<<< HEAD
             Instruction.EXTCALL => ExecutionType.EOFCALL,
             Instruction.EXTDELEGATECALL => ExecutionType.EOFDELEGATECALL,
             Instruction.EXTSTATICCALL => ExecutionType.EOFSTATICCALL,
-=======
->>>>>>> 0944765b
             _ => throw new NotSupportedException($"Execution type is undefined for {instruction.GetName(isPostMerge)}")
         };
 }