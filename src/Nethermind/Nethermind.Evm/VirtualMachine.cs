--- conflicted
+++ resolved
@@ -2123,11 +2123,7 @@
                                 EndInstructionTraceError(EvmExceptionType.OutOfGas);
                                 return CallResult.OutOfGasException;
                             }
-<<<<<<< HEAD
-                            int adjustedProgramCounter = programCounter - 1; 
-=======
                             int adjustedProgramCounter = programCounter - 1;
->>>>>>> 110e1299
                             stack.PushUInt32(adjustedProgramCounter);
                             break;
                         }
@@ -2405,13 +2401,8 @@
 
                             Span<byte> initCode = vmState.Memory.LoadSpan(in memoryPositionOfInitCode, initCodeLength);
 
-<<<<<<< HEAD
                             if (spec.IsEip3670Enabled
                                 && (initCode.HasEOFMagic() && !ByteCodeValidator.ValidateByteCode(initCode, spec)))
-=======
-                            if (spec.IsEip3540Enabled
-                                && (initCode.HasEOFMagic() && !ByteCodeValidator.IsEOFCode(initCode, out _)))
->>>>>>> 110e1299
                             {
                                 _returnDataBuffer = Array.Empty<byte>();
                                 stack.PushZero();
