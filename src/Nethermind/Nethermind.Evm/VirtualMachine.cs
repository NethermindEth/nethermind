--- conflicted
+++ resolved
@@ -92,11 +92,7 @@
             InitializePrecompiledContracts();
         }
 
-<<<<<<< HEAD
-        public TransactionSubstate Run(EvmState state, IWorldState worldState, IReleaseSpec releaseSpec, ITxTracer txTracer, long intrinsicGas)
-=======
         public TransactionSubstate Run(EvmState state, IWorldState worldState, ITxTracer txTracer)
->>>>>>> 543a5fbe
         {
             _txTracer = txTracer;
 
@@ -228,7 +224,7 @@
                                     }
                                     else
                                     {
-                                        _txTracer.ReportActionEnd(currentState.GasAvailable - intrinsicGas, _returnDataBuffer);
+                                        _txTracer.ReportActionEnd(currentState.GasAvailable, _returnDataBuffer);
                                     }
                                 }
                             }
