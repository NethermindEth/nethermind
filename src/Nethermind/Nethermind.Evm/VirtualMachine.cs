--- conflicted
+++ resolved
@@ -2233,16 +2233,7 @@
             recovered = TryRecoverSigner(signature, vmState.Env.ExecutingAccount, authority, commit); 
         }
 
-<<<<<<< HEAD
         if (recovered == authority)
-=======
-        Hash256 digest = Keccak.Compute(msg);
-
-        //TODO handle exception will crash the process
-        PublicKey publicKey = _ecdsa.RecoverPublicKey(signature, digest);
-
-        if (publicKey is not null && publicKey.Address == authority)
->>>>>>> 9321d262
         {
             stack.PushUInt256(1);
             vmState.Authorized = authority;
@@ -2980,11 +2971,7 @@
     }
 
     private static ExecutionType GetCallExecutionType(Instruction instruction, bool isPostMerge = false) =>
-<<<<<<< HEAD
-         instruction switch
-=======
         instruction switch
->>>>>>> 9321d262
         {
             Instruction.CALL => ExecutionType.CALL,
             Instruction.DELEGATECALL => ExecutionType.DELEGATECALL,
