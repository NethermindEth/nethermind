
// SPDX-FileCopyrightText: 2022 Demerzel Solutions Limited
// SPDX-License-Identifier: LGPL-3.0-only

using System;
using System.Collections.Generic;
using System.Runtime.CompilerServices;
using System.Runtime.InteropServices;
using Nethermind.Core;
using Nethermind.Core.Caching;
using Nethermind.Core.Crypto;
using Nethermind.Core.Extensions;
using Nethermind.Core.Specs;
using Nethermind.Evm.CodeAnalysis;
using Nethermind.Evm.Precompiles;
using Nethermind.Evm.Precompiles.Bls;
using Nethermind.Evm.Precompiles.Snarks;
using Nethermind.Evm.Tracing;
using Nethermind.Logging;
using Nethermind.State;
using System.Diagnostics.CodeAnalysis;
using System.Diagnostics;
using System.Runtime.Intrinsics;
using static Nethermind.Evm.VirtualMachine;
using static System.Runtime.CompilerServices.Unsafe;
using static System.Runtime.InteropServices.MemoryMarshal;

#if DEBUG
using Nethermind.Evm.Tracing.DebugTrace;
#endif

[assembly: InternalsVisibleTo("Nethermind.Evm.Test")]

namespace Nethermind.Evm;

using Nethermind.Int256;

public class VirtualMachine : IVirtualMachine
{
    public const int MaxCallDepth = 1024;

    private readonly IVirtualMachine _evm;

    public VirtualMachine(
        IBlockhashProvider? blockhashProvider,
        ISpecProvider? specProvider,
        ILogManager? logManager)
    {
        ILogger logger = logManager?.GetClassLogger() ?? throw new ArgumentNullException(nameof(logManager));
        if (!logger.IsTrace)
        {
            _evm = new VirtualMachine<NotTracing>(blockhashProvider, specProvider, logger);
        }
        else
        {
            _evm = new VirtualMachine<IsTracing>(blockhashProvider, specProvider, logger);
        }
    }

    public CodeInfo GetCachedCodeInfo(IWorldState worldState, Address codeSource, IReleaseSpec spec)
        => _evm.GetCachedCodeInfo(worldState, codeSource, spec);

    public TransactionSubstate Run<TTracingActions>(EvmState state, IWorldState worldState, ITxTracer txTracer)
        where TTracingActions : struct, IIsTracing
        => _evm.Run<TTracingActions>(state, worldState, txTracer);

    internal readonly ref struct CallResult
    {
        public static CallResult InvalidSubroutineEntry => new(EvmExceptionType.InvalidSubroutineEntry);
        public static CallResult InvalidSubroutineReturn => new(EvmExceptionType.InvalidSubroutineReturn);
        public static CallResult OutOfGasException => new(EvmExceptionType.OutOfGas);
        public static CallResult AccessViolationException => new(EvmExceptionType.AccessViolation);
        public static CallResult InvalidJumpDestination => new(EvmExceptionType.InvalidJumpDestination);
        public static CallResult InvalidInstructionException
        {
            get
            {
                return new(EvmExceptionType.BadInstruction);
            }
        }

        public static CallResult StaticCallViolationException => new(EvmExceptionType.StaticCallViolation);
        public static CallResult StackOverflowException => new(EvmExceptionType.StackOverflow); // TODO: use these to avoid CALL POP attacks
        public static CallResult StackUnderflowException => new(EvmExceptionType.StackUnderflow); // TODO: use these to avoid CALL POP attacks

        public static CallResult InvalidCodeException => new(EvmExceptionType.InvalidCode);
        public static CallResult Empty => new(Array.Empty<byte>(), null);

        public CallResult(EvmState stateToExecute)
        {
            StateToExecute = stateToExecute;
            Output = Array.Empty<byte>();
            PrecompileSuccess = null;
            ShouldRevert = false;
            ExceptionType = EvmExceptionType.None;
        }

        private CallResult(EvmExceptionType exceptionType)
        {
            StateToExecute = null;
            Output = StatusCode.FailureBytes;
            PrecompileSuccess = null;
            ShouldRevert = false;
            ExceptionType = exceptionType;
        }

        public CallResult(byte[] output, bool? precompileSuccess, bool shouldRevert = false, EvmExceptionType exceptionType = EvmExceptionType.None)
        {
            StateToExecute = null;
            Output = output;
            PrecompileSuccess = precompileSuccess;
            ShouldRevert = shouldRevert;
            ExceptionType = exceptionType;
        }

        public EvmState? StateToExecute { get; }
        public byte[] Output { get; }
        public EvmExceptionType ExceptionType { get; }
        public bool ShouldRevert { get; }
        public bool? PrecompileSuccess { get; } // TODO: check this behaviour as it seems it is required and previously that was not the case
        public bool IsReturn => StateToExecute is null;
        public bool IsException => ExceptionType != EvmExceptionType.None;
    }

    public interface IIsTracing { }
    public readonly struct NotTracing : IIsTracing { }
    public readonly struct IsTracing : IIsTracing { }
}

internal sealed class VirtualMachine<TLogger> : IVirtualMachine
    where TLogger : struct, IIsTracing
{
    private UInt256 P255Int = (UInt256)System.Numerics.BigInteger.Pow(2, 255);
    private UInt256 P255 => P255Int;
    private UInt256 BigInt256 = 256;
    public UInt256 BigInt32 = 32;

    internal byte[] BytesZero = { 0 };

    internal byte[] BytesZero32 =
    {
        0, 0, 0, 0, 0, 0, 0, 0,
        0, 0, 0, 0, 0, 0, 0, 0,
        0, 0, 0, 0, 0, 0, 0, 0,
        0, 0, 0, 0, 0, 0, 0, 0
    };

    internal byte[] BytesMax32 =
    {
        255, 255, 255, 255, 255, 255, 255, 255,
        255, 255, 255, 255, 255, 255, 255, 255,
        255, 255, 255, 255, 255, 255, 255, 255,
        255, 255, 255, 255, 255, 255, 255, 255
    };

    private readonly byte[] _chainId;

    private readonly IBlockhashProvider _blockhashProvider;
    private readonly ISpecProvider _specProvider;
    private static readonly LruCache<ValueKeccak, CodeInfo> _codeCache = new(MemoryAllowance.CodeCacheSize, MemoryAllowance.CodeCacheSize, "VM bytecodes");
    private readonly ILogger _logger;
    private IWorldState _worldState;
    private IWorldState _state;
    private readonly Stack<EvmState> _stateStack = new();
    private (Address Address, bool ShouldDelete) _parityTouchBugAccount = (Address.FromNumber(3), false);
    private Dictionary<Address, CodeInfo>? _precompiles;
    private byte[] _returnDataBuffer = Array.Empty<byte>();
    private ITxTracer _txTracer = NullTxTracer.Instance;

    public VirtualMachine(
        IBlockhashProvider? blockhashProvider,
        ISpecProvider? specProvider,
        ILogger? logger)
    {
        _logger = logger ?? throw new ArgumentNullException(nameof(logger));
        _blockhashProvider = blockhashProvider ?? throw new ArgumentNullException(nameof(blockhashProvider));
        _specProvider = specProvider ?? throw new ArgumentNullException(nameof(specProvider));
        _chainId = ((UInt256)specProvider.ChainId).ToBigEndian();
        InitializePrecompiledContracts();
    }

    public TransactionSubstate Run<TTracingActions>(EvmState state, IWorldState worldState, ITxTracer txTracer)
        where TTracingActions : struct, IIsTracing
    {
        _txTracer = txTracer;

        _state = worldState;
        _worldState = worldState;

        IReleaseSpec spec = _specProvider.GetSpec(state.Env.TxExecutionContext.Header.Number, state.Env.TxExecutionContext.Header.Timestamp);
        EvmState currentState = state;
        byte[] previousCallResult = null;
        ZeroPaddedSpan previousCallOutput = ZeroPaddedSpan.Empty;
        UInt256 previousCallOutputDestination = UInt256.Zero;
        while (true)
        {
            if (!currentState.IsContinuation)
            {
                _returnDataBuffer = Array.Empty<byte>();
            }

            try
            {
                CallResult callResult;
                if (currentState.IsPrecompile)
                {
                    if (typeof(TTracingActions) == typeof(IsTracing))
                    {
                        _txTracer.ReportAction(currentState.GasAvailable, currentState.Env.Value, currentState.From, currentState.To, currentState.Env.InputData, currentState.ExecutionType, true);
                    }

                    callResult = ExecutePrecompile(currentState, spec);

                    if (!callResult.PrecompileSuccess.Value)
                    {
                        if (currentState.IsPrecompile && currentState.IsTopLevel)
                        {
                            Metrics.EvmExceptions++;
                            // TODO: when direct / calls are treated same we should not need such differentiation
                            throw new PrecompileExecutionFailureException();
                        }

                        // TODO: testing it as it seems the way to pass zkSNARKs tests
                        currentState.GasAvailable = 0;
                    }
                }
                else
                {
                    if (typeof(TTracingActions) == typeof(IsTracing) && !currentState.IsContinuation)
                    {
                        _txTracer.ReportAction(currentState.GasAvailable, currentState.Env.Value, currentState.From, currentState.To, currentState.ExecutionType.IsAnyCreate() ? currentState.Env.CodeInfo.MachineCode : currentState.Env.InputData, currentState.ExecutionType);
                        if (_txTracer.IsTracingCode) _txTracer.ReportByteCode(currentState.Env.CodeInfo.MachineCode);
                    }

                    if (!_txTracer.IsTracingInstructions)
                    {
                        callResult = ExecuteCall<NotTracing>(currentState, previousCallResult, previousCallOutput, previousCallOutputDestination, spec);
                    }
                    else
                    {
                        callResult = ExecuteCall<IsTracing>(currentState, previousCallResult, previousCallOutput, previousCallOutputDestination, spec);
                    }

                    if (!callResult.IsReturn)
                    {
                        _stateStack.Push(currentState);
                        currentState = callResult.StateToExecute;
                        previousCallResult = null; // TODO: testing on ropsten sync, write VirtualMachineTest for this case as it was not covered by Ethereum tests (failing block 9411 on Ropsten https://ropsten.etherscan.io/vmtrace?txhash=0x666194d15c14c54fffafab1a04c08064af165870ef9a87f65711dcce7ed27fe1)
                        _returnDataBuffer = Array.Empty<byte>();
                        previousCallOutput = ZeroPaddedSpan.Empty;
                        continue;
                    }

                    if (callResult.IsException)
                    {
                        if (typeof(TTracingActions) == typeof(IsTracing)) _txTracer.ReportActionError(callResult.ExceptionType);
                        _worldState.Restore(currentState.Snapshot);

                        RevertParityTouchBugAccount(spec);

                        if (currentState.IsTopLevel)
                        {
                            return new TransactionSubstate(callResult.ExceptionType, _txTracer.IsTracing);
                        }

                        previousCallResult = StatusCode.FailureBytes;
                        previousCallOutputDestination = UInt256.Zero;
                        _returnDataBuffer = Array.Empty<byte>();
                        previousCallOutput = ZeroPaddedSpan.Empty;

                        currentState.Dispose();
                        currentState = _stateStack.Pop();
                        currentState.IsContinuation = true;
                        continue;
                    }
                }

                if (currentState.IsTopLevel)
                {
                    if (typeof(TTracingActions) == typeof(IsTracing))
                    {
                        long codeDepositGasCost = CodeDepositHandler.CalculateCost(callResult.Output.Length, spec);

                        if (callResult.IsException)
                        {
                            _txTracer.ReportActionError(callResult.ExceptionType);
                        }
                        else if (callResult.ShouldRevert)
                        {
                            if (currentState.ExecutionType.IsAnyCreate())
                            {
                                _txTracer.ReportActionError(EvmExceptionType.Revert, currentState.GasAvailable - codeDepositGasCost);
                            }
                            else
                            {
                                _txTracer.ReportActionError(EvmExceptionType.Revert, currentState.GasAvailable);
                            }
                        }
                        else
                        {
                            if (currentState.ExecutionType.IsAnyCreate() && currentState.GasAvailable < codeDepositGasCost)
                            {
                                if (spec.ChargeForTopLevelCreate)
                                {
                                    _txTracer.ReportActionError(EvmExceptionType.OutOfGas);
                                }
                                else
                                {
                                    _txTracer.ReportActionEnd(currentState.GasAvailable, currentState.To, callResult.Output);
                                }
                            }
                            // Reject code starting with 0xEF if EIP-3541 is enabled.
                            else if (currentState.ExecutionType.IsAnyCreate() && CodeDepositHandler.CodeIsInvalid(spec, callResult.Output))
                            {
                                _txTracer.ReportActionError(EvmExceptionType.InvalidCode);
                            }
                            else
                            {
                                if (currentState.ExecutionType.IsAnyCreate())
                                {
                                    _txTracer.ReportActionEnd(currentState.GasAvailable - codeDepositGasCost, currentState.To, callResult.Output);
                                }
                                else
                                {
                                    _txTracer.ReportActionEnd(currentState.GasAvailable, _returnDataBuffer);
                                }
                            }
                        }
                    }

                    return new TransactionSubstate(
                        callResult.Output,
                        currentState.Refund,
                        (IReadOnlyCollection<Address>)currentState.DestroyList,
                        (IReadOnlyCollection<LogEntry>)currentState.Logs,
                        callResult.ShouldRevert,
                        isTracerConnected: _txTracer.IsTracing);
                }

                Address callCodeOwner = currentState.Env.ExecutingAccount;
                using EvmState previousState = currentState;
                currentState = _stateStack.Pop();
                currentState.IsContinuation = true;
                currentState.GasAvailable += previousState.GasAvailable;
                bool previousStateSucceeded = true;

                if (!callResult.ShouldRevert)
                {
                    long gasAvailableForCodeDeposit = previousState.GasAvailable; // TODO: refactor, this is to fix 61363 Ropsten
                    if (previousState.ExecutionType.IsAnyCreate())
                    {
                        previousCallResult = callCodeOwner.Bytes;
                        previousCallOutputDestination = UInt256.Zero;
                        _returnDataBuffer = Array.Empty<byte>();
                        previousCallOutput = ZeroPaddedSpan.Empty;

                        long codeDepositGasCost = CodeDepositHandler.CalculateCost(callResult.Output.Length, spec);
                        bool invalidCode = CodeDepositHandler.CodeIsInvalid(spec, callResult.Output);
                        if (gasAvailableForCodeDeposit >= codeDepositGasCost && !invalidCode)
                        {
                            _state.InsertCode(callCodeOwner, callResult.Output, spec);
                            currentState.GasAvailable -= codeDepositGasCost;

                            if (typeof(TTracingActions) == typeof(IsTracing))
                            {
                                _txTracer.ReportActionEnd(previousState.GasAvailable - codeDepositGasCost, callCodeOwner, callResult.Output);
                            }
                        }
                        else if (spec.FailOnOutOfGasCodeDeposit || invalidCode)
                        {
                            currentState.GasAvailable -= gasAvailableForCodeDeposit;
                            worldState.Restore(previousState.Snapshot);
                            if (!previousState.IsCreateOnPreExistingAccount)
                            {
                                _state.DeleteAccount(callCodeOwner);
                            }

                            previousCallResult = BytesZero;
                            previousStateSucceeded = false;

                            if (typeof(TTracingActions) == typeof(IsTracing))
                            {
                                _txTracer.ReportActionError(invalidCode ? EvmExceptionType.InvalidCode : EvmExceptionType.OutOfGas);
                            }
                        }
                        else if (typeof(TTracingActions) == typeof(IsTracing))
                        {
                            _txTracer.ReportActionEnd(0L, callCodeOwner, callResult.Output);
                        }
                    }
                    else
                    {
                        _returnDataBuffer = callResult.Output;
                        previousCallResult = callResult.PrecompileSuccess.HasValue ? (callResult.PrecompileSuccess.Value ? StatusCode.SuccessBytes : StatusCode.FailureBytes) : StatusCode.SuccessBytes;
                        previousCallOutput = callResult.Output.AsSpan().SliceWithZeroPadding(0, Math.Min(callResult.Output.Length, (int)previousState.OutputLength));
                        previousCallOutputDestination = (ulong)previousState.OutputDestination;
                        if (previousState.IsPrecompile)
                        {
                            // parity induced if else for vmtrace
                            if (_txTracer.IsTracingInstructions)
                            {
                                _txTracer.ReportMemoryChange((long)previousCallOutputDestination, previousCallOutput);
                            }
                        }

                        if (typeof(TTracingActions) == typeof(IsTracing))
                        {
                            _txTracer.ReportActionEnd(previousState.GasAvailable, _returnDataBuffer);
                        }
                    }

                    if (previousStateSucceeded)
                    {
                        previousState.CommitToParent(currentState);
                    }
                }
                else
                {
                    worldState.Restore(previousState.Snapshot);
                    _returnDataBuffer = callResult.Output;
                    previousCallResult = StatusCode.FailureBytes;
                    previousCallOutput = callResult.Output.AsSpan().SliceWithZeroPadding(0, Math.Min(callResult.Output.Length, (int)previousState.OutputLength));
                    previousCallOutputDestination = (ulong)previousState.OutputDestination;


                    if (typeof(TTracingActions) == typeof(IsTracing))
                    {
                        _txTracer.ReportActionError(EvmExceptionType.Revert, previousState.GasAvailable);
                    }
                }
            }
            catch (Exception ex) when (ex is EvmException or OverflowException)
            {
                if (typeof(TLogger) == typeof(IsTracing)) _logger.Trace($"exception ({ex.GetType().Name}) in {currentState.ExecutionType} at depth {currentState.Env.CallDepth} - restoring snapshot");

                _worldState.Restore(currentState.Snapshot);

                RevertParityTouchBugAccount(spec);

                if (txTracer.IsTracingInstructions)
                {
                    txTracer.ReportOperationError(ex is EvmException evmException ? evmException.ExceptionType : EvmExceptionType.Other);
                    txTracer.ReportOperationRemainingGas(0);
                }

                if (typeof(TTracingActions) == typeof(IsTracing))
                {
                    EvmException evmException = ex as EvmException;
                    _txTracer.ReportActionError(evmException?.ExceptionType ?? EvmExceptionType.Other);
                }

                if (currentState.IsTopLevel)
                {
                    return new TransactionSubstate(ex is OverflowException ? EvmExceptionType.Other : (ex as EvmException).ExceptionType, _txTracer.IsTracing);
                }

                previousCallResult = StatusCode.FailureBytes;
                previousCallOutputDestination = UInt256.Zero;
                _returnDataBuffer = Array.Empty<byte>();
                previousCallOutput = ZeroPaddedSpan.Empty;

                currentState.Dispose();
                currentState = _stateStack.Pop();
                currentState.IsContinuation = true;
            }
        }
    }

    private void RevertParityTouchBugAccount(IReleaseSpec spec)
    {
        if (_parityTouchBugAccount.ShouldDelete)
        {
            if (_state.AccountExists(_parityTouchBugAccount.Address))
            {
                _state.AddToBalance(_parityTouchBugAccount.Address, UInt256.Zero, spec);
            }

            _parityTouchBugAccount.ShouldDelete = false;
        }
    }

    public CodeInfo GetCachedCodeInfo(IWorldState worldState, Address codeSource, IReleaseSpec vmSpec)
    {
        if (codeSource.IsPrecompile(vmSpec))
        {
            if (_precompiles is null)
            {
                throw new InvalidOperationException("EVM precompile have not been initialized properly.");
            }

            return _precompiles[codeSource];
        }

        Keccak codeHash = worldState.GetCodeHash(codeSource);
        CodeInfo cachedCodeInfo = _codeCache.Get(codeHash);
        if (cachedCodeInfo is null)
        {
            byte[] code = worldState.GetCode(codeHash);

            if (code is null)
            {
                throw new NullReferenceException($"Code {codeHash} missing in the state for address {codeSource}");
            }

            cachedCodeInfo = new CodeInfo(code);
            _codeCache.Set(codeHash, cachedCodeInfo);
        }
        else
        {
            // need to touch code so that any collectors that track database access are informed
            worldState.TouchCode(codeHash);
        }

        return cachedCodeInfo;
    }

    private void InitializePrecompiledContracts()
    {
        _precompiles = new Dictionary<Address, CodeInfo>
        {
            [EcRecoverPrecompile.Instance.Address] = new(EcRecoverPrecompile.Instance),
            [Sha256Precompile.Instance.Address] = new(Sha256Precompile.Instance),
            [Ripemd160Precompile.Instance.Address] = new(Ripemd160Precompile.Instance),
            [IdentityPrecompile.Instance.Address] = new(IdentityPrecompile.Instance),

            [Bn254AddPrecompile.Instance.Address] = new(Bn254AddPrecompile.Instance),
            [Bn254MulPrecompile.Instance.Address] = new(Bn254MulPrecompile.Instance),
            [Bn254PairingPrecompile.Instance.Address] = new(Bn254PairingPrecompile.Instance),
            [ModExpPrecompile.Instance.Address] = new(ModExpPrecompile.Instance),

            [Blake2FPrecompile.Instance.Address] = new(Blake2FPrecompile.Instance),

            [G1AddPrecompile.Instance.Address] = new(G1AddPrecompile.Instance),
            [G1MulPrecompile.Instance.Address] = new(G1MulPrecompile.Instance),
            [G1MultiExpPrecompile.Instance.Address] = new(G1MultiExpPrecompile.Instance),
            [G2AddPrecompile.Instance.Address] = new(G2AddPrecompile.Instance),
            [G2MulPrecompile.Instance.Address] = new(G2MulPrecompile.Instance),
            [G2MultiExpPrecompile.Instance.Address] = new(G2MultiExpPrecompile.Instance),
            [PairingPrecompile.Instance.Address] = new(PairingPrecompile.Instance),
            [MapToG1Precompile.Instance.Address] = new(MapToG1Precompile.Instance),
            [MapToG2Precompile.Instance.Address] = new(MapToG2Precompile.Instance),

            [PointEvaluationPrecompile.Instance.Address] = new(PointEvaluationPrecompile.Instance),
        };
    }

    private static bool UpdateGas(long gasCost, ref long gasAvailable)
    {
        if (gasAvailable < gasCost)
        {
            return false;
        }

        gasAvailable -= gasCost;
        return true;
    }

    private static void UpdateGasUp(long refund, ref long gasAvailable)
    {
        gasAvailable += refund;
    }

    private bool ChargeAccountAccessGas(ref long gasAvailable, EvmState vmState, Address address, IReleaseSpec spec, bool chargeForWarm = true)
    {
        // Console.WriteLine($"Accessing {address}");

        bool result = true;
        if (spec.UseHotAndColdStorage)
        {
            if (_txTracer.IsTracingAccess) // when tracing access we want cost as if it was warmed up from access list
            {
                vmState.WarmUp(address);
            }

            if (vmState.IsCold(address) && !address.IsPrecompile(spec))
            {
                result = UpdateGas(GasCostOf.ColdAccountAccess, ref gasAvailable);
                vmState.WarmUp(address);
            }
            else if (chargeForWarm)
            {
                result = UpdateGas(GasCostOf.WarmStateRead, ref gasAvailable);
            }
        }

        return result;
    }

    private enum StorageAccessType
    {
        SLOAD,
        SSTORE
    }

    private bool ChargeStorageAccessGas(
        ref long gasAvailable,
        EvmState vmState,
        in StorageCell storageCell,
        StorageAccessType storageAccessType,
        IReleaseSpec spec)
    {
        // Console.WriteLine($"Accessing {storageCell} {storageAccessType}");

        bool result = true;
        if (spec.UseHotAndColdStorage)
        {
            if (_txTracer.IsTracingAccess) // when tracing access we want cost as if it was warmed up from access list
            {
                vmState.WarmUp(in storageCell);
            }

            if (vmState.IsCold(in storageCell))
            {
                result = UpdateGas(GasCostOf.ColdSLoad, ref gasAvailable);
                vmState.WarmUp(in storageCell);
            }
            else if (storageAccessType == StorageAccessType.SLOAD)
            {
                // we do not charge for WARM_STORAGE_READ_COST in SSTORE scenario
                result = UpdateGas(GasCostOf.WarmStateRead, ref gasAvailable);
            }
        }

        return result;
    }

    private CallResult ExecutePrecompile(EvmState state, IReleaseSpec spec)
    {
        ReadOnlyMemory<byte> callData = state.Env.InputData;
        UInt256 transferValue = state.Env.TransferValue;
        long gasAvailable = state.GasAvailable;

        IPrecompile precompile = state.Env.CodeInfo.Precompile;
        long baseGasCost = precompile.BaseGasCost(spec);
        long dataGasCost = precompile.DataGasCost(callData, spec);

        bool wasCreated = false;
        if (!_state.AccountExists(state.Env.ExecutingAccount))
        {
            wasCreated = true;
            _state.CreateAccount(state.Env.ExecutingAccount, transferValue);
        }
        else
        {
            _state.AddToBalance(state.Env.ExecutingAccount, transferValue, spec);
        }

        // https://github.com/ethereum/EIPs/blob/master/EIPS/eip-161.md
        // An additional issue was found in Parity,
        // where the Parity client incorrectly failed
        // to revert empty account deletions in a more limited set of contexts
        // involving out-of-gas calls to precompiled contracts;
        // the new Geth behavior matches Parity’s,
        // and empty accounts will cease to be a source of concern in general
        // in about one week once the state clearing process finishes.
        if (state.Env.ExecutingAccount.Equals(_parityTouchBugAccount.Address)
            && !wasCreated
            && transferValue.IsZero
            && spec.ClearEmptyAccountWhenTouched)
        {
            _parityTouchBugAccount.ShouldDelete = true;
        }

        if (!UpdateGas(checked(baseGasCost + dataGasCost), ref gasAvailable))
        {
            Metrics.EvmExceptions++;
            throw new OutOfGasException();
        }

        state.GasAvailable = gasAvailable;

        try
        {
            (ReadOnlyMemory<byte> output, bool success) = precompile.Run(callData, spec);
            CallResult callResult = new(output.ToArray(), success, !success);
            return callResult;
        }
        catch (DllNotFoundException exception)
        {
            if (_logger.IsError) _logger.Error($"Failed to load one of the dependencies of {precompile.GetType()} precompile", exception);
            throw;
        }
        catch (Exception exception)
        {
            if (_logger.IsError) _logger.Error($"Precompiled contract ({precompile.GetType()}) execution exception", exception);
            CallResult callResult = new(Array.Empty<byte>(), false, true);
            return callResult;
        }
    }

    /// <remarks>
    /// Struct generic parameter is used to burn out all the if statements and inner code
    /// by typeof(TTracingInstructions) == typeof(NotTracing) checks that are evaluated to constant
    /// values at compile time.
    /// </remarks>
    [SkipLocalsInit]
    private CallResult ExecuteCall<TTracingInstructions>(EvmState vmState, byte[]? previousCallResult, ZeroPaddedSpan previousCallOutput, scoped in UInt256 previousCallOutputDestination, IReleaseSpec spec)
        where TTracingInstructions : struct, IIsTracing
    {
        ref readonly ExecutionEnvironment env = ref vmState.Env;
        if (!vmState.IsContinuation)
        {
            if (!_state.AccountExists(env.ExecutingAccount))
            {
                _state.CreateAccount(env.ExecutingAccount, env.TransferValue);
            }
            else
            {
                _state.AddToBalance(env.ExecutingAccount, env.TransferValue, spec);
            }

            if (vmState.ExecutionType.IsAnyCreate() && spec.ClearEmptyAccountWhenTouched)
            {
                _state.IncrementNonce(env.ExecutingAccount);
            }
        }

        if (env.CodeInfo.MachineCode.Length == 0)
        {
            if (!vmState.IsTopLevel)
            {
                Metrics.EmptyCalls++;
            }
            goto Empty;
        }

        vmState.InitStacks();
        EvmStack<TTracingInstructions> stack = new(vmState.DataStack.AsSpan(), vmState.DataStackHead, _txTracer);
        long gasAvailable = vmState.GasAvailable;

        if (previousCallResult is not null)
        {
            stack.PushBytes(previousCallResult);
            if (typeof(TTracingInstructions) == typeof(IsTracing)) _txTracer.ReportOperationRemainingGas(vmState.GasAvailable);
        }

        if (previousCallOutput.Length > 0)
        {
            UInt256 localPreviousDest = previousCallOutputDestination;
            if (!UpdateMemoryCost(vmState, ref gasAvailable, in localPreviousDest, (ulong)previousCallOutput.Length))
            {
                goto OutOfGas;
            }

            vmState.Memory.Save(in localPreviousDest, previousCallOutput);
        }

        // Struct generic parameter is used to burn out all the if statements
        // and inner code by typeof(TTracing) == typeof(NotTracing)
        // checks that are evaluated to constant values at compile time.
        // This only works for structs, not for classes or interface types
        // which use shared generics.
        if (!_txTracer.IsTracingRefunds)
        {
            return _txTracer.IsTracingOpLevelStorage ?
                ExecuteCode<TTracingInstructions, NotTracing, IsTracing>(vmState, ref stack, gasAvailable, spec) :
                ExecuteCode<TTracingInstructions, NotTracing, NotTracing>(vmState, ref stack, gasAvailable, spec);
        }
        else
        {
            return _txTracer.IsTracingOpLevelStorage ?
                ExecuteCode<TTracingInstructions, IsTracing, IsTracing>(vmState, ref stack, gasAvailable, spec) :
                ExecuteCode<TTracingInstructions, IsTracing, NotTracing>(vmState, ref stack, gasAvailable, spec);
        }
Empty:
        return CallResult.Empty;
OutOfGas:
        return CallResult.OutOfGasException;
    }

    [SkipLocalsInit]
    private CallResult ExecuteCode<TTracingInstructions, TTracingRefunds, TTracingStorage>(EvmState vmState, scoped ref EvmStack<TTracingInstructions> stack, long gasAvailable, IReleaseSpec spec)
        where TTracingInstructions : struct, IIsTracing
        where TTracingRefunds : struct, IIsTracing
        where TTracingStorage : struct, IIsTracing
    {
        int programCounter = vmState.ProgramCounter;
        ref readonly ExecutionEnvironment env = ref vmState.Env;
        ref readonly TxExecutionContext txCtx = ref env.TxExecutionContext;
        Span<byte> code = env.CodeInfo.MachineCode.AsSpan();
        EvmExceptionType exceptionType = EvmExceptionType.None;
        bool isRevert = false;
#if DEBUG
        DebugTracer? debugger = _txTracer.GetTracer<DebugTracer>();
#endif
        Span<byte> bytes;
        SkipInit(out UInt256 a);
        SkipInit(out UInt256 b);
        SkipInit(out UInt256 c);
        SkipInit(out UInt256 result);
        SkipInit(out StorageCell storageCell);
        object returnData;
        ZeroPaddedSpan slice;
        uint codeLength = (uint)code.Length;
        while ((uint)programCounter < codeLength)
        {
#if DEBUG
            debugger?.TryWait(ref vmState, ref programCounter, ref gasAvailable, ref stack.Head);
#endif
            Instruction instruction = (Instruction)code[programCounter];

            // Evaluated to constant at compile time and code elided if not tracing
            if (typeof(TTracingInstructions) == typeof(IsTracing))
                StartInstructionTrace(instruction, vmState, gasAvailable, programCounter, in stack);

            programCounter++;
            switch (instruction)
            {
                case Instruction.STOP:
                    {
                        goto EmptyReturn;
                    }
                case Instruction.ADD:
                    {
                        if (!UpdateGas(GasCostOf.VeryLow, ref gasAvailable)) goto OutOfGas;

                        stack.PopUInt256(out b);
                        stack.PopUInt256(out a);
                        UInt256.Add(in a, in b, out result);
                        stack.PushUInt256(result);

                        break;
                    }
                case Instruction.MUL:
                    {
                        if (!UpdateGas(GasCostOf.Low, ref gasAvailable)) goto OutOfGas;

                        stack.PopUInt256(out a);
                        stack.PopUInt256(out b);
                        UInt256.Multiply(in a, in b, out result);
                        stack.PushUInt256(in result);
                        break;
                    }
                case Instruction.SUB:
                    {
                        if (!UpdateGas(GasCostOf.VeryLow, ref gasAvailable)) goto OutOfGas;

                        stack.PopUInt256(out a);
                        stack.PopUInt256(out b);
                        UInt256.Subtract(in a, in b, out result);

                        stack.PushUInt256(in result);
                        break;
                    }
                case Instruction.DIV:
                    {
                        if (!UpdateGas(GasCostOf.Low, ref gasAvailable)) goto OutOfGas;

                        stack.PopUInt256(out a);
                        stack.PopUInt256(out b);
                        if (b.IsZero)
                        {
                            stack.PushZero();
                        }
                        else
                        {
                            UInt256.Divide(in a, in b, out result);
                            stack.PushUInt256(in result);
                        }

                        break;
                    }
                case Instruction.SDIV:
                    {
                        if (!UpdateGas(GasCostOf.Low, ref gasAvailable)) goto OutOfGas;

                        stack.PopUInt256(out a);
                        stack.PopUInt256(out b);
                        if (b.IsZero)
                        {
                            stack.PushZero();
                        }
                        else if (As<UInt256, Int256>(ref b) == Int256.MinusOne && a == P255)
                        {
                            result = P255;
                            stack.PushUInt256(in result);
                        }
                        else
                        {
                            Int256.Divide(in As<UInt256, Int256>(ref a), in As<UInt256, Int256>(ref b), out As<UInt256, Int256>(ref result));
                            stack.PushUInt256(in result);
                        }

                        break;
                    }
                case Instruction.MOD:
                    {
                        if (!UpdateGas(GasCostOf.Low, ref gasAvailable)) goto OutOfGas;

                        stack.PopUInt256(out a);
                        stack.PopUInt256(out b);
                        UInt256.Mod(in a, in b, out result);
                        stack.PushUInt256(in result);
                        break;
                    }
                case Instruction.SMOD:
                    {
                        if (!UpdateGas(GasCostOf.Low, ref gasAvailable)) goto OutOfGas;

                        stack.PopUInt256(out a);
                        stack.PopUInt256(out b);
                        if (b.IsZeroOrOne)
                        {
                            stack.PushZero();
                        }
                        else
                        {
                            As<UInt256, Int256>(ref a)
                                .Mod(in As<UInt256, Int256>(ref b), out As<UInt256, Int256>(ref result));
                            stack.PushUInt256(in result);
                        }

                        break;
                    }
                case Instruction.ADDMOD:
                    {
                        if (!UpdateGas(GasCostOf.Mid, ref gasAvailable)) goto OutOfGas;

                        stack.PopUInt256(out a);
                        stack.PopUInt256(out b);
                        stack.PopUInt256(out c);

                        if (c.IsZero)
                        {
                            stack.PushZero();
                        }
                        else
                        {
                            UInt256.AddMod(a, b, c, out result);
                            stack.PushUInt256(in result);
                        }

                        break;
                    }
                case Instruction.MULMOD:
                    {
                        if (!UpdateGas(GasCostOf.Mid, ref gasAvailable)) goto OutOfGas;

                        stack.PopUInt256(out a);
                        stack.PopUInt256(out b);
                        stack.PopUInt256(out c);

                        if (c.IsZero)
                        {
                            stack.PushZero();
                        }
                        else
                        {
                            UInt256.MultiplyMod(in a, in b, in c, out result);
                            stack.PushUInt256(in result);
                        }

                        break;
                    }
                case Instruction.EXP:
                    {
                        if (!UpdateGas(GasCostOf.Exp, ref gasAvailable)) goto OutOfGas;

                        Metrics.ModExpOpcode++;

                        stack.PopUInt256(out a);
                        bytes = stack.PopWord256();

                        int leadingZeros = bytes.LeadingZerosCount();
                        if (leadingZeros != 32)
                        {
                            int expSize = 32 - leadingZeros;
                            if (!UpdateGas(spec.GetExpByteCost() * expSize, ref gasAvailable)) goto OutOfGas;
                        }
                        else
                        {
                            stack.PushOne();
                            break;
                        }

                        if (a.IsZero)
                        {
                            stack.PushZero();
                        }
                        else if (a.IsOne)
                        {
                            stack.PushOne();
                        }
                        else
                        {
                            UInt256.Exp(a, new UInt256(bytes, true), out result);
                            stack.PushUInt256(in result);
                        }

                        break;
                    }
                case Instruction.SIGNEXTEND:
                    {
                        if (!UpdateGas(GasCostOf.Low, ref gasAvailable)) goto OutOfGas;

                        stack.PopUInt256(out a);
                        if (a >= BigInt32)
                        {
                            stack.EnsureDepth(1);
                            break;
                        }

                        int position = 31 - (int)a;

                        bytes = stack.PeekWord256();
                        sbyte sign = (sbyte)bytes[position];

                        if (sign >= 0)
                        {
                            BytesZero32.AsSpan(0, position).CopyTo(bytes[..position]);
                        }
                        else
                        {
                            BytesMax32.AsSpan(0, position).CopyTo(bytes[..position]);
                        }

                        // Didn't remove from stack so don't need to push back
                        break;
                    }
                case Instruction.LT:
                    {
                        if (!UpdateGas(GasCostOf.VeryLow, ref gasAvailable)) goto OutOfGas;

                        stack.PopUInt256(out a);
                        stack.PopUInt256(out b);
                        if (a < b)
                        {
                            stack.PushOne();
                        }
                        else
                        {
                            stack.PushZero();
                        }

                        break;
                    }
                case Instruction.GT:
                    {
                        if (!UpdateGas(GasCostOf.VeryLow, ref gasAvailable)) goto OutOfGas;

                        stack.PopUInt256(out a);
                        stack.PopUInt256(out b);
                        if (a > b)
                        {
                            stack.PushOne();
                        }
                        else
                        {
                            stack.PushZero();
                        }

                        break;
                    }
                case Instruction.SLT:
                    {
                        if (!UpdateGas(GasCostOf.VeryLow, ref gasAvailable)) goto OutOfGas;

                        stack.PopUInt256(out a);
                        stack.PopUInt256(out b);

                        if (As<UInt256, Int256>(ref a).CompareTo(As<UInt256, Int256>(ref b)) < 0)
                        {
                            stack.PushOne();
                        }
                        else
                        {
                            stack.PushZero();
                        }

                        break;
                    }
                case Instruction.SGT:
                    {
                        if (!UpdateGas(GasCostOf.VeryLow, ref gasAvailable)) goto OutOfGas;

                        stack.PopUInt256(out a);
                        stack.PopUInt256(out b);
                        if (As<UInt256, Int256>(ref a).CompareTo(As<UInt256, Int256>(ref b)) > 0)
                        {
                            stack.PushOne();
                        }
                        else
                        {
                            stack.PushZero();
                        }

                        break;
                    }
                case Instruction.EQ:
                    {
                        if (!UpdateGas(GasCostOf.VeryLow, ref gasAvailable)) goto OutOfGas;

                        stack.PopUInt256(out a);
                        stack.PopUInt256(out b);
                        if (a.Equals(b))
                        {
                            stack.PushOne();
                        }
                        else
                        {
                            stack.PushZero();
                        }

                        break;
                    }
                case Instruction.ISZERO:
                    {
                        if (!UpdateGas(GasCostOf.VeryLow, ref gasAvailable)) goto OutOfGas;

                        stack.PopUInt256(out a);
                        if (a.IsZero)
                        {
                            stack.PushOne();
                        }
                        else
                        {
                            stack.PushZero();
                        }

                        break;
                    }
                case Instruction.AND:
                    {
                        if (!UpdateGas(GasCostOf.VeryLow, ref gasAvailable)) goto OutOfGas;

                        Vector256<byte> aVec = ReadUnaligned<Vector256<byte>>(ref stack.PopBytesByRef());
                        Vector256<byte> bVec = ReadUnaligned<Vector256<byte>>(ref stack.PopBytesByRef());

                        WriteUnaligned(ref stack.PushBytesRef(), Vector256.BitwiseAnd(aVec, bVec));
                        break;
                    }
                case Instruction.OR:
                    {
                        if (!UpdateGas(GasCostOf.VeryLow, ref gasAvailable)) goto OutOfGas;

                        Vector256<byte> aVec = ReadUnaligned<Vector256<byte>>(ref stack.PopBytesByRef());
                        Vector256<byte> bVec = ReadUnaligned<Vector256<byte>>(ref stack.PopBytesByRef());

                        WriteUnaligned(ref stack.PushBytesRef(), Vector256.BitwiseOr(aVec, bVec));
                        break;
                    }
                case Instruction.XOR:
                    {
                        if (!UpdateGas(GasCostOf.VeryLow, ref gasAvailable)) goto OutOfGas;

                        Vector256<byte> aVec = ReadUnaligned<Vector256<byte>>(ref stack.PopBytesByRef());
                        Vector256<byte> bVec = ReadUnaligned<Vector256<byte>>(ref stack.PopBytesByRef());

                        WriteUnaligned(ref stack.PushBytesRef(), Vector256.Xor(aVec, bVec));
                        break;
                    }
                case Instruction.NOT:
                    {
                        if (!UpdateGas(GasCostOf.VeryLow, ref gasAvailable)) goto OutOfGas;

                        Vector256<byte> negVec = Vector256.OnesComplement(ReadUnaligned<Vector256<byte>>(ref stack.PopBytesByRef()));

                        WriteUnaligned(ref stack.PushBytesRef(), negVec);
                        break;
                    }
                case Instruction.BYTE:
                    {
                        if (!UpdateGas(GasCostOf.VeryLow, ref gasAvailable)) goto OutOfGas;

                        stack.PopUInt256(out a);
                        bytes = stack.PopWord256();

                        if (a >= BigInt32)
                        {
                            stack.PushZero();
                            break;
                        }

                        int adjustedPosition = bytes.Length - 32 + (int)a;
                        if (adjustedPosition < 0)
                        {
                            stack.PushZero();
                        }
                        else
                        {
                            stack.PushByte(bytes[adjustedPosition]);
                        }

                        break;
                    }
                case Instruction.SHA3:
                    {
                        stack.PopUInt256(out a);
                        stack.PopUInt256(out b);
                        if (!UpdateGas(GasCostOf.Sha3 + GasCostOf.Sha3Word * EvmPooledMemory.Div32Ceiling(b),
                            ref gasAvailable)) goto OutOfGas;

                        if (!UpdateMemoryCost(vmState, ref gasAvailable, in a, b)) goto OutOfGas;

                        bytes = vmState.Memory.LoadSpan(in a, b);
                        stack.PushBytes(ValueKeccak.Compute(bytes).BytesAsSpan);
                        break;
                    }
                case Instruction.ADDRESS:
                    {
                        if (!UpdateGas(GasCostOf.Base, ref gasAvailable)) goto OutOfGas;

                        stack.PushBytes(env.ExecutingAccount.Bytes);
                        break;
                    }
                case Instruction.BALANCE:
                    {
                        long gasCost = spec.GetBalanceCost();
                        if (gasCost != 0 && !UpdateGas(gasCost, ref gasAvailable)) goto OutOfGas;

                        Address address = stack.PopAddress();
                        if (!ChargeAccountAccessGas(ref gasAvailable, vmState, address, spec)) goto OutOfGas;

                        result = _state.GetBalance(address);
                        stack.PushUInt256(in result);
                        break;
                    }
                case Instruction.CALLER:
                    {
                        if (!UpdateGas(GasCostOf.Base, ref gasAvailable)) goto OutOfGas;

                        stack.PushBytes(env.Caller.Bytes);
                        break;
                    }
                case Instruction.CALLVALUE:
                    {
                        if (!UpdateGas(GasCostOf.Base, ref gasAvailable)) goto OutOfGas;

                        result = env.Value;
                        stack.PushUInt256(in result);
                        break;
                    }
                case Instruction.ORIGIN:
                    {
                        if (!UpdateGas(GasCostOf.Base, ref gasAvailable)) goto OutOfGas;

                        stack.PushBytes(txCtx.Origin.Bytes);
                        break;
                    }
                case Instruction.CALLDATALOAD:
                    {
                        if (!UpdateGas(GasCostOf.VeryLow, ref gasAvailable)) goto OutOfGas;

                        stack.PopUInt256(out result);
                        stack.PushBytes(env.InputData.SliceWithZeroPadding(result, 32));
                        break;
                    }
                case Instruction.CALLDATASIZE:
                    {
                        if (!UpdateGas(GasCostOf.Base, ref gasAvailable)) goto OutOfGas;

                        result = (UInt256)env.InputData.Length;
                        stack.PushUInt256(in result);
                        break;
                    }
                case Instruction.CALLDATACOPY:
                    {
                        stack.PopUInt256(out a);
                        stack.PopUInt256(out b);
                        stack.PopUInt256(out result);
                        if (!UpdateGas(GasCostOf.VeryLow + GasCostOf.Memory * EvmPooledMemory.Div32Ceiling(result),
                            ref gasAvailable)) goto OutOfGas;

                        if (!result.IsZero)
                        {
                            if (!UpdateMemoryCost(vmState, ref gasAvailable, in a, result)) goto OutOfGas;

                            slice = env.InputData.SliceWithZeroPadding(b, (int)result);
                            vmState.Memory.Save(in a, in slice);
                            if (typeof(TTracingInstructions) == typeof(IsTracing))
                            {
                                _txTracer.ReportMemoryChange((long)a, slice);
                            }
                        }

                        break;
                    }
                case Instruction.CODESIZE:
                    {
                        if (!UpdateGas(GasCostOf.Base, ref gasAvailable)) goto OutOfGas;

                        result = (UInt256)code.Length;
                        stack.PushUInt256(in result);
                        break;
                    }
                case Instruction.CODECOPY:
                    {
                        stack.PopUInt256(out a);
                        stack.PopUInt256(out b);
                        stack.PopUInt256(out result);
                        if (!UpdateGas(GasCostOf.VeryLow + GasCostOf.Memory * EvmPooledMemory.Div32Ceiling(result), ref gasAvailable)) goto OutOfGas;

                        if (!result.IsZero)
                        {
                            if (!UpdateMemoryCost(vmState, ref gasAvailable, in a, result)) goto OutOfGas;

                            slice = code.SliceWithZeroPadding(in b, (int)result);
                            vmState.Memory.Save(in a, in slice);
                            if (typeof(TTracingInstructions) == typeof(IsTracing)) _txTracer.ReportMemoryChange((long)a, in slice);
                        }

                        break;
                    }
                case Instruction.GASPRICE:
                    {
                        if (!UpdateGas(GasCostOf.Base, ref gasAvailable)) goto OutOfGas;

                        result = txCtx.GasPrice;
                        stack.PushUInt256(in result);
                        break;
                    }
                case Instruction.EXTCODESIZE:
                    {
                        long gasCost = spec.GetExtCodeCost();
                        if (!UpdateGas(gasCost, ref gasAvailable)) goto OutOfGas;

                        Address address = stack.PopAddress();
                        if (!ChargeAccountAccessGas(ref gasAvailable, vmState, address, spec)) goto OutOfGas;

                        if (typeof(TTracingInstructions) != typeof(IsTracing) && programCounter < code.Length)
                        {
                            bool optimizeAccess = false;
                            Instruction nextInstruction = (Instruction)code[programCounter];
                            // code.length is zero
                            if (nextInstruction == Instruction.ISZERO)
                            {
                                optimizeAccess = true;
                            }
                            // code.length > 0 || code.length == 0
                            else if ((nextInstruction == Instruction.GT || nextInstruction == Instruction.EQ) &&
                                    stack.PeekUInt256IsZero())
                            {
                                optimizeAccess = true;
                                stack.PopLimbo();
                            }

                            if (optimizeAccess)
                            {
                                // EXTCODESIZE ISZERO/GT/EQ peephole optimization.
                                // In solidity 0.8.1+: `return account.code.length > 0;`
                                // is is a common pattern to check if address is a contract
                                // however we can just check the address's loaded CodeHash
                                // to reduce storage access from trying to load the code

                                programCounter++;
                                // Add gas cost for ISZERO, GT, or EQ
                                if (!UpdateGas(GasCostOf.VeryLow, ref gasAvailable)) goto OutOfGas;

                                // IsContract
                                bool isCodeLengthNotZero = _state.IsContract(address);
                                if (nextInstruction == Instruction.GT)
                                {
                                    // Invert, to IsNotContract
                                    isCodeLengthNotZero = !isCodeLengthNotZero;
                                }

                                if (!isCodeLengthNotZero)
                                {
                                    stack.PushOne();
                                }
                                else
                                {
                                    stack.PushZero();
                                }
                                break;
                            }
                        }

                        InstructionExtCodeSize(address, ref stack, spec);
                        break;
                    }
                case Instruction.EXTCODECOPY:
                    {
                        Address address = stack.PopAddress();
                        stack.PopUInt256(out a);
                        stack.PopUInt256(out b);
                        stack.PopUInt256(out result);

                        long gasCost = spec.GetExtCodeCost();
                        if (!UpdateGas(gasCost + GasCostOf.Memory * EvmPooledMemory.Div32Ceiling(result),
                            ref gasAvailable)) goto OutOfGas;

                        if (!ChargeAccountAccessGas(ref gasAvailable, vmState, address, spec)) goto OutOfGas;

                        if (!result.IsZero)
                        {
                            if (!UpdateMemoryCost(vmState, ref gasAvailable, in a, result)) goto OutOfGas;

                            byte[] externalCode = GetCachedCodeInfo(_worldState, address, spec).MachineCode;
                            slice = externalCode.SliceWithZeroPadding(b, (int)result);
                            vmState.Memory.Save(in a, in slice);
                            if (typeof(TTracingInstructions) == typeof(IsTracing))
                            {
                                _txTracer.ReportMemoryChange((long)a, in slice);
                            }
                        }

                        break;
                    }
                case Instruction.RETURNDATASIZE:
                    {
                        if (!spec.ReturnDataOpcodesEnabled) goto InvalidInstruction;

                        if (!UpdateGas(GasCostOf.Base, ref gasAvailable)) goto OutOfGas;

                        result = (UInt256)_returnDataBuffer.Length;
                        stack.PushUInt256(in result);
                        break;
                    }
                case Instruction.RETURNDATACOPY:
                    {
                        if (!spec.ReturnDataOpcodesEnabled) goto InvalidInstruction;

                        stack.PopUInt256(out a);
                        stack.PopUInt256(out b);
                        stack.PopUInt256(out result);
                        if (!UpdateGas(GasCostOf.VeryLow + GasCostOf.Memory * EvmPooledMemory.Div32Ceiling(result), ref gasAvailable)) goto OutOfGas;

                        if (UInt256.AddOverflow(result, b, out c) || c > _returnDataBuffer.Length)
                        {
                            goto AccessViolation;
                        }

                        if (!result.IsZero)
                        {
                            if (!UpdateMemoryCost(vmState, ref gasAvailable, in a, result)) goto OutOfGas;

                            slice = _returnDataBuffer.AsSpan().SliceWithZeroPadding(b, (int)result);
                            vmState.Memory.Save(in a, in slice);
                            if (typeof(TTracingInstructions) == typeof(IsTracing))
                            {
                                _txTracer.ReportMemoryChange((long)a, in slice);
                            }
                        }

                        break;
                    }
                case Instruction.BLOCKHASH:
                    {
                        Metrics.BlockhashOpcode++;

                        if (!UpdateGas(GasCostOf.BlockHash, ref gasAvailable)) goto OutOfGas;

                        stack.PopUInt256(out a);
                        long number = a > long.MaxValue ? long.MaxValue : (long)a;
                        Keccak blockHash = _blockhashProvider.GetBlockhash(txCtx.Header, number);
                        stack.PushBytes(blockHash != null ? blockHash.Bytes : BytesZero32);

                        if (typeof(TLogger) == typeof(IsTracing))
                        {
                            if (_txTracer.IsTracingBlockHash && blockHash is not null)
                            {
                                _txTracer.ReportBlockHash(blockHash);
                            }
                        }

                        break;
                    }
                case Instruction.COINBASE:
                    {
                        if (!UpdateGas(GasCostOf.Base, ref gasAvailable)) goto OutOfGas;

                        stack.PushBytes(txCtx.Header.GasBeneficiary.Bytes);
                        break;
                    }
                case Instruction.PREVRANDAO:
                    {
                        if (!UpdateGas(GasCostOf.Base, ref gasAvailable)) goto OutOfGas;

                        if (txCtx.Header.IsPostMerge)
                        {
                            stack.PushBytes(txCtx.Header.Random.Bytes);
                        }
                        else
                        {
                            result = txCtx.Header.Difficulty;
                            stack.PushUInt256(in result);
                        }
                        break;
                    }
                case Instruction.TIMESTAMP:
                    {
                        if (!UpdateGas(GasCostOf.Base, ref gasAvailable)) goto OutOfGas;

                        result = txCtx.Header.Timestamp;
                        stack.PushUInt256(in result);
                        break;
                    }
                case Instruction.NUMBER:
                    {
                        if (!UpdateGas(GasCostOf.Base, ref gasAvailable)) goto OutOfGas;

                        result = (UInt256)txCtx.Header.Number;
                        stack.PushUInt256(in result);
                        break;
                    }
                case Instruction.GASLIMIT:
                    {
                        if (!UpdateGas(GasCostOf.Base, ref gasAvailable)) goto OutOfGas;

                        result = (UInt256)txCtx.Header.GasLimit;
                        stack.PushUInt256(in result);
                        break;
                    }
                case Instruction.CHAINID:
                    {
                        if (!spec.ChainIdOpcodeEnabled) goto InvalidInstruction;

                        if (!UpdateGas(GasCostOf.Base, ref gasAvailable)) goto OutOfGas;

                        stack.PushBytes(_chainId);
                        break;
                    }
                case Instruction.SELFBALANCE:
                    {
                        if (!spec.SelfBalanceOpcodeEnabled) goto InvalidInstruction;

                        if (!UpdateGas(GasCostOf.SelfBalance, ref gasAvailable)) goto OutOfGas;

                        result = _state.GetBalance(env.ExecutingAccount);
                        stack.PushUInt256(in result);
                        break;
                    }
                case Instruction.BASEFEE:
                    {
                        if (!spec.BaseFeeEnabled) goto InvalidInstruction;

                        if (!UpdateGas(GasCostOf.Base, ref gasAvailable)) goto OutOfGas;

                        result = txCtx.Header.BaseFeePerGas;
                        stack.PushUInt256(in result);
                        break;
                    }
                case Instruction.BLOBHASH:
                    {
                        if (!spec.IsEip4844Enabled) goto InvalidInstruction;

                        if (!UpdateGas(GasCostOf.BlobHash, ref gasAvailable)) goto OutOfGas;

                        stack.PopUInt256(out result);

                        if (txCtx.BlobVersionedHashes is not null && result < txCtx.BlobVersionedHashes.Length)
                        {
                            stack.PushBytes(txCtx.BlobVersionedHashes[result.u0]);
                        }
                        else
                        {
                            stack.PushZero();
                        }
                        break;
                    }
                case Instruction.POP:
                    {
                        if (!UpdateGas(GasCostOf.Base, ref gasAvailable)) goto OutOfGas;

                        stack.PopLimbo();
                        break;
                    }
                case Instruction.MLOAD:
                    {
                        if (!UpdateGas(GasCostOf.VeryLow, ref gasAvailable)) goto OutOfGas;

                        stack.PopUInt256(out result);
                        if (!UpdateMemoryCost(vmState, ref gasAvailable, in result, 32)) goto OutOfGas;
                        bytes = vmState.Memory.LoadSpan(in result);
                        if (typeof(TTracingInstructions) == typeof(IsTracing)) _txTracer.ReportMemoryChange(result, bytes);

                        stack.PushBytes(bytes);
                        break;
                    }
                case Instruction.MSTORE:
                    {
                        if (!UpdateGas(GasCostOf.VeryLow, ref gasAvailable)) goto OutOfGas;

                        stack.PopUInt256(out result);

                        bytes = stack.PopWord256();
                        if (!UpdateMemoryCost(vmState, ref gasAvailable, in result, 32)) goto OutOfGas;
                        vmState.Memory.SaveWord(in result, bytes);
                        if (typeof(TTracingInstructions) == typeof(IsTracing)) _txTracer.ReportMemoryChange((long)result, bytes);

                        break;
                    }
                case Instruction.MSTORE8:
                    {
                        if (!UpdateGas(GasCostOf.VeryLow, ref gasAvailable)) goto OutOfGas;

                        stack.PopUInt256(out result);
                        byte data = stack.PopByte();
                        if (!UpdateMemoryCost(vmState, ref gasAvailable, in result, UInt256.One)) goto OutOfGas;
                        vmState.Memory.SaveByte(in result, data);
                        if (typeof(TTracingInstructions) == typeof(IsTracing)) _txTracer.ReportMemoryChange((long)result, data);

                        break;
                    }
                case Instruction.SLOAD:
                    {
                        Metrics.SloadOpcode++;
                        var gasCost = spec.GetSLoadCost();

                        if (!UpdateGas(gasCost, ref gasAvailable)) goto OutOfGas;

                        stack.PopUInt256(out result);
                        storageCell = new(env.ExecutingAccount, result);
                        if (!ChargeStorageAccessGas(
                            ref gasAvailable,
                            vmState,
                            in storageCell,
                            StorageAccessType.SLOAD,
                            spec)) goto OutOfGas;

                        byte[] value = _state.Get(in storageCell);
                        stack.PushBytes(value);

                        if (typeof(TTracingStorage) == typeof(IsTracing))
                        {
                            _txTracer.LoadOperationStorage(storageCell.Address, result, value);
                        }

                        break;
                    }
                case Instruction.SSTORE:
                    {
                        Metrics.SstoreOpcode++;

                        if (vmState.IsStatic) goto StaticCallViolation;

                        if (!InstructionSStore<TTracingInstructions, TTracingRefunds, TTracingStorage>(vmState, ref stack, ref gasAvailable, spec))
                            goto OutOfGas;

                        break;
                    }
                case Instruction.TLOAD:
                    {
                        Metrics.TloadOpcode++;
                        if (!spec.TransientStorageEnabled) goto InvalidInstruction;

                        if (!UpdateGas(GasCostOf.TLoad, ref gasAvailable)) goto OutOfGas;

                        stack.PopUInt256(out result);
                        storageCell = new(env.ExecutingAccount, result);

                        byte[] value = _state.GetTransientState(in storageCell);
                        stack.PushBytes(value);

                        if (typeof(TTracingStorage) == typeof(IsTracing))
                        {
                            _txTracer.LoadOperationTransientStorage(storageCell.Address, result, value);
                        }

                        break;
                    }
                case Instruction.TSTORE:
                    {
                        Metrics.TstoreOpcode++;
                        if (!spec.TransientStorageEnabled) goto InvalidInstruction;

                        if (vmState.IsStatic) goto StaticCallViolation;

                        if (!UpdateGas(GasCostOf.TStore, ref gasAvailable)) goto OutOfGas;

                        stack.PopUInt256(out result);
                        storageCell = new(env.ExecutingAccount, result);
                        bytes = stack.PopWord256();

                        _state.SetTransientState(in storageCell, !bytes.IsZero() ? bytes.ToArray() : BytesZero32);

                        if (typeof(TTracingStorage) == typeof(IsTracing))
                        {
                            byte[] currentValue = _state.GetTransientState(in storageCell);
                            _txTracer.SetOperationTransientStorage(storageCell.Address, result, bytes, currentValue);
                        }

                        break;
                    }
                case Instruction.JUMP:
                    {
                        if (!UpdateGas(GasCostOf.Mid, ref gasAvailable)) goto OutOfGas;

                        stack.PopUInt256(out result);
                        if (!Jump(result, ref programCounter, in env)) goto InvalidJumpDestination;
                        break;
                    }
                case Instruction.JUMPI:
                    {
                        if (!UpdateGas(GasCostOf.High, ref gasAvailable)) goto OutOfGas;

                        stack.PopUInt256(out result);
                        bytes = stack.PopWord256();
                        if (!bytes.SequenceEqual(BytesZero32))
                        {
                            if (!Jump(result, ref programCounter, in env)) goto InvalidJumpDestination;
                        }

                        break;
                    }
                case Instruction.PC:
                    {
                        if (!UpdateGas(GasCostOf.Base, ref gasAvailable)) goto OutOfGas;

                        stack.PushUInt32(programCounter - 1);
                        break;
                    }
                case Instruction.MSIZE:
                    {
                        if (!UpdateGas(GasCostOf.Base, ref gasAvailable)) goto OutOfGas;

                        result = vmState.Memory.Size;
                        stack.PushUInt256(in result);
                        break;
                    }
                case Instruction.GAS:
                    {
                        if (!UpdateGas(GasCostOf.Base, ref gasAvailable)) goto OutOfGas;

                        result = (UInt256)gasAvailable;
                        stack.PushUInt256(in result);
                        break;
                    }
                case Instruction.JUMPDEST:
                    {
                        if (!UpdateGas(GasCostOf.JumpDest, ref gasAvailable)) goto OutOfGas;

                        break;
                    }
                case Instruction.PUSH0:
                    {
                        if (!spec.IncludePush0Instruction) goto InvalidInstruction;
                        if (!UpdateGas(GasCostOf.Base, ref gasAvailable)) goto OutOfGas;

                        stack.PushZero();
                        break;
                    }
                case Instruction.PUSH1:
                    {
                        if (!UpdateGas(GasCostOf.VeryLow, ref gasAvailable)) goto OutOfGas;

                        int programCounterInt = programCounter;
                        if (programCounterInt >= code.Length)
                        {
                            stack.PushZero();
                        }
                        else
                        {
                            stack.PushByte(code[programCounterInt]);
                        }

                        programCounter++;
                        break;
                    }
                case Instruction.PUSH2:
                case Instruction.PUSH3:
                case Instruction.PUSH4:
                case Instruction.PUSH5:
                case Instruction.PUSH6:
                case Instruction.PUSH7:
                case Instruction.PUSH8:
                case Instruction.PUSH9:
                case Instruction.PUSH10:
                case Instruction.PUSH11:
                case Instruction.PUSH12:
                case Instruction.PUSH13:
                case Instruction.PUSH14:
                case Instruction.PUSH15:
                case Instruction.PUSH16:
                case Instruction.PUSH17:
                case Instruction.PUSH18:
                case Instruction.PUSH19:
                case Instruction.PUSH20:
                case Instruction.PUSH21:
                case Instruction.PUSH22:
                case Instruction.PUSH23:
                case Instruction.PUSH24:
                case Instruction.PUSH25:
                case Instruction.PUSH26:
                case Instruction.PUSH27:
                case Instruction.PUSH28:
                case Instruction.PUSH29:
                case Instruction.PUSH30:
                case Instruction.PUSH31:
                case Instruction.PUSH32:
                    {
                        if (!UpdateGas(GasCostOf.VeryLow, ref gasAvailable)) goto OutOfGas;

                        int length = instruction - Instruction.PUSH1 + 1;
                        int programCounterInt = programCounter;
                        int usedFromCode = Math.Min(code.Length - programCounterInt, length);

                        stack.PushLeftPaddedBytes(code.Slice(programCounterInt, usedFromCode), length);

                        programCounter += length;
                        break;
                    }
                case Instruction.DUP1:
                case Instruction.DUP2:
                case Instruction.DUP3:
                case Instruction.DUP4:
                case Instruction.DUP5:
                case Instruction.DUP6:
                case Instruction.DUP7:
                case Instruction.DUP8:
                case Instruction.DUP9:
                case Instruction.DUP10:
                case Instruction.DUP11:
                case Instruction.DUP12:
                case Instruction.DUP13:
                case Instruction.DUP14:
                case Instruction.DUP15:
                case Instruction.DUP16:
                    {
                        if (!UpdateGas(GasCostOf.VeryLow, ref gasAvailable)) goto OutOfGas;

                        stack.Dup(instruction - Instruction.DUP1 + 1);
                        break;
                    }
                case Instruction.SWAP1:
                case Instruction.SWAP2:
                case Instruction.SWAP3:
                case Instruction.SWAP4:
                case Instruction.SWAP5:
                case Instruction.SWAP6:
                case Instruction.SWAP7:
                case Instruction.SWAP8:
                case Instruction.SWAP9:
                case Instruction.SWAP10:
                case Instruction.SWAP11:
                case Instruction.SWAP12:
                case Instruction.SWAP13:
                case Instruction.SWAP14:
                case Instruction.SWAP15:
                case Instruction.SWAP16:
                    {
                        if (!UpdateGas(GasCostOf.VeryLow, ref gasAvailable)) goto OutOfGas;

                        stack.Swap(instruction - Instruction.SWAP1 + 2);
                        break;
                    }
                case Instruction.LOG0:
                case Instruction.LOG1:
                case Instruction.LOG2:
                case Instruction.LOG3:
                case Instruction.LOG4:
                    {
                        if (vmState.IsStatic) goto StaticCallViolation;

                        if (!InstructionLog(vmState, ref stack, ref gasAvailable, instruction)) goto OutOfGas;
                        break;
                    }
                case Instruction.CREATE:
                case Instruction.CREATE2:
                    {
                        Metrics.Creates++;
                        if (!spec.Create2OpcodeEnabled && instruction == Instruction.CREATE2) goto InvalidInstruction;

                        if (vmState.IsStatic) goto StaticCallViolation;

                        (bool outOfGas, returnData) = InstructionCreate(vmState, ref stack, ref gasAvailable, spec, instruction);

                        if (outOfGas) goto OutOfGas;
                        if (returnData is null) break;

                        goto DataReturnNoTrace;
                    }
                case Instruction.RETURN:
                    {
                        if (!InstructionReturn(vmState, ref stack, ref gasAvailable, out returnData)) goto OutOfGas;

                        goto DataReturn;
                    }
                case Instruction.CALL:
                case Instruction.CALLCODE:
                case Instruction.DELEGATECALL:
                case Instruction.STATICCALL:
                    {
                        exceptionType = InstructionCall<TTracingInstructions, TTracingRefunds>(vmState, ref stack, ref gasAvailable, spec, instruction, out returnData);
                        if (exceptionType != EvmExceptionType.None)
                        {
                            goto ReturnFailure;
                        }
                        if (returnData is null)
                        {
                            break;
                        }

                        goto DataReturn;
                    }
                case Instruction.REVERT:
                    {
                        if (!spec.RevertOpcodeEnabled) goto InvalidInstruction;

                        if (!InstructionRevert(vmState, ref stack, ref gasAvailable, out returnData)) goto OutOfGas;

                        isRevert = true;
                        goto DataReturn;
                    }
                case Instruction.INVALID:
                    {
                        if (!UpdateGas(GasCostOf.High, ref gasAvailable)) goto OutOfGas;

                        goto InvalidInstruction;
                    }
                case Instruction.SELFDESTRUCT:
                    {
                        if (vmState.IsStatic) goto StaticCallViolation;

                        if (spec.UseShanghaiDDosProtection && !UpdateGas(GasCostOf.SelfDestructEip150, ref gasAvailable)) goto OutOfGas;

                        if (!InstructionSelfDestruct(vmState, ref stack, ref gasAvailable, spec)) goto OutOfGas;

                        goto EmptyReturn;
                    }
                case Instruction.SHL:
                    {
                        if (!spec.ShiftOpcodesEnabled) goto InvalidInstruction;

                        if (!UpdateGas(GasCostOf.VeryLow, ref gasAvailable)) goto OutOfGas;

                        stack.PopUInt256(out a);
                        if (a >= 256UL)
                        {
                            stack.PopLimbo();
                            stack.PushZero();
                        }
                        else
                        {
                            stack.PopUInt256(out b);
                            result = b << (int)a.u0;
                            stack.PushUInt256(in result);
                        }

                        break;
                    }
                case Instruction.SHR:
                    {
                        if (!spec.ShiftOpcodesEnabled) goto InvalidInstruction;

                        if (!UpdateGas(GasCostOf.VeryLow, ref gasAvailable)) goto OutOfGas;

                        stack.PopUInt256(out a);
                        if (a >= 256)
                        {
                            stack.PopLimbo();
                            stack.PushZero();
                        }
                        else
                        {
                            stack.PopUInt256(out b);
                            result = b >> (int)a.u0;
                            stack.PushUInt256(in result);
                        }

                        break;
                    }
                case Instruction.SAR:
                    {
                        if (!spec.ShiftOpcodesEnabled) goto InvalidInstruction;

                        if (!UpdateGas(GasCostOf.VeryLow, ref gasAvailable)) goto OutOfGas;

                        stack.PopUInt256(out a);
                        stack.PopUInt256(out b);
                        if (a >= BigInt256)
                        {
                            if (As<UInt256, Int256>(ref b).Sign >= 0)
                            {
                                stack.PushZero();
                            }
                            else
                            {
                                stack.PushSignedInt256(in Int256.MinusOne);
                            }
                        }
                        else
                        {
                            As<UInt256, Int256>(ref b).RightShift((int)a, out As<UInt256, Int256>(ref result));
                            stack.PushUInt256(in result);
                        }

                        break;
                    }
                case Instruction.EXTCODEHASH:
                    {
                        if (!spec.ExtCodeHashOpcodeEnabled) goto InvalidInstruction;

                        long gasCost = spec.GetExtCodeHashCost();
                        if (!UpdateGas(gasCost, ref gasAvailable)) goto OutOfGas;

                        Address address = stack.PopAddress();
                        if (!ChargeAccountAccessGas(ref gasAvailable, vmState, address, spec)) goto OutOfGas;

                        if (!_state.AccountExists(address) || _state.IsDeadAccount(address))
                        {
                            stack.PushZero();
                        }
                        else
                        {
                            stack.PushBytes(_state.GetCodeHash(address).Bytes);
                        }

                        break;
                    }
                case Instruction.BEGINSUB:
                    {
                        if (!spec.SubroutinesEnabled) goto InvalidInstruction;

                        // why do we even need the cost of it?
                        if (!UpdateGas(GasCostOf.Base, ref gasAvailable)) goto OutOfGas;

                        goto InvalidSubroutineEntry;
                    }
                case Instruction.RETURNSUB:
                    {
                        if (!spec.SubroutinesEnabled) goto InvalidInstruction;

                        if (!UpdateGas(GasCostOf.Low, ref gasAvailable)) goto OutOfGas;

                        if (vmState.ReturnStackHead == 0)
                        {
                            goto InvalidSubroutineReturn;
                        }

                        programCounter = vmState.ReturnStack[--vmState.ReturnStackHead];
                        break;
                    }
                case Instruction.JUMPSUB or Instruction.MCOPY:
                    {
                        if (spec.MCopyIncluded)
                        {
                            Metrics.MCopyOpcode++;

                            stack.PopUInt256(out UInt256 dstPosition);
                            stack.PopUInt256(out UInt256 srcPosition);
                            stack.PopUInt256(out UInt256 length);

                            long baseGasCost = GasCostOf.VeryLow + GasCostOf.VeryLow * EvmPooledMemory.Div32Ceiling(length);
                            if (!UpdateGas(baseGasCost, ref gasAvailable)
                                || !UpdateMemoryCost(vmState, ref gasAvailable, UInt256.Max(srcPosition, dstPosition), length)) goto OutOfGas;

                            Span<byte> loadedData = vmState.Memory.LoadSpan(in srcPosition, length);
                            if (_txTracer.IsTracingInstructions) _txTracer.ReportMemoryChange(srcPosition, loadedData);

<<<<<<< HEAD
                            vmState.Memory.Save(in dstPosition, loadedData);
                            if (_txTracer.IsTracingInstructions) _txTracer.ReportMemoryChange((long)dstPosition, loadedData);

                            break;
                        } else
                        {
                            if (!spec.SubroutinesEnabled) goto InvalidInstruction;

                            if (!UpdateGas(GasCostOf.High, ref gasAvailable)) goto OutOfGas;

                            if (vmState.ReturnStackHead == EvmStack.ReturnStackSize) goto StackOverflow;

                            vmState.ReturnStack[vmState.ReturnStackHead++] = programCounter;

                            stack.PopUInt256(out UInt256 jumpDest);
                            if (!Jump(jumpDest, ref programCounter, in env, true)) goto InvalidJumpDestination;
                            programCounter++;

                            break;
                        }
=======
                        stack.PopUInt256(out result);
                        if (!Jump(result, ref programCounter, in env, true)) goto InvalidJumpDestination;
                        programCounter++;
>>>>>>> 71d71fed

                    }
                default:
                    {
                        goto InvalidInstruction;
                    }
            }


            if (typeof(TTracingInstructions) == typeof(IsTracing))
            {
                EndInstructionTrace(gasAvailable, vmState.Memory?.Size ?? 0);
            }
        }

        goto EmptyReturnNoTrace;

// Common exit errors, goto labels to reduce in loop code duplication and to keep loop body smaller
EmptyReturn:
        if (typeof(TTracingInstructions) == typeof(IsTracing)) EndInstructionTrace(gasAvailable, vmState.Memory?.Size ?? 0);
EmptyReturnNoTrace:
        UpdateCurrentState(vmState, programCounter, gasAvailable, stack.Head);
#if DEBUG
        debugger?.TryWait(ref vmState, ref programCounter, ref gasAvailable, ref stack.Head);
#endif
        return CallResult.Empty;
DataReturn:
        if (typeof(TTracingInstructions) == typeof(IsTracing)) EndInstructionTrace(gasAvailable, vmState.Memory?.Size ?? 0);
DataReturnNoTrace:
        UpdateCurrentState(vmState, programCounter, gasAvailable, stack.Head);

        if (returnData is EvmState state)
        {
            return new CallResult(state);
        }
        return new CallResult((byte[])returnData, null, shouldRevert: isRevert);

OutOfGas:
        exceptionType = EvmExceptionType.OutOfGas;
        goto ReturnFailure;
InvalidInstruction:
        exceptionType = EvmExceptionType.BadInstruction;
        goto ReturnFailure;
StaticCallViolation:
        exceptionType = EvmExceptionType.StaticCallViolation;
        goto ReturnFailure;
InvalidSubroutineEntry:
        exceptionType = EvmExceptionType.InvalidSubroutineEntry;
        goto ReturnFailure;
InvalidSubroutineReturn:
        exceptionType = EvmExceptionType.InvalidSubroutineReturn;
        goto ReturnFailure;
StackOverflow:
        exceptionType = EvmExceptionType.StackOverflow;
        goto ReturnFailure;
InvalidJumpDestination:
        exceptionType = EvmExceptionType.InvalidJumpDestination;
        goto ReturnFailure;
AccessViolation:
        exceptionType = EvmExceptionType.AccessViolation;
ReturnFailure:
        return GetFailureReturn<TTracingInstructions>(gasAvailable, exceptionType);
    }

    [SkipLocalsInit]
    [MethodImpl(MethodImplOptions.NoInlining)]
    private void InstructionExtCodeSize<TTracingInstructions>(Address address, ref EvmStack<TTracingInstructions> stack, IReleaseSpec spec) where TTracingInstructions : struct, IIsTracing
    {
        byte[] accountCode = GetCachedCodeInfo(_worldState, address, spec).MachineCode;
        UInt256 result = (UInt256)accountCode.Length;
        stack.PushUInt256(in result);
    }

    [SkipLocalsInit]
    private EvmExceptionType InstructionCall<TTracingInstructions, TTracingRefunds>(EvmState vmState, ref EvmStack<TTracingInstructions> stack, ref long gasAvailable, IReleaseSpec spec,
        Instruction instruction, out object returnData)
        where TTracingInstructions : struct, IIsTracing
        where TTracingRefunds : struct, IIsTracing
    {
        returnData = null;
        ref readonly ExecutionEnvironment env = ref vmState.Env;

        Metrics.Calls++;

        if (instruction == Instruction.DELEGATECALL && !spec.DelegateCallEnabled ||
            instruction == Instruction.STATICCALL && !spec.StaticCallEnabled) return EvmExceptionType.BadInstruction;

        stack.PopUInt256(out UInt256 gasLimit);
        Address codeSource = stack.PopAddress();

        if (!ChargeAccountAccessGas(ref gasAvailable, vmState, codeSource, spec)) return EvmExceptionType.OutOfGas;

        UInt256 callValue;
        switch (instruction)
        {
            case Instruction.STATICCALL:
                callValue = UInt256.Zero;
                break;
            case Instruction.DELEGATECALL:
                callValue = env.Value;
                break;
            default:
                stack.PopUInt256(out callValue);
                break;
        }

        UInt256 transferValue = instruction == Instruction.DELEGATECALL ? UInt256.Zero : callValue;
        stack.PopUInt256(out UInt256 dataOffset);
        stack.PopUInt256(out UInt256 dataLength);
        stack.PopUInt256(out UInt256 outputOffset);
        stack.PopUInt256(out UInt256 outputLength);

        if (vmState.IsStatic && !transferValue.IsZero && instruction != Instruction.CALLCODE) return EvmExceptionType.StaticCallViolation;

        Address caller = instruction == Instruction.DELEGATECALL ? env.Caller : env.ExecutingAccount;
        Address target = instruction == Instruction.CALL || instruction == Instruction.STATICCALL
            ? codeSource
            : env.ExecutingAccount;

        if (typeof(TLogger) == typeof(IsTracing))
        {
            _logger.Trace($"caller {caller}");
            _logger.Trace($"code source {codeSource}");
            _logger.Trace($"target {target}");
            _logger.Trace($"value {callValue}");
            _logger.Trace($"transfer value {transferValue}");
        }

        long gasExtra = 0L;

        if (!transferValue.IsZero)
        {
            gasExtra += GasCostOf.CallValue;
        }

        if (!spec.ClearEmptyAccountWhenTouched && !_state.AccountExists(target))
        {
            gasExtra += GasCostOf.NewAccount;
        }
        else if (spec.ClearEmptyAccountWhenTouched && transferValue != 0 && _state.IsDeadAccount(target))
        {
            gasExtra += GasCostOf.NewAccount;
        }

        if (!UpdateGas(spec.GetCallCost(), ref gasAvailable) ||
            !UpdateMemoryCost(vmState, ref gasAvailable, in dataOffset, dataLength) ||
            !UpdateMemoryCost(vmState, ref gasAvailable, in outputOffset, outputLength) ||
            !UpdateGas(gasExtra, ref gasAvailable)) return EvmExceptionType.OutOfGas;

        if (spec.Use63Over64Rule)
        {
            gasLimit = UInt256.Min((UInt256)(gasAvailable - gasAvailable / 64), gasLimit);
        }

        if (gasLimit >= long.MaxValue) return EvmExceptionType.OutOfGas;

        long gasLimitUl = (long)gasLimit;
        if (!UpdateGas(gasLimitUl, ref gasAvailable)) return EvmExceptionType.OutOfGas;

        if (!transferValue.IsZero)
        {
            if (typeof(TTracingRefunds) == typeof(IsTracing)) _txTracer.ReportExtraGasPressure(GasCostOf.CallStipend);
            gasLimitUl += GasCostOf.CallStipend;
        }

        if (env.CallDepth >= MaxCallDepth ||
            !transferValue.IsZero && _state.GetBalance(env.ExecutingAccount) < transferValue)
        {
            _returnDataBuffer = Array.Empty<byte>();
            stack.PushZero();

            if (typeof(TTracingInstructions) == typeof(IsTracing))
            {
                // very specific for Parity trace, need to find generalization - very peculiar 32 length...
                ReadOnlyMemory<byte> memoryTrace = vmState.Memory.Inspect(in dataOffset, 32);
                _txTracer.ReportMemoryChange(dataOffset, memoryTrace.Span);
            }

            if (typeof(TLogger) == typeof(IsTracing)) _logger.Trace("FAIL - call depth");
            if (typeof(TTracingInstructions) == typeof(IsTracing)) _txTracer.ReportOperationRemainingGas(gasAvailable);
            if (typeof(TTracingInstructions) == typeof(IsTracing)) _txTracer.ReportOperationError(EvmExceptionType.NotEnoughBalance);

            UpdateGasUp(gasLimitUl, ref gasAvailable);
            if (typeof(TTracingInstructions) == typeof(IsTracing)) _txTracer.ReportGasUpdateForVmTrace(gasLimitUl, gasAvailable);
            return EvmExceptionType.None;
        }

        ReadOnlyMemory<byte> callData = vmState.Memory.Load(in dataOffset, dataLength);

        Snapshot snapshot = _worldState.TakeSnapshot();
        _state.SubtractFromBalance(caller, transferValue, spec);

        ExecutionEnvironment callEnv = new
        (
            txExecutionContext: env.TxExecutionContext,
            callDepth: env.CallDepth + 1,
            caller: caller,
            codeSource: codeSource,
            executingAccount: target,
            transferValue: transferValue,
            value: callValue,
            inputData: callData,
            codeInfo: GetCachedCodeInfo(_worldState, codeSource, spec)
        );
        if (typeof(TLogger) == typeof(IsTracing)) _logger.Trace($"Tx call gas {gasLimitUl}");
        if (outputLength == 0)
        {
            // TODO: when output length is 0 outputOffset can have any value really
            // and the value does not matter and it can cause trouble when beyond long range
            outputOffset = 0;
        }

        ExecutionType executionType = GetCallExecutionType(instruction, env.TxExecutionContext.Header.IsPostMerge);
        returnData = new EvmState(
            gasLimitUl,
            callEnv,
            executionType,
            isTopLevel: false,
            snapshot,
            (long)outputOffset,
            (long)outputLength,
            instruction == Instruction.STATICCALL || vmState.IsStatic,
            vmState,
            isContinuation: false,
            isCreateOnPreExistingAccount: false);

        return EvmExceptionType.None;
    }

    [SkipLocalsInit]
    private static bool InstructionRevert<TTracing>(EvmState vmState, ref EvmStack<TTracing> stack, ref long gasAvailable, out object returnData)
        where TTracing : struct, IIsTracing
    {
        stack.PopUInt256(out UInt256 position);
        stack.PopUInt256(out UInt256 length);

        if (!UpdateMemoryCost(vmState, ref gasAvailable, in position, in length))
        {
            returnData = null;
            return false;
        }

        returnData = vmState.Memory.Load(in position, in length).ToArray();
        return true;
    }

    [SkipLocalsInit]
    private static bool InstructionReturn<TTracing>(EvmState vmState, ref EvmStack<TTracing> stack, ref long gasAvailable, out object returnData)
        where TTracing : struct, IIsTracing
    {
        stack.PopUInt256(out UInt256 position);
        stack.PopUInt256(out UInt256 length);

        if (!UpdateMemoryCost(vmState, ref gasAvailable, in position, in length))
        {
            returnData = null;
            return false;
        }

        returnData = vmState.Memory.Load(in position, in length).ToArray();

        return true;
    }

    [SkipLocalsInit]
    private bool InstructionSelfDestruct<TTracing>(EvmState vmState, ref EvmStack<TTracing> stack, ref long gasAvailable, IReleaseSpec spec)
        where TTracing : struct, IIsTracing
    {
        Metrics.SelfDestructs++;

        Address inheritor = stack.PopAddress();
        if (!ChargeAccountAccessGas(ref gasAvailable, vmState, inheritor, spec, false)) return false;

        Address executingAccount = vmState.Env.ExecutingAccount;
        vmState.DestroyList.Add(executingAccount);

        UInt256 result = _state.GetBalance(executingAccount);
        if (_txTracer.IsTracingActions) _txTracer.ReportSelfDestruct(executingAccount, result, inheritor);
        if (spec.ClearEmptyAccountWhenTouched && !result.IsZero && _state.IsDeadAccount(inheritor))
        {
            if (!UpdateGas(GasCostOf.NewAccount, ref gasAvailable)) return false;
        }

        bool inheritorAccountExists = _state.AccountExists(inheritor);
        if (!spec.ClearEmptyAccountWhenTouched && !inheritorAccountExists && spec.UseShanghaiDDosProtection)
        {
            if (!UpdateGas(GasCostOf.NewAccount, ref gasAvailable)) return false;
        }

        if (!inheritorAccountExists)
        {
            _state.CreateAccount(inheritor, result);
        }
        else if (!inheritor.Equals(executingAccount))
        {
            _state.AddToBalance(inheritor, result, spec);
        }

        _state.SubtractFromBalance(executingAccount, result, spec);
        return true;
    }

    [SkipLocalsInit]
    private (bool outOfGas, EvmState? callState) InstructionCreate<TTracing>(EvmState vmState, ref EvmStack<TTracing> stack, ref long gasAvailable, IReleaseSpec spec, Instruction instruction)
        where TTracing : struct, IIsTracing
    {
        ref readonly ExecutionEnvironment env = ref vmState.Env;

        // TODO: happens in CREATE_empty000CreateInitCode_Transaction but probably has to be handled differently
        if (!_state.AccountExists(env.ExecutingAccount))
        {
            _state.CreateAccount(env.ExecutingAccount, UInt256.Zero);
        }

        stack.PopUInt256(out UInt256 value);
        stack.PopUInt256(out UInt256 memoryPositionOfInitCode);
        stack.PopUInt256(out UInt256 initCodeLength);
        Span<byte> salt = default;
        if (instruction == Instruction.CREATE2)
        {
            salt = stack.PopWord256();
        }

        //EIP-3860
        if (spec.IsEip3860Enabled)
        {
            if (initCodeLength > spec.MaxInitCodeSize) return (outOfGas: true, null);
        }

        long gasCost = GasCostOf.Create +
                       (spec.IsEip3860Enabled ? GasCostOf.InitCodeWord * EvmPooledMemory.Div32Ceiling(initCodeLength) : 0) +
                       (instruction == Instruction.CREATE2
                           ? GasCostOf.Sha3Word * EvmPooledMemory.Div32Ceiling(initCodeLength)
                           : 0);

        if (!UpdateGas(gasCost, ref gasAvailable)) return (outOfGas: true, null);

        if (!UpdateMemoryCost(vmState, ref gasAvailable, in memoryPositionOfInitCode, initCodeLength)) return (outOfGas: true, null);

        // TODO: copy pasted from CALL / DELEGATECALL, need to move it outside?
        if (env.CallDepth >= MaxCallDepth) // TODO: fragile ordering / potential vulnerability for different clients
        {
            // TODO: need a test for this
            _returnDataBuffer = Array.Empty<byte>();
            stack.PushZero();
            return (outOfGas: false, null);
        }

        Span<byte> initCode = vmState.Memory.LoadSpan(in memoryPositionOfInitCode, initCodeLength);

        UInt256 balance = _state.GetBalance(env.ExecutingAccount);
        if (value > balance)
        {
            _returnDataBuffer = Array.Empty<byte>();
            stack.PushZero();
            return (outOfGas: false, null);
        }

        UInt256 accountNonce = _state.GetNonce(env.ExecutingAccount);
        UInt256 maxNonce = ulong.MaxValue;
        if (accountNonce >= maxNonce)
        {
            _returnDataBuffer = Array.Empty<byte>();
            stack.PushZero();
            return (outOfGas: false, null);
        }

        if (typeof(TTracing) == typeof(IsTracing)) EndInstructionTrace(gasAvailable, vmState.Memory?.Size ?? 0);
        // todo: === below is a new call - refactor / move

        long callGas = spec.Use63Over64Rule ? gasAvailable - gasAvailable / 64L : gasAvailable;
        if (!UpdateGas(callGas, ref gasAvailable)) return (outOfGas: true, null);

        Address contractAddress = instruction == Instruction.CREATE
            ? ContractAddress.From(env.ExecutingAccount, _state.GetNonce(env.ExecutingAccount))
            : ContractAddress.From(env.ExecutingAccount, salt, initCode);

        if (spec.UseHotAndColdStorage)
        {
            // EIP-2929 assumes that warm-up cost is included in the costs of CREATE and CREATE2
            vmState.WarmUp(contractAddress);
        }

        _state.IncrementNonce(env.ExecutingAccount);

        Snapshot snapshot = _worldState.TakeSnapshot();

        bool accountExists = _state.AccountExists(contractAddress);
        if (accountExists && (GetCachedCodeInfo(_worldState, contractAddress, spec).MachineCode.Length != 0 ||
                              _state.GetNonce(contractAddress) != 0))
        {
            /* we get the snapshot before this as there is a possibility with that we will touch an empty account and remove it even if the REVERT operation follows */
            if (typeof(TLogger) == typeof(IsTracing)) _logger.Trace($"Contract collision at {contractAddress}");
            _returnDataBuffer = Array.Empty<byte>();
            stack.PushZero();
            return (outOfGas: false, null);
        }

        if (accountExists)
        {
            _state.UpdateStorageRoot(contractAddress, Keccak.EmptyTreeHash);
        }
        else if (_state.IsDeadAccount(contractAddress))
        {
            _state.ClearStorage(contractAddress);
        }

        _state.SubtractFromBalance(env.ExecutingAccount, value, spec);
        ExecutionEnvironment callEnv = new
        (
            txExecutionContext: env.TxExecutionContext,
            callDepth: env.CallDepth + 1,
            caller: env.ExecutingAccount,
            executingAccount: contractAddress,
            codeSource: null,
            codeInfo: new CodeInfo(initCode.ToArray()),
            inputData: default,
            transferValue: value,
            value: value
        );
        EvmState callState = new(
            callGas,
            callEnv,
            instruction == Instruction.CREATE2 ? ExecutionType.Create2 : ExecutionType.Create,
            false,
            snapshot,
            0L,
            0L,
            vmState.IsStatic,
            vmState,
            false,
            accountExists);

        return (outOfGas: false, callState);
    }

    [SkipLocalsInit]
    private static bool InstructionLog<TTracing>(EvmState vmState, ref EvmStack<TTracing> stack, ref long gasAvailable, Instruction instruction)
        where TTracing : struct, IIsTracing
    {
        stack.PopUInt256(out UInt256 position);
        stack.PopUInt256(out UInt256 length);
        long topicsCount = instruction - Instruction.LOG0;
        if (!UpdateMemoryCost(vmState, ref gasAvailable, in position, length)) return false;
        if (!UpdateGas(
                GasCostOf.Log + topicsCount * GasCostOf.LogTopic +
                (long)length * GasCostOf.LogData, ref gasAvailable)) return false;

        ReadOnlyMemory<byte> data = vmState.Memory.Load(in position, length);
        Keccak[] topics = new Keccak[topicsCount];
        for (int i = 0; i < topicsCount; i++)
        {
            topics[i] = new Keccak(stack.PopWord256());
        }

        LogEntry logEntry = new(
            vmState.Env.ExecutingAccount,
            data.ToArray(),
            topics);
        vmState.Logs.Add(logEntry);

        return true;
    }

    [SkipLocalsInit]
    private bool InstructionSStore<TTracingInstructions, TTracingRefunds, TTracingStorage>(EvmState vmState, ref EvmStack<TTracingInstructions> stack, ref long gasAvailable, IReleaseSpec spec)
        where TTracingInstructions : struct, IIsTracing
        where TTracingRefunds : struct, IIsTracing
        where TTracingStorage : struct, IIsTracing
    {
        // fail fast before the first storage read if gas is not enough even for reset
        if (!spec.UseNetGasMetering && !UpdateGas(spec.GetSStoreResetCost(), ref gasAvailable)) return false;

        if (spec.UseNetGasMeteringWithAStipendFix)
        {
            if (typeof(TTracingRefunds) == typeof(IsTracing))
                _txTracer.ReportExtraGasPressure(GasCostOf.CallStipend - spec.GetNetMeteredSStoreCost() + 1);
            if (gasAvailable <= GasCostOf.CallStipend) return false;
        }

        stack.PopUInt256(out UInt256 result);
        Span<byte> bytes = stack.PopWord256();
        bool newIsZero = bytes.IsZero();
        if (!newIsZero)
        {
            bytes = bytes.WithoutLeadingZeros().ToArray();
        }
        else
        {
            bytes = new byte[] { 0 };
        }

        StorageCell storageCell = new(vmState.Env.ExecutingAccount, result);

        if (!ChargeStorageAccessGas(
                ref gasAvailable,
                vmState,
                in storageCell,
                StorageAccessType.SSTORE,
                spec)) return false;

        Span<byte> currentValue = _state.Get(in storageCell);
        // Console.WriteLine($"current: {currentValue.ToHexString()} newValue {newValue.ToHexString()}");
        bool currentIsZero = currentValue.IsZero();

        bool newSameAsCurrent = (newIsZero && currentIsZero) || Bytes.AreEqual(currentValue, bytes);
        long sClearRefunds = RefundOf.SClear(spec.IsEip3529Enabled);

        if (!spec.UseNetGasMetering) // note that for this case we already deducted 5000
        {
            if (newIsZero)
            {
                if (!newSameAsCurrent)
                {
                    vmState.Refund += sClearRefunds;
                    if (typeof(TTracingRefunds) == typeof(IsTracing)) _txTracer.ReportRefund(sClearRefunds);
                }
            }
            else if (currentIsZero)
            {
                if (!UpdateGas(GasCostOf.SSet - GasCostOf.SReset, ref gasAvailable)) return false;
            }
        }
        else // net metered
        {
            if (newSameAsCurrent)
            {
                if (!UpdateGas(spec.GetNetMeteredSStoreCost(), ref gasAvailable)) return false;
            }
            else // net metered, C != N
            {
                Span<byte> originalValue = _state.GetOriginal(in storageCell);
                bool originalIsZero = originalValue.IsZero();

                bool currentSameAsOriginal = Bytes.AreEqual(originalValue, currentValue);
                if (currentSameAsOriginal)
                {
                    if (currentIsZero)
                    {
                        if (!UpdateGas(GasCostOf.SSet, ref gasAvailable)) return false;
                    }
                    else // net metered, current == original != new, !currentIsZero
                    {
                        if (!UpdateGas(spec.GetSStoreResetCost(), ref gasAvailable)) return false;

                        if (newIsZero)
                        {
                            vmState.Refund += sClearRefunds;
                            if (typeof(TTracingRefunds) == typeof(IsTracing)) _txTracer.ReportRefund(sClearRefunds);
                        }
                    }
                }
                else // net metered, new != current != original
                {
                    long netMeteredStoreCost = spec.GetNetMeteredSStoreCost();
                    if (!UpdateGas(netMeteredStoreCost, ref gasAvailable)) return false;

                    if (!originalIsZero) // net metered, new != current != original != 0
                    {
                        if (currentIsZero)
                        {
                            vmState.Refund -= sClearRefunds;
                            if (typeof(TTracingRefunds) == typeof(IsTracing)) _txTracer.ReportRefund(-sClearRefunds);
                        }

                        if (newIsZero)
                        {
                            vmState.Refund += sClearRefunds;
                            if (typeof(TTracingRefunds) == typeof(IsTracing)) _txTracer.ReportRefund(sClearRefunds);
                        }
                    }

                    bool newSameAsOriginal = Bytes.AreEqual(originalValue, bytes);
                    if (newSameAsOriginal)
                    {
                        long refundFromReversal;
                        if (originalIsZero)
                        {
                            refundFromReversal = spec.GetSetReversalRefund();
                        }
                        else
                        {
                            refundFromReversal = spec.GetClearReversalRefund();
                        }

                        vmState.Refund += refundFromReversal;
                        if (typeof(TTracingRefunds) == typeof(IsTracing)) _txTracer.ReportRefund(refundFromReversal);
                    }
                }
            }
        }

        if (!newSameAsCurrent)
        {
            Span<byte> valueToStore = newIsZero ? BytesZero : bytes;
            _state.Set(in storageCell, valueToStore.ToArray());
        }

        if (typeof(TTracingInstructions) == typeof(IsTracing))
        {
            Span<byte> valueToStore = newIsZero ? BytesZero : bytes;
            bytes = new byte[32]; // do not stackalloc here
            storageCell.Index.ToBigEndian(bytes);
            _txTracer.ReportStorageChange(bytes, valueToStore);
        }

        if (typeof(TTracingStorage) == typeof(IsTracing))
        {
            _txTracer.SetOperationStorage(storageCell.Address, result, bytes, currentValue);
        }

        return true;
    }

    private CallResult GetFailureReturn<TTracingInstructions>(long gasAvailable, EvmExceptionType exceptionType)
        where TTracingInstructions : struct, IIsTracing
    {
        if (typeof(TTracingInstructions) == typeof(IsTracing)) EndInstructionTraceError(gasAvailable, exceptionType);

        return exceptionType switch
        {
            EvmExceptionType.OutOfGas => CallResult.OutOfGasException,
            EvmExceptionType.BadInstruction => CallResult.InvalidInstructionException,
            EvmExceptionType.StaticCallViolation => CallResult.StaticCallViolationException,
            EvmExceptionType.InvalidSubroutineEntry => CallResult.InvalidSubroutineEntry,
            EvmExceptionType.InvalidSubroutineReturn => CallResult.InvalidSubroutineReturn,
            EvmExceptionType.StackOverflow => CallResult.StackOverflowException,
            EvmExceptionType.InvalidJumpDestination => CallResult.InvalidJumpDestination,
            EvmExceptionType.AccessViolation => CallResult.AccessViolationException,
            _ => throw new ArgumentOutOfRangeException(nameof(exceptionType), exceptionType, "")
        };
    }

    private static void UpdateCurrentState(EvmState state, int pc, long gas, int stackHead)
    {
        state.ProgramCounter = pc;
        state.GasAvailable = gas;
        state.DataStackHead = stackHead;
    }

    private static bool UpdateMemoryCost(EvmState vmState, ref long gasAvailable, in UInt256 position, in UInt256 length)
    {
        if (vmState.Memory is null)
        {
            ThrowNotInitialized();
        }

        long memoryCost = vmState.Memory.CalculateMemoryCost(in position, length);
        if (memoryCost != 0L)
        {
            if (!UpdateGas(memoryCost, ref gasAvailable))
            {
                return false;
            }
        }

        return true;

        [DoesNotReturn]
        [StackTraceHidden]
        static void ThrowNotInitialized()
        {
            throw new InvalidOperationException("EVM memory has not been initialized properly.");
        }
    }

    private static bool Jump(in UInt256 jumpDest, ref int programCounter, in ExecutionEnvironment env, bool isSubroutine = false)
    {
        if (jumpDest > int.MaxValue)
        {
            // https://github.com/NethermindEth/nethermind/issues/140
            // TODO: add a test, validating inside the condition was not covered by existing tests and fails on 0xf435a354924097686ea88dab3aac1dd464e6a3b387c77aeee94145b0fa5a63d2 mainnet
            return false;
        }

        int jumpDestInt = (int)jumpDest;
        if (!env.CodeInfo.ValidateJump(jumpDestInt, isSubroutine))
        {
            // https://github.com/NethermindEth/nethermind/issues/140
            // TODO: add a test, validating inside the condition was not covered by existing tests and fails on 61363 Ropsten
            return false;
        }

        programCounter = jumpDestInt;
        return true;
    }

    [MethodImpl(MethodImplOptions.NoInlining)]
    private void StartInstructionTrace<TIsTracing>(Instruction instruction, EvmState vmState, long gasAvailable, int programCounter, in EvmStack<TIsTracing> stackValue)
        where TIsTracing : struct, IIsTracing
    {
        _txTracer.StartOperation(vmState.Env.CallDepth + 1, gasAvailable, instruction, programCounter, vmState.Env.TxExecutionContext.Header.IsPostMerge);
        if (_txTracer.IsTracingMemory)
        {
            _txTracer.SetOperationMemory(vmState.Memory?.GetTrace() ?? new List<string>());
        }

        if (_txTracer.IsTracingStack)
        {
            _txTracer.SetOperationStack(stackValue.GetStackTrace());
        }
    }

    [MethodImpl(MethodImplOptions.NoInlining)]
    private void EndInstructionTrace(long gasAvailable, ulong memorySize)
    {
        if (_txTracer.IsTracingMemory)
        {
            _txTracer.SetOperationMemorySize(memorySize);
        }

        _txTracer.ReportOperationRemainingGas(gasAvailable);
    }

    [MethodImpl(MethodImplOptions.NoInlining)]
    private void EndInstructionTraceError(long gasAvailable, EvmExceptionType evmExceptionType)
    {
        _txTracer.ReportOperationError(evmExceptionType);
        _txTracer.ReportOperationRemainingGas(gasAvailable);
    }

    private static ExecutionType GetCallExecutionType(Instruction instruction, bool isPostMerge = false)
    {
        ExecutionType executionType;
        if (instruction == Instruction.CALL)
        {
            executionType = ExecutionType.Call;
        }
        else if (instruction == Instruction.DELEGATECALL)
        {
            executionType = ExecutionType.DelegateCall;
        }
        else if (instruction == Instruction.STATICCALL)
        {
            executionType = ExecutionType.StaticCall;
        }
        else if (instruction == Instruction.CALLCODE)
        {
            executionType = ExecutionType.CallCode;
        }
        else
        {
            throw new NotSupportedException($"Execution type is undefined for {instruction.GetName(isPostMerge)}");
        }

        return executionType;
    }
}<|MERGE_RESOLUTION|>--- conflicted
+++ resolved
@@ -2037,14 +2037,14 @@
                                 || !UpdateMemoryCost(vmState, ref gasAvailable, UInt256.Max(srcPosition, dstPosition), length)) goto OutOfGas;
 
                             Span<byte> loadedData = vmState.Memory.LoadSpan(in srcPosition, length);
-                            if (_txTracer.IsTracingInstructions) _txTracer.ReportMemoryChange(srcPosition, loadedData);
-
-<<<<<<< HEAD
+                            if (typeof(TTracingInstructions) == typeof(IsTracing)) _txTracer.ReportMemoryChange(srcPosition, loadedData);
+
                             vmState.Memory.Save(in dstPosition, loadedData);
-                            if (_txTracer.IsTracingInstructions) _txTracer.ReportMemoryChange((long)dstPosition, loadedData);
+                            if (typeof(TTracingInstructions) == typeof(IsTracing)) _txTracer.ReportMemoryChange(dstPosition, loadedData);
 
                             break;
-                        } else
+                        }
+                        else
                         {
                             if (!spec.SubroutinesEnabled) goto InvalidInstruction;
 
@@ -2060,12 +2060,6 @@
 
                             break;
                         }
-=======
-                        stack.PopUInt256(out result);
-                        if (!Jump(result, ref programCounter, in env, true)) goto InvalidJumpDestination;
-                        programCounter++;
->>>>>>> 71d71fed
-
                     }
                 default:
                     {
