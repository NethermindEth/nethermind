--- conflicted
+++ resolved
@@ -1082,1355 +1082,8 @@
         {
             stack.PushBytes(previousCallResult.Value.Span);
 
-<<<<<<< HEAD
-        if (previousCallOutput.Length > 0)
-        {
-            UInt256 localPreviousDest = previousCallOutputDestination;
-            if (!UpdateMemoryCost(vmState, ref gasAvailable, in localPreviousDest, (ulong)previousCallOutput.Length))
-            {
-                goto OutOfGas;
-            }
-
-            vmState.Memory.Save(in localPreviousDest, previousCallOutput);
-        }
-
-        // Struct generic parameter is used to burn out all the if statements
-        // and inner code by typeof(TTracing) == typeof(NotTracing)
-        // checks that are evaluated to constant values at compile time.
-        // This only works for structs, not for classes or interface types
-        // which use shared generics.
-        if (!_txTracer.IsTracingRefunds)
-        {
-            return _txTracer.IsTracingOpLevelStorage ?
-                ExecuteCode<TTracingInstructions, NotTracing, IsTracing>(vmState, ref stack, gasAvailable, spec) :
-                ExecuteCode<TTracingInstructions, NotTracing, NotTracing>(vmState, ref stack, gasAvailable, spec);
-        }
-        else
-        {
-            return _txTracer.IsTracingOpLevelStorage ?
-                ExecuteCode<TTracingInstructions, IsTracing, IsTracing>(vmState, ref stack, gasAvailable, spec) :
-                ExecuteCode<TTracingInstructions, IsTracing, NotTracing>(vmState, ref stack, gasAvailable, spec);
-        }
-    Empty:
-        return CallResult.Empty;
-    OutOfGas:
-        return CallResult.OutOfGasException;
-    }
-
-    [SkipLocalsInit]
-    private CallResult ExecuteCode<TTracingInstructions, TTracingRefunds, TTracingStorage>(EvmState vmState, scoped ref EvmStack<TTracingInstructions> stack, long gasAvailable, IReleaseSpec spec)
-        where TTracingInstructions : struct, IIsTracing
-        where TTracingRefunds : struct, IIsTracing
-        where TTracingStorage : struct, IIsTracing
-    {
-        int programCounter = vmState.ProgramCounter;
-        ref readonly ExecutionEnvironment env = ref vmState.Env;
-        ref readonly TxExecutionContext txCtx = ref env.TxExecutionContext;
-        ref readonly BlockExecutionContext blkCtx = ref txCtx.BlockExecutionContext;
-        ReadOnlySpan<byte> code = env.CodeInfo.MachineCode.Span;
-        EvmExceptionType exceptionType = EvmExceptionType.None;
-        bool isRevert = false;
-#if DEBUG
-        DebugTracer? debugger = _txTracer.GetTracer<DebugTracer>();
-#endif
-        SkipInit(out UInt256 a);
-        SkipInit(out UInt256 b);
-        SkipInit(out UInt256 c);
-        SkipInit(out UInt256 result);
-        SkipInit(out StorageCell storageCell);
-        object returnData;
-        ZeroPaddedSpan slice;
-        bool isCancelable = _txTracer.IsCancelable;
-        uint codeLength = (uint)code.Length;
-        while ((uint)programCounter < codeLength)
-        {
-#if DEBUG
-            debugger?.TryWait(ref vmState, ref programCounter, ref gasAvailable, ref stack.Head);
-#endif
-            Instruction instruction = (Instruction)code[programCounter];
-
-            if (isCancelable && _txTracer.IsCancelled)
-            {
-                ThrowOperationCanceledException();
-            }
-
-            // Evaluated to constant at compile time and code elided if not tracing
-            if (typeof(TTracingInstructions) == typeof(IsTracing))
-                StartInstructionTrace(instruction, vmState, gasAvailable, programCounter, in stack);
-
-            programCounter++;
-            Span<byte> bytes;
-            switch (instruction)
-            {
-                case Instruction.STOP:
-                    {
-                        goto EmptyReturn;
-                    }
-                case Instruction.ADD:
-                    {
-                        gasAvailable -= GasCostOf.VeryLow;
-
-                        if (!stack.PopUInt256(out b)) goto StackUnderflow;
-                        if (!stack.PopUInt256(out a)) goto StackUnderflow;
-                        UInt256.Add(in a, in b, out result);
-                        stack.PushUInt256(result);
-
-                        break;
-                    }
-                case Instruction.MUL:
-                    {
-                        gasAvailable -= GasCostOf.Low;
-
-                        if (!stack.PopUInt256(out a)) goto StackUnderflow;
-                        if (!stack.PopUInt256(out b)) goto StackUnderflow;
-                        UInt256.Multiply(in a, in b, out result);
-                        stack.PushUInt256(in result);
-                        break;
-                    }
-                case Instruction.SUB:
-                    {
-                        gasAvailable -= GasCostOf.VeryLow;
-
-                        if (!stack.PopUInt256(out a)) goto StackUnderflow;
-                        if (!stack.PopUInt256(out b)) goto StackUnderflow;
-                        UInt256.Subtract(in a, in b, out result);
-
-                        stack.PushUInt256(in result);
-                        break;
-                    }
-                case Instruction.DIV:
-                    {
-                        gasAvailable -= GasCostOf.Low;
-
-                        if (!stack.PopUInt256(out a)) goto StackUnderflow;
-                        if (!stack.PopUInt256(out b)) goto StackUnderflow;
-                        if (b.IsZero)
-                        {
-                            stack.PushZero();
-                        }
-                        else
-                        {
-                            UInt256.Divide(in a, in b, out result);
-                            stack.PushUInt256(in result);
-                        }
-
-                        break;
-                    }
-                case Instruction.SDIV:
-                    {
-                        gasAvailable -= GasCostOf.Low;
-
-                        if (!stack.PopUInt256(out a)) goto StackUnderflow;
-                        if (!stack.PopUInt256(out b)) goto StackUnderflow;
-                        if (b.IsZero)
-                        {
-                            stack.PushZero();
-                        }
-                        else if (As<UInt256, Int256>(ref b) == Int256.MinusOne && a == P255)
-                        {
-                            result = P255;
-                            stack.PushUInt256(in result);
-                        }
-                        else
-                        {
-                            Int256.Divide(in As<UInt256, Int256>(ref a), in As<UInt256, Int256>(ref b), out As<UInt256, Int256>(ref result));
-                            stack.PushUInt256(in result);
-                        }
-
-                        break;
-                    }
-                case Instruction.MOD:
-                    {
-                        gasAvailable -= GasCostOf.Low;
-
-                        if (!stack.PopUInt256(out a)) goto StackUnderflow;
-                        if (!stack.PopUInt256(out b)) goto StackUnderflow;
-                        UInt256.Mod(in a, in b, out result);
-                        stack.PushUInt256(in result);
-                        break;
-                    }
-                case Instruction.SMOD:
-                    {
-                        gasAvailable -= GasCostOf.Low;
-
-                        if (!stack.PopUInt256(out a)) goto StackUnderflow;
-                        if (!stack.PopUInt256(out b)) goto StackUnderflow;
-                        if (b.IsZeroOrOne)
-                        {
-                            stack.PushZero();
-                        }
-                        else
-                        {
-                            As<UInt256, Int256>(ref a)
-                                .Mod(in As<UInt256, Int256>(ref b), out As<UInt256, Int256>(ref result));
-                            stack.PushUInt256(in result);
-                        }
-
-                        break;
-                    }
-                case Instruction.ADDMOD:
-                    {
-                        gasAvailable -= GasCostOf.Mid;
-
-                        if (!stack.PopUInt256(out a)) goto StackUnderflow;
-                        if (!stack.PopUInt256(out b)) goto StackUnderflow;
-                        if (!stack.PopUInt256(out c)) goto StackUnderflow;
-
-                        if (c.IsZero)
-                        {
-                            stack.PushZero();
-                        }
-                        else
-                        {
-                            UInt256.AddMod(a, b, c, out result);
-                            stack.PushUInt256(in result);
-                        }
-
-                        break;
-                    }
-                case Instruction.MULMOD:
-                    {
-                        gasAvailable -= GasCostOf.Mid;
-
-                        if (!stack.PopUInt256(out a)) goto StackUnderflow;
-                        if (!stack.PopUInt256(out b)) goto StackUnderflow;
-                        if (!stack.PopUInt256(out c)) goto StackUnderflow;
-
-                        if (c.IsZero)
-                        {
-                            stack.PushZero();
-                        }
-                        else
-                        {
-                            UInt256.MultiplyMod(in a, in b, in c, out result);
-                            stack.PushUInt256(in result);
-                        }
-
-                        break;
-                    }
-                case Instruction.EXP:
-                    {
-                        gasAvailable -= GasCostOf.Exp;
-
-                        Metrics.ExpOpcode++;
-
-                        if (!stack.PopUInt256(out a)) goto StackUnderflow;
-                        bytes = stack.PopWord256();
-
-                        int leadingZeros = bytes.LeadingZerosCount();
-                        if (leadingZeros != 32)
-                        {
-                            int expSize = 32 - leadingZeros;
-                            gasAvailable -= spec.GetExpByteCost() * expSize;
-                        }
-                        else
-                        {
-                            stack.PushOne();
-                            break;
-                        }
-
-                        if (a.IsZero)
-                        {
-                            stack.PushZero();
-                        }
-                        else if (a.IsOne)
-                        {
-                            stack.PushOne();
-                        }
-                        else
-                        {
-                            UInt256.Exp(a, new UInt256(bytes, true), out result);
-                            stack.PushUInt256(in result);
-                        }
-
-                        break;
-                    }
-                case Instruction.SIGNEXTEND:
-                    {
-                        gasAvailable -= GasCostOf.Low;
-
-                        if (!stack.PopUInt256(out a)) goto StackUnderflow;
-                        if (a >= BigInt32)
-                        {
-                            if (!stack.EnsureDepth(1)) goto StackUnderflow;
-                            break;
-                        }
-
-                        int position = 31 - (int)a;
-
-                        bytes = stack.PeekWord256();
-                        sbyte sign = (sbyte)bytes[position];
-
-                        if (sign >= 0)
-                        {
-                            BytesZero32.AsSpan(0, position).CopyTo(bytes[..position]);
-                        }
-                        else
-                        {
-                            BytesMax32.AsSpan(0, position).CopyTo(bytes[..position]);
-                        }
-
-                        // Didn't remove from stack so don't need to push back
-                        break;
-                    }
-                case Instruction.LT:
-                    {
-                        gasAvailable -= GasCostOf.VeryLow;
-
-                        if (!stack.PopUInt256(out a)) goto StackUnderflow;
-                        if (!stack.PopUInt256(out b)) goto StackUnderflow;
-                        if (a < b)
-                        {
-                            stack.PushOne();
-                        }
-                        else
-                        {
-                            stack.PushZero();
-                        }
-
-                        break;
-                    }
-                case Instruction.GT:
-                    {
-                        gasAvailable -= GasCostOf.VeryLow;
-
-                        if (!stack.PopUInt256(out a)) goto StackUnderflow;
-                        if (!stack.PopUInt256(out b)) goto StackUnderflow;
-                        if (a > b)
-                        {
-                            stack.PushOne();
-                        }
-                        else
-                        {
-                            stack.PushZero();
-                        }
-
-                        break;
-                    }
-                case Instruction.SLT:
-                    {
-                        gasAvailable -= GasCostOf.VeryLow;
-
-                        if (!stack.PopUInt256(out a)) goto StackUnderflow;
-                        if (!stack.PopUInt256(out b)) goto StackUnderflow;
-
-                        if (As<UInt256, Int256>(ref a).CompareTo(As<UInt256, Int256>(ref b)) < 0)
-                        {
-                            stack.PushOne();
-                        }
-                        else
-                        {
-                            stack.PushZero();
-                        }
-
-                        break;
-                    }
-                case Instruction.SGT:
-                    {
-                        gasAvailable -= GasCostOf.VeryLow;
-
-                        if (!stack.PopUInt256(out a)) goto StackUnderflow;
-                        if (!stack.PopUInt256(out b)) goto StackUnderflow;
-                        if (As<UInt256, Int256>(ref a).CompareTo(As<UInt256, Int256>(ref b)) > 0)
-                        {
-                            stack.PushOne();
-                        }
-                        else
-                        {
-                            stack.PushZero();
-                        }
-
-                        break;
-                    }
-                case Instruction.EQ:
-                    {
-                        gasAvailable -= GasCostOf.VeryLow;
-
-                        if (!stack.PopUInt256(out a)) goto StackUnderflow;
-                        if (!stack.PopUInt256(out b)) goto StackUnderflow;
-                        if (a.Equals(b))
-                        {
-                            stack.PushOne();
-                        }
-                        else
-                        {
-                            stack.PushZero();
-                        }
-
-                        break;
-                    }
-                case Instruction.ISZERO:
-                    {
-                        gasAvailable -= GasCostOf.VeryLow;
-
-                        if (!stack.PopUInt256(out a)) goto StackUnderflow;
-                        if (a.IsZero)
-                        {
-                            stack.PushOne();
-                        }
-                        else
-                        {
-                            stack.PushZero();
-                        }
-
-                        break;
-                    }
-                case Instruction.AND:
-                    {
-                        gasAvailable -= GasCostOf.VeryLow;
-
-                        ref byte bytesRef = ref stack.PopBytesByRef();
-                        if (IsNullRef(ref bytesRef)) goto StackUnderflow;
-                        Vector256<byte> aVec = ReadUnaligned<Vector256<byte>>(ref bytesRef);
-
-                        bytesRef = ref stack.PopBytesByRef();
-                        if (IsNullRef(ref bytesRef)) goto StackUnderflow;
-                        Vector256<byte> bVec = ReadUnaligned<Vector256<byte>>(ref bytesRef);
-
-                        WriteUnaligned(ref stack.PushBytesRef(), Vector256.BitwiseAnd(aVec, bVec));
-                        break;
-                    }
-                case Instruction.OR:
-                    {
-                        gasAvailable -= GasCostOf.VeryLow;
-
-                        ref byte bytesRef = ref stack.PopBytesByRef();
-                        if (IsNullRef(ref bytesRef)) goto StackUnderflow;
-                        Vector256<byte> aVec = ReadUnaligned<Vector256<byte>>(ref bytesRef);
-
-                        bytesRef = ref stack.PopBytesByRef();
-                        if (IsNullRef(ref bytesRef)) goto StackUnderflow;
-                        Vector256<byte> bVec = ReadUnaligned<Vector256<byte>>(ref bytesRef);
-
-                        WriteUnaligned(ref stack.PushBytesRef(), Vector256.BitwiseOr(aVec, bVec));
-                        break;
-                    }
-                case Instruction.XOR:
-                    {
-                        gasAvailable -= GasCostOf.VeryLow;
-
-                        ref byte bytesRef = ref stack.PopBytesByRef();
-                        if (IsNullRef(ref bytesRef)) goto StackUnderflow;
-                        Vector256<byte> aVec = ReadUnaligned<Vector256<byte>>(ref bytesRef);
-
-                        bytesRef = ref stack.PopBytesByRef();
-                        if (IsNullRef(ref bytesRef)) goto StackUnderflow;
-                        Vector256<byte> bVec = ReadUnaligned<Vector256<byte>>(ref bytesRef);
-
-                        WriteUnaligned(ref stack.PushBytesRef(), Vector256.Xor(aVec, bVec));
-                        break;
-                    }
-                case Instruction.NOT:
-                    {
-                        gasAvailable -= GasCostOf.VeryLow;
-
-                        ref byte bytesRef = ref stack.PopBytesByRef();
-                        if (IsNullRef(ref bytesRef)) goto StackUnderflow;
-
-                        Vector256<byte> negVec = Vector256.OnesComplement(ReadUnaligned<Vector256<byte>>(ref bytesRef));
-
-                        WriteUnaligned(ref stack.PushBytesRef(), negVec);
-                        break;
-                    }
-                case Instruction.BYTE:
-                    {
-                        gasAvailable -= GasCostOf.VeryLow;
-
-                        if (!stack.PopUInt256(out a)) goto StackUnderflow;
-                        bytes = stack.PopWord256();
-
-                        if (a >= BigInt32)
-                        {
-                            stack.PushZero();
-                            break;
-                        }
-
-                        int adjustedPosition = bytes.Length - 32 + (int)a;
-                        if (adjustedPosition < 0)
-                        {
-                            stack.PushZero();
-                        }
-                        else
-                        {
-                            stack.PushByte(bytes[adjustedPosition]);
-                        }
-
-                        break;
-                    }
-                case Instruction.KECCAK256:
-                    {
-                        if (!stack.PopUInt256(out a)) goto StackUnderflow;
-                        if (!stack.PopUInt256(out b)) goto StackUnderflow;
-                        gasAvailable -= GasCostOf.Sha3 + GasCostOf.Sha3Word * EvmPooledMemory.Div32Ceiling(in b, out bool outOfGas);
-                        if (outOfGas) goto OutOfGas;
-
-                        if (!UpdateMemoryCost(vmState, ref gasAvailable, in a, b)) goto OutOfGas;
-
-                        bytes = vmState.Memory.LoadSpan(in a, b);
-
-                        // Compute the KECCAK256 directly to the stack slot
-                        KeccakCache.ComputeTo(bytes, out As<byte, ValueHash256>(ref stack.PushBytesRef()));
-                        break;
-                    }
-                case Instruction.ADDRESS:
-                    {
-                        gasAvailable -= GasCostOf.Base;
-
-                        stack.PushBytes(env.ExecutingAccount.Bytes);
-                        break;
-                    }
-                case Instruction.BALANCE:
-                    {
-                        gasAvailable -= spec.GetBalanceCost();
-
-                        Address address = stack.PopAddress();
-                        if (address is null) goto StackUnderflow;
-
-                        if (!ChargeAccountAccessGas(ref gasAvailable, vmState, address, false, spec)) goto OutOfGas;
-
-                        result = _state.GetBalance(address);
-                        stack.PushUInt256(in result);
-                        break;
-                    }
-                case Instruction.CALLER:
-                    {
-                        gasAvailable -= GasCostOf.Base;
-
-                        stack.PushBytes(env.Caller.Bytes);
-                        break;
-                    }
-                case Instruction.CALLVALUE:
-                    {
-                        gasAvailable -= GasCostOf.Base;
-
-                        result = env.Value;
-                        stack.PushUInt256(in result);
-                        break;
-                    }
-                case Instruction.ORIGIN:
-                    {
-                        gasAvailable -= GasCostOf.Base;
-
-                        stack.PushBytes(txCtx.Origin.Bytes);
-                        break;
-                    }
-                case Instruction.CALLDATALOAD:
-                    {
-                        gasAvailable -= GasCostOf.VeryLow;
-
-                        if (!stack.PopUInt256(out result)) goto StackUnderflow;
-                        stack.PushBytes(env.InputData.SliceWithZeroPadding(result, 32));
-                        break;
-                    }
-                case Instruction.CALLDATASIZE:
-                    {
-                        gasAvailable -= GasCostOf.Base;
-
-                        result = (UInt256)env.InputData.Length;
-                        stack.PushUInt256(in result);
-                        break;
-                    }
-                case Instruction.CALLDATACOPY:
-                    {
-                        if (!stack.PopUInt256(out a)) goto StackUnderflow;
-                        if (!stack.PopUInt256(out b)) goto StackUnderflow;
-                        if (!stack.PopUInt256(out result)) goto StackUnderflow;
-                        gasAvailable -= GasCostOf.VeryLow + GasCostOf.Memory * EvmPooledMemory.Div32Ceiling(in result, out bool outOfGas);
-                        if (outOfGas) goto OutOfGas;
-
-                        if (!result.IsZero)
-                        {
-                            if (!UpdateMemoryCost(vmState, ref gasAvailable, in a, in result)) goto OutOfGas;
-
-                            slice = env.InputData.SliceWithZeroPadding(b, (int)result);
-                            vmState.Memory.Save(in a, in slice);
-                            if (typeof(TTracingInstructions) == typeof(IsTracing))
-                            {
-                                _txTracer.ReportMemoryChange(a, slice);
-                            }
-                        }
-
-                        break;
-                    }
-                case Instruction.CODESIZE:
-                    {
-                        gasAvailable -= GasCostOf.Base;
-
-                        result = (UInt256)code.Length;
-                        stack.PushUInt256(in result);
-                        break;
-                    }
-                case Instruction.CODECOPY:
-                    {
-                        if (!stack.PopUInt256(out a)) goto StackUnderflow;
-                        if (!stack.PopUInt256(out b)) goto StackUnderflow;
-                        if (!stack.PopUInt256(out result)) goto StackUnderflow;
-                        gasAvailable -= GasCostOf.VeryLow + GasCostOf.Memory * EvmPooledMemory.Div32Ceiling(in result, out bool outOfGas);
-                        if (outOfGas) goto OutOfGas;
-
-                        if (!result.IsZero)
-                        {
-                            if (!UpdateMemoryCost(vmState, ref gasAvailable, in a, result)) goto OutOfGas;
-
-                            slice = code.SliceWithZeroPadding(in b, (int)result);
-                            vmState.Memory.Save(in a, in slice);
-                            if (typeof(TTracingInstructions) == typeof(IsTracing)) _txTracer.ReportMemoryChange(a, in slice);
-                        }
-
-                        break;
-                    }
-                case Instruction.GASPRICE:
-                    {
-                        gasAvailable -= GasCostOf.Base;
-
-                        result = txCtx.GasPrice;
-                        stack.PushUInt256(in result);
-                        break;
-                    }
-                case Instruction.EXTCODESIZE:
-                    {
-                        gasAvailable -= spec.GetExtCodeCost();
-
-                        Address address = stack.PopAddress();
-                        if (address is null) goto StackUnderflow;
-
-                        if (!ChargeAccountAccessGas(ref gasAvailable, vmState, address, false, spec)) goto OutOfGas;
-
-                        if (typeof(TTracingInstructions) != typeof(IsTracing) && programCounter < code.Length)
-                        {
-                            bool optimizeAccess = false;
-                            Instruction nextInstruction = (Instruction)code[programCounter];
-                            // Thrown away result
-                            if (nextInstruction == Instruction.POP)
-                            {
-                                programCounter++;
-                                // Add gas cost for POP
-                                gasAvailable -= GasCostOf.Base;
-                                break;
-                            }
-                            // code.length is zero
-                            if (nextInstruction == Instruction.ISZERO)
-                            {
-                                optimizeAccess = true;
-                            }
-                            // code.length > 0 || code.length == 0
-                            else if ((nextInstruction == Instruction.GT || nextInstruction == Instruction.EQ) &&
-                                    stack.PeekUInt256IsZero())
-                            {
-                                optimizeAccess = true;
-                                stack.PopLimbo();
-                            }
-
-                            if (optimizeAccess)
-                            {
-                                // EXTCODESIZE ISZERO/GT/EQ peephole optimization.
-                                // In solidity 0.8.1+: `return account.code.length > 0;`
-                                // is is a common pattern to check if address is a contract
-                                // however we can just check the address's loaded CodeHash
-                                // to reduce storage access from trying to load the code
-
-                                programCounter++;
-                                // Add gas cost for ISZERO, GT, or EQ
-                                gasAvailable -= GasCostOf.VeryLow;
-
-                                // IsContract
-                                bool isCodeLengthNotZero = _state.IsContract(address);
-                                if (nextInstruction == Instruction.GT)
-                                {
-                                    // Invert, to IsNotContract
-                                    isCodeLengthNotZero = !isCodeLengthNotZero;
-                                }
-
-                                if (!isCodeLengthNotZero)
-                                {
-                                    stack.PushOne();
-                                }
-                                else
-                                {
-                                    stack.PushZero();
-                                }
-                                break;
-                            }
-                        }
-
-                        InstructionExtCodeSize(address, ref stack, txCtx.CodeInfoRepository, spec);
-                        break;
-                    }
-                case Instruction.EXTCODECOPY:
-                    {
-                        Address address = stack.PopAddress();
-                        if (address is null) goto StackUnderflow;
-                        if (!stack.PopUInt256(out a)) goto StackUnderflow;
-                        if (!stack.PopUInt256(out b)) goto StackUnderflow;
-                        if (!stack.PopUInt256(out result)) goto StackUnderflow;
-
-                        gasAvailable -= spec.GetExtCodeCost() + GasCostOf.Memory * EvmPooledMemory.Div32Ceiling(in result, out bool outOfGas);
-                        if (outOfGas) goto OutOfGas;
-
-                        if (!ChargeAccountAccessGas(ref gasAvailable, vmState, address, false, spec)) goto OutOfGas;
-
-                        if (!result.IsZero)
-                        {
-                            if (!UpdateMemoryCost(vmState, ref gasAvailable, in a, result)) goto OutOfGas;
-
-                            Address delegation;
-                            ReadOnlyMemory<byte> externalCode = txCtx.CodeInfoRepository.GetCachedCodeInfo(_state, address, false, spec, out delegation).MachineCode;
-                            slice = externalCode.SliceWithZeroPadding(b, (int)result);
-                            vmState.Memory.Save(in a, in slice);
-                            if (typeof(TTracingInstructions) == typeof(IsTracing))
-                            {
-                                _txTracer.ReportMemoryChange(a, in slice);
-                            }
-                        }
-
-                        break;
-                    }
-                case Instruction.RETURNDATASIZE:
-                    {
-                        if (!spec.ReturnDataOpcodesEnabled) goto InvalidInstruction;
-
-                        gasAvailable -= GasCostOf.Base;
-
-                        result = (UInt256)_returnDataBuffer.Length;
-                        stack.PushUInt256(in result);
-                        break;
-                    }
-                case Instruction.RETURNDATACOPY:
-                    {
-                        if (!spec.ReturnDataOpcodesEnabled) goto InvalidInstruction;
-
-                        if (!stack.PopUInt256(out a)) goto StackUnderflow;
-                        if (!stack.PopUInt256(out b)) goto StackUnderflow;
-                        if (!stack.PopUInt256(out result)) goto StackUnderflow;
-                        gasAvailable -= GasCostOf.VeryLow + GasCostOf.Memory * EvmPooledMemory.Div32Ceiling(in result, out bool outOfGas);
-                        if (outOfGas) goto OutOfGas;
-
-                        if (UInt256.AddOverflow(result, b, out c) || c > _returnDataBuffer.Length)
-                        {
-                            goto AccessViolation;
-                        }
-
-                        if (!result.IsZero)
-                        {
-                            if (!UpdateMemoryCost(vmState, ref gasAvailable, in a, result)) goto OutOfGas;
-
-                            slice = _returnDataBuffer.Span.SliceWithZeroPadding(b, (int)result);
-                            vmState.Memory.Save(in a, in slice);
-                            if (typeof(TTracingInstructions) == typeof(IsTracing))
-                            {
-                                _txTracer.ReportMemoryChange(a, in slice);
-                            }
-                        }
-
-                        break;
-                    }
-                case Instruction.BLOCKHASH:
-                    {
-                        Metrics.BlockhashOpcode++;
-
-                        gasAvailable -= GasCostOf.BlockHash;
-
-                        if (!stack.PopUInt256(out a)) goto StackUnderflow;
-                        long number = a.ToLong();
-
-                        Hash256? blockHash = _blockhashProvider.GetBlockhash(blkCtx.Header, number);
-
-                        stack.PushBytes(blockHash is not null ? blockHash.Bytes : BytesZero32);
-
-                        if (typeof(TLogger) == typeof(IsTracing))
-                        {
-                            if (_txTracer.IsTracingBlockHash && blockHash is not null)
-                            {
-                                _txTracer.ReportBlockHash(blockHash);
-                            }
-                        }
-
-                        break;
-                    }
-                case Instruction.COINBASE:
-                    {
-                        gasAvailable -= GasCostOf.Base;
-
-                        stack.PushBytes(blkCtx.Header.GasBeneficiary.Bytes);
-                        break;
-                    }
-                case Instruction.PREVRANDAO:
-                    {
-                        gasAvailable -= GasCostOf.Base;
-
-                        if (blkCtx.Header.IsPostMerge)
-                        {
-                            stack.PushBytes(blkCtx.Header.Random.Bytes);
-                        }
-                        else
-                        {
-                            result = blkCtx.Header.Difficulty;
-                            stack.PushUInt256(in result);
-                        }
-                        break;
-                    }
-                case Instruction.TIMESTAMP:
-                    {
-                        gasAvailable -= GasCostOf.Base;
-
-                        result = blkCtx.Header.Timestamp;
-                        stack.PushUInt256(in result);
-                        break;
-                    }
-                case Instruction.NUMBER:
-                    {
-                        gasAvailable -= GasCostOf.Base;
-
-                        result = (UInt256)blkCtx.Header.Number;
-                        stack.PushUInt256(in result);
-                        break;
-                    }
-                case Instruction.GASLIMIT:
-                    {
-                        gasAvailable -= GasCostOf.Base;
-
-                        result = (UInt256)blkCtx.Header.GasLimit;
-                        stack.PushUInt256(in result);
-                        break;
-                    }
-                case Instruction.CHAINID:
-                    {
-                        if (!spec.ChainIdOpcodeEnabled) goto InvalidInstruction;
-
-                        gasAvailable -= GasCostOf.Base;
-
-                        stack.PushBytes(_chainId);
-                        break;
-                    }
-                case Instruction.SELFBALANCE:
-                    {
-                        if (!spec.SelfBalanceOpcodeEnabled) goto InvalidInstruction;
-
-                        gasAvailable -= GasCostOf.SelfBalance;
-
-                        result = _state.GetBalance(env.ExecutingAccount);
-                        stack.PushUInt256(in result);
-                        break;
-                    }
-                case Instruction.BASEFEE:
-                    {
-                        if (!spec.BaseFeeEnabled) goto InvalidInstruction;
-
-                        gasAvailable -= GasCostOf.Base;
-
-                        result = blkCtx.Header.BaseFeePerGas;
-                        stack.PushUInt256(in result);
-                        break;
-                    }
-                case Instruction.BLOBHASH:
-                    {
-                        if (!spec.IsEip4844Enabled) goto InvalidInstruction;
-
-                        gasAvailable -= GasCostOf.BlobHash;
-
-                        if (!stack.PopUInt256(out result)) goto StackUnderflow;
-
-                        if (txCtx.BlobVersionedHashes is not null && result < txCtx.BlobVersionedHashes.Length)
-                        {
-                            stack.PushBytes(txCtx.BlobVersionedHashes[result.u0]);
-                        }
-                        else
-                        {
-                            stack.PushZero();
-                        }
-                        break;
-                    }
-                case Instruction.BLOBBASEFEE:
-                    {
-                        if (!spec.BlobBaseFeeEnabled || !blkCtx.BlobBaseFee.HasValue) goto InvalidInstruction;
-
-                        gasAvailable -= GasCostOf.Base;
-
-                        result = blkCtx.BlobBaseFee.Value;
-                        stack.PushUInt256(in result);
-                        break;
-                    }
-                case Instruction.POP:
-                    {
-                        gasAvailable -= GasCostOf.Base;
-
-                        stack.PopLimbo();
-                        break;
-                    }
-                case Instruction.MLOAD:
-                    {
-                        gasAvailable -= GasCostOf.VeryLow;
-
-                        if (!stack.PopUInt256(out result)) goto StackUnderflow;
-                        if (!UpdateMemoryCost(vmState, ref gasAvailable, in result, in BigInt32)) goto OutOfGas;
-                        bytes = vmState.Memory.LoadSpan(in result);
-                        if (typeof(TTracingInstructions) == typeof(IsTracing)) _txTracer.ReportMemoryChange(result, bytes);
-
-                        stack.PushBytes(bytes);
-                        break;
-                    }
-                case Instruction.MSTORE:
-                    {
-                        gasAvailable -= GasCostOf.VeryLow;
-
-                        if (!stack.PopUInt256(out result)) goto StackUnderflow;
-
-                        bytes = stack.PopWord256();
-                        if (!UpdateMemoryCost(vmState, ref gasAvailable, in result, in BigInt32)) goto OutOfGas;
-                        vmState.Memory.SaveWord(in result, bytes);
-                        if (typeof(TTracingInstructions) == typeof(IsTracing)) _txTracer.ReportMemoryChange(result, bytes);
-
-                        break;
-                    }
-                case Instruction.MSTORE8:
-                    {
-                        gasAvailable -= GasCostOf.VeryLow;
-
-                        if (!stack.PopUInt256(out result)) goto StackUnderflow;
-                        byte data = stack.PopByte();
-                        if (!UpdateMemoryCost(vmState, ref gasAvailable, in result, UInt256.One)) goto OutOfGas;
-                        vmState.Memory.SaveByte(in result, data);
-                        if (typeof(TTracingInstructions) == typeof(IsTracing)) _txTracer.ReportMemoryChange(result, data);
-
-                        break;
-                    }
-                case Instruction.SLOAD:
-                    {
-                        exceptionType = InstructionSLoad<TTracingInstructions, TTracingStorage>(vmState, ref stack, ref gasAvailable, spec);
-                        if (exceptionType != EvmExceptionType.None) goto ReturnFailure;
-
-                        break;
-                    }
-                case Instruction.SSTORE:
-                    {
-                        exceptionType = InstructionSStore<TTracingInstructions, TTracingRefunds, TTracingStorage>(vmState, ref stack, ref gasAvailable, spec);
-                        if (exceptionType != EvmExceptionType.None) goto ReturnFailure;
-
-                        break;
-                    }
-                case Instruction.JUMP:
-                    {
-                        gasAvailable -= GasCostOf.Mid;
-
-                        if (!stack.PopUInt256(out result)) goto StackUnderflow;
-                        if (!Jump(result, ref programCounter, in env)) goto InvalidJumpDestination;
-                        break;
-                    }
-                case Instruction.JUMPI:
-                    {
-                        gasAvailable -= GasCostOf.High;
-
-                        if (!stack.PopUInt256(out result)) goto StackUnderflow;
-                        bytes = stack.PopWord256();
-                        if (!bytes.SequenceEqual(BytesZero32))
-                        {
-                            if (!Jump(result, ref programCounter, in env)) goto InvalidJumpDestination;
-                        }
-
-                        break;
-                    }
-                case Instruction.PC:
-                    {
-                        gasAvailable -= GasCostOf.Base;
-
-                        stack.PushUInt32(programCounter - 1);
-                        break;
-                    }
-                case Instruction.MSIZE:
-                    {
-                        gasAvailable -= GasCostOf.Base;
-
-                        result = vmState.Memory.Size;
-                        stack.PushUInt256(in result);
-                        break;
-                    }
-                case Instruction.GAS:
-                    {
-                        gasAvailable -= GasCostOf.Base;
-                        // Ensure gas is positive before pushing to stack
-                        if (gasAvailable < 0) goto OutOfGas;
-
-                        result = (UInt256)gasAvailable;
-                        stack.PushUInt256(in result);
-                        break;
-                    }
-                case Instruction.JUMPDEST:
-                    {
-                        gasAvailable -= GasCostOf.JumpDest;
-
-                        break;
-                    }
-                case Instruction.PUSH0:
-                    {
-                        if (!spec.IncludePush0Instruction) goto InvalidInstruction;
-                        gasAvailable -= GasCostOf.Base;
-
-                        stack.PushZero();
-                        break;
-                    }
-                case Instruction.PUSH1:
-                    {
-                        gasAvailable -= GasCostOf.VeryLow;
-
-                        int programCounterInt = programCounter;
-                        if (programCounterInt >= code.Length)
-                        {
-                            stack.PushZero();
-                        }
-                        else
-                        {
-                            stack.PushByte(code[programCounterInt]);
-                        }
-
-                        programCounter++;
-                        break;
-                    }
-                case Instruction.PUSH2:
-                case Instruction.PUSH3:
-                case Instruction.PUSH4:
-                case Instruction.PUSH5:
-                case Instruction.PUSH6:
-                case Instruction.PUSH7:
-                case Instruction.PUSH8:
-                case Instruction.PUSH9:
-                case Instruction.PUSH10:
-                case Instruction.PUSH11:
-                case Instruction.PUSH12:
-                case Instruction.PUSH13:
-                case Instruction.PUSH14:
-                case Instruction.PUSH15:
-                case Instruction.PUSH16:
-                case Instruction.PUSH17:
-                case Instruction.PUSH18:
-                case Instruction.PUSH19:
-                case Instruction.PUSH20:
-                case Instruction.PUSH21:
-                case Instruction.PUSH22:
-                case Instruction.PUSH23:
-                case Instruction.PUSH24:
-                case Instruction.PUSH25:
-                case Instruction.PUSH26:
-                case Instruction.PUSH27:
-                case Instruction.PUSH28:
-                case Instruction.PUSH29:
-                case Instruction.PUSH30:
-                case Instruction.PUSH31:
-                case Instruction.PUSH32:
-                    {
-                        gasAvailable -= GasCostOf.VeryLow;
-
-                        int length = instruction - Instruction.PUSH1 + 1;
-                        int usedFromCode = Math.Min(code.Length - programCounter, length);
-                        stack.PushLeftPaddedBytes(code.Slice(programCounter, usedFromCode), length);
-
-                        programCounter += length;
-                        break;
-                    }
-                case Instruction.DUP1:
-                case Instruction.DUP2:
-                case Instruction.DUP3:
-                case Instruction.DUP4:
-                case Instruction.DUP5:
-                case Instruction.DUP6:
-                case Instruction.DUP7:
-                case Instruction.DUP8:
-                case Instruction.DUP9:
-                case Instruction.DUP10:
-                case Instruction.DUP11:
-                case Instruction.DUP12:
-                case Instruction.DUP13:
-                case Instruction.DUP14:
-                case Instruction.DUP15:
-                case Instruction.DUP16:
-                    {
-                        gasAvailable -= GasCostOf.VeryLow;
-
-                        if (!stack.Dup(instruction - Instruction.DUP1 + 1)) goto StackUnderflow;
-                        break;
-                    }
-                case Instruction.SWAP1:
-                case Instruction.SWAP2:
-                case Instruction.SWAP3:
-                case Instruction.SWAP4:
-                case Instruction.SWAP5:
-                case Instruction.SWAP6:
-                case Instruction.SWAP7:
-                case Instruction.SWAP8:
-                case Instruction.SWAP9:
-                case Instruction.SWAP10:
-                case Instruction.SWAP11:
-                case Instruction.SWAP12:
-                case Instruction.SWAP13:
-                case Instruction.SWAP14:
-                case Instruction.SWAP15:
-                case Instruction.SWAP16:
-                    {
-                        gasAvailable -= GasCostOf.VeryLow;
-
-                        if (!stack.Swap(instruction - Instruction.SWAP1 + 2)) goto StackUnderflow;
-                        break;
-                    }
-                case Instruction.LOG0:
-                case Instruction.LOG1:
-                case Instruction.LOG2:
-                case Instruction.LOG3:
-                case Instruction.LOG4:
-                    {
-                        if (vmState.IsStatic) goto StaticCallViolation;
-
-                        exceptionType = InstructionLog(vmState, ref stack, ref gasAvailable, instruction);
-                        if (exceptionType != EvmExceptionType.None) goto ReturnFailure;
-                        break;
-                    }
-                case Instruction.CREATE:
-                case Instruction.CREATE2:
-                    {
-                        Metrics.IncrementCreates();
-                        if (!spec.Create2OpcodeEnabled && instruction == Instruction.CREATE2) goto InvalidInstruction;
-
-                        if (vmState.IsStatic) goto StaticCallViolation;
-
-                        (exceptionType, returnData) = InstructionCreate(vmState, ref stack, ref gasAvailable, spec, instruction);
-                        if (exceptionType != EvmExceptionType.None) goto ReturnFailure;
-
-                        if (returnData is null) break;
-
-                        goto DataReturnNoTrace;
-                    }
-                case Instruction.RETURN:
-                    {
-                        exceptionType = InstructionReturn(vmState, ref stack, ref gasAvailable, out returnData);
-                        if (exceptionType != EvmExceptionType.None) goto ReturnFailure;
-
-                        goto DataReturn;
-                    }
-                case Instruction.CALL:
-                case Instruction.CALLCODE:
-                case Instruction.DELEGATECALL:
-                case Instruction.STATICCALL:
-                    {
-                        exceptionType = InstructionCall<TTracingInstructions, TTracingRefunds>(vmState, ref stack, ref gasAvailable, spec, instruction, out returnData);
-                        if (exceptionType != EvmExceptionType.None) goto ReturnFailure;
-
-                        if (returnData is null)
-                        {
-                            break;
-                        }
-                        if (ReferenceEquals(returnData, CallResult.BoxedEmpty))
-                        {
-                            // Non contract call continue rather than constructing a new frame
-                            continue;
-                        }
-
-                        goto DataReturn;
-                    }
-                case Instruction.REVERT:
-                    {
-                        if (!spec.RevertOpcodeEnabled) goto InvalidInstruction;
-
-                        exceptionType = InstructionRevert(vmState, ref stack, ref gasAvailable, out returnData);
-                        if (exceptionType != EvmExceptionType.None) goto ReturnFailure;
-
-                        isRevert = true;
-                        goto DataReturn;
-                    }
-                case Instruction.INVALID:
-                    {
-                        gasAvailable -= GasCostOf.High;
-
-                        goto InvalidInstruction;
-                    }
-                case Instruction.SELFDESTRUCT:
-                    {
-                        if (vmState.IsStatic) goto StaticCallViolation;
-
-                        if (spec.UseShanghaiDDosProtection)
-                        {
-                            gasAvailable -= GasCostOf.SelfDestructEip150;
-                        }
-
-                        exceptionType = InstructionSelfDestruct(vmState, ref stack, ref gasAvailable, spec);
-                        if (exceptionType != EvmExceptionType.None) goto ReturnFailure;
-
-                        goto EmptyReturn;
-                    }
-                case Instruction.SHL:
-                    {
-                        if (!spec.ShiftOpcodesEnabled) goto InvalidInstruction;
-
-                        gasAvailable -= GasCostOf.VeryLow;
-
-                        if (!stack.PopUInt256(out a)) goto StackUnderflow;
-                        if (a >= 256UL)
-                        {
-                            stack.PopLimbo();
-                            stack.PushZero();
-                        }
-                        else
-                        {
-                            if (!stack.PopUInt256(out b)) goto StackUnderflow;
-                            result = b << (int)a.u0;
-                            stack.PushUInt256(in result);
-                        }
-
-                        break;
-                    }
-                case Instruction.SHR:
-                    {
-                        if (!spec.ShiftOpcodesEnabled) goto InvalidInstruction;
-
-                        gasAvailable -= GasCostOf.VeryLow;
-
-                        if (!stack.PopUInt256(out a)) goto StackUnderflow;
-                        if (a >= 256)
-                        {
-                            stack.PopLimbo();
-                            stack.PushZero();
-                        }
-                        else
-                        {
-                            if (!stack.PopUInt256(out b)) goto StackUnderflow;
-                            result = b >> (int)a.u0;
-                            stack.PushUInt256(in result);
-                        }
-
-                        break;
-                    }
-                case Instruction.SAR:
-                    {
-                        if (!spec.ShiftOpcodesEnabled) goto InvalidInstruction;
-
-                        gasAvailable -= GasCostOf.VeryLow;
-
-                        if (!stack.PopUInt256(out a)) goto StackUnderflow;
-                        if (!stack.PopUInt256(out b)) goto StackUnderflow;
-                        if (a >= BigInt256)
-                        {
-                            if (As<UInt256, Int256>(ref b).Sign >= 0)
-                            {
-                                stack.PushZero();
-                            }
-                            else
-                            {
-                                stack.PushSignedInt256(in Int256.MinusOne);
-                            }
-                        }
-                        else
-                        {
-                            As<UInt256, Int256>(ref b).RightShift((int)a, out As<UInt256, Int256>(ref result));
-                            stack.PushUInt256(in result);
-                        }
-
-                        break;
-                    }
-                case Instruction.EXTCODEHASH:
-                    {
-                        if (!spec.ExtCodeHashOpcodeEnabled) goto InvalidInstruction;
-
-                        gasAvailable -= spec.GetExtCodeHashCost();
-
-                        Address address = stack.PopAddress();
-                        if (address is null) goto StackUnderflow;
-                        if (!ChargeAccountAccessGas(ref gasAvailable, vmState, address, false, spec)) goto OutOfGas;
-                        if (_state.AccountExists(address)
-                            && !_state.IsDeadAccount(address))
-                        {
-                            stack.PushBytes(env.TxExecutionContext.CodeInfoRepository.GetExecutableCodeHash(_state, address).BytesAsSpan);
-                        }
-                        else
-                        {
-                            stack.PushZero();
-                        }
-
-                        break;
-                    }
-                case Instruction.TLOAD:
-                    {
-                        if (!spec.TransientStorageEnabled) goto InvalidInstruction;
-
-                        Metrics.TloadOpcode++;
-                        gasAvailable -= GasCostOf.TLoad;
-
-                        if (!stack.PopUInt256(out result)) goto StackUnderflow;
-                        storageCell = new(env.ExecutingAccount, result);
-
-                        ref readonly StorageValue value = ref _state.GetTransientState(in storageCell);
-                        stack.PushBytes(value);
-
-                        if (typeof(TTracingStorage) == typeof(IsTracing))
-                        {
-                            if (gasAvailable < 0) goto OutOfGas;
-                            _txTracer.LoadOperationTransientStorage(storageCell.Address, result, value);
-                        }
-
-                        break;
-                    }
-                case Instruction.TSTORE:
-                    {
-                        if (!spec.TransientStorageEnabled) goto InvalidInstruction;
-                        {
-                            Metrics.TstoreOpcode++;
-
-                            if (vmState.IsStatic) goto StaticCallViolation;
-
-                            gasAvailable -= GasCostOf.TStore;
-
-                            if (!stack.PopUInt256(out result)) goto StackUnderflow;
-                            storageCell = new(env.ExecutingAccount, result);
-                            bytes = stack.PopWord256();
-
-                            var newValue = new StorageValue(bytes);
-                            _state.SetTransientState(in storageCell, newValue);
-
-                            if (typeof(TTracingStorage) == typeof(IsTracing))
-                            {
-                                if (gasAvailable < 0) goto OutOfGas;
-                                StorageValue currentValue = _state.GetTransientState(in storageCell);
-                                _txTracer.SetOperationTransientStorage(storageCell.Address, result, newValue, currentValue);
-                            }
-
-                            break;
-                        }
-                    }
-                case Instruction.MCOPY:
-                    {
-                        if (!spec.MCopyIncluded) goto InvalidInstruction;
-                        {
-                            Metrics.MCopyOpcode++;
-
-                            if (!stack.PopUInt256(out a)) goto StackUnderflow;
-                            if (!stack.PopUInt256(out b)) goto StackUnderflow;
-                            if (!stack.PopUInt256(out c)) goto StackUnderflow;
-
-                            gasAvailable -= GasCostOf.VeryLow + GasCostOf.VeryLow * EvmPooledMemory.Div32Ceiling(c, out bool outOfGas);
-                            if (outOfGas) goto OutOfGas;
-                            if (!UpdateMemoryCost(vmState, ref gasAvailable, UInt256.Max(b, a), c)) goto OutOfGas;
-
-                            bytes = vmState.Memory.LoadSpan(in b, c);
-                            if (typeof(TTracingInstructions) == typeof(IsTracing)) _txTracer.ReportMemoryChange(b, bytes);
-
-                            vmState.Memory.Save(in a, bytes);
-                            if (typeof(TTracingInstructions) == typeof(IsTracing)) _txTracer.ReportMemoryChange(a, bytes);
-
-                            break;
-                        }
-                    }
-                default:
-                    {
-                        goto InvalidInstruction;
-                    }
-            }
-
-            if (gasAvailable < 0)
-            {
-                goto OutOfGas;
-            }
-
-            if (typeof(TTracingInstructions) == typeof(IsTracing))
-=======
             // Report the remaining gas if tracing instructions are enabled.
             if (TTracingInstructions.IsActive)
->>>>>>> 635f66c9
             {
                 _txTracer.ReportOperationRemainingGas(vmState.GasAvailable);
             }
@@ -2591,34 +1244,7 @@
                 EndInstructionTrace(gasAvailable);
             UpdateCurrentState(programCounter, gasAvailable, stack.Head);
         }
-<<<<<<< HEAD
-
-        return EvmExceptionType.None;
-    }
-
-    [SkipLocalsInit]
-    private EvmExceptionType InstructionSLoad<TTracingInstructions, TTracingStorage>(EvmState vmState, ref EvmStack<TTracingInstructions> stack, ref long gasAvailable, IReleaseSpec spec)
-        where TTracingInstructions : struct, IIsTracing
-        where TTracingStorage : struct, IIsTracing
-    {
-        Metrics.IncrementSLoadOpcode();
-        gasAvailable -= spec.GetSLoadCost();
-
-        if (!stack.PopUInt256(out UInt256 result)) return EvmExceptionType.StackUnderflow;
-        StorageCell storageCell = new(vmState.Env.ExecutingAccount, result);
-        if (!ChargeStorageAccessGas(
-            ref gasAvailable,
-            vmState,
-            in storageCell,
-            StorageAccessType.SLOAD,
-            spec)) return EvmExceptionType.OutOfGas;
-
-        ref readonly StorageValue value = ref _state.Get(in storageCell);
-        stack.PushBytes(value);
-        if (typeof(TTracingStorage) == typeof(IsTracing))
-=======
         else
->>>>>>> 635f66c9
         {
             // For any other exception, jump to the failure handling routine.
             goto ReturnFailure;
@@ -2644,110 +1270,16 @@
         {
             return new CallResult(state);
         }
-<<<<<<< HEAD
-
-        if (!stack.PopUInt256(out UInt256 result)) return EvmExceptionType.StackUnderflow;
-
-        // Direct pop by ref and capturing as the new value
-        ref var v = ref stack.PopBytesByRef();
-        if (IsNullRef(ref v)) return EvmExceptionType.StackUnderflow;
-
-        StorageValue newValue = new StorageValue(in As<byte, Vector256<byte>>(ref v));
-        bool newIsZero = newValue.IsZero;
-
-        StorageCell storageCell = new(vmState.Env.ExecutingAccount, result);
-
-        if (!ChargeStorageAccessGas(
-                ref gasAvailable,
-                vmState,
-                in storageCell,
-                StorageAccessType.SSTORE,
-                spec)) return EvmExceptionType.OutOfGas;
-
-        ref readonly StorageValue currentValue = ref _state.Get(in storageCell);
-        // Console.WriteLine($"current: {currentValue.ToHexString()} newValue {newValue.ToHexString()}");
-        bool currentIsZero = currentValue.IsZero;
-
-        bool newSameAsCurrent = (newIsZero && currentIsZero) || currentValue.Equals(newValue);
-        long sClearRefunds = RefundOf.SClear(spec.IsEip3529Enabled);
-
-        if (!spec.UseNetGasMetering) // note that for this case we already deducted 5000
-=======
         else if (ReturnData is EofCodeInfo eofCodeInfo)
->>>>>>> 635f66c9
         {
             return new CallResult(eofCodeInfo, ReturnDataBuffer, null, codeInfo.Version);
         }
-<<<<<<< HEAD
-        else // net metered
-        {
-            if (newSameAsCurrent)
-            {
-                if (!UpdateGas(spec.GetNetMeteredSStoreCost(), ref gasAvailable)) return EvmExceptionType.OutOfGas;
-            }
-            else // net metered, C != N
-            {
-                ref readonly StorageValue originalValue = ref _state.GetOriginal(in storageCell);
-                bool originalIsZero = originalValue.IsZero;
-
-                bool currentSameAsOriginal = originalValue.Equals(currentValue);
-                if (currentSameAsOriginal)
-                {
-                    if (currentIsZero)
-                    {
-                        if (!UpdateGas(GasCostOf.SSet, ref gasAvailable)) return EvmExceptionType.OutOfGas;
-                    }
-                    else // net metered, current == original != new, !currentIsZero
-                    {
-                        if (!UpdateGas(spec.GetSStoreResetCost(), ref gasAvailable)) return EvmExceptionType.OutOfGas;
-
-                        if (newIsZero)
-                        {
-                            vmState.Refund += sClearRefunds;
-                            if (typeof(TTracingRefunds) == typeof(IsTracing)) _txTracer.ReportRefund(sClearRefunds);
-                        }
-                    }
-                }
-                else // net metered, new != current != original
-                {
-                    long netMeteredStoreCost = spec.GetNetMeteredSStoreCost();
-                    if (!UpdateGas(netMeteredStoreCost, ref gasAvailable)) return EvmExceptionType.OutOfGas;
-
-                    if (!originalIsZero) // net metered, new != current != original != 0
-                    {
-                        if (currentIsZero)
-                        {
-                            vmState.Refund -= sClearRefunds;
-                            if (typeof(TTracingRefunds) == typeof(IsTracing)) _txTracer.ReportRefund(-sClearRefunds);
-                        }
-
-                        if (newIsZero)
-                        {
-                            vmState.Refund += sClearRefunds;
-                            if (typeof(TTracingRefunds) == typeof(IsTracing)) _txTracer.ReportRefund(sClearRefunds);
-                        }
-                    }
-
-                    bool newSameAsOriginal = originalValue.Equals(newValue);
-                    if (newSameAsOriginal)
-                    {
-                        long refundFromReversal;
-                        if (originalIsZero)
-                        {
-                            refundFromReversal = spec.GetSetReversalRefund();
-                        }
-                        else
-                        {
-                            refundFromReversal = spec.GetClearReversalRefund();
-                        }
-=======
         // Fall back to returning a CallResult with a byte array as the return data.
         return new CallResult(null, (byte[])ReturnData, null, codeInfo.Version);
 
     Revert:
         // Return a CallResult indicating a revert.
         return new CallResult(null, (byte[])ReturnData, null, codeInfo.Version, shouldRevert: true);
->>>>>>> 635f66c9
 
     OutOfGas:
         gasAvailable = 0;
@@ -2761,26 +1293,10 @@
         // Lightest weight conversion as mostly just helpful when debugging to see what the opcodes are.
         static ReadOnlySpan<Instruction> GetInstructions(ICodeInfo codeInfo)
         {
-<<<<<<< HEAD
-            _state.Set(in storageCell, newValue);
-
-            if (typeof(TTracingInstructions) == typeof(IsTracing))
-            {
-                byte[] storageBytes = new byte[32]; // do not stackalloc here
-                storageCell.Index.ToBigEndian(storageBytes);
-                _txTracer.ReportStorageChange(storageBytes, newValue);
-            }
-
-            if (typeof(TTracingStorage) == typeof(IsTracing))
-            {
-                _txTracer.SetOperationStorage(storageCell.Address, result, newValue, currentValue);
-            }
-=======
             ReadOnlySpan<byte> codeBytes = codeInfo.CodeSection.Span;
             return MemoryMarshal.CreateReadOnlySpan(
                 ref Unsafe.As<byte, Instruction>(ref MemoryMarshal.GetReference(codeBytes)),
                 codeBytes.Length);
->>>>>>> 635f66c9
         }
 
         [DoesNotReturn]
