// SPDX-FileCopyrightText: 2022 Demerzel Solutions Limited
// SPDX-License-Identifier: LGPL-3.0-only

using System;
using System.Collections.Generic;
using System.Diagnostics.CodeAnalysis;
using System.Runtime.CompilerServices;
using System.Runtime.InteropServices;
using System.Threading;
using Nethermind.Core;
using Nethermind.Core.Crypto;
using Nethermind.Core.Specs;
using Nethermind.Evm.CodeAnalysis;
using Nethermind.Evm.EvmObjectFormat;
using Nethermind.Evm.EvmObjectFormat.Handlers;
using Nethermind.Evm.Precompiles;
using Nethermind.Evm.Tracing;
using Nethermind.Logging;
using Nethermind.State;

using static Nethermind.Evm.EvmObjectFormat.EofValidator;

#if DEBUG
using Nethermind.Evm.Tracing.Debugger;
#endif

[assembly: InternalsVisibleTo("Nethermind.Evm.Test")]
namespace Nethermind.Evm;

using unsafe OpCode = delegate*<VirtualMachine, ref EvmStack, ref long, ref int, EvmExceptionType>;
using Int256;

public sealed unsafe partial class VirtualMachine(
    IBlockhashProvider? blockHashProvider,
    ISpecProvider? specProvider,
    ILogManager? logManager) : IVirtualMachine
{
    public const int MaxCallDepth = Eof1.RETURN_STACK_MAX_HEIGHT;
    private readonly static UInt256 P255Int = (UInt256)System.Numerics.BigInteger.Pow(2, 255);
    internal readonly static byte[] EofHash256 = KeccakHash.ComputeHashBytes(MAGIC);
    internal static ref readonly UInt256 P255 => ref P255Int;
    internal static readonly UInt256 BigInt256 = 256;
    internal static readonly UInt256 BigInt32 = 32;

    internal static readonly byte[] BytesZero = [0];

    internal static readonly byte[] BytesZero32 =
    {
        0, 0, 0, 0, 0, 0, 0, 0,
        0, 0, 0, 0, 0, 0, 0, 0,
        0, 0, 0, 0, 0, 0, 0, 0,
        0, 0, 0, 0, 0, 0, 0, 0
    };

    internal static readonly byte[] BytesMax32 =
    {
        255, 255, 255, 255, 255, 255, 255, 255,
        255, 255, 255, 255, 255, 255, 255, 255,
        255, 255, 255, 255, 255, 255, 255, 255,
        255, 255, 255, 255, 255, 255, 255, 255
    };

    internal static readonly PrecompileExecutionFailureException PrecompileExecutionFailureException = new();
    internal static readonly OutOfGasException PrecompileOutOfGasException = new();

    private readonly byte[] _chainId = ((UInt256)specProvider.ChainId).ToBigEndian();

    private readonly IBlockhashProvider _blockHashProvider = blockHashProvider ?? throw new ArgumentNullException(nameof(blockHashProvider));
    private readonly ISpecProvider _specProvider = specProvider ?? throw new ArgumentNullException(nameof(specProvider));
    private readonly ILogger _logger = logManager?.GetClassLogger() ?? throw new ArgumentNullException(nameof(logManager));
    private readonly Stack<EvmState> _stateStack = new();

    private IWorldState _worldState = null!;
    private (Address Address, bool ShouldDelete) _parityTouchBugAccount = (Address.FromNumber(3), false);
    private ITxTracer _txTracer = NullTxTracer.Instance;
    private IReleaseSpec _spec;

    private ICodeInfoRepository _codeInfoRepository;

    private OpCode[] _opcodeMethods;
    private static long _txCount;

    private EvmState _currentState;
    private ReadOnlyMemory<byte>? _previousCallResult;
    private UInt256 _previousCallOutputDestination;

    public ICodeInfoRepository CodeInfoRepository => _codeInfoRepository;
    public IReleaseSpec Spec => _spec;
    public ITxTracer TxTracer => _txTracer;
    public IWorldState WorldState => _worldState;
    public ReadOnlySpan<byte> ChainId => _chainId;
    public ReadOnlyMemory<byte> ReturnDataBuffer { get; set; } = Array.Empty<byte>();
    public object ReturnData { get; set; }
    public IBlockhashProvider BlockHashProvider => _blockHashProvider;

    private EvmState _vmState;
    public EvmState EvmState { get => _vmState; private set => _vmState = value; }
    public int SectionIndex { get; set; }

    /// <summary>
    /// Executes a transaction by iteratively processing call frames until a top-level call returns
    /// or a failure condition is reached. This method handles both precompiled contracts and regular
    /// EVM calls, along with proper state management, tracing, and error handling.
    /// </summary>
    /// <typeparam name="TTracingInstructions">
    /// The type of tracing instructions flag used to conditionally trace execution actions.
    /// </typeparam>
    /// <param name="evmState">The initial EVM state to begin transaction execution.</param>
    /// <param name="worldState">The current world state that may be modified during execution.</param>
    /// <param name="txTracer">An object used to record execution details and trace transaction actions.</param>
    /// <returns>
    /// A <see cref="TransactionSubstate"/> representing the final state of the transaction execution.
    /// </returns>
    /// <exception cref="EvmException">
    /// Thrown when an EVM-specific error occurs during execution.
    /// </exception>
    public TransactionSubstate ExecuteTransaction<TTracingInstructions>(
        EvmState evmState,
        IWorldState worldState,
        ITxTracer txTracer)
        where TTracingInstructions : struct, IFlag
    {
        // Initialize dependencies for transaction tracing and state access.
        _txTracer = txTracer;
        _worldState = worldState;

        // Extract the transaction execution context from the EVM environment.
        ref readonly TxExecutionContext txExecutionContext = ref evmState.Env.TxExecutionContext;

        // Prepare the specification and opcode mapping based on the current block header.
        IReleaseSpec spec = PrepareSpecAndOpcodes<TTracingInstructions>(
            txExecutionContext.BlockExecutionContext.Header);

        // Initialize the code repository and set up the initial execution state.
        _codeInfoRepository = txExecutionContext.CodeInfoRepository;
        _currentState = evmState;
        _previousCallResult = null;
        _previousCallOutputDestination = UInt256.Zero;
        ZeroPaddedSpan previousCallOutput = ZeroPaddedSpan.Empty;

        // Main execution loop: processes call frames until the top-level transaction completes.
        while (true)
        {
            // For non-continuation frames, clear any previously stored return data.
            if (!_currentState.IsContinuation)
            {
                ReturnDataBuffer = Array.Empty<byte>();
            }

            Exception? failure;
            try
            {
                CallResult callResult;

                // If the current state represents a precompiled contract, handle it separately.
                if (_currentState.IsPrecompile)
                {
                    callResult = ExecutePrecompile(_currentState, _txTracer.IsTracingActions, out failure);
                    if (failure is not null)
                    {
<<<<<<< HEAD
                        if (callResult.IsException)
                        {
                            failure = VirtualMachine.PrecompileOutOfGasException;
                            goto Failure;
                        }
                        if (currentState.IsPrecompile && currentState.IsTopLevel)
                        {
                            failure = VirtualMachine.PrecompileExecutionFailureException;
                            // TODO: when direct / calls are treated same we should not need such differentiation
                            goto Failure;
                        }

                        // burn remaining precompile gas supplied to call on failure
                        currentState.GasAvailable = 0;
=======
                        // Jump to the failure handler if a precompile error occurred.
                        goto Failure;
>>>>>>> 635f66c9
                    }
                }
                else
                {
                    // Start transaction tracing for non-continuation frames if tracing is enabled.
                    if (_txTracer.IsTracingActions && !_currentState.IsContinuation)
                    {
                        TraceTransactionActionStart(_currentState);
                    }

                    // Execute the regular EVM call if valid code is present; otherwise, mark as invalid.
                    if (_currentState.Env.CodeInfo is not null)
                    {
                        callResult = ExecuteCall<TTracingInstructions>(
                            _currentState,
                            _previousCallResult,
                            previousCallOutput,
                            _previousCallOutputDestination);
                    }
                    else
                    {
                        callResult = CallResult.InvalidCodeException;
                    }

                    // If the call did not finish with a return, set up the next call frame and continue.
                    if (!callResult.IsReturn)
                    {
                        PrepareNextCallFrame(in callResult, ref previousCallOutput);
                        continue;
                    }

                    // Handle exceptions raised during the call execution.
                    if (callResult.IsException)
                    {
                        TransactionSubstate? substate = HandleException(in callResult, ref previousCallOutput);
                        if (substate is not null)
                        {
                            return substate;
                        }
                        // Continue execution if the exception did not immediately finalize the transaction.
                        continue;
                    }
                }

                // If the current execution state is the top-level call, finalize tracing and return the result.
                if (_currentState.IsTopLevel)
                {
                    if (_txTracer.IsTracingActions)
                    {
                        TraceTransactionActionEnd(_currentState, spec, callResult);
                    }
                    return PrepareTopLevelSubstate(in callResult);
                }

                // For nested call frames, merge the results and restore the previous execution state.
                using (EvmState previousState = _currentState)
                {
                    // Restore the previous state from the stack and mark it as a continuation.
                    _currentState = _stateStack.Pop();
                    _currentState.IsContinuation = true;
                    // Refund the remaining gas from the completed call frame.
                    _currentState.GasAvailable += previousState.GasAvailable;
                    bool previousStateSucceeded = true;

                    if (!callResult.ShouldRevert)
                    {
                        long gasAvailableForCodeDeposit = previousState.GasAvailable;

                        // Process contract creation calls differently from regular calls.
                        if (previousState.ExecutionType.IsAnyCreate())
                        {
                            PrepareCreateData(previousState, ref previousCallOutput);
                            if (previousState.ExecutionType.IsAnyCreateLegacy())
                            {
                                HandleLegacyCreate(
                                    in callResult,
                                    previousState,
                                    gasAvailableForCodeDeposit,
                                    spec,
                                    ref previousStateSucceeded);
                            }
                            else if (previousState.ExecutionType.IsAnyCreateEof())
                            {
                                HandleEofCreate(
                                    in callResult,
                                    previousState,
                                    gasAvailableForCodeDeposit,
                                    spec,
                                    ref previousStateSucceeded);
                            }
                        }
                        else
                        {
                            // Process a standard call return.
                            previousCallOutput = HandleRegularReturn<TTracingInstructions>(in callResult, previousState);
                        }

                        // Commit the changes from the completed call frame if execution was successful.
                        if (previousStateSucceeded)
                        {
                            previousState.CommitToParent(_currentState);
                        }
                    }
                    else
                    {
                        // Revert state changes for the previous call frame when a revert condition is signaled.
                        HandleRevert(previousState, callResult, ref previousCallOutput);
                    }
                }
            }
            // Handle specific EVM or overflow exceptions by routing to the failure handling block.
            catch (Exception ex) when (ex is EvmException or OverflowException)
            {
                failure = ex;
                goto Failure;
            }

            // Continue with the next iteration of the execution loop.
            continue;

        // Failure handling: attempts to process and possibly finalize the transaction after an error.
        Failure:
            TransactionSubstate? failSubstate = HandleFailure<TTracingInstructions>(failure, ref previousCallOutput);
            if (failSubstate is not null)
            {
                return failSubstate;
            }
        }
    }

    private void PrepareCreateData(EvmState previousState, ref ZeroPaddedSpan previousCallOutput)
    {
        _previousCallResult = previousState.Env.ExecutingAccount.Bytes;
        _previousCallOutputDestination = UInt256.Zero;
        ReturnDataBuffer = Array.Empty<byte>();
        previousCallOutput = ZeroPaddedSpan.Empty;
    }

    private ZeroPaddedSpan HandleRegularReturn<TTracingInstructions>(scoped in CallResult callResult, EvmState previousState)
        where TTracingInstructions : struct, IFlag
    {
        ZeroPaddedSpan previousCallOutput;
        ReturnDataBuffer = callResult.Output.Bytes;
        _previousCallResult = previousState.ExecutionType.IsAnyCallEof() ? EofStatusCode.SuccessBytes :
            callResult.PrecompileSuccess.HasValue
            ? (callResult.PrecompileSuccess.Value ? StatusCode.SuccessBytes : StatusCode.FailureBytes)
            : StatusCode.SuccessBytes;
        previousCallOutput = callResult.Output.Bytes.Span.SliceWithZeroPadding(0, Math.Min(callResult.Output.Bytes.Length, (int)previousState.OutputLength));
        _previousCallOutputDestination = (ulong)previousState.OutputDestination;
        if (previousState.IsPrecompile)
        {
            // parity induced if else for vmtrace
            if (TTracingInstructions.IsActive)
            {
                _txTracer.ReportMemoryChange(_previousCallOutputDestination, previousCallOutput);
            }
        }

        if (_txTracer.IsTracingActions)
        {
            _txTracer.ReportActionEnd(previousState.GasAvailable, ReturnDataBuffer);
        }

        return previousCallOutput;
    }

    private void HandleEofCreate(in CallResult callResult, EvmState previousState, long gasAvailableForCodeDeposit, IReleaseSpec spec, ref bool previousStateSucceeded)
    {
        Address callCodeOwner = previousState.Env.ExecutingAccount;
        // ReturnCode was called with a container index and auxdata
        // 1 - load deploy EOF subcontainer at deploy_container_index in the container from which RETURNCODE is executed
        ReadOnlySpan<byte> auxExtraData = callResult.Output.Bytes.Span;
        EofCodeInfo deployCodeInfo = (EofCodeInfo)callResult.Output.Container;

        // 2 - concatenate data section with (aux_data_offset, aux_data_offset + aux_data_size) memory segment and update data size in the header
        Span<byte> bytecodeResult = new byte[deployCodeInfo.MachineCode.Length + auxExtraData.Length];
        // 2 - 1 - 1 - copy old container
        deployCodeInfo.MachineCode.Span.CopyTo(bytecodeResult);
        // 2 - 1 - 2 - copy aux data to dataSection
        auxExtraData.CopyTo(bytecodeResult[deployCodeInfo.MachineCode.Length..]);

        // 2 - 2 - update data section size in the header u16
        int dataSubHeaderSectionStart =
            // magic + version
            VERSION_OFFSET
            // type section : (1 byte of separator + 2 bytes for size)
            + Eof1.MINIMUM_HEADER_SECTION_SIZE
            // code section :  (1 byte of separator + (CodeSections count) * 2 bytes for size)
            + ONE_BYTE_LENGTH
            + TWO_BYTE_LENGTH
            + TWO_BYTE_LENGTH * deployCodeInfo.EofContainer.Header.CodeSections.Count
            // container section
            + (deployCodeInfo.EofContainer.Header.ContainerSections is null
                // bytes if no container section is available
                ? 0
                // 1 byte of separator + (ContainerSections count) * 2 bytes for size
                : ONE_BYTE_LENGTH + TWO_BYTE_LENGTH + TWO_BYTE_LENGTH * deployCodeInfo.EofContainer.Header.ContainerSections.Value.Count)
            // data section separator
            + ONE_BYTE_LENGTH;

        ushort dataSize = (ushort)(deployCodeInfo.DataSection.Length + auxExtraData.Length);
        bytecodeResult[dataSubHeaderSectionStart + 1] = (byte)(dataSize >> 8);
        bytecodeResult[dataSubHeaderSectionStart + 2] = (byte)(dataSize & 0xFF);

        byte[] bytecodeResultArray = bytecodeResult.ToArray();

        // 3 - if updated deploy container size exceeds MAX_CODE_SIZE instruction exceptionally aborts
        bool invalidCode = bytecodeResultArray.Length > spec.MaxCodeSize;
        long codeDepositGasCost = CodeDepositHandler.CalculateCost(spec, bytecodeResultArray?.Length ?? 0);
        if (gasAvailableForCodeDeposit >= codeDepositGasCost && !invalidCode)
        {
            // 4 - set state[new_address].code to the updated deploy container
            // push new_address onto the stack (already done before the ifs)
            _codeInfoRepository.InsertCode(_worldState, bytecodeResultArray, callCodeOwner, spec);
            _currentState.GasAvailable -= codeDepositGasCost;

            if (_txTracer.IsTracingActions)
            {
                _txTracer.ReportActionEnd(previousState.GasAvailable - codeDepositGasCost, callCodeOwner, bytecodeResultArray);
            }
        }
        else if (spec.FailOnOutOfGasCodeDeposit || invalidCode)
        {
            _currentState.GasAvailable -= gasAvailableForCodeDeposit;
            _worldState.Restore(previousState.Snapshot);
            if (!previousState.IsCreateOnPreExistingAccount)
            {
                _worldState.DeleteAccount(callCodeOwner);
            }

            _previousCallResult = BytesZero;
            previousStateSucceeded = false;

            if (_txTracer.IsTracingActions)
            {
                _txTracer.ReportActionError(invalidCode ? EvmExceptionType.InvalidCode : EvmExceptionType.OutOfGas);
            }
        }
        else if (_txTracer.IsTracingActions)
        {
            _txTracer.ReportActionEnd(0L, callCodeOwner, bytecodeResultArray);
        }
    }

    /// <summary>
    /// Handles the code deposit for a legacy contract creation operation.
    /// This method calculates the gas cost for depositing the contract code using legacy rules,
    /// validates the code, and either deposits the code or reverts the world state if the deposit fails.
    /// </summary>
    /// <param name="callResult">
    /// The result of the contract creation call, which includes the output code intended for deposit.
    /// </param>
    /// <param name="previousState">
    /// The EVM state prior to the current call frame. It provides access to the snapshot, the executing account,
    /// and flags indicating if the account pre-existed.
    /// </param>
    /// <param name="gasAvailableForCodeDeposit">
    /// The amount of gas available for covering the cost of code deposit.
    /// </param>
    /// <param name="spec">
    /// The release specification containing the rules and parameters that affect code deposit behavior.
    /// </param>
    /// <param name="previousStateSucceeded">
    /// A reference flag indicating whether the previous call frame executed successfully. This flag is set to false if the deposit fails.
    /// </param>
    private void HandleLegacyCreate(
        in CallResult callResult,
        EvmState previousState,
        long gasAvailableForCodeDeposit,
        IReleaseSpec spec,
        ref bool previousStateSucceeded)
    {
        // Cache whether transaction tracing is enabled to avoid multiple property lookups.
        bool isTracing = _txTracer.IsTracingActions;

        // Get the address of the account that initiated the contract creation.
        Address callCodeOwner = previousState.Env.ExecutingAccount;

        // Calculate the gas cost required to deposit the contract code using legacy cost rules.
        long codeDepositGasCost = CodeDepositHandler.CalculateCost(spec, callResult.Output.Bytes.Length);

        // Validate the code against legacy rules; mark it invalid if it fails these checks.
        bool invalidCode = !CodeDepositHandler.IsValidWithLegacyRules(spec, callResult.Output.Bytes);

        // Check if there is sufficient gas and the code is valid.
        if (gasAvailableForCodeDeposit >= codeDepositGasCost && !invalidCode)
        {
            // Deposit the contract code into the repository.
            ReadOnlyMemory<byte> code = callResult.Output.Bytes;
            _codeInfoRepository.InsertCode(_worldState, code, callCodeOwner, spec);

            // Deduct the gas cost for the code deposit from the current state's available gas.
            _currentState.GasAvailable -= codeDepositGasCost;

            // If tracing is enabled, report the successful code deposit operation.
            if (isTracing)
            {
                _txTracer.ReportActionEnd(previousState.GasAvailable - codeDepositGasCost, callCodeOwner, callResult.Output.Bytes);
            }
        }
        // If the code deposit should fail due to out-of-gas or invalid code conditions...
        else if (spec.FailOnOutOfGasCodeDeposit || invalidCode)
        {
            // Consume all remaining gas allocated for the code deposit.
            _currentState.GasAvailable -= gasAvailableForCodeDeposit;

            // Roll back the world state to its snapshot from before the creation attempt.
            _worldState.Restore(previousState.Snapshot);

            // If the contract creation did not target a pre-existing account, delete the account.
            if (!previousState.IsCreateOnPreExistingAccount)
            {
                _worldState.DeleteAccount(callCodeOwner);
            }

            // Reset the previous call result to indicate that no valid code was deployed.
            _previousCallResult = BytesZero;

            // Mark the previous state execution as failed.
            previousStateSucceeded = false;

            // Report an error via the tracer, indicating whether the failure was due to invalid code or gas exhaustion.
            if (isTracing)
            {
                _txTracer.ReportActionError(invalidCode ? EvmExceptionType.InvalidCode : EvmExceptionType.OutOfGas);
            }
        }
        // In scenarios where the code deposit does not strictly mandate a failure,
        // report the end of the action if tracing is enabled.
        else if (isTracing)
        {
            _txTracer.ReportActionEnd(previousState.GasAvailable - codeDepositGasCost, callCodeOwner, callResult.Output.Bytes);
        }
    }

    private TransactionSubstate PrepareTopLevelSubstate(in CallResult callResult)
    {
        return new TransactionSubstate(
            callResult.Output,
            _currentState.Refund,
            _currentState.AccessTracker.DestroyList,
            (IReadOnlyCollection<LogEntry>)_currentState.AccessTracker.Logs,
            callResult.ShouldRevert,
            isTracerConnected: _txTracer.IsTracing,
            _logger);
    }

    /// <summary>
    /// Reverts the state changes made during the execution of a call frame.
    /// This method restores the world state to a previous snapshot, sets appropriate
    /// failure indicators and output data, and reports the revert action via the tracer.
    /// </summary>
    /// <param name="previousState">
    /// The EVM state prior to the current call, which contains the snapshot for restoration,
    /// output length, output destination, and execution type.
    /// </param>
    /// <param name="callResult">
    /// The result of the call that triggered the revert, containing output data and flags
    /// indicating precompile success.
    /// </param>
    /// <param name="previousCallOutput">
    /// A reference to the output data buffer that will be updated with the reverted call's output,
    /// padded to match the expected length.
    /// </param>
    private void HandleRevert(EvmState previousState, in CallResult callResult, ref ZeroPaddedSpan previousCallOutput)
    {
        // Restore the world state to the snapshot taken before the execution of the call.
        _worldState.Restore(previousState.Snapshot);

        // Cache the output bytes from the call result to avoid multiple property accesses.
        ReadOnlyMemory<byte> outputBytes = callResult.Output.Bytes;

        // Set the return data buffer to the output bytes from the failed call.
        ReturnDataBuffer = outputBytes;

        // Determine the appropriate failure status code.
        // For calls with EOF semantics, differentiate between precompile failure and regular revert.
        // Otherwise, use the standard failure status code.
        _previousCallResult = previousState.ExecutionType.IsAnyCallEof()
            ? (callResult.PrecompileSuccess is not null
                ? EofStatusCode.FailureBytes
                : EofStatusCode.RevertBytes)
            : StatusCode.FailureBytes;

        // Slice the output bytes, zero-padding if necessary, to match the expected output length.
        // This ensures that the returned data conforms to the caller's output length expectations.
        previousCallOutput = outputBytes.Span.SliceWithZeroPadding(0, Math.Min(outputBytes.Length, (int)previousState.OutputLength));

        // Record the output destination address for subsequent operations.
        _previousCallOutputDestination = (ulong)previousState.OutputDestination;

        // If transaction tracing is enabled, report the revert action along with the available gas and output bytes.
        if (_txTracer.IsTracingActions)
        {
            _txTracer.ReportActionRevert(previousState.GasAvailable, outputBytes);
        }
    }

    /// <summary>
    /// Handles a failure during transaction execution by restoring the world state,
    /// reporting error details via the tracer, and either finalizing the top-level transaction
    /// or preparing to revert to the parent call frame.
    /// </summary>
    /// <typeparam name="TTracingInstructions">
    /// A type parameter representing tracing instructions. It must be a struct implementing <see cref="IFlag"/>.
    /// </typeparam>
    /// <param name="failure">The exception that caused the failure during execution.</param>
    /// <param name="previousCallOutput">
    /// A reference to the zero-padded span that holds the previous call's output; it will be reset upon failure.
    /// </param>
    /// <returns>
    /// A <see cref="TransactionSubstate"/> if the failure occurs in the top-level call; otherwise, <c>null</c>
    /// to indicate that execution should continue with the parent call frame.
    /// </returns>
    private TransactionSubstate? HandleFailure<TTracingInstructions>(Exception failure, ref ZeroPaddedSpan previousCallOutput)
        where TTracingInstructions : struct, IFlag
    {
        // Log the exception if trace logging is enabled.
        if (_logger.IsTrace)
        {
            _logger.Trace($"exception ({failure.GetType().Name}) in {_currentState.ExecutionType} at depth {_currentState.Env.CallDepth} - restoring snapshot");
        }

        // Revert the world state to the snapshot taken at the start of the current state's execution.
        _worldState.Restore(_currentState.Snapshot);

        // Revert any modifications specific to the Parity touch bug, if applicable.
        RevertParityTouchBugAccount();

        // Cache the transaction tracer for local use.
        ITxTracer txTracer = _txTracer;

        // Attempt to cast the exception to EvmException to extract a specific error type.
        EvmException? evmException = failure as EvmException;
        EvmExceptionType errorType = evmException?.ExceptionType ?? EvmExceptionType.Other;

        // If the tracing instructions flag is active, report zero remaining gas and log the error.
        if (TTracingInstructions.IsActive)
        {
            txTracer.ReportOperationRemainingGas(0);
            txTracer.ReportOperationError(errorType);
        }

        // If action-level tracing is enabled, report the error associated with the action.
        if (txTracer.IsTracingActions)
        {
            txTracer.ReportActionError(errorType);
        }

        // For a top-level call, immediately return a final transaction substate.
        if (_currentState.IsTopLevel)
        {
            // For an OverflowException, force the error type to a generic Other error.
            EvmExceptionType finalErrorType = failure is OverflowException ? EvmExceptionType.Other : errorType;
            return new TransactionSubstate(finalErrorType, txTracer.IsTracing);
        }

        // For nested call frames, prepare to revert to the parent frame.
        // Set the previous call result to a failure code depending on the call type.
        _previousCallResult = _currentState.ExecutionType.IsAnyCallEof()
            ? EofStatusCode.FailureBytes
            : StatusCode.FailureBytes;

        // Reset output destination and return data.
        _previousCallOutputDestination = UInt256.Zero;
        ReturnDataBuffer = Array.Empty<byte>();
        previousCallOutput = ZeroPaddedSpan.Empty;

        // Dispose of the current failing state and restore the previous call frame from the stack.
        _currentState.Dispose();
        _currentState = _stateStack.Pop();
        _currentState.IsContinuation = true;

        return null;
    }

    /// <summary>
    /// Prepares the execution environment for the next call frame by updating the current state
    /// and resetting relevant output fields.
    /// </summary>
    /// <param name="callResult">
    /// The result object from the current call, which contains the state to be executed next.
    /// </param>
    /// <param name="previousCallOutput">
    /// A reference to the buffer holding the previous call's output, which is cleared in preparation for the new call.
    /// </param>
    private void PrepareNextCallFrame(in CallResult callResult, ref ZeroPaddedSpan previousCallOutput)
    {
        // Push the current execution state onto the state stack so it can be restored later.
        _stateStack.Push(_currentState);

        // Transition to the next call frame's state provided by the call result.
        _currentState = callResult.StateToExecute;

        // Clear the previous call result as the execution context is moving to a new frame.
        _previousCallResult = null;

        // Reset the return data buffer to ensure no residual data persists across call frames.
        ReturnDataBuffer = Array.Empty<byte>();

        // Clear the previous call output, preparing for new output data in the next call frame.
        previousCallOutput = ZeroPaddedSpan.Empty;
    }

    /// <summary>
    /// Handles exceptions that occur during the execution of a call frame by restoring the world state,
    /// reverting known side effects, and either finalizing the transaction (for top-level calls) or
    /// preparing to resume execution in a parent call frame (for nested calls).
    /// </summary>
    /// <param name="callResult">
    /// The result object that contains the exception type and any output data from the failed call.
    /// </param>
    /// <param name="previousCallOutput">
    /// A reference to the zero-padded span that holds the previous call's output, which is reset on exception.
    /// </param>
    /// <returns>
    /// A <see cref="TransactionSubstate"/> instance if the failure occurred in a top-level call,
    /// otherwise <c>null</c> to indicate that execution should continue in the parent frame.
    /// </returns>
    private TransactionSubstate? HandleException(in CallResult callResult, ref ZeroPaddedSpan previousCallOutput)
    {
        // Cache the tracer to minimize repeated field accesses.
        ITxTracer txTracer = _txTracer;

        // Report the error for action-level tracing if enabled.
        if (txTracer.IsTracingActions)
        {
            txTracer.ReportActionError(callResult.ExceptionType);
        }

        // Restore the world state to its snapshot before the current call execution.
        _worldState.Restore(_currentState.Snapshot);

        // Revert any modifications that might have been applied due to the Parity touch bug.
        RevertParityTouchBugAccount();

        // If this is the top-level call, return a final transaction substate encapsulating the error.
        if (_currentState.IsTopLevel)
        {
            return new TransactionSubstate(callResult.ExceptionType, txTracer.IsTracing);
        }

        // For nested calls, mark the previous call result as a failure code based on the call's EOF semantics.
        _previousCallResult = _currentState.ExecutionType.IsAnyCallEof()
            ? EofStatusCode.FailureBytes
            : StatusCode.FailureBytes;

        // Reset output destination and clear return data.
        _previousCallOutputDestination = UInt256.Zero;
        ReturnDataBuffer = Array.Empty<byte>();
        previousCallOutput = ZeroPaddedSpan.Empty;

        // Clean up the current failing state and pop the parent call frame from the state stack.
        _currentState.Dispose();
        _currentState = _stateStack.Pop();
        _currentState.IsContinuation = true;

        // Return null to indicate that the failure was handled and execution should continue in the parent frame.
        return null;
    }

    /// <summary>
    /// Executes a precompiled contract operation based on the current execution state. 
    /// If tracing is enabled, reports the precompile action. It then runs the precompile operation,
    /// checks for failure conditions, and adjusts the execution state accordingly.
    /// </summary>
    /// <param name="currentState">The current EVM state containing execution parameters for the precompile.</param>
    /// <param name="isTracingActions">
    /// A boolean indicating whether detailed tracing actions should be reported during execution.
    /// </param>
    /// <param name="failure">
    /// An output parameter that is set to the encountered exception if the precompile fails; otherwise, <c>null</c>.
    /// </param>
    /// <returns>
    /// A <see cref="CallResult"/> containing the results of the precompile execution. In case of a failure,
    /// returns the default value of <see cref="CallResult"/>.
    /// </returns>
    private CallResult ExecutePrecompile(EvmState currentState, bool isTracingActions, out Exception? failure)
    {
        // Report the precompile action if tracing is enabled.
        if (isTracingActions)
        {
            _txTracer.ReportAction(
                currentState.GasAvailable,
                currentState.Env.Value,
                currentState.From,
                currentState.To,
                currentState.Env.InputData,
                currentState.ExecutionType,
                true);
        }

        // Execute the precompile operation with the current state.
        CallResult callResult = RunPrecompile(currentState);

        // If the precompile did not succeed, handle the failure conditions.
        if (!callResult.PrecompileSuccess.Value)
        {
            // If the failure is due to an exception (e.g., out-of-gas), set the corresponding failure exception.
            if (callResult.IsException)
            {
                failure = PrecompileOutOfGasException;
                goto Failure;
            }

            // If running a precompile on a top-level call frame and it fails, assign a general execution failure.
            if (currentState.IsPrecompile && currentState.IsTopLevel)
            {
                failure = PrecompileExecutionFailureException;
                goto Failure;
            }

            // Otherwise, if no exception but precompile did not succeed, exhaust the remaining gas.
            currentState.GasAvailable = 0;
        }

        // If execution reaches here, the precompile operation is considered successful.
        failure = null;
        return callResult;

    Failure:
        // Return the default CallResult to signal failure, with the failure exception set via the out parameter.
        return default;
    }


    private void TraceTransactionActionStart(EvmState currentState)
    {
        _txTracer.ReportAction(currentState.GasAvailable,
            currentState.Env.Value,
            currentState.From,
            currentState.To,
            currentState.ExecutionType.IsAnyCreate()
                ? currentState.Env.CodeInfo.MachineCode
                : currentState.Env.InputData,
            currentState.ExecutionType);

        if (_txTracer.IsTracingCode) _txTracer.ReportByteCode(currentState.Env.CodeInfo?.MachineCode ?? default);
    }

    /// <summary>
    /// Prepares the release specification and opcode methods to be used during EVM execution,
    /// based on the provided block header and the tracing instructions flag.
    /// </summary>
    /// <typeparam name="TTracingInstructions">
    /// A value type implementing <see cref="IFlag"/> that indicates whether tracing-specific opcodes
    /// should be used.
    /// </typeparam>
    /// <param name="header">
    /// The block header containing the block number and timestamp, which are used to select the appropriate release specification.
    /// </param>
    /// <returns>
    /// The prepared <see cref="IReleaseSpec"/> instance, with its associated opcode methods cached for execution.
    /// </returns>
    private IReleaseSpec PrepareSpecAndOpcodes<TTracingInstructions>(BlockHeader header)
        where TTracingInstructions : struct, IFlag
    {
        // Retrieve the release specification based on the block's number and timestamp.
        IReleaseSpec spec = _specProvider.GetSpec(header.Number, header.Timestamp);

        // Check if tracing instructions are inactive.
        if (!TTracingInstructions.IsActive)
        {
            // Occasionally refresh the opcode cache for non-tracing opcodes.
            // The cache is flushed every 10,000 transactions until a threshold of 500,000 transactions.
            // This is to have the function pointers directly point at any PGO optimized methods rather than via pre-stubs
            // May be a few cycles to pick up pointers to the re-Jitted optimized methods depending on what's in the blocks,
            // however the the refreshes don't take long. (re-Jitting doesn't update prior captured function pointers)
            if (_txCount < 500_000 && Interlocked.Increment(ref _txCount) % 10_000 == 0)
            {
                if (_logger.IsDebug)
                {
                    _logger.Debug("Resetting EVM instruction cache");
                }
                // Regenerate the non-traced opcode set to pick up any updated PGO optimized methods.
                spec.EvmInstructionsNoTrace = EvmInstructions.GenerateOpCodes<TTracingInstructions>(spec);
            }
            // Ensure the non-traced opcode set is generated and assign it to the _opcodeMethods field.
            _opcodeMethods = (OpCode[])(spec.EvmInstructionsNoTrace ??= EvmInstructions.GenerateOpCodes<TTracingInstructions>(spec));
        }
        else
        {
            // For tracing-enabled execution, generate (if necessary) and cache the traced opcode set.
            _opcodeMethods = (OpCode[])(spec.EvmInstructionsTraced ??= EvmInstructions.GenerateOpCodes<TTracingInstructions>(spec));
        }

        // Store the spec in field for future access and return it.
        return (_spec = spec);
    }

    /// <summary>
    /// Reports the final outcome of a transaction action to the transaction tracer, taking into account
    /// various conditions such as exceptions, reverts, and contract creation flows. For contract creation,
    /// the method adjusts the available gas by the code deposit cost and validates the deployed code.
    /// </summary>
    /// <param name="currentState">
    /// The current EVM state, which contains the available gas, execution type, and target address.
    /// </param>
    /// <param name="spec">
    /// The release specification that provides rules and parameters such as code deposit cost and code validation.
    /// </param>
    /// <param name="callResult">
    /// The result of the executed call, including output bytes, exception and revert flags, and additional metadata.
    /// </param>
    private void TraceTransactionActionEnd(EvmState currentState, IReleaseSpec spec, in CallResult callResult)
    {
        // Calculate the gas cost required for depositing the contract code based on the length of the output.
        long codeDepositGasCost = CodeDepositHandler.CalculateCost(spec, callResult.Output.Bytes.Length);

        // Cache the output bytes for reuse in the tracing reports.
        ReadOnlyMemory<byte> outputBytes = callResult.Output.Bytes;

        // If an exception occurred during execution, report the error immediately.
        if (callResult.IsException)
        {
            _txTracer.ReportActionError(callResult.ExceptionType);
        }
        // If the call is set to revert, report a revert action, adjusting the reported gas for creation operations.
        else if (callResult.ShouldRevert)
        {
            // For creation operations, subtract the code deposit cost from the available gas; otherwise, use full gas.
            long reportedGas = currentState.ExecutionType.IsAnyCreate() ? currentState.GasAvailable - codeDepositGasCost : currentState.GasAvailable;
            _txTracer.ReportActionRevert(reportedGas, outputBytes);
        }
        // Process contract creation flows.
        else if (currentState.ExecutionType.IsAnyCreate())
        {
            // If available gas is insufficient to cover the code deposit cost...
            if (currentState.GasAvailable < codeDepositGasCost)
            {
                // When the spec mandates charging for top-level creation, report an out-of-gas error.
                if (spec.ChargeForTopLevelCreate)
                {
                    _txTracer.ReportActionError(EvmExceptionType.OutOfGas);
                }
                // Otherwise, report a successful action end with the remaining gas.
                else
                {
                    _txTracer.ReportActionEnd(currentState.GasAvailable, currentState.To, outputBytes);
                }
            }
            // If the generated code is invalid (e.g., violates EIP-3541 by starting with 0xEF), report an invalid code error.
            else if (CodeDepositHandler.CodeIsInvalid(spec, outputBytes, callResult.FromVersion))
            {
                _txTracer.ReportActionError(EvmExceptionType.InvalidCode);
            }
            // In the successful contract creation case, deduct the code deposit gas cost and report a normal action end.
            else
            {
                _txTracer.ReportActionEnd(currentState.GasAvailable - codeDepositGasCost, currentState.To, outputBytes);
            }
        }
        // For non-creation calls, report the action end using the current available gas and the standard return data.
        else
        {
            _txTracer.ReportActionEnd(currentState.GasAvailable, ReturnDataBuffer);
        }
    }

    private void RevertParityTouchBugAccount()
    {
        if (_parityTouchBugAccount.ShouldDelete)
        {
            if (_worldState.AccountExists(_parityTouchBugAccount.Address))
            {
                _worldState.AddToBalance(_parityTouchBugAccount.Address, UInt256.Zero, _spec);
            }

            _parityTouchBugAccount.ShouldDelete = false;
        }
    }

    private static bool UpdateGas(long gasCost, ref long gasAvailable)
    {
        if (gasAvailable < gasCost)
        {
            return false;
        }

        gasAvailable -= gasCost;
        return true;
    }

    private enum StorageAccessType
    {
        SLOAD,
        SSTORE
    }

    private CallResult RunPrecompile(EvmState state)
    {
        ReadOnlyMemory<byte> callData = state.Env.InputData;
        UInt256 transferValue = state.Env.TransferValue;
        long gasAvailable = state.GasAvailable;

        IPrecompile precompile = ((PrecompileInfo)state.Env.CodeInfo).Precompile;
        long baseGasCost = precompile.BaseGasCost(_spec);
        long blobGasCost = precompile.DataGasCost(callData, _spec);

        bool wasCreated = _worldState.AddToBalanceAndCreateIfNotExists(state.Env.ExecutingAccount, transferValue, _spec);

        // https://github.com/ethereum/EIPs/blob/master/EIPS/eip-161.md
        // An additional issue was found in Parity,
        // where the Parity client incorrectly failed
        // to revert empty account deletions in a more limited set of contexts
        // involving out-of-gas calls to precompiled contracts;
        // the new Geth behavior matches Parity’s,
        // and empty accounts will cease to be a source of concern in general
        // in about one week once the state clearing process finishes.
        if (state.Env.ExecutingAccount.Equals(_parityTouchBugAccount.Address)
            && !wasCreated
            && transferValue.IsZero
            && _spec.ClearEmptyAccountWhenTouched)
        {
            _parityTouchBugAccount.ShouldDelete = true;
        }

        if (!UpdateGas(checked(baseGasCost + blobGasCost), ref gasAvailable))
        {
            return new(default, false, 0, true, EvmExceptionType.OutOfGas);
        }

        state.GasAvailable = gasAvailable;

        try
        {
            (ReadOnlyMemory<byte> output, bool success) = precompile.Run(callData, _spec);
            CallResult callResult = new(output, precompileSuccess: success, fromVersion: 0, shouldRevert: !success);
            return callResult;
        }
        catch (DllNotFoundException exception)
        {
            if (_logger.IsError) _logger.Error($"Failed to load one of the dependencies of {precompile.GetType()} precompile", exception);
            throw;
        }
        catch (Exception exception)
        {
            if (_logger.IsError) _logger.Error($"Precompiled contract ({precompile.GetType()}) execution exception", exception);
            CallResult callResult = new(output: default, precompileSuccess: false, fromVersion: 0, shouldRevert: true);
            return callResult;
        }
    }

    /// <summary>
    /// Executes an EVM call by preparing the execution environment, including account balance adjustments,
    /// stack initialization, and memory updates. It then dispatches the bytecode execution using a
    /// specialized interpreter that is optimized at compile time based on the tracing instructions flag.
    /// </summary>
    /// <typeparam name="TTracingInstructions">
    /// A struct implementing <see cref="IFlag"/> that indicates, via a compile-time constant,
    /// whether tracing-specific opcodes and behavior should be used.
    /// </typeparam>
    /// <param name="vmState">
    /// The current EVM state containing the execution environment, gas, memory, and stack information.
    /// </param>
    /// <param name="previousCallResult">
    /// An optional read-only memory buffer containing the output of a previous call; if provided, its bytes
    /// will be pushed onto the stack for further processing.
    /// </param>
    /// <param name="previousCallOutput">
    /// A zero-padded span containing output from the previous call used for updating the memory state.
    /// </param>
    /// <param name="previousCallOutputDestination">
    /// The memory destination address where the previous call's output should be stored.
    /// </param>
    /// <returns>
    /// A <see cref="CallResult"/> that encapsulates the result of executing the EVM call, including success,
    /// failure, or out-of-gas conditions.
    /// </returns>
    /// <remarks>
    /// The generic struct parameter is used to eliminate runtime if-statements via compile-time evaluation
    /// of <c>TTracingInstructions.IsActive</c>.
    /// </remarks>
    [SkipLocalsInit]
    private CallResult ExecuteCall<TTracingInstructions>(
        EvmState vmState,
        ReadOnlyMemory<byte>? previousCallResult,
        ZeroPaddedSpan previousCallOutput,
        scoped in UInt256 previousCallOutputDestination)
        where TTracingInstructions : struct, IFlag
    {
        // Obtain a reference to the execution environment for convenience.
        ref readonly ExecutionEnvironment env = ref vmState.Env;

        // If this is the first call frame (not a continuation), adjust account balances and nonces.
        if (!vmState.IsContinuation)
        {
            // Ensure the executing account has sufficient balance and exists in the world state.
            _worldState.AddToBalanceAndCreateIfNotExists(env.ExecutingAccount, env.TransferValue, _spec);

            // For contract creation calls, increment the nonce if the specification requires it.
            if (vmState.ExecutionType.IsAnyCreate() && _spec.ClearEmptyAccountWhenTouched)
            {
                _worldState.IncrementNonce(env.ExecutingAccount);
            }
        }

        // If no machine code is present, treat the call as empty.
        if (env.CodeInfo.MachineCode.Length == 0)
        {
            // Increment a metric for empty calls if this is a nested call.
            if (!vmState.IsTopLevel)
            {
                Metrics.IncrementEmptyCalls();
            }
            goto Empty;
        }

        // Initialize the internal stacks for the current call frame.
        vmState.InitializeStacks();

        // Create an EVM stack using the current stack head, tracer, and data stack slice.
        EvmStack stack = new(vmState.DataStackHead, _txTracer, vmState.DataStack.AsSpan());

        // Cache the available gas from the state for local use.
        long gasAvailable = vmState.GasAvailable;

        // If a previous call result exists, push its bytes onto the stack.
        if (previousCallResult is not null)
        {
            stack.PushBytes(previousCallResult.Value.Span);

            // Report the remaining gas if tracing instructions are enabled.
            if (TTracingInstructions.IsActive)
            {
                _txTracer.ReportOperationRemainingGas(vmState.GasAvailable);
            }
        }

        // If there is previous call output, update the memory cost and save the output.
        if (previousCallOutput.Length > 0)
        {
            // Use a local variable for the destination to simplify passing it by reference.
            UInt256 localPreviousDest = previousCallOutputDestination;

            // Attempt to update the memory cost; if insufficient gas is available, jump to the out-of-gas handler.
            if (!UpdateMemoryCost(vmState, ref gasAvailable, in localPreviousDest, (ulong)previousCallOutput.Length))
            {
                goto OutOfGas;
            }

            // Save the previous call's output into the VM state's memory.
            vmState.Memory.Save(in localPreviousDest, previousCallOutput);
        }

        // Update the global EVM state with the current state.
        EvmState = vmState;

        // Dispatch the bytecode interpreter.
        // The second generic parameter is selected based on whether the transaction tracer is cancelable:
        // - OffFlag is used when cancelation is not needed.
        // - OnFlag is used when cancelation is enabled.
        // This leverages the compile-time evaluation of TTracingInstructions to optimize away runtime checks.
        return _txTracer.IsCancelable switch
        {
            false => RunByteCode<TTracingInstructions, OffFlag>(ref stack, gasAvailable),
            true => RunByteCode<TTracingInstructions, OnFlag>(ref stack, gasAvailable),
        };

    Empty:
        // Return an empty CallResult if there is no machine code to execute.
        return CallResult.Empty(vmState.Env.CodeInfo.Version);

    OutOfGas:
        // Return an out-of-gas CallResult if updating the memory cost fails.
        return CallResult.OutOfGasException;
    }

    /// <summary>
    /// Executes the EVM bytecode by iterating over the instruction set and invoking corresponding opcode methods
    /// via function pointers. The method leverages compile-time evaluation of tracing and cancellation flags to optimize
    /// conditional branches. It also updates the VM state as instructions are executed, handles exceptions,
    /// and returns an appropriate <see cref="CallResult"/>.
    /// </summary>
    /// <typeparam name="TTracingInstructions">
    /// A struct implementing <see cref="IFlag"/> that indicates at compile time whether tracing-specific logic should be enabled.
    /// </typeparam>
    /// <typeparam name="TCancelable">
    /// A struct implementing <see cref="IFlag"/> that indicates at compile time whether cancellation support is enabled.
    /// </typeparam>
    /// <param name="stack">
    /// A reference to the current EVM stack used for execution.
    /// </param>
    /// <param name="gasAvailable">
    /// The amount of gas available for executing the bytecode.
    /// </param>
    /// <returns>
    /// A <see cref="CallResult"/> that encapsulates the outcome of the execution, which can be a successful result,
    /// an empty result, a revert, or a failure due to an exception (such as out-of-gas).
    /// </returns>
    /// <remarks>
    /// The method uses an unsafe context and function pointers to invoke opcode implementations directly,
    /// which minimizes overhead and allows aggressive inlining and compile-time optimizations.
    /// </remarks>
    [SkipLocalsInit]
    private unsafe CallResult RunByteCode<TTracingInstructions, TCancelable>(
        scoped ref EvmStack stack,
        long gasAvailable)
        where TTracingInstructions : struct, IFlag
        where TCancelable : struct, IFlag
    {
        // Reset return data and set the current section index from the VM state.
        ReturnData = null;
        SectionIndex = EvmState.FunctionIndex;

        // Retrieve the code information and create a read-only span of instructions.
        ICodeInfo codeInfo = EvmState.Env.CodeInfo;
        ReadOnlySpan<Instruction> codeSection = GetInstructions(codeInfo);

        // Initialize the exception type to "None".
        EvmExceptionType exceptionType = EvmExceptionType.None;
#if DEBUG
        // In debug mode, retrieve a tracer for interactive debugging.
        DebugTracer? debugger = _txTracer.GetTracer<DebugTracer>();
#endif

        // Set the program counter from the current VM state; it may not be zero if resuming after a call.
        int programCounter = EvmState.ProgramCounter;

        // Pin the opcode methods array to obtain a fixed pointer, avoiding repeated bounds checks and casts.
        // If we don't use a pointer we have to cast for each call (delegate*<...> can't be used as a generic arg)
        // Or have bounds checks (however only 256 opcodes and opcode is a byte so know always in bounds).
        fixed (OpCode* opcodeMethods = &_opcodeMethods[0])
        {
            // Iterate over the instructions using a while loop because opcodes may modify the program counter.
            while ((uint)programCounter < (uint)codeSection.Length)
            {
#if DEBUG
                // Allow the debugger to inspect and possibly pause execution for debugging purposes.
                debugger?.TryWait(ref _vmState, ref programCounter, ref gasAvailable, ref stack.Head);
#endif
                // Fetch the current instruction from the code section.
                Instruction instruction = codeSection[programCounter];

                // If cancellation is enabled and cancellation has been requested, throw an exception.
                if (TCancelable.IsActive && _txTracer.IsCancelled)
                    ThrowOperationCanceledException();

                // If tracing is enabled, start an instruction trace.
                if (TTracingInstructions.IsActive)
                    StartInstructionTrace(instruction, gasAvailable, programCounter, in stack);

                // Advance the program counter to point to the next instruction.
                programCounter++;

                // For the very common POP opcode, use an inlined implementation to reduce overhead.
                if (Instruction.POP == instruction)
                {
                    exceptionType = EvmInstructions.InstructionPop(this, ref stack, ref gasAvailable, ref programCounter);
                }
                else
                {
                    // Retrieve the opcode function pointer corresponding to the current instruction.
                    OpCode opcodeMethod = opcodeMethods[(int)instruction];
                    // Invoke the opcode method, which may modify the stack, gas, and program counter.
                    // Is executed using fast delegate* via calli (see: C# function pointers https://learn.microsoft.com/en-us/dotnet/csharp/language-reference/unsafe-code#function-pointers)
                    exceptionType = opcodeMethod(this, ref stack, ref gasAvailable, ref programCounter);
                }

                // If gas is exhausted, jump to the out-of-gas handler.
                if (gasAvailable < 0)
                    goto OutOfGas;
                // If an exception occurred, exit the loop.
                if (exceptionType != EvmExceptionType.None)
                    break;

                // If tracing is enabled, complete the trace for the current instruction.
                if (TTracingInstructions.IsActive)
                    EndInstructionTrace(gasAvailable);

                // If return data has been set, exit the loop to process the returned value.
                if (ReturnData is not null)
                    break;
            }
        }

        // Update the current VM state if no fatal exception occurred, or if the exception is of type Stop or Revert.
        if (exceptionType is EvmExceptionType.None or EvmExceptionType.Stop or EvmExceptionType.Revert)
        {
            // If tracing is enabled, complete the trace for the current instruction.
            if (TTracingInstructions.IsActive)
                EndInstructionTrace(gasAvailable);
            UpdateCurrentState(programCounter, gasAvailable, stack.Head);
        }
        else
        {
            // For any other exception, jump to the failure handling routine.
            goto ReturnFailure;
        }

        // If the exception indicates a revert, handle it specifically.
        if (exceptionType == EvmExceptionType.Revert)
            goto Revert;
        // If return data was produced, jump to the return data processing block.
        if (ReturnData is not null)
            goto DataReturn;

        // If no return data is produced, return an empty call result.
        return CallResult.Empty(codeInfo.Version);

    DataReturn:
#if DEBUG
        // Allow debugging before processing the return data.
        debugger?.TryWait(ref _vmState, ref programCounter, ref gasAvailable, ref stack.Head);
#endif
        // Process the return data based on its runtime type.
        if (ReturnData is EvmState state)
        {
            return new CallResult(state);
        }
        else if (ReturnData is EofCodeInfo eofCodeInfo)
        {
            return new CallResult(eofCodeInfo, ReturnDataBuffer, null, codeInfo.Version);
        }
        // Fall back to returning a CallResult with a byte array as the return data.
        return new CallResult(null, (byte[])ReturnData, null, codeInfo.Version);

    Revert:
        // Return a CallResult indicating a revert.
        return new CallResult(null, (byte[])ReturnData, null, codeInfo.Version, shouldRevert: true);

    OutOfGas:
        gasAvailable = 0;
        // Set the exception type to OutOfGas if gas has been exhausted.
        exceptionType = EvmExceptionType.OutOfGas;
    ReturnFailure:
        // Return a failure CallResult based on the remaining gas and the exception type.
        return GetFailureReturn(gasAvailable, exceptionType);

        // Converts the code section bytes into a read-only span of instructions.
        // Lightest weight conversion as mostly just helpful when debugging to see what the opcodes are.
        static ReadOnlySpan<Instruction> GetInstructions(ICodeInfo codeInfo)
        {
            ReadOnlySpan<byte> codeBytes = codeInfo.CodeSection.Span;
            return MemoryMarshal.CreateReadOnlySpan(
                ref Unsafe.As<byte, Instruction>(ref MemoryMarshal.GetReference(codeBytes)),
                codeBytes.Length);
        }

        [DoesNotReturn]
        static void ThrowOperationCanceledException() => throw new OperationCanceledException("Cancellation Requested");
    }

    private CallResult GetFailureReturn(long gasAvailable, EvmExceptionType exceptionType)
    {
        if (_txTracer.IsTracingInstructions) EndInstructionTraceError(gasAvailable, exceptionType);

        return exceptionType switch
        {
            EvmExceptionType.OutOfGas => CallResult.OutOfGasException,
            EvmExceptionType.BadInstruction => CallResult.InvalidInstructionException,
            EvmExceptionType.StaticCallViolation => CallResult.StaticCallViolationException,
            EvmExceptionType.InvalidSubroutineEntry => CallResult.InvalidSubroutineEntry,
            EvmExceptionType.InvalidSubroutineReturn => CallResult.InvalidSubroutineReturn,
            EvmExceptionType.StackOverflow => CallResult.StackOverflowException,
            EvmExceptionType.StackUnderflow => CallResult.StackUnderflowException,
            EvmExceptionType.InvalidJumpDestination => CallResult.InvalidJumpDestination,
            EvmExceptionType.AccessViolation => CallResult.AccessViolationException,
            EvmExceptionType.AddressOutOfRange => CallResult.InvalidAddressRange,
            _ => throw new ArgumentOutOfRangeException(nameof(exceptionType), exceptionType, "")
        };
    }

    private void UpdateCurrentState(int pc, long gas, int stackHead)
    {
        EvmState state = EvmState;

        state.ProgramCounter = pc;
        state.GasAvailable = gas;
        state.DataStackHead = stackHead;
        state.FunctionIndex = SectionIndex;
    }

    private static bool UpdateMemoryCost(EvmState vmState, ref long gasAvailable, in UInt256 position, in UInt256 length)
    {
        long memoryCost = vmState.Memory.CalculateMemoryCost(in position, length, out bool outOfGas);
        if (outOfGas) return false;
        return memoryCost == 0L || UpdateGas(memoryCost, ref gasAvailable);
    }

    [MethodImpl(MethodImplOptions.NoInlining)]
    private void StartInstructionTrace(Instruction instruction, long gasAvailable, int programCounter, in EvmStack stackValue)
    {
        EvmState vmState = EvmState;
        int sectionIndex = SectionIndex;

        bool isEofFrame = vmState.Env.CodeInfo.Version > 0;
        _txTracer.StartOperation(programCounter, instruction, gasAvailable, vmState.Env,
            isEofFrame ? sectionIndex : 0, isEofFrame ? vmState.ReturnStackHead + 1 : 0);
        if (_txTracer.IsTracingMemory)
        {
            _txTracer.SetOperationMemory(vmState.Memory.GetTrace());
            _txTracer.SetOperationMemorySize(vmState.Memory.Size);
        }

        if (_txTracer.IsTracingStack)
        {
            Memory<byte> stackMemory = vmState.DataStack.AsMemory().Slice(0, stackValue.Head * EvmStack.WordSize);
            _txTracer.SetOperationStack(new TraceStack(stackMemory));
        }
    }

    [MethodImpl(MethodImplOptions.NoInlining)]
    internal void EndInstructionTrace(long gasAvailable)
    {
        _txTracer.ReportOperationRemainingGas(gasAvailable);
    }

    [MethodImpl(MethodImplOptions.NoInlining)]
    private void EndInstructionTraceError(long gasAvailable, EvmExceptionType evmExceptionType)
    {
        _txTracer.ReportOperationRemainingGas(gasAvailable);
        _txTracer.ReportOperationError(evmExceptionType);
    }
}<|MERGE_RESOLUTION|>--- conflicted
+++ resolved
@@ -158,25 +158,8 @@
                     callResult = ExecutePrecompile(_currentState, _txTracer.IsTracingActions, out failure);
                     if (failure is not null)
                     {
-<<<<<<< HEAD
-                        if (callResult.IsException)
-                        {
-                            failure = VirtualMachine.PrecompileOutOfGasException;
-                            goto Failure;
-                        }
-                        if (currentState.IsPrecompile && currentState.IsTopLevel)
-                        {
-                            failure = VirtualMachine.PrecompileExecutionFailureException;
-                            // TODO: when direct / calls are treated same we should not need such differentiation
-                            goto Failure;
-                        }
-
-                        // burn remaining precompile gas supplied to call on failure
-                        currentState.GasAvailable = 0;
-=======
                         // Jump to the failure handler if a precompile error occurred.
                         goto Failure;
->>>>>>> 635f66c9
                     }
                 }
                 else
