--- conflicted
+++ resolved
@@ -48,19 +48,10 @@
                 : SliceWithZeroPadding(span, (int)startIndex, length, padDirection);
         }
 
-<<<<<<< HEAD
-        public static ZeroPaddedSpan SliceWithZeroPadding(this ReadOnlyMemory<byte> bytes, scoped in UInt256 startIndex, int length, PadDirection padDirection = PadDirection.Right)
-        {
-            return startIndex >= bytes.Length || startIndex > int.MaxValue
-                ? new ZeroPaddedSpan(default, length, PadDirection.Right)
-                : SliceWithZeroPadding(bytes.Span, (int)startIndex, length, padDirection);
-        }
-=======
         public static ZeroPaddedSpan SliceWithZeroPadding(this ReadOnlyMemory<byte> bytes, scoped in UInt256 startIndex, int length, PadDirection padDirection = PadDirection.Right) =>
             startIndex >= bytes.Length || startIndex > int.MaxValue
                 ? new ZeroPaddedSpan(default, length, PadDirection.Right)
                 : SliceWithZeroPadding(bytes.Span, (int)startIndex, length, padDirection);
->>>>>>> 8a4806cc
 
         public static ZeroPaddedSpan SliceWithZeroPadding(this byte[] bytes, scoped in UInt256 startIndex, int length, PadDirection padDirection = PadDirection.Right) =>
             bytes.AsSpan().SliceWithZeroPadding(startIndex, length, padDirection);
