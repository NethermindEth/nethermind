// SPDX-FileCopyrightText: 2023 Demerzel Solutions Limited
// SPDX-License-Identifier: LGPL-3.0-only

using System;
<<<<<<< HEAD
=======
using System.Collections;
using System.Collections.Generic;
using System.ComponentModel;
>>>>>>> 2a8ec1a5
using System.Linq;
using Nethermind.Core;
using Nethermind.Int256;
using Nethermind.Serialization.Json;
using Newtonsoft.Json.Linq;
using Org.BouncyCastle.Asn1.Mozilla;

namespace Nethermind.Evm
{
    /// <summary>
    /// A utility class that extends Prepare class to abstract stack-like behaviour
    /// </summary>
    ///
    public static class BytecodeBuilder
    {
        #region helper_functions
        internal static Prepare PushSingle(this Prepare @this, UInt256? value)
        {
            if (value is not null)
            {
                return @this.PushData(value.Value);
            }
            return @this;
        }
        internal static Prepare PushSingle(this Prepare @this, byte[] value)
        {
            if (value is not null)
            {
                return @this.PushData(value);
            }
            return @this;
        }
        internal static Prepare PushSingle(this Prepare @this, Address? value)
        {
            if (value is not null)
            {
                return @this.PushData(value);
            }
            return @this;
        }
        internal static Prepare PushSequence(this Prepare @this, params UInt256?[] args)
        {
            for (int i = 0; i < args.Length; i++)
            {
                @this.PushSingle(args[i]);
            }
            return @this;
        }

<<<<<<< HEAD

        internal static Prepare PutSequence(this Prepare @this, params Instruction[] args)
        {
            for (int i = 0; i < args.Length; i++)
            {
                @this.Op(args[i]);
            }
            return @this;
        }

=======
>>>>>>> 2a8ec1a5
        internal static Prepare DataTable(this Prepare @this, short[] table)
        {
            for (int i = 0; i < table.Length; i++)
            {
                @this.Data(BitConverter.GetBytes(table[i]).Reverse().ToArray());
            }
            return @this;
        }
        #endregion

        public static Prepare COMMENT(this Prepare @this, string comment) => @this;

        #region opcodes_with_0_arg
        public static Prepare STOP(this Prepare @this)
            => @this.Op(Instruction.STOP);

        public static Prepare ADDRESS(this Prepare @this)
            => @this.Op(Instruction.ADDRESS);
        public static Prepare CALLER(this Prepare @this)
            => @this.Op(Instruction.CALLER);
        public static Prepare CALLVALUE(this Prepare @this)
            => @this.Op(Instruction.CALLVALUE);
        public static Prepare ORIGIN(this Prepare @this)
            => @this.Op(Instruction.ORIGIN);
        public static Prepare CALLDATASIZE(this Prepare @this)
            => @this.Op(Instruction.CALLDATASIZE);
        public static Prepare CODESIZE(this Prepare @this)
            => @this.Op(Instruction.CODESIZE);
        public static Prepare GASPRICE(this Prepare @this)
            => @this.Op(Instruction.GASPRICE);
        public static Prepare RETURNDATASIZE(this Prepare @this)
            => @this.Op(Instruction.RETURNDATASIZE);
        public static Prepare COINBASE(this Prepare @this)
            => @this.Op(Instruction.COINBASE);
        public static Prepare PREVRANDAO(this Prepare @this)
            => @this.Op(Instruction.PREVRANDAO);
        public static Prepare TIMESTAMP(this Prepare @this)
            => @this.Op(Instruction.TIMESTAMP);
        public static Prepare NUMBER(this Prepare @this)
            => @this.Op(Instruction.NUMBER);
        public static Prepare GASLIMIT(this Prepare @this)
            => @this.Op(Instruction.GASLIMIT);
        public static Prepare CHAINID(this Prepare @this)
            => @this.Op(Instruction.CHAINID);
        public static Prepare SELFBALANCE(this Prepare @this)
            => @this.Op(Instruction.SELFBALANCE);
        public static Prepare BASEFEE(this Prepare @this)
            => @this.Op(Instruction.BASEFEE);
        public static Prepare DATAHASH(this Prepare @this)
            => @this.Op(Instruction.DATAHASH);
        public static Prepare POP(this Prepare @this)
            => @this.Op(Instruction.POP);
        public static Prepare PC(this Prepare @this)
            => @this.Op(Instruction.PC);
        public static Prepare GAS(this Prepare @this)
            => @this.Op(Instruction.GAS);
        public static Prepare JUMPDEST(this Prepare @this)
            => @this.Op(Instruction.JUMPDEST);
        public static Prepare NOP(this Prepare @this)
            => @this.Op(Instruction.NOP);
        public static Prepare MSIZE(this Prepare @this)
            => @this.Op(Instruction.MSIZE);
        public static Prepare SWAPx(this Prepare @this, byte i)
            => @this.Op(Instruction.SWAP1 + i - 1);
        public static Prepare DUPx(this Prepare @this, byte i)
            => @this.Op(Instruction.DUP1 + i - 1);
        public static Prepare BEGINSUB(this Prepare @this)
            => @this.Op(Instruction.BEGINSUB);
        public static Prepare RETURNSUB(this Prepare @this)
            => @this.Op(Instruction.RETURNSUB);
        public static Prepare INVALID(this Prepare @this)
            => @this.Op(Instruction.INVALID);
        #endregion

        #region opcodes_with_1_arg
        public static Prepare SELFDESTRUCT(this Prepare @this, Address? address = null)
            => @this.PushSingle(address)
                    .Op(Instruction.SELFDESTRUCT);
        public static Prepare EXTCODEHASH(this Prepare @this, Address? address = null)
            => @this.PushSingle(address)
                    .Op(Instruction.EXTCODEHASH);
        public static Prepare JUMPSUB(this Prepare @this, UInt256? pos = null)
            => @this.PushSingle(pos)
                    .Op(Instruction.JUMPSUB);
        public static Prepare MLOAD(this Prepare @this, UInt256? pos = null)
            => @this.PushSingle(pos)
                    .Op(Instruction.MLOAD);
        public static Prepare TLOAD(this Prepare @this, UInt256? pos = null)
            => @this.PushSingle(pos)
                    .Op(Instruction.TLOAD);
        public static Prepare SLOAD(this Prepare @this, UInt256? pos = null)
            => @this.PushSingle(pos)
                    .Op(Instruction.SLOAD);
        public static Prepare JUMP(this Prepare @this, UInt256? to = null)
            => @this.PushSingle(to)
                    .Op(Instruction.JUMP);
        public static Prepare RJUMP(this Prepare @this, Int16 to)
            => @this.Op(Instruction.RJUMP)
                    .Data(BitConverter.GetBytes(to).Reverse().ToArray());
        public static Prepare RJUMPV(this Prepare @this, Int16[] table, UInt256? to = null)
            => @this.PushSingle(to)
                    .Op(Instruction.RJUMPV)
                    .Data((byte)table.Length)
                    .DataTable(table);

        public static Prepare RETF(this Prepare @this)
            => @this.Op(Instruction.RETF);

        public static Prepare BLOCKHASH(this Prepare @this, UInt256? target = null)
            => @this.PushSingle(target)
                    .Op(Instruction.BLOCKHASH);
        public static Prepare EXTCODESIZE(this Prepare @this, Address? address = null)
            => @this.PushSingle(address)
                    .Op(Instruction.EXTCODESIZE);
        public static Prepare CALLDATALOAD(this Prepare @this, UInt256? src = null)
            => @this.PushSingle(src)
                    .Op(Instruction.CALLDATALOAD);
        public static Prepare BALANCE(this Prepare @this, Address? address = null)
            => @this.PushSingle(address)
                    .Op(Instruction.BALANCE);
        public static Prepare NOT(this Prepare @this, UInt256? val = null)
            => @this.PushSingle(val)
                    .Op(Instruction.NOT);
        public static Prepare ISZERO(this Prepare @this, UInt256? val = null)
            => @this.PushSingle(val)
                    .Op(Instruction.ISZERO);
        #endregion

        #region opcodes_with_2_args
        public static Prepare ADD(this Prepare @this, UInt256? lhs = null, UInt256? rhs = null)
            => @this.PushSequence(rhs, lhs)
                    .Op(Instruction.ADD);
        public static Prepare MUL(this Prepare @this, UInt256? lhs = null, UInt256? rhs = null)
            => @this.PushSequence(rhs, lhs)
                    .Op(Instruction.MUL);
        public static Prepare SUB(this Prepare @this, UInt256? from = null, UInt256? value = null)
            => @this.PushSequence(value, from)
                    .Op(Instruction.SUB);
        public static Prepare DIV(this Prepare @this, UInt256? dividend = null, UInt256? divider = null)
            => @this.PushSequence(divider, dividend)
                    .Op(Instruction.DIV);
        public static Prepare SDIV(this Prepare @this, UInt256? dividend = null, UInt256? divider = null)
            => @this.PushSequence(divider, dividend)
                    .Op(Instruction.SDIV);
        public static Prepare MOD(this Prepare @this, UInt256? lhs = null, UInt256? mod = null)
            => @this.PushSequence(mod, lhs)
                    .Op(Instruction.MOD);
        public static Prepare SMOD(this Prepare @this, UInt256? lhs = null, UInt256? mod = null)
            => @this.PushSequence(mod, lhs)
                    .Op(Instruction.SMOD);
        public static Prepare SIGNEXTEND(this Prepare @this, UInt256? arg = null, byte[] bytes = null)
            => @this.PushSingle(bytes)
                    .PushSingle(arg)
                    .Op(Instruction.SIGNEXTEND);
        public static Prepare EXP(this Prepare @this, UInt256? exp = null, UInt256? @base = null)
            => @this.PushSequence(@base, exp)
                    .Op(Instruction.EXP);
        public static Prepare LT(this Prepare @this, UInt256? lhs = null, UInt256? rhs = null)
            => @this.PushSequence(rhs, lhs)
                    .Op(Instruction.LT);
        public static Prepare GT(this Prepare @this, UInt256? lhs = null, UInt256? rhs = null)
            => @this.PushSequence(rhs, lhs)
                    .Op(Instruction.GT);
        public static Prepare SLT(this Prepare @this, UInt256? lhs = null, UInt256? rhs = null)
            => @this.PushSequence(rhs, lhs)
                    .Op(Instruction.SLT);
        public static Prepare SGT(this Prepare @this, UInt256? lhs = null, UInt256? rhs = null)
            => @this.PushSequence(rhs, lhs)
                    .Op(Instruction.SGT);
        public static Prepare EQ(this Prepare @this, UInt256? lhs = null, UInt256? rhs = null)
            => @this.PushSequence(rhs, lhs)
                    .Op(Instruction.EQ);
        public static Prepare AND(this Prepare @this, UInt256? lhs = null, UInt256? rhs = null)
            => @this.PushSequence(rhs, lhs)
                    .Op(Instruction.AND);
        public static Prepare OR(this Prepare @this, UInt256? lhs = null, UInt256? rhs = null)
            => @this.PushSequence(rhs, lhs)
                    .Op(Instruction.OR);
        public static Prepare XOR(this Prepare @this, UInt256? lhs = null, UInt256? rhs = null)
            => @this.PushSequence(rhs, lhs)
                    .Op(Instruction.XOR);
        public static Prepare BYTE(this Prepare @this, UInt256? pos, byte[] bytes = null)
            => @this.PushSingle(bytes)
                    .PushSingle(pos)
                    .Op(Instruction.BYTE);
        public static Prepare SHA3(this Prepare @this, UInt256? pos = null, UInt256? len = null)
            => @this.PushSequence(len, pos)
                    .Op(Instruction.SHA3);
        public static Prepare SHL(this Prepare @this, UInt256? lhs = null, UInt256? rhs = null)
            => @this.PushSequence(rhs, lhs)
                    .Op(Instruction.SHL);
        public static Prepare SHR(this Prepare @this, UInt256? lhs = null, UInt256? rhs = null)
            => @this.PushSequence(rhs, lhs)
                    .Op(Instruction.SHR);
        public static Prepare SAR(this Prepare @this, UInt256? lhs = null, UInt256? rhs = null)
            => @this.PushSequence((UInt256?)rhs, lhs)
                    .Op(Instruction.SAR);
        public static Prepare MSTORE(this Prepare @this, UInt256? pos = null, byte[] data = null)
            => @this.PushSingle(data)
                    .PushSingle(pos)
                    .Op(Instruction.MSTORE);
        public static Prepare MSTORE8(this Prepare @this, UInt256? pos = null, byte[] data = null)
            => @this.PushSingle(data)
                    .PushSingle(pos)
                    .Op(Instruction.MSTORE8);
        public static Prepare TSTORE(this Prepare @this, UInt256? pos = null, byte[] data = null)
            => @this.PushSingle(data)
                    .PushSingle(pos)
                    .Op(Instruction.TSTORE);
        public static Prepare SSTORE(this Prepare @this, UInt256? pos = null, byte[] data = null)
            => @this.PushSingle(data)
                    .PushSingle(pos)
                    .Op(Instruction.SSTORE);
        public static Prepare JUMPI(this Prepare @this, UInt256? to = null, byte[] cond = null)
            => @this.PushSingle(cond)
                    .PushSingle(to)
                    .Op(Instruction.JUMPI);
        public static Prepare LOGx(this Prepare @this, byte i, UInt256? pos = null, UInt256? len = null)
            => @this.PushSequence(len, pos)
                    .Op(Instruction.LOG0 + i);
        public static Prepare RETURN(this Prepare @this, UInt256? pos = null, UInt256? len = null)
            => @this.PushSequence(len, pos)
                    .Op(Instruction.RETURN);
        public static Prepare RETURN(this Prepare @this, UInt256? pos, byte[] data)
            => @this.MSTORE8(pos, data)
                    .PushSequence((UInt256)data.Length, pos)
                    .Op(Instruction.RETURN);

        public static Prepare REVERT(this Prepare @this, UInt256? pos = null, UInt256? len = null)
            => @this.PushSequence(len, pos)
                    .Op(Instruction.REVERT);
        #endregion

        #region opcodes_with_3_args
        public static Prepare ADDMOD(this Prepare @this, UInt256? lhs = null, UInt256? rhs = null, UInt256? mod = null)
            => @this.PushSequence(mod, rhs, lhs)
                    .Op(Instruction.ADDMOD);
        public static Prepare MULMOD(this Prepare @this, UInt256? lhs = null, UInt256? rhs = null, UInt256? mod = null)
            => @this.PushSequence(mod, rhs, lhs)
                    .Op(Instruction.MULMOD);
        public static Prepare CREATEx(this Prepare @this, byte i, UInt256? value = null, UInt256? initCodePos = null, UInt256? initCodeLen = null)
            => @this.PushSequence(initCodeLen, initCodePos, value)
                    .Op(i == 2 ? Instruction.CREATE2 : Instruction.CREATE);
        public static Prepare CALLDATACOPY(this Prepare @this, UInt256? dest = null, UInt256? src = null, UInt256? len = null)
            => @this.PushSequence(len, src, dest)
                    .Op(Instruction.CALLDATACOPY);
        public static Prepare CODECOPY(this Prepare @this, UInt256? dest = null, UInt256? src = null, UInt256? len = null)
            => @this.PushSequence(len, src, dest)
                    .Op(Instruction.CODECOPY);

        public static Prepare RETURNDATACOPY(this Prepare @this, UInt256? dest = null, UInt256? src = null, UInt256? len = null)
            => @this.PushSequence(len, src, dest)
                    .Op(Instruction.RETURNDATACOPY);
        #endregion

        #region opcodes_with_4+_args
        public static Prepare CALL(this Prepare @this, UInt256? gasLim = null,
                                        Address? codeSrc = null, UInt256? callValue = null,
                                        UInt256? dataOffset = null, UInt256? dataLength = null,
                                        UInt256? outputOffset = null, UInt256? outputLength = null)
            => @this.PushSequence(outputLength, outputOffset, dataLength, dataOffset, callValue)
                    .PushSingle(codeSrc)
                    .PushSingle(gasLim)
                    .Op(Instruction.CALL);
        public static Prepare CALLCODE(this Prepare @this, UInt256? gasLim = null,
                                            Address? codeSrc = null, UInt256? callValue = null,
                                            UInt256? dataOffset = null, UInt256? dataLength = null,
                                            UInt256? outputOffset = null, UInt256? outputLength = null)
            => @this.PushSequence(outputLength, outputOffset, dataLength, dataOffset, callValue)
                    .PushSingle(codeSrc)
                    .PushSingle(gasLim)
                    .Op(Instruction.CALLCODE);
        public static Prepare DELEGATECODE(this Prepare @this, UInt256? gasLim = null,
                                                Address? codeSrc = null, UInt256? dataOffset = null,
                                                UInt256? dataLength = null, UInt256? outputOffset = null,
                                                UInt256? outputLength = null)
            => @this.PushSequence(outputLength, outputOffset, dataLength, dataOffset)
                    .PushSingle(codeSrc)
                    .PushSingle(gasLim)
                    .Op(Instruction.DELEGATECALL);
        public static Prepare STATICCALL(this Prepare @this, UInt256? gasLim = null,
                                                Address? codeSrc = null, UInt256? dataOffset = null,
                                                UInt256? dataLength = null, UInt256? outputOffset = null,
                                                UInt256? outputLength = null)
            => @this.PushSequence(outputLength, outputOffset, dataLength, dataOffset)
                    .PushSingle(codeSrc)
                    .PushSingle(gasLim)
                    .Op(Instruction.STATICCALL);
        public static Prepare EXTCODECOPY(this Prepare @this, Address? codeSrc, UInt256? dest = null, UInt256? src = null, UInt256? len = null)
            => @this.PushSequence(len, src, dest)
                    .PushSingle(codeSrc)
                    .Op(Instruction.EXTCODECOPY);
        #endregion

        #region opcodes_with_immediates
        public static Prepare CALLF(this Prepare @this, UInt16 sectionId)
            => @this.Op(Instruction.CALLF)
                .Data(BitConverter.GetBytes(sectionId).Reverse().ToArray());
        public static Prepare CALLF(this Prepare @this, UInt16 sectionId, params byte[] arguments)
            => @this.PushData(arguments)
                    .Op(Instruction.CALLF)
                    .Data(BitConverter.GetBytes(sectionId));
        public static Prepare PUSHx(this Prepare @this, byte[] args)
            => @this.PushData(args);
        public static Prepare RJUMPI(this Prepare @this, Int16 to, byte[] cond = null)
            => @this.PushSingle(cond)
                        .Op(Instruction.RJUMPI)
                        .Data(BitConverter.GetBytes(to).Reverse().ToArray());
        #endregion
    }
}<|MERGE_RESOLUTION|>--- conflicted
+++ resolved
@@ -2,12 +2,9 @@
 // SPDX-License-Identifier: LGPL-3.0-only
 
 using System;
-<<<<<<< HEAD
-=======
 using System.Collections;
 using System.Collections.Generic;
 using System.ComponentModel;
->>>>>>> 2a8ec1a5
 using System.Linq;
 using Nethermind.Core;
 using Nethermind.Int256;
@@ -57,7 +54,6 @@
             return @this;
         }
 
-<<<<<<< HEAD
 
         internal static Prepare PutSequence(this Prepare @this, params Instruction[] args)
         {
@@ -68,8 +64,6 @@
             return @this;
         }
 
-=======
->>>>>>> 2a8ec1a5
         internal static Prepare DataTable(this Prepare @this, short[] table)
         {
             for (int i = 0; i < table.Length; i++)
