--- conflicted
+++ resolved
@@ -3,6 +3,7 @@
 
 using System;
 using System.Collections.Concurrent;
+using System.Collections.Generic;
 using System.Diagnostics;
 using System.Diagnostics.CodeAnalysis;
 using Nethermind.Core;
@@ -20,7 +21,7 @@
     private static readonly StackPool _stackPool = new();
 
     public byte[]? DataStack;
-    public int[]? ReturnStack;
+    public ReturnState[]? ReturnStack;
 
     public long GasAvailable { get; set; }
     internal long OutputDestination { get; private set; } // TODO: move to CallEnv
@@ -28,10 +29,10 @@
     public long Refund { get; set; }
 
     public int DataStackHead;
-
     public int ReturnStackHead;
     internal ExecutionType ExecutionType { get; private set; } // TODO: move to CallEnv
     public int ProgramCounter { get; set; }
+    public int FunctionIndex {  get; set; }
     public bool IsTopLevel { get; private set; } // TODO: move to CallEnv
     private bool _canRestore;
     public bool IsStatic { get; private set; } // TODO: move to CallEnv
@@ -48,6 +49,7 @@
 #if DEBUG
     private StackTrace? _creationStackTrace;
 #endif
+
     /// <summary>
     /// Rent a top level <see cref="EvmState"/>.
     /// </summary>
@@ -58,114 +60,20 @@
         in ExecutionEnvironment env,
         in StackAccessTracker accessedItems)
     {
-<<<<<<< HEAD
-        public struct ReturnState
-        {
-            public int Index;
-            public int Offset;
-            public int Height;
-        }
-
-        private class StackPool
-        {
-            private readonly int _maxCallStackDepth;
-            private readonly struct StackItem(byte[] dataStack, ReturnState[] returnStack)
-            {
-                public readonly byte[] DataStack = dataStack;
-                public readonly ReturnState[] ReturnStack = returnStack;
-            }
-
-            // TODO: we have wrong call depth calculation somewhere
-            public StackPool(int maxCallStackDepth = VirtualMachine.MaxCallDepth * 2)
-            {
-                _maxCallStackDepth = maxCallStackDepth;
-            }
-
-            private readonly Stack<StackItem> _stackPool = new(32);
-
-            private int _stackPoolDepth;
-
-            /// <summary>
-            /// The word 'return' acts here once as a verb 'to return stack to the pool' and once as a part of the
-            /// compound noun 'return stack' which is a stack of subroutine return values.
-            /// </summary>
-            /// <param name="dataStack"></param>
-            /// <param name="returnStack"></param>
-            public void ReturnStacks(byte[] dataStack, ReturnState[] returnStack)
-            {
-                _stackPool.Push(new(dataStack, returnStack));
-            }
-
-            public (byte[], ReturnState[]) RentStacks()
-            {
-                if (_stackPool.TryPop(out StackItem result))
-                {
-                    return (result.DataStack, result.ReturnStack);
-                }
-
-                _stackPoolDepth++;
-                if (_stackPoolDepth > _maxCallStackDepth)
-                {
-                    EvmStack.ThrowEvmStackOverflowException();
-                }
-
-                return
-                (
-                    new byte[(EvmStack.MaxStackSize + EvmStack.RegisterLength) * 32],
-                    new ReturnState[EvmStack.ReturnStackSize]
-                );
-            }
-        }
-        private static readonly ThreadLocal<StackPool> _stackPool = new(() => new StackPool());
-
-        public byte[]? DataStack;
-
-        public ReturnState[]? ReturnStack;
-
-        /// <summary>
-        /// EIP-2929 accessed addresses
-        /// </summary>
-        public IReadOnlySet<Address> AccessedAddresses => _accessedAddresses;
-
-        /// <summary>
-        /// EIP-2929 accessed storage keys
-        /// </summary>
-        public IReadOnlySet<StorageCell> AccessedStorageCells => _accessedStorageCells;
-
-        // As we can add here from VM, we need it as ICollection
-        public ICollection<Address> DestroyList => _destroyList;
-        // As we can add here from VM, we need it as ICollection
-        public ICollection<AddressAsKey> CreateList => _createList;
-        // As we can add here from VM, we need it as ICollection
-        public ICollection<LogEntry> Logs => _logs;
-
-        private readonly JournalSet<Address> _accessedAddresses;
-        private readonly JournalSet<StorageCell> _accessedStorageCells;
-        private readonly JournalCollection<LogEntry> _logs;
-        private readonly JournalSet<Address> _destroyList;
-        private readonly HashSet<AddressAsKey> _createList;
-        private readonly int _accessedAddressesSnapshot;
-        private readonly int _accessedStorageKeysSnapshot;
-        private readonly int _destroyListSnapshot;
-        private readonly int _logsSnapshot;
-
-        public int DataStackHead = 0;
-=======
         EvmState state = Rent();
         state.Initialize(
             gasAvailable,
             outputDestination: 0L,
             outputLength: 0L,
-            executionType: executionType,
+            executionType,
             isTopLevel: true,
             isStatic: false,
             isCreateOnPreExistingAccount: false,
-            snapshot: snapshot,
-            env: env,
-            stateForAccessLists: accessedItems);
+            snapshot,
+            env,
+            accessedItems);
         return state;
     }
->>>>>>> 3c252dcb
 
     /// <summary>
     /// Constructor for a frame <see cref="EvmState"/> beneath top level.
@@ -182,23 +90,22 @@
         in StackAccessTracker stateForAccessLists)
     {
         EvmState state = Rent();
-
         state.Initialize(
             gasAvailable,
             outputDestination,
             outputLength,
             executionType,
             isTopLevel: false,
-            isStatic: isStatic,
-            isCreateOnPreExistingAccount: isCreateOnPreExistingAccount,
-            snapshot: snapshot,
-            env: env,
-            stateForAccessLists: stateForAccessLists);
-
+            isStatic,
+            isCreateOnPreExistingAccount,
+            snapshot,
+            env,
+            stateForAccessLists);
         return state;
     }
 
-    private static EvmState Rent() => _statePool.TryDequeue(out EvmState state) ? state : new EvmState();
+    private static EvmState Rent()
+        => _statePool.TryDequeue(out EvmState state) ? state : new EvmState();
 
     private void Initialize(
         long gasAvailable,
@@ -234,67 +141,17 @@
         }
         _accessTracker.TakeSnapshot();
 
-        // Should be disposed when being initialized
         if (!_isDisposed)
         {
-            ThrowIfNotUninitialized();
-        }
-        // Mark revived
+            throw new InvalidOperationException("Already in use");
+        }
         _isDisposed = false;
 
 #if DEBUG
-        _creationStackTrace = new();
-#endif
-
-        [DoesNotReturn]
-        [StackTraceHidden]
-        static void ThrowIfNotUninitialized()
-        {
-<<<<<<< HEAD
-            get
-            {
-                switch (ExecutionType)
-                {
-                    case ExecutionType.STATICCALL:
-                    case ExecutionType.CALL:
-                    case ExecutionType.CALLCODE:
-                    case ExecutionType.CREATE:
-                    case ExecutionType.CREATE2:
-                    case ExecutionType.EOFCREATE:
-                    case ExecutionType.TXCREATE:
-                    case ExecutionType.TRANSACTION:
-                        return Env.Caller;
-                    case ExecutionType.DELEGATECALL:
-                        return Env.ExecutingAccount;
-                    default:
-                        throw new ArgumentOutOfRangeException();
-                }
-            }
-=======
-            throw new InvalidOperationException("Already in use");
->>>>>>> 3c252dcb
-        }
-    }
-
-<<<<<<< HEAD
-        public long GasAvailable { get; set; }
-        public int ProgramCounter { get; set; }
-        public int FunctionIndex { get; set; }
-        public long Refund { get; set; }
-
-        public Address To => Env.CodeSource ?? Env.ExecutingAccount;
-        internal bool IsPrecompile => Env.CodeInfo.IsPrecompile;
-        public readonly ExecutionEnvironment Env;
-
-        internal ExecutionType ExecutionType { get; } // TODO: move to CallEnv
-        public bool IsTopLevel { get; } // TODO: move to CallEnv
-        internal long OutputDestination { get; } // TODO: move to CallEnv
-        internal long OutputLength { get; } // TODO: move to CallEnv
-        public bool IsStatic { get; } // TODO: move to CallEnv
-        public bool IsContinuation { get; set; } // TODO: move to CallEnv
-        public bool IsCreateOnPreExistingAccount { get; } // TODO: move to CallEnv
-        public Snapshot Snapshot { get; } // TODO: move to CallEnv
-=======
+        _creationStackTrace = new StackTrace();
+#endif
+    }
+
     public Address From => ExecutionType switch
     {
         ExecutionType.STATICCALL or ExecutionType.CALL or ExecutionType.CALLCODE or ExecutionType.CREATE
@@ -305,6 +162,7 @@
 
     public Address To => Env.CodeSource ?? Env.ExecutingAccount;
     internal bool IsPrecompile => Env.CodeInfo.IsPrecompile;
+
     public ref readonly StackAccessTracker AccessTracker => ref _accessTracker;
     public ref readonly ExecutionEnvironment Env => ref _env;
     public ref EvmPooledMemory Memory => ref _memory; // TODO: move to CallEnv
@@ -312,13 +170,13 @@
 
     public void Dispose()
     {
-        // Shouldn't be called multiple times
         Debug.Assert(!_isDisposed);
->>>>>>> 3c252dcb
-
-        if (_isDisposed) return;
-
+        if (_isDisposed)
+        {
+            return;
+        }
         _isDisposed = true;
+
         if (DataStack is not null)
         {
             // Only return if initialized
@@ -326,13 +184,13 @@
             DataStack = null;
             ReturnStack = null;
         }
+
         if (_canRestore)
         {
             // if we didn't commit and we are not top level, then we need to restore and drop the changes done in this call
             _accessTracker.Restore();
         }
         _memory.Dispose();
-        // Blank refs to not hold against GC
         _memory = default;
         _accessTracker = default;
         _env = default;
@@ -358,7 +216,6 @@
     public void InitializeStacks()
     {
         ObjectDisposedException.ThrowIf(_isDisposed, this);
-
         if (DataStack is null)
         {
             (DataStack, ReturnStack) = _stackPool.RentStacks();
@@ -368,8 +225,52 @@
     public void CommitToParent(EvmState parentState)
     {
         ObjectDisposedException.ThrowIf(_isDisposed, this);
-
         parentState.Refund += Refund;
         _canRestore = false; // we can't restore if we committed
     }
+
+    public struct ReturnState
+    {
+        public int Index;
+        public int Offset;
+        public int Height;
+    }
+
+    private class StackPool
+    {
+        private readonly int _maxCallStackDepth;
+        private readonly Stack<(byte[] dataStack, ReturnState[] returnStack)> _stackPool;
+        private int _stackPoolDepth;
+
+        public StackPool(int maxCallStackDepth = VirtualMachine.MaxCallDepth * 2)
+        {
+            _maxCallStackDepth = maxCallStackDepth;
+            _stackPool = new Stack<(byte[], ReturnState[])>(32);
+        }
+
+        public void ReturnStacks(byte[] dataStack, ReturnState[] returnStack)
+        {
+            _stackPool.Push((dataStack, returnStack));
+        }
+
+        public (byte[], ReturnState[]) RentStacks()
+        {
+            if (_stackPool.TryPop(out var result))
+            {
+                return result;
+            }
+
+            _stackPoolDepth++;
+            if (_stackPoolDepth > _maxCallStackDepth)
+            {
+                // EvmStack.ThrowEvmStackOverflowException();
+                throw new InvalidOperationException("EVM stack overflow");
+            }
+
+            return (
+                new byte[(EvmStack.MaxStackSize + EvmStack.RegisterLength) * 32],
+                new ReturnState[EvmStack.ReturnStackSize]
+            );
+        }
+    }
 }