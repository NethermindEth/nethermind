--- conflicted
+++ resolved
@@ -206,12 +206,7 @@
 #if DEBUG
         _creationStackTrace = new StackTrace();
 #endif
-<<<<<<< HEAD
-        [DoesNotReturn]
-        [StackTraceHidden]
-=======
         [DoesNotReturn, StackTraceHidden]
->>>>>>> 2e346112
         static void ThrowIsInUse()
         {
             throw new InvalidOperationException("Already in use");
