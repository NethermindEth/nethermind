--- conflicted
+++ resolved
@@ -97,15 +97,10 @@
         public byte[] DataStack;
         
         public int[] ReturnStack;
-
-<<<<<<< HEAD
+        
         private HashSet<Address> _accessedAddresses;
         private HashSet<StorageCell> _accessedStorageKeys;
-        private HashSet<Address> _destroyList;
-        private List<LogEntry> _logs;
-        
-=======
->>>>>>> 90102330
+        
         public int DataStackHead = 0;
         
         public int ReturnStackHead = 0;
@@ -216,7 +211,6 @@
                 (DataStack, ReturnStack) = _stackPool.Value.RentStacks();
             }
         }
-<<<<<<< HEAD
 
         public bool IsCold(Address address)
         {
@@ -310,13 +304,11 @@
         {
             get { return LazyInitializer.EnsureInitialized(ref _accessedStorageKeys, () => new HashSet<StorageCell>()); }
         }
-=======
-        
+
         private static readonly ThreadLocal<StackPool> _stackPool = new ThreadLocal<StackPool>(() => new StackPool());
         
         private HashSet<Address> _destroyList;
         
         private List<LogEntry> _logs;
->>>>>>> 90102330
     }
 }