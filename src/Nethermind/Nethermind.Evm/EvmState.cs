--- conflicted
+++ resolved
@@ -1,15 +1,14 @@
 // SPDX-FileCopyrightText: 2022 Demerzel Solutions Limited
 // SPDX-License-Identifier: LGPL-3.0-only
 
+using Nethermind.Core;
+using Nethermind.Evm.CodeAnalysis.IL;
+using Nethermind.State;
 using System;
 using System.Collections.Concurrent;
 using System.Diagnostics;
 using System.Diagnostics.CodeAnalysis;
 using System.Runtime.CompilerServices;
-using Nethermind.Core;
-using Nethermind.Core.Extensions;
-using Nethermind.Evm.CodeAnalysis.IL;
-using Nethermind.State;
 
 namespace Nethermind.Evm;
 
@@ -78,13 +77,11 @@
     |=======================================================================|
      */
 
-<<<<<<< HEAD
-    public ILChunkExecutionState IlExecutionStepState;
-
-=======
     public byte[]? DataStack;
     public ReturnState[]? ReturnStack;
->>>>>>> 59509837
+
+    public ILChunkExecutionState IlExecutionStepState;
+
     public long GasAvailable { get; set; }
     internal long OutputDestination { get; private set; } // TODO: move to CallEnv
     internal long OutputLength { get; private set; } // TODO: move to CallEnv
@@ -132,11 +129,7 @@
             isCreateOnPreExistingAccount: false,
             env: env,
             stateForAccessLists: accessedItems,
-<<<<<<< HEAD
-            new());
-=======
             snapshot: snapshot);
->>>>>>> 59509837
         return state;
     }
 
@@ -165,12 +158,7 @@
             isCreateOnPreExistingAccount: isCreateOnPreExistingAccount,
             env: env,
             stateForAccessLists: stateForAccessLists,
-<<<<<<< HEAD
-            new());
-
-=======
             snapshot: snapshot);
->>>>>>> 59509837
         return state;
     }
 
@@ -188,11 +176,7 @@
         bool isCreateOnPreExistingAccount,
         in ExecutionEnvironment env,
         in StackAccessTracker stateForAccessLists,
-<<<<<<< HEAD
-        in ILChunkExecutionState initState)
-=======
         in Snapshot snapshot)
->>>>>>> 59509837
     {
         _env = env;
         _snapshot = snapshot;
@@ -216,19 +200,7 @@
         IsStatic = isStatic;
         IsContinuation = false;
         IsCreateOnPreExistingAccount = isCreateOnPreExistingAccount;
-<<<<<<< HEAD
-        _snapshot = snapshot;
-        _env = env;
-        IlExecutionStepState = initState;
-        _accessTracker = new(stateForAccessLists);
-        if (executionType.IsAnyCreate())
-        {
-            _accessTracker.WasCreated(env.ExecutingAccount);
-        }
-        _accessTracker.TakeSnapshot();
-=======
->>>>>>> 59509837
-
+        IlExecutionStepState = new();
         if (!_isDisposed)
         {
             ThrowIsInUse();
@@ -289,7 +261,6 @@
         _env = default;
         _snapshot = default;
 
-        IlExecutionStepState = default;
         _statePool.Enqueue(this);
 
 #if DEBUG
@@ -302,7 +273,7 @@
     {
         if (!_isDisposed)
         {
-            //throw new InvalidOperationException($"{nameof(EvmState)} hasn't been disposed. Created {_creationStackTrace}");
+            throw new InvalidOperationException($"{nameof(EvmState)} hasn't been disposed. Created {_creationStackTrace}");
         }
     }
 #endif
