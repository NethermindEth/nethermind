// SPDX-FileCopyrightText: 2022 Demerzel Solutions Limited
// SPDX-License-Identifier: LGPL-3.0-only

using System;
using System.Collections.Generic;
using System.Threading;
using Nethermind.Core;
using Nethermind.Core.Crypto;
using Nethermind.Int256;

namespace Nethermind.Evm.Tracing
{
    public class CancellationTxTracer : ITxTracer, ITxTracerWrapper
    {
        private readonly ITxTracer _innerTracer;
        private readonly CancellationToken _token;
        private readonly bool _isTracingReceipt;
        private readonly bool _isTracingActions;
        private readonly bool _isTracingOpLevelStorage;
        private readonly bool _isTracingMemory;
        private readonly bool _isTracingInstructions;
        private readonly bool _isTracingRefunds;
        private readonly bool _isTracingCode;
        private readonly bool _isTracingStack;
        private readonly bool _isTracingState;
        private readonly bool _isTracingStorage;
        private readonly bool _isTracingBlockHash;
        private readonly bool _isTracingBlockAccess;
        private readonly bool _isTracingFees;
<<<<<<< HEAD
        private readonly bool _isTracingEventLogs;
        public bool IsTracing => IsTracingReceipt || IsTracingActions || IsTracingOpLevelStorage || IsTracingMemory || IsTracingInstructions || IsTracingRefunds || IsTracingCode || IsTracingStack || IsTracingBlockHash || IsTracingAccess || IsTracingFees || IsTracingEventLogs;

        public bool IsTracingEventLogs
        {
            get => _isTracingEventLogs || _innerTracer.IsTracingEventLogs;
            init => _isTracingEventLogs = value;
        }
=======
>>>>>>> 61e52a45

        public ITxTracer InnerTracer => _innerTracer;

        public CancellationTxTracer(ITxTracer innerTracer, CancellationToken token = default)
        {
            _innerTracer = innerTracer;
            _token = token;
        }

        public bool IsTracingReceipt
        {
            get => _isTracingReceipt || _innerTracer.IsTracingReceipt;
            init => _isTracingReceipt = value;
        }

        public bool IsTracingActions
        {
            get => _isTracingActions || _innerTracer.IsTracingActions;
            init => _isTracingActions = value;
        }

        public bool IsTracingOpLevelStorage
        {
            get => _isTracingOpLevelStorage || _innerTracer.IsTracingOpLevelStorage;
            init => _isTracingOpLevelStorage = value;
        }

        public bool IsTracingMemory
        {
            get => _isTracingMemory || _innerTracer.IsTracingMemory;
            init => _isTracingMemory = value;
        }

        public bool IsTracingInstructions
        {
            get => _isTracingInstructions || _innerTracer.IsTracingInstructions;
            init => _isTracingInstructions = value;
        }

        public bool IsTracingRefunds
        {
            get => _isTracingRefunds || _innerTracer.IsTracingRefunds;
            init => _isTracingRefunds = value;
        }

        public bool IsTracingCode
        {
            get => _isTracingCode || _innerTracer.IsTracingCode;
            init => _isTracingCode = value;
        }

        public bool IsTracingStack
        {
            get => _isTracingStack || _innerTracer.IsTracingStack;
            init => _isTracingStack = value;
        }

        public bool IsTracingState
        {
            get => _isTracingState || _innerTracer.IsTracingState;
            init => _isTracingState = value;
        }

        public bool IsTracingStorage
        {
            get => _isTracingStorage || _innerTracer.IsTracingStorage;
            init => _isTracingStorage = value;
        }

        public bool IsTracingBlockHash
        {
            get => _isTracingBlockHash || _innerTracer.IsTracingBlockHash;
            init => _isTracingBlockHash = value;
        }

        public bool IsTracingAccess
        {
            get => _isTracingBlockAccess || _innerTracer.IsTracingAccess;
            init => _isTracingBlockAccess = value;
        }

        public bool IsTracingFees
        {
            get => _isTracingFees || _innerTracer.IsTracingFees;
            init => _isTracingFees = value;
        }

        public void ReportBalanceChange(Address address, UInt256? before, UInt256? after)
        {
            _token.ThrowIfCancellationRequested();
            if (_innerTracer.IsTracingState)
            {
                _innerTracer.ReportBalanceChange(address, before, after);
            }
        }

        public void ReportCodeChange(Address address, byte[] before, byte[] after)
        {
            _token.ThrowIfCancellationRequested();
            if (_innerTracer.IsTracingState)
            {
                _innerTracer.ReportCodeChange(address, before, after);
            }
        }

        public void ReportNonceChange(Address address, UInt256? before, UInt256? after)
        {
            _token.ThrowIfCancellationRequested();
            if (_innerTracer.IsTracingState)
            {
                _innerTracer.ReportNonceChange(address, before, after);
            }
        }

        public void ReportAccountRead(Address address)
        {
            _token.ThrowIfCancellationRequested();
            if (_innerTracer.IsTracingState)
            {
                _innerTracer.ReportAccountRead(address);
            }
        }

        public void ReportStorageChange(in StorageCell storageCell, byte[] before, byte[] after)
        {
            _token.ThrowIfCancellationRequested();
            if (_innerTracer.IsTracingStorage)
            {
                _innerTracer.ReportStorageChange(storageCell, before, after);
            }
        }

        public void ReportStorageRead(in StorageCell storageCell)
        {
            _token.ThrowIfCancellationRequested();
            if (_innerTracer.IsTracingStorage)
            {
                _innerTracer.ReportStorageRead(storageCell);
            }
        }

        public void MarkAsSuccess(Address recipient, long gasSpent, byte[] output, LogEntry[] logs, Keccak? stateRoot = null)
        {
            _token.ThrowIfCancellationRequested();
            if (_innerTracer.IsTracingReceipt)
            {
                _innerTracer.MarkAsSuccess(recipient, gasSpent, output, logs, stateRoot);
            }
        }

        public void MarkAsFailed(Address recipient, long gasSpent, byte[] output, string error, Keccak? stateRoot = null)
        {
            _token.ThrowIfCancellationRequested();
            if (_innerTracer.IsTracingReceipt)
            {
                _innerTracer.MarkAsFailed(recipient, gasSpent, output, error, stateRoot);
            }
        }

        public void StartOperation(int depth, long gas, Instruction opcode, int pc, bool isPostMerge = false)
        {
            _token.ThrowIfCancellationRequested();
            if (_innerTracer.IsTracingInstructions)
            {
                _innerTracer.StartOperation(depth, gas, opcode, pc, isPostMerge);
            }
        }

        public void ReportOperationError(EvmExceptionType error)
        {
            _token.ThrowIfCancellationRequested();
            if (_innerTracer.IsTracingInstructions)
            {
                _innerTracer.ReportOperationError(error);
            }
        }

        public void ReportOperationRemainingGas(long gas)
        {
            _token.ThrowIfCancellationRequested();
            if (_innerTracer.IsTracingInstructions)
            {
                _innerTracer.ReportOperationRemainingGas(gas);
            }
        }

        public void SetOperationStack(List<string> stackTrace)
        {
            _token.ThrowIfCancellationRequested();
            if (_innerTracer.IsTracingStack)
            {
                _innerTracer.SetOperationStack(stackTrace);
            }
        }

        public void ReportStackPush(in ReadOnlySpan<byte> stackItem)
        {
            _token.ThrowIfCancellationRequested();
            if (_innerTracer.IsTracingInstructions)
            {
                _innerTracer.ReportStackPush(stackItem);
            }
        }

        public void ReportStackPush(in ZeroPaddedSpan stackItem)
        {
            _token.ThrowIfCancellationRequested();
            if (_innerTracer.IsTracingInstructions)
            {
                _innerTracer.ReportStackPush(stackItem);
            }
        }

        public void ReportStackPush(byte stackItem)
        {
            _token.ThrowIfCancellationRequested();
            if (_innerTracer.IsTracingInstructions)
            {
                _innerTracer.ReportStackPush(stackItem);
            }
        }

        public void SetOperationMemory(List<string> memoryTrace)
        {
            _token.ThrowIfCancellationRequested();
            if (_innerTracer.IsTracingMemory)
            {
                _innerTracer.SetOperationMemory(memoryTrace);
            }
        }

        public void SetOperationMemorySize(ulong newSize)
        {
            _token.ThrowIfCancellationRequested();
            if (_innerTracer.IsTracingMemory)
            {
                _innerTracer.SetOperationMemorySize(newSize);
            }
        }

        public void ReportMemoryChange(long offset, in ReadOnlySpan<byte> data)
        {
            _token.ThrowIfCancellationRequested();
            if (_innerTracer.IsTracingInstructions)
            {
                _innerTracer.ReportMemoryChange(offset, data);
            }
        }

        public void ReportMemoryChange(long offset, in ZeroPaddedSpan data)
        {
            _token.ThrowIfCancellationRequested();
            if (_innerTracer.IsTracingInstructions)
            {
                _innerTracer.ReportMemoryChange(offset, data);
            }
        }

        public void ReportMemoryChange(long offset, byte data)
        {
            _token.ThrowIfCancellationRequested();
            if (_innerTracer.IsTracingInstructions)
            {
                _innerTracer.ReportMemoryChange(offset, data);
            }
        }

        public void ReportStorageChange(in ReadOnlySpan<byte> key, in ReadOnlySpan<byte> value)
        {
            _token.ThrowIfCancellationRequested();
            if (_innerTracer.IsTracingInstructions)
            {
                _innerTracer.ReportStorageChange(key, value);
            }
        }

        public void SetOperationStorage(Address address, UInt256 storageIndex, ReadOnlySpan<byte> newValue, ReadOnlySpan<byte> currentValue)
        {
            _token.ThrowIfCancellationRequested();
            if (_innerTracer.IsTracingOpLevelStorage)
            {
                _innerTracer.SetOperationStorage(address, storageIndex, newValue, currentValue);
            }
        }

        public void LoadOperationStorage(Address address, UInt256 storageIndex, ReadOnlySpan<byte> value)
        {
            _token.ThrowIfCancellationRequested();
            if (_innerTracer.IsTracingOpLevelStorage)
            {
                _innerTracer.LoadOperationStorage(address, storageIndex, value);
            }
        }

        public void ReportSelfDestruct(Address address, UInt256 balance, Address refundAddress)
        {
            _token.ThrowIfCancellationRequested();
            if (_innerTracer.IsTracingActions)
            {
                _innerTracer.ReportSelfDestruct(address, balance, refundAddress);
            }
        }

        public void ReportAction(long gas, UInt256 value, Address @from, Address to, ReadOnlyMemory<byte> input, ExecutionType callType, bool isPrecompileCall = false)
        {
            _token.ThrowIfCancellationRequested();
            if (_innerTracer.IsTracingActions)
            {
                _innerTracer.ReportAction(gas, value, @from, to, input, callType, isPrecompileCall);
            }
        }

        public void ReportActionEnd(long gas, ReadOnlyMemory<byte> output)
        {
            _token.ThrowIfCancellationRequested();
            if (_innerTracer.IsTracingActions)
            {
                _innerTracer.ReportActionEnd(gas, output);
            }
        }

        public void ReportActionError(EvmExceptionType evmExceptionType)
        {
            _token.ThrowIfCancellationRequested();
            if (_innerTracer.IsTracingActions)
            {
                _innerTracer.ReportActionError(evmExceptionType);
            }
        }

        public void ReportActionError(EvmExceptionType evmExceptionType, long gasLeft)
        {
            _token.ThrowIfCancellationRequested();
            if (_innerTracer.IsTracingActions)
            {
                _innerTracer.ReportActionError(evmExceptionType, gasLeft);
            }
        }

        public void ReportActionEnd(long gas, Address deploymentAddress, ReadOnlyMemory<byte> deployedCode)
        {
            _token.ThrowIfCancellationRequested();
            if (_innerTracer.IsTracingActions)
            {
                _innerTracer.ReportActionEnd(gas, deploymentAddress, deployedCode);
            }
        }

        public void ReportBlockHash(Keccak blockHash)
        {
            _token.ThrowIfCancellationRequested();
            if (_innerTracer.IsTracingBlockHash)
            {
                _innerTracer.ReportBlockHash(blockHash);
            }
        }

        public void ReportByteCode(byte[] byteCode)
        {
            _token.ThrowIfCancellationRequested();
            if (_innerTracer.IsTracingCode)
            {
                _innerTracer.ReportByteCode(byteCode);
            }
        }

        public void ReportGasUpdateForVmTrace(long refund, long gasAvailable)
        {
            _token.ThrowIfCancellationRequested();
            if (_innerTracer.IsTracingInstructions)
            {
                _innerTracer.ReportGasUpdateForVmTrace(refund, gasAvailable);
            }
        }

        public void ReportRefund(long refund)
        {
            _token.ThrowIfCancellationRequested();
            if (_innerTracer.IsTracingRefunds)
            {
                _innerTracer.ReportRefund(refund);
            }
        }

        public void ReportExtraGasPressure(long extraGasPressure)
        {
            _token.ThrowIfCancellationRequested();
            if (_innerTracer.IsTracingRefunds)
            {
                _innerTracer.ReportExtraGasPressure(extraGasPressure);
            }
        }

        public void ReportAccess(IReadOnlySet<Address> accessedAddresses, IReadOnlySet<StorageCell> accessedStorageCells)
        {
            _token.ThrowIfCancellationRequested();
            if (_innerTracer.IsTracingAccess)
            {
                _innerTracer.ReportAccess(accessedAddresses, accessedStorageCells);
            }
        }

        public void ReportFees(UInt256 fees, UInt256 burntFees)
        {
            _token.ThrowIfCancellationRequested();
            if (_innerTracer.IsTracingFees)
            {
                _innerTracer.ReportFees(fees, burntFees);
            }
        }

        public void ReportEvent(LogEntry logEntry)
        {
            _token.ThrowIfCancellationRequested();
            if (_innerTracer.IsTracingEventLogs)
            {
                _innerTracer.ReportEvent(logEntry);
            }
        }
    }
}<|MERGE_RESOLUTION|>--- conflicted
+++ resolved
@@ -27,17 +27,12 @@
         private readonly bool _isTracingBlockHash;
         private readonly bool _isTracingBlockAccess;
         private readonly bool _isTracingFees;
-<<<<<<< HEAD
-        private readonly bool _isTracingEventLogs;
-        public bool IsTracing => IsTracingReceipt || IsTracingActions || IsTracingOpLevelStorage || IsTracingMemory || IsTracingInstructions || IsTracingRefunds || IsTracingCode || IsTracingStack || IsTracingBlockHash || IsTracingAccess || IsTracingFees || IsTracingEventLogs;
 
         public bool IsTracingEventLogs
         {
             get => _isTracingEventLogs || _innerTracer.IsTracingEventLogs;
             init => _isTracingEventLogs = value;
         }
-=======
->>>>>>> 61e52a45
 
         public ITxTracer InnerTracer => _innerTracer;
 
