// SPDX-FileCopyrightText: 2022 Demerzel Solutions Limited
// SPDX-License-Identifier: LGPL-3.0-only

using System;
using System.Collections.Generic;
using System.Threading;
using Nethermind.Core;
using Nethermind.Core.Crypto;
using Nethermind.Int256;

namespace Nethermind.Evm.Tracing;

public class CancellationTxTracer : ITxTracer, ITxTracerWrapper
{
    private readonly ITxTracer _innerTracer;
    private readonly CancellationToken _token;
    private readonly bool _isTracingReceipt;
    private readonly bool _isTracingActions;
    private readonly bool _isTracingOpLevelStorage;
    private readonly bool _isTracingMemory;
    private readonly bool _isTracingInstructions;
    private readonly bool _isTracingRefunds;
    private readonly bool _isTracingCode;
    private readonly bool _isTracingStack;
    private readonly bool _isTracingState;
    private readonly bool _isTracingStorage;
    private readonly bool _isTracingBlockHash;
    private readonly bool _isTracingBlockAccess;
    private readonly bool _isTracingFees;

    public ITxTracer InnerTracer => _innerTracer;

    public CancellationTxTracer(ITxTracer innerTracer, CancellationToken token = default)
    {
        _innerTracer = innerTracer;
        _token = token;
    }

    public bool IsTracingReceipt
    {
        get => _isTracingReceipt || _innerTracer.IsTracingReceipt;
        init => _isTracingReceipt = value;
    }

    public bool IsTracingActions
    {
        get => _isTracingActions || _innerTracer.IsTracingActions;
        init => _isTracingActions = value;
    }

    public bool IsTracingOpLevelStorage
    {
        get => _isTracingOpLevelStorage || _innerTracer.IsTracingOpLevelStorage;
        init => _isTracingOpLevelStorage = value;
    }

    public bool IsTracingMemory
    {
        get => _isTracingMemory || _innerTracer.IsTracingMemory;
        init => _isTracingMemory = value;
    }

    public bool IsTracingInstructions
    {
        get => _isTracingInstructions || _innerTracer.IsTracingInstructions;
        init => _isTracingInstructions = value;
    }

    public bool IsTracingRefunds
    {
        get => _isTracingRefunds || _innerTracer.IsTracingRefunds;
        init => _isTracingRefunds = value;
    }

    public bool IsTracingCode
    {
        get => _isTracingCode || _innerTracer.IsTracingCode;
        init => _isTracingCode = value;
    }

    public bool IsTracingStack
    {
        get => _isTracingStack || _innerTracer.IsTracingStack;
        init => _isTracingStack = value;
    }

    public bool IsTracingState
    {
        get => _isTracingState || _innerTracer.IsTracingState;
        init => _isTracingState = value;
    }

    public bool IsTracingStorage
    {
        get => _isTracingStorage || _innerTracer.IsTracingStorage;
        init => _isTracingStorage = value;
    }

    public bool IsTracingBlockHash
    {
        get => _isTracingBlockHash || _innerTracer.IsTracingBlockHash;
        init => _isTracingBlockHash = value;
    }

    public bool IsTracingAccess
    {
        get => _isTracingBlockAccess || _innerTracer.IsTracingAccess;
        init => _isTracingBlockAccess = value;
    }

    public bool IsTracingFees
    {
        get => _isTracingFees || _innerTracer.IsTracingFees;
        init => _isTracingFees = value;
    }

    public void ReportBalanceChange(Address address, UInt256? before, UInt256? after)
    {
        _token.ThrowIfCancellationRequested();
        if (_innerTracer.IsTracingState)
        {
            _innerTracer.ReportBalanceChange(address, before, after);
        }
    }

    public void ReportCodeChange(Address address, byte[] before, byte[] after)
    {
        _token.ThrowIfCancellationRequested();
        if (_innerTracer.IsTracingState)
        {
            _innerTracer.ReportCodeChange(address, before, after);
        }
    }

    public void ReportNonceChange(Address address, UInt256? before, UInt256? after)
    {
        _token.ThrowIfCancellationRequested();
        if (_innerTracer.IsTracingState)
        {
            _innerTracer.ReportNonceChange(address, before, after);
        }
    }

    public void ReportAccountRead(Address address)
    {
        _token.ThrowIfCancellationRequested();
        if (_innerTracer.IsTracingState)
        {
            _innerTracer.ReportAccountRead(address);
        }
    }

    public void ReportStorageChange(in StorageCell storageCell, byte[] before, byte[] after)
    {
        _token.ThrowIfCancellationRequested();
        if (_innerTracer.IsTracingStorage)
        {
            _innerTracer.ReportStorageChange(storageCell, before, after);
        }
    }

    public void ReportStorageRead(in StorageCell storageCell)
    {
        _token.ThrowIfCancellationRequested();
        if (_innerTracer.IsTracingStorage)
        {
            _innerTracer.ReportStorageRead(storageCell);
        }
    }

    public void MarkAsSuccess(Address recipient, long gasSpent, byte[] output, LogEntry[] logs, Hash256? stateRoot = null)
    {
        _token.ThrowIfCancellationRequested();
        if (_innerTracer.IsTracingReceipt)
        {
            _innerTracer.MarkAsSuccess(recipient, gasSpent, output, logs, stateRoot);
        }
    }

    public void MarkAsFailed(Address recipient, long gasSpent, byte[] output, string error, Hash256? stateRoot = null)
    {
        _token.ThrowIfCancellationRequested();
        if (_innerTracer.IsTracingReceipt)
        {
            _innerTracer.MarkAsFailed(recipient, gasSpent, output, error, stateRoot);
        }
    }

<<<<<<< HEAD
    public void StartOperation(in ExecutionEnvironment env, long gas, Instruction opcode, int pc)
=======
    public void StartOperation(int pc, Instruction opcode, long gas, in ExecutionEnvironment env)
>>>>>>> 25080158
    {
        _token.ThrowIfCancellationRequested();
        if (_innerTracer.IsTracingInstructions)
        {
<<<<<<< HEAD
            _innerTracer.StartOperation(env, gas, opcode, pc);
=======
            _innerTracer.StartOperation(pc, opcode, gas, env);
>>>>>>> 25080158
        }
    }

    public void ReportOperationError(EvmExceptionType error)
    {
        _token.ThrowIfCancellationRequested();
        if (_innerTracer.IsTracingInstructions)
        {
            _innerTracer.ReportOperationError(error);
        }
    }

    public void ReportOperationRemainingGas(long gas)
    {
        _token.ThrowIfCancellationRequested();
        if (_innerTracer.IsTracingInstructions)
        {
            _innerTracer.ReportOperationRemainingGas(gas);
        }
    }

    public void SetOperationStack(TraceStack stack)
    {
        _token.ThrowIfCancellationRequested();
        if (_innerTracer.IsTracingStack)
        {
            _innerTracer.SetOperationStack(stack);
        }
    }

    public void ReportStackPush(in ReadOnlySpan<byte> stackItem)
    {
        _token.ThrowIfCancellationRequested();
        if (_innerTracer.IsTracingInstructions)
        {
            _innerTracer.ReportStackPush(stackItem);
        }
    }

    public void ReportStackPush(in ZeroPaddedSpan stackItem)
    {
        _token.ThrowIfCancellationRequested();
        if (_innerTracer.IsTracingInstructions)
        {
            _innerTracer.ReportStackPush(stackItem);
        }
    }

    public void ReportStackPush(byte stackItem)
    {
        _token.ThrowIfCancellationRequested();
        if (_innerTracer.IsTracingInstructions)
        {
            _innerTracer.ReportStackPush(stackItem);
        }
    }

    public void SetOperationMemory(TraceMemory memoryTrace)
    {
        _token.ThrowIfCancellationRequested();
        if (_innerTracer.IsTracingMemory)
        {
            _innerTracer.SetOperationMemory(memoryTrace);
        }
    }

    public void SetOperationMemorySize(ulong newSize)
    {
        _token.ThrowIfCancellationRequested();
        if (_innerTracer.IsTracingMemory)
        {
            _innerTracer.SetOperationMemorySize(newSize);
        }
    }

    public void ReportMemoryChange(long offset, in ReadOnlySpan<byte> data)
    {
        _token.ThrowIfCancellationRequested();
        if (_innerTracer.IsTracingInstructions)
        {
            _innerTracer.ReportMemoryChange(offset, data);
        }
    }

    public void ReportMemoryChange(long offset, in ZeroPaddedSpan data)
    {
        _token.ThrowIfCancellationRequested();
        if (_innerTracer.IsTracingInstructions)
        {
            _innerTracer.ReportMemoryChange(offset, data);
        }
    }

    public void ReportMemoryChange(long offset, byte data)
    {
        _token.ThrowIfCancellationRequested();
        if (_innerTracer.IsTracingInstructions)
        {
            _innerTracer.ReportMemoryChange(offset, data);
        }
    }

    public void ReportStorageChange(in ReadOnlySpan<byte> key, in ReadOnlySpan<byte> value)
    {
        _token.ThrowIfCancellationRequested();
        if (_innerTracer.IsTracingInstructions)
        {
            _innerTracer.ReportStorageChange(key, value);
        }
    }

    public void SetOperationStorage(Address address, UInt256 storageIndex, ReadOnlySpan<byte> newValue, ReadOnlySpan<byte> currentValue)
    {
        _token.ThrowIfCancellationRequested();
        if (_innerTracer.IsTracingOpLevelStorage)
        {
            _innerTracer.SetOperationStorage(address, storageIndex, newValue, currentValue);
        }
    }

    public void LoadOperationStorage(Address address, UInt256 storageIndex, ReadOnlySpan<byte> value)
    {
        _token.ThrowIfCancellationRequested();
        if (_innerTracer.IsTracingOpLevelStorage)
        {
            _innerTracer.LoadOperationStorage(address, storageIndex, value);
        }
    }

    public void ReportSelfDestruct(Address address, UInt256 balance, Address refundAddress)
    {
        _token.ThrowIfCancellationRequested();
        if (_innerTracer.IsTracingActions)
        {
            _innerTracer.ReportSelfDestruct(address, balance, refundAddress);
        }
    }

    public void ReportAction(long gas, UInt256 value, Address from, Address to, ReadOnlyMemory<byte> input, ExecutionType callType, bool isPrecompileCall = false)
    {
        _token.ThrowIfCancellationRequested();
        if (_innerTracer.IsTracingActions)
        {
            _innerTracer.ReportAction(gas, value, from, to, input, callType, isPrecompileCall);
        }
    }

    public void ReportActionEnd(long gas, ReadOnlyMemory<byte> output)
    {
        _token.ThrowIfCancellationRequested();
        if (_innerTracer.IsTracingActions)
        {
            _innerTracer.ReportActionEnd(gas, output);
        }
    }

    public void ReportActionError(EvmExceptionType evmExceptionType)
    {
        _token.ThrowIfCancellationRequested();
        if (_innerTracer.IsTracingActions)
        {
            _innerTracer.ReportActionError(evmExceptionType);
        }
    }

    public void ReportActionRevert(long gasLeft, byte[] output)
    {
        _token.ThrowIfCancellationRequested();
        if (_innerTracer.IsTracingActions)
        {
            _innerTracer.ReportActionRevert(gasLeft, output);
        }
    }

    public void ReportActionEnd(long gas, Address deploymentAddress, ReadOnlyMemory<byte> deployedCode)
    {
        _token.ThrowIfCancellationRequested();
        if (_innerTracer.IsTracingActions)
        {
            _innerTracer.ReportActionEnd(gas, deploymentAddress, deployedCode);
        }
    }

    public void ReportBlockHash(Hash256 blockHash)
    {
        _token.ThrowIfCancellationRequested();
        if (_innerTracer.IsTracingBlockHash)
        {
            _innerTracer.ReportBlockHash(blockHash);
        }
    }

    public void ReportByteCode(ReadOnlyMemory<byte> byteCode)
    {
        _token.ThrowIfCancellationRequested();
        if (_innerTracer.IsTracingCode)
        {
            _innerTracer.ReportByteCode(byteCode);
        }
    }

    public void ReportGasUpdateForVmTrace(long refund, long gasAvailable)
    {
        _token.ThrowIfCancellationRequested();
        if (_innerTracer.IsTracingInstructions)
        {
            _innerTracer.ReportGasUpdateForVmTrace(refund, gasAvailable);
        }
    }

    public void ReportRefund(long refund)
    {
        _token.ThrowIfCancellationRequested();
        if (_innerTracer.IsTracingRefunds)
        {
            _innerTracer.ReportRefund(refund);
        }
    }

    public void ReportExtraGasPressure(long extraGasPressure)
    {
        _token.ThrowIfCancellationRequested();
        if (_innerTracer.IsTracingRefunds)
        {
            _innerTracer.ReportExtraGasPressure(extraGasPressure);
        }
    }

    public void ReportAccess(IReadOnlySet<Address> accessedAddresses, IReadOnlySet<StorageCell> accessedStorageCells)
    {
        _token.ThrowIfCancellationRequested();
        if (_innerTracer.IsTracingAccess)
        {
            _innerTracer.ReportAccess(accessedAddresses, accessedStorageCells);
        }
    }

    public void ReportFees(UInt256 fees, UInt256 burntFees)
    {
        _token.ThrowIfCancellationRequested();
        if (_innerTracer.IsTracingFees)
        {
            _innerTracer.ReportFees(fees, burntFees);
        }
    }

    public void Dispose()
    {
        _innerTracer.Dispose();
    }
}<|MERGE_RESOLUTION|>--- conflicted
+++ resolved
@@ -186,20 +186,12 @@
         }
     }
 
-<<<<<<< HEAD
-    public void StartOperation(in ExecutionEnvironment env, long gas, Instruction opcode, int pc)
-=======
     public void StartOperation(int pc, Instruction opcode, long gas, in ExecutionEnvironment env)
->>>>>>> 25080158
-    {
-        _token.ThrowIfCancellationRequested();
-        if (_innerTracer.IsTracingInstructions)
-        {
-<<<<<<< HEAD
-            _innerTracer.StartOperation(env, gas, opcode, pc);
-=======
+    {
+        _token.ThrowIfCancellationRequested();
+        if (_innerTracer.IsTracingInstructions)
+        {
             _innerTracer.StartOperation(pc, opcode, gas, env);
->>>>>>> 25080158
         }
     }
 
