--- conflicted
+++ resolved
@@ -28,11 +28,7 @@
     private readonly bool _isTracingBlockHash;
     private readonly bool _isTracingBlockAccess;
     private readonly bool _isTracingFees;
-<<<<<<< HEAD
-    private readonly bool _isTracingLogs;
-=======
     private readonly bool _isTracingOpLevelLogs;
->>>>>>> 7b161e63
 
     public ITxTracer InnerTracer => _innerTracer;
     private ILogsTxTracer? _logsTxTracer;
@@ -125,16 +121,9 @@
     }
     public bool IsTracingLogs
     {
-<<<<<<< HEAD
-        get => _isTracingLogs || (_logsTxTracer != null && _logsTxTracer!.IsTracingLogs);
-        init => _isTracingLogs = value;
-    }
-
-=======
         get => _isTracingOpLevelLogs || _innerTracer.IsTracingLogs;
         init => _isTracingOpLevelLogs = value;
     }
->>>>>>> 7b161e63
 
     public void ReportBalanceChange(Address address, UInt256? before, UInt256? after)
     {
