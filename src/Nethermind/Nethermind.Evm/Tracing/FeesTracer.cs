// Copyright 2022 Demerzel Solutions Limited
// Licensed under the LGPL-3.0. For full terms, see LICENSE-LGPL in the project root.

using Nethermind.Core;
using Nethermind.Int256;

namespace Nethermind.Evm.Tracing;

public class FeesTracer : TxTracer, IBlockTracer
{
    public override bool IsTracingFees => true;

    public UInt256 Fees { get; private set; } = UInt256.Zero;
    public UInt256 BurntFees { get; private set; } = UInt256.Zero;

    public override void ReportFees(UInt256 fees, UInt256 burntFees)
    {
        Fees += fees;
        BurntFees += burntFees;
    }

    public bool IsTracingRewards => false;

    public void ReportReward(Address author, string rewardType, UInt256 rewardValue) { }

    public void StartNewBlockTrace(Block block)
    {
        Fees = UInt256.Zero;
        BurntFees = UInt256.Zero;
    }

    public ITxTracer StartNewTxTrace(Transaction? tx) => this;

    public void EndTxTrace() { }

    public void EndBlockTrace() { }
<<<<<<< HEAD

    public void MarkAsSuccess(Address recipient, long gasSpent, byte[] output, LogEntry[] logs, Keccak? stateRoot = null) { }

    public void MarkAsFailed(Address recipient, long gasSpent, byte[] output, string error, Keccak? stateRoot = null) { }

    public void ReportReward(Address author, string rewardType, UInt256 rewardValue)
    {
        throw new NotImplementedException();
    }

    public void ReportBalanceChange(Address address, UInt256? before, UInt256? after)
    {
        throw new NotImplementedException();
    }

    public void ReportCodeChange(Address address, byte[]? before, byte[]? after)
    {
        throw new NotImplementedException();
    }

    public void ReportNonceChange(Address address, UInt256? before, UInt256? after)
    {
        throw new NotImplementedException();
    }

    public void ReportAccountRead(Address address)
    {
        throw new NotImplementedException();
    }
    public void ReportStorageChange(in StorageCell storageCell, byte[] before, byte[] after)
    {
        throw new NotImplementedException();
    }

    public void ReportStorageRead(in StorageCell storageCell)
    {
        throw new NotImplementedException();
    }

    public void StartOperation(int depth, long gas, Instruction opcode, int pc, bool isPostMerge = false)
    {
        throw new NotImplementedException();
    }

    public void ReportOperationError(EvmExceptionType error)
    {
        throw new NotImplementedException();
    }

    public void ReportOperationRemainingGas(long gas)
    {
        throw new NotImplementedException();
    }

    public void SetOperationStack(List<string> stackTrace)
    {
        throw new NotImplementedException();
    }

    public void ReportStackPush(in ReadOnlySpan<byte> stackItem)
    {
        throw new NotImplementedException();
    }

    public void SetOperationMemory(IEnumerable<string> memoryTrace)
    {
        throw new NotImplementedException();
    }

    public void SetOperationMemorySize(ulong newSize)
    {
        throw new NotImplementedException();
    }

    public void ReportMemoryChange(long offset, in ReadOnlySpan<byte> data)
    {
        throw new NotImplementedException();
    }

    public void ReportStorageChange(in ReadOnlySpan<byte> key, in ReadOnlySpan<byte> value)
    {
        throw new NotImplementedException();
    }

    public void SetOperationStorage(Address address, UInt256 storageIndex, ReadOnlySpan<byte> newValue, ReadOnlySpan<byte> currentValue)
    {
        throw new NotImplementedException();
    }

    public void LoadOperationStorage(Address address, UInt256 storageIndex, ReadOnlySpan<byte> value)
    {
        throw new NotImplementedException();
    }

    public void ReportSelfDestruct(Address address, UInt256 balance, Address refundAddress)
    {
        throw new NotImplementedException();
    }

    public void ReportAction(long gas, UInt256 value, Address from, Address to, ReadOnlyMemory<byte> input, ExecutionType callType, bool isPrecompileCall = false)
    {
        throw new NotImplementedException();
    }

    public void ReportActionEnd(long gas, ReadOnlyMemory<byte> output)
    {
        throw new NotImplementedException();
    }

    public void ReportActionError(EvmExceptionType evmExceptionType)
    {
        throw new NotImplementedException();
    }

    public void ReportActionEnd(long gas, Address deploymentAddress, ReadOnlyMemory<byte> deployedCode)
    {
        throw new NotImplementedException();
    }

    public void ReportBlockHash(Keccak blockHash)
    {
        throw new NotImplementedException();
    }

    public void ReportByteCode(byte[] byteCode)
    {
        throw new NotImplementedException();
    }

    public void ReportGasUpdateForVmTrace(long refund, long gasAvailable)
    {
        throw new NotImplementedException();
    }

    public void ReportRefund(long refund)
    {
        throw new NotImplementedException();
    }

    public void ReportExtraGasPressure(long extraGasPressure)
    {
        throw new NotImplementedException();
    }

    public void ReportAccess(IReadOnlySet<Address> accessedAddresses, IReadOnlySet<StorageCell> accessedStorageCells)
    {
        throw new NotImplementedException();
    }
=======
>>>>>>> b4a0138f
}<|MERGE_RESOLUTION|>--- conflicted
+++ resolved
@@ -34,155 +34,4 @@
     public void EndTxTrace() { }
 
     public void EndBlockTrace() { }
-<<<<<<< HEAD
-
-    public void MarkAsSuccess(Address recipient, long gasSpent, byte[] output, LogEntry[] logs, Keccak? stateRoot = null) { }
-
-    public void MarkAsFailed(Address recipient, long gasSpent, byte[] output, string error, Keccak? stateRoot = null) { }
-
-    public void ReportReward(Address author, string rewardType, UInt256 rewardValue)
-    {
-        throw new NotImplementedException();
-    }
-
-    public void ReportBalanceChange(Address address, UInt256? before, UInt256? after)
-    {
-        throw new NotImplementedException();
-    }
-
-    public void ReportCodeChange(Address address, byte[]? before, byte[]? after)
-    {
-        throw new NotImplementedException();
-    }
-
-    public void ReportNonceChange(Address address, UInt256? before, UInt256? after)
-    {
-        throw new NotImplementedException();
-    }
-
-    public void ReportAccountRead(Address address)
-    {
-        throw new NotImplementedException();
-    }
-    public void ReportStorageChange(in StorageCell storageCell, byte[] before, byte[] after)
-    {
-        throw new NotImplementedException();
-    }
-
-    public void ReportStorageRead(in StorageCell storageCell)
-    {
-        throw new NotImplementedException();
-    }
-
-    public void StartOperation(int depth, long gas, Instruction opcode, int pc, bool isPostMerge = false)
-    {
-        throw new NotImplementedException();
-    }
-
-    public void ReportOperationError(EvmExceptionType error)
-    {
-        throw new NotImplementedException();
-    }
-
-    public void ReportOperationRemainingGas(long gas)
-    {
-        throw new NotImplementedException();
-    }
-
-    public void SetOperationStack(List<string> stackTrace)
-    {
-        throw new NotImplementedException();
-    }
-
-    public void ReportStackPush(in ReadOnlySpan<byte> stackItem)
-    {
-        throw new NotImplementedException();
-    }
-
-    public void SetOperationMemory(IEnumerable<string> memoryTrace)
-    {
-        throw new NotImplementedException();
-    }
-
-    public void SetOperationMemorySize(ulong newSize)
-    {
-        throw new NotImplementedException();
-    }
-
-    public void ReportMemoryChange(long offset, in ReadOnlySpan<byte> data)
-    {
-        throw new NotImplementedException();
-    }
-
-    public void ReportStorageChange(in ReadOnlySpan<byte> key, in ReadOnlySpan<byte> value)
-    {
-        throw new NotImplementedException();
-    }
-
-    public void SetOperationStorage(Address address, UInt256 storageIndex, ReadOnlySpan<byte> newValue, ReadOnlySpan<byte> currentValue)
-    {
-        throw new NotImplementedException();
-    }
-
-    public void LoadOperationStorage(Address address, UInt256 storageIndex, ReadOnlySpan<byte> value)
-    {
-        throw new NotImplementedException();
-    }
-
-    public void ReportSelfDestruct(Address address, UInt256 balance, Address refundAddress)
-    {
-        throw new NotImplementedException();
-    }
-
-    public void ReportAction(long gas, UInt256 value, Address from, Address to, ReadOnlyMemory<byte> input, ExecutionType callType, bool isPrecompileCall = false)
-    {
-        throw new NotImplementedException();
-    }
-
-    public void ReportActionEnd(long gas, ReadOnlyMemory<byte> output)
-    {
-        throw new NotImplementedException();
-    }
-
-    public void ReportActionError(EvmExceptionType evmExceptionType)
-    {
-        throw new NotImplementedException();
-    }
-
-    public void ReportActionEnd(long gas, Address deploymentAddress, ReadOnlyMemory<byte> deployedCode)
-    {
-        throw new NotImplementedException();
-    }
-
-    public void ReportBlockHash(Keccak blockHash)
-    {
-        throw new NotImplementedException();
-    }
-
-    public void ReportByteCode(byte[] byteCode)
-    {
-        throw new NotImplementedException();
-    }
-
-    public void ReportGasUpdateForVmTrace(long refund, long gasAvailable)
-    {
-        throw new NotImplementedException();
-    }
-
-    public void ReportRefund(long refund)
-    {
-        throw new NotImplementedException();
-    }
-
-    public void ReportExtraGasPressure(long extraGasPressure)
-    {
-        throw new NotImplementedException();
-    }
-
-    public void ReportAccess(IReadOnlySet<Address> accessedAddresses, IReadOnlySet<StorageCell> accessedStorageCells)
-    {
-        throw new NotImplementedException();
-    }
-=======
->>>>>>> b4a0138f
 }