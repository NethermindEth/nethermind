--- conflicted
+++ resolved
@@ -52,11 +52,7 @@
         public void EndTxTrace()
         {
         }
-<<<<<<< HEAD
-        
-=======
 
->>>>>>> e46ccade
         public void EndBlockTrace()
         {
         }
