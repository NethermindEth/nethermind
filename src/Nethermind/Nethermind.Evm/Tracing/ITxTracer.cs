--- conflicted
+++ resolved
@@ -118,7 +118,11 @@
         bool IsTracingAccess { get; }
 
         /// <summary>
-<<<<<<< HEAD
+        /// Traces fees and burned fees
+        /// </summary>
+        bool IsTracingFees { get; }
+
+        /// <summary>
         /// Transaction completed successfully
         /// </summary>
         /// <param name="recipient">Transaction recipient</param>
@@ -127,12 +131,6 @@
         /// <param name="logs">Logs for transaction</param>
         /// <param name="stateRoot">State root after transaction, depends on EIP-658</param>
         /// <remarks>Depends on <see cref="IsTracingReceipt"/></remarks>
-=======
-        /// Traces fees and burned fees
-        /// </summary>
-        bool IsTracingFees { get; }
-
->>>>>>> 54876b73
         void MarkAsSuccess(Address recipient, long gasSpent, byte[] output, LogEntry[] logs, Keccak? stateRoot = null);
 
         /// <summary>
