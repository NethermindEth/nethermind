//  Copyright (c) 2021 Demerzel Solutions Limited
//  This file is part of the Nethermind library.
//
//  The Nethermind library is free software: you can redistribute it and/or modify
//  it under the terms of the GNU Lesser General Public License as published by
//  the Free Software Foundation, either version 3 of the License, or
//  (at your option) any later version.
//
//  The Nethermind library is distributed in the hope that it will be useful,
//  but WITHOUT ANY WARRANTY; without even the implied warranty of
//  MERCHANTABILITY or FITNESS FOR A PARTICULAR PURPOSE. See the
//  GNU Lesser General Public License for more details.
//
//  You should have received a copy of the GNU Lesser General Public License
//  along with the Nethermind. If not, see <http://www.gnu.org/licenses/>.

using System;
using System.Buffers;
using System.Collections.Generic;
using Nethermind.Core;
using Nethermind.Core.Crypto;
using Nethermind.Int256;
using Nethermind.State;

namespace Nethermind.Evm.Tracing
{
    public interface ITxTracer : IStateTracer, IStorageTracer
    {
        /// <summary>
        /// Defines whether MarkAsSuccess or MarkAsFailed will be called
        /// </summary>
        /// <remarks>
        /// Controls
        /// - <see cref="MarkAsSuccess"/>
        /// - <see cref="MarkAsFailed"/>
        /// </remarks>
        bool IsTracingReceipt { get; }

        /// <summary>
        /// High level calls with information on the target account
        /// </summary>
        /// <remarks>
        /// Controls
        /// - <see cref="ReportSelfDestruct"/>
        /// - <see cref="ReportAction"/>
        /// - <see cref="ReportActionEnd"/>
        /// - <see cref="ReportActionError"/>
        /// </remarks>
        bool IsTracingActions { get; }

        /// <summary>
        /// SSTORE and SLOAD level storage operations
        /// </summary>
        /// <remarks>
        /// Controls
        /// - <see cref="SetOperationStorage"/>
        /// - <see cref="LoadOperationStorage"/>
        /// - <see cref="LoadOperationTransientStorage"/>
        /// - <see cref="SetOperationTransientStorage"/>
        /// </remarks>
        bool IsTracingOpLevelStorage { get; }

        /// <summary>
        /// EVM memory access operations
        /// </summary>
        /// <remarks>
        /// Controls
        /// - <see cref="SetOperationMemory"/>
        /// - <see cref="SetOperationMemorySize"/>
        /// </remarks>
        bool IsTracingMemory { get; }

        /// <summary>
        /// EVM instructions
        /// </summary>
        /// <remarks>
        /// Controls
        /// - <see cref="StartOperation"/>
        /// - <see cref="ReportOperationError"/>
        /// - <see cref="ReportOperationRemainingGas"/>
        /// - <see cref="ReportStackPush"/>
        /// - <see cref="ReportMemoryChange"/>
        /// - <see cref="ReportGasUpdateForVmTrace"/>
        /// </remarks>
        bool IsTracingInstructions { get; }

        /// <summary>
        /// Updates of refund counter
        /// </summary>
        /// <remarks>
        /// Controls
        /// - <see cref="ReportRefund"/>
        /// - <see cref="ReportExtraGasPressure"/>
        /// </remarks>
        bool IsTracingRefunds { get; }

        /// <summary>
        /// Code deployment
        /// </summary>
        /// <remarks>
        /// Controls
        /// - <see cref="ReportByteCode"/>
        /// </remarks>
        bool IsTracingCode { get; }

        /// <summary>
        /// EVM stack tracing after each operation
        /// </summary>
        /// <remarks>
        /// Controls
        /// - <see cref="SetOperationStack"/>
        /// </remarks>
        bool IsTracingStack { get; }

        /// <summary>
        /// Traces blockhash calls
        /// </summary>
        /// <remarks>
        /// Controls
        /// - <see cref="ReportBlockHash"/>
        /// </remarks>
        bool IsTracingBlockHash { get; }

        /// <summary>
        /// Traces storage access
        /// </summary>
        /// <remarks>
        /// Controls
        /// - <see cref="ReportAccess"/>
        /// </remarks>
        bool IsTracingAccess { get; }

        /// <summary>
        /// Transaction completed successfully
        /// </summary>
        /// <param name="recipient">Transaction recipient</param>
        /// <param name="gasSpent">Gas spent on transaction execution</param>
        /// <param name="output">Output of transaction</param>
        /// <param name="logs">Logs for transaction</param>
        /// <param name="stateRoot">State root after transaction, depends on EIP-658</param>
        /// <remarks>Depends on <see cref="IsTracingReceipt"/></remarks>
        void MarkAsSuccess(Address recipient, long gasSpent, byte[] output, LogEntry[] logs, Keccak? stateRoot = null);

        /// <summary>
        /// Transaction failed
        /// </summary>
        /// <param name="recipient">Transaction recipient</param>
        /// <param name="gasSpent">Gas spent on transaction execution</param>
        /// <param name="output">Output of transaction</param>
        /// <param name="error">Error that failed the transaction</param>
        /// <param name="stateRoot">State root after transaction, depends on EIP-658</param>
        /// <remarks>Depends on <see cref="IsTracingReceipt"/></remarks>
        void MarkAsFailed(Address recipient, long gasSpent, byte[] output, string error, Keccak? stateRoot = null);

        /// <summary>
        ///
        /// </summary>
        /// <param name="depth"></param>
        /// <param name="gas"></param>
        /// <param name="opcode"></param>
        /// <param name="pc"></param>
        /// <param name="isPostMerge"></param>
        /// <remarks>Depends on <see cref="IsTracingInstructions"/></remarks>
        void StartOperation(int depth, long gas, Instruction opcode, int pc, bool isPostMerge = false);

        /// <summary>
        ///
        /// </summary>
        /// <param name="error"></param>
        /// <remarks>Depends on <see cref="IsTracingInstructions"/></remarks>
        void ReportOperationError(EvmExceptionType error);

        /// <summary>
        ///
        /// </summary>
        /// <param name="gas"></param>
        /// <remarks>Depends on <see cref="IsTracingInstructions"/></remarks>
        void ReportOperationRemainingGas(long gas);

        /// <summary>
        ///
        /// </summary>
        /// <param name="stackTrace"></param>
        /// <remarks>Depends on <see cref="IsTracingStack"/></remarks>
        void SetOperationStack(List<string> stackTrace);

        /// <summary>
        ///
        /// </summary>
        /// <param name="stackItem"></param>
        /// <remarks>Depends on <see cref="IsTracingInstructions"/></remarks>
        void ReportStackPush(in ReadOnlySpan<byte> stackItem);

<<<<<<< HEAD
        /// <summary>
        ///
        /// </summary>
        /// <param name="stackItem"></param>
        /// <remarks>Depends on <see cref="IsTracingInstructions"/></remarks>
=======
>>>>>>> c3b219e1
        void ReportStackPush(byte stackItem)
        {
            ReportStackPush(new[] { stackItem });
        }

        /// <summary>
        ///
        /// </summary>
        /// <param name="stackItem"></param>
        /// <remarks>Depends on <see cref="IsTracingInstructions"/></remarks>
        void ReportStackPush(in ZeroPaddedSpan stackItem)
        {
            ReportStackPush(stackItem.ToArray().AsSpan());
        }

<<<<<<< HEAD
        /// <summary>
        ///
        /// </summary>
        /// <param name="stackItem"></param>
        /// <remarks>Depends on <see cref="IsTracingInstructions"/></remarks>
=======
>>>>>>> c3b219e1
        void ReportStackPush(in ZeroPaddedMemory stackItem)
        {
            ReportStackPush(stackItem.ToArray().AsSpan());
        }

        /// <summary>
        ///
        /// </summary>
        /// <param name="memoryTrace"></param>
        /// <remarks>Depends on <see cref="IsTracingMemory"/></remarks>
        void SetOperationMemory(List<string> memoryTrace);

        /// <summary>
        ///
        /// </summary>
        /// <param name="newSize"></param>
        /// <remarks>Depends on <see cref="IsTracingMemory"/></remarks>
        void SetOperationMemorySize(ulong newSize);

        /// <summary>
        ///
        /// </summary>
        /// <param name="offset"></param>
        /// <param name="data"></param>
        /// <remarks>Depends on <see cref="IsTracingInstructions"/></remarks>
        void ReportMemoryChange(long offset, in ReadOnlySpan<byte> data);

        /// <summary>
        ///
        /// </summary>
        /// <param name="offset"></param>
        /// <param name="data"></param>
        /// <remarks>Depends on <see cref="IsTracingInstructions"/></remarks>
        void ReportMemoryChange(UInt256 offset, in ReadOnlySpan<byte> data)
        {
            if (offset.u1 <= 0 && offset.u2 <= 0 && offset.u3 <= 0 && offset.u0 <= long.MaxValue)
            {
                ReportMemoryChange((long)offset, data);
            }
        }

        /// <summary>
        ///
        /// </summary>
        /// <param name="offset"></param>
        /// <param name="data"></param>
        /// <remarks>Depends on <see cref="IsTracingInstructions"/></remarks>
        void ReportMemoryChange(long offset, byte data)
        {
            ReportMemoryChange(offset, new[] { data });
        }

        /// <summary>
        ///
        /// </summary>
        /// <param name="offset"></param>
        /// <param name="data"></param>
        /// <remarks>Depends on <see cref="IsTracingInstructions"/></remarks>
        void ReportMemoryChange(long offset, in ZeroPaddedSpan data)
        {
            ReportMemoryChange(offset, data.ToArray());
        }

<<<<<<< HEAD
        /// <summary>
        ///
        /// </summary>
        /// <param name="offset"></param>
        /// <param name="data"></param>
        /// <remarks>Depends on <see cref="IsTracingInstructions"/></remarks>
=======
>>>>>>> c3b219e1
        void ReportMemoryChange(long offset, in ZeroPaddedMemory data)
        {
            ReportMemoryChange(offset, data.ToArray());
        }

        /// <summary>
        ///
        /// </summary>
        /// <param name="address"></param>
        /// <param name="storageIndex"></param>
        /// <param name="newValue"></param>
        /// <param name="currentValue"></param>
        /// <remarks>Depends on <see cref="IsTracingOpLevelStorage"/></remarks>
        void SetOperationStorage(Address address, UInt256 storageIndex, ReadOnlySpan<byte> newValue, ReadOnlySpan<byte> currentValue);

        /// <summary>
        ///
        /// </summary>
        /// <param name="storageCellAddress"></param>
        /// <param name="storageIndex"></param>
        /// <param name="newValue"></param>
        /// <param name="currentValue"></param>
        /// <remarks>Depends on <see cref="IsTracingOpLevelStorage"/></remarks>
        void SetOperationTransientStorage(Address storageCellAddress, UInt256 storageIndex, Span<byte> newValue, byte[] currentValue) { }

<<<<<<< HEAD
        /// <summary>
        ///
        /// </summary>
        /// <param name="address"></param>
        /// <param name="storageIndex"></param>
        /// <param name="value"></param>
        /// <remarks>Depends on <see cref="IsTracingOpLevelStorage"/></remarks>
=======
>>>>>>> c3b219e1
        void LoadOperationStorage(Address address, UInt256 storageIndex, ReadOnlySpan<byte> value);

        /// <summary>
        ///
        /// </summary>
        /// <param name="storageCellAddress"></param>
        /// <param name="storageIndex"></param>
        /// <param name="value"></param>
        /// <remarks>Depends on <see cref="IsTracingOpLevelStorage"/></remarks>
        void LoadOperationTransientStorage(Address storageCellAddress, UInt256 storageIndex, byte[] value) { }

        /// <summary>
        ///
        /// </summary>
        /// <param name="address"></param>
        /// <param name="balance"></param>
        /// <param name="refundAddress"></param>
        /// <remarks>Depends on <see cref="IsTracingActions"/></remarks>
        void ReportSelfDestruct(Address address, UInt256 balance, Address refundAddress);

        /// <summary>
        ///
        /// </summary>
        /// <param name="gas"></param>
        /// <param name="value"></param>
        /// <param name="from"></param>
        /// <param name="to"></param>
        /// <param name="input"></param>
        /// <param name="callType"></param>
        /// <param name="isPrecompileCall"></param>
        /// <remarks>Depends on <see cref="IsTracingActions"/></remarks>
        void ReportAction(long gas, UInt256 value, Address @from, Address to, ReadOnlyMemory<byte> input, ExecutionType callType, bool isPrecompileCall = false);

        /// <summary>
        ///
        /// </summary>
        /// <param name="gas"></param>
        /// <param name="output"></param>
        /// <remarks>Depends on <see cref="IsTracingActions"/></remarks>
        void ReportActionEnd(long gas, ReadOnlyMemory<byte> output);

        /// <summary>
        ///
        /// </summary>
        /// <param name="evmExceptionType"></param>
        /// <param name="gasLeft"></param>
        /// <remarks>Depends on <see cref="IsTracingActions"/></remarks>
        void ReportActionError(EvmExceptionType evmExceptionType, long gasLeft) => ReportActionError(evmExceptionType);

<<<<<<< HEAD
        /// <summary>
        ///
        /// </summary>
        /// <param name="evmExceptionType"></param>
        /// <remarks>Depends on <see cref="IsTracingActions"/></remarks>
=======
>>>>>>> c3b219e1
        void ReportActionError(EvmExceptionType evmExceptionType);

        /// <summary>
        ///
        /// </summary>
        /// <param name="gas"></param>
        /// <param name="deploymentAddress"></param>
        /// <param name="deployedCode"></param>
        /// <remarks>Depends on <see cref="IsTracingActions"/></remarks>
        void ReportActionEnd(long gas, Address deploymentAddress, ReadOnlyMemory<byte> deployedCode);

        /// <summary>
        ///
        /// </summary>
        /// <param name="blockHash"></param>
        /// <remarks>Depends on <see cref="IsTracingBlockHash"/></remarks>
        void ReportBlockHash(Keccak blockHash);

        /// <summary>
        ///
        /// </summary>
        /// <param name="byteCode"></param>
        /// <remarks>Depends on <see cref="IsTracingCode"/></remarks>
        void ReportByteCode(byte[] byteCode);

        /// <summary>
        /// Special case for VM trace in Parity but we consider removing support for it
        /// </summary>
        /// <param name="refund"></param>
        /// <param name="gasAvailable"></param>
        /// <remarks>Depends on <see cref="IsTracingInstructions"/></remarks>
        void ReportGasUpdateForVmTrace(long refund, long gasAvailable);

        /// <summary>
        ///
        /// </summary>
        /// <param name="refund"></param>
        /// <remarks>Depends on <see cref="IsTracingRefunds"/></remarks>
        void ReportRefund(long refund);

        /// <summary>
        ///
        /// </summary>
        /// <param name="extraGasPressure"></param>
        /// <remarks>Depends on <see cref="IsTracingRefunds"/></remarks>
        void ReportExtraGasPressure(long extraGasPressure);

        /// <summary>
        /// Reports access to storage cell
        /// </summary>
        /// <param name="accessedAddresses">address</param>
        /// <param name="accessedStorageCells">cell</param>
        /// <remarks>Depends on <see cref="IsTracingAccess"/></remarks>
        void ReportAccess(IReadOnlySet<Address> accessedAddresses, IReadOnlySet<StorageCell> accessedStorageCells);
    }
}<|MERGE_RESOLUTION|>--- conflicted
+++ resolved
@@ -1,4 +1,4 @@
-//  Copyright (c) 2021 Demerzel Solutions Limited
+﻿//  Copyright (c) 2021 Demerzel Solutions Limited
 //  This file is part of the Nethermind library.
 //
 //  The Nethermind library is free software: you can redistribute it and/or modify
@@ -191,14 +191,11 @@
         /// <remarks>Depends on <see cref="IsTracingInstructions"/></remarks>
         void ReportStackPush(in ReadOnlySpan<byte> stackItem);
 
-<<<<<<< HEAD
-        /// <summary>
-        ///
+        /// <summary>
+        
         /// </summary>
         /// <param name="stackItem"></param>
         /// <remarks>Depends on <see cref="IsTracingInstructions"/></remarks>
-=======
->>>>>>> c3b219e1
         void ReportStackPush(byte stackItem)
         {
             ReportStackPush(new[] { stackItem });
@@ -214,14 +211,10 @@
             ReportStackPush(stackItem.ToArray().AsSpan());
         }
 
-<<<<<<< HEAD
-        /// <summary>
-        ///
+        /// <summary>        
         /// </summary>
         /// <param name="stackItem"></param>
         /// <remarks>Depends on <see cref="IsTracingInstructions"/></remarks>
-=======
->>>>>>> c3b219e1
         void ReportStackPush(in ZeroPaddedMemory stackItem)
         {
             ReportStackPush(stackItem.ToArray().AsSpan());
@@ -285,15 +278,11 @@
             ReportMemoryChange(offset, data.ToArray());
         }
 
-<<<<<<< HEAD
-        /// <summary>
-        ///
+        /// <summary>        
         /// </summary>
         /// <param name="offset"></param>
         /// <param name="data"></param>
         /// <remarks>Depends on <see cref="IsTracingInstructions"/></remarks>
-=======
->>>>>>> c3b219e1
         void ReportMemoryChange(long offset, in ZeroPaddedMemory data)
         {
             ReportMemoryChange(offset, data.ToArray());
@@ -319,7 +308,6 @@
         /// <remarks>Depends on <see cref="IsTracingOpLevelStorage"/></remarks>
         void SetOperationTransientStorage(Address storageCellAddress, UInt256 storageIndex, Span<byte> newValue, byte[] currentValue) { }
 
-<<<<<<< HEAD
         /// <summary>
         ///
         /// </summary>
@@ -327,8 +315,6 @@
         /// <param name="storageIndex"></param>
         /// <param name="value"></param>
         /// <remarks>Depends on <see cref="IsTracingOpLevelStorage"/></remarks>
-=======
->>>>>>> c3b219e1
         void LoadOperationStorage(Address address, UInt256 storageIndex, ReadOnlySpan<byte> value);
 
         /// <summary>
@@ -378,14 +364,11 @@
         /// <remarks>Depends on <see cref="IsTracingActions"/></remarks>
         void ReportActionError(EvmExceptionType evmExceptionType, long gasLeft) => ReportActionError(evmExceptionType);
 
-<<<<<<< HEAD
         /// <summary>
         ///
         /// </summary>
         /// <param name="evmExceptionType"></param>
         /// <remarks>Depends on <see cref="IsTracingActions"/></remarks>
-=======
->>>>>>> c3b219e1
         void ReportActionError(EvmExceptionType evmExceptionType);
 
         /// <summary>
