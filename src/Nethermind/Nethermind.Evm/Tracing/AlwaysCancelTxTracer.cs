// SPDX-FileCopyrightText: 2022 Demerzel Solutions Limited
// SPDX-License-Identifier: LGPL-3.0-only

using System;
using System.Collections.Generic;
using System.Threading;
using Nethermind.Core;
using Nethermind.Core.Crypto;
using Nethermind.Int256;

namespace Nethermind.Evm.Tracing
{
    /// <summary>
    /// For testing
    /// </summary>
    public class AlwaysCancelTxTracer : ITxTracer
    {
        private const string ErrorMessage = "Cancelling tracer invoked.";

        private static AlwaysCancelTxTracer? _instance;

        private AlwaysCancelTxTracer()
        {
        }

        public static AlwaysCancelTxTracer Instance
        {
            get { return LazyInitializer.EnsureInitialized(ref _instance, () => new AlwaysCancelTxTracer()); }
        }

        public bool IsTracingReceipt => true;
        public bool IsTracingActions => true;
        public bool IsTracingOpLevelStorage => true;
        public bool IsTracingMemory => true;
        public bool IsTracingInstructions => true;
        public bool IsTracingRefunds => true;
        public bool IsTracingCode => true;
        public bool IsTracingStack => true;
        public bool IsTracingState => true;
        public bool IsTracingStorage => true;
        public bool IsTracingBlockHash => true;
        public bool IsTracingAccess => true;
        public bool IsTracingFees => true;
<<<<<<< HEAD
        public bool IsTracingEventLogs => true;

        public bool IsTracing => IsTracingReceipt || IsTracingActions || IsTracingOpLevelStorage || IsTracingMemory || IsTracingInstructions || IsTracingRefunds || IsTracingCode || IsTracingStack || IsTracingBlockHash || IsTracingAccess || IsTracingFees || IsTracingEventLogs;
=======
>>>>>>> 61e52a45

        public void MarkAsSuccess(Address recipient, long gasSpent, byte[] output, LogEntry[] logs, Keccak? stateRoot = null) => throw new OperationCanceledException(ErrorMessage);

        public void MarkAsFailed(Address recipient, long gasSpent, byte[] output, string error, Keccak? stateRoot = null) => throw new OperationCanceledException(ErrorMessage);

        public void StartOperation(int depth, long gas, Instruction opcode, int pc, bool isPostMerge = false) => throw new OperationCanceledException(ErrorMessage);

        public void ReportOperationError(EvmExceptionType error) => throw new OperationCanceledException(ErrorMessage);

        public void ReportOperationRemainingGas(long gas) => throw new OperationCanceledException(ErrorMessage);

        public void SetOperationMemorySize(ulong newSize) => throw new OperationCanceledException(ErrorMessage);

        public void ReportMemoryChange(long offset, in ReadOnlySpan<byte> data) => throw new OperationCanceledException(ErrorMessage);
        public void ReportStorageChange(in ReadOnlySpan<byte> key, in ReadOnlySpan<byte> value) => throw new OperationCanceledException(ErrorMessage);

        public void SetOperationStack(List<string> stackTrace) => throw new OperationCanceledException(ErrorMessage);

        public void ReportStackPush(in ReadOnlySpan<byte> stackItem) => throw new OperationCanceledException(ErrorMessage);

        public void SetOperationMemory(List<string> memoryTrace) => throw new OperationCanceledException(ErrorMessage);

        public void SetOperationStorage(Address address, UInt256 storageIndex, ReadOnlySpan<byte> newValue, ReadOnlySpan<byte> currentValue) => throw new OperationCanceledException(ErrorMessage);

        public void LoadOperationStorage(Address address, UInt256 storageIndex, ReadOnlySpan<byte> value) => throw new OperationCanceledException(ErrorMessage);

        public void ReportSelfDestruct(Address address, UInt256 balance, Address refundAddress) => throw new OperationCanceledException(ErrorMessage);

        public void ReportBalanceChange(Address address, UInt256? before, UInt256? after) => throw new OperationCanceledException(ErrorMessage);

        public void ReportCodeChange(Address address, byte[] before, byte[] after) => throw new OperationCanceledException(ErrorMessage);

        public void ReportNonceChange(Address address, UInt256? before, UInt256? after) => throw new OperationCanceledException(ErrorMessage);

        public void ReportAccountRead(Address address) => throw new OperationCanceledException(ErrorMessage);

        public void ReportStorageChange(in StorageCell storageCell, byte[] before, byte[] after) => throw new OperationCanceledException(ErrorMessage);

        public void ReportStorageRead(in StorageCell storageCell) => throw new OperationCanceledException(ErrorMessage);

        public void ReportAction(long gas, UInt256 value, Address @from, Address to, ReadOnlyMemory<byte> input, ExecutionType callType, bool isPrecompileCall = false) => throw new OperationCanceledException(ErrorMessage);

        public void ReportActionEnd(long gas, ReadOnlyMemory<byte> output) => throw new OperationCanceledException(ErrorMessage);
        public void ReportActionError(EvmExceptionType exceptionType) => throw new OperationCanceledException(ErrorMessage);

        public void ReportActionEnd(long gas, Address deploymentAddress, ReadOnlyMemory<byte> deployedCode) => throw new OperationCanceledException(ErrorMessage);
        public void ReportBlockHash(Keccak blockHash) => throw new OperationCanceledException(ErrorMessage);

        public void ReportByteCode(byte[] byteCode) => throw new OperationCanceledException(ErrorMessage);
        public void ReportGasUpdateForVmTrace(long refund, long gasAvailable) => throw new OperationCanceledException(ErrorMessage);
        public void ReportRefund(long refund) => throw new OperationCanceledException(ErrorMessage);
        public void ReportExtraGasPressure(long extraGasPressure) => throw new OperationCanceledException(ErrorMessage);
        public void ReportAccess(IReadOnlySet<Address> accessedAddresses, IReadOnlySet<StorageCell> accessedStorageCells) => throw new OperationCanceledException(ErrorMessage);
        public void ReportFees(UInt256 fees, UInt256 burntFees) => throw new OperationCanceledException(ErrorMessage);
        public void ReportEvent(LogEntry logEntry) => throw new OperationCanceledException(ErrorMessage);
    }
}<|MERGE_RESOLUTION|>--- conflicted
+++ resolved
@@ -41,12 +41,6 @@
         public bool IsTracingBlockHash => true;
         public bool IsTracingAccess => true;
         public bool IsTracingFees => true;
-<<<<<<< HEAD
-        public bool IsTracingEventLogs => true;
-
-        public bool IsTracing => IsTracingReceipt || IsTracingActions || IsTracingOpLevelStorage || IsTracingMemory || IsTracingInstructions || IsTracingRefunds || IsTracingCode || IsTracingStack || IsTracingBlockHash || IsTracingAccess || IsTracingFees || IsTracingEventLogs;
-=======
->>>>>>> 61e52a45
 
         public void MarkAsSuccess(Address recipient, long gasSpent, byte[] output, LogEntry[] logs, Keccak? stateRoot = null) => throw new OperationCanceledException(ErrorMessage);
 
