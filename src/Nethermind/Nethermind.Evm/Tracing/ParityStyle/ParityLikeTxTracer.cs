--- conflicted
+++ resolved
@@ -69,78 +69,24 @@
 
         private static string GetCallType(ExecutionType executionType)
         {
-<<<<<<< HEAD
-            switch (executionType)
-            {
-                case ExecutionType.TRANSACTION:
-                    return "call";
-                case ExecutionType.CREATE:
-                case ExecutionType.CREATE2:
-                case ExecutionType.EOFCREATE:
-                case ExecutionType.TXCREATE:
-                    return "create";
-                case ExecutionType.CALL:
-                    return "call";
-                case ExecutionType.DELEGATECALL:
-                    return "delegatecall";
-                case ExecutionType.STATICCALL:
-                    return "staticcall";
-                case ExecutionType.CALLCODE:
-                    return "callcode";
-                default:
-                    throw new NotSupportedException($"Parity trace call type is undefined for {executionType}");
-            }
-=======
             return executionType switch
             {
-                ExecutionType.TRANSACTION => "call",
-                ExecutionType.CREATE => "create",
-                ExecutionType.CREATE2 => "create",
-                ExecutionType.CALL => "call",
-                ExecutionType.DELEGATECALL => "delegatecall",
-                ExecutionType.STATICCALL => "staticcall",
-                ExecutionType.CALLCODE => "callcode",
-                _ => throw new NotSupportedException($"Parity trace call type is undefined for {executionType}"),
-            };
->>>>>>> 3c252dcb
+                ExecutionType.CREATE or ExecutionType.CREATE2 or ExecutionType.EOFCREATE or ExecutionType.TXCREATE  => "create",
+                ExecutionType.CALL or ExecutionType.TRANSACTION  => "call",
+                ExecutionType.DELEGATECALL  => "delegatecall",
+                ExecutionType.STATICCALL  => "staticcall",
+                ExecutionType.CALLCODE  => "callcode",
+                _  => throw new NotSupportedException($"Parity trace call type is undefined for {executionType}")
+            };
         }
 
         private static string GetActionType(ExecutionType executionType)
         {
-<<<<<<< HEAD
-            switch (executionType)
-            {
-                case ExecutionType.TRANSACTION:
-                    return "call";
-                case ExecutionType.CREATE:
-                case ExecutionType.CREATE2:
-                case ExecutionType.EOFCREATE:
-                case ExecutionType.TXCREATE:
-                    return "create";
-                case ExecutionType.CALL:
-                    return "call";
-                case ExecutionType.DELEGATECALL:
-                    return "call";
-                case ExecutionType.STATICCALL:
-                    return "call";
-                case ExecutionType.CALLCODE:
-                    return "call";
-                default:
-                    return "call";
-            }
-=======
             return executionType switch
             {
-                ExecutionType.TRANSACTION => "call",
-                ExecutionType.CREATE => "create",
-                ExecutionType.CREATE2 => "create",
-                ExecutionType.CALL => "call",
-                ExecutionType.DELEGATECALL => "call",
-                ExecutionType.STATICCALL => "call",
-                ExecutionType.CALLCODE => "call",
-                _ => "call",
-            };
->>>>>>> 3c252dcb
+                ExecutionType.CREATE or ExecutionType.CREATE2 or ExecutionType.EOFCREATE or ExecutionType.TXCREATE  => "create",
+                _   => "call"
+            };
         }
 
         private static string? GetErrorDescription(EvmExceptionType evmExceptionType)
@@ -431,28 +377,14 @@
 
         private static string? GetCreateMethod(ExecutionType callType)
         {
-<<<<<<< HEAD
-            switch (callType)
-            {
-                case ExecutionType.CREATE:
-                    return "create";
-                case ExecutionType.CREATE2:
-                    return "create2";
-                case ExecutionType.EOFCREATE:
-                    return "create3";
-                case ExecutionType.TXCREATE:
-                    return "create4";
-                default:
-                    return null;
-            }
-=======
             return callType switch
             {
-                ExecutionType.CREATE => "create",
-                ExecutionType.CREATE2 => "create2",
-                _ => null,
-            };
->>>>>>> 3c252dcb
+                ExecutionType.CREATE  => "create",
+                ExecutionType.CREATE2  => "create2",
+                ExecutionType.EOFCREATE  => "create3",
+                ExecutionType.TXCREATE  => "create4",
+                _  => null
+            };
         }
 
         public override void ReportSelfDestruct(Address address, UInt256 balance, Address refundAddress)
