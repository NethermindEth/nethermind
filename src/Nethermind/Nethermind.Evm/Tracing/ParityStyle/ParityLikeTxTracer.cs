// SPDX-FileCopyrightText: 2022 Demerzel Solutions Limited
// SPDX-License-Identifier: LGPL-3.0-only

using System;
using System.Collections.Generic;
using System.Linq;
using Nethermind.Core;
using Nethermind.Core.Crypto;
using Nethermind.Core.Extensions;
using Nethermind.Int256;

namespace Nethermind.Evm.Tracing.ParityStyle
{
    public class ParityLikeTxTracer : TxTracer
    {
        private readonly Transaction? _tx;
        private readonly ParityTraceTypes _parityTraceTypes;
        private readonly ParityLikeTxTrace _trace;

        private readonly Stack<ParityTraceAction> _actionStack = new();
        private ParityTraceAction? _currentAction;

        private ParityVmOperationTrace? _currentOperation;
        private readonly List<byte[]> _currentPushList = new();

        private readonly Stack<(ParityVmTrace VmTrace, List<ParityVmOperationTrace> Ops)> _vmTraceStack = new();
        private (ParityVmTrace VmTrace, List<ParityVmOperationTrace> Ops) _currentVmTrace;

        private bool _treatGasParityStyle; // strange cost calculation from parity
        private bool _gasAlreadySetForCurrentOp; // workaround for jump destination errors

        public ParityLikeTxTracer(Block block, Transaction? tx, ParityTraceTypes parityTraceTypes)
        {
            _parityTraceTypes = parityTraceTypes;

            _tx = tx;
            _trace = new ParityLikeTxTrace
            {
                TransactionHash = tx?.Hash,
                TransactionPosition = tx is null ? null : Array.IndexOf(block.Transactions!, tx),
                BlockNumber = block.Number,
                BlockHash = block.Hash!
            };

            if ((_parityTraceTypes & ParityTraceTypes.StateDiff) != 0)
            {
                IsTracingState = true;
                IsTracingStorage = true;
                _trace.StateChanges = new Dictionary<Address, ParityAccountStateChange>();
            }

            if ((_parityTraceTypes & ParityTraceTypes.Trace) != 0)
            {
                IsTracingActions = true;
                IsTracingReceipt = true;
            }

            if ((_parityTraceTypes & ParityTraceTypes.VmTrace) != 0)
            {
                IsTracingActions = true;
                IsTracingInstructions = true;
                IsTracingCode = true;
                IsTracingReceipt = true;
            }
        }

        public sealed override bool IsTracingActions { get; protected set; }
        public sealed override bool IsTracingReceipt { get; protected set; }
        public sealed override bool IsTracingInstructions { get; protected set; }
        public sealed override bool IsTracingCode { get; protected set; }
        public sealed override bool IsTracingState { get; protected set; }
        public sealed override bool IsTracingStorage { get; protected set; }

        private static string GetCallType(ExecutionType executionType)
        {
            switch (executionType)
            {
                case ExecutionType.Transaction:
                    return "call";
                case ExecutionType.Create:
                    return "create";
                case ExecutionType.Create2:
                    return "create";
                case ExecutionType.Call:
                    return "call";
                case ExecutionType.DelegateCall:
                    return "delegatecall";
                case ExecutionType.StaticCall:
                    return "staticcall";
                case ExecutionType.CallCode:
                    return "callcode";
                default:
                    throw new NotSupportedException($"Parity trace call type is undefined for {executionType}");
            }
        }

        private string GetActionType(ExecutionType executionType)
        {
            switch (executionType)
            {
                case ExecutionType.Transaction:
                    return "call";
                case ExecutionType.Create:
                    return "create";
                case ExecutionType.Create2:
                    return "create";
                case ExecutionType.Call:
                    return "call";
                case ExecutionType.DelegateCall:
                    return "call";
                case ExecutionType.StaticCall:
                    return "call";
                case ExecutionType.CallCode:
                    return "call";
                default:
                    return "call";
            }
        }

        private static string? GetErrorDescription(EvmExceptionType evmExceptionType)
        {
            switch (evmExceptionType)
            {
                case EvmExceptionType.None:
                    return null;
                case EvmExceptionType.BadInstruction:
                    return "Bad instruction";
                case EvmExceptionType.StackOverflow:
                    return "Stack overflow";
                case EvmExceptionType.StackUnderflow:
                    return "Stack underflow";
                case EvmExceptionType.OutOfGas:
                    return "Out of gas";
                case EvmExceptionType.InvalidSubroutineEntry:
                    return "Invalid subroutine entry";
                case EvmExceptionType.InvalidSubroutineReturn:
                    return "Invalid subroutine return";
                case EvmExceptionType.InvalidJumpDestination:
                    return "Bad jump destination";
                case EvmExceptionType.AccessViolation:
                    return "Access violation";
                case EvmExceptionType.StaticCallViolation:
                    return "Static call violation";
                case EvmExceptionType.Revert:
                    return "Reverted";
                default:
                    return "Error";
            }
        }

        public ParityLikeTxTrace BuildResult()
        {
            if ((_parityTraceTypes & ParityTraceTypes.Trace) == ParityTraceTypes.None)
            {
                _trace.Action = null;
            }

            return _trace;
        }

        private void PushAction(ParityTraceAction action)
        {
            if (_currentAction is not null)
            {
                action.TraceAddress = new int[_currentAction!.TraceAddress!.Length + 1];
                for (int i = 0; i < _currentAction.TraceAddress.Length; i++)
                {
                    action.TraceAddress[i] = _currentAction.TraceAddress[i];
                }

                action.TraceAddress[_currentAction.TraceAddress.Length] = _currentAction.Subtraces.Count(st => st.IncludeInTrace);
                if (action.IncludeInTrace)
                {
                    _currentAction.Subtraces.Add(action);
                }
            }
            else
            {
                _trace.Action = action;
                action.TraceAddress = Array.Empty<int>();
            }

            _actionStack.Push(action);
            _currentAction = action;

            if (IsTracingInstructions)
            {
                (ParityVmTrace VmTrace, List<ParityVmOperationTrace> Ops) currentVmTrace = (new ParityVmTrace(), new List<ParityVmOperationTrace>());
                if (_currentOperation is not null)
                {
                    if (action.Type != "suicide")
                    {
                        _currentOperation.Sub = currentVmTrace.VmTrace;
                    }
                }

                _vmTraceStack.Push(currentVmTrace);
                _currentVmTrace = currentVmTrace;
                _trace.VmTrace ??= _currentVmTrace.VmTrace;
            }
        }

        private void PopAction()
        {
            if (IsTracingInstructions)
            {
                _currentVmTrace.VmTrace.Operations = _currentVmTrace.Ops.ToArray();
                _vmTraceStack.Pop();
                _currentVmTrace = _vmTraceStack.Count == 0 ? (null, null) : _vmTraceStack.Peek();
                _currentOperation = _currentVmTrace.Ops?.Last();
                _gasAlreadySetForCurrentOp = false;

                if (_actionStack.Peek().Type != "suicide")
                {
                    _treatGasParityStyle = true;
                }
            }

            _actionStack.Pop();
            _currentAction = _actionStack.Count == 0 ? null : _actionStack.Peek();
        }

        public override void MarkAsSuccess(Address recipient, long gasSpent, byte[] output, LogEntry[] logs, Keccak? stateRoot = null)
        {
            if (_currentAction is not null)
            {
                throw new InvalidOperationException($"Closing trace at level {_currentAction.TraceAddress?.Length ?? 0}");
            }

            if (_trace.Action!.TraceAddress!.Length == 0)
            {
                _trace.Output = output;
            }

            _trace.Action!.Result!.Output = output;
        }

        public override void MarkAsFailed(Address recipient, long gasSpent, byte[] output, string error, Keccak? stateRoot = null)
        {
            if (_currentAction is not null)
            {
                throw new InvalidOperationException($"Closing trace at level {_currentAction!.TraceAddress!.Length}");
            }

            _trace.Output = output;

            // quick tx fail (before execution)
            if (_trace.Action is null)
            {
                _trace.Action = new ParityTraceAction
                {
                    From = _tx!.SenderAddress,
                    To = _tx.To,
                    Value = _tx.Value,
                    Input = _tx.Data.AsArray(),
                    Gas = _tx.GasLimit,
                    CallType = _tx.IsMessageCall ? "call" : "init",
                    Error = error
                };
            }
        }

        public override void StartOperation(int depth, long gas, Instruction opcode, int pc, bool isPostMerge = false)
        {
            ParityVmOperationTrace operationTrace = new();
            _gasAlreadySetForCurrentOp = false;
            operationTrace.Pc = pc;
            operationTrace.Cost = gas;
            _currentOperation = operationTrace;
            _currentPushList.Clear();
            _currentVmTrace.Ops.Add(operationTrace);
        }

        public override void ReportOperationError(EvmExceptionType error)
        {
            if (error != EvmExceptionType.InvalidJumpDestination &&
                error != EvmExceptionType.NotEnoughBalance)
            {
                _currentVmTrace.Ops.Remove(_currentOperation);
            }
        }

        public override void ReportOperationRemainingGas(long gas)
        {
            if (!_gasAlreadySetForCurrentOp)
            {
                _gasAlreadySetForCurrentOp = true;

                _currentOperation!.Cost -= (_treatGasParityStyle ? 0 : gas);

                // based on Parity behaviour - adding stipend to the gas cost
                if (_currentOperation.Cost == 7400)
                {
                    _currentOperation.Cost = 9700;
                }

                _currentOperation.Push = _currentPushList.ToArray();
                _currentOperation.Used = gas;

                _treatGasParityStyle = false;
            }
        }

        public override void ReportStackPush(in ReadOnlySpan<byte> stackItem)
        {
            _currentPushList.Add(stackItem.ToArray());
        }

<<<<<<< HEAD
        public void SetOperationStack(List<string> stackTrace) => throw new NotSupportedException();

        public void SetOperationMemory(IEnumerable<string> memoryTrace) => throw new NotSupportedException();

        public void SetOperationMemorySize(ulong newSize) => throw new NotSupportedException();

        public void ReportMemoryChange(long offset, in ReadOnlySpan<byte> data)
=======
        public override void ReportMemoryChange(long offset, in ReadOnlySpan<byte> data)
>>>>>>> b4a0138f
        {
            if (data.Length != 0)
            {
                _currentOperation!.Memory = new ParityMemoryChangeTrace { Offset = offset, Data = data.ToArray() };
            }
        }

        public override void ReportStorageChange(in ReadOnlySpan<byte> key, in ReadOnlySpan<byte> value)
        {
            _currentOperation!.Store = new ParityStorageChangeTrace { Key = key.ToArray(), Value = value.ToArray() };
        }

        public override void ReportBalanceChange(Address address, UInt256? before, UInt256? after)
        {
            if (_trace.StateChanges is null)
            {
                throw new InvalidOperationException($"{nameof(ParityLikeTxTracer)} did not expect state change report.");
            }

            if (!_trace.StateChanges.ContainsKey(address))
            {
                _trace.StateChanges[address] = new ParityAccountStateChange();
            }
            else
            {
                before = _trace.StateChanges[address].Balance?.Before ?? before;
            }

            _trace.StateChanges[address].Balance = new ParityStateChange<UInt256?>(before, after);
        }

        public override void ReportCodeChange(Address address, byte[] before, byte[] after)
        {
            if (_trace.StateChanges is null)
            {
                throw new InvalidOperationException($"{nameof(ParityLikeTxTracer)} did not expect state change report.");
            }

            if (!_trace.StateChanges.ContainsKey(address))
            {
                _trace.StateChanges[address] = new ParityAccountStateChange();
            }
            else
            {
                before = _trace.StateChanges[address].Code?.Before ?? before;
            }

            _trace.StateChanges[address].Code = new ParityStateChange<byte[]>(before, after);
        }

        public override void ReportNonceChange(Address address, UInt256? before, UInt256? after)
        {
            if (!_trace.StateChanges!.ContainsKey(address))
            {
                _trace.StateChanges[address] = new ParityAccountStateChange();
            }
            else
            {
                before = _trace.StateChanges[address].Nonce?.Before ?? before;
            }

            _trace.StateChanges[address].Nonce = new ParityStateChange<UInt256?>(before, after);
        }

        public override void ReportStorageChange(in StorageCell storageCell, byte[] before, byte[] after)
        {
            if (!_trace.StateChanges!.ContainsKey(storageCell.Address))
            {
                _trace.StateChanges[storageCell.Address] = new ParityAccountStateChange();
            }

            Dictionary<UInt256, ParityStateChange<byte[]>> storage =
                _trace.StateChanges[storageCell.Address].Storage ?? (_trace.StateChanges[storageCell.Address].Storage = new Dictionary<UInt256, ParityStateChange<byte[]>>());

            if (storage.TryGetValue(storageCell.Index, out ParityStateChange<byte[]> value))
            {
                before = value.Before ?? before;
            }

            storage[storageCell.Index] = new ParityStateChange<byte[]>(before, after);
        }

        public override void ReportAction(long gas, UInt256 value, Address @from, Address to, ReadOnlyMemory<byte> input, ExecutionType callType, bool isPrecompileCall = false)
        {
            ParityTraceAction action = new()
            {
                IsPrecompiled = isPrecompileCall,
                // ignore pre compile calls with Zero value that originates from contracts
                IncludeInTrace = !(isPrecompileCall && callType != ExecutionType.Transaction && value.IsZero),
                From = from,
                To = to,
                Value = value,
                Input = input.ToArray(),
                Gas = gas,
                CallType = GetCallType(callType),
                Type = GetActionType(callType),
                CreationMethod = GetCreateMethod(callType)
            };

            if (_currentOperation is not null && callType.IsAnyCreate())
            {
                // another Parity quirkiness
                _currentOperation.Cost += gas;
            }

            PushAction(action);
        }

        private string? GetCreateMethod(ExecutionType callType)
        {
            switch (callType)
            {
                case ExecutionType.Create:
                    return "create";
                case ExecutionType.Create2:
                    return "create2";
                default:
                    return null;
            }
        }

        public override void ReportSelfDestruct(Address address, UInt256 balance, Address refundAddress)
        {
            ParityTraceAction action = new() { From = address, To = refundAddress, Value = balance, Type = "suicide" };
            PushAction(action);
            _currentAction!.Result = null;
            PopAction();
        }

        public override void ReportActionEnd(long gas, ReadOnlyMemory<byte> output)
        {
            if (_currentAction!.Result is null)
            {
                throw new InvalidOperationException(
                    $"{nameof(ReportActionEnd)} called when result is not yet prepared.");
            }

            _currentAction.Result.Output = output.ToArray();
            _currentAction.Result.GasUsed = _currentAction.Gas - gas;
            PopAction();
        }

        public override void ReportActionError(EvmExceptionType evmExceptionType)
        {
            _currentAction!.Result = null;
            _currentAction.Error = GetErrorDescription(evmExceptionType);
            PopAction();
        }

        public override void ReportActionEnd(long gas, Address deploymentAddress, ReadOnlyMemory<byte> deployedCode)
        {
            if (_currentAction!.Result is null)
            {
                throw new InvalidOperationException(
                    $"{nameof(ReportActionEnd)} called when result is not yet prepared.");
            }

            _currentAction.Result.Address = deploymentAddress;
            _currentAction.Result.Code = deployedCode.ToArray();
            _currentAction.Result.GasUsed = _currentAction.Gas - gas;
            PopAction();
        }

        public override void ReportByteCode(byte[] byteCode)
        {
            _currentVmTrace.VmTrace.Code = byteCode;
        }

        public override void ReportGasUpdateForVmTrace(long refund, long gasAvailable)
        {
            _currentOperation!.Used = gasAvailable;
        }
    }
}<|MERGE_RESOLUTION|>--- conflicted
+++ resolved
@@ -306,17 +306,7 @@
             _currentPushList.Add(stackItem.ToArray());
         }
 
-<<<<<<< HEAD
-        public void SetOperationStack(List<string> stackTrace) => throw new NotSupportedException();
-
-        public void SetOperationMemory(IEnumerable<string> memoryTrace) => throw new NotSupportedException();
-
-        public void SetOperationMemorySize(ulong newSize) => throw new NotSupportedException();
-
-        public void ReportMemoryChange(long offset, in ReadOnlySpan<byte> data)
-=======
         public override void ReportMemoryChange(long offset, in ReadOnlySpan<byte> data)
->>>>>>> b4a0138f
         {
             if (data.Length != 0)
             {
