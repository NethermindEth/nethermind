--- conflicted
+++ resolved
@@ -62,10 +62,6 @@
         public override void ReportReward(Address author, string rewardType, UInt256 rewardValue)
         {
            ParityLikeTxTrace rewardTrace = TxTraces.LastOrDefault();
-<<<<<<< HEAD
-
-=======
->>>>>>> aa0e2cca
            if (rewardTrace == null)
                 return;
         
