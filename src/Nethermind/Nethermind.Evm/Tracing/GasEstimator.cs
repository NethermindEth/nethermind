--- conflicted
+++ resolved
@@ -81,7 +81,7 @@
                 }
             }
 
-            if (rightBound == cap && !TryExecutableTransaction(tx, header, rightBound, cancellationToken))
+            if (rightBound == cap && !TryExecutableTransaction(tx, header, rightBound))
             {
                 return 0;
             }
@@ -93,11 +93,7 @@
         {
             OutOfGasTracer tracer = new();
             transaction.GasLimit = gasLimit;
-<<<<<<< HEAD
             _transactionProcessor.CallAndRestore(transaction, block, tracer.WithCancellation(cancellationToken));
-=======
-            _transactionProcessor.CallAndRestore(transaction, block, tracer);
->>>>>>> a099f0fe
 
             return !tracer.OutOfGas;
         }
@@ -108,168 +104,30 @@
             {
                 OutOfGas = false;
             }
-<<<<<<< HEAD
-
-            public bool IsTracingReceipt => true;
-            public bool IsTracingActions => false;
-            public bool IsTracingOpLevelStorage => false;
-            public bool IsTracingMemory => false;
-            public bool IsTracingInstructions => true;
-            public bool IsTracingRefunds => false;
-            public bool IsTracingCode => false;
-            public bool IsTracingStack => false;
-            public bool IsTracingState => false;
-            public bool IsTracingStorage => false;
-            public bool IsTracingBlockHash => false;
-            public bool IsTracingAccess => false;
-            public bool IsTracingFees => false;
-
-            public bool IsTracing => IsTracingReceipt || IsTracingActions || IsTracingOpLevelStorage || IsTracingMemory || IsTracingInstructions || IsTracingRefunds ||
-                                     IsTracingCode || IsTracingStack || IsTracingBlockHash || IsTracingAccess || IsTracingFees;
-=======
             public override bool IsTracingReceipt => true;
             public override bool IsTracingInstructions => true;
             public bool OutOfGas { get; set; }
 
             public byte[]? ReturnValue { get; set; }
->>>>>>> a099f0fe
 
-            public bool OutOfGas { get; private set; }
+            public byte StatusCode { get; set; }
 
-<<<<<<< HEAD
-            public void MarkAsSuccess(Address recipient, long gasSpent, byte[] output, LogEntry[] logs, Keccak? stateRoot = null)
-=======
             public override void MarkAsSuccess(Address recipient, long gasSpent, byte[] output, LogEntry[] logs, Keccak? stateRoot = null)
->>>>>>> a099f0fe
             {
+                ReturnValue = output;
+                StatusCode = Evm.StatusCode.Success;
             }
-<<<<<<< HEAD
-            public void MarkAsFailed(Address recipient, long gasSpent, byte[] output, string error, Keccak? stateRoot = null)
-            {
-=======
 
             public override void MarkAsFailed(Address recipient, long gasSpent, byte[] output, string error, Keccak? stateRoot = null)
             {
                 ReturnValue = output;
                 StatusCode = Evm.StatusCode.Failure;
->>>>>>> a099f0fe
             }
 
             public override void ReportOperationError(EvmExceptionType error)
             {
                 OutOfGas |= error == EvmExceptionType.OutOfGas;
             }
-<<<<<<< HEAD
-
-            public void ReportOperationRemainingGas(long gas)
-            {
-            }
-
-            public void SetOperationMemorySize(ulong newSize)
-            {
-            }
-
-            public void ReportMemoryChange(long offset, in ReadOnlySpan<byte> data)
-            {
-            }
-
-            public void ReportStorageChange(in ReadOnlySpan<byte> key, in ReadOnlySpan<byte> value)
-            {
-            }
-
-            public void SetOperationStorage(Address address, UInt256 storageIndex, ReadOnlySpan<byte> newValue, ReadOnlySpan<byte> currentValue)
-            {
-            }
-
-            public void LoadOperationStorage(Address address, UInt256 storageIndex, ReadOnlySpan<byte> value)
-            {
-            }
-
-            public void ReportSelfDestruct(Address address, UInt256 balance, Address refundAddress)
-            {
-            }
-
-            public void ReportBalanceChange(Address address, UInt256? before, UInt256? after)
-            {
-            }
-
-            public void ReportCodeChange(Address address, byte[] before, byte[] after)
-            {
-            }
-
-            public void ReportNonceChange(Address address, UInt256? before, UInt256? after)
-            {
-            }
-
-            public void ReportAccountRead(Address address)
-            {
-            }
-
-            public void ReportStorageChange(in StorageCell storageCell, byte[] before, byte[] after)
-            {
-            }
-
-            public void ReportStorageRead(in StorageCell storageCell)
-            {
-            }
-
-            public void ReportAction(long gas, UInt256 value, Address @from, Address to, ReadOnlyMemory<byte> input, ExecutionType callType, bool isPrecompileCall = false)
-            {
-            }
-
-            public void ReportActionEnd(long gas, ReadOnlyMemory<byte> output)
-            {
-            }
-
-            public void ReportActionError(EvmExceptionType exceptionType)
-            {
-            }
-
-            public void ReportActionEnd(long gas, Address deploymentAddress, ReadOnlyMemory<byte> deployedCode)
-            {
-            }
-
-            public void ReportBlockHash(Keccak blockHash)
-            {
-            }
-
-            public void ReportByteCode(byte[] byteCode)
-            {
-            }
-
-            public void ReportGasUpdateForVmTrace(long refund, long gasAvailable)
-            {
-            }
-
-            public void ReportRefund(long refund)
-            {
-            }
-
-            public void ReportExtraGasPressure(long extraGasPressure)
-            {
-            }
-
-            public void ReportAccess(IReadOnlySet<Address> accessedAddresses, IReadOnlySet<StorageCell> accessedStorageCells)
-            {
-            }
-
-            public void SetOperationStack(List<string> stackTrace)
-            {
-            }
-
-            public void ReportStackPush(in ReadOnlySpan<byte> stackItem)
-            {
-            }
-
-            public void SetOperationMemory(List<string> memoryTrace)
-            {
-            }
-
-            public void ReportFees(UInt256 fees, UInt256 burntFees)
-            {
-            }
-=======
->>>>>>> a099f0fe
         }
     }
 }