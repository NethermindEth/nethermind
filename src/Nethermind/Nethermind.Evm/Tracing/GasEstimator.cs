// SPDX-FileCopyrightText: 2022 Demerzel Solutions Limited
// SPDX-License-Identifier: LGPL-3.0-only

using System;
using System.Collections.Generic;
using System.Linq;
using System.Text;
using Nethermind.Config;
using Nethermind.Core;
using Nethermind.Core.Crypto;
using Nethermind.Core.Specs;
using Nethermind.Evm.TransactionProcessing;
using Nethermind.Int256;
using Nethermind.State;

namespace Nethermind.Evm.Tracing
{
    public class GasEstimator
    {
        private readonly ITransactionProcessor _transactionProcessor;
        private readonly IReadOnlyStateProvider _stateProvider;
        private readonly ISpecProvider _specProvider;
        private readonly IBlocksConfig _blocksConfig;

        public GasEstimator(ITransactionProcessor transactionProcessor, IReadOnlyStateProvider stateProvider,
            ISpecProvider specProvider, IBlocksConfig blocksConfig)
        {
            _transactionProcessor = transactionProcessor;
            _stateProvider = stateProvider;
            _specProvider = specProvider;
            _blocksConfig = blocksConfig;
        }

        public long Estimate(Transaction tx, BlockHeader header, EstimateGasTracer gasTracer)
        {
            IReleaseSpec releaseSpec = _specProvider.GetSpec(header.Number + 1, header.Timestamp + _blocksConfig.SecondsPerSlot);

            long intrinsicGas = tx.GasLimit - gasTracer.IntrinsicGasAt;
            if (tx.GasLimit > header.GasLimit)
            {
                return Math.Max(intrinsicGas, gasTracer.GasSpent + gasTracer.CalculateAdditionalGasRequired(tx, releaseSpec));
            }

            tx.SenderAddress ??= Address.Zero; //If sender is not specified, use zero address.

            // Setting boundaries for binary search - determine lowest and highest gas can be used during the estimation:
            long leftBound = (gasTracer.GasSpent != 0 && gasTracer.GasSpent >= Transaction.BaseTxGasCost)
                ? gasTracer.GasSpent - 1
                : Transaction.BaseTxGasCost - 1;
            long rightBound = (tx.GasLimit != 0 && tx.GasPrice >= Transaction.BaseTxGasCost)
                ? tx.GasLimit
                : header.GasLimit;

            UInt256 senderBalance = _stateProvider.GetBalance(tx.SenderAddress);

            // Calculate and return additional gas required in case of insufficient funds.
            if (tx.Value != UInt256.Zero && tx.Value >= senderBalance)
            {
                return gasTracer.CalculateAdditionalGasRequired(tx, releaseSpec);
            }

            // Execute binary search to find the optimal gas estimation.
            return BinarySearchEstimate(leftBound, rightBound, rightBound, tx, header);
        }

        private long BinarySearchEstimate(long leftBound, long rightBound, long cap, Transaction tx, BlockHeader header)
        {
            while (leftBound + 1 < rightBound)
            {
                long mid = (leftBound + rightBound) / 2;
                if (!TryExecutableTransaction(tx, header, mid))
                {
                    leftBound = mid;
                }
                else
                {
                    rightBound = mid;
                }
            }

            if (rightBound == cap && !TryExecutableTransaction(tx, header, rightBound))
            {
                return 0;
            }

            return rightBound;
        }

        private bool TryExecutableTransaction(Transaction transaction, BlockHeader block, long gasLimit)
        {
            OutOfGasTracer tracer = new();
            transaction.GasLimit = gasLimit;
            _transactionProcessor.CallAndRestore(transaction, block, tracer);

            return !tracer.OutOfGas;
        }

        private class OutOfGasTracer : TxTracer
        {
            public OutOfGasTracer()
            {
                OutOfGas = false;
            }
<<<<<<< HEAD
            public bool IsTracingReceipt => true;
            public bool IsTracingActions => false;
            public bool IsTracingOpLevelStorage => false;
            public bool IsTracingMemory => false;
            public bool IsTracingInstructions => true;
            public bool IsTracingRefunds => false;
            public bool IsTracingCode => false;
            public bool IsTracingStack => false;
            public bool IsTracingState => false;
            public bool IsTracingStorage => false;
            public bool IsTracingBlockHash => false;
            public bool IsTracingAccess => false;
            public bool IsTracingFees => false;
            public bool IsTracing => IsTracingReceipt || IsTracingActions || IsTracingOpLevelStorage || IsTracingMemory || IsTracingInstructions || IsTracingRefunds || IsTracingCode || IsTracingStack || IsTracingBlockHash || IsTracingAccess || IsTracingFees || IsTracingEventLogs;
            public bool IsTracingEventLogs => false;

=======
            public override bool IsTracingReceipt => true;
            public override bool IsTracingInstructions => true;
>>>>>>> 61e52a45
            public bool OutOfGas { get; set; }

            public byte[]? ReturnValue { get; set; }

            public byte StatusCode { get; set; }

            public override void MarkAsSuccess(Address recipient, long gasSpent, byte[] output, LogEntry[] logs, Keccak? stateRoot = null)
            {
                ReturnValue = output;
                StatusCode = Evm.StatusCode.Success;
            }

            public override void MarkAsFailed(Address recipient, long gasSpent, byte[] output, string error, Keccak? stateRoot = null)
            {
                ReturnValue = output;
                StatusCode = Evm.StatusCode.Failure;
            }

            public override void ReportOperationError(EvmExceptionType error)
            {
                OutOfGas |= error == EvmExceptionType.OutOfGas;
            }
<<<<<<< HEAD

            public void ReportOperationRemainingGas(long gas)
            {
            }

            public void SetOperationMemorySize(ulong newSize)
            {
            }

            public void ReportMemoryChange(long offset, in ReadOnlySpan<byte> data)
            {
            }

            public void ReportStorageChange(in ReadOnlySpan<byte> key, in ReadOnlySpan<byte> value)
            {
            }

            public void SetOperationStorage(Address address, UInt256 storageIndex, ReadOnlySpan<byte> newValue, ReadOnlySpan<byte> currentValue)
            {
            }

            public void LoadOperationStorage(Address address, UInt256 storageIndex, ReadOnlySpan<byte> value)
            {
            }

            public void ReportSelfDestruct(Address address, UInt256 balance, Address refundAddress)
            {
                throw new NotSupportedException();
            }

            public void ReportBalanceChange(Address address, UInt256? before, UInt256? after)
            {
                throw new NotSupportedException();
            }

            public void ReportCodeChange(Address address, byte[] before, byte[] after)
            {
                throw new NotSupportedException();
            }

            public void ReportNonceChange(Address address, UInt256? before, UInt256? after)
            {
                throw new NotSupportedException();
            }

            public void ReportAccountRead(Address address)
            {
            }

            public void ReportStorageChange(in StorageCell storageCell, byte[] before, byte[] after)
            {
                throw new NotSupportedException();
            }

            public void ReportStorageRead(in StorageCell storageCell)
            {
                throw new NotSupportedException();
            }

            public void ReportAction(long gas, UInt256 value, Address @from, Address to, ReadOnlyMemory<byte> input, ExecutionType callType, bool isPrecompileCall = false)
            {
                throw new NotSupportedException();
            }

            public void ReportActionEnd(long gas, ReadOnlyMemory<byte> output)
            {
                throw new NotSupportedException();
            }

            public void ReportActionError(EvmExceptionType exceptionType)
            {
                throw new NotSupportedException();
            }

            public void ReportActionEnd(long gas, Address deploymentAddress, ReadOnlyMemory<byte> deployedCode)
            {
                throw new NotSupportedException();
            }

            public void ReportBlockHash(Keccak blockHash)
            {
                throw new NotSupportedException();
            }

            public void ReportByteCode(byte[] byteCode)
            {
                throw new NotSupportedException();
            }

            public void ReportGasUpdateForVmTrace(long refund, long gasAvailable)
            {
            }

            public void ReportRefund(long refund)
            {
                throw new NotSupportedException();
            }

            public void ReportExtraGasPressure(long extraGasPressure)
            {
                throw new NotSupportedException();
            }

            public void ReportAccess(IReadOnlySet<Address> accessedAddresses, IReadOnlySet<StorageCell> accessedStorageCells)
            {
                throw new NotSupportedException();
            }

            public void SetOperationStack(List<string> stackTrace)
            {
            }

            public void ReportStackPush(in ReadOnlySpan<byte> stackItem)
            {
            }

            public void SetOperationMemory(List<string> memoryTrace)
            {
            }

            public void ReportFees(UInt256 fees, UInt256 burntFees)
            {
                throw new NotImplementedException();
            }

            public void ReportEvent(LogEntry logEntry)
            {
                throw new NotImplementedException();
            }
=======
>>>>>>> 61e52a45
        }
    }
}<|MERGE_RESOLUTION|>--- conflicted
+++ resolved
@@ -101,27 +101,8 @@
             {
                 OutOfGas = false;
             }
-<<<<<<< HEAD
-            public bool IsTracingReceipt => true;
-            public bool IsTracingActions => false;
-            public bool IsTracingOpLevelStorage => false;
-            public bool IsTracingMemory => false;
-            public bool IsTracingInstructions => true;
-            public bool IsTracingRefunds => false;
-            public bool IsTracingCode => false;
-            public bool IsTracingStack => false;
-            public bool IsTracingState => false;
-            public bool IsTracingStorage => false;
-            public bool IsTracingBlockHash => false;
-            public bool IsTracingAccess => false;
-            public bool IsTracingFees => false;
-            public bool IsTracing => IsTracingReceipt || IsTracingActions || IsTracingOpLevelStorage || IsTracingMemory || IsTracingInstructions || IsTracingRefunds || IsTracingCode || IsTracingStack || IsTracingBlockHash || IsTracingAccess || IsTracingFees || IsTracingEventLogs;
-            public bool IsTracingEventLogs => false;
-
-=======
             public override bool IsTracingReceipt => true;
             public override bool IsTracingInstructions => true;
->>>>>>> 61e52a45
             public bool OutOfGas { get; set; }
 
             public byte[]? ReturnValue { get; set; }
@@ -144,138 +125,6 @@
             {
                 OutOfGas |= error == EvmExceptionType.OutOfGas;
             }
-<<<<<<< HEAD
-
-            public void ReportOperationRemainingGas(long gas)
-            {
-            }
-
-            public void SetOperationMemorySize(ulong newSize)
-            {
-            }
-
-            public void ReportMemoryChange(long offset, in ReadOnlySpan<byte> data)
-            {
-            }
-
-            public void ReportStorageChange(in ReadOnlySpan<byte> key, in ReadOnlySpan<byte> value)
-            {
-            }
-
-            public void SetOperationStorage(Address address, UInt256 storageIndex, ReadOnlySpan<byte> newValue, ReadOnlySpan<byte> currentValue)
-            {
-            }
-
-            public void LoadOperationStorage(Address address, UInt256 storageIndex, ReadOnlySpan<byte> value)
-            {
-            }
-
-            public void ReportSelfDestruct(Address address, UInt256 balance, Address refundAddress)
-            {
-                throw new NotSupportedException();
-            }
-
-            public void ReportBalanceChange(Address address, UInt256? before, UInt256? after)
-            {
-                throw new NotSupportedException();
-            }
-
-            public void ReportCodeChange(Address address, byte[] before, byte[] after)
-            {
-                throw new NotSupportedException();
-            }
-
-            public void ReportNonceChange(Address address, UInt256? before, UInt256? after)
-            {
-                throw new NotSupportedException();
-            }
-
-            public void ReportAccountRead(Address address)
-            {
-            }
-
-            public void ReportStorageChange(in StorageCell storageCell, byte[] before, byte[] after)
-            {
-                throw new NotSupportedException();
-            }
-
-            public void ReportStorageRead(in StorageCell storageCell)
-            {
-                throw new NotSupportedException();
-            }
-
-            public void ReportAction(long gas, UInt256 value, Address @from, Address to, ReadOnlyMemory<byte> input, ExecutionType callType, bool isPrecompileCall = false)
-            {
-                throw new NotSupportedException();
-            }
-
-            public void ReportActionEnd(long gas, ReadOnlyMemory<byte> output)
-            {
-                throw new NotSupportedException();
-            }
-
-            public void ReportActionError(EvmExceptionType exceptionType)
-            {
-                throw new NotSupportedException();
-            }
-
-            public void ReportActionEnd(long gas, Address deploymentAddress, ReadOnlyMemory<byte> deployedCode)
-            {
-                throw new NotSupportedException();
-            }
-
-            public void ReportBlockHash(Keccak blockHash)
-            {
-                throw new NotSupportedException();
-            }
-
-            public void ReportByteCode(byte[] byteCode)
-            {
-                throw new NotSupportedException();
-            }
-
-            public void ReportGasUpdateForVmTrace(long refund, long gasAvailable)
-            {
-            }
-
-            public void ReportRefund(long refund)
-            {
-                throw new NotSupportedException();
-            }
-
-            public void ReportExtraGasPressure(long extraGasPressure)
-            {
-                throw new NotSupportedException();
-            }
-
-            public void ReportAccess(IReadOnlySet<Address> accessedAddresses, IReadOnlySet<StorageCell> accessedStorageCells)
-            {
-                throw new NotSupportedException();
-            }
-
-            public void SetOperationStack(List<string> stackTrace)
-            {
-            }
-
-            public void ReportStackPush(in ReadOnlySpan<byte> stackItem)
-            {
-            }
-
-            public void SetOperationMemory(List<string> memoryTrace)
-            {
-            }
-
-            public void ReportFees(UInt256 fees, UInt256 burntFees)
-            {
-                throw new NotImplementedException();
-            }
-
-            public void ReportEvent(LogEntry logEntry)
-            {
-                throw new NotImplementedException();
-            }
-=======
->>>>>>> 61e52a45
         }
     }
 }