--- conflicted
+++ resolved
@@ -205,15 +205,8 @@
     public void ReportStackPush(in ReadOnlySpan<byte> stackItem)
         => InnerTracer.ReportStackPush(stackItem);
 
-<<<<<<< HEAD
     public void SetOperationMemory(IEnumerable<string> memoryTrace)
-    {
-        ((ITxTracer)InnerTracer).SetOperationMemory(memoryTrace);
-    }
-=======
-    public void SetOperationMemory(List<string> memoryTrace)
         => InnerTracer.SetOperationMemory(memoryTrace);
->>>>>>> b4a0138f
 
     public void SetOperationMemorySize(ulong newSize)
         => InnerTracer.SetOperationMemorySize(newSize);
