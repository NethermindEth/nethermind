// SPDX-FileCopyrightText: 2022 Demerzel Solutions Limited
// SPDX-License-Identifier: LGPL-3.0-only

using System;
using System.Collections.Generic;
using Nethermind.Core;
using Nethermind.Core.Crypto;
using Nethermind.Core.Specs;
using Nethermind.Int256;

namespace Nethermind.Evm.Tracing
{
    public class EstimateGasTracer : TxTracer
    {
        public EstimateGasTracer()
        {
            _currentGasAndNesting.Push(new GasAndNesting(0, -1));
        }

        public override bool IsTracingReceipt => true;
        public override bool IsTracingActions => true;
        public override bool IsTracingRefunds => true;

        public byte[]? ReturnValue { get; set; }

        private long NonIntrinsicGasSpentBeforeRefund { get; set; }

        internal long GasSpent { get; set; }

        internal long IntrinsicGasAt { get; set; }

        private long TotalRefund { get; set; }

        public string? Error { get; set; }

        public byte StatusCode { get; set; }

        public override void MarkAsSuccess(Address recipient, long gasSpent, byte[] output, LogEntry[] logs, Keccak? stateRoot = null)
        {
            GasSpent = gasSpent;
            ReturnValue = output;
            StatusCode = Evm.StatusCode.Success;
        }

        public override void MarkAsFailed(Address recipient, long gasSpent, byte[]? output, string error, Keccak? stateRoot = null)
        {
            GasSpent = gasSpent;
            Error = error;
            ReturnValue = output ?? Array.Empty<byte>();
            StatusCode = Evm.StatusCode.Failure;
        }

<<<<<<< HEAD
        public void StartOperation(int depth, long gas, Instruction opcode, int pc, bool isPostMerge = false)
        {
            throw new NotSupportedException();
        }

        public void ReportOperationError(EvmExceptionType error)
        {
            throw new NotSupportedException();
        }

        public void ReportOperationRemainingGas(long gas)
        {
            throw new NotSupportedException();
        }

        public void SetOperationStack(List<string> stackTrace)
        {
            throw new NotSupportedException();
        }

        public void ReportStackPush(in ReadOnlySpan<byte> stackItem)
        {
            throw new NotSupportedException();
        }

        public void SetOperationMemory(IEnumerable<string> memoryTrace)
        {
            throw new NotSupportedException();
        }

        public void SetOperationMemorySize(ulong newSize)
        {
            throw new NotSupportedException();
        }

        public void ReportMemoryChange(long offset, in ReadOnlySpan<byte> data)
        {
            throw new NotSupportedException();
        }

        public void ReportStorageChange(in ReadOnlySpan<byte> key, in ReadOnlySpan<byte> value)
        {
            throw new NotSupportedException();
        }

        public void SetOperationStorage(Address address, UInt256 storageIndex, ReadOnlySpan<byte> newValue, ReadOnlySpan<byte> currentValue)
        {
            throw new NotSupportedException();
        }

        public void LoadOperationStorage(Address address, UInt256 storageIndex, ReadOnlySpan<byte> value)
        {
            throw new NotSupportedException();
        }

        public void ReportSelfDestruct(Address address, UInt256 balance, Address refundAddress)
        {
        }

        public void ReportBalanceChange(Address address, UInt256? before, UInt256? after)
        {
            throw new NotSupportedException();
        }

        public void ReportCodeChange(Address address, byte[] before, byte[] after)
        {
            throw new NotSupportedException();
        }

        public void ReportNonceChange(Address address, UInt256? before, UInt256? after)
        {
            throw new NotSupportedException();
        }

        public void ReportAccountRead(Address address)
        {
            throw new NotSupportedException();
        }

        public void ReportStorageChange(in StorageCell storageCell, byte[] before, byte[] after)
        {
            throw new NotSupportedException();
        }

        public void ReportStorageRead(in StorageCell storageCell)
        {
            throw new NotSupportedException();
        }

=======
>>>>>>> b4a0138f
        private class GasAndNesting
        {
            public GasAndNesting(long gasOnStart, int nestingLevel)
            {
                GasOnStart = gasOnStart;
                NestingLevel = nestingLevel;
            }

            public long GasOnStart { get; set; }
            public long GasUsageFromChildren { get; set; }
            public long GasLeft { get; set; }
            public int NestingLevel { get; set; }

            private long MaxGasNeeded
            {
                get
                {
                    long maxGasNeeded = GasOnStart + ExtraGasPressure - GasLeft + GasUsageFromChildren;
                    for (int i = 0; i < NestingLevel; i++)
                    {
                        maxGasNeeded = (long)Math.Ceiling(maxGasNeeded * 64m / 63);
                    }

                    return maxGasNeeded;
                }
            }

            public long AdditionalGasRequired => MaxGasNeeded - (GasOnStart - GasLeft);
            public long ExtraGasPressure { get; set; }
        }

        internal long CalculateAdditionalGasRequired(Transaction tx, IReleaseSpec releaseSpec)
        {
            long intrinsicGas = tx.GasLimit - IntrinsicGasAt;
            return _currentGasAndNesting.Peek().AdditionalGasRequired + RefundHelper.CalculateClaimableRefund(intrinsicGas + NonIntrinsicGasSpentBeforeRefund, TotalRefund, releaseSpec);
        }

        private int _currentNestingLevel = -1;

        private bool _isInPrecompile;

        private readonly Stack<GasAndNesting> _currentGasAndNesting = new();

        public override void ReportAction(long gas, UInt256 value, Address @from, Address to, ReadOnlyMemory<byte> input, ExecutionType callType, bool isPrecompileCall = false)
        {
            if (_currentNestingLevel == -1)
            {
                IntrinsicGasAt = gas;
            }

            if (!isPrecompileCall)
            {
                _currentNestingLevel++;
                _currentGasAndNesting.Push(new GasAndNesting(gas, _currentNestingLevel));
            }
            else
            {
                _isInPrecompile = true;
            }
        }

        public override void ReportActionEnd(long gas, ReadOnlyMemory<byte> output)
        {
            if (!_isInPrecompile)
            {
                UpdateAdditionalGas(gas);
            }
            else
            {
                _isInPrecompile = false;
            }
        }

        public override void ReportActionEnd(long gas, Address deploymentAddress, ReadOnlyMemory<byte> deployedCode)
        {
            if (!_isInPrecompile)
            {
                UpdateAdditionalGas(gas);
            }
            else
            {
                _isInPrecompile = false;
            }
        }

        public override void ReportActionError(EvmExceptionType exceptionType)
        {
            UpdateAdditionalGas();
        }

        public void ReportActionError(EvmExceptionType exceptionType, long gasLeft)
        {
            UpdateAdditionalGas(gasLeft);
        }

        private void UpdateAdditionalGas(long? gasLeft = null)
        {
            GasAndNesting current = _currentGasAndNesting.Pop();

            if (gasLeft.HasValue)
            {
                current.GasLeft = gasLeft.Value;
            }

            _currentGasAndNesting.Peek().GasUsageFromChildren += current.AdditionalGasRequired;
            _currentNestingLevel--;

            if (_currentNestingLevel == -1)
            {
                NonIntrinsicGasSpentBeforeRefund = IntrinsicGasAt - current.GasLeft;
            }
        }

        public override void ReportRefund(long refund)
        {
            TotalRefund += refund;
        }

        public override void ReportExtraGasPressure(long extraGasPressure)
        {
            _currentGasAndNesting.Peek().ExtraGasPressure = Math.Max(_currentGasAndNesting.Peek().ExtraGasPressure, extraGasPressure);
        }
    }
}<|MERGE_RESOLUTION|>--- conflicted
+++ resolved
@@ -50,98 +50,6 @@
             StatusCode = Evm.StatusCode.Failure;
         }
 
-<<<<<<< HEAD
-        public void StartOperation(int depth, long gas, Instruction opcode, int pc, bool isPostMerge = false)
-        {
-            throw new NotSupportedException();
-        }
-
-        public void ReportOperationError(EvmExceptionType error)
-        {
-            throw new NotSupportedException();
-        }
-
-        public void ReportOperationRemainingGas(long gas)
-        {
-            throw new NotSupportedException();
-        }
-
-        public void SetOperationStack(List<string> stackTrace)
-        {
-            throw new NotSupportedException();
-        }
-
-        public void ReportStackPush(in ReadOnlySpan<byte> stackItem)
-        {
-            throw new NotSupportedException();
-        }
-
-        public void SetOperationMemory(IEnumerable<string> memoryTrace)
-        {
-            throw new NotSupportedException();
-        }
-
-        public void SetOperationMemorySize(ulong newSize)
-        {
-            throw new NotSupportedException();
-        }
-
-        public void ReportMemoryChange(long offset, in ReadOnlySpan<byte> data)
-        {
-            throw new NotSupportedException();
-        }
-
-        public void ReportStorageChange(in ReadOnlySpan<byte> key, in ReadOnlySpan<byte> value)
-        {
-            throw new NotSupportedException();
-        }
-
-        public void SetOperationStorage(Address address, UInt256 storageIndex, ReadOnlySpan<byte> newValue, ReadOnlySpan<byte> currentValue)
-        {
-            throw new NotSupportedException();
-        }
-
-        public void LoadOperationStorage(Address address, UInt256 storageIndex, ReadOnlySpan<byte> value)
-        {
-            throw new NotSupportedException();
-        }
-
-        public void ReportSelfDestruct(Address address, UInt256 balance, Address refundAddress)
-        {
-        }
-
-        public void ReportBalanceChange(Address address, UInt256? before, UInt256? after)
-        {
-            throw new NotSupportedException();
-        }
-
-        public void ReportCodeChange(Address address, byte[] before, byte[] after)
-        {
-            throw new NotSupportedException();
-        }
-
-        public void ReportNonceChange(Address address, UInt256? before, UInt256? after)
-        {
-            throw new NotSupportedException();
-        }
-
-        public void ReportAccountRead(Address address)
-        {
-            throw new NotSupportedException();
-        }
-
-        public void ReportStorageChange(in StorageCell storageCell, byte[] before, byte[] after)
-        {
-            throw new NotSupportedException();
-        }
-
-        public void ReportStorageRead(in StorageCell storageCell)
-        {
-            throw new NotSupportedException();
-        }
-
-=======
->>>>>>> b4a0138f
         private class GasAndNesting
         {
             public GasAndNesting(long gasOnStart, int nestingLevel)
