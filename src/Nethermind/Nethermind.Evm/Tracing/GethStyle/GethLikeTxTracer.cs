--- conflicted
+++ resolved
@@ -68,11 +68,7 @@
     protected GethLikeTxTracer(GethTraceOptions options) : base(options) { }
     private bool _gasCostAlreadySetForCurrentOp;
 
-<<<<<<< HEAD
-    public override void StartOperation(in ExecutionEnvironment env, long gas, Instruction opcode, int pc)
-=======
     public override void StartOperation(int pc, Instruction opcode, long gas, in ExecutionEnvironment env)
->>>>>>> 25080158
     {
         bool isPostMerge = env.IsPostMerge();
         if (CurrentTraceEntry is not null)
