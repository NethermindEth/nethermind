--- conflicted
+++ resolved
@@ -6,17 +6,14 @@
 using System.Linq;
 using Nethermind.Core;
 using Nethermind.Core.Crypto;
+using Nethermind.Core.Extensions;
 using Nethermind.Int256;
 using Nethermind.State;
 using Nethermind.State.Tracing;
 
 namespace Nethermind.Evm.Tracing.GethStyle
 {
-<<<<<<< HEAD
-    public abstract class GethLikeTxTracer<TEntry> : ITxTracer where TEntry : GethTxTraceEntry
-=======
-    public class GethLikeTxTracer : TxTracer
->>>>>>> b4a0138f
+    public abstract class GethLikeTxTracer<TEntry> : TxTracer where TEntry : GethTxTraceEntry
     {
         protected GethLikeTxTracer(GethTraceOptions options)
         {
@@ -25,53 +22,30 @@
             IsTracingFullMemory = options.EnableMemory;
             IsTracingOpLevelStorage = !options.DisableStorage;
             IsTracingStack = !options.DisableStack;
+            IsTracing = IsTracing || IsTracingFullMemory;
         }
 
-<<<<<<< HEAD
-        bool IStateTracer.IsTracingState => false;
-        bool IStorageTracer.IsTracingStorage => false;
-        public bool IsTracingReceipt => true;
-        public bool IsTracingActions => false;
-        public bool IsTracingOpLevelStorage { get; protected set; }
-        public bool IsTracingMemory { get; protected set; }
-        protected bool IsTracingFullMemory { get; }
-        public bool IsTracingInstructions => true;
-        public bool IsTracingRefunds { get; protected set; }
-        public bool IsTracingCode => false;
-        public bool IsTracingStack { get; }
-        public bool IsTracingBlockHash => false;
-        public bool IsTracingAccess => false;
-        public bool IsTracingFees => false;
-        public bool IsTracing => IsTracingReceipt || IsTracingActions || IsTracingOpLevelStorage || IsTracingMemory || IsTracingFullMemory || IsTracingInstructions || IsTracingRefunds || IsTracingCode || IsTracingStack || IsTracingBlockHash || IsTracingAccess || IsTracingFees;
-        protected TEntry? CurrentTraceEntry { get; set; }
-        protected GethLikeTxTrace Trace { get; } = new();
-
-        public virtual void MarkAsSuccess(Address recipient, long gasSpent, byte[] output, LogEntry[] logs, Keccak? stateRoot = null)
-=======
         public sealed override bool IsTracingOpLevelStorage { get; protected set; }
         public override bool IsTracingReceipt => true;
         public sealed override bool IsTracingMemory { get; protected set; }
         public override bool IsTracingInstructions => true;
         public sealed override bool IsTracingStack { get; protected set; }
+        protected bool IsTracingFullMemory { get; }
+        protected TEntry? CurrentTraceEntry { get; set; }
+        protected GethLikeTxTrace Trace { get; } = new();
 
         public override void MarkAsSuccess(Address recipient, long gasSpent, byte[] output, LogEntry[] logs, Keccak? stateRoot = null)
->>>>>>> b4a0138f
         {
             Trace.ReturnValue = output;
         }
 
-<<<<<<< HEAD
-        public virtual void MarkAsFailed(Address recipient, long gasSpent, byte[]? output, string error, Keccak? stateRoot = null)
-=======
         public override void MarkAsFailed(Address recipient, long gasSpent, byte[]? output, string error, Keccak? stateRoot = null)
->>>>>>> b4a0138f
         {
             Trace.Failed = true;
             Trace.ReturnValue = output ?? Array.Empty<byte>();
         }
 
-<<<<<<< HEAD
-        public virtual void StartOperation(int depth, long gas, Instruction opcode, int pc, bool isPostMerge)
+        public override void StartOperation(int depth, long gas, Instruction opcode, int pc, bool isPostMerge = false)
         {
             if (CurrentTraceEntry is not null)
                 AddTraceEntry(CurrentTraceEntry);
@@ -81,52 +55,11 @@
             CurrentTraceEntry.Gas = gas;
             CurrentTraceEntry.Opcode = opcode.GetName(isPostMerge);
             CurrentTraceEntry.ProgramCounter = pc;
-=======
-        public override void StartOperation(int depth, long gas, Instruction opcode, int pc, bool isPostMerge = false)
-        {
-            GethTxTraceEntry previousTraceEntry = _traceEntry;
-            _traceEntry = new GethTxTraceEntry
-            {
-                Pc = pc,
-                Operation = opcode.GetName(isPostMerge),
-                Gas = gas,
-                Depth = depth
-            };
-            _trace.Entries.Add(_traceEntry);
-
-            if (_traceEntry.Depth > (previousTraceEntry?.Depth ?? 0))
-            {
-                _traceEntry.Storage = new Dictionary<string, string>();
-                _trace.StoragesByDepth.Push(previousTraceEntry is not null ? previousTraceEntry.Storage : new Dictionary<string, string>());
-            }
-            else if (_traceEntry.Depth < (previousTraceEntry?.Depth ?? 0))
-            {
-                if (previousTraceEntry is null)
-                {
-                    throw new InvalidOperationException("Unexpected missing previous trace when leaving a call.");
-                }
-
-                _traceEntry.Storage = new Dictionary<string, string>(_trace.StoragesByDepth.Pop());
-            }
-            else
-            {
-                if (previousTraceEntry is null)
-                {
-                    throw new InvalidOperationException("Unexpected missing previous trace on continuation.");
-                }
-
-                _traceEntry.Storage = new Dictionary<string, string>(previousTraceEntry.Storage!);
-            }
->>>>>>> b4a0138f
         }
 
         public override void ReportOperationError(EvmExceptionType error)
         {
-<<<<<<< HEAD
             CurrentTraceEntry.Error = GetErrorDescription(error);
-=======
-            _traceEntry!.Error = GetErrorDescription(error);
->>>>>>> b4a0138f
         }
 
         private string? GetErrorDescription(EvmExceptionType evmExceptionType)
@@ -147,145 +80,25 @@
             };
         }
 
-<<<<<<< HEAD
-        public void ReportOperationRemainingGas(long gas)
+        public override void ReportOperationRemainingGas(long gas)
         {
             CurrentTraceEntry.GasCost = CurrentTraceEntry.Gas - gas;
         }
 
-        public void SetOperationMemorySize(ulong newSize)
+        public override void SetOperationMemorySize(ulong newSize)
         {
             CurrentTraceEntry.UpdateMemorySize(newSize);
         }
 
-        public void ReportMemoryChange(long offset, in ReadOnlySpan<byte> data)
-=======
-        public override void ReportOperationRemainingGas(long gas)
->>>>>>> b4a0138f
-        {
-            _traceEntry!.GasCost = _traceEntry.Gas - gas;
-        }
-
-        public override void SetOperationMemorySize(ulong newSize)
-        {
-            _traceEntry!.UpdateMemorySize(newSize);
-        }
-
-<<<<<<< HEAD
-        public virtual void SetOperationStorage(Address address, UInt256 storageIndex, ReadOnlySpan<byte> newValue, ReadOnlySpan<byte> currentValue) { }
-
-        public void LoadOperationStorage(Address address, UInt256 storageIndex, ReadOnlySpan<byte> value)
-        {
-
-        }
-
-        public void ReportSelfDestruct(Address address, UInt256 balance, Address refundAddress)
-        {
-            throw new NotSupportedException();
-        }
-
-        public void ReportBalanceChange(Address address, UInt256? before, UInt256? after)
-        {
-            throw new NotSupportedException();
-        }
-
-        public void ReportCodeChange(Address address, byte[] before, byte[] after)
-        {
-            throw new NotSupportedException();
-        }
-
-        public void ReportNonceChange(Address address, UInt256? before, UInt256? after)
-        {
-            throw new NotSupportedException();
-        }
-
-        public void ReportAccountRead(Address address)
-        {
-        }
-
-        public void ReportStorageChange(in StorageCell storageCell, byte[] before, byte[] after)
-        {
-            throw new NotSupportedException();
-        }
-
-        public void ReportStorageRead(in StorageCell storageCell)
-        {
-            throw new NotSupportedException();
-        }
-
-        public void ReportAction(long gas, UInt256 value, Address @from, Address to, ReadOnlyMemory<byte> input, ExecutionType callType, bool isPrecompileCall = false)
-        {
-            throw new NotSupportedException();
-        }
-
-        public void ReportActionEnd(long gas, ReadOnlyMemory<byte> output)
-        {
-            throw new NotSupportedException();
-        }
-
-        public void ReportActionError(EvmExceptionType exceptionType)
-        {
-            throw new NotSupportedException();
-        }
-
-        public void ReportActionEnd(long gas, Address deploymentAddress, ReadOnlyMemory<byte> deployedCode)
-        {
-            throw new NotSupportedException();
-        }
-
-        public void ReportBlockHash(Keccak blockHash)
-        {
-            throw new NotSupportedException();
-        }
-
-        public void ReportByteCode(byte[] byteCode)
-        {
-            throw new NotSupportedException();
-        }
-
-        public void ReportGasUpdateForVmTrace(long refund, long gasAvailable)
-        {
-        }
-
-        public virtual void ReportRefund(long refund) { }
-
-        public void ReportExtraGasPressure(long extraGasPressure) { }
-
-        public void ReportAccess(IReadOnlySet<Address> accessedAddresses, IReadOnlySet<StorageCell> accessedStorageCells)
-        {
-            throw new NotImplementedException();
-        }
-
-        public void SetOperationStack(List<string> stackTrace)
+        public override void SetOperationStack(List<string> stackTrace)
         {
             CurrentTraceEntry.Stack = stackTrace;
         }
 
-        public void ReportStackPush(in ReadOnlySpan<byte> stackItem)
-        {
-        }
-
-        public void SetOperationMemory(IEnumerable<string> memoryTrace)
+        public override void SetOperationMemory(IEnumerable<string> memoryTrace)
         {
             if (IsTracingFullMemory)
                 CurrentTraceEntry.Memory = memoryTrace.ToList();
-=======
-        public override void SetOperationStorage(Address address, UInt256 storageIndex, ReadOnlySpan<byte> newValue, ReadOnlySpan<byte> currentValue)
-        {
-            byte[] bigEndian = new byte[32];
-            storageIndex.ToBigEndian(bigEndian);
-            _traceEntry!.Storage![bigEndian.ToHexString(false)] = new ZeroPaddedSpan(newValue, 32 - newValue.Length, PadDirection.Left).ToArray().ToHexString(false);
-        }
-
-        public override void SetOperationStack(List<string> stackTrace)
-        {
-            _traceEntry!.Stack = stackTrace;
->>>>>>> b4a0138f
-        }
-
-        public override void SetOperationMemory(List<string> memoryTrace)
-        {
-            _traceEntry!.Memory = memoryTrace;
         }
 
         public virtual GethLikeTxTrace BuildResult()
@@ -295,7 +108,6 @@
 
             return Trace;
         }
-
         protected abstract void AddTraceEntry(TEntry entry);
 
         protected abstract TEntry CreateTraceEntry(Instruction opcode);
