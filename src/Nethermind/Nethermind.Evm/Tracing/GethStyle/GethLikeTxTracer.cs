// SPDX-FileCopyrightText: 2022 Demerzel Solutions Limited
// SPDX-License-Identifier: LGPL-3.0-only

using System;
using System.Collections.Generic;
using System.Linq;
using Nethermind.Core;
using Nethermind.Core.Crypto;
using Nethermind.Int256;
using Nethermind.State;
using Nethermind.State.Tracing;

namespace Nethermind.Evm.Tracing.GethStyle
{
    public abstract class GethLikeTxTracer<TEntry> : ITxTracer where TEntry : GethTxTraceEntry
    {
        protected GethLikeTxTracer(GethTraceOptions options)
        {
            ArgumentNullException.ThrowIfNull(options);

            IsTracingFullMemory = options.EnableMemory;
            IsTracingOpLevelStorage = !options.DisableStorage;
            IsTracingStack = !options.DisableStack;
        }

        bool IStateTracer.IsTracingState => false;
        bool IStorageTracer.IsTracingStorage => false;
        public bool IsTracingReceipt => true;
<<<<<<< HEAD
        bool ITxTracer.IsTracingActions => false;
        public bool IsTracingOpLevelStorage { get; protected set; }
        public bool IsTracingMemory { get; protected set; }
        protected bool IsTracingFullMemory { get; }
        bool ITxTracer.IsTracingInstructions => true;
        public bool IsTracingRefunds { get; protected set; }
=======
        public bool IsTracingActions => false;
        public bool IsTracingOpLevelStorage { get; }
        public bool IsTracingMemory { get; }
        public bool IsTracingInstructions => true;
        public bool IsTracingRefunds => false;
>>>>>>> b7f222d0
        public bool IsTracingCode => false;
        public bool IsTracingStack { get; }
        public bool IsTracingBlockHash => false;
        public bool IsTracingAccess => false;
        public bool IsTracingFees => false;
<<<<<<< HEAD
        protected TEntry? CurrentTraceEntry { get; set; }
        protected GethLikeTxTrace Trace { get; } = new();
=======
        public bool IsTracing => IsTracingReceipt || IsTracingActions || IsTracingOpLevelStorage || IsTracingMemory || IsTracingInstructions || IsTracingRefunds || IsTracingCode || IsTracingStack || IsTracingBlockHash || IsTracingAccess || IsTracingFees;
>>>>>>> b7f222d0

        public virtual void MarkAsSuccess(Address recipient, long gasSpent, byte[] output, LogEntry[] logs, Keccak? stateRoot = null)
        {
            Trace.ReturnValue = output;
        }

        public virtual void MarkAsFailed(Address recipient, long gasSpent, byte[]? output, string error, Keccak? stateRoot = null)
        {
            Trace.Failed = true;
            Trace.ReturnValue = output ?? Array.Empty<byte>();
        }

        public virtual void StartOperation(int depth, long gas, Instruction opcode, int pc, bool isPostMerge)
        {
            if (CurrentTraceEntry is not null)
                AddTraceEntry(CurrentTraceEntry);

            CurrentTraceEntry = CreateTraceEntry(opcode);
            CurrentTraceEntry.Depth = depth;
            CurrentTraceEntry.Gas = gas;
            CurrentTraceEntry.Opcode = opcode.GetName(isPostMerge);
            CurrentTraceEntry.ProgramCounter = pc;
        }

        public void ReportOperationError(EvmExceptionType error)
        {
            CurrentTraceEntry.Error = GetErrorDescription(error);
        }

        private string? GetErrorDescription(EvmExceptionType evmExceptionType)
        {
            return evmExceptionType switch
            {
                EvmExceptionType.None => null,
                EvmExceptionType.BadInstruction => "BadInstruction",
                EvmExceptionType.StackOverflow => "StackOverflow",
                EvmExceptionType.StackUnderflow => "StackUnderflow",
                EvmExceptionType.OutOfGas => "OutOfGas",
                EvmExceptionType.InvalidSubroutineEntry => "InvalidSubroutineEntry",
                EvmExceptionType.InvalidSubroutineReturn => "InvalidSubroutineReturn",
                EvmExceptionType.InvalidJumpDestination => "BadJumpDestination",
                EvmExceptionType.AccessViolation => "AccessViolation",
                EvmExceptionType.StaticCallViolation => "StaticCallViolation",
                _ => "Error"
            };
        }

        public void ReportOperationRemainingGas(long gas)
        {
            CurrentTraceEntry.GasCost = CurrentTraceEntry.Gas - gas;
        }

        public void SetOperationMemorySize(ulong newSize)
        {
            CurrentTraceEntry.UpdateMemorySize(newSize);
        }

        public void ReportMemoryChange(long offset, in ReadOnlySpan<byte> data)
        {
        }

        public void ReportStorageChange(in ReadOnlySpan<byte> key, in ReadOnlySpan<byte> value)
        {
        }

        public virtual void SetOperationStorage(Address address, UInt256 storageIndex, ReadOnlySpan<byte> newValue, ReadOnlySpan<byte> currentValue) { }

        public void LoadOperationStorage(Address address, UInt256 storageIndex, ReadOnlySpan<byte> value)
        {

        }

        public void ReportSelfDestruct(Address address, UInt256 balance, Address refundAddress)
        {
            throw new NotSupportedException();
        }

        public void ReportBalanceChange(Address address, UInt256? before, UInt256? after)
        {
            throw new NotSupportedException();
        }

        public void ReportCodeChange(Address address, byte[] before, byte[] after)
        {
            throw new NotSupportedException();
        }

        public void ReportNonceChange(Address address, UInt256? before, UInt256? after)
        {
            throw new NotSupportedException();
        }

        public void ReportAccountRead(Address address)
        {
        }

        public void ReportStorageChange(in StorageCell storageCell, byte[] before, byte[] after)
        {
            throw new NotSupportedException();
        }

        public void ReportStorageRead(in StorageCell storageCell)
        {
            throw new NotSupportedException();
        }

        public void ReportAction(long gas, UInt256 value, Address @from, Address to, ReadOnlyMemory<byte> input, ExecutionType callType, bool isPrecompileCall = false)
        {
            throw new NotSupportedException();
        }

        public void ReportActionEnd(long gas, ReadOnlyMemory<byte> output)
        {
            throw new NotSupportedException();
        }

        public void ReportActionError(EvmExceptionType exceptionType)
        {
            throw new NotSupportedException();
        }

        public void ReportActionEnd(long gas, Address deploymentAddress, ReadOnlyMemory<byte> deployedCode)
        {
            throw new NotSupportedException();
        }

        public void ReportBlockHash(Keccak blockHash)
        {
            throw new NotSupportedException();
        }

        public void ReportByteCode(byte[] byteCode)
        {
            throw new NotSupportedException();
        }

        public void ReportGasUpdateForVmTrace(long refund, long gasAvailable)
        {
        }

        public virtual void ReportRefund(long refund) { }

        public void ReportExtraGasPressure(long extraGasPressure) { }

        public void ReportAccess(IReadOnlySet<Address> accessedAddresses, IReadOnlySet<StorageCell> accessedStorageCells)
        {
            throw new NotImplementedException();
        }

        public void SetOperationStack(List<string> stackTrace)
        {
            CurrentTraceEntry.Stack = stackTrace;
        }

        public void ReportStackPush(in ReadOnlySpan<byte> stackItem)
        {
        }

        public void SetOperationMemory(IEnumerable<string> memoryTrace)
        {
            if (IsTracingFullMemory)
                CurrentTraceEntry.Memory = memoryTrace.ToList();
        }

        public void ReportFees(UInt256 fees, UInt256 burntFees)
        {
            throw new NotImplementedException();
        }

        public virtual GethLikeTxTrace BuildResult()
        {
            if (CurrentTraceEntry is not null)
                AddTraceEntry(CurrentTraceEntry);

            return Trace;
        }

        protected abstract void AddTraceEntry(TEntry entry);

        protected abstract TEntry CreateTraceEntry(Instruction opcode);
    }
}<|MERGE_RESOLUTION|>--- conflicted
+++ resolved
@@ -26,31 +26,20 @@
         bool IStateTracer.IsTracingState => false;
         bool IStorageTracer.IsTracingStorage => false;
         public bool IsTracingReceipt => true;
-<<<<<<< HEAD
-        bool ITxTracer.IsTracingActions => false;
+        public bool IsTracingActions => false;
         public bool IsTracingOpLevelStorage { get; protected set; }
         public bool IsTracingMemory { get; protected set; }
         protected bool IsTracingFullMemory { get; }
-        bool ITxTracer.IsTracingInstructions => true;
+        public bool IsTracingInstructions => true;
         public bool IsTracingRefunds { get; protected set; }
-=======
-        public bool IsTracingActions => false;
-        public bool IsTracingOpLevelStorage { get; }
-        public bool IsTracingMemory { get; }
-        public bool IsTracingInstructions => true;
-        public bool IsTracingRefunds => false;
->>>>>>> b7f222d0
         public bool IsTracingCode => false;
         public bool IsTracingStack { get; }
         public bool IsTracingBlockHash => false;
         public bool IsTracingAccess => false;
         public bool IsTracingFees => false;
-<<<<<<< HEAD
+        public bool IsTracing => IsTracingReceipt || IsTracingActions || IsTracingOpLevelStorage || IsTracingMemory || IsTracingFullMemory || IsTracingInstructions || IsTracingRefunds || IsTracingCode || IsTracingStack || IsTracingBlockHash || IsTracingAccess || IsTracingFees;
         protected TEntry? CurrentTraceEntry { get; set; }
         protected GethLikeTxTrace Trace { get; } = new();
-=======
-        public bool IsTracing => IsTracingReceipt || IsTracingActions || IsTracingOpLevelStorage || IsTracingMemory || IsTracingInstructions || IsTracingRefunds || IsTracingCode || IsTracingStack || IsTracingBlockHash || IsTracingAccess || IsTracingFees;
->>>>>>> b7f222d0
 
         public virtual void MarkAsSuccess(Address recipient, long gasSpent, byte[] output, LogEntry[] logs, Keccak? stateRoot = null)
         {
