--- conflicted
+++ resolved
@@ -8,7 +8,6 @@
 
 namespace Nethermind.Evm.Tracing.GethStyle;
 
-<<<<<<< HEAD
 [JsonConverter(typeof(GethLikeTxTraceJsonConverter))]
 public class GethLikeTxTrace
 {
@@ -23,7 +22,7 @@
 
     public bool Failed { get; set; }
 
-    public byte[] ReturnValue { get; set; }
+    public byte[] ReturnValue { get; set; } = Array.Empty<byte>();
 
     [JsonPropertyName("structLogs")]
     public List<GethTxTraceEntry> Entries { get; set; }
@@ -63,20 +62,4 @@
 
         writer.WriteEndObject();
     }
-=======
-public class GethLikeTxTrace
-{
-    public GethLikeTxTrace() => Entries = new List<GethTxTraceEntry>();
-
-    public Stack<Dictionary<string, string>> StoragesByDepth { get; } = new();
-
-    public long Gas { get; set; }
-
-    public bool Failed { get; set; }
-
-    public byte[] ReturnValue { get; set; } = Array.Empty<byte>();
-
-    [JsonProperty(PropertyName = "structLogs")]
-    public List<GethTxTraceEntry> Entries { get; set; }
->>>>>>> 63070a3e
 }