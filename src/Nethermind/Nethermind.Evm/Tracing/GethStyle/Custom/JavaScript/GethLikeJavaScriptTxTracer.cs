// SPDX-FileCopyrightText: 2023 Demerzel Solutions Limited
// SPDX-License-Identifier: LGPL-3.0-only

using System;
using System.Collections.Generic;
using System.Linq;
using FastEnumUtility;
using Nethermind.Core;
using Nethermind.Int256;
using Nethermind.Core.Crypto;

namespace Nethermind.Evm.Tracing.GethStyle.Custom.JavaScript;

public sealed class GethLikeJavaScriptTxTracer : GethLikeTxTracer, ITxTracer
{
    private readonly dynamic _tracer;
    private readonly Log _log = new();
    private readonly IDisposable _blockTracer;
    private readonly Engine _engine;
    private readonly Db _db;
    private readonly CallFrame _frame = new();
    private readonly FrameResult _result = new();
    private bool _resultConstructed;
    private Stack<long>? _frameGas;
    private Stack<Log.Contract>? _contracts;
    private int _depth = -1;

    // Context is updated only of first ReportAction call.
    private readonly Context _ctx;
    private readonly TracerFunctions _functions;

    public GethLikeJavaScriptTxTracer(
        IDisposable blockTracer,
        Engine engine,
        Db db,
        Context ctx,
        GethTraceOptions options) : base(options)
    {
        IsTracingRefunds = true;
        IsTracingActions = true;
        IsTracingMemory = true;
        IsTracingStack = true;

        _blockTracer = blockTracer;
        _engine = engine;
        _db = db;
        _ctx = ctx;

        _tracer = engine.CreateTracer(options.Tracer);
        _functions = GetAvailableFunctions(((IDictionary<string, object>)_tracer).Keys);
        if (_functions.HasFlag(TracerFunctions.setup))
        {
            _tracer.setup(options.TracerConfig?.ToString() ?? "{}");
        }
    }

    protected override GethLikeTxTrace CreateTrace() => new(_engine);

    public override GethLikeTxTrace BuildResult()
    {
        GethLikeTxTrace result = base.BuildResult();
        result.CustomTracerResult = new GethLikeCustomTrace() { Value = _tracer.result(_ctx, _db) };
        _resultConstructed = true;
        return result;
    }

    public override void ReportAction(long gas, UInt256 value, Address from, Address to, ReadOnlyMemory<byte> input, ExecutionType callType, bool isPrecompileCall = false)
    {
        _depth++;

        base.ReportAction(gas, value, from, to, input, callType, isPrecompileCall);

        bool isAnyCreate = callType.IsAnyCreate();
        if (_depth == 0)
        {
            _ctx.type = isAnyCreate ? "CREATE" : "CALL";
            _ctx.From = from;
            _ctx.To = to;
            _ctx.Input = input;
            _ctx.Value = value;
        }
        else if (_functions.HasFlag(TracerFunctions.enter))
        {
            _contracts ??= new Stack<Log.Contract>();
            _contracts.Push(_log.contract);
            _frame.From = from;
            _frame.To = to;
            _frame.Input = input;
            _frame.Value = callType == ExecutionType.STATICCALL ? null : value;
            _frame.Gas = gas;
            _frame.Type = callType.FastToString();
            _tracer.enter(_frame);
            _frameGas ??= new Stack<long>();
            _frameGas.Push(gas);
        }

        _log.contract = callType == ExecutionType.DELEGATECALL
            ? new Log.Contract(_log.contract.Caller, from, value, input)
            : new Log.Contract(from, to, value, isAnyCreate ? null : input);
    }

    public override void StartOperation(int pc, Instruction opcode, long gas, in ExecutionEnvironment env)
    {
        _log.pc = pc;
        _log.op = new Log.Opcode(opcode);
        _log.gas = gas;
        _log.depth = env.GetGethTraceDepth();
        _log.error = null;
        _log.gasCost = null;
    }

    public override void ReportOperationRemainingGas(long gas)
    {
        _log.gasCost ??= _log.gas - gas;
        if (_functions.HasFlag(TracerFunctions.postStep))
        {
            _tracer.postStep(_log, _db);
        }
    }

    public override void ReportOperationError(EvmExceptionType error)
    {
        base.ReportOperationError(error);
        _log.error = error.GetEvmExceptionDescription();
        _tracer.fault(_log, _db);
    }

<<<<<<< HEAD
    private static string? GetJavaScriptErrorDescription(EvmExceptionType evmExceptionType) =>
        evmExceptionType switch
        {
            EvmExceptionType.None => null,
            EvmExceptionType.BadInstruction => "invalid instruction",
            EvmExceptionType.StackOverflow => "max call depth exceeded",
            EvmExceptionType.StackUnderflow => "stack underflow",
            EvmExceptionType.OutOfGas => "out of gas",
            EvmExceptionType.GasUInt64Overflow => "gas uint64 overflow",
            EvmExceptionType.InvalidJumpDestination => "invalid jump destination",
            EvmExceptionType.AccessViolation => "return data out of bounds",
            EvmExceptionType.StaticCallViolation => "write protection",
            EvmExceptionType.PrecompileFailure => "precompile error",
            EvmExceptionType.TransactionCollision => "contract address collision",
            EvmExceptionType.NotEnoughBalance => "insufficient balance for transfer",
            EvmExceptionType.Other => "error",
            EvmExceptionType.Revert => "execution reverted",
            EvmExceptionType.InvalidCode => "invalid code: must not begin with 0xef",
            _ => "error"
        };

=======
>>>>>>> a6521e9a
    public override void ReportActionEnd(long gas, Address deploymentAddress, ReadOnlyMemory<byte> deployedCode)
    {
        base.ReportActionEnd(gas, deploymentAddress, deployedCode);

        _ctx.To ??= deploymentAddress;
        InvokeExit(gas, deployedCode);
    }

    public override void ReportActionEnd(long gas, ReadOnlyMemory<byte> output)
    {
        base.ReportActionEnd(gas, output);
        InvokeExit(gas, output);
    }

    public override void ReportActionRevert(long gasLeft, ReadOnlyMemory<byte> output)
    {
        base.ReportActionError(EvmExceptionType.Revert);
        InvokeExit(gasLeft, output, EvmExceptionType.Revert.GetEvmExceptionDescription());
    }

    public override void ReportActionError(EvmExceptionType evmExceptionType)
    {
        base.ReportActionError(evmExceptionType);
        InvokeExit(0, Array.Empty<byte>(), evmExceptionType.GetEvmExceptionDescription());
    }

    private void InvokeExit(long gas, ReadOnlyMemory<byte> output, string? error = null)
    {
        if (_contracts?.TryPop(out Log.Contract contract) == true)
        {
            _log.contract = contract;
        }

        if (_functions.HasFlag(TracerFunctions.exit) && _frameGas?.Count > 0)
        {
            _result.GasUsed = _frameGas.Pop() - gas;
            _result.Output = output.ToArray();
            _result.Error = error;
            _tracer.exit(_result);
        }

        _depth--;
    }

    public override void MarkAsFailed(Address recipient, long gasSpent, byte[]? output, string error, Hash256? stateRoot = null)
    {
        base.MarkAsFailed(recipient, gasSpent, output, error, stateRoot);
        _ctx.gasUsed = gasSpent;
        _ctx.Output = output;
        _ctx.error = error;
    }

    public override void MarkAsSuccess(Address recipient, long gasSpent, byte[] output, LogEntry[] logs, Hash256? stateRoot = null)
    {
        base.MarkAsSuccess(recipient, gasSpent, output, logs, stateRoot);
        _ctx.gasUsed = gasSpent;
        _ctx.Output = output;
    }

    public override void SetOperationMemory(TraceMemory memoryTrace)
    {
        base.SetOperationMemory(memoryTrace);
        _log.memory.MemoryTrace = memoryTrace;
    }

    public override void SetOperationStack(TraceStack stack)
    {
        base.SetOperationStack(stack);
        _log.stack = new Log.Stack(stack);

        if (_functions.HasFlag(TracerFunctions.step))
        {
            _tracer.step(_log, _db);
        }

        if (_log.op?.Value == Instruction.REVERT)
        {
            ReportOperationError(EvmExceptionType.Revert);
        }
    }

    public override void ReportRefund(long refund)
    {
        base.ReportRefund(refund);
        _log.refund += refund;
    }

    private static TracerFunctions GetAvailableFunctions(ICollection<string> functions)
    {
        const TracerFunctions required = TracerFunctions.result;

        TracerFunctions result = TracerFunctions.none;

        // skip none
        foreach (TracerFunctions function in FastEnum.GetValues<TracerFunctions>().Skip(1))
        {
            string name = FastEnum.GetName(function);
            if (functions.Contains(name))
            {
                result |= function;
            }
            else if (function <= required)
            {
                throw new ArgumentException($"trace object must expose required function {name}");
            }
        }

        if (result.HasFlag(TracerFunctions.enter) != result.HasFlag(TracerFunctions.exit))
        {
            throw new ArgumentException("trace object must expose either both or none of enter() and exit()");
        }

        return result;
    }

    public override void Dispose()
    {
        base.Dispose();

        if (!_resultConstructed)
        {
            _blockTracer.Dispose();
        }
    }

    // ReSharper disable InconsistentNaming
    [Flags]
    private enum TracerFunctions : byte
    {
        none = 0,
        fault = 1,
        result = 2,
        enter = 4,
        exit = 8,
        step = 16,
        postStep = 32,
        setup = 64
    }
}<|MERGE_RESOLUTION|>--- conflicted
+++ resolved
@@ -125,30 +125,6 @@
         _tracer.fault(_log, _db);
     }
 
-<<<<<<< HEAD
-    private static string? GetJavaScriptErrorDescription(EvmExceptionType evmExceptionType) =>
-        evmExceptionType switch
-        {
-            EvmExceptionType.None => null,
-            EvmExceptionType.BadInstruction => "invalid instruction",
-            EvmExceptionType.StackOverflow => "max call depth exceeded",
-            EvmExceptionType.StackUnderflow => "stack underflow",
-            EvmExceptionType.OutOfGas => "out of gas",
-            EvmExceptionType.GasUInt64Overflow => "gas uint64 overflow",
-            EvmExceptionType.InvalidJumpDestination => "invalid jump destination",
-            EvmExceptionType.AccessViolation => "return data out of bounds",
-            EvmExceptionType.StaticCallViolation => "write protection",
-            EvmExceptionType.PrecompileFailure => "precompile error",
-            EvmExceptionType.TransactionCollision => "contract address collision",
-            EvmExceptionType.NotEnoughBalance => "insufficient balance for transfer",
-            EvmExceptionType.Other => "error",
-            EvmExceptionType.Revert => "execution reverted",
-            EvmExceptionType.InvalidCode => "invalid code: must not begin with 0xef",
-            _ => "error"
-        };
-
-=======
->>>>>>> a6521e9a
     public override void ReportActionEnd(long gas, Address deploymentAddress, ReadOnlyMemory<byte> deployedCode)
     {
         base.ReportActionEnd(gas, deploymentAddress, deployedCode);
