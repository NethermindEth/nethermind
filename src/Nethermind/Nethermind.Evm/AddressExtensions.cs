// SPDX-FileCopyrightText: 2022 Demerzel Solutions Limited
// SPDX-License-Identifier: LGPL-3.0-only

using System;
using Nethermind.Core;
using Nethermind.Core.Crypto;
using Nethermind.Core.Specs;
using Nethermind.Int256;
using Nethermind.Serialization.Rlp;
using Nethermind.State;

namespace Nethermind.Evm
{
    public static class ContractAddress
    {
        public static Address From(Address? deployingAddress, in UInt256 nonce)
        {
            int contentLength = Rlp.LengthOf(deployingAddress) + Rlp.LengthOf(nonce);
            RlpStream stream = new RlpStream(Rlp.LengthOfSequence(contentLength));
            stream.StartSequence(contentLength);
            stream.Encode(deployingAddress);
            stream.Encode(nonce);

            ValueHash256 contractAddressKeccak = ValueKeccak.Compute(stream.Data.AsSpan());

            return new Address(in contractAddressKeccak);
        }

        public static Address From(Address deployingAddress, ReadOnlySpan<byte> salt, ReadOnlySpan<byte> initCode)
        {
            // sha3(0xff ++ msg.sender ++ salt ++ sha3(init_code)))
            Span<byte> bytes = new byte[1 + Address.Size + 32 + salt.Length];
            bytes[0] = 0xff;
            deployingAddress.Bytes.CopyTo(bytes.Slice(1, 20));
            salt.CopyTo(bytes.Slice(21, salt.Length));
            ValueKeccak.Compute(initCode).BytesAsSpan.CopyTo(bytes.Slice(21 + salt.Length, 32));

            ValueHash256 contractAddressKeccak = ValueKeccak.Compute(bytes);
            return new Address(in contractAddressKeccak);
        }

        // See https://eips.ethereum.org/EIPS/eip-7610
        public static bool IsNonZeroAccount(this Address contractAddress, IReleaseSpec spec, ICodeInfoRepository codeInfoRepository, IWorldState state)
        {
<<<<<<< HEAD
            return codeInfoRepository.GetCachedCodeInfoFollowsDelegation(state, contractAddress, spec).MachineCode.Length != 0 ||
=======
            return codeInfoRepository.GetCachedCodeInfo(state, contractAddress, spec, out _).MachineCode.Length != 0 ||
>>>>>>> adb54aac
                   state.GetNonce(contractAddress) != 0 ||
                   state.GetStorageRoot(contractAddress) != Keccak.EmptyTreeHash;
        }
    }
}<|MERGE_RESOLUTION|>--- conflicted
+++ resolved
@@ -42,11 +42,7 @@
         // See https://eips.ethereum.org/EIPS/eip-7610
         public static bool IsNonZeroAccount(this Address contractAddress, IReleaseSpec spec, ICodeInfoRepository codeInfoRepository, IWorldState state)
         {
-<<<<<<< HEAD
-            return codeInfoRepository.GetCachedCodeInfoFollowsDelegation(state, contractAddress, spec).MachineCode.Length != 0 ||
-=======
             return codeInfoRepository.GetCachedCodeInfo(state, contractAddress, spec, out _).MachineCode.Length != 0 ||
->>>>>>> adb54aac
                    state.GetNonce(contractAddress) != 0 ||
                    state.GetStorageRoot(contractAddress) != Keccak.EmptyTreeHash;
         }
