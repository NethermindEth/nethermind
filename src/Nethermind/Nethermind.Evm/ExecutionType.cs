// SPDX-FileCopyrightText: 2022 Demerzel Solutions Limited
// SPDX-License-Identifier: LGPL-3.0-only

using System;
using System.Runtime.CompilerServices;

namespace Nethermind.Evm
{
    public static class ExecutionTypeExtensions
    {
        [MethodImpl(MethodImplOptions.AggressiveInlining)]
        public static bool IsAnyCreateLegacy(this ExecutionType executionType) =>
            executionType is ExecutionType.CREATE or ExecutionType.CREATE2;
        [MethodImpl(MethodImplOptions.AggressiveInlining)]
        public static bool IsAnyCreateEof(this ExecutionType executionType) =>
            executionType is ExecutionType.EOFCREATE or ExecutionType.TXCREATE;
        // did not want to use flags here specifically
        [MethodImpl(MethodImplOptions.AggressiveInlining)]
        public static bool IsAnyCreate(this ExecutionType executionType) =>
<<<<<<< HEAD
            IsAnyCreateLegacy(executionType) || IsAnyCreateEof(executionType);
=======
            executionType is ExecutionType.CREATE or ExecutionType.CREATE2;

        public static Instruction ToInstruction(this ExecutionType executionType) =>
            executionType switch
            {
                ExecutionType.TRANSACTION => Instruction.CALL,
                ExecutionType.CALL => Instruction.CALL,
                ExecutionType.STATICCALL => Instruction.STATICCALL,
                ExecutionType.CALLCODE => Instruction.CALLCODE,
                ExecutionType.DELEGATECALL => Instruction.DELEGATECALL,
                ExecutionType.CREATE => Instruction.CREATE,
                ExecutionType.CREATE2 => Instruction.CREATE2,
                _ => throw new NotSupportedException($"Execution type {executionType} is not supported.")
            };
>>>>>>> 6bbce23d
    }

    // ReSharper disable InconsistentNaming IdentifierTypo
    public enum ExecutionType
    {
        TRANSACTION,
        CALL,
        STATICCALL,
        CALLCODE,
        DELEGATECALL,
        CREATE,
        CREATE2,
        EOFCREATE,
        TXCREATE,
    }
    // ReSharper restore IdentifierTypo InconsistentNaming
}<|MERGE_RESOLUTION|>--- conflicted
+++ resolved
@@ -17,10 +17,7 @@
         // did not want to use flags here specifically
         [MethodImpl(MethodImplOptions.AggressiveInlining)]
         public static bool IsAnyCreate(this ExecutionType executionType) =>
-<<<<<<< HEAD
             IsAnyCreateLegacy(executionType) || IsAnyCreateEof(executionType);
-=======
-            executionType is ExecutionType.CREATE or ExecutionType.CREATE2;
 
         public static Instruction ToInstruction(this ExecutionType executionType) =>
             executionType switch
@@ -34,7 +31,6 @@
                 ExecutionType.CREATE2 => Instruction.CREATE2,
                 _ => throw new NotSupportedException($"Execution type {executionType} is not supported.")
             };
->>>>>>> 6bbce23d
     }
 
     // ReSharper disable InconsistentNaming IdentifierTypo
