// SPDX-FileCopyrightText: 2022 Demerzel Solutions Limited
// SPDX-License-Identifier: LGPL-3.0-only

using System.ComponentModel;
using System.Runtime.CompilerServices;
using Nethermind.Core.Threading;
using Nethermind.Core.Attributes;
using System.Threading;

[assembly: InternalsVisibleTo("Nethermind.Consensus")]

namespace Nethermind.Evm;

public class Metrics
{
    [CounterMetric]
    [Description("Number of Code DB cache reads.")]
    public static long CodeDbCache => _codeDbCache.GetTotalValue();
    private static readonly ZeroContentionCounter _codeDbCache = new();
    [Description("Number of Code DB cache reads on thread.")]
    internal static long ThreadLocalCodeDbCache => _codeDbCache.ThreadLocalValue;
    internal static void IncrementCodeDbCache() => _codeDbCache.Increment();
    [CounterMetric]
    [Description("Number of EVM exceptions thrown by contracts.")]
    public static long EvmExceptions { get; set; }

    [CounterMetric]
    [Description("Number of SELFDESTRUCT calls.")]
    public static long SelfDestructs => _selfDestructs.GetTotalValue();
    private static readonly ZeroContentionCounter _selfDestructs = new();
    [Description("Number of calls to other contracts on thread.")]
    public static long ThreadLocalSelfDestructs => _selfDestructs.ThreadLocalValue;
    public static void IncrementSelfDestructs() => _selfDestructs.Increment();

    [CounterMetric]
    [Description("Number of calls to other contracts.")]
    public static long Calls => _calls.GetTotalValue();
    private static readonly ZeroContentionCounter _calls = new();
    [Description("Number of calls to other contracts on thread.")]
    public static long ThreadLocalCalls => _calls.ThreadLocalValue;
    public static void IncrementCalls() => _calls.Increment();

    [CounterMetric]
    [Description("Number of SLOAD opcodes executed.")]
    public static long SloadOpcode => _sLoadOpcode.GetTotalValue();
    private static readonly ZeroContentionCounter _sLoadOpcode = new();
    [Description("Number of SLOAD opcodes executed on thread.")]
    public static long ThreadLocalSLoadOpcode => _sLoadOpcode.ThreadLocalValue;
    public static void IncrementSLoadOpcode() => _sLoadOpcode.Increment();

    [CounterMetric]
    [Description("Number of SSTORE opcodes executed.")]
    public static long SstoreOpcode => _sStoreOpcode.GetTotalValue();
    private static readonly ZeroContentionCounter _sStoreOpcode = new();
    [Description("Number of SSTORE opcodes executed on thread.")]
    public static long ThreadLocalSStoreOpcode => _sStoreOpcode.ThreadLocalValue;
    public static void IncrementSStoreOpcode() => _sStoreOpcode.Increment();

    [Description("Number of TLOAD opcodes executed.")]
    public static long TloadOpcode { get; set; }

    [Description("Number of TSTORE opcodes executed.")]
    public static long TstoreOpcode { get; set; }

    [Description("Number of MCOPY opcodes executed.")]
    public static long MCopyOpcode { get; set; }

    [Description("Number of EXP opcodes executed.")]
    public static long ExpOpcode { get; set; }

<<<<<<< HEAD
    [Description("Number of BN254_MUL precompile calls.")]
    public static long Bn254MulPrecompile { get; set; }

    [Description("Number of BN254_ADD precompile calls.")]
    public static long Bn254AddPrecompile { get; set; }

    [Description("Number of BN254_PAIRING precompile calls.")]
    public static long Bn254PairingPrecompile { get; set; }

    [Description("Number of BLS12_G1ADD precompile calls.")]
    public static long BlsG1AddPrecompile { get; set; }

    [Description("Number of BLS12_G1MUL precompile calls.")]
    public static long BlsG1MulPrecompile { get; set; }

    [Description("Number of BLS12_G1MSM precompile calls.")]
    public static long BlsG1MSMPrecompile { get; set; }

    [Description("Number of BLS12_G2ADD precompile calls.")]
    public static long BlsG2AddPrecompile { get; set; }

    [Description("Number of BLS12_G2MUL precompile calls.")]
    public static long BlsG2MulPrecompile { get; set; }

    [Description("Number of BLS12_G2MSM precompile calls.")]
    public static long BlsG2MSMPrecompile { get; set; }

    [Description("Number of BLS12_PAIRING_CHECK precompile calls.")]
    public static long BlsPairingCheckPrecompile { get; set; }

    [Description("Number of BLS12_MAP_FP_TO_G1 precompile calls.")]
    public static long BlsMapFpToG1Precompile { get; set; }

    [Description("Number of BLS12_MAP_FP2_TO_G2 precompile calls.")]
    public static long BlsMapFp2ToG2Precompile { get; set; }

    [Description("Number of EC_RECOVERY precompile calls.")]
    public static long EcRecoverPrecompile { get; set; }

    [Description("Number of MODEXP precompile calls.")]
    public static long ModExpPrecompile { get; set; }

    [Description("Number of RIPEMD160 precompile calls.")]
    public static long Ripemd160Precompile { get; set; }

    [Description("Number of SHA256 precompile calls.")]
    public static long Sha256Precompile { get; set; }

    [Description("Number of Secp256r1 precompile calls.")]
    public static long Secp256r1Precompile { get; set; }

    [Description("Number of Point Evaluation precompile calls.")]
    public static long PointEvaluationPrecompile { get; set; }

    public static long _IlvmContractsAnalyzed;
    [Description("Number of contracts analyzed by ILVM")] // "ILVM" is an abbreviation for "Intermediate Language Virtual Machine
    public static long IlvmContractsAnalyzed => _IlvmContractsAnalyzed;
    public static void IncrementIlvmContractsAnalyzed()
    {
        Interlocked.Increment(ref _IlvmContractsAnalyzed);
    }

    [Description("Number of Ilemv precompile calls.")]
    public static long IlvmAotPrecompiledCalls { get; set; }

    public static long _IlvmAotQueueSize;
    [Description("Number of Ilemv precompile analysis queues.")]
    public static long IlvmAotQueueSize => _IlvmAotQueueSize;
    public static void IncrementIlvmAotQueueSize()
    {
        Interlocked.Increment(ref _IlvmAotQueueSize);
    }

    public static void DecrementIlvmAotQueueSize()
    {
        Interlocked.Decrement(ref _IlvmAotQueueSize);
    }

    public static long _IlvmAotQueueTasksCount;

    [Description("Number of Ilemv compiling tasks count.")]
    public static long IlvmAotQueueTasksCount => _IlvmAotQueueTasksCount;
    public static void IncrementIlvmAotQueueTasksCount()
    {
        Interlocked.Increment(ref _IlvmAotQueueTasksCount);
    }
    public static void DecrementIlvmAotQueueTasksCount()
    {
        Interlocked.Decrement(ref _IlvmAotQueueTasksCount);
    }


    public static long _IlvmAotContractsProcessed;

    [Description("Number of Ilemv compiling tasks count.")]
    public static long IlvmAotContractsProcessed => _IlvmAotContractsProcessed;
    public static void IncrementIlvmAotContractsProcessed()
    {
        Interlocked.Increment(ref _IlvmAotContractsProcessed);
    }

    public static long _IlvmCurrentlyProcessing;
    [Description("Number of Ilemv precompile contract currently being processing.")]
    public static long IlvmCurrentlyProcessing => _IlvmCurrentlyProcessing;
    public static void IncrementIlvmCurrentlyProcessing()
    {
        Interlocked.Increment(ref _IlvmCurrentlyProcessing);
    }
    public static void DecrementIlvmCurrentlyProcessing()
    {
        Interlocked.Decrement(ref _IlvmCurrentlyProcessing);
    }

    public static long _IlvmCurrentlyAnalysing;
    [Description("Number of Ilemv precompile contract currently being analyzed.")]
    public static long IlvmCurrentlyAnalysing => _IlvmCurrentlyAnalysing;
    public static void IncrementIlvmCurrentlyAnalysing()
    {
        Interlocked.Increment(ref _IlvmCurrentlyAnalysing);
    }
    public static void DecrementIlvmCurrentlyAnalysing()
    {
        Interlocked.Decrement(ref _IlvmCurrentlyAnalysing);
    }


    public static long _IlvmCurrentlyCompiling;
    [Description("Number of Ilemv precompile contract currently being compiled.")]
    public static long IlvmCurrentlyCompiling => _IlvmCurrentlyCompiling;
    public static void IncrementIlvmCurrentlyCompiling()
    {
        Interlocked.Increment(ref _IlvmCurrentlyCompiling);
    }
    public static void DecrementIlvmCurrentlyCompiling()
    {
        Interlocked.Decrement(ref _IlvmCurrentlyCompiling);
    }

    public static long _IlvmAotCacheTouched;
    [Description("Number of Ilemv precompile contract currently being retrieved from cache.")]
    public static long IlvmAotCacheTouched => _IlvmAotCacheTouched;
    public static void IncrementIlvmAotCacheTouched()
    {
        Interlocked.Increment(ref _IlvmAotCacheTouched);
    }


    public static long _IlvmAotDllSaved;
    [Description("Number of Ilemv precompile contract currently being retrieved from cache.")]
    public static long IlvmAotDllSaved => _IlvmAotCacheTouched;
    public static void IncrementIlvmAotDllSaved()
    {
        Interlocked.Increment(ref _IlvmAotCacheTouched);
    }



=======
>>>>>>> 9864df97
    [CounterMetric]
    [Description("Number of calls made to addresses without code.")]
    public static long EmptyCalls => _emptyCalls.GetTotalValue();
    private static readonly ZeroContentionCounter _emptyCalls = new();
    [Description("Number of calls made to addresses without code on thread.")]
    public static long ThreadLocalEmptyCalls => _emptyCalls.ThreadLocalValue;
    public static void IncrementEmptyCalls() => _emptyCalls.Increment();

    [CounterMetric]
    [Description("Number of contract create calls.")]
    public static long Creates => _creates.GetTotalValue();

    private static readonly ZeroContentionCounter _creates = new();
    [Description("Number of contract create calls on thread.")]
    public static long ThreadLocalCreates => _creates.ThreadLocalValue;
    public static void IncrementCreates() => _creates.Increment();

    [Description("Number of contracts' code analysed for jump destinations.")]
    public static long ContractsAnalysed => _contractsAnalysed.GetTotalValue();
    private static readonly ZeroContentionCounter _contractsAnalysed = new();
    [Description("Number of contracts' code analysed for jump destinations on thread.")]
    public static long ThreadLocalContractsAnalysed => _contractsAnalysed.ThreadLocalValue;
    public static void IncrementContractsAnalysed() => _contractsAnalysed.Increment();

    [GaugeMetric]
    [Description("The number of tasks currently scheduled in the background.")]
    public static long NumberOfBackgroundTasksScheduled { get; set; }

    private static long _totalBackgroundTasksQueued;
    [GaugeMetric]
    [Description("Total number of tasks queued for background execution.")]
    public static long TotalBackgroundTasksQueued => _totalBackgroundTasksQueued;
    public static void IncrementTotalBackgroundTasksQueued() => Interlocked.Increment(ref _totalBackgroundTasksQueued);

    internal static long BlockTransactions { get; set; }

    private static float _blockAveGasPrice;
    internal static float BlockAveGasPrice
    {
        get => _blockAveGasPrice;
        set
        {
            _blockAveGasPrice = value;
            if (value != 0)
            {
                GasPriceAve = value;
            }
        }
    }

    private static float _blockMinGasPrice = float.MaxValue;
    internal static float BlockMinGasPrice
    {
        get => _blockMinGasPrice;
        set
        {
            _blockMinGasPrice = value;
            if (_blockMinGasPrice != float.MaxValue)
            {
                GasPriceMin = value;
            }
        }
    }

    private static float _blockMaxGasPrice;
    internal static float BlockMaxGasPrice
    {
        get => _blockMaxGasPrice;
        set
        {
            _blockMaxGasPrice = value;
            if (value != 0)
            {
                GasPriceMax = value;
            }
        }
    }

    private static float _blockEstMedianGasPrice;
    internal static float BlockEstMedianGasPrice
    {
        get => _blockEstMedianGasPrice;
        set
        {
            _blockEstMedianGasPrice = value;
            if (value != 0)
            {
                GasPriceMedian = value;
            }
        }
    }

    [GaugeMetric]
    [Description("Minimum tx gas price in block")]
    public static float GasPriceMin { get; private set; }

    [GaugeMetric]
    [Description("Median tx gas price in block")]
    public static float GasPriceMedian { get; private set; }

    [GaugeMetric]
    [Description("Mean tx gas price in block")]
    public static float GasPriceAve { get; private set; }

    [GaugeMetric]
    [Description("Maximum tx gas price in block")]
    public static float GasPriceMax { get; private set; }

    public static void ResetBlockStats()
    {
        BlockTransactions = 0;
        BlockAveGasPrice = 0.0f;
        BlockMaxGasPrice = 0.0f;
        BlockEstMedianGasPrice = 0.0f;
        BlockMinGasPrice = float.MaxValue;
    }
}<|MERGE_RESOLUTION|>--- conflicted
+++ resolved
@@ -68,61 +68,6 @@
     [Description("Number of EXP opcodes executed.")]
     public static long ExpOpcode { get; set; }
 
-<<<<<<< HEAD
-    [Description("Number of BN254_MUL precompile calls.")]
-    public static long Bn254MulPrecompile { get; set; }
-
-    [Description("Number of BN254_ADD precompile calls.")]
-    public static long Bn254AddPrecompile { get; set; }
-
-    [Description("Number of BN254_PAIRING precompile calls.")]
-    public static long Bn254PairingPrecompile { get; set; }
-
-    [Description("Number of BLS12_G1ADD precompile calls.")]
-    public static long BlsG1AddPrecompile { get; set; }
-
-    [Description("Number of BLS12_G1MUL precompile calls.")]
-    public static long BlsG1MulPrecompile { get; set; }
-
-    [Description("Number of BLS12_G1MSM precompile calls.")]
-    public static long BlsG1MSMPrecompile { get; set; }
-
-    [Description("Number of BLS12_G2ADD precompile calls.")]
-    public static long BlsG2AddPrecompile { get; set; }
-
-    [Description("Number of BLS12_G2MUL precompile calls.")]
-    public static long BlsG2MulPrecompile { get; set; }
-
-    [Description("Number of BLS12_G2MSM precompile calls.")]
-    public static long BlsG2MSMPrecompile { get; set; }
-
-    [Description("Number of BLS12_PAIRING_CHECK precompile calls.")]
-    public static long BlsPairingCheckPrecompile { get; set; }
-
-    [Description("Number of BLS12_MAP_FP_TO_G1 precompile calls.")]
-    public static long BlsMapFpToG1Precompile { get; set; }
-
-    [Description("Number of BLS12_MAP_FP2_TO_G2 precompile calls.")]
-    public static long BlsMapFp2ToG2Precompile { get; set; }
-
-    [Description("Number of EC_RECOVERY precompile calls.")]
-    public static long EcRecoverPrecompile { get; set; }
-
-    [Description("Number of MODEXP precompile calls.")]
-    public static long ModExpPrecompile { get; set; }
-
-    [Description("Number of RIPEMD160 precompile calls.")]
-    public static long Ripemd160Precompile { get; set; }
-
-    [Description("Number of SHA256 precompile calls.")]
-    public static long Sha256Precompile { get; set; }
-
-    [Description("Number of Secp256r1 precompile calls.")]
-    public static long Secp256r1Precompile { get; set; }
-
-    [Description("Number of Point Evaluation precompile calls.")]
-    public static long PointEvaluationPrecompile { get; set; }
-
     public static long _IlvmContractsAnalyzed;
     [Description("Number of contracts analyzed by ILVM")] // "ILVM" is an abbreviation for "Intermediate Language Virtual Machine
     public static long IlvmContractsAnalyzed => _IlvmContractsAnalyzed;
@@ -224,10 +169,6 @@
         Interlocked.Increment(ref _IlvmAotCacheTouched);
     }
 
-
-
-=======
->>>>>>> 9864df97
     [CounterMetric]
     [Description("Number of calls made to addresses without code.")]
     public static long EmptyCalls => _emptyCalls.GetTotalValue();
