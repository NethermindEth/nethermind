//  Copyright (c) 2021 Demerzel Solutions Limited
//  This file is part of the Nethermind library.
// 
//  The Nethermind library is free software: you can redistribute it and/or modify
//  it under the terms of the GNU Lesser General Public License as published by
//  the Free Software Foundation, either version 3 of the License, or
//  (at your option) any later version.
// 
//  The Nethermind library is distributed in the hope that it will be useful,
//  but WITHOUT ANY WARRANTY; without even the implied warranty of
//  MERCHANTABILITY or FITNESS FOR A PARTICULAR PURPOSE. See the
//  GNU Lesser General Public License for more details.
// 
//  You should have received a copy of the GNU Lesser General Public License
//  along with the Nethermind. If not, see <http://www.gnu.org/licenses/>.

using System;
using System.IO;
using System.Linq;
using Nethermind.Core;
using Nethermind.Core.Crypto;
using Nethermind.Core.Specs;
using Nethermind.Crypto;
using Nethermind.Specs;
using Nethermind.Int256;
using Nethermind.Evm.Tracing;
using Nethermind.Logging;
using Nethermind.State;
using Transaction = Nethermind.Core.Transaction;

namespace Nethermind.Evm
{
    public class TransactionProcessor : ITransactionProcessor
    {
        private readonly EthereumEcdsa _ecdsa;
        private readonly ILogger _logger;
        private readonly IStateProvider _stateProvider;
        private readonly IStorageProvider _storageProvider;
        private readonly ISpecProvider _specProvider;
        private readonly IVirtualMachine _virtualMachine;

        public TransactionProcessor(
            ISpecProvider? specProvider,
            IStateProvider? stateProvider,
            IStorageProvider? storageProvider,
            IVirtualMachine? virtualMachine,
            ILogManager? logManager)
        {
            _logger = logManager?.GetClassLogger() ?? throw new ArgumentNullException(nameof(logManager));
            _specProvider = specProvider ?? throw new ArgumentNullException(nameof(specProvider));
            _virtualMachine = virtualMachine ?? throw new ArgumentNullException(nameof(virtualMachine));
            _stateProvider = stateProvider ?? throw new ArgumentNullException(nameof(stateProvider));
            _storageProvider = storageProvider ?? throw new ArgumentNullException(nameof(storageProvider));
            _ecdsa = new EthereumEcdsa(specProvider.ChainId, logManager);
        }

        public void CallAndRestore(Transaction transaction, BlockHeader block, ITxTracer txTracer)
        {
            Execute(transaction, block, txTracer, true);
        }

        public void Execute(Transaction transaction, BlockHeader block, ITxTracer txTracer)
        {
            Execute(transaction, block, txTracer, false);
        }

        public void CallAndRestoreMultiple(Transaction[] transactions, BlockHeader block, ITxTracer txTracer)
        {
            throw new NotImplementedException();
        }

        private void QuickFail(Transaction tx, BlockHeader block, ITxTracer txTracer, string? reason)
        {
            block.GasUsed += tx.GasLimit;
            
            Address recipient = tx.To ?? ContractAddress.From(
                tx.SenderAddress ?? Address.Zero,
                _stateProvider.GetNonce(tx.SenderAddress ?? Address.Zero));
            
            // TODO: this is possibly an unnecessary calculation inside EIP-658
            _stateProvider.RecalculateStateRoot();
            Keccak? stateRoot = _specProvider.GetSpec(block.Number).IsEip658Enabled ? null : _stateProvider.StateRoot;
            if (txTracer.IsTracingReceipt)
                txTracer.MarkAsFailed(recipient, tx.GasLimit, Array.Empty<byte>(), reason ?? "invalid", stateRoot);
        }

        private void Execute(Transaction transaction, BlockHeader block, ITxTracer txTracer, bool isCall)
        {
            bool notSystemTransaction = !transaction.IsSystem();
            bool freeTransaction = transaction.IsSystem() || transaction.IsServiceTransaction;
            bool wasSenderAccountCreatedInsideACall = false;
            
            IReleaseSpec spec = _specProvider.GetSpec(block.Number);
            if (!notSystemTransaction)
            {
                spec = new SystemTransactionReleaseSpec(spec);
            }
            
            UInt256 value = transaction.Value;

<<<<<<< HEAD
            if (!transaction.TryCalculatePremiumPerGas(block.BaseFee, out UInt256 premiumPerGas))
=======
            UInt256 feeCap = transaction.FeeCap;
            UInt256 baseFee = block.BaseFee;
            if (baseFee > feeCap && !freeTransaction)
>>>>>>> 1b840d2b
            {
                TraceLogInvalidTx(transaction, "MINER_PREMIUM_IS_NEGATIVE");
                QuickFail(transaction, block, txTracer, "miner premium is negative");
                return;
            }
            
<<<<<<< HEAD
            UInt256 gasPrice = premiumPerGas + block.BaseFee;
=======
            UInt256 premiumPerGas = (feeCap < baseFee && freeTransaction) ? UInt256.Zero  : UInt256.Min(transaction.GasPremium, feeCap - baseFee);
            UInt256 gasPrice = transaction.CalculateEffectiveGasPrice(spec.IsEip1559Enabled, block.BaseFee);
>>>>>>> 1b840d2b

            long gasLimit = transaction.GasLimit;
            byte[] machineCode = transaction.IsContractCreation ? transaction.Data : null;
            byte[] data = transaction.IsMessageCall ? transaction.Data : Array.Empty<byte>();

            Address? caller = transaction.SenderAddress;
            if (_logger.IsTrace) _logger.Trace($"Executing tx {transaction.Hash}");

            if (caller is null)
            {
                TraceLogInvalidTx(transaction, "SENDER_NOT_SPECIFIED");
                QuickFail(transaction, block, txTracer, "sender not specified");
                return;
            }

            long intrinsicGas = IntrinsicGasCalculator.Calculate(transaction, spec);
            if (_logger.IsTrace) _logger.Trace($"Intrinsic gas calculated for {transaction.Hash}: " + intrinsicGas);

            if (notSystemTransaction)
            {
                if (gasLimit < intrinsicGas)
                {
                    TraceLogInvalidTx(transaction, $"GAS_LIMIT_BELOW_INTRINSIC_GAS {gasLimit} < {intrinsicGas}");
                    QuickFail(transaction, block, txTracer, "gas limit below intrinsic gas");
                    return;
                }

                if (!isCall && gasLimit > block.GetActualGasLimit(spec) - block.GasUsed)
                {
                    TraceLogInvalidTx(transaction,
                        $"BLOCK_GAS_LIMIT_EXCEEDED {gasLimit} > {block.GetActualGasLimit(spec)} - {block.GasUsed}");
                    QuickFail(transaction, block, txTracer, "block gas limit exceeded");
                    return;
                }
            }

            if (!_stateProvider.AccountExists(caller))
            {
                // hacky fix for the potential recovery issue
                if (transaction.Signature != null)
                {
                    transaction.SenderAddress = _ecdsa.RecoverAddress(transaction, !spec.ValidateChainId);
                }

                if (caller != transaction.SenderAddress)
                {
                    if (_logger.IsWarn) _logger.Warn($"TX recovery issue fixed - tx was coming with sender {caller} and the now it recovers to {transaction.SenderAddress}");
                    caller = transaction.SenderAddress;
                }
                else
                {
                    TraceLogInvalidTx(transaction, $"SENDER_ACCOUNT_DOES_NOT_EXIST {caller}");
                    if (isCall || gasPrice == UInt256.Zero)
                    {
                        wasSenderAccountCreatedInsideACall = isCall;
                        _stateProvider.CreateAccount(caller, UInt256.Zero);
                    }
                }
                
                if (caller is null)
                {
                    throw new InvalidDataException(
                        $"Failed to recover sender address on tx {transaction.Hash} when previously recovered sender account did not exist.");
                }
            }

            if (notSystemTransaction)
            {
                UInt256 senderBalance = _stateProvider.GetBalance(caller);
                if (!isCall && (ulong) intrinsicGas * gasPrice + value > senderBalance)
                {
                    TraceLogInvalidTx(transaction, $"INSUFFICIENT_SENDER_BALANCE: ({caller})_BALANCE = {senderBalance}");
                    QuickFail(transaction, block, txTracer, "insufficient sender balance");
                    return;
                }

                if (transaction.Nonce != _stateProvider.GetNonce(caller))
                {
                    TraceLogInvalidTx(transaction, $"WRONG_TRANSACTION_NONCE: {transaction.Nonce} (expected {_stateProvider.GetNonce(caller)})");
                    QuickFail(transaction, block, txTracer, "wrong transaction nonce");
                    return;
                }

                _stateProvider.IncrementNonce(caller);
            }

            UInt256 senderReservedGasPayment = isCall ? UInt256.Zero : (ulong) gasLimit * gasPrice;
            
            _stateProvider.SubtractFromBalance(caller, senderReservedGasPayment, spec);
            _stateProvider.Commit(spec, txTracer.IsTracingState ? txTracer : NullTxTracer.Instance);

            long unspentGas = gasLimit - intrinsicGas;
            long spentGas = gasLimit;

            int stateSnapshot = _stateProvider.TakeSnapshot();
            int storageSnapshot = _storageProvider.TakeSnapshot();

            _stateProvider.SubtractFromBalance(caller, value, spec);
            byte statusCode = StatusCode.Failure;
            TransactionSubstate substate = null;

            Address? recipientOrNull = null;
            try
            {
                Address recipient = transaction.GetRecipient(transaction.IsContractCreation ? _stateProvider.GetNonce(caller) : 0);
                if (transaction.IsContractCreation)
                {
                    if (_stateProvider.AccountExists(recipient))
                    {
                        if (_virtualMachine.GetCachedCodeInfo(recipient, spec).MachineCode.Length != 0 || _stateProvider.GetNonce(recipient) != 0)
                        {
                            if (_logger.IsTrace)
                            {
                                _logger.Trace($"Contract collision at {recipient}"); // the account already owns the contract with the code
                            }

                            throw new TransactionCollisionException();
                        }

                        _stateProvider.UpdateStorageRoot(recipient, Keccak.EmptyTreeHash);
                    }
                }

                if (recipient == null)
                {
                    throw new InvalidDataException("Recipient has not been resolved properly before tx execution");
                }

                recipientOrNull = recipient;
                
                ExecutionEnvironment env = new();
                env.TxExecutionContext = new TxExecutionContext(block, caller, gasPrice);
                env.Value = value;
                env.TransferValue = value;
                env.Caller = caller;
                env.CodeSource = recipient;
                env.ExecutingAccount = recipient;
                env.InputData = data ?? Array.Empty<byte>();
                env.CodeInfo = machineCode == null ? _virtualMachine.GetCachedCodeInfo(recipient, spec) : new CodeInfo(machineCode);

                ExecutionType executionType = transaction.IsContractCreation ? ExecutionType.Create : ExecutionType.Call;
                using (EvmState state = new(unspentGas, env, executionType, true, false))
                {
                    if (spec.UseTxAccessLists)
                    {
                        state.WarmUp(transaction.AccessList); // eip-2930
                    }

                    if (spec.UseHotAndColdStorage)
                    {
                        state.WarmUp(caller); // eip-2929
                        state.WarmUp(recipient); // eip-2929
                    }

                    substate = _virtualMachine.Run(state, txTracer);
                    unspentGas = state.GasAvailable;

                    if (txTracer.IsTracingAccess)
                    {
                        txTracer.ReportAccess(state.AccessedAddresses, state.AccessedStorageCells);
                    }
                }

                if (substate.ShouldRevert || substate.IsError)
                {
                    if (_logger.IsTrace) _logger.Trace("Restoring state from before transaction");
                    _stateProvider.Restore(stateSnapshot);
                    _storageProvider.Restore(storageSnapshot);
                }
                else
                {
                    // tks: there is similar code fo contract creation from init and from CREATE
                    // this may lead to inconsistencies (however it is tested extensively in blockchain tests)
                    if (transaction.IsContractCreation)
                    {
                        long codeDepositGasCost = CodeDepositHandler.CalculateCost(substate.Output.Length, spec);
                        if (unspentGas < codeDepositGasCost && spec.ChargeForTopLevelCreate)
                        {
                            throw new OutOfGasException();
                        }

                        if (unspentGas >= codeDepositGasCost)
                        {
                            Keccak codeHash = _stateProvider.UpdateCode(substate.Output);
                            _stateProvider.UpdateCodeHash(recipient, codeHash, spec);
                            unspentGas -= codeDepositGasCost;
                        }
                    }

                    foreach (Address toBeDestroyed in substate.DestroyList)
                    {
                        if (_logger.IsTrace) _logger.Trace($"Destroying account {toBeDestroyed}");
                        _storageProvider.ClearStorage(toBeDestroyed);
                        _stateProvider.DeleteAccount(toBeDestroyed);
                        if (txTracer.IsTracingRefunds) txTracer.ReportRefund(RefundOf.Destroy(spec.IsEip3529Enabled));
                    }

                    statusCode = StatusCode.Success;
                }

                spentGas = Refund(gasLimit, unspentGas, substate, caller, gasPrice, spec);
            }
            catch (Exception ex) when (ex is EvmException || ex is OverflowException) // TODO: OverflowException? still needed? hope not
            {
                if (_logger.IsTrace) _logger.Trace($"EVM EXCEPTION: {ex.GetType().Name}");
                _stateProvider.Restore(stateSnapshot);
                _storageProvider.Restore(storageSnapshot);
            }

            if (_logger.IsTrace) _logger.Trace("Gas spent: " + spentGas);

            Address gasBeneficiary = block.GasBeneficiary;
            if (statusCode == StatusCode.Failure || !(substate?.DestroyList.Contains(gasBeneficiary) ?? false))
            {
                if (notSystemTransaction)
                {
                    if (!_stateProvider.AccountExists(gasBeneficiary))
                    {
                        _stateProvider.CreateAccount(gasBeneficiary, (ulong) spentGas * premiumPerGas);
                    }
                    else
                    {
                        _stateProvider.AddToBalance(gasBeneficiary, (ulong) spentGas * premiumPerGas, spec);
                    }
                }
            }

            if (!isCall)
            {
                _storageProvider.Commit(txTracer.IsTracingState ? txTracer : NullStorageTracer.Instance);
                _stateProvider.Commit(spec, txTracer.IsTracingState ? txTracer : NullStateTracer.Instance);
            }
            else
            {
                _storageProvider.Reset();
                _stateProvider.Reset();
                
                if (wasSenderAccountCreatedInsideACall)
                {
                    _stateProvider.DeleteAccount(caller);
                }
                else
                {
                    _stateProvider.AddToBalance(caller, senderReservedGasPayment, spec);
                    if (notSystemTransaction)
                    {
                        _stateProvider.DecrementNonce(caller);
                    }
                }
                
                _stateProvider.Commit(spec);
            }

            if (!isCall && notSystemTransaction)
            {
                block.GasUsed += spentGas;
            }

            if (txTracer.IsTracingReceipt)
            {
                Keccak stateRoot = null;
                bool eip658Enabled = _specProvider.GetSpec(block.Number).IsEip658Enabled;
                if (!eip658Enabled)
                {
                    _stateProvider.RecalculateStateRoot();
                    stateRoot = _stateProvider.StateRoot;
                }

                if (statusCode == StatusCode.Failure)
                {
                    txTracer.MarkAsFailed(recipientOrNull, spentGas, (substate?.ShouldRevert ?? false) ? substate.Output.ToArray() : Array.Empty<byte>(), substate?.Error, stateRoot);
                }
                else
                {
                    txTracer.MarkAsSuccess(recipientOrNull, spentGas, substate.Output.ToArray(), substate.Logs.Any() ? substate.Logs.ToArray() : Array.Empty<LogEntry>(), stateRoot);
                }
            }
        }

        private void TraceLogInvalidTx(Transaction transaction, string reason)
        {
            if (_logger.IsTrace) _logger.Trace($"Invalid tx {transaction.Hash} ({reason})");
        }
        
        private long Refund(long gasLimit, long unspentGas, TransactionSubstate substate, Address sender, UInt256 gasPrice, IReleaseSpec spec)
        {
            long spentGas = gasLimit;
            if (!substate.IsError)
            {
                spentGas -= unspentGas;
                long refund = substate.ShouldRevert ? 0 : RefundHelper.CalculateClaimableRefund(spentGas, substate.Refund + substate.DestroyList.Count * RefundOf.Destroy(spec.IsEip3529Enabled), spec);

                if (_logger.IsTrace) _logger.Trace("Refunding unused gas of " + unspentGas + " and refund of " + refund);
                _stateProvider.AddToBalance(sender, (ulong) (unspentGas + refund) * gasPrice, spec);
                spentGas -= refund;
            }

            return spentGas;
        }
    }
}<|MERGE_RESOLUTION|>--- conflicted
+++ resolved
@@ -98,25 +98,15 @@
             
             UInt256 value = transaction.Value;
 
-<<<<<<< HEAD
-            if (!transaction.TryCalculatePremiumPerGas(block.BaseFee, out UInt256 premiumPerGas))
-=======
-            UInt256 feeCap = transaction.FeeCap;
-            UInt256 baseFee = block.BaseFee;
-            if (baseFee > feeCap && !freeTransaction)
->>>>>>> 1b840d2b
+            if (!transaction.TryCalculatePremiumPerGas(block.BaseFee, freeTransaction, out UInt256 premiumPerGas))
             {
                 TraceLogInvalidTx(transaction, "MINER_PREMIUM_IS_NEGATIVE");
                 QuickFail(transaction, block, txTracer, "miner premium is negative");
                 return;
             }
             
-<<<<<<< HEAD
-            UInt256 gasPrice = premiumPerGas + block.BaseFee;
-=======
             UInt256 premiumPerGas = (feeCap < baseFee && freeTransaction) ? UInt256.Zero  : UInt256.Min(transaction.GasPremium, feeCap - baseFee);
             UInt256 gasPrice = transaction.CalculateEffectiveGasPrice(spec.IsEip1559Enabled, block.BaseFee);
->>>>>>> 1b840d2b
 
             long gasLimit = transaction.GasLimit;
             byte[] machineCode = transaction.IsContractCreation ? transaction.Data : null;
