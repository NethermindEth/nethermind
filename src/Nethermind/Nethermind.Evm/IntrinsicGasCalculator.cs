// SPDX-FileCopyrightText: 2022 Demerzel Solutions Limited
// SPDX-License-Identifier: LGPL-3.0-only

using System;
using System.Diagnostics;
using System.Diagnostics.CodeAnalysis;
using System.IO;
using Nethermind.Core;
using Nethermind.Core.Eip2930;
using Nethermind.Core.Extensions;
using Nethermind.Core.Specs;
using Nethermind.Int256;

namespace Nethermind.Evm;


public readonly record struct IntrinsicGas(long Standard, long FloorGas)
{
    public long MinimalGas { get; } = Math.Max(Standard, FloorGas);
    public static explicit operator long(IntrinsicGas gas) => gas.MinimalGas;
}

public static class IntrinsicGasCalculator
{
    public static IntrinsicGas Calculate(Transaction transaction, IReleaseSpec releaseSpec)
    {
        var intrinsicGas = GasCostOf.Transaction
               + DataCost(transaction, releaseSpec)
               + CreateCost(transaction, releaseSpec)
               + AccessListCost(transaction, releaseSpec)
               + AuthorizationListCost(transaction, releaseSpec);
        var floorGas = CalculateFloorCost(transaction, releaseSpec);
        return new IntrinsicGas(intrinsicGas, floorGas);
    }

    private static long CreateCost(Transaction transaction, IReleaseSpec releaseSpec) =>
        transaction.IsContractCreation && releaseSpec.IsEip2Enabled ? GasCostOf.TxCreate : 0;

    private static long DataCost(Transaction transaction, IReleaseSpec releaseSpec)
    {
        long baseDataCost = transaction.IsContractCreation && releaseSpec.IsEip3860Enabled
<<<<<<< HEAD
            ? EvmPooledMemory.Div32Ceiling((UInt256)transaction.Data.Length) *
=======
            ? EvmInstructions.Div32Ceiling((UInt256)transaction.Data.Length) *
>>>>>>> 2e346112
              GasCostOf.InitCodeWord
            : 0;

        long tokensInCallData = CalculateTokensInCallData(transaction, releaseSpec);

        return baseDataCost + tokensInCallData * GasCostOf.TxDataZero;
    }

    public static long AccessListCost(Transaction transaction, IReleaseSpec releaseSpec)
    {
        AccessList? accessList = transaction.AccessList;
        if (accessList is not null)
        {
            if (!releaseSpec.UseTxAccessLists)
            {
                ThrowInvalidDataException(releaseSpec);
            }

            (int addressesCount, int storageKeysCount) = accessList.Count;
            return addressesCount * GasCostOf.AccessAccountListEntry + storageKeysCount * GasCostOf.AccessStorageListEntry;
        }

        return 0;

        [DoesNotReturn, StackTraceHidden]
        static void ThrowInvalidDataException(IReleaseSpec releaseSpec)
        {
            throw new InvalidDataException($"Transaction with an access list received within the context of {releaseSpec.Name}. EIP-2930 is not enabled.");
        }
    }

    private static long AuthorizationListCost(Transaction transaction, IReleaseSpec releaseSpec)
    {
        AuthorizationTuple[]? transactionAuthorizationList = transaction.AuthorizationList;

        if (transactionAuthorizationList is not null)
        {
            if (!releaseSpec.IsAuthorizationListEnabled)
            {
                ThrowInvalidDataException(releaseSpec);
            }

            return transactionAuthorizationList.Length * GasCostOf.NewAccount;
        }

        return 0;

        [DoesNotReturn, StackTraceHidden]
        static void ThrowInvalidDataException(IReleaseSpec releaseSpec)
        {
            throw new InvalidDataException($"Transaction with an authorization list received within the context of {releaseSpec.Name}. EIP-7702 is not enabled.");
        }
    }

    private static long CalculateTokensInCallData(Transaction transaction, IReleaseSpec releaseSpec)
    {
        long txDataNonZeroMultiplier = releaseSpec.IsEip2028Enabled
            ? GasCostOf.TxDataNonZeroMultiplierEip2028
            : GasCostOf.TxDataNonZeroMultiplier;
        ReadOnlySpan<byte> data = transaction.Data.Span;

        int totalZeros = data.CountZeros();

        return totalZeros + (data.Length - totalZeros) * txDataNonZeroMultiplier;
    }

    private static long CalculateFloorCost(Transaction transaction, IReleaseSpec releaseSpec)
    {
        if (!releaseSpec.IsEip7623Enabled) return 0;
        long tokensInCallData = CalculateTokensInCallData(transaction, releaseSpec);

        return GasCostOf.Transaction + tokensInCallData * GasCostOf.TotalCostFloorPerTokenEip7623;
    }
}<|MERGE_RESOLUTION|>--- conflicted
+++ resolved
@@ -39,11 +39,7 @@
     private static long DataCost(Transaction transaction, IReleaseSpec releaseSpec)
     {
         long baseDataCost = transaction.IsContractCreation && releaseSpec.IsEip3860Enabled
-<<<<<<< HEAD
-            ? EvmPooledMemory.Div32Ceiling((UInt256)transaction.Data.Length) *
-=======
             ? EvmInstructions.Div32Ceiling((UInt256)transaction.Data.Length) *
->>>>>>> 2e346112
               GasCostOf.InitCodeWord
             : 0;
 
