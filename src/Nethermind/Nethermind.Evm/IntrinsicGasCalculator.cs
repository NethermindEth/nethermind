--- conflicted
+++ resolved
@@ -36,17 +36,6 @@
 
         return createCost;
     }
-    
-    public static long CreateCost(bool isContractCreation, IReleaseSpec releaseSpec)
-    {
-        long createCost = 0;
-        if (isContractCreation && releaseSpec.IsEip2Enabled)
-        {
-            createCost += GasCostOf.TxCreate;
-        }
-
-        return createCost;
-    }
 
     private static long DataCost(Transaction transaction, IReleaseSpec releaseSpec)
     {
@@ -59,28 +48,6 @@
         var baseDataCost = (transaction.IsContractCreation && releaseSpec.IsEip3860Enabled
             ? EvmPooledMemory.Div32Ceiling((UInt256)data.Length) * GasCostOf.InitCodeWord
             : 0);
-<<<<<<< HEAD
-
-        return baseDataCost +
-            totalZeros * GasCostOf.TxDataZero +
-            (data.Length - totalZeros) * txDataNonZeroGasCost;
-    }
-    
-    public static long DataCost(Span<byte> data, IReleaseSpec releaseSpec, bool isContractCreation)
-    {
-        long txDataNonZeroGasCost =
-            releaseSpec.IsEip2028Enabled ? GasCostOf.TxDataNonZeroEip2028 : GasCostOf.TxDataNonZero;
-        long dataCost = 0;
-        for (int i = 0; i < data.Length; i++)
-        {
-            dataCost += data[i] == 0 ? GasCostOf.TxDataZero : txDataNonZeroGasCost;
-        }
-        if (isContractCreation && releaseSpec.IsEip3860Enabled)
-        {
-            dataCost += EvmPooledMemory.Div32Ceiling((UInt256)data.Length) * GasCostOf.InitCodeWord;
-        }
-=======
->>>>>>> d75ad69b
 
         return baseDataCost +
             totalZeros * GasCostOf.TxDataZero +
