// SPDX-FileCopyrightText: 2022 Demerzel Solutions Limited
// SPDX-License-Identifier: LGPL-3.0-only

using System;
using System.Diagnostics;
using System.Diagnostics.CodeAnalysis;
using System.IO;
using Nethermind.Core;
using Nethermind.Core.Eip2930;
using Nethermind.Core.Extensions;
using Nethermind.Core.Specs;
using Nethermind.Int256;
<<<<<<< HEAD
=======
using Nethermind.Core.Extensions;
>>>>>>> 99c3dd2e

namespace Nethermind.Evm;

public static class IntrinsicGasCalculator
{
<<<<<<< HEAD
    public static long Calculate(Transaction transaction, IReleaseSpec releaseSpec, out long floorGas) =>
        GasCostOf.Transaction
        + DataCost(transaction, releaseSpec, out floorGas)
=======
    public static long Calculate(Transaction transaction, IReleaseSpec releaseSpec) =>
        GasCostOf.Transaction
        + DataCost(transaction, releaseSpec)
>>>>>>> 99c3dd2e
        + CreateCost(transaction, releaseSpec)
        + AccessListCost(transaction, releaseSpec)
        + AuthorizationListCost(transaction, releaseSpec);

    private static long CreateCost(Transaction transaction, IReleaseSpec releaseSpec) =>
        transaction.IsContractCreation && releaseSpec.IsEip2Enabled ? GasCostOf.TxCreate : 0;

    private static long DataCost(Transaction transaction, IReleaseSpec releaseSpec, out long floorGas)
    {
<<<<<<< HEAD
        long txDataNonZeroMultiplier = releaseSpec.IsEip2028Enabled
            ? GasCostOf.TxDataNonZeroMultiplierEip2028
            : GasCostOf.TxDataNonZeroMultiplier;
=======
        long txDataNonZeroGasCost = releaseSpec.IsEip2028Enabled ? GasCostOf.TxDataNonZeroEip2028 : GasCostOf.TxDataNonZero;
>>>>>>> 99c3dd2e
        Span<byte> data = transaction.Data.GetValueOrDefault().Span;

        int totalZeros = data.CountZeros();

        long baseDataCost = transaction.IsContractCreation && releaseSpec.IsEip3860Enabled
            ? EvmPooledMemory.Div32Ceiling((UInt256)data.Length) * GasCostOf.InitCodeWord
            : 0;

        var tokensInCallData = totalZeros + (data.Length - totalZeros) * txDataNonZeroMultiplier;

        floorGas = releaseSpec.IsEip7623Enabled
            ? GasCostOf.Transaction + tokensInCallData * GasCostOf.TotalCostFloorPerTokenEip7623
            : 0;

        return baseDataCost + tokensInCallData * GasCostOf.TxDataZero;
    }

    private static long AccessListCost(Transaction transaction, IReleaseSpec releaseSpec)
    {
        AccessList? accessList = transaction.AccessList;
        if (accessList is not null)
        {
            if (!releaseSpec.UseTxAccessLists)
            {
                ThrowInvalidDataException(releaseSpec);
            }

            (int addressesCount, int storageKeysCount) = accessList.Count;
            return addressesCount * GasCostOf.AccessAccountListEntry + storageKeysCount * GasCostOf.AccessStorageListEntry;
        }

        return 0;

        [DoesNotReturn]
        [StackTraceHidden]
        static void ThrowInvalidDataException(IReleaseSpec releaseSpec)
        {
            throw new InvalidDataException($"Transaction with an authorization list received within the context of {releaseSpec.Name}. Eip-7702 is not enabled.");
        }
    }

    private static long AuthorizationListCost(Transaction transaction, IReleaseSpec releaseSpec)
    {
        AuthorizationTuple[]? transactionAuthorizationList = transaction.AuthorizationList;

        if (transactionAuthorizationList is not null)
        {
            if (!releaseSpec.IsAuthorizationListEnabled)
            {
                ThrowInvalidDataException(releaseSpec);
            }

            return transactionAuthorizationList.Length * GasCostOf.NewAccount;
        }

        return 0;

        [DoesNotReturn]
        [StackTraceHidden]
        static void ThrowInvalidDataException(IReleaseSpec releaseSpec)
        {
            throw new InvalidDataException($"Transaction with an authorization list received within the context of {releaseSpec.Name}. Eip-7702 is not enabled.");
        }
    }
}<|MERGE_RESOLUTION|>--- conflicted
+++ resolved
@@ -10,24 +10,14 @@
 using Nethermind.Core.Extensions;
 using Nethermind.Core.Specs;
 using Nethermind.Int256;
-<<<<<<< HEAD
-=======
 using Nethermind.Core.Extensions;
->>>>>>> 99c3dd2e
-
 namespace Nethermind.Evm;
 
 public static class IntrinsicGasCalculator
 {
-<<<<<<< HEAD
     public static long Calculate(Transaction transaction, IReleaseSpec releaseSpec, out long floorGas) =>
         GasCostOf.Transaction
         + DataCost(transaction, releaseSpec, out floorGas)
-=======
-    public static long Calculate(Transaction transaction, IReleaseSpec releaseSpec) =>
-        GasCostOf.Transaction
-        + DataCost(transaction, releaseSpec)
->>>>>>> 99c3dd2e
         + CreateCost(transaction, releaseSpec)
         + AccessListCost(transaction, releaseSpec)
         + AuthorizationListCost(transaction, releaseSpec);
@@ -37,13 +27,9 @@
 
     private static long DataCost(Transaction transaction, IReleaseSpec releaseSpec, out long floorGas)
     {
-<<<<<<< HEAD
         long txDataNonZeroMultiplier = releaseSpec.IsEip2028Enabled
             ? GasCostOf.TxDataNonZeroMultiplierEip2028
             : GasCostOf.TxDataNonZeroMultiplier;
-=======
-        long txDataNonZeroGasCost = releaseSpec.IsEip2028Enabled ? GasCostOf.TxDataNonZeroEip2028 : GasCostOf.TxDataNonZero;
->>>>>>> 99c3dd2e
         Span<byte> data = transaction.Data.GetValueOrDefault().Span;
 
         int totalZeros = data.CountZeros();
