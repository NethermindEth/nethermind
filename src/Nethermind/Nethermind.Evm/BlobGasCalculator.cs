// SPDX-FileCopyrightText: 2022 Demerzel Solutions Limited
// SPDX-License-Identifier: LGPL-3.0-only

using Nethermind.Core;
using Nethermind.Core.Specs;
using Nethermind.Int256;

namespace Nethermind.Evm;

public static class BlobGasCalculator
{
    public static ulong CalculateBlobGas(int blobCount) =>
        (ulong)blobCount * Eip4844Constants.GasPerBlob;

    public static ulong CalculateBlobGas(Transaction transaction) =>
        CalculateBlobGas(transaction.GetBlobCount());

    public static ulong CalculateBlobGas(Transaction[] transactions)
    {
        int blobCount = 0;
        foreach (Transaction tx in transactions)
        {
            if (tx.SupportsBlobs)
            {
                blobCount += tx.BlobVersionedHashes!.Length;
            }
        }

        return CalculateBlobGas(blobCount);
    }

<<<<<<< HEAD
    public static bool TryCalculateBlobBaseFee(BlockHeader header, Transaction transaction, out UInt256 blobBaseFee, IReleaseSpec releaseSpec)
    {
        if (!TryCalculateFeePerBlobGas(header.ExcessBlobGas.Value, out UInt256 feePerBlobGas, releaseSpec))
=======
    public static bool TryCalculateBlobBaseFee(BlockHeader header, Transaction transaction, UInt256 blobGasPriceUpdateFraction, out UInt256 blobBaseFee)
    {
        if (!TryCalculateFeePerBlobGas(header.ExcessBlobGas.Value, blobGasPriceUpdateFraction, out UInt256 feePerBlobGas))
>>>>>>> 65189ede
        {
            blobBaseFee = UInt256.MaxValue;
            return false;
        }
        return !UInt256.MultiplyOverflow(CalculateBlobGas(transaction), feePerBlobGas, out blobBaseFee);
    }

<<<<<<< HEAD
    public static bool TryCalculateFeePerBlobGas(BlockHeader header, out UInt256 feePerBlobGas, IReleaseSpec spec)
    {
        feePerBlobGas = UInt256.MaxValue;
        return header.ExcessBlobGas is not null
            && TryCalculateFeePerBlobGas(header.ExcessBlobGas.Value, out feePerBlobGas, spec);
    }

    public static bool TryCalculateFeePerBlobGas(ulong excessBlobGas, out UInt256 feePerBlobGas, IReleaseSpec spec)
=======
    public static bool TryCalculateFeePerBlobGas(BlockHeader header, UInt256 blobGasPriceUpdateFraction, out UInt256 feePerBlobGas)
    {
        feePerBlobGas = UInt256.MaxValue;
        return header.ExcessBlobGas is not null
            && TryCalculateFeePerBlobGas(header.ExcessBlobGas.Value, blobGasPriceUpdateFraction, out feePerBlobGas);
    }

    public static bool TryCalculateFeePerBlobGas(ulong excessBlobGas, UInt256 blobGasPriceUpdateFraction, out UInt256 feePerBlobGas)
>>>>>>> 65189ede
    {
        static bool FakeExponentialOverflow(UInt256 factor, UInt256 num, UInt256 denominator, out UInt256 feePerBlobGas)
        {
            UInt256 accumulator;
            if (factor == UInt256.One)
            {
                // Skip expensive 256bit multiplication if factor is 1
                accumulator = denominator;
            }
            else if (UInt256.MultiplyOverflow(factor, denominator, out accumulator))
            {
                feePerBlobGas = UInt256.MaxValue;
                return true;
            }

            UInt256 output = default;
            for (ulong i = 1; !accumulator.IsZero; i++)
            {
                if (UInt256.AddOverflow(output, accumulator, out output))
                {
                    feePerBlobGas = UInt256.MaxValue;
                    return true;
                }

                if (UInt256.MultiplyOverflow(accumulator, num, out UInt256 updatedAccumulator))
                {
                    feePerBlobGas = UInt256.MaxValue;
                    return true;
                }

                if (UInt256.MultiplyOverflow(i, denominator, out UInt256 multipliedDenominator))
                {
                    feePerBlobGas = UInt256.MaxValue;
                    return true;
                }

                accumulator = updatedAccumulator / multipliedDenominator;
            }

            feePerBlobGas = output / denominator;
            return false;
        }

<<<<<<< HEAD
        return !FakeExponentialOverflow(Eip4844Constants.GetMinBlobGasPrice(spec), excessBlobGas, Eip4844Constants.BlobGasPriceUpdateFraction, out feePerBlobGas);
=======
        return !FakeExponentialOverflow(Eip4844Constants.MinBlobGasPrice, excessBlobGas, blobGasPriceUpdateFraction, out feePerBlobGas);
>>>>>>> 65189ede
    }

    public static ulong? CalculateExcessBlobGas(BlockHeader? parentBlockHeader, IReleaseSpec releaseSpec)
    {
        if (!releaseSpec.IsEip4844Enabled)
        {
            return null;
        }

        if (parentBlockHeader is null)
        {
            return 0;
        }

        ulong excessBlobGas = parentBlockHeader.ExcessBlobGas ?? 0;
        excessBlobGas += parentBlockHeader.BlobGasUsed ?? 0;
        var targetBlobGasPerBlock = releaseSpec.GetTargetBlobGasPerBlock();
        return excessBlobGas < targetBlobGasPerBlock
            ? 0
            : excessBlobGas - targetBlobGasPerBlock;
    }
}<|MERGE_RESOLUTION|>--- conflicted
+++ resolved
@@ -29,15 +29,9 @@
         return CalculateBlobGas(blobCount);
     }
 
-<<<<<<< HEAD
     public static bool TryCalculateBlobBaseFee(BlockHeader header, Transaction transaction, out UInt256 blobBaseFee, IReleaseSpec releaseSpec)
     {
         if (!TryCalculateFeePerBlobGas(header.ExcessBlobGas.Value, out UInt256 feePerBlobGas, releaseSpec))
-=======
-    public static bool TryCalculateBlobBaseFee(BlockHeader header, Transaction transaction, UInt256 blobGasPriceUpdateFraction, out UInt256 blobBaseFee)
-    {
-        if (!TryCalculateFeePerBlobGas(header.ExcessBlobGas.Value, blobGasPriceUpdateFraction, out UInt256 feePerBlobGas))
->>>>>>> 65189ede
         {
             blobBaseFee = UInt256.MaxValue;
             return false;
@@ -45,7 +39,6 @@
         return !UInt256.MultiplyOverflow(CalculateBlobGas(transaction), feePerBlobGas, out blobBaseFee);
     }
 
-<<<<<<< HEAD
     public static bool TryCalculateFeePerBlobGas(BlockHeader header, out UInt256 feePerBlobGas, IReleaseSpec spec)
     {
         feePerBlobGas = UInt256.MaxValue;
@@ -53,17 +46,15 @@
             && TryCalculateFeePerBlobGas(header.ExcessBlobGas.Value, out feePerBlobGas, spec);
     }
 
+    // public static bool TryCalculateFeePerBlobGas(BlockHeader header, UInt256 blobGasPriceUpdateFraction, out UInt256 feePerBlobGas)
+    // {
+    //     feePerBlobGas = UInt256.MaxValue;
+    //     return header.ExcessBlobGas is not null
+    //         && TryCalculateFeePerBlobGas(header.ExcessBlobGas.Value, blobGasPriceUpdateFraction, out feePerBlobGas);
+    // }
+
+    // public static bool TryCalculateFeePerBlobGas(ulong excessBlobGas, UInt256 blobGasPriceUpdateFraction, out UInt256 feePerBlobGas)
     public static bool TryCalculateFeePerBlobGas(ulong excessBlobGas, out UInt256 feePerBlobGas, IReleaseSpec spec)
-=======
-    public static bool TryCalculateFeePerBlobGas(BlockHeader header, UInt256 blobGasPriceUpdateFraction, out UInt256 feePerBlobGas)
-    {
-        feePerBlobGas = UInt256.MaxValue;
-        return header.ExcessBlobGas is not null
-            && TryCalculateFeePerBlobGas(header.ExcessBlobGas.Value, blobGasPriceUpdateFraction, out feePerBlobGas);
-    }
-
-    public static bool TryCalculateFeePerBlobGas(ulong excessBlobGas, UInt256 blobGasPriceUpdateFraction, out UInt256 feePerBlobGas)
->>>>>>> 65189ede
     {
         static bool FakeExponentialOverflow(UInt256 factor, UInt256 num, UInt256 denominator, out UInt256 feePerBlobGas)
         {
@@ -107,11 +98,8 @@
             return false;
         }
 
-<<<<<<< HEAD
-        return !FakeExponentialOverflow(Eip4844Constants.GetMinBlobGasPrice(spec), excessBlobGas, Eip4844Constants.BlobGasPriceUpdateFraction, out feePerBlobGas);
-=======
-        return !FakeExponentialOverflow(Eip4844Constants.MinBlobGasPrice, excessBlobGas, blobGasPriceUpdateFraction, out feePerBlobGas);
->>>>>>> 65189ede
+        // return !FakeExponentialOverflow(, excessBlobGas, Eip4844Constants.BlobGasPriceUpdateFraction, out feePerBlobGas);
+        return !FakeExponentialOverflow(Eip4844Constants.GetMinBlobGasPrice(spec), excessBlobGas, spec.BlobBaseFeeUpdateFraction, out feePerBlobGas);
     }
 
     public static ulong? CalculateExcessBlobGas(BlockHeader? parentBlockHeader, IReleaseSpec releaseSpec)
