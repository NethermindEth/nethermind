// SPDX-FileCopyrightText: 2024 Demerzel Solutions Limited
// SPDX-License-Identifier: LGPL-3.0-only

using Nethermind.Consensus;
using Nethermind.Shutter.Config;
using Nethermind.Consensus.Producers;
using Nethermind.Core;
using Nethermind.Core.Extensions;
using Nethermind.Int256;
using Nethermind.Logging;
using System;
using System.Threading;
using System.Threading.Tasks;

namespace Nethermind.Shutter;

public class ShutterBlockImprovementContextFactory(
    IBlockProducer blockProducer,
    ShutterTxSource shutterTxSource,
    IShutterConfig shutterConfig,
    SlotTime time,
    ILogManager logManager,
    TimeSpan slotLength) : IBlockImprovementContextFactory
{
    public IBlockImprovementContext StartBlockImprovementContext(
        Block currentBestBlock,
        BlockHeader parentHeader,
        PayloadAttributes payloadAttributes,
        DateTimeOffset startDateTime,
        UInt256 currentBlockFees,
<<<<<<< HEAD
        CancellationToken cancellationToken = default) =>
=======
        CancellationTokenSource cts) =>
>>>>>>> b9a2a934
        new ShutterBlockImprovementContext(blockProducer,
                                           shutterTxSource,
                                           shutterConfig,
                                           time,
                                           currentBestBlock,
                                           parentHeader,
                                           payloadAttributes,
                                           startDateTime,
                                           slotLength,
                                           logManager,
<<<<<<< HEAD
                                           cancellationToken);
=======
                                           cts);
>>>>>>> b9a2a934
}

public class ShutterBlockImprovementContext : IBlockImprovementContext
{
    public Task<Block?> ImprovementTask { get; }

    public Block? CurrentBestBlock { get; private set; }

    public bool Disposed { get; private set; }
    public DateTimeOffset StartDateTime { get; }

    public UInt256 BlockFees => 0;

<<<<<<< HEAD
    private CancellationToken _cancellationToken;
=======
    private readonly CancellationTokenSource _improvementCancellation;
    private CancellationTokenSource? _linkedCancellation;
>>>>>>> b9a2a934
    private readonly ILogger _logger;
    private readonly IBlockProducer _blockProducer;
    private readonly IShutterTxSignal _txSignal;
    private readonly IShutterConfig _shutterConfig;
    private readonly SlotTime _time;
    private readonly BlockHeader _parentHeader;
    private readonly PayloadAttributes _payloadAttributes;
    private readonly ulong _slotTimestampMs;
    private readonly TimeSpan _slotLength;

    internal ShutterBlockImprovementContext(
        IBlockProducer blockProducer,
        IShutterTxSignal shutterTxSignal,
        IShutterConfig shutterConfig,
        SlotTime time,
        Block currentBestBlock,
        BlockHeader parentHeader,
        PayloadAttributes payloadAttributes,
        DateTimeOffset startDateTime,
        TimeSpan slotLength,
        ILogManager logManager,
<<<<<<< HEAD
        CancellationToken cancellationToken = default)
=======
        CancellationTokenSource cts)
>>>>>>> b9a2a934
    {
        if (slotLength == TimeSpan.Zero)
        {
            throw new ArgumentException("Cannot be zero.", nameof(slotLength));
        }

        _slotTimestampMs = payloadAttributes.Timestamp * 1000;

<<<<<<< HEAD
        _cancellationToken = cancellationToken;
=======
        _improvementCancellation = cts;
>>>>>>> b9a2a934
        CurrentBestBlock = currentBestBlock;
        StartDateTime = startDateTime;
        _logger = logManager.GetClassLogger();
        _blockProducer = blockProducer;
        _txSignal = shutterTxSignal;
        _shutterConfig = shutterConfig;
        _time = time;
        _parentHeader = parentHeader;
        _payloadAttributes = payloadAttributes;
        _slotLength = slotLength;

        ImprovementTask = Task.Run(ImproveBlock);
    }

    public void CancelOngoingImprovements() => _improvementCancellation.Cancel();

    public void Dispose()
    {
        Disposed = true;
<<<<<<< HEAD
        _cancellationToken.TryDispose();
=======
        CancellationTokenExtensions.CancelDisposeAndClear(ref _linkedCancellation);
>>>>>>> b9a2a934
    }

    private async Task<Block?> ImproveBlock()
    {
        if (_logger.IsDebug) _logger.Debug("Running Shutter block improvement.");

        ulong slot;
        long offset;
        try
        {
            (slot, offset) = _time.GetBuildingSlotAndOffset(_slotTimestampMs);
        }
        catch (SlotTime.SlotCalulationException e)
        {
            if (_logger.IsWarn) _logger.Warn($"Could not calculate Shutter building slot: {e}");
            await BuildBlock();
            return CurrentBestBlock;
        }

        bool includedShutterTxs = await TryBuildShutterBlock(slot);
        if (includedShutterTxs)
        {
            return CurrentBestBlock;
        }

        long waitTime = _shutterConfig.MaxKeyDelay - offset;
        if (waitTime <= 0)
        {
            if (_logger.IsWarn) _logger.Warn($"Cannot await Shutter decryption keys for slot {slot}, offset of {offset}ms is too late.");
            return CurrentBestBlock;
        }
        waitTime = Math.Min(waitTime, 2 * (long)_slotLength.TotalMilliseconds);

        if (_logger.IsDebug) _logger.Debug($"Awaiting Shutter decryption keys for {slot} at offset {offset}ms. Timeout in {waitTime}ms...");

        using var txTimeout = new CancellationTokenSource((int)waitTime);
<<<<<<< HEAD
        using var source = CancellationTokenSource.CreateLinkedTokenSource(_cancellationToken, txTimeout.Token);
=======
        _linkedCancellation = CancellationTokenSource.CreateLinkedTokenSource(_improvementCancellation.Token, txTimeout.Token);
>>>>>>> b9a2a934

        try
        {
            _linkedCancellation.Token.ThrowIfCancellationRequested();
            await _txSignal.WaitForTransactions(slot, _linkedCancellation.Token);
        }
        catch (Exception ex) when (ex is OperationCanceledException or ObjectDisposedException)
        {
            Metrics.ShutterKeysMissed++;
            if (_logger.IsWarn) _logger.Warn($"Shutter decryption keys not received in time for slot {slot}.");

            return CurrentBestBlock;
        }

        // should succeed after waiting for transactions
        await TryBuildShutterBlock(slot);

        return CurrentBestBlock;
    }

    private async Task<bool> TryBuildShutterBlock(ulong slot)
    {
        bool hasShutterTxs = _txSignal.HaveTransactionsArrived(slot);
        await BuildBlock();
        return hasShutterTxs;
    }

    private async Task BuildBlock()
    {
<<<<<<< HEAD
        Block? result = await _blockProducer.BuildBlock(_parentHeader, null, _payloadAttributes, _cancellationToken);
=======
        Block? result = await _blockProducer.BuildBlock(_parentHeader, null, _payloadAttributes, _linkedCancellation?.Token ?? default);
>>>>>>> b9a2a934
        if (result is not null)
        {
            CurrentBestBlock = result;
        }
    }
}<|MERGE_RESOLUTION|>--- conflicted
+++ resolved
@@ -28,11 +28,7 @@
         PayloadAttributes payloadAttributes,
         DateTimeOffset startDateTime,
         UInt256 currentBlockFees,
-<<<<<<< HEAD
-        CancellationToken cancellationToken = default) =>
-=======
         CancellationTokenSource cts) =>
->>>>>>> b9a2a934
         new ShutterBlockImprovementContext(blockProducer,
                                            shutterTxSource,
                                            shutterConfig,
@@ -43,11 +39,7 @@
                                            startDateTime,
                                            slotLength,
                                            logManager,
-<<<<<<< HEAD
-                                           cancellationToken);
-=======
                                            cts);
->>>>>>> b9a2a934
 }
 
 public class ShutterBlockImprovementContext : IBlockImprovementContext
@@ -61,12 +53,8 @@
 
     public UInt256 BlockFees => 0;
 
-<<<<<<< HEAD
-    private CancellationToken _cancellationToken;
-=======
     private readonly CancellationTokenSource _improvementCancellation;
     private CancellationTokenSource? _linkedCancellation;
->>>>>>> b9a2a934
     private readonly ILogger _logger;
     private readonly IBlockProducer _blockProducer;
     private readonly IShutterTxSignal _txSignal;
@@ -88,11 +76,7 @@
         DateTimeOffset startDateTime,
         TimeSpan slotLength,
         ILogManager logManager,
-<<<<<<< HEAD
-        CancellationToken cancellationToken = default)
-=======
         CancellationTokenSource cts)
->>>>>>> b9a2a934
     {
         if (slotLength == TimeSpan.Zero)
         {
@@ -101,11 +85,7 @@
 
         _slotTimestampMs = payloadAttributes.Timestamp * 1000;
 
-<<<<<<< HEAD
-        _cancellationToken = cancellationToken;
-=======
         _improvementCancellation = cts;
->>>>>>> b9a2a934
         CurrentBestBlock = currentBestBlock;
         StartDateTime = startDateTime;
         _logger = logManager.GetClassLogger();
@@ -125,11 +105,7 @@
     public void Dispose()
     {
         Disposed = true;
-<<<<<<< HEAD
-        _cancellationToken.TryDispose();
-=======
         CancellationTokenExtensions.CancelDisposeAndClear(ref _linkedCancellation);
->>>>>>> b9a2a934
     }
 
     private async Task<Block?> ImproveBlock()
@@ -166,11 +142,7 @@
         if (_logger.IsDebug) _logger.Debug($"Awaiting Shutter decryption keys for {slot} at offset {offset}ms. Timeout in {waitTime}ms...");
 
         using var txTimeout = new CancellationTokenSource((int)waitTime);
-<<<<<<< HEAD
-        using var source = CancellationTokenSource.CreateLinkedTokenSource(_cancellationToken, txTimeout.Token);
-=======
         _linkedCancellation = CancellationTokenSource.CreateLinkedTokenSource(_improvementCancellation.Token, txTimeout.Token);
->>>>>>> b9a2a934
 
         try
         {
@@ -200,11 +172,7 @@
 
     private async Task BuildBlock()
     {
-<<<<<<< HEAD
-        Block? result = await _blockProducer.BuildBlock(_parentHeader, null, _payloadAttributes, _cancellationToken);
-=======
         Block? result = await _blockProducer.BuildBlock(_parentHeader, null, _payloadAttributes, _linkedCancellation?.Token ?? default);
->>>>>>> b9a2a934
         if (result is not null)
         {
             CurrentBestBlock = result;
