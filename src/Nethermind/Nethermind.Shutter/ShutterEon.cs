--- conflicted
+++ resolved
@@ -14,11 +14,7 @@
 
 public class ShutterEon(
     IReadOnlyBlockTree blockTree,
-<<<<<<< HEAD
-    IReadOnlyTxProcessingEnvFactory envFactory,
-=======
     IShareableTxProcessorSource txSource,
->>>>>>> eee5ac23
     IAbiEncoder abiEncoder,
     IShutterConfig shutterConfig,
     ILogManager logManager) : IShutterEon
