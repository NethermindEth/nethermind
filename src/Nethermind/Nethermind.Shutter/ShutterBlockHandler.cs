// SPDX-FileCopyrightText: 2024 Demerzel Solutions Limited
// SPDX-License-Identifier: LGPL-3.0-only

using System;
using System.Collections.Generic;
using Nethermind.Consensus.Processing;
using Nethermind.Core;
using Nethermind.Evm.TransactionProcessing;
using Nethermind.Shutter.Contracts;
using Nethermind.Logging;
using Nethermind.Abi;
using Nethermind.Blockchain.Receipts;
using System.Threading.Tasks;
using System.Threading;
using Nethermind.Core.Caching;
using Nethermind.Core.Crypto;
using Nethermind.Blockchain;
using Nethermind.Core.Collections;
using Nethermind.Core.Specs;
using Nethermind.Shutter.Config;

namespace Nethermind.Shutter;

public class ShutterBlockHandler : IShutterBlockHandler
{
    private readonly ILogger _logger;
    private readonly ShutterTime _time;
    private readonly IShutterEon _eon;
    private readonly IReceiptFinder _receiptFinder;
    private readonly ShutterTxLoader _txLoader;
    private readonly ShutterValidatorsInfo _validatorsInfo;
    private readonly ILogManager _logManager;
    private readonly IAbiEncoder _abiEncoder;
    private readonly IBlockTree _blockTree;
    private readonly ReadOnlyBlockTree _readOnlyBlockTree;
    private readonly ulong _chainId;
    private readonly IShutterConfig _cfg;
    private readonly TimeSpan _slotLength;
    private readonly TimeSpan _blockWaitCutoff;
    private readonly ReadOnlyTxProcessingEnvFactory _envFactory;
    private bool _haveCheckedRegistered = false;
    private ulong _blockWaitTaskId = 0;
    private readonly Dictionary<ulong, Dictionary<ulong, BlockWaitTask>> _blockWaitTasks = [];
    private readonly LruCache<ulong, Hash256?> _slotToBlockHash = new(5, "Slot to block hash mapping");
<<<<<<< HEAD
    private readonly object _syncObject = new();
    private readonly ISpecProvider _specProvider;
=======
    private readonly Lock _syncObject = new();
>>>>>>> 01440e30

    public ShutterBlockHandler(
        ulong chainId,
        IShutterConfig cfg,
        ReadOnlyTxProcessingEnvFactory envFactory,
        IBlockTree blockTree,
        IAbiEncoder abiEncoder,
        IReceiptFinder receiptFinder,
        ShutterValidatorsInfo validatorsInfo,
        IShutterEon eon,
        ShutterTxLoader txLoader,
        ShutterTime time,
        ILogManager logManager,
        TimeSpan slotLength,
        TimeSpan blockWaitCutoff,
        ISpecProvider specProvider)
    {
        _chainId = chainId;
        _cfg = cfg;
        _logger = logManager.GetClassLogger();
        _time = time;
        _validatorsInfo = validatorsInfo;
        _eon = eon;
        _receiptFinder = receiptFinder;
        _txLoader = txLoader;
        _blockTree = blockTree;
        _readOnlyBlockTree = blockTree.AsReadOnly();
        _abiEncoder = abiEncoder;
        _logManager = logManager;
        _envFactory = envFactory;
        _slotLength = slotLength;
        _blockWaitCutoff = blockWaitCutoff;
        _specProvider = specProvider;

        _blockTree.NewHeadBlock += OnNewHeadBlock;
    }

    public async Task<Block?> WaitForBlockInSlot(ulong slot, CancellationToken cancellationToken, Func<int, CancellationTokenSource>? initTimeoutSource = null)
    {
        TaskCompletionSource<Block?>? tcs = null;
        lock (_syncObject)
        {
            if (_slotToBlockHash.TryGet(slot, out Hash256? blockHash))
            {
                return _readOnlyBlockTree.FindBlock(blockHash!, BlockTreeLookupOptions.None);
            }

            if (_logger.IsDebug) _logger.Debug($"Waiting for block in {slot} to get Shutter transactions.");

            tcs = new();

            long offset = _time.GetCurrentOffsetMs(slot);
            long waitTime = (long)_blockWaitCutoff.TotalMilliseconds - offset;
            if (waitTime <= 0)
            {
                if (_logger.IsDebug) _logger.Debug($"Shutter no longer waiting for block in slot {slot}, offset of {offset}ms is after cutoff of {(int)_blockWaitCutoff.TotalMilliseconds}ms.");
                return null;
            }
            waitTime = Math.Min(waitTime, 2 * (long)_slotLength.TotalMilliseconds);

            ulong taskId = _blockWaitTaskId++;
            CancellationTokenSource timeoutSource = initTimeoutSource is null ? new CancellationTokenSource((int)waitTime) : initTimeoutSource((int)waitTime);
            CancellationTokenRegistration ctr = cancellationToken.Register(() => CancelWaitForBlock(slot, taskId, false));
            CancellationTokenRegistration timeoutCtr = timeoutSource.Token.Register(() => CancelWaitForBlock(slot, taskId, true));

            if (!_blockWaitTasks.ContainsKey(slot))
            {
                _blockWaitTasks.Add(slot, []);
            }

            Dictionary<ulong, BlockWaitTask> slotWaitTasks = _blockWaitTasks.GetValueOrDefault(slot)!;
            slotWaitTasks.Add(taskId, new BlockWaitTask()
            {
                Tcs = tcs,
                TimeoutSource = timeoutSource,
                CancellationRegistration = ctr,
                TimeoutCancellationRegistration = timeoutCtr
            });
        }
        return await tcs.Task;
    }

    public void Dispose()
    {
        _blockTree.NewHeadBlock -= OnNewHeadBlock;
        _blockWaitTasks.ForEach(x => x.Value.ForEach(waitTask =>
        {
            waitTask.Value.CancellationRegistration.Dispose();
            waitTask.Value.TimeoutCancellationRegistration.Dispose();
        }));
    }

    private void CancelWaitForBlock(ulong slot, ulong taskId, bool timeout)
    {
        if (_blockWaitTasks.TryGetValue(slot, out Dictionary<ulong, BlockWaitTask>? slotWaitTasks))
        {
            if (slotWaitTasks.TryGetValue(taskId, out BlockWaitTask waitTask))
            {
                if (timeout)
                {
                    waitTask.Tcs.TrySetResult(null);
                }
                else
                {
                    waitTask.Tcs.SetException(new OperationCanceledException());
                }
                waitTask.CancellationRegistration.Dispose();
                waitTask.TimeoutCancellationRegistration.Dispose();
            }
            slotWaitTasks.Remove(taskId);
        }
    }

    private void OnNewHeadBlock(object? _, BlockEventArgs e)
    {
        Block head = e.Block;
        if (_time.IsBlockUpToDate(head))
        {
            if (_logger.IsDebug) _logger.Debug($"Shutter block handler {head.Number}");

            if (!_haveCheckedRegistered)
            {
                CheckAllValidatorsRegistered(head.Header, _validatorsInfo);
                _haveCheckedRegistered = true;
            }
            _eon.Update(head.Header);
            _txLoader.LoadFromReceipts(head, _receiptFinder.Get(head), _eon.GetCurrentEonInfo()!.Value.Eon);

            lock (_syncObject)
            {
                ulong slot = _time.GetSlot(head.Timestamp * 1000);
                _slotToBlockHash.Set(slot, head.Hash);

                if (_blockWaitTasks.Remove(slot, out Dictionary<ulong, BlockWaitTask>? waitTasks))
                {
                    waitTasks.ForEach(waitTask =>
                    {
                        waitTask.Value.Tcs.TrySetResult(head);
                        waitTask.Value.Dispose();
                    });
                }
            }
        }
        else if (_logger.IsDebug)
        {
            _logger.Warn($"Shutter block handler not running, outdated block {head.Number}");
        }
    }


    private void CheckAllValidatorsRegistered(in BlockHeader parent, in ShutterValidatorsInfo validatorsInfo)
    {
        if (validatorsInfo.IsEmpty)
        {
            return;
        }

        IReadOnlyTxProcessingScope scope = _envFactory.Create().Build(parent.StateRoot!);
        ITransactionProcessor processor = scope.TransactionProcessor;

        ValidatorRegistryContract validatorRegistryContract = new(processor, _abiEncoder, new(_cfg.ValidatorRegistryContractAddress!), _logManager, _chainId, _cfg.ValidatorRegistryMessageVersion!, _specProvider);
        if (validatorRegistryContract.IsRegistered(parent, validatorsInfo, out HashSet<ulong> unregistered))
        {
            if (_logger.IsInfo) _logger.Info($"All Shutter validator keys are registered.");
        }
        else if (_logger.IsError)
        {
            _logger.Error($"Validators not registered to Shutter with the following indices: [{string.Join(", ", unregistered)}]");
        }
    }

    private readonly struct BlockWaitTask : IDisposable
    {
        public TaskCompletionSource<Block?> Tcs { get; init; }
        public CancellationTokenSource TimeoutSource { get; init; }
        public CancellationTokenRegistration CancellationRegistration { get; init; }
        public CancellationTokenRegistration TimeoutCancellationRegistration { get; init; }

        public void Dispose()
        {
            TimeoutSource.Dispose();
            CancellationRegistration.Dispose();
            TimeoutCancellationRegistration.Dispose();
        }
    }
}<|MERGE_RESOLUTION|>--- conflicted
+++ resolved
@@ -42,12 +42,8 @@
     private ulong _blockWaitTaskId = 0;
     private readonly Dictionary<ulong, Dictionary<ulong, BlockWaitTask>> _blockWaitTasks = [];
     private readonly LruCache<ulong, Hash256?> _slotToBlockHash = new(5, "Slot to block hash mapping");
-<<<<<<< HEAD
-    private readonly object _syncObject = new();
+    private readonly Lock _syncObject = new();
     private readonly ISpecProvider _specProvider;
-=======
-    private readonly Lock _syncObject = new();
->>>>>>> 01440e30
 
     public ShutterBlockHandler(
         ulong chainId,
