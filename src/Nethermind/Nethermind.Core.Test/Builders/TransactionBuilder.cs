// SPDX-FileCopyrightText: 2025 Demerzel Solutions Limited
// SPDX-License-Identifier: LGPL-3.0-only

using System;
using System.Linq;
using CkzgLib;
using Nethermind.Core.Crypto;
using Nethermind.Core.Eip2930;
using Nethermind.Core.Specs;
using Nethermind.Crypto;
using Nethermind.Int256;

namespace Nethermind.Core.Test.Builders
{
    public class TransactionBuilder<T> : BuilderBase<T> where T : Transaction, new()
    {
        public TransactionBuilder()
        {
            TestObjectInternal = new T
            {
                GasPrice = 1,
                GasLimit = Transaction.BaseTxGasCost,
                To = Address.Zero,
                Nonce = 0,
                Value = 1,
                Data = Array.Empty<byte>(),
                Timestamp = 0,
            };
        }

        public TransactionBuilder<T> WithNonce(UInt256 nonce)
        {
            TestObjectInternal.Nonce = nonce;
            return this;
        }

        public TransactionBuilder<T> WithHash(Hash256? hash)
        {
            TestObjectInternal.Hash = hash;
            return this;
        }

        public TransactionBuilder<T> WithTo(Address? address)
        {
            TestObjectInternal.To = address;
            return this;
        }

        public TransactionBuilder<T> To(Address? address)
        {
            TestObjectInternal.To = address;
            return this;
        }

        public TransactionBuilder<T> WithData(byte[] data)
        {
            TestObjectInternal.Data = data;
            return this;
        }

        public TransactionBuilder<T> WithCode(byte[] data)
        {
            TestObjectInternal.Data = data;
            TestObjectInternal.To = null;
            return this;
        }

        public TransactionBuilder<T> WithChainId(ulong? chainId)
        {
            TestObjectInternal.ChainId = chainId;
            return this;
        }

        public TransactionBuilder<T> WithGasPrice(UInt256 gasPrice)
        {
            TestObjectInternal.GasPrice = gasPrice;
            return this;
        }

        public TransactionBuilder<T> WithGasLimit(long gasLimit)
        {
            TestObjectInternal.GasLimit = gasLimit;
            return this;
        }

        public TransactionBuilder<T> WithMaxFeePerGas(UInt256 feeCap)
        {
            TestObjectInternal.DecodedMaxFeePerGas = feeCap;
            return this;
        }

        public TransactionBuilder<T> WithMaxFeePerGasIfSupports1559(UInt256 feeCap) =>
            TestObjectInternal.Supports1559 ? WithMaxFeePerGas(feeCap) : this;

        public TransactionBuilder<T> WithMaxPriorityFeePerGas(UInt256 maxPriorityFeePerGas)
        {
            TestObjectInternal.GasPrice = maxPriorityFeePerGas;
            return this;
        }

        public TransactionBuilder<T> WithGasBottleneck(UInt256 gasBottleneck)
        {
            TestObjectInternal.GasBottleneck = gasBottleneck;
            return this;
        }

        public TransactionBuilder<T> WithTimestamp(UInt256 timestamp)
        {
            TestObject.Timestamp = timestamp;
            return this;
        }

        public TransactionBuilder<T> WithValue(UInt256 value)
        {
            TestObjectInternal.Value = value;
            return this;
        }

        public TransactionBuilder<T> WithValue(int value)
        {
            TestObjectInternal.Value = (UInt256)value;
            return this;
        }

        public TransactionBuilder<T> WithAccessList(AccessList? accessList)
        {
            TestObjectInternal.AccessList = accessList;
            TestObjectInternal.ChainId = TestObjectInternal.Signature?.ChainId ?? TestObjectInternal.ChainId;
            return this;
        }

        public TransactionBuilder<T> WithSenderAddress(Address? address)
        {
            TestObjectInternal.SenderAddress = address;
            return this;
        }

        public TransactionBuilder<T> WithMaxFeePerBlobGas(UInt256? maxFeePerBlobGas)
        {
            TestObjectInternal.MaxFeePerBlobGas = maxFeePerBlobGas;
            return this;
        }

        public TransactionBuilder<T> WithBlobVersionedHashes(byte[][]? blobVersionedHashes)
        {
            TestObjectInternal.BlobVersionedHashes = blobVersionedHashes;
            return this;
        }

        public TransactionBuilder<T> WithBlobVersionedHashes(int? count)
        {
            if (count is null)
            {
                return this;
            }

            TestObjectInternal.BlobVersionedHashes = Enumerable.Range(0, count.Value).Select(_ =>
            {
                byte[] bvh = new byte[32];
                bvh[0] = KzgPolynomialCommitments.KzgBlobHashVersionV1;
                return bvh;
            }).ToArray();
            return this;
        }

        public TransactionBuilder<T> WithShardBlobTxTypeAndFieldsIfBlobTx(int blobCount = 1, bool isMempoolTx = true, IReleaseSpec? spec = null)
            => TestObjectInternal.Type == TxType.Blob ? WithShardBlobTxTypeAndFields(blobCount, isMempoolTx, spec) : this;

        public TransactionBuilder<T> WithShardBlobTxTypeAndFields(int blobCount = 1, bool isMempoolTx = true, IReleaseSpec? spec = null)
        {
            if (blobCount is 0)
            {
                return this;
            }

            TestObjectInternal.Type = TxType.Blob;
            TestObjectInternal.MaxFeePerBlobGas ??= 1;

            if (isMempoolTx)
            {
                IBlobProofsManager proofsManager = IBlobProofsManager.For(spec?.BlobProofVersion ?? ProofVersion.V0);

                ShardBlobNetworkWrapper wrapper = proofsManager.AllocateWrapper([.. Enumerable.Range(1, blobCount).Select(i =>
                {
                    byte[] blob = new byte[Ckzg.BytesPerBlob];
                    blob[0] = (byte)(i % 256);
                    return blob;
                })]);


                if (!KzgPolynomialCommitments.IsInitialized)
                {
                    KzgPolynomialCommitments.InitializeAsync().Wait();
                }

<<<<<<< HEAD
                proofsManager.ComputeProofsAndCommitments(wrapper);
=======
                for (int i = 0; i < blobCount; i++)
                {
                    TestObjectInternal.BlobVersionedHashes[i] = new byte[32];
                    wrapper.Blobs[i] = new byte[Ckzg.BytesPerBlob];
                    wrapper.Blobs[i][0] = (byte)(i % 256);
                    wrapper.Commitments[i] = new byte[Ckzg.BytesPerCommitment];
                    wrapper.Proofs[i] = new byte[Ckzg.BytesPerProof];

                    KzgPolynomialCommitments.KzgifyBlob(
                        wrapper.Blobs[i],
                        wrapper.Commitments[i],
                        wrapper.Proofs[i],
                        TestObjectInternal.BlobVersionedHashes[i].AsSpan());
                }
>>>>>>> cee823f7

                TestObjectInternal.BlobVersionedHashes = proofsManager.ComputeHashes(wrapper);
                TestObjectInternal.NetworkWrapper = wrapper;
            }
            else
            {
                return WithBlobVersionedHashes(blobCount);
            }

            return this;
        }


        public TransactionBuilder<T> WithAuthorizationCodeIfAuthorizationListTx()
        {
            return TestObjectInternal.Type == TxType.SetCode ? WithAuthorizationCode(new AuthorizationTuple(0, Address.Zero, 0, new Signature(new byte[64], 0))) : this;
        }

        public TransactionBuilder<T> WithAuthorizationCode(AuthorizationTuple authTuple)
        {
            TestObjectInternal.AuthorizationList = TestObjectInternal.AuthorizationList is not null ? [.. TestObjectInternal.AuthorizationList, authTuple] : [authTuple];
            return this;
        }
        public TransactionBuilder<T> WithAuthorizationCode(AuthorizationTuple[] authList)
        {
            TestObjectInternal.AuthorizationList = authList;
            return this;
        }

        public TransactionBuilder<T> With(Action<T> anyChange)
        {
            anyChange(TestObjectInternal);
            return this;
        }

        public TransactionBuilder<T> WithSignature(Signature signature)
        {
            TestObjectInternal.Signature = signature;
            return this;
        }

        public TransactionBuilder<T> Signed(IEthereumEcdsa ecdsa, PrivateKey privateKey, bool isEip155Enabled = true)
        {
            ecdsa.Sign(privateKey, TestObjectInternal, isEip155Enabled);
            return this;
        }

        public TransactionBuilder<T> Signed(PrivateKey? privateKey = null, bool isEip155Enabled = true)
        {
            privateKey ??= TestItem.IgnoredPrivateKey;
            EthereumEcdsa ecdsa = new(TestObjectInternal.ChainId ?? TestBlockchainIds.ChainId);

            return Signed(ecdsa, privateKey, isEip155Enabled);
        }

        // TODO: auto create ecdsa here
        public TransactionBuilder<T> SignedAndResolved(IEthereumEcdsa ecdsa, PrivateKey privateKey, bool isEip155Enabled = true)
        {
            // make sure that you do not change anything in the tx after signing as this will lead to a different recovered address
            ecdsa.Sign(privateKey, TestObjectInternal, isEip155Enabled);
            TestObjectInternal.SenderAddress = privateKey.Address;
            return this;
        }

        public TransactionBuilder<T> SignedAndResolved(PrivateKey? privateKey = null)
        {
            privateKey ??= TestItem.IgnoredPrivateKey;
            EthereumEcdsa ecdsa = new(TestObjectInternal.ChainId ?? TestBlockchainIds.ChainId);
            ecdsa.Sign(privateKey, TestObjectInternal, true);
            TestObjectInternal.SenderAddress = privateKey.Address;
            return this;
        }

        protected override void BeforeReturn()
        {
            base.BeforeReturn();
            if (TestObjectInternal.IsSigned)
            {
                TestObjectInternal.Hash = TestObjectInternal.CalculateHash();
            }
        }

        public TransactionBuilder<T> WithType(TxType txType)
        {
            TestObjectInternal.Type = txType;
            return this;
        }

        public TransactionBuilder<T> WithIsServiceTransaction(bool isServiceTransaction)
        {
            TestObjectInternal.IsServiceTransaction = isServiceTransaction;
            return this;
        }

        public TransactionBuilder<T> WithSourceHash(Hash256? sourceHash)
        {
            TestObjectInternal.SourceHash = sourceHash;
            return this;
        }

        public TransactionBuilder<T> WithIsOPSystemTransaction(bool isOPSystemTransaction)
        {
            TestObjectInternal.IsOPSystemTransaction = isOPSystemTransaction;
            return this;
        }

        public TransactionBuilder<T> From(T item)
        {
            TestObjectInternal = item;
            return this;
        }
    }
}<|MERGE_RESOLUTION|>--- conflicted
+++ resolved
@@ -193,24 +193,7 @@
                     KzgPolynomialCommitments.InitializeAsync().Wait();
                 }
 
-<<<<<<< HEAD
                 proofsManager.ComputeProofsAndCommitments(wrapper);
-=======
-                for (int i = 0; i < blobCount; i++)
-                {
-                    TestObjectInternal.BlobVersionedHashes[i] = new byte[32];
-                    wrapper.Blobs[i] = new byte[Ckzg.BytesPerBlob];
-                    wrapper.Blobs[i][0] = (byte)(i % 256);
-                    wrapper.Commitments[i] = new byte[Ckzg.BytesPerCommitment];
-                    wrapper.Proofs[i] = new byte[Ckzg.BytesPerProof];
-
-                    KzgPolynomialCommitments.KzgifyBlob(
-                        wrapper.Blobs[i],
-                        wrapper.Commitments[i],
-                        wrapper.Proofs[i],
-                        TestObjectInternal.BlobVersionedHashes[i].AsSpan());
-                }
->>>>>>> cee823f7
 
                 TestObjectInternal.BlobVersionedHashes = proofsManager.ComputeHashes(wrapper);
                 TestObjectInternal.NetworkWrapper = wrapper;
@@ -222,7 +205,6 @@
 
             return this;
         }
-
 
         public TransactionBuilder<T> WithAuthorizationCodeIfAuthorizationListTx()
         {
