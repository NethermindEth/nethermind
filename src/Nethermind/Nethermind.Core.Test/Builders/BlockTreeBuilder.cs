// SPDX-FileCopyrightText: 2022 Demerzel Solutions Limited
// SPDX-License-Identifier: LGPL-3.0-only

using System;
using System.Collections.Generic;
using System.Linq;
using Nethermind.Blockchain;
using Nethermind.Blockchain.Find;
using Nethermind.Blockchain.Receipts;
using Nethermind.Core.Crypto;
using Nethermind.Core.Specs;
using Nethermind.Crypto;
using Nethermind.Db;
using Nethermind.Specs;
using Nethermind.Logging;
using Nethermind.Serialization.Rlp;
using Nethermind.State.Proofs;
using Nethermind.State.Repositories;
using Nethermind.Db.Blooms;
using NSubstitute;
using NUnit.Framework;
using Nethermind.Core.Extensions;

namespace Nethermind.Core.Test.Builders
{
    public class BlockTreeBuilder : BuilderBase<BlockTree>
    {
        private readonly Block _genesisBlock;
        private IReceiptStorage? _receiptStorage;
        private ISpecProvider? _specProvider;
        private IEthereumEcdsa? _ecdsa;
        private Func<Block, Transaction, IEnumerable<LogEntry>>? _logCreationFunction;

        private bool _onlyHeaders;

        public BlockTreeBuilder()
            : this(Build.A.Block.Genesis.TestObject)
        {
        }

        public BlockTreeBuilder(Block genesisBlock, ISpecProvider? specProvider = null)
        {
            BlocksDb = new MemDb();
            HeadersDb = new MemDb();
            BlockInfoDb = new MemDb();
            MetadataDb = new MemDb();

            // so we automatically include in all tests my questionable decision of storing Head block header at 00...
            BlocksDb.Set(Keccak.Zero, Rlp.Encode(Build.A.BlockHeader.TestObject).Bytes);
            _genesisBlock = genesisBlock;
            ChainLevelInfoRepository = new ChainLevelInfoRepository(BlockInfoDb);
            TestObjectInternal = new BlockTree(BlocksDb, HeadersDb, BlockInfoDb, ChainLevelInfoRepository, specProvider ?? MainnetSpecProvider.Instance, Substitute.For<IBloomStorage>(), LimboLogs.Instance);
        }

        public MemDb BlocksDb { get; set; }

        public MemDb HeadersDb { get; set; }

        public MemDb BlockInfoDb { get; set; }

        public MemDb MetadataDb { get; set; }

        public ChainLevelInfoRepository ChainLevelInfoRepository { get; private set; }

        public BlockTreeBuilder OfHeadersOnly
        {
            get
            {
                _onlyHeaders = true;
                return this;
            }
        }

        public BlockTreeBuilder OfChainLength(int chainLength, int splitVariant = 0, int splitFrom = 0, params Address[] blockBeneficiaries)
        {
            OfChainLength(out _, chainLength, splitVariant, splitFrom, blockBeneficiaries);
            return this;
        }

        public BlockTreeBuilder OfChainLength(out Block headBlock, int chainLength, int splitVariant = 0, int splitFrom = 0, params Address[] blockBeneficiaries)
        {
            Block current = _genesisBlock;
            headBlock = _genesisBlock;

            bool skipGenesis = TestObjectInternal.Genesis is not null;
            for (int i = 0; i < chainLength; i++)
            {
                Address beneficiary = blockBeneficiaries.Length == 0 ? Address.Zero : blockBeneficiaries[i % blockBeneficiaries.Length];
                headBlock = current;
                if (_onlyHeaders)
                {
                    if (!(current.IsGenesis && skipGenesis))
                    {
                        TestObjectInternal.SuggestHeader(current.Header);
                    }

                    Block parent = current;
                    current = CreateBlock(splitVariant, splitFrom, i, parent, beneficiary);
                }
                else
                {
                    if (!(current.IsGenesis && skipGenesis))
                    {
                        AddBlockResult result = TestObjectInternal.SuggestBlock(current);
                        Assert.AreEqual(AddBlockResult.Added, result, $"Adding {current.ToString(Block.Format.Short)} at split variant {splitVariant}");

                        TestObjectInternal.UpdateMainChain(current);
                    }

                    Block parent = current;

                    current = CreateBlock(splitVariant, splitFrom, i, parent, beneficiary);
                }
            }

            return this;
        }

        private Block CreateBlock(int splitVariant, int splitFrom, int blockIndex, Block parent, Address beneficiary)
        {
            Block currentBlock;
            if (_receiptStorage is not null && blockIndex % 3 == 0)
            {
                Transaction[] transactions = new[]
                {
<<<<<<< HEAD
                    Build.A.Transaction.WithValue(1).WithData(Rlp.Encode(blockIndex).Bytes).Signed(_ecdsa, TestItem.PrivateKeyA, _specProvider.GetSpec(blockIndex + 1, null).IsEip155Enabled).TestObject,
                    Build.A.Transaction.WithValue(2).WithData(Rlp.Encode(blockIndex + 1).Bytes).Signed(_ecdsa, TestItem.PrivateKeyA, _specProvider.GetSpec(blockIndex + 1, null).IsEip155Enabled).TestObject
=======
                    Build.A.Transaction.WithValue(1).WithData(Rlp.Encode(blockIndex).Bytes).Signed(_ecdsa!, TestItem.PrivateKeyA, _specProvider!.GetSpec(blockIndex + 1, null).IsEip155Enabled).TestObject,
                    Build.A.Transaction.WithValue(2).WithData(Rlp.Encode(blockIndex + 1).Bytes).Signed(_ecdsa!, TestItem.PrivateKeyA, _specProvider!.GetSpec(blockIndex + 1, null).IsEip155Enabled).TestObject
>>>>>>> 4c86a4ff
                };

                currentBlock = Build.A.Block
                    .WithNumber(blockIndex + 1)
                    .WithParent(parent)
                    .WithDifficulty(BlockHeaderBuilder.DefaultDifficulty - (splitFrom > parent.Number ? 0 : (ulong)splitVariant))
                    .WithTransactions(transactions)
                    .WithBloom(new Bloom())
                    .WithBeneficiary(beneficiary)
                    .TestObject;

                List<TxReceipt> receipts = new();
                foreach (var transaction in currentBlock.Transactions)
                {
                    var logEntries = _logCreationFunction?.Invoke(currentBlock, transaction).ToArray() ?? Array.Empty<LogEntry>();
                    TxReceipt receipt = new()
                    {
                        Logs = logEntries,
                        TxHash = transaction.Hash,
                        Bloom = new Bloom(logEntries),
                        BlockNumber = currentBlock.Number,
                        BlockHash = currentBlock.Hash
                    };

                    receipts.Add(receipt);
                    currentBlock.Bloom!.Add(receipt.Logs);
                }

                currentBlock.Header.TxRoot = new TxTrie(currentBlock.Transactions).RootHash;
                TxReceipt[] txReceipts = receipts.ToArray();
                currentBlock.Header.ReceiptsRoot = new ReceiptTrie(_specProvider.GetSpec(currentBlock.Header), txReceipts).RootHash;
                currentBlock.Header.Hash = currentBlock.CalculateHash();
                foreach (TxReceipt txReceipt in txReceipts)
                {
                    txReceipt.BlockHash = currentBlock.Hash;
                }

                _receiptStorage.Insert(currentBlock, txReceipts);
            }
            else
            {
                currentBlock = Build.A.Block.WithNumber(blockIndex + 1)
                    .WithParent(parent)
                    .WithDifficulty(BlockHeaderBuilder.DefaultDifficulty - (splitFrom > parent.Number ? 0 : (ulong)splitVariant))
                    .WithBeneficiary(beneficiary)
                    .TestObject;
            }

            currentBlock.Header.AuRaStep = blockIndex;
            currentBlock.Header.IsPostMerge = currentBlock.Header.IsPostTTD(_specProvider ?? MainnetSpecProvider.Instance);

            return currentBlock;
        }

        public BlockTreeBuilder WithOnlySomeBlocksProcessed(int chainLength, int processedChainLength)
        {
            Block current = _genesisBlock;
            for (int i = 0; i < chainLength; i++)
            {
                TestObjectInternal.SuggestBlock(current);
                if (current.Number < processedChainLength)
                {
                    TestObjectInternal.UpdateMainChain(current);
                }

                current = Build.A.Block.WithNumber(i + 1).WithParent(current).WithDifficulty(BlockHeaderBuilder.DefaultDifficulty).TestObject;
            }

            return this;
        }

        public static void AddBlock(IBlockTree blockTree, Block block)
        {
            blockTree.SuggestBlock(block);
            blockTree.UpdateMainChain(new[] { block }, true);
        }

        public BlockTreeBuilder WithBlocks(params Block[] blocks)
        {
            int counter = 0;
            if (blocks.Length == 0)
            {
                return this;
            }

            if (blocks[0].Number != 0)
            {
                throw new ArgumentException("First block does not have block number 0.");
            }

            foreach (Block block in blocks)
            {
                if (block.Number != counter++)
                {
                    throw new ArgumentException("Block numbers are not consecutively increasing.");
                }

                TestObjectInternal.SuggestBlock(block);
                TestObjectInternal.UpdateMainChain(new[] { block }, true);
            }

            return this;
        }

        public static void ExtendTree(IBlockTree blockTree, long newChainLength)
        {
            Block previous = blockTree.RetrieveHeadBlock()!;
            long initialLength = previous.Number + 1;
            for (long i = initialLength; i < newChainLength; i++)
            {
                previous = Build.A.Block.WithNumber(i).WithParent(previous).TestObject;
                blockTree.SuggestBlock(previous);
                blockTree.UpdateMainChain(new[] { previous }, true);
            }
        }

        public BlockTreeBuilder WithTransactions(IReceiptStorage receiptStorage, ISpecProvider specProvider, Func<Block, Transaction, IEnumerable<LogEntry>>? logsForBlockBuilder = null)
        {
            _specProvider = specProvider;
            _ecdsa = new EthereumEcdsa(specProvider.ChainId, LimboLogs.Instance);
            _receiptStorage = receiptStorage;
            _logCreationFunction = logsForBlockBuilder;
            return this;
        }
    }
}<|MERGE_RESOLUTION|>--- conflicted
+++ resolved
@@ -123,13 +123,8 @@
             {
                 Transaction[] transactions = new[]
                 {
-<<<<<<< HEAD
-                    Build.A.Transaction.WithValue(1).WithData(Rlp.Encode(blockIndex).Bytes).Signed(_ecdsa, TestItem.PrivateKeyA, _specProvider.GetSpec(blockIndex + 1, null).IsEip155Enabled).TestObject,
-                    Build.A.Transaction.WithValue(2).WithData(Rlp.Encode(blockIndex + 1).Bytes).Signed(_ecdsa, TestItem.PrivateKeyA, _specProvider.GetSpec(blockIndex + 1, null).IsEip155Enabled).TestObject
-=======
                     Build.A.Transaction.WithValue(1).WithData(Rlp.Encode(blockIndex).Bytes).Signed(_ecdsa!, TestItem.PrivateKeyA, _specProvider!.GetSpec(blockIndex + 1, null).IsEip155Enabled).TestObject,
                     Build.A.Transaction.WithValue(2).WithData(Rlp.Encode(blockIndex + 1).Bytes).Signed(_ecdsa!, TestItem.PrivateKeyA, _specProvider!.GetSpec(blockIndex + 1, null).IsEip155Enabled).TestObject
->>>>>>> 4c86a4ff
                 };
 
                 currentBlock = Build.A.Block
