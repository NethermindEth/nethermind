// SPDX-FileCopyrightText: 2022 Demerzel Solutions Limited
// SPDX-License-Identifier: LGPL-3.0-only

using Nethermind.Core.Crypto;
using Nethermind.Int256;
using Nethermind.Logging;
using Nethermind.Serialization.Rlp;
using Nethermind.Trie;
using Nethermind.Trie.Pruning;

namespace Nethermind.Core.Test.Builders
{
    public class TrieBuilder : BuilderBase<PatriciaTree>
    {
        private readonly AccountDecoder _accountDecoder = new();

        public TrieBuilder(INodeStorage db)
        {
<<<<<<< HEAD
            TestObjectInternal = new PatriciaTree(new RawScopedTrieStore(db), Keccak.EmptyTreeHash, false, true, LimboLogs.Instance);
=======
            TestObjectInternal = new PatriciaTree(new RawScopedTrieStore(db), Keccak.EmptyTreeHash, true, LimboLogs.Instance);
>>>>>>> eee5ac23
        }

        public TrieBuilder WithAccountsByIndex(int start, int count)
        {
            int end = start + count;
            for (int j = start; j < end; j++)
            {
                Hash256 key = TestItem.Keccaks[j];
                byte[] value = GenerateIndexedAccountRlp(j);
                TestObjectInternal.Set(key.Bytes, value);
            }

            for (int j = 0; j < end; j++)
            {
                Hash256 key = TestItem.Keccaks[j];
                byte[] value = GenerateIndexedAccountRlp(j + 1);
                TestObjectInternal.Set(key.Bytes, value);
            }

            TestObjectInternal.Commit();
            TestObjectInternal.UpdateRootHash();

            return this;
        }

        private Account GenerateIndexedAccount(int index)
        {
            Account account = new(
                (UInt256)index,
                (UInt256)index,
                Keccak.EmptyTreeHash,
                Keccak.OfAnEmptyString);

            return account;
        }

        private byte[] GenerateIndexedAccountRlp(int index)
        {
            Account account = GenerateIndexedAccount(index);
            byte[] value = _accountDecoder.Encode(account).Bytes;
            return value;
        }


    }
}<|MERGE_RESOLUTION|>--- conflicted
+++ resolved
@@ -16,11 +16,7 @@
 
         public TrieBuilder(INodeStorage db)
         {
-<<<<<<< HEAD
-            TestObjectInternal = new PatriciaTree(new RawScopedTrieStore(db), Keccak.EmptyTreeHash, false, true, LimboLogs.Instance);
-=======
             TestObjectInternal = new PatriciaTree(new RawScopedTrieStore(db), Keccak.EmptyTreeHash, true, LimboLogs.Instance);
->>>>>>> eee5ac23
         }
 
         public TrieBuilder WithAccountsByIndex(int start, int count)
