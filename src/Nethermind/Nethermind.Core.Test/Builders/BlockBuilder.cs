--- conflicted
+++ resolved
@@ -291,15 +291,15 @@
             return this;
         }
 
-<<<<<<< HEAD
         public BlockBuilder WithInclusionListTransactions(params Transaction[]? inclusionListTransactions)
         {
             TestObjectInternal.InclusionListTransactions = inclusionListTransactions;
-=======
+            return this;
+        }
+
         public BlockBuilder WithEncodedSize(int? encodedSize)
         {
             TestObjectInternal.EncodedSize = encodedSize;
->>>>>>> bea66a5b
             return this;
         }
     }
