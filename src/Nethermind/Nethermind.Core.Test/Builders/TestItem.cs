--- conflicted
+++ resolved
@@ -115,8 +115,6 @@
         public static WithdrawalRequest WithdrawalRequestE = new() { SourceAddress = AddressE, ValidatorPubkey = PublicKeyE.Bytes };
         public static WithdrawalRequest WithdrawalRequestF = new() { SourceAddress = AddressF, ValidatorPubkey = PublicKeyF.Bytes };
 
-<<<<<<< HEAD
-=======
         public static ConsolidationRequest ConsolidationRequestA = new() { SourceAddress = AddressA, SourcePubkey = PublicKeyA.Bytes, TargetPubkey = PublicKeyB.Bytes };
         public static ConsolidationRequest ConsolidationRequestB = new() { SourceAddress = AddressB, SourcePubkey = PublicKeyB.Bytes, TargetPubkey = PublicKeyC.Bytes };
         public static ConsolidationRequest ConsolidationRequestC = new() { SourceAddress = AddressC, SourcePubkey = PublicKeyC.Bytes, TargetPubkey = PublicKeyD.Bytes };
@@ -124,7 +122,6 @@
         public static ConsolidationRequest ConsolidationRequestE = new() { SourceAddress = AddressE, SourcePubkey = PublicKeyE.Bytes, TargetPubkey = PublicKeyF.Bytes };
         public static ConsolidationRequest ConsolidationRequestF = new() { SourceAddress = AddressF, SourcePubkey = PublicKeyF.Bytes, TargetPubkey = PublicKeyA.Bytes };
 
->>>>>>> 8f5c1690
         public static IPEndPoint IPEndPointA = IPEndPoint.Parse("10.0.0.1");
         public static IPEndPoint IPEndPointB = IPEndPoint.Parse("10.0.0.2");
         public static IPEndPoint IPEndPointC = IPEndPoint.Parse("10.0.0.3");
