--- conflicted
+++ resolved
@@ -112,11 +112,7 @@
             VirtualMachine virtualMachine = new VirtualMachine(State, Storage, new BlockhashProvider(BlockTree, LimboLogs.Instance), SpecProvider, LimboLogs.Instance);
             TxProcessor = new TransactionProcessor(SpecProvider, State, Storage, virtualMachine, LimboLogs.Instance);
             BlockProcessor = CreateBlockProcessor();
-<<<<<<< HEAD
-            
-=======
 
->>>>>>> 1e31db75
             BlockchainProcessor chainProcessor = new BlockchainProcessor(BlockTree, BlockProcessor, new TxSignaturesRecoveryStep(EthereumEcdsa, TxPool, LimboLogs.Instance), LimboLogs.Instance, BlockchainProcessor.Options.Default);
             chainProcessor.Start();
 
