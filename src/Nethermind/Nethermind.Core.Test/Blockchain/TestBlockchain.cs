--- conflicted
+++ resolved
@@ -350,16 +350,12 @@
             genesisBlockBuilder.WithEmptyRequestsHash();
         }
 
-<<<<<<< HEAD
         if (SpecProvider.GenesisSpec.InclusionListsEnabled)
         {
             genesisBlockBuilder.WithInclusionListTransactions([]);
         }
 
-        genesisBlockBuilder.WithStateRoot(State.StateRoot);
-=======
         genesisBlockBuilder.WithStateRoot(state.StateRoot);
->>>>>>> a7a31e6b
         return genesisBlockBuilder.TestObject;
     }
 
