--- conflicted
+++ resolved
@@ -194,23 +194,17 @@
         }
 
         protected virtual BlockProcessor CreateBlockProcessor() =>
-<<<<<<< HEAD
             new BlockProcessor(
                 SpecProvider,
                 Always.Valid,
                 new RewardCalculator(SpecProvider),
                 TxProcessor,
-                StateDb,
-                CodeDb,
                 State,
                 Storage,
                 TxPool,
                 ReceiptStorage,
                 NullWitnessCollector.Instance, 
                 LimboLogs.Instance);
-=======
-            new BlockProcessor(SpecProvider, Always.Valid, new RewardCalculator(SpecProvider), TxProcessor, State, Storage, TxPool, ReceiptStorage, LimboLogs.Instance);
->>>>>>> 9d1b7cd2
 
         public async Task AddBlock(params Transaction[] transactions)
         {
