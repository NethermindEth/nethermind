// SPDX-FileCopyrightText: 2023 Demerzel Solutions Limited
// SPDX-License-Identifier: LGPL-3.0-only

using System;
using System.Linq;
using System.Threading;
using System.Threading.Tasks;
using Nethermind.Blockchain;
using Nethermind.Blockchain.BeaconBlockRoot;
using Nethermind.Blockchain.Find;
using Nethermind.Blockchain.Receipts;
using Nethermind.Config;
using Nethermind.Consensus;
using Nethermind.Consensus.Comparers;
using Nethermind.Consensus.Processing;
using Nethermind.Consensus.Producers;
using Nethermind.Consensus.Rewards;
using Nethermind.Consensus.Transactions;
using Nethermind.Consensus.Validators;
using Nethermind.Core.Crypto;
using Nethermind.Core.Extensions;
using Nethermind.Core.Specs;
using Nethermind.Core.Test.Builders;
using Nethermind.Crypto;
using Nethermind.Db;
using Nethermind.Db.Blooms;
using Nethermind.Evm;
using Nethermind.Evm.TransactionProcessing;
using Nethermind.Int256;
using Nethermind.Logging;
using Nethermind.Serialization.Json;
using Nethermind.Specs;
using Nethermind.Specs.Test;
using Nethermind.State;
using Nethermind.State.Repositories;
using Nethermind.Synchronization;
using Nethermind.Trie.Pruning;
using Nethermind.TxPool;
using NSubstitute;
using BlockTree = Nethermind.Blockchain.BlockTree;

namespace Nethermind.Core.Test.Blockchain;

public class TestBlockchain : IDisposable
{
    public const int DefaultTimeout = 10000;
    public IStateReader StateReader { get; private set; } = null!;
    public IEthereumEcdsa EthereumEcdsa { get; private set; } = null!;
    public INonceManager NonceManager { get; private set; } = null!;
    public TransactionProcessor TxProcessor { get; set; } = null!;
    public IReceiptStorage ReceiptStorage { get; set; } = null!;
    public ITxPool TxPool { get; set; } = null!;
    public IDb CodeDb => DbProvider.CodeDb;
    public IWorldStateManager WorldStateManager { get; set; } = null!;
    public IBlockProcessor BlockProcessor { get; set; } = null!;
    public IBlockchainProcessor BlockchainProcessor { get; set; } = null!;

    public IBlockPreprocessorStep BlockPreprocessorStep { get; set; } = null!;

    public IBlockProcessingQueue BlockProcessingQueue { get; set; } = null!;
    public IBlockTree BlockTree { get; set; } = null!;

    public IBlockFinder BlockFinder
    {
        get => _blockFinder ?? BlockTree;
        set => _blockFinder = value;
    }

    public ILogFinder LogFinder { get; private set; } = null!;
    public IJsonSerializer JsonSerializer { get; set; } = null!;
    public IWorldState State { get; set; } = null!;
    public IReadOnlyStateProvider ReadOnlyState { get; private set; } = null!;
    public IDb StateDb => DbProvider.StateDb;
    public TrieStore TrieStore { get; set; } = null!;
    public IBlockProducer BlockProducer { get; private set; } = null!;
    public IDbProvider DbProvider { get; set; } = null!;
    public ISpecProvider SpecProvider { get; set; } = null!;

    public ISealEngine SealEngine { get; set; } = null!;

    public ITransactionComparerProvider TransactionComparerProvider { get; set; } = null!;

    public IPoSSwitcher PoSSwitcher { get; set; } = null!;

    protected TestBlockchain()
    {
    }

    public string SealEngineType { get; set; } = null!;

    public static Address AccountA = TestItem.AddressA;
    public static Address AccountB = TestItem.AddressB;
    public static Address AccountC = TestItem.AddressC;
    public SemaphoreSlim _resetEvent = null!;
    private ManualResetEvent _suggestedBlockResetEvent = null!;
    private readonly AutoResetEvent _oneAtATime = new(true);
    private IBlockFinder _blockFinder = null!;

    public static readonly UInt256 InitialValue = 1000.Ether();
    private TrieStoreBoundaryWatcher _trieStoreWatcher = null!;
    public IHeaderValidator HeaderValidator { get; set; } = null!;

    public IBlockValidator BlockValidator { get; set; } = null!;

    public IBeaconBlockRootHandler BeaconBlockRootHandler { get; set; } = null!;
    public BuildBlocksWhenRequested BlockProductionTrigger { get; } = new();

    public IReadOnlyTrieStore ReadOnlyTrieStore { get; private set; } = null!;

    public ManualTimestamper Timestamper { get; protected set; } = null!;

    public ProducedBlockSuggester Suggester { get; protected set; } = null!;

    public static TransactionBuilder<Transaction> BuildSimpleTransaction => Builders.Build.A.Transaction.SignedAndResolved(TestItem.PrivateKeyA).To(AccountB);

    protected virtual async Task<TestBlockchain> Build(ISpecProvider? specProvider = null, UInt256? initialValues = null, bool addBlockOnStart = true)
    {
        Timestamper = new ManualTimestamper(new DateTime(2020, 2, 15, 12, 50, 30, DateTimeKind.Utc));
        JsonSerializer = new EthereumJsonSerializer();
        SpecProvider = CreateSpecProvider(specProvider ?? MainnetSpecProvider.Instance);
        EthereumEcdsa = new EthereumEcdsa(SpecProvider.ChainId, LogManager);
        DbProvider = await CreateDbProvider();
        TrieStore = new TrieStore(StateDb, LogManager);
        State = new WorldState(TrieStore, DbProvider.CodeDb, LogManager);

        // Eip4788 precompile state account
        if (specProvider?.GenesisSpec?.IsBeaconBlockRootAvailable ?? false)
        {
            State.CreateAccount(SpecProvider.GenesisSpec.Eip4788ContractAddress!, 1);
        }

        State.CreateAccount(TestItem.AddressA, (initialValues ?? InitialValue));
        State.CreateAccount(TestItem.AddressB, (initialValues ?? InitialValue));
        State.CreateAccount(TestItem.AddressC, (initialValues ?? InitialValue));

        byte[] code = Bytes.FromHexString("0xabcd");
        Hash256 codeHash = Keccak.Compute(code);
        State.InsertCode(TestItem.AddressA, code, SpecProvider.GenesisSpec);

        State.Set(new StorageCell(TestItem.AddressA, UInt256.One), Bytes.FromHexString("0xabcdef"));

        State.Commit(SpecProvider.GenesisSpec);
        State.CommitTree(0);

        ReadOnlyTrieStore = TrieStore.AsReadOnly(StateDb);
        WorldStateManager = new WorldStateManager(State, TrieStore, DbProvider, LimboLogs.Instance);
        StateReader = new StateReader(ReadOnlyTrieStore, CodeDb, LogManager);

        BlockTree = Builders.Build.A.BlockTree()
            .WithSpecProvider(SpecProvider)
            .WithoutSettingHead
            .TestObject;

        ReadOnlyState = new ChainHeadReadOnlyStateProvider(BlockTree, StateReader);
        TransactionComparerProvider = new TransactionComparerProvider(SpecProvider, BlockTree);
        TxPool = CreateTxPool();

        IChainHeadInfoProvider chainHeadInfoProvider =
            new ChainHeadInfoProvider(SpecProvider, BlockTree, StateReader);

        NonceManager = new NonceManager(chainHeadInfoProvider.AccountStateProvider);

        _trieStoreWatcher = new TrieStoreBoundaryWatcher(WorldStateManager, BlockTree, LogManager);

        ReceiptStorage = new InMemoryReceiptStorage(blockTree: BlockTree);
        VirtualMachine virtualMachine = new(new BlockhashProvider(BlockTree, LogManager), SpecProvider, LogManager);
        TxProcessor = new TransactionProcessor(SpecProvider, State, virtualMachine, LogManager);
        BlockPreprocessorStep = new RecoverSignatures(EthereumEcdsa, TxPool, SpecProvider, LogManager);
        HeaderValidator = new HeaderValidator(BlockTree, Always.Valid, SpecProvider, LogManager);
<<<<<<< HEAD
        BeaconBlockRootHandler = new BeaconBlockRootHandler(TxProcessor, LogManager);
        new ReceiptCanonicalityMonitor(BlockTree, ReceiptStorage, LogManager);
=======

        new ReceiptCanonicalityMonitor(ReceiptStorage, LogManager);
>>>>>>> 4460f7a7

        BlockValidator = new BlockValidator(
            new TxValidator(SpecProvider.ChainId),
            HeaderValidator,
            Always.Valid,
            SpecProvider,
            LogManager);

        PoSSwitcher = NoPoS.Instance;
        ISealer sealer = new NethDevSealEngine(TestItem.AddressD);
        SealEngine = new SealEngine(sealer, Always.Valid);

        BloomStorage bloomStorage = new(new BloomConfig(), new MemDb(), new InMemoryDictionaryFileStoreFactory());
        ReceiptsRecovery receiptsRecovery = new(new EthereumEcdsa(SpecProvider.ChainId, LimboLogs.Instance), SpecProvider);
        LogFinder = new LogFinder(BlockTree, ReceiptStorage, ReceiptStorage, bloomStorage, LimboLogs.Instance, receiptsRecovery);
        BeaconBlockRootHandler = new BeaconBlockRootHandler(TxProcessor, LogManager);
        BlockProcessor = CreateBlockProcessor();

        BlockchainProcessor chainProcessor = new(BlockTree, BlockProcessor, BlockPreprocessorStep, StateReader, LogManager, Consensus.Processing.BlockchainProcessor.Options.Default);
        BlockchainProcessor = chainProcessor;
        BlockProcessingQueue = chainProcessor;
        chainProcessor.Start();

        TxPoolTxSource txPoolTxSource = CreateTxPoolTxSource();
        ITransactionComparerProvider transactionComparerProvider = new TransactionComparerProvider(SpecProvider, BlockFinder);
        BlockProducer = CreateTestBlockProducer(txPoolTxSource, sealer, transactionComparerProvider);
        await BlockProducer.Start();
        Suggester = new ProducedBlockSuggester(BlockTree, BlockProducer);

        _resetEvent = new SemaphoreSlim(0);
        _suggestedBlockResetEvent = new ManualResetEvent(true);
        BlockTree.NewHeadBlock += OnNewHeadBlock;
        BlockProducer.BlockProduced += (s, e) =>
        {
            _suggestedBlockResetEvent.Set();
        };

        Block? genesis = GetGenesisBlock();
        BlockTree.SuggestBlock(genesis);

        await WaitAsync(_resetEvent, "Failed to process genesis in time.");

        if (addBlockOnStart)
            await AddBlocksOnStart();

        return this;
    }

    private static ISpecProvider CreateSpecProvider(ISpecProvider specProvider)
    {
        return specProvider is TestSpecProvider { AllowTestChainOverride: false }
            ? specProvider
            : new OverridableSpecProvider(specProvider, s => new OverridableReleaseSpec(s) { IsEip3607Enabled = false });
    }

    private void OnNewHeadBlock(object? sender, BlockEventArgs e)
    {
        _resetEvent.Release(1);
    }

    protected virtual Task<IDbProvider> CreateDbProvider() => TestMemDbProvider.InitAsync();

    private async Task WaitAsync(SemaphoreSlim semaphore, string error, int timeout = DefaultTimeout)
    {
        if (!await semaphore.WaitAsync(timeout))
        {
            throw new InvalidOperationException(error);
        }
    }

    private async Task WaitAsync(EventWaitHandle eventWaitHandle, string error, int timeout = DefaultTimeout)
    {
        if (!await eventWaitHandle.WaitOneAsync(timeout, CancellationToken.None))
        {
            throw new InvalidOperationException(error);
        }
    }

    protected virtual IBlockProducer CreateTestBlockProducer(TxPoolTxSource txPoolTxSource, ISealer sealer, ITransactionComparerProvider transactionComparerProvider)
    {
        BlocksConfig blocksConfig = new();

        BlockProducerEnvFactory blockProducerEnvFactory = new(
            WorldStateManager,
            BlockTree,
            SpecProvider,
            BlockValidator,
            NoBlockRewards.Instance,
            ReceiptStorage,
            BlockPreprocessorStep,
            TxPool,
            transactionComparerProvider,
            blocksConfig,
            LogManager);

        BlockProducerEnv env = blockProducerEnvFactory.Create(txPoolTxSource);
        return new TestBlockProducer(
            env.TxSource,
            env.ChainProcessor,
            env.ReadOnlyStateProvider,
            sealer,
            BlockTree,
            BlockProductionTrigger,
            Timestamper,
            SpecProvider,
            LogManager,
            blocksConfig);
    }

    public virtual ILogManager LogManager { get; set; } = LimboLogs.Instance;

    protected virtual TxPool.TxPool CreateTxPool() =>
        new(
            EthereumEcdsa,
            new BlobTxStorage(),
            new ChainHeadInfoProvider(new FixedForkActivationChainHeadSpecProvider(SpecProvider), BlockTree, ReadOnlyState),
            new TxPoolConfig() { BlobsSupport = BlobsSupportMode.InMemory },
            new TxValidator(SpecProvider.ChainId),
            LogManager,
            TransactionComparerProvider.GetDefaultComparer());

    protected virtual TxPoolTxSource CreateTxPoolTxSource()
    {
        BlocksConfig blocksConfig = new()
        {
            MinGasPrice = 0
        };
        ITxFilterPipeline txFilterPipeline = TxFilterPipelineBuilder.CreateStandardFilteringPipeline(LimboLogs.Instance,
            SpecProvider, blocksConfig);
        return new TxPoolTxSource(TxPool, SpecProvider, TransactionComparerProvider, LogManager, txFilterPipeline);
    }

    public BlockBuilder GenesisBlockBuilder { get; set; } = null!;

    protected virtual Block GetGenesisBlock()
    {
        BlockBuilder genesisBlockBuilder = Builders.Build.A.Block.Genesis;
        if (GenesisBlockBuilder is not null)
        {
            genesisBlockBuilder = GenesisBlockBuilder;
        }

        if (SealEngineType == Core.SealEngineType.AuRa)
        {
            genesisBlockBuilder.WithAura(0, new byte[65]);
        }

        if (SpecProvider.GenesisSpec.IsEip4844Enabled)
        {
            genesisBlockBuilder.WithBlobGasUsed(0);
            genesisBlockBuilder.WithExcessBlobGas(0);
        }


        if (SpecProvider.GenesisSpec.IsBeaconBlockRootAvailable)
        {
            genesisBlockBuilder.WithParentBeaconBlockRoot(Keccak.Zero);
        }

        genesisBlockBuilder.WithStateRoot(State.StateRoot);
        return genesisBlockBuilder.TestObject;
    }

    protected virtual async Task AddBlocksOnStart()
    {
        await AddBlock();
        await AddBlock(BuildSimpleTransaction.WithNonce(0).TestObject);
        await AddBlock(BuildSimpleTransaction.WithNonce(1).TestObject, BuildSimpleTransaction.WithNonce(2).TestObject);
    }

    protected virtual IBlockProcessor CreateBlockProcessor() =>
        new BlockProcessor(
            SpecProvider,
            BlockValidator,
            NoBlockRewards.Instance,
            new BlockProcessor.BlockValidationTransactionsExecutor(TxProcessor, State),
            State,
            ReceiptStorage,
            NullWitnessCollector.Instance,
            TxProcessor,
            LogManager);

    public async Task WaitForNewHead()
    {
        await WaitAsync(_resetEvent, "Failed to produce new head in time.");
        _suggestedBlockResetEvent.Reset();
    }

    public async Task AddBlock(params Transaction[] transactions)
    {
        await AddBlockInternal(transactions);

        await WaitAsync(_resetEvent, "Failed to produce new head in time.");
        _suggestedBlockResetEvent.Reset();
        _oneAtATime.Set();
    }

    public async Task AddBlock(bool shouldWaitForHead = true, params Transaction[] transactions)
    {
        await AddBlockInternal(transactions);

        if (shouldWaitForHead)
        {
            await WaitAsync(_resetEvent, "Failed to produce new head in time.");
        }
        else
        {
            await WaitAsync(_suggestedBlockResetEvent, "Failed to produce new suggested block in time.");
        }

        _oneAtATime.Set();
    }

    private async Task<AcceptTxResult[]> AddBlockInternal(params Transaction[] transactions)
    {
        // we want it to be last event, so lets re-register
        BlockTree.NewHeadBlock -= OnNewHeadBlock;
        BlockTree.NewHeadBlock += OnNewHeadBlock;

        await WaitAsync(_oneAtATime, "Multiple block produced at once.");
        AcceptTxResult[] txResults = transactions.Select(t => TxPool.SubmitTx(t, TxHandlingOptions.None)).ToArray();
        Timestamper.Add(TimeSpan.FromSeconds(1));
        await BlockProductionTrigger.BuildBlock();
        return txResults;
    }

    public void AddTransactions(params Transaction[] txs)
    {
        for (int i = 0; i < txs.Length; i++)
        {
            TxPool.SubmitTx(txs[i], TxHandlingOptions.None);
        }
    }

    public virtual void Dispose()
    {
        BlockProducer?.StopAsync();
        if (DbProvider != null)
        {
            CodeDb?.Dispose();
            StateDb?.Dispose();
        }

        _trieStoreWatcher?.Dispose();
        DbProvider?.Dispose();
    }

    /// <summary>
    /// Creates a simple transfer transaction with value defined by <paramref name="ether"/>
    /// from a rich account to <paramref name="address"/>
    /// </summary>
    /// <param name="address">Address to add funds to</param>
    /// <param name="ether">Value of ether to add to the account</param>
    /// <returns></returns>
    public async Task AddFunds(Address address, UInt256 ether) =>
        await AddBlock(GetFundsTransaction(address, ether));

    public async Task AddFunds(params (Address address, UInt256 ether)[] funds) =>
        await AddBlock(funds.Select((f, i) => GetFundsTransaction(f.address, f.ether, (uint)i)).ToArray());

    public async Task AddFundsAfterLondon(params (Address address, UInt256 ether)[] funds) =>
        await AddBlock(funds.Select((f, i) => GetFunds1559Transaction(f.address, f.ether, (uint)i)).ToArray());

    private Transaction GetFundsTransaction(Address address, UInt256 ether, uint index = 0)
    {
        UInt256 nonce = StateReader.GetNonce(BlockTree.Head!.StateRoot!, TestItem.AddressA);
        Transaction tx = Builders.Build.A.Transaction
            .SignedAndResolved(TestItem.PrivateKeyA)
            .To(address)
            .WithNonce(nonce + index)
            .WithValue(ether)
            .TestObject;
        return tx;
    }

    private Transaction GetFunds1559Transaction(Address address, UInt256 ether, uint index = 0)
    {
        UInt256 nonce = StateReader.GetNonce(BlockTree.Head!.StateRoot!, TestItem.AddressA);
        Transaction tx = Builders.Build.A.Transaction
            .SignedAndResolved(TestItem.PrivateKeyA)
            .To(address)
            .WithNonce(nonce + index)
            .WithMaxFeePerGas(20.GWei())
            .WithMaxPriorityFeePerGas(5.GWei())
            .WithType(TxType.EIP1559)
            .WithValue(ether)
            .WithChainId(MainnetSpecProvider.Instance.ChainId)
            .TestObject;
        return tx;
    }
}<|MERGE_RESOLUTION|>--- conflicted
+++ resolved
@@ -167,13 +167,9 @@
         TxProcessor = new TransactionProcessor(SpecProvider, State, virtualMachine, LogManager);
         BlockPreprocessorStep = new RecoverSignatures(EthereumEcdsa, TxPool, SpecProvider, LogManager);
         HeaderValidator = new HeaderValidator(BlockTree, Always.Valid, SpecProvider, LogManager);
-<<<<<<< HEAD
+
+        new ReceiptCanonicalityMonitor(ReceiptStorage, LogManager);
         BeaconBlockRootHandler = new BeaconBlockRootHandler(TxProcessor, LogManager);
-        new ReceiptCanonicalityMonitor(BlockTree, ReceiptStorage, LogManager);
-=======
-
-        new ReceiptCanonicalityMonitor(ReceiptStorage, LogManager);
->>>>>>> 4460f7a7
 
         BlockValidator = new BlockValidator(
             new TxValidator(SpecProvider.ChainId),
