// SPDX-FileCopyrightText: 2023 Demerzel Solutions Limited
// SPDX-License-Identifier: LGPL-3.0-only

using System;
using System.Linq;
using System.Threading;
using System.Threading.Tasks;
using Nethermind.Blockchain;
using Nethermind.Blockchain.BeaconBlockRoot;
using Nethermind.Blockchain.Blocks;
using Nethermind.Blockchain.Find;
using Nethermind.Blockchain.Headers;
using Nethermind.Blockchain.Receipts;
using Nethermind.Blockchain.Synchronization;
using Nethermind.Config;
using Nethermind.Consensus;
using Nethermind.Consensus.Comparers;
using Nethermind.Consensus.ExecutionRequests;
using Nethermind.Consensus.Processing;
using Nethermind.Consensus.Producers;
using Nethermind.Consensus.Rewards;
using Nethermind.Consensus.Transactions;
using Nethermind.Consensus.Validators;
using Nethermind.Core.Crypto;
using Nethermind.Core.Events;
using Nethermind.Core.Extensions;
using Nethermind.Core.Specs;
using Nethermind.Core.Test.Builders;
using Nethermind.Core.Utils;
using Nethermind.Crypto;
using Nethermind.Db;
using Nethermind.Db.Blooms;
using Nethermind.Evm;
using Nethermind.Evm.TransactionProcessing;
using Nethermind.Facade.Find;
using Nethermind.Int256;
using Nethermind.Logging;
using Nethermind.Serialization.Json;
using Nethermind.Specs;
using Nethermind.Specs.Test;
using Nethermind.State;
using Nethermind.State.Repositories;
using Nethermind.Trie;
using Nethermind.Trie.Pruning;
using Nethermind.TxPool;

namespace Nethermind.Core.Test.Blockchain;

public class TestBlockchain : IDisposable
{
    public const int DefaultTimeout = 10000;
    public long TestTimout { get; set; } = DefaultTimeout;
    public IStateReader StateReader { get; private set; } = null!;
    public IEthereumEcdsa EthereumEcdsa { get; private set; } = null!;
    public INonceManager NonceManager { get; private set; } = null!;
    public TransactionProcessor TxProcessor { get; set; } = null!;
    public IReceiptStorage ReceiptStorage { get; set; } = null!;
    public ITxPool TxPool { get; set; } = null!;
    public IDb CodeDb => DbProvider.CodeDb;
    public IWorldStateManager WorldStateManager { get; set; } = null!;
    public IBlockProcessor BlockProcessor { get; set; } = null!;
    public IBlockchainProcessor BlockchainProcessor { get; set; } = null!;

    public IBlockPreprocessorStep BlockPreprocessorStep { get; set; } = null!;

    public IBlockProcessingQueue BlockProcessingQueue { get; set; } = null!;
    public IBlockTree BlockTree { get; set; } = null!;

    public Action<IWorldState>? InitialStateMutator { get; set; }

    public IBlockFinder BlockFinder
    {
        get => _blockFinder ?? BlockTree;
        set => _blockFinder = value;
    }

    public ILogFinder LogFinder { get; private set; } = null!;
    public IJsonSerializer JsonSerializer { get; set; } = null!;
    public IReadOnlyStateProvider ReadOnlyState { get; private set; } = null!;
    public IDb StateDb => DbProvider.StateDb;
    public IDb BlocksDb => DbProvider.BlocksDb;
    public TrieStore TrieStore { get; set; } = null!;
    public IBlockProducer BlockProducer { get; private set; } = null!;
    public IBlockProducerRunner BlockProducerRunner { get; protected set; } = null!;
    public IDbProvider DbProvider { get; set; } = null!;
    public ISpecProvider SpecProvider { get; set; } = null!;

    public ISealEngine SealEngine { get; set; } = null!;

    public ITransactionComparerProvider TransactionComparerProvider { get; set; } = null!;

    public IPoSSwitcher PoSSwitcher { get; set; } = null!;

    protected TestBlockchain()
    {
    }

    public string SealEngineType { get; set; } = null!;

    public static Address AccountA = TestItem.AddressA;
    public static Address AccountB = TestItem.AddressB;
    public static Address AccountC = TestItem.AddressC;
    private IBlockFinder _blockFinder = null!;

    public static readonly UInt256 InitialValue = 1000.Ether();
    private TrieStoreBoundaryWatcher _trieStoreWatcher = null!;
    public IHeaderValidator HeaderValidator { get; set; } = null!;

    private ReceiptCanonicalityMonitor? _canonicalityMonitor;
    protected AutoCancelTokenSource _cts;
    public CancellationToken CancellationToken => _cts.Token;
    private TestBlockchainUtil _testUtil = null!;

    public IBlockValidator BlockValidator { get; set; } = null!;

    public IBeaconBlockRootHandler BeaconBlockRootHandler { get; set; } = null!;
    public BuildBlocksWhenRequested BlockProductionTrigger { get; } = new();

    public IReadOnlyTrieStore ReadOnlyTrieStore { get; private set; } = null!;

    public ManualTimestamper Timestamper { get; protected set; } = null!;

    public ProducedBlockSuggester Suggester { get; protected set; } = null!;

    public IExecutionRequestsProcessor? ExecutionRequestsProcessor { get; protected set; } = null!;
    public ChainLevelInfoRepository ChainLevelInfoRepository { get; protected set; } = null!;

    public static TransactionBuilder<Transaction> BuildSimpleTransaction => Builders.Build.A.Transaction.SignedAndResolved(TestItem.PrivateKeyA).To(AccountB);

    private PreBlockCaches PreBlockCaches { get; } = new();

    protected virtual async Task<TestBlockchain> Build(ISpecProvider? specProvider = null, UInt256? initialValues = null, bool addBlockOnStart = true)
    {
        Timestamper = new ManualTimestamper(new DateTime(2020, 2, 15, 12, 50, 30, DateTimeKind.Utc));
        JsonSerializer = new EthereumJsonSerializer();
        SpecProvider = CreateSpecProvider(specProvider ?? MainnetSpecProvider.Instance);
        EthereumEcdsa = new EthereumEcdsa(SpecProvider.ChainId);
        DbProvider = await CreateDbProvider();
        TrieStore = new TrieStore(StateDb, LogManager);
        IWorldState state = new WorldState(TrieStore, DbProvider.CodeDb, LogManager, PreBlockCaches);

        // Eip4788 precompile state account
        if (specProvider?.GenesisSpec?.IsBeaconBlockRootAvailable ?? false)
        {
            state.CreateAccount(SpecProvider.GenesisSpec.Eip4788ContractAddress!, 1);
        }

        // Eip2935
        if (specProvider?.GenesisSpec?.IsBlockHashInStateAvailable ?? false)
        {
            state.CreateAccount(SpecProvider.GenesisSpec.Eip2935ContractAddress, 1);
        }

        state.CreateAccount(TestItem.AddressA, (initialValues ?? InitialValue));
        state.CreateAccount(TestItem.AddressB, (initialValues ?? InitialValue));
        state.CreateAccount(TestItem.AddressC, (initialValues ?? InitialValue));

        InitialStateMutator?.Invoke(state);

        byte[] code = Bytes.FromHexString("0xabcd");
        state.InsertCode(TestItem.AddressA, code, SpecProvider.GenesisSpec);

        state.Set(new StorageCell(TestItem.AddressA, UInt256.One), Bytes.FromHexString("0xabcdef"));

        state.Commit(SpecProvider.GenesisSpec);
        state.CommitTree(0);

        ReadOnlyTrieStore = TrieStore.AsReadOnly(new NodeStorage(StateDb));
        WorldStateManager = new WorldStateManager(state, TrieStore, DbProvider, LogManager);
        StateReader = new StateReader(ReadOnlyTrieStore, CodeDb, LogManager);

        ChainLevelInfoRepository = new ChainLevelInfoRepository(this.DbProvider.BlockInfosDb);
        BlockTree = new BlockTree(new BlockStore(DbProvider.BlocksDb),
            new HeaderStore(DbProvider.HeadersDb, DbProvider.BlockNumbersDb),
            DbProvider.BlockInfosDb,
            DbProvider.MetadataDb,
            new BadBlockStore(new TestMemDb(), 100),
            ChainLevelInfoRepository,
            SpecProvider,
            NullBloomStorage.Instance,
            new SyncConfig(),
            LogManager);

        ReadOnlyState = new ChainHeadReadOnlyStateProvider(BlockTree, StateReader);
        TransactionComparerProvider = new TransactionComparerProvider(SpecProvider, BlockTree);
        CodeInfoRepository codeInfoRepository = new();
        TxPool = CreateTxPool(codeInfoRepository);

        IChainHeadInfoProvider chainHeadInfoProvider =
            new ChainHeadInfoProvider(SpecProvider, BlockTree, StateReader, codeInfoRepository);

        NonceManager = new NonceManager(chainHeadInfoProvider.ReadOnlyStateProvider);

        _trieStoreWatcher = new TrieStoreBoundaryWatcher(WorldStateManager, BlockTree, LogManager);

        ReceiptStorage = new InMemoryReceiptStorage(blockTree: BlockTree);
        VirtualMachine virtualMachine = new(new BlockhashProvider(BlockTree, SpecProvider, state, LogManager), SpecProvider, codeInfoRepository, LogManager);
        TxProcessor = new TransactionProcessor(SpecProvider, state, virtualMachine, codeInfoRepository, LogManager);

        BlockPreprocessorStep = new RecoverSignatures(EthereumEcdsa, TxPool, SpecProvider, LogManager);
        HeaderValidator = new HeaderValidator(BlockTree, Always.Valid, SpecProvider, LogManager);

        _canonicalityMonitor ??= new ReceiptCanonicalityMonitor(ReceiptStorage, LogManager);
        BeaconBlockRootHandler = new BeaconBlockRootHandler(TxProcessor, state);

        BlockValidator = new BlockValidator(
            new TxValidator(SpecProvider.ChainId),
            HeaderValidator,
            Always.Valid,
            SpecProvider,
            LogManager);

        PoSSwitcher = NoPoS.Instance;
        ISealer sealer = new NethDevSealEngine(TestItem.AddressD);
        SealEngine = new SealEngine(sealer, Always.Valid);

        BloomStorage bloomStorage = new(new BloomConfig(), new MemDb(), new InMemoryDictionaryFileStoreFactory());
        ReceiptsRecovery receiptsRecovery = new(new EthereumEcdsa(SpecProvider.ChainId), SpecProvider);
<<<<<<< HEAD
        LogIndexStorage logIndexStorage = new(DbProvider.LogIndexDb, LogManager.GetClassLogger<LogIndexStorage>(), "test-db", ioParallelism: 8);
        LogFinder = new LogFinder(BlockTree, ReceiptStorage, ReceiptStorage, bloomStorage, LimboLogs.Instance, receiptsRecovery, logIndexStorage);
        BlockProcessor = CreateBlockProcessor();
=======
        LogFinder = new LogFinder(BlockTree, ReceiptStorage, ReceiptStorage, bloomStorage, LimboLogs.Instance, receiptsRecovery);
        BlockProcessor = CreateBlockProcessor(WorldStateManager.GlobalWorldState);
>>>>>>> ac9717f1

        BlockchainProcessor chainProcessor = new(BlockTree, BlockProcessor, BlockPreprocessorStep, StateReader, LogManager, Consensus.Processing.BlockchainProcessor.Options.Default);
        BlockchainProcessor = chainProcessor;
        BlockProcessingQueue = chainProcessor;
        chainProcessor.Start();

        TxPoolTxSource txPoolTxSource = CreateTxPoolTxSource();
        ITransactionComparerProvider transactionComparerProvider = new TransactionComparerProvider(SpecProvider, BlockFinder);
        BlockProducer = CreateTestBlockProducer(txPoolTxSource, sealer, transactionComparerProvider);
        BlockProducerRunner ??= CreateBlockProducerRunner();
        BlockProducerRunner.Start();
        Suggester = new ProducedBlockSuggester(BlockTree, BlockProducerRunner);

        _cts = AutoCancelTokenSource.ThatCancelAfter(TimeSpan.FromMilliseconds(TestTimout));
        _testUtil = new TestBlockchainUtil(
            BlockProducerRunner,
            BlockProductionTrigger,
            Timestamper,
            BlockTree,
            TxPool
        );

        Task waitGenesis = WaitForNewHead();
        Block? genesis = GetGenesisBlock(WorldStateManager.GlobalWorldState);
        BlockTree.SuggestBlock(genesis);

        await waitGenesis;

        if (addBlockOnStart)
            await AddBlocksOnStart();

        return this;
    }

    private static ISpecProvider CreateSpecProvider(ISpecProvider specProvider)
    {
        return specProvider is TestSpecProvider { AllowTestChainOverride: false }
            ? specProvider
            : new OverridableSpecProvider(specProvider, static s => new OverridableReleaseSpec(s) { IsEip3607Enabled = false });
    }

    protected virtual Task<IDbProvider> CreateDbProvider() => TestMemDbProvider.InitAsync();

    protected virtual IBlockProducer CreateTestBlockProducer(TxPoolTxSource txPoolTxSource, ISealer sealer, ITransactionComparerProvider transactionComparerProvider)
    {
        BlocksConfig blocksConfig = new();

        BlockProducerEnvFactory blockProducerEnvFactory = new(
            WorldStateManager,
            BlockTree,
            SpecProvider,
            BlockValidator,
            NoBlockRewards.Instance,
            ReceiptStorage,
            BlockPreprocessorStep,
            TxPool,
            transactionComparerProvider,
            blocksConfig,
            LogManager);

        BlockProducerEnv env = blockProducerEnvFactory.Create(txPoolTxSource);
        return new TestBlockProducer(
            env.TxSource,
            env.ChainProcessor,
            env.ReadOnlyStateProvider,
            sealer,
            BlockTree,
            Timestamper,
            SpecProvider,
            LogManager,
            blocksConfig);
    }

    protected virtual IBlockProducerRunner CreateBlockProducerRunner()
    {
        return new StandardBlockProducerRunner(BlockProductionTrigger, BlockTree, BlockProducer);
    }

    public virtual ILogManager LogManager { get; set; } = LimboLogs.Instance;

    protected virtual TxPool.TxPool CreateTxPool(CodeInfoRepository codeInfoRepository) =>
        new(
            EthereumEcdsa,
            new BlobTxStorage(),
            new ChainHeadInfoProvider(new FixedForkActivationChainHeadSpecProvider(SpecProvider), BlockTree, ReadOnlyState, codeInfoRepository) { HasSynced = true },
            new TxPoolConfig { BlobsSupport = BlobsSupportMode.InMemory },
            new TxValidator(SpecProvider.ChainId),
            LogManager,
            TransactionComparerProvider.GetDefaultComparer());

    protected virtual TxPoolTxSource CreateTxPoolTxSource()
    {
        BlocksConfig blocksConfig = new()
        {
            MinGasPrice = 0
        };
        ITxFilterPipeline txFilterPipeline = TxFilterPipelineBuilder.CreateStandardFilteringPipeline(LogManager, SpecProvider, blocksConfig);
        return new TxPoolTxSource(TxPool, SpecProvider, TransactionComparerProvider, LogManager, txFilterPipeline);
    }

    public BlockBuilder GenesisBlockBuilder { get; set; } = null!;

    protected virtual Block GetGenesisBlock(IWorldState state)
    {
        BlockBuilder genesisBlockBuilder = Builders.Build.A.Block.Genesis;
        if (GenesisBlockBuilder is not null)
        {
            genesisBlockBuilder = GenesisBlockBuilder;
        }

        if (SealEngineType == Core.SealEngineType.AuRa)
        {
            genesisBlockBuilder.WithAura(0, new byte[65]);
        }

        if (SpecProvider.GenesisSpec.IsEip4844Enabled)
        {
            genesisBlockBuilder.WithBlobGasUsed(0);
            genesisBlockBuilder.WithExcessBlobGas(0);
        }


        if (SpecProvider.GenesisSpec.IsBeaconBlockRootAvailable)
        {
            genesisBlockBuilder.WithParentBeaconBlockRoot(Keccak.Zero);
        }

        if (SpecProvider.GenesisSpec.RequestsEnabled)
        {
            genesisBlockBuilder.WithEmptyRequestsHash();
        }

        genesisBlockBuilder.WithStateRoot(state.StateRoot);
        return genesisBlockBuilder.TestObject;
    }

    protected virtual async Task AddBlocksOnStart()
    {
        await AddBlock();
        await AddBlock(BuildSimpleTransaction.WithNonce(0).TestObject);
        await AddBlock(BuildSimpleTransaction.WithNonce(1).TestObject, BuildSimpleTransaction.WithNonce(2).TestObject);
    }

    protected virtual IBlockProcessor CreateBlockProcessor(IWorldState state) =>
        new BlockProcessor(
            SpecProvider,
            BlockValidator,
            NoBlockRewards.Instance,
            new BlockProcessor.BlockValidationTransactionsExecutor(TxProcessor, state),
            state,
            ReceiptStorage,
            TxProcessor,
            new BeaconBlockRootHandler(TxProcessor, state),
            new BlockhashStore(SpecProvider, state),
            LogManager,
            preWarmer: CreateBlockCachePreWarmer(),
            executionRequestsProcessor: ExecutionRequestsProcessor);


    protected virtual IBlockCachePreWarmer CreateBlockCachePreWarmer() =>
        new BlockCachePreWarmer(new ReadOnlyTxProcessingEnvFactory(WorldStateManager, BlockTree, SpecProvider, LogManager), WorldStateManager.GlobalWorldState, SpecProvider, 4, LogManager, PreBlockCaches);

    public async Task WaitForNewHead()
    {
        await BlockTree.WaitForNewBlock(_cts.Token);
    }

    public Task WaitForNewHeadWhere(Func<Block, bool> predicate)
    {
        return Wait.ForEventCondition<BlockReplacementEventArgs>(
            _cts.Token,
            (h) => BlockTree.BlockAddedToMain += h,
            (h) => BlockTree.BlockAddedToMain -= h,
            (e) => predicate(e.Block));
    }

    public async Task AddBlock(params Transaction[] transactions)
    {
        await _testUtil.AddBlockAndWaitForHead(_cts.Token, transactions);
    }

    public async Task AddBlockDoNotWaitForHead(params Transaction[] transactions)
    {
        await _testUtil.AddBlockDoNotWaitForHead(_cts.Token, transactions);
    }

    public void AddTransactions(params Transaction[] txs)
    {
        for (int i = 0; i < txs.Length; i++)
        {
            TxPool.SubmitTx(txs[i], TxHandlingOptions.None);
        }
    }

    public virtual void Dispose()
    {
        BlockProducerRunner?.StopAsync();
        if (DbProvider is not null)
        {
            CodeDb?.Dispose();
            StateDb?.Dispose();
            DbProvider.BlobTransactionsDb?.Dispose();
            DbProvider.ReceiptsDb?.Dispose();
        }

        _trieStoreWatcher?.Dispose();
        DbProvider?.Dispose();
    }

    /// <summary>
    /// Creates a simple transfer transaction with value defined by <paramref name="ether"/>
    /// from a rich account to <paramref name="address"/>
    /// </summary>
    /// <param name="address">Address to add funds to</param>
    /// <param name="ether">Value of ether to add to the account</param>
    /// <returns></returns>
    public async Task AddFunds(Address address, UInt256 ether) =>
        await AddBlock(GetFundsTransaction(address, ether));

    public async Task AddFunds(params (Address address, UInt256 ether)[] funds) =>
        await AddBlock(funds.Select((f, i) => GetFundsTransaction(f.address, f.ether, (uint)i)).ToArray());

    public async Task AddFundsAfterLondon(params (Address address, UInt256 ether)[] funds) =>
        await AddBlock(funds.Select((f, i) => GetFunds1559Transaction(f.address, f.ether, (uint)i)).ToArray());

    private Transaction GetFundsTransaction(Address address, UInt256 ether, uint index = 0)
    {
        UInt256 nonce = StateReader.GetNonce(BlockTree.Head!.StateRoot!, TestItem.AddressA);
        Transaction tx = Builders.Build.A.Transaction
            .SignedAndResolved(TestItem.PrivateKeyA)
            .To(address)
            .WithNonce(nonce + index)
            .WithValue(ether)
            .TestObject;
        return tx;
    }

    private Transaction GetFunds1559Transaction(Address address, UInt256 ether, uint index = 0)
    {
        UInt256 nonce = StateReader.GetNonce(BlockTree.Head!.StateRoot!, TestItem.AddressA);
        Transaction tx = Builders.Build.A.Transaction
            .SignedAndResolved(TestItem.PrivateKeyA)
            .To(address)
            .WithNonce(nonce + index)
            .WithMaxFeePerGas(20.GWei())
            .WithMaxPriorityFeePerGas(5.GWei())
            .WithType(TxType.EIP1559)
            .WithValue(ether)
            .WithChainId(MainnetSpecProvider.Instance.ChainId)
            .TestObject;
        return tx;
    }
}<|MERGE_RESOLUTION|>--- conflicted
+++ resolved
@@ -216,14 +216,9 @@
 
         BloomStorage bloomStorage = new(new BloomConfig(), new MemDb(), new InMemoryDictionaryFileStoreFactory());
         ReceiptsRecovery receiptsRecovery = new(new EthereumEcdsa(SpecProvider.ChainId), SpecProvider);
-<<<<<<< HEAD
         LogIndexStorage logIndexStorage = new(DbProvider.LogIndexDb, LogManager.GetClassLogger<LogIndexStorage>(), "test-db", ioParallelism: 8);
         LogFinder = new LogFinder(BlockTree, ReceiptStorage, ReceiptStorage, bloomStorage, LimboLogs.Instance, receiptsRecovery, logIndexStorage);
-        BlockProcessor = CreateBlockProcessor();
-=======
-        LogFinder = new LogFinder(BlockTree, ReceiptStorage, ReceiptStorage, bloomStorage, LimboLogs.Instance, receiptsRecovery);
         BlockProcessor = CreateBlockProcessor(WorldStateManager.GlobalWorldState);
->>>>>>> ac9717f1
 
         BlockchainProcessor chainProcessor = new(BlockTree, BlockProcessor, BlockPreprocessorStep, StateReader, LogManager, Consensus.Processing.BlockchainProcessor.Options.Default);
         BlockchainProcessor = chainProcessor;
