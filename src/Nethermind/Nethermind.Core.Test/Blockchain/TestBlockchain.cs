// SPDX-FileCopyrightText: 2023 Demerzel Solutions Limited
// SPDX-License-Identifier: LGPL-3.0-only

using System;
using System.Linq;
using System.Threading;
using System.Threading.Tasks;
using Nethermind.Blockchain;
using Nethermind.Blockchain.BeaconBlockRoot;
using Nethermind.Blockchain.Find;
using Nethermind.Blockchain.Receipts;
using Nethermind.Config;
using Nethermind.Consensus;
using Nethermind.Consensus.Comparers;
using Nethermind.Consensus.Processing;
using Nethermind.Consensus.Producers;
using Nethermind.Consensus.Rewards;
using Nethermind.Consensus.Transactions;
using Nethermind.Consensus.Validators;
using Nethermind.Core.Crypto;
using Nethermind.Core.Extensions;
using Nethermind.Core.Specs;
using Nethermind.Core.Test.Builders;
using Nethermind.Crypto;
using Nethermind.Db;
using Nethermind.Db.Blooms;
using Nethermind.Evm;
using Nethermind.Evm.TransactionProcessing;
using Nethermind.Int256;
using Nethermind.Logging;
using Nethermind.Serialization.Json;
using Nethermind.Specs;
using Nethermind.Specs.Test;
using Nethermind.State;
using Nethermind.State.Repositories;
using Nethermind.Synchronization;
using Nethermind.Trie.Pruning;
using Nethermind.TxPool;
using NSubstitute;
using BlockTree = Nethermind.Blockchain.BlockTree;

namespace Nethermind.Core.Test.Blockchain;

public class TestBlockchain : IDisposable
{
    public const int DefaultTimeout = 10000;
    public IStateReader StateReader { get; private set; } = null!;
    public IEthereumEcdsa EthereumEcdsa { get; private set; } = null!;
    public INonceManager NonceManager { get; private set; } = null!;
    public TransactionProcessor TxProcessor { get; set; } = null!;
    public IReceiptStorage ReceiptStorage { get; set; } = null!;
    public ITxPool TxPool { get; set; } = null!;
    public IDb CodeDb => DbProvider.CodeDb;
    public IWorldStateManager WorldStateManager { get; set; } = null!;
    public IBlockProcessor BlockProcessor { get; set; } = null!;
    public IBlockchainProcessor BlockchainProcessor { get; set; } = null!;

    public IBlockPreprocessorStep BlockPreprocessorStep { get; set; } = null!;

    public IBlockProcessingQueue BlockProcessingQueue { get; set; } = null!;
    public IBlockTree BlockTree { get; set; } = null!;

    public Action<IWorldState>? InitialStateMutator { get; set; }

    public IBlockFinder BlockFinder
    {
        get => _blockFinder ?? BlockTree;
        set => _blockFinder = value;
    }

    public ILogFinder LogFinder { get; private set; } = null!;
    public IJsonSerializer JsonSerializer { get; set; } = null!;
    public IWorldState State { get; set; } = null!;
    public IReadOnlyStateProvider ReadOnlyState { get; private set; } = null!;
    public IDb StateDb => DbProvider.StateDb;
    public TrieStore TrieStore { get; set; } = null!;
    public IBlockProducer BlockProducer { get; private set; } = null!;
    public IDbProvider DbProvider { get; set; } = null!;
    public ISpecProvider SpecProvider { get; set; } = null!;

    public ISealEngine SealEngine { get; set; } = null!;

    public ITransactionComparerProvider TransactionComparerProvider { get; set; } = null!;

    public IPoSSwitcher PoSSwitcher { get; set; } = null!;

    protected TestBlockchain()
    {
    }

    public string SealEngineType { get; set; } = null!;

    public static Address AccountA = TestItem.AddressA;
    public static Address AccountB = TestItem.AddressB;
    public static Address AccountC = TestItem.AddressC;
    public SemaphoreSlim _resetEvent = null!;
    private ManualResetEvent _suggestedBlockResetEvent = null!;
    private readonly AutoResetEvent _oneAtATime = new(true);
    private IBlockFinder _blockFinder = null!;

    public static readonly UInt256 InitialValue = 1000.Ether();
    private TrieStoreBoundaryWatcher _trieStoreWatcher = null!;
    public IHeaderValidator HeaderValidator { get; set; } = null!;

    private ReceiptCanonicalityMonitor? _canonicalityMonitor;

    public IBlockValidator BlockValidator { get; set; } = null!;

    public IBeaconBlockRootHandler BeaconBlockRootHandler { get; set; } = null!;
    public BuildBlocksWhenRequested BlockProductionTrigger { get; } = new();

    public IReadOnlyTrieStore ReadOnlyTrieStore { get; private set; } = null!;

    public ManualTimestamper Timestamper { get; protected set; } = null!;

    public ProducedBlockSuggester Suggester { get; protected set; } = null!;

    public static TransactionBuilder<Transaction> BuildSimpleTransaction => Builders.Build.A.Transaction.SignedAndResolved(TestItem.PrivateKeyA).To(AccountB);

    protected virtual async Task<TestBlockchain> Build(ISpecProvider? specProvider = null, UInt256? initialValues = null, bool addBlockOnStart = true)
    {
        Timestamper = new ManualTimestamper(new DateTime(2020, 2, 15, 12, 50, 30, DateTimeKind.Utc));
        JsonSerializer = new EthereumJsonSerializer();
        SpecProvider = CreateSpecProvider(specProvider ?? MainnetSpecProvider.Instance);
        EthereumEcdsa = new EthereumEcdsa(SpecProvider.ChainId, LogManager);
        DbProvider = await CreateDbProvider();
        TrieStore = new TrieStore(StateDb, LogManager);
        State = new WorldState(TrieStore, DbProvider.CodeDb, LogManager);

        // Eip4788 precompile state account
        if (specProvider?.GenesisSpec?.IsBeaconBlockRootAvailable ?? false)
        {
            State.CreateAccount(SpecProvider.GenesisSpec.Eip4788ContractAddress!, 1);
        }

        State.CreateAccount(TestItem.AddressA, (initialValues ?? InitialValue));
        State.CreateAccount(TestItem.AddressB, (initialValues ?? InitialValue));
        State.CreateAccount(TestItem.AddressC, (initialValues ?? InitialValue));

        InitialStateMutator?.Invoke(State);

        byte[] code = Bytes.FromHexString("0xabcd");
        Hash256 codeHash = Keccak.Compute(code);
        State.InsertCode(TestItem.AddressA, code, SpecProvider.GenesisSpec);

        State.Set(new StorageCell(TestItem.AddressA, UInt256.One), Bytes.FromHexString("0xabcdef"));

        State.Commit(SpecProvider.GenesisSpec);
        State.CommitTree(0);

        ReadOnlyTrieStore = TrieStore.AsReadOnly(StateDb);
        WorldStateManager = new WorldStateManager(State, TrieStore, DbProvider, LimboLogs.Instance);
        StateReader = new StateReader(ReadOnlyTrieStore, CodeDb, LogManager);

        BlockTree = Builders.Build.A.BlockTree()
            .WithSpecProvider(SpecProvider)
            .WithoutSettingHead
            .TestObject;

        ReadOnlyState = new ChainHeadReadOnlyStateProvider(BlockTree, StateReader);
        TransactionComparerProvider = new TransactionComparerProvider(SpecProvider, BlockTree);
        TxPool = CreateTxPool();

        IChainHeadInfoProvider chainHeadInfoProvider =
            new ChainHeadInfoProvider(SpecProvider, BlockTree, StateReader);

        NonceManager = new NonceManager(chainHeadInfoProvider.AccountStateProvider);

        _trieStoreWatcher = new TrieStoreBoundaryWatcher(WorldStateManager, BlockTree, LogManager);

        ReceiptStorage = new InMemoryReceiptStorage(blockTree: BlockTree);
        VirtualMachine virtualMachine = new(new BlockhashProvider(BlockTree, LogManager), SpecProvider, LogManager);
        TxProcessor = new TransactionProcessor(SpecProvider, State, virtualMachine, LogManager);
        BlockPreprocessorStep = new RecoverSignatures(EthereumEcdsa, TxPool, SpecProvider, LogManager);
        HeaderValidator = new HeaderValidator(BlockTree, Always.Valid, SpecProvider, LogManager);

<<<<<<< HEAD
        new ReceiptCanonicalityMonitor(ReceiptStorage, LogManager);
        BeaconBlockRootHandler = new BeaconBlockRootHandler(TxProcessor, LogManager);
=======
        _canonicalityMonitor ??= new ReceiptCanonicalityMonitor(ReceiptStorage, LogManager);
>>>>>>> 2c956ce1

        BlockValidator = new BlockValidator(
            new TxValidator(SpecProvider.ChainId),
            HeaderValidator,
            Always.Valid,
            SpecProvider,
            LogManager);

        PoSSwitcher = NoPoS.Instance;
        ISealer sealer = new NethDevSealEngine(TestItem.AddressD);
        SealEngine = new SealEngine(sealer, Always.Valid);

        BloomStorage bloomStorage = new(new BloomConfig(), new MemDb(), new InMemoryDictionaryFileStoreFactory());
        ReceiptsRecovery receiptsRecovery = new(new EthereumEcdsa(SpecProvider.ChainId, LimboLogs.Instance), SpecProvider);
        LogFinder = new LogFinder(BlockTree, ReceiptStorage, ReceiptStorage, bloomStorage, LimboLogs.Instance, receiptsRecovery);
        BeaconBlockRootHandler = new BeaconBlockRootHandler(TxProcessor, LogManager);
        BlockProcessor = CreateBlockProcessor();

        BlockchainProcessor chainProcessor = new(BlockTree, BlockProcessor, BlockPreprocessorStep, StateReader, LogManager, Consensus.Processing.BlockchainProcessor.Options.Default);
        BlockchainProcessor = chainProcessor;
        BlockProcessingQueue = chainProcessor;
        chainProcessor.Start();

        TxPoolTxSource txPoolTxSource = CreateTxPoolTxSource();
        ITransactionComparerProvider transactionComparerProvider = new TransactionComparerProvider(SpecProvider, BlockFinder);
        BlockProducer = CreateTestBlockProducer(txPoolTxSource, sealer, transactionComparerProvider);
        await BlockProducer.Start();
        Suggester = new ProducedBlockSuggester(BlockTree, BlockProducer);

        _resetEvent = new SemaphoreSlim(0);
        _suggestedBlockResetEvent = new ManualResetEvent(true);
        BlockTree.NewHeadBlock += OnNewHeadBlock;
        BlockProducer.BlockProduced += (s, e) =>
        {
            _suggestedBlockResetEvent.Set();
        };

        Block? genesis = GetGenesisBlock();
        BlockTree.SuggestBlock(genesis);

        await WaitAsync(_resetEvent, "Failed to process genesis in time.");

        if (addBlockOnStart)
            await AddBlocksOnStart();

        return this;
    }

    private static ISpecProvider CreateSpecProvider(ISpecProvider specProvider)
    {
        return specProvider is TestSpecProvider { AllowTestChainOverride: false }
            ? specProvider
            : new OverridableSpecProvider(specProvider, s => new OverridableReleaseSpec(s) { IsEip3607Enabled = false });
    }

    private void OnNewHeadBlock(object? sender, BlockEventArgs e)
    {
        _resetEvent.Release(1);
    }

    protected virtual Task<IDbProvider> CreateDbProvider() => TestMemDbProvider.InitAsync();

    private async Task WaitAsync(SemaphoreSlim semaphore, string error, int timeout = DefaultTimeout)
    {
        if (!await semaphore.WaitAsync(timeout))
        {
            throw new InvalidOperationException(error);
        }
    }

    private async Task WaitAsync(EventWaitHandle eventWaitHandle, string error, int timeout = DefaultTimeout)
    {
        if (!await eventWaitHandle.WaitOneAsync(timeout, CancellationToken.None))
        {
            throw new InvalidOperationException(error);
        }
    }

    protected virtual IBlockProducer CreateTestBlockProducer(TxPoolTxSource txPoolTxSource, ISealer sealer, ITransactionComparerProvider transactionComparerProvider)
    {
        BlocksConfig blocksConfig = new();

        BlockProducerEnvFactory blockProducerEnvFactory = new(
            WorldStateManager,
            BlockTree,
            SpecProvider,
            BlockValidator,
            NoBlockRewards.Instance,
            ReceiptStorage,
            BlockPreprocessorStep,
            TxPool,
            transactionComparerProvider,
            blocksConfig,
            LogManager);

        BlockProducerEnv env = blockProducerEnvFactory.Create(txPoolTxSource);
        return new TestBlockProducer(
            env.TxSource,
            env.ChainProcessor,
            env.ReadOnlyStateProvider,
            sealer,
            BlockTree,
            BlockProductionTrigger,
            Timestamper,
            SpecProvider,
            LogManager,
            blocksConfig);
    }

    public virtual ILogManager LogManager { get; set; } = LimboLogs.Instance;

    protected virtual TxPool.TxPool CreateTxPool() =>
        new(
            EthereumEcdsa,
            new BlobTxStorage(),
            new ChainHeadInfoProvider(new FixedForkActivationChainHeadSpecProvider(SpecProvider), BlockTree, ReadOnlyState),
            new TxPoolConfig() { BlobsSupport = BlobsSupportMode.InMemory },
            new TxValidator(SpecProvider.ChainId),
            LogManager,
            TransactionComparerProvider.GetDefaultComparer());

    protected virtual TxPoolTxSource CreateTxPoolTxSource()
    {
        BlocksConfig blocksConfig = new()
        {
            MinGasPrice = 0
        };
        ITxFilterPipeline txFilterPipeline = TxFilterPipelineBuilder.CreateStandardFilteringPipeline(LimboLogs.Instance,
            SpecProvider, blocksConfig);
        return new TxPoolTxSource(TxPool, SpecProvider, TransactionComparerProvider, LogManager, txFilterPipeline);
    }

    public BlockBuilder GenesisBlockBuilder { get; set; } = null!;

    protected virtual Block GetGenesisBlock()
    {
        BlockBuilder genesisBlockBuilder = Builders.Build.A.Block.Genesis;
        if (GenesisBlockBuilder is not null)
        {
            genesisBlockBuilder = GenesisBlockBuilder;
        }

        if (SealEngineType == Core.SealEngineType.AuRa)
        {
            genesisBlockBuilder.WithAura(0, new byte[65]);
        }

        if (SpecProvider.GenesisSpec.IsEip4844Enabled)
        {
            genesisBlockBuilder.WithBlobGasUsed(0);
            genesisBlockBuilder.WithExcessBlobGas(0);
        }


        if (SpecProvider.GenesisSpec.IsBeaconBlockRootAvailable)
        {
            genesisBlockBuilder.WithParentBeaconBlockRoot(Keccak.Zero);
        }

        genesisBlockBuilder.WithStateRoot(State.StateRoot);
        return genesisBlockBuilder.TestObject;
    }

    protected virtual async Task AddBlocksOnStart()
    {
        await AddBlock();
        await AddBlock(BuildSimpleTransaction.WithNonce(0).TestObject);
        await AddBlock(BuildSimpleTransaction.WithNonce(1).TestObject, BuildSimpleTransaction.WithNonce(2).TestObject);
    }

    protected virtual IBlockProcessor CreateBlockProcessor() =>
        new BlockProcessor(
            SpecProvider,
            BlockValidator,
            NoBlockRewards.Instance,
            new BlockProcessor.BlockValidationTransactionsExecutor(TxProcessor, State),
            State,
            ReceiptStorage,
            NullWitnessCollector.Instance,
            TxProcessor,
            LogManager);

    public async Task WaitForNewHead()
    {
        await WaitAsync(_resetEvent, "Failed to produce new head in time.");
        _suggestedBlockResetEvent.Reset();
    }

    public async Task AddBlock(params Transaction[] transactions)
    {
        await AddBlockInternal(transactions);

        await WaitAsync(_resetEvent, "Failed to produce new head in time.");
        _suggestedBlockResetEvent.Reset();
        _oneAtATime.Set();
    }

    public async Task AddBlock(bool shouldWaitForHead = true, params Transaction[] transactions)
    {
        await AddBlockInternal(transactions);

        if (shouldWaitForHead)
        {
            await WaitAsync(_resetEvent, "Failed to produce new head in time.");
        }
        else
        {
            await WaitAsync(_suggestedBlockResetEvent, "Failed to produce new suggested block in time.");
        }

        _oneAtATime.Set();
    }

    private async Task<AcceptTxResult[]> AddBlockInternal(params Transaction[] transactions)
    {
        // we want it to be last event, so lets re-register
        BlockTree.NewHeadBlock -= OnNewHeadBlock;
        BlockTree.NewHeadBlock += OnNewHeadBlock;

        await WaitAsync(_oneAtATime, "Multiple block produced at once.");
        AcceptTxResult[] txResults = transactions.Select(t => TxPool.SubmitTx(t, TxHandlingOptions.None)).ToArray();
        Timestamper.Add(TimeSpan.FromSeconds(1));
        await BlockProductionTrigger.BuildBlock();
        return txResults;
    }

    public void AddTransactions(params Transaction[] txs)
    {
        for (int i = 0; i < txs.Length; i++)
        {
            TxPool.SubmitTx(txs[i], TxHandlingOptions.None);
        }
    }

    public virtual void Dispose()
    {
        BlockProducer?.StopAsync();
        if (DbProvider is not null)
        {
            CodeDb?.Dispose();
            StateDb?.Dispose();
        }

        _trieStoreWatcher?.Dispose();
        DbProvider?.Dispose();
    }

    /// <summary>
    /// Creates a simple transfer transaction with value defined by <paramref name="ether"/>
    /// from a rich account to <paramref name="address"/>
    /// </summary>
    /// <param name="address">Address to add funds to</param>
    /// <param name="ether">Value of ether to add to the account</param>
    /// <returns></returns>
    public async Task AddFunds(Address address, UInt256 ether) =>
        await AddBlock(GetFundsTransaction(address, ether));

    public async Task AddFunds(params (Address address, UInt256 ether)[] funds) =>
        await AddBlock(funds.Select((f, i) => GetFundsTransaction(f.address, f.ether, (uint)i)).ToArray());

    public async Task AddFundsAfterLondon(params (Address address, UInt256 ether)[] funds) =>
        await AddBlock(funds.Select((f, i) => GetFunds1559Transaction(f.address, f.ether, (uint)i)).ToArray());

    private Transaction GetFundsTransaction(Address address, UInt256 ether, uint index = 0)
    {
        UInt256 nonce = StateReader.GetNonce(BlockTree.Head!.StateRoot!, TestItem.AddressA);
        Transaction tx = Builders.Build.A.Transaction
            .SignedAndResolved(TestItem.PrivateKeyA)
            .To(address)
            .WithNonce(nonce + index)
            .WithValue(ether)
            .TestObject;
        return tx;
    }

    private Transaction GetFunds1559Transaction(Address address, UInt256 ether, uint index = 0)
    {
        UInt256 nonce = StateReader.GetNonce(BlockTree.Head!.StateRoot!, TestItem.AddressA);
        Transaction tx = Builders.Build.A.Transaction
            .SignedAndResolved(TestItem.PrivateKeyA)
            .To(address)
            .WithNonce(nonce + index)
            .WithMaxFeePerGas(20.GWei())
            .WithMaxPriorityFeePerGas(5.GWei())
            .WithType(TxType.EIP1559)
            .WithValue(ether)
            .WithChainId(MainnetSpecProvider.Instance.ChainId)
            .TestObject;
        return tx;
    }
}<|MERGE_RESOLUTION|>--- conflicted
+++ resolved
@@ -174,12 +174,8 @@
         BlockPreprocessorStep = new RecoverSignatures(EthereumEcdsa, TxPool, SpecProvider, LogManager);
         HeaderValidator = new HeaderValidator(BlockTree, Always.Valid, SpecProvider, LogManager);
 
-<<<<<<< HEAD
-        new ReceiptCanonicalityMonitor(ReceiptStorage, LogManager);
+        _canonicalityMonitor ??= new ReceiptCanonicalityMonitor(ReceiptStorage, LogManager);
         BeaconBlockRootHandler = new BeaconBlockRootHandler(TxProcessor, LogManager);
-=======
-        _canonicalityMonitor ??= new ReceiptCanonicalityMonitor(ReceiptStorage, LogManager);
->>>>>>> 2c956ce1
 
         BlockValidator = new BlockValidator(
             new TxValidator(SpecProvider.ChainId),
