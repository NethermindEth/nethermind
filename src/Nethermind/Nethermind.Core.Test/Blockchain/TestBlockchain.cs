// SPDX-FileCopyrightText: 2023 Demerzel Solutions Limited
// SPDX-License-Identifier: LGPL-3.0-only

using System;
using System.Linq;
using System.Threading;
using System.Threading.Tasks;
using Nethermind.Blockchain;
using Nethermind.Blockchain.BeaconBlockRoot;
using Nethermind.Blockchain.Blocks;
using Nethermind.Blockchain.Find;
using Nethermind.Blockchain.Headers;
using Nethermind.Blockchain.Receipts;
using Nethermind.Blockchain.Synchronization;
using Nethermind.Config;
using Nethermind.Consensus;
using Nethermind.Consensus.Comparers;
using Nethermind.Consensus.ExecutionRequests;
using Nethermind.Consensus.Processing;
using Nethermind.Consensus.Producers;
using Nethermind.Consensus.Rewards;
using Nethermind.Consensus.Transactions;
using Nethermind.Consensus.Validators;
using Nethermind.Core.Crypto;
using Nethermind.Core.Extensions;
using Nethermind.Core.Specs;
using Nethermind.Core.Test.Builders;
using Nethermind.Crypto;
using Nethermind.Db;
using Nethermind.Db.Blooms;
using Nethermind.Evm;
using Nethermind.Evm.TransactionProcessing;
using Nethermind.Facade.Find;
using Nethermind.Int256;
using Nethermind.Logging;
using Nethermind.Serialization.Json;
using Nethermind.Specs;
using Nethermind.Specs.Test;
using Nethermind.State;
using Nethermind.State.Repositories;
using Nethermind.Trie;
using Nethermind.Trie.Pruning;
using Nethermind.TxPool;

namespace Nethermind.Core.Test.Blockchain;

public class TestBlockchain : IDisposable
{
    public const int DefaultTimeout = 10000;
    public IStateReader StateReader { get; private set; } = null!;
    public IEthereumEcdsa EthereumEcdsa { get; private set; } = null!;
    public INonceManager NonceManager { get; private set; } = null!;
    public TransactionProcessor TxProcessor { get; set; } = null!;
    public IReceiptStorage ReceiptStorage { get; set; } = null!;
    public ITxPool TxPool { get; set; } = null!;
    public IDb CodeDb => DbProvider.CodeDb;
    public IWorldStateManager WorldStateManager { get; set; } = null!;
    public IBlockProcessor BlockProcessor { get; set; } = null!;
    public IBlockchainProcessor BlockchainProcessor { get; set; } = null!;

    public IBlockPreprocessorStep BlockPreprocessorStep { get; set; } = null!;

    public IBlockProcessingQueue BlockProcessingQueue { get; set; } = null!;
    public IBlockTree BlockTree { get; set; } = null!;

    public Action<IWorldState>? InitialStateMutator { get; set; }

    public IBlockFinder BlockFinder
    {
        get => _blockFinder ?? BlockTree;
        set => _blockFinder = value;
    }

    public ILogFinder LogFinder { get; private set; } = null!;
    public IJsonSerializer JsonSerializer { get; set; } = null!;
    public IWorldState State { get; set; } = null!;
    public IReadOnlyStateProvider ReadOnlyState { get; private set; } = null!;
    public IDb StateDb => DbProvider.StateDb;
    public IDb BlocksDb => DbProvider.BlocksDb;
    public TrieStore TrieStore { get; set; } = null!;
    public IBlockProducer BlockProducer { get; private set; } = null!;
    public IBlockProducerRunner BlockProducerRunner { get; protected set; } = null!;
    public IDbProvider DbProvider { get; set; } = null!;
    public ISpecProvider SpecProvider { get; set; } = null!;

    public ISealEngine SealEngine { get; set; } = null!;

    public ITransactionComparerProvider TransactionComparerProvider { get; set; } = null!;

    public IPoSSwitcher PoSSwitcher { get; set; } = null!;

    protected TestBlockchain()
    {
    }

    public string SealEngineType { get; set; } = null!;

    public static Address AccountA = TestItem.AddressA;
    public static Address AccountB = TestItem.AddressB;
    public static Address AccountC = TestItem.AddressC;
    public SemaphoreSlim _resetEvent = null!;
    private ManualResetEvent _suggestedBlockResetEvent = null!;
    private readonly AutoResetEvent _oneAtATime = new(true);
    private IBlockFinder _blockFinder = null!;

    public static readonly UInt256 InitialValue = 1000.Ether();
    private BoundaryWatcher _watcher = null!;
    public IHeaderValidator HeaderValidator { get; set; } = null!;

    private ReceiptCanonicalityMonitor? _canonicalityMonitor;

    public IBlockValidator BlockValidator { get; set; } = null!;

    public IBeaconBlockRootHandler BeaconBlockRootHandler { get; set; } = null!;
    public BuildBlocksWhenRequested BlockProductionTrigger { get; } = new();

    public IReadOnlyTrieStore ReadOnlyTrieStore { get; private set; } = null!;

    public ManualTimestamper Timestamper { get; protected set; } = null!;

    public ProducedBlockSuggester Suggester { get; protected set; } = null!;

    public IExecutionRequestsProcessor? ExecutionRequestsProcessor { get; protected set; } = null!;
    public ChainLevelInfoRepository ChainLevelInfoRepository { get; protected set; } = null!;

    public static TransactionBuilder<Transaction> BuildSimpleTransaction => Builders.Build.A.Transaction.SignedAndResolved(TestItem.PrivateKeyA).To(AccountB);

    private PreBlockCaches PreBlockCaches { get; } = new();

    protected virtual async Task<TestBlockchain> Build(ISpecProvider? specProvider = null, UInt256? initialValues = null, bool addBlockOnStart = true)
    {
        Timestamper = new ManualTimestamper(new DateTime(2020, 2, 15, 12, 50, 30, DateTimeKind.Utc));
        JsonSerializer = new EthereumJsonSerializer();
        SpecProvider = CreateSpecProvider(specProvider ?? MainnetSpecProvider.Instance);
        EthereumEcdsa = new EthereumEcdsa(SpecProvider.ChainId);
        DbProvider = await CreateDbProvider();
        TrieStore = new TrieStore(StateDb, LogManager);
        State = new WorldState(TrieStore, DbProvider.CodeDb, LogManager, PreBlockCaches);

        // Eip4788 precompile state account
        if (specProvider?.GenesisSpec?.IsBeaconBlockRootAvailable ?? false)
        {
            State.CreateAccount(SpecProvider.GenesisSpec.Eip4788ContractAddress!, 1);
        }

        // Eip2935
        if (specProvider?.GenesisSpec?.IsBlockHashInStateAvailable ?? false)
        {
            State.CreateAccount(SpecProvider.GenesisSpec.Eip2935ContractAddress, 1);
        }

        State.CreateAccount(TestItem.AddressA, (initialValues ?? InitialValue));
        State.CreateAccount(TestItem.AddressB, (initialValues ?? InitialValue));
        State.CreateAccount(TestItem.AddressC, (initialValues ?? InitialValue));

        InitialStateMutator?.Invoke(State);

        byte[] code = Bytes.FromHexString("0xabcd");
        Hash256 codeHash = Keccak.Compute(code);
        State.InsertCode(TestItem.AddressA, code, SpecProvider.GenesisSpec);

        State.Set(new StorageCell(TestItem.AddressA, UInt256.One), Bytes.FromHexString("0xabcdef"));

        State.Commit(SpecProvider.GenesisSpec);
        State.CommitTree(0);

        ReadOnlyTrieStore = TrieStore.AsReadOnly(new NodeStorage(StateDb));
        WorldStateManager = new WorldStateManager(State, TrieStore, DbProvider, LogManager);
        StateReader = new StateReader(ReadOnlyTrieStore, CodeDb, LogManager);

        ChainLevelInfoRepository = new ChainLevelInfoRepository(this.DbProvider.BlockInfosDb);
        BlockTree = new BlockTree(new BlockStore(DbProvider.BlocksDb),
            new HeaderStore(DbProvider.HeadersDb, DbProvider.BlockNumbersDb),
            DbProvider.BlockInfosDb,
            DbProvider.MetadataDb,
            new BadBlockStore(new TestMemDb(), 100),
            ChainLevelInfoRepository,
            SpecProvider,
            NullBloomStorage.Instance,
            new SyncConfig(),
            LogManager);

        ReadOnlyState = new ChainHeadReadOnlyStateProvider(BlockTree, StateReader);
        TransactionComparerProvider = new TransactionComparerProvider(SpecProvider, BlockTree);
        CodeInfoRepository codeInfoRepository = new();
        TxPool = CreateTxPool(codeInfoRepository);

        IChainHeadInfoProvider chainHeadInfoProvider =
            new ChainHeadInfoProvider(SpecProvider, BlockTree, StateReader, codeInfoRepository);

        NonceManager = new NonceManager(chainHeadInfoProvider.ReadOnlyStateProvider);

        _watcher = new BoundaryWatcher(WorldStateManager, BlockTree, LogManager);
<<<<<<< HEAD

=======
        _trieStoreWatcher = new TrieStoreBoundaryWatcher(WorldStateManager, BlockTree, LogManager);
>>>>>>> f2198637
        ReceiptStorage = new InMemoryReceiptStorage(blockTree: BlockTree);
        VirtualMachine virtualMachine = new(new BlockhashProvider(BlockTree, SpecProvider, State, LogManager), SpecProvider, codeInfoRepository, LogManager);
        TxProcessor = new TransactionProcessor(SpecProvider, State, virtualMachine, codeInfoRepository, LogManager);

        BlockPreprocessorStep = new RecoverSignatures(EthereumEcdsa, TxPool, SpecProvider, LogManager);
        HeaderValidator = new HeaderValidator(BlockTree, Always.Valid, SpecProvider, LogManager);

        _canonicalityMonitor ??= new ReceiptCanonicalityMonitor(ReceiptStorage, LogManager);
        BeaconBlockRootHandler = new BeaconBlockRootHandler(TxProcessor, State);

        BlockValidator = new BlockValidator(
            new TxValidator(SpecProvider.ChainId),
            HeaderValidator,
            Always.Valid,
            SpecProvider,
            LogManager);

        PoSSwitcher = NoPoS.Instance;
        ISealer sealer = new NethDevSealEngine(TestItem.AddressD);
        SealEngine = new SealEngine(sealer, Always.Valid);

        BloomStorage bloomStorage = new(new BloomConfig(), new MemDb(), new InMemoryDictionaryFileStoreFactory());
        ReceiptsRecovery receiptsRecovery = new(new EthereumEcdsa(SpecProvider.ChainId), SpecProvider);
        LogFinder = new LogFinder(BlockTree, ReceiptStorage, ReceiptStorage, bloomStorage, LimboLogs.Instance, receiptsRecovery);
        BlockProcessor = CreateBlockProcessor();

        BlockchainProcessor chainProcessor = new(BlockTree, BlockProcessor, BlockPreprocessorStep, StateReader, LogManager, Consensus.Processing.BlockchainProcessor.Options.Default);
        BlockchainProcessor = chainProcessor;
        BlockProcessingQueue = chainProcessor;
        chainProcessor.Start();

        TxPoolTxSource txPoolTxSource = CreateTxPoolTxSource();
        ITransactionComparerProvider transactionComparerProvider = new TransactionComparerProvider(SpecProvider, BlockFinder);
        BlockProducer = CreateTestBlockProducer(txPoolTxSource, sealer, transactionComparerProvider);
        BlockProducerRunner ??= CreateBlockProducerRunner();
        BlockProducerRunner.Start();
        Suggester = new ProducedBlockSuggester(BlockTree, BlockProducerRunner);

        _resetEvent = new SemaphoreSlim(0);
        _suggestedBlockResetEvent = new ManualResetEvent(true);
        BlockTree.BlockAddedToMain += BlockAddedToMain;
        BlockProducerRunner.BlockProduced += (s, e) =>
        {
            _suggestedBlockResetEvent.Set();
        };

        Block? genesis = GetGenesisBlock();
        BlockTree.SuggestBlock(genesis);

        await WaitAsync(_resetEvent, "Failed to process genesis in time.");

        if (addBlockOnStart)
            await AddBlocksOnStart();

        return this;
    }

    private static ISpecProvider CreateSpecProvider(ISpecProvider specProvider)
    {
        return specProvider is TestSpecProvider { AllowTestChainOverride: false }
            ? specProvider
            : new OverridableSpecProvider(specProvider, static s => new OverridableReleaseSpec(s) { IsEip3607Enabled = false });
    }

    private void BlockAddedToMain(object? sender, BlockEventArgs e)
    {
        _resetEvent.Release(1);
    }

    protected virtual Task<IDbProvider> CreateDbProvider() => TestMemDbProvider.InitAsync();

    private async Task WaitAsync(SemaphoreSlim semaphore, string error, int timeout = DefaultTimeout)
    {
        if (!await semaphore.WaitAsync(timeout))
        {
            throw new InvalidOperationException(error);
        }
    }

    private async Task WaitAsync(EventWaitHandle eventWaitHandle, string error, int timeout = DefaultTimeout)
    {
        if (!await eventWaitHandle.WaitOneAsync(timeout, CancellationToken.None))
        {
            throw new InvalidOperationException(error);
        }
    }

    protected virtual IBlockProducer CreateTestBlockProducer(TxPoolTxSource txPoolTxSource, ISealer sealer, ITransactionComparerProvider transactionComparerProvider)
    {
        BlocksConfig blocksConfig = new();

        BlockProducerEnvFactory blockProducerEnvFactory = new(
            WorldStateManager,
            BlockTree,
            SpecProvider,
            BlockValidator,
            NoBlockRewards.Instance,
            ReceiptStorage,
            BlockPreprocessorStep,
            TxPool,
            transactionComparerProvider,
            blocksConfig,
            LogManager);

        BlockProducerEnv env = blockProducerEnvFactory.Create(txPoolTxSource);
        return new TestBlockProducer(
            env.TxSource,
            env.ChainProcessor,
            env.ReadOnlyStateProvider,
            sealer,
            BlockTree,
            Timestamper,
            SpecProvider,
            LogManager,
            blocksConfig);
    }

    protected virtual IBlockProducerRunner CreateBlockProducerRunner()
    {
        return new StandardBlockProducerRunner(BlockProductionTrigger, BlockTree, BlockProducer);
    }

    public virtual ILogManager LogManager { get; set; } = LimboLogs.Instance;

    protected virtual TxPool.TxPool CreateTxPool(CodeInfoRepository codeInfoRepository) =>
        new(
            EthereumEcdsa,
            new BlobTxStorage(),
            new ChainHeadInfoProvider(new FixedForkActivationChainHeadSpecProvider(SpecProvider), BlockTree, ReadOnlyState, codeInfoRepository) { HasSynced = true },
            new TxPoolConfig { BlobsSupport = BlobsSupportMode.InMemory },
            new TxValidator(SpecProvider.ChainId),
            LogManager,
            TransactionComparerProvider.GetDefaultComparer());

    protected virtual TxPoolTxSource CreateTxPoolTxSource()
    {
        BlocksConfig blocksConfig = new()
        {
            MinGasPrice = 0
        };
        ITxFilterPipeline txFilterPipeline = TxFilterPipelineBuilder.CreateStandardFilteringPipeline(LogManager, SpecProvider, blocksConfig);
        return new TxPoolTxSource(TxPool, SpecProvider, TransactionComparerProvider, LogManager, txFilterPipeline);
    }

    public BlockBuilder GenesisBlockBuilder { get; set; } = null!;

    protected virtual Block GetGenesisBlock()
    {
        BlockBuilder genesisBlockBuilder = Builders.Build.A.Block.Genesis;
        if (GenesisBlockBuilder is not null)
        {
            genesisBlockBuilder = GenesisBlockBuilder;
        }

        if (SealEngineType == Core.SealEngineType.AuRa)
        {
            genesisBlockBuilder.WithAura(0, new byte[65]);
        }

        if (SpecProvider.GenesisSpec.IsEip4844Enabled)
        {
            genesisBlockBuilder.WithBlobGasUsed(0);
            genesisBlockBuilder.WithExcessBlobGas(0);
        }


        if (SpecProvider.GenesisSpec.IsBeaconBlockRootAvailable)
        {
            genesisBlockBuilder.WithParentBeaconBlockRoot(Keccak.Zero);
        }

        if (SpecProvider.GenesisSpec.RequestsEnabled)
        {
            genesisBlockBuilder.WithEmptyRequestsHash();
        }

        genesisBlockBuilder.WithStateRoot(State.StateRoot);
        return genesisBlockBuilder.TestObject;
    }

    protected virtual async Task AddBlocksOnStart()
    {
        await AddBlock();
        await AddBlock(BuildSimpleTransaction.WithNonce(0).TestObject);
        await AddBlock(BuildSimpleTransaction.WithNonce(1).TestObject, BuildSimpleTransaction.WithNonce(2).TestObject);
    }

    protected virtual IBlockProcessor CreateBlockProcessor() =>
        new BlockProcessor(
            SpecProvider,
            BlockValidator,
            NoBlockRewards.Instance,
            new BlockProcessor.BlockValidationTransactionsExecutor(TxProcessor, State),
            State,
            ReceiptStorage,
            TxProcessor,
            new BeaconBlockRootHandler(TxProcessor, State),
            new BlockhashStore(SpecProvider, State),
            LogManager,
            preWarmer: CreateBlockCachePreWarmer(),
            executionRequestsProcessor: ExecutionRequestsProcessor);


    protected virtual IBlockCachePreWarmer CreateBlockCachePreWarmer() =>
        new BlockCachePreWarmer(new ReadOnlyTxProcessingEnvFactory(WorldStateManager, BlockTree, SpecProvider, LogManager, WorldStateManager.GlobalWorldState), SpecProvider, LogManager, PreBlockCaches);

    public async Task WaitForNewHead()
    {
        await WaitAsync(_resetEvent, "Failed to produce new head in time.");
        _suggestedBlockResetEvent.Reset();
    }

    public async Task AddBlock(params Transaction[] transactions)
    {
        await AddBlockInternal(transactions);

        await WaitAsync(_resetEvent, "Failed to produce new head in time.");
        _suggestedBlockResetEvent.Reset();
        _oneAtATime.Set();
    }

    public async Task AddBlock(bool shouldWaitForHead = true, params Transaction[] transactions)
    {
        await AddBlockInternal(transactions);

        if (shouldWaitForHead)
        {
            await WaitAsync(_resetEvent, "Failed to produce new head in time.");
        }
        else
        {
            await WaitAsync(_suggestedBlockResetEvent, "Failed to produce new suggested block in time.");
        }

        _oneAtATime.Set();
    }

    private async Task<AcceptTxResult[]> AddBlockInternal(params Transaction[] transactions)
    {
        // we want it to be last event, so lets re-register
        BlockTree.BlockAddedToMain -= BlockAddedToMain;
        BlockTree.BlockAddedToMain += BlockAddedToMain;

        await WaitAsync(_oneAtATime, "Multiple block produced at once.").ConfigureAwait(false);
        AcceptTxResult[] txResults = transactions.Select(t => TxPool.SubmitTx(t, TxHandlingOptions.None)).ToArray();
        Timestamper.Add(TimeSpan.FromSeconds(1));
        var headProcessed = new SemaphoreSlim(0);
        TxPool.TxPoolHeadChanged += (s, a) => headProcessed.Release();
        await BlockProductionTrigger.BuildBlock().ConfigureAwait(false);
        await headProcessed.WaitAsync().ConfigureAwait(false);
        return txResults;
    }

    public void AddTransactions(params Transaction[] txs)
    {
        for (int i = 0; i < txs.Length; i++)
        {
            TxPool.SubmitTx(txs[i], TxHandlingOptions.None);
        }
    }

    public virtual void Dispose()
    {
        BlockProducerRunner?.StopAsync();
        if (DbProvider is not null)
        {
            CodeDb?.Dispose();
            StateDb?.Dispose();
            DbProvider.BlobTransactionsDb?.Dispose();
            DbProvider.ReceiptsDb?.Dispose();
        }

        _watcher?.Dispose();
        DbProvider?.Dispose();
    }

    /// <summary>
    /// Creates a simple transfer transaction with value defined by <paramref name="ether"/>
    /// from a rich account to <paramref name="address"/>
    /// </summary>
    /// <param name="address">Address to add funds to</param>
    /// <param name="ether">Value of ether to add to the account</param>
    /// <returns></returns>
    public async Task AddFunds(Address address, UInt256 ether) =>
        await AddBlock(GetFundsTransaction(address, ether));

    public async Task AddFunds(params (Address address, UInt256 ether)[] funds) =>
        await AddBlock(funds.Select((f, i) => GetFundsTransaction(f.address, f.ether, (uint)i)).ToArray());

    public async Task AddFundsAfterLondon(params (Address address, UInt256 ether)[] funds) =>
        await AddBlock(funds.Select((f, i) => GetFunds1559Transaction(f.address, f.ether, (uint)i)).ToArray());

    private Transaction GetFundsTransaction(Address address, UInt256 ether, uint index = 0)
    {
        UInt256 nonce = StateReader.GetNonce(BlockTree.Head!.StateRoot!, TestItem.AddressA);
        Transaction tx = Builders.Build.A.Transaction
            .SignedAndResolved(TestItem.PrivateKeyA)
            .To(address)
            .WithNonce(nonce + index)
            .WithValue(ether)
            .TestObject;
        return tx;
    }

    private Transaction GetFunds1559Transaction(Address address, UInt256 ether, uint index = 0)
    {
        UInt256 nonce = StateReader.GetNonce(BlockTree.Head!.StateRoot!, TestItem.AddressA);
        Transaction tx = Builders.Build.A.Transaction
            .SignedAndResolved(TestItem.PrivateKeyA)
            .To(address)
            .WithNonce(nonce + index)
            .WithMaxFeePerGas(20.GWei())
            .WithMaxPriorityFeePerGas(5.GWei())
            .WithType(TxType.EIP1559)
            .WithValue(ether)
            .WithChainId(MainnetSpecProvider.Instance.ChainId)
            .TestObject;
        return tx;
    }
}<|MERGE_RESOLUTION|>--- conflicted
+++ resolved
@@ -191,11 +191,7 @@
         NonceManager = new NonceManager(chainHeadInfoProvider.ReadOnlyStateProvider);
 
         _watcher = new BoundaryWatcher(WorldStateManager, BlockTree, LogManager);
-<<<<<<< HEAD
-
-=======
         _trieStoreWatcher = new TrieStoreBoundaryWatcher(WorldStateManager, BlockTree, LogManager);
->>>>>>> f2198637
         ReceiptStorage = new InMemoryReceiptStorage(blockTree: BlockTree);
         VirtualMachine virtualMachine = new(new BlockhashProvider(BlockTree, SpecProvider, State, LogManager), SpecProvider, codeInfoRepository, LogManager);
         TxProcessor = new TransactionProcessor(SpecProvider, State, virtualMachine, codeInfoRepository, LogManager);
