// SPDX-FileCopyrightText: 2025 Demerzel Solutions Limited
// SPDX-License-Identifier: LGPL-3.0-only

using System;
using System.Collections.Generic;
using System.Linq;
using System.Threading;
using System.Threading.Tasks;
using Autofac;
using Nethermind.Api;
using Nethermind.Blockchain;
using Nethermind.Blockchain.BeaconBlockRoot;
using Nethermind.Blockchain.Blocks;
using Nethermind.Blockchain.Find;
using Nethermind.Blockchain.Receipts;
using Nethermind.Config;
using Nethermind.Consensus;
using Nethermind.Consensus.Comparers;
using Nethermind.Consensus.ExecutionRequests;
using Nethermind.Consensus.Processing;
using Nethermind.Consensus.Producers;
using Nethermind.Consensus.Rewards;
using Nethermind.Consensus.Transactions;
using Nethermind.Consensus.Validators;
using Nethermind.Consensus.Withdrawals;
using Nethermind.Core.Crypto;
using Nethermind.Core.Events;
using Nethermind.Core.Extensions;
using Nethermind.Core.Specs;
using Nethermind.Core.Test.Builders;
using Nethermind.Core.Test.Modules;
using Nethermind.Core.Utils;
using Nethermind.Crypto;
using Nethermind.Db;
using Nethermind.Evm.TransactionProcessing;
using Nethermind.Facade.Find;
using Nethermind.Int256;
using Nethermind.Logging;
using Nethermind.Serialization.Json;
using Nethermind.Specs;
using Nethermind.Specs.ChainSpecStyle;
using Nethermind.Specs.Test;
using Nethermind.State;
using Nethermind.State.Repositories;
using Nethermind.Trie;
using Nethermind.Trie.Pruning;
using Nethermind.TxPool;

namespace Nethermind.Core.Test.Blockchain;

public class TestBlockchain : IDisposable
{
    public const int DefaultTimeout = 10000;
    protected long TestTimout { get; init; } = DefaultTimeout;
    public IStateReader StateReader => _fromContainer.StateReader;
    public IEthereumEcdsa EthereumEcdsa => _fromContainer.EthereumEcdsa;
    public INonceManager NonceManager => _fromContainer.NonceManager;
    public ITransactionProcessor TxProcessor => _fromContainer.MainProcessingContext.TransactionProcessor;
    public IReceiptStorage ReceiptStorage => _fromContainer.ReceiptStorage;
    public ITxPool TxPool => _fromContainer.TxPool;
    public IWorldStateManager WorldStateManager => _fromContainer.WorldStateManager;
    public IReadOnlyTxProcessingEnvFactory ReadOnlyTxProcessingEnvFactory => _fromContainer.ReadOnlyTxProcessingEnvFactory;
    public IBlockProcessor BlockProcessor { get; set; } = null!;
    public IBlockchainProcessor BlockchainProcessor { get; set; } = null!;

    public IBlockPreprocessorStep BlockPreprocessorStep => _fromContainer.BlockPreprocessorStep;

    public IBlockProcessingQueue BlockProcessingQueue { get; set; } = null!;
    public IBlockTree BlockTree => _fromContainer.BlockTree;

    public Action<IWorldState>? InitialStateMutator { get; set; }

    public IBlockFinder BlockFinder => _fromContainer.BlockFinder;

    public ILogFinder LogFinder => _fromContainer.LogFinder;
    public IJsonSerializer JsonSerializer { get; set; } = null!;
    public IReadOnlyStateProvider ReadOnlyState => _fromContainer.ReadOnlyState;
    public IDb StateDb => DbProvider.StateDb;
    public IDb BlocksDb => DbProvider.BlocksDb;
    public IBlockProducer BlockProducer { get; private set; } = null!;
    public IBlockProducerRunner BlockProducerRunner { get; protected set; } = null!;
    public IDbProvider DbProvider => _fromContainer.DbProvider;
    public ISpecProvider SpecProvider => _fromContainer.SpecProvider;

    public ISealEngine SealEngine => _fromContainer.SealEngine;

    public ITransactionComparerProvider TransactionComparerProvider => _fromContainer.TransactionComparerProvider;

    public IPoSSwitcher PoSSwitcher => _fromContainer.PoSSwitcher;

    protected TestBlockchain()
    {
    }

    public string SealEngineType { get; set; } = null!;

    public static readonly Address AccountA = TestItem.AddressA;
    public static readonly Address AccountB = TestItem.AddressB;
    public static readonly Address AccountC = TestItem.AddressC;

    public static readonly DateTime InitialTimestamp = new(2020, 2, 15, 12, 50, 30, DateTimeKind.Utc);

    public static readonly UInt256 InitialValue = 1000.Ether();
    public IHeaderValidator HeaderValidator => _fromContainer.HeaderValidator;

    protected AutoCancelTokenSource _cts;
    public CancellationToken CancellationToken => _cts.Token;
    private TestBlockchainUtil _testUtil = null!;

    public IBlockValidator BlockValidator => _fromContainer.BlockValidator;

    public BuildBlocksWhenRequested BlockProductionTrigger { get; } = new();

    public ManualTimestamper Timestamper { get; private set; } = null!;
    public BlocksConfig BlocksConfig { get; protected set; } = new();

    public ProducedBlockSuggester Suggester { get; protected set; } = null!;

    public IExecutionRequestsProcessor MainExecutionRequestsProcessor => ((MainBlockProcessingContext)_fromContainer.MainProcessingContext).LifetimeScope.Resolve<IExecutionRequestsProcessor>();
    public IChainLevelInfoRepository ChainLevelInfoRepository => _fromContainer.ChainLevelInfoRepository;

    protected IBlockProducerEnvFactory BlockProducerEnvFactory => _fromContainer.BlockProducerEnvFactory;
    protected ISealer Sealer => _fromContainer.Sealer;

    public static TransactionBuilder<Transaction> BuildSimpleTransaction => Builders.Build.A.Transaction.SignedAndResolved(TestItem.PrivateKeyA).To(AccountB);

    public IContainer Container { get; set; } = null!;
    private ChainSpec? _chainSpec = null!;
    protected ChainSpec ChainSpec => _chainSpec ??= CreateChainSpec();

    // Resolving all these component at once is faster.
    private FromContainer _fromContainer = null!;
    private record FromContainer(
        IStateReader StateReader,
        IEthereumEcdsa EthereumEcdsa,
        INonceManager NonceManager,
        IReceiptStorage ReceiptStorage,
        ITxPool TxPool,
        IWorldStateManager WorldStateManager,
        IBlockPreprocessorStep BlockPreprocessorStep,
        IBlockTree BlockTree,
        IBlockFinder BlockFinder,
        ILogFinder LogFinder,
        IReadOnlyStateProvider ReadOnlyState,
        IDbProvider DbProvider,
        ISpecProvider SpecProvider,
        ISealEngine SealEngine,
        ITransactionComparerProvider TransactionComparerProvider,
        IPoSSwitcher PoSSwitcher,
        IHeaderValidator HeaderValidator,
        IBlockValidator BlockValidator,
        IChainLevelInfoRepository ChainLevelInfoRepository,
        IMainProcessingContext MainProcessingContext,
        IReadOnlyTxProcessingEnvFactory ReadOnlyTxProcessingEnvFactory,
        IBlockProducerEnvFactory BlockProducerEnvFactory,
        Configuration Configuration,
        ISealer Sealer
    )
    {
    }

    public class Configuration
    {
        public bool SuggestGenesisOnStart = true;
        public bool AddBlockOnStart = true;
        public UInt256 AccountInitialValue = InitialValue;
        public long SlotTime = 1;
    }

    // Please don't add any new parameter to this method. Pass any customization via autofac's configuration
    // or override method or a utility function that wrap around the autofac configuration.
    // Try to use plugin's module where possible to make sure prod and test components are wired similarly.
    protected virtual async Task<TestBlockchain> Build(Action<ContainerBuilder>? configurer = null)
    {
        Timestamper = new ManualTimestamper(InitialTimestamp);
        JsonSerializer = new EthereumJsonSerializer();

        IConfigProvider configProvider = new ConfigProvider(CreateConfigs().ToArray());

        ContainerBuilder builder = ConfigureContainer(new ContainerBuilder(), configProvider);
        ConfigureContainer(builder, configProvider);
        configurer?.Invoke(builder);

        Container = builder.Build();
        _fromContainer = Container.Resolve<FromContainer>();

        IWorldState state = _fromContainer.WorldStateManager.GlobalWorldState;

        ISpecProvider specProvider = SpecProvider;
        // Eip4788 precompile state account
        if (specProvider?.GenesisSpec?.IsBeaconBlockRootAvailable ?? false)
        {
            state.CreateAccount(SpecProvider.GenesisSpec.Eip4788ContractAddress!, 1);
        }

        // Eip2935
        if (specProvider?.GenesisSpec?.IsBlockHashInStateAvailable ?? false)
        {
            state.CreateAccount(SpecProvider.GenesisSpec.Eip2935ContractAddress, 1);
        }

        Configuration testConfiguration = _fromContainer.Configuration;
        state.CreateAccount(TestItem.AddressA, testConfiguration.AccountInitialValue);
        state.CreateAccount(TestItem.AddressB, testConfiguration.AccountInitialValue);
        state.CreateAccount(TestItem.AddressC, testConfiguration.AccountInitialValue);

        InitialStateMutator?.Invoke(state);

        byte[] code = Bytes.FromHexString("0xabcd");
        state.InsertCode(TestItem.AddressA, code, SpecProvider.GenesisSpec);
        state.Set(new StorageCell(TestItem.AddressA, UInt256.One), Bytes.FromHexString("0xabcdef"));

        IReleaseSpec? finalSpec = specProvider?.GetFinalSpec();

        if (finalSpec?.WithdrawalsEnabled is true)
        {
            state.CreateAccount(Eip7002Constants.WithdrawalRequestPredeployAddress, 0, Eip7002TestConstants.Nonce);
            state.InsertCode(Eip7002Constants.WithdrawalRequestPredeployAddress, Eip7002TestConstants.CodeHash, Eip7002TestConstants.Code, SpecProvider.GenesisSpec);
        }

        if (finalSpec?.ConsolidationRequestsEnabled is true)
        {
            state.CreateAccount(Eip7251Constants.ConsolidationRequestPredeployAddress, 0, Eip7251TestConstants.Nonce);
            state.InsertCode(Eip7251Constants.ConsolidationRequestPredeployAddress, Eip7251TestConstants.CodeHash, Eip7251TestConstants.Code, SpecProvider.GenesisSpec);
        }

        state.Commit(SpecProvider.GenesisSpec);
        state.CommitTree(0);

        BlockProcessor = CreateBlockProcessor(WorldStateManager.GlobalWorldState);

        BlockchainProcessor chainProcessor = new(BlockTree, BlockProcessor, BlockPreprocessorStep, StateReader, LogManager, Consensus.Processing.BlockchainProcessor.Options.Default);
        BlockchainProcessor = chainProcessor;
        BlockProcessingQueue = chainProcessor;
        chainProcessor.Start();

        BlockProducer = CreateTestBlockProducer();
        BlockProducerRunner ??= CreateBlockProducerRunner();
        BlockProducerRunner.Start();
        Suggester = new ProducedBlockSuggester(BlockTree, BlockProducerRunner);

        _cts = AutoCancelTokenSource.ThatCancelAfter(TimeSpan.FromMilliseconds(TestTimout));
        _testUtil = new TestBlockchainUtil(
            BlockProducerRunner,
            BlockProductionTrigger,
            Timestamper,
            BlockTree,
            TxPool,
            testConfiguration.SlotTime
        );

        if (testConfiguration.SuggestGenesisOnStart)
        {
            Task waitGenesis = WaitForNewHead();
            Block? genesis = GetGenesisBlock(WorldStateManager.GlobalWorldState);
            BlockTree.SuggestBlock(genesis);
            await waitGenesis;
        }

        if (testConfiguration.AddBlockOnStart)
            await AddBlocksOnStart();

        return this;
    }

    protected virtual ChainSpec CreateChainSpec()
    {
        return new ChainSpec();
    }

    protected virtual ContainerBuilder ConfigureContainer(ContainerBuilder builder, IConfigProvider configProvider) =>
        builder
            .AddModule(new PseudoNethermindModule(ChainSpec, configProvider, LimboLogs.Instance))
            .AddModule(new TestEnvironmentModule(TestItem.PrivateKeyA, Random.Shared.Next().ToString()))
            .AddSingleton<ISpecProvider>(MainnetSpecProvider.Instance)
            .AddDecorator<ISpecProvider>((ctx, specProvider) => WrapSpecProvider(specProvider))
            .AddSingleton<Configuration>()
            .AddSingleton<FromContainer>()

            // Some validator configurations
            .AddSingleton<ISealValidator>(Always.Valid)
            .AddSingleton<IUnclesValidator>(Always.Valid)
            .AddSingleton<ISealer>(new NethDevSealEngine(TestItem.AddressD));

    protected virtual IEnumerable<IConfig> CreateConfigs()
    {
        return [new BlocksConfig()
        {
            MinGasPrice = 0 // Tx pool test seems to need this.
        }];
    }

    private static ISpecProvider WrapSpecProvider(ISpecProvider specProvider)
    {
        return specProvider is TestSpecProvider { AllowTestChainOverride: false }
            ? specProvider
            : new OverridableSpecProvider(specProvider, static s => new OverridableReleaseSpec(s) { IsEip3607Enabled = false });
    }

<<<<<<< HEAD
    protected virtual IBlockProducer CreateTestBlockProducer()
    {
        BlockProducerEnv env = BlockProducerEnvFactory.Create();
=======
    protected virtual IBlockProducer CreateTestBlockProducer(ITxSource? additionalTxSource = null)
    {
        BlockProducerEnv env = BlockProducerEnvFactory.Create(additionalTxSource);
>>>>>>> 99c100d0
        return new TestBlockProducer(
            env.TxSource,
            env.ChainProcessor,
            env.ReadOnlyStateProvider,
            Sealer,
            BlockTree,
            Timestamper,
            SpecProvider,
            LogManager,
            BlocksConfig);
    }

    protected virtual IBlockProducerRunner CreateBlockProducerRunner()
    {
        return new StandardBlockProducerRunner(BlockProductionTrigger, BlockTree, BlockProducer);
    }

    public virtual ILogManager LogManager { get; set; } = LimboLogs.Instance;

    public BlockBuilder GenesisBlockBuilder { get; set; } = null!;

    protected virtual Block GetGenesisBlock(IWorldState state)
    {
        BlockBuilder genesisBlockBuilder = Builders.Build.A.Block.Genesis;
        if (GenesisBlockBuilder is not null)
        {
            genesisBlockBuilder = GenesisBlockBuilder;
        }

        if (SealEngineType == Core.SealEngineType.AuRa)
        {
            genesisBlockBuilder.WithAura(0, new byte[65]);
        }

        if (SpecProvider.GenesisSpec.IsEip4844Enabled)
        {
            genesisBlockBuilder.WithBlobGasUsed(0);
            genesisBlockBuilder.WithExcessBlobGas(0);
        }


        if (SpecProvider.GenesisSpec.IsBeaconBlockRootAvailable)
        {
            genesisBlockBuilder.WithParentBeaconBlockRoot(Keccak.Zero);
        }

        if (SpecProvider.GenesisSpec.RequestsEnabled)
        {
            genesisBlockBuilder.WithEmptyRequestsHash();
        }

        genesisBlockBuilder.WithStateRoot(state.StateRoot);
        return genesisBlockBuilder.TestObject;
    }

    protected virtual async Task AddBlocksOnStart()
    {
        await AddBlock();
        await AddBlock(BuildSimpleTransaction.WithNonce(0).TestObject);
        await AddBlock(BuildSimpleTransaction.WithNonce(1).TestObject, BuildSimpleTransaction.WithNonce(2).TestObject);
    }

    protected virtual IBlockProcessor CreateBlockProcessor(IWorldState state) =>
        new BlockProcessor(
            SpecProvider,
            BlockValidator,
            NoBlockRewards.Instance,
            new BlockProcessor.BlockValidationTransactionsExecutor(TxProcessor, state),
            state,
            ReceiptStorage,
            new BeaconBlockRootHandler(TxProcessor, state),
            new BlockhashStore(SpecProvider, state),
            LogManager,
            new WithdrawalProcessor(state, LogManager),
            MainExecutionRequestsProcessor,
            preWarmer: CreateBlockCachePreWarmer());


    protected IBlockCachePreWarmer CreateBlockCachePreWarmer() =>
        new BlockCachePreWarmer(
            ReadOnlyTxProcessingEnvFactory,
            WorldStateManager.GlobalWorldState,
            SpecProvider,
            4,
            LogManager,
            (WorldStateManager.GlobalWorldState as IPreBlockCaches)?.Caches);

    public async Task WaitForNewHead()
    {
        await BlockTree.WaitForNewBlock(_cts.Token);
    }

    public Task WaitForNewHeadWhere(Func<Block, bool> predicate)
    {
        return Wait.ForEventCondition<BlockReplacementEventArgs>(
            _cts.Token,
            (h) => BlockTree.BlockAddedToMain += h,
            (h) => BlockTree.BlockAddedToMain -= h,
            (e) => predicate(e.Block));
    }

    public async Task AddBlock(params Transaction[] transactions)
    {
        await _testUtil.AddBlockAndWaitForHead(_cts.Token, transactions);
    }

    public async Task AddBlockDoNotWaitForHead(params Transaction[] transactions)
    {
        await _testUtil.AddBlockDoNotWaitForHead(_cts.Token, transactions);
    }

    public void AddTransactions(params Transaction[] txs)
    {
        for (int i = 0; i < txs.Length; i++)
        {
            TxPool.SubmitTx(txs[i], TxHandlingOptions.None);
        }
    }

    public virtual void Dispose()
    {
        BlockProducerRunner?.StopAsync();
        Container.Dispose();
    }

    /// <summary>
    /// Creates a simple transfer transaction with value defined by <paramref name="ether"/>
    /// from a rich account to <paramref name="address"/>
    /// </summary>
    /// <param name="address">Address to add funds to</param>
    /// <param name="ether">Value of ether to add to the account</param>
    /// <returns></returns>
    public async Task AddFunds(Address address, UInt256 ether) =>
        await AddBlock(GetFundsTransaction(address, ether));

    public async Task AddFunds(params (Address address, UInt256 ether)[] funds) =>
        await AddBlock(funds.Select((f, i) => GetFundsTransaction(f.address, f.ether, (uint)i)).ToArray());

    public async Task AddFundsAfterLondon(params (Address address, UInt256 ether)[] funds) =>
        await AddBlock(funds.Select((f, i) => GetFunds1559Transaction(f.address, f.ether, (uint)i)).ToArray());

    private Transaction GetFundsTransaction(Address address, UInt256 ether, uint index = 0)
    {
        UInt256 nonce = StateReader.GetNonce(BlockTree.Head!.StateRoot!, TestItem.AddressA);
        Transaction tx = Builders.Build.A.Transaction
            .SignedAndResolved(TestItem.PrivateKeyA)
            .To(address)
            .WithNonce(nonce + index)
            .WithValue(ether)
            .TestObject;
        return tx;
    }

    private Transaction GetFunds1559Transaction(Address address, UInt256 ether, uint index = 0)
    {
        UInt256 nonce = StateReader.GetNonce(BlockTree.Head!.StateRoot!, TestItem.AddressA);
        Transaction tx = Builders.Build.A.Transaction
            .SignedAndResolved(TestItem.PrivateKeyA)
            .To(address)
            .WithNonce(nonce + index)
            .WithMaxFeePerGas(20.GWei())
            .WithMaxPriorityFeePerGas(5.GWei())
            .WithType(TxType.EIP1559)
            .WithValue(ether)
            .WithChainId(MainnetSpecProvider.Instance.ChainId)
            .TestObject;
        return tx;
    }
}

public static class ContainerBuilderExtensions
{
    public static ContainerBuilder ConfigureTestConfiguration(this ContainerBuilder builder, Action<TestBlockchain.Configuration> configurer)
    {
        return builder.AddDecorator<TestBlockchain.Configuration>((ctx, conf) =>
        {
            configurer(conf);
            return conf;
        });
    }

    /// <summary>
    /// Some test require exposed `TrieStore` and `IPruningTrieStore` which is not normally exposed at all
    /// hidden in `PruningTrieStateFactory`. So this create mini state configuration for that.
    /// It does not cover the full standard world state configuration though, so not for general use.
    /// </summary>
    public static ContainerBuilder ConfigureTrieStoreExposedWorldStateManager(this ContainerBuilder builder)
    {
        return builder
            // Need to manually create the WorldStateManager to expose the triestore which is normally hidden by PruningTrieStateFactory
            // This means it does not use pruning triestore by default though which is potential edge case.
            .AddSingleton<TrieStore>(ctx =>
                new TrieStore(new NodeStorage(ctx.Resolve<IDbProvider>().StateDb), No.Pruning, Persist.EveryBlock, ctx.Resolve<IPruningConfig>(), LimboLogs.Instance))
            .Bind<IPruningTrieStore, TrieStore>()
            .AddSingleton<IWorldStateManager>(ctx =>
            {
                IDbProvider dbProvider = ctx.Resolve<IDbProvider>();
                TrieStore trieStore = ctx.Resolve<TrieStore>();
                PreBlockCaches preBlockCaches = new PreBlockCaches();
                WorldState worldState = new WorldState(trieStore, dbProvider.CodeDb, LimboLogs.Instance,
                    preBlockCaches: preBlockCaches);
                return new WorldStateManager(worldState, trieStore, dbProvider, LimboLogs.Instance);
            })
            .AddSingleton<TrieStoreBoundaryWatcher>() // Normally not exposed also
            .ResolveOnServiceActivation<TrieStoreBoundaryWatcher, IWorldStateManager>();
    }
}<|MERGE_RESOLUTION|>--- conflicted
+++ resolved
@@ -297,15 +297,9 @@
             : new OverridableSpecProvider(specProvider, static s => new OverridableReleaseSpec(s) { IsEip3607Enabled = false });
     }
 
-<<<<<<< HEAD
     protected virtual IBlockProducer CreateTestBlockProducer()
     {
         BlockProducerEnv env = BlockProducerEnvFactory.Create();
-=======
-    protected virtual IBlockProducer CreateTestBlockProducer(ITxSource? additionalTxSource = null)
-    {
-        BlockProducerEnv env = BlockProducerEnvFactory.Create(additionalTxSource);
->>>>>>> 99c100d0
         return new TestBlockProducer(
             env.TxSource,
             env.ChainProcessor,
