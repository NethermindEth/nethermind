// SPDX-FileCopyrightText: 2023 Demerzel Solutions Limited
// SPDX-License-Identifier: LGPL-3.0-only

using System;
using System.Linq;
using System.Threading;
using System.Threading.Tasks;
using Nethermind.Blockchain;
using Nethermind.Blockchain.BeaconBlockRoot;
using Nethermind.Blockchain.Blocks;
using Nethermind.Blockchain.BeaconBlockRoot;
using Nethermind.Blockchain.Find;
using Nethermind.Blockchain.Headers;
using Nethermind.Blockchain.Receipts;
using Nethermind.Blockchain.Synchronization;
using Nethermind.Config;
using Nethermind.Consensus;
using Nethermind.Consensus.Comparers;
using Nethermind.Consensus.Processing;
using Nethermind.Consensus.Producers;
using Nethermind.Consensus.Requests;
using Nethermind.Consensus.Rewards;
using Nethermind.Consensus.Transactions;
using Nethermind.Consensus.Validators;
using Nethermind.Core.Crypto;
using Nethermind.Core.Extensions;
using Nethermind.Core.Specs;
using Nethermind.Core.Test.Builders;
using Nethermind.Crypto;
using Nethermind.Db;
using Nethermind.Db.Blooms;
using Nethermind.Evm;
using Nethermind.Evm.TransactionProcessing;
using Nethermind.Int256;
using Nethermind.Logging;
using Nethermind.Serialization.Json;
using Nethermind.Specs;
using Nethermind.Specs.Test;
using Nethermind.State;
using Nethermind.State.Repositories;
using Nethermind.Synchronization;
using Nethermind.Trie;
using Nethermind.Trie.Pruning;
using Nethermind.TxPool;

namespace Nethermind.Core.Test.Blockchain;

public class TestBlockchain : IDisposable
{
    public const int DefaultTimeout = 10000;
    public IStateReader StateReader { get; private set; } = null!;
    public IEthereumEcdsa EthereumEcdsa { get; private set; } = null!;
    public INonceManager NonceManager { get; private set; } = null!;
    public TransactionProcessor TxProcessor { get; set; } = null!;
    public IReceiptStorage ReceiptStorage { get; set; } = null!;
    public ITxPool TxPool { get; set; } = null!;
    public IDb CodeDb => DbProvider.CodeDb;
    public IWorldStateManager WorldStateManager { get; set; } = null!;
    public IBlockProcessor BlockProcessor { get; set; } = null!;
    public IBlockchainProcessor BlockchainProcessor { get; set; } = null!;

    public IBlockPreprocessorStep BlockPreprocessorStep { get; set; } = null!;

    public IBlockProcessingQueue BlockProcessingQueue { get; set; } = null!;
    public IBlockTree BlockTree { get; set; } = null!;

    public Action<IWorldState>? InitialStateMutator { get; set; }

    public IBlockFinder BlockFinder
    {
        get => _blockFinder ?? BlockTree;
        set => _blockFinder = value;
    }

    public ILogFinder LogFinder { get; private set; } = null!;
    public IJsonSerializer JsonSerializer { get; set; } = null!;
    public IWorldState State { get; set; } = null!;
    public IReadOnlyStateProvider ReadOnlyState { get; private set; } = null!;
    public IDb StateDb => DbProvider.StateDb;
    public TrieStore TrieStore { get; set; } = null!;
    public IBlockProducer BlockProducer { get; private set; } = null!;
    public IBlockProducerRunner BlockProducerRunner { get; protected set; } = null!;
    public IDbProvider DbProvider { get; set; } = null!;
    public ISpecProvider SpecProvider { get; set; } = null!;

    public ISealEngine SealEngine { get; set; } = null!;

    public ITransactionComparerProvider TransactionComparerProvider { get; set; } = null!;

    public IPoSSwitcher PoSSwitcher { get; set; } = null!;

    protected TestBlockchain()
    {
    }

    public string SealEngineType { get; set; } = null!;

    public static Address AccountA = TestItem.AddressA;
    public static Address AccountB = TestItem.AddressB;
    public static Address AccountC = TestItem.AddressC;
    public SemaphoreSlim _resetEvent = null!;
    private ManualResetEvent _suggestedBlockResetEvent = null!;
    private readonly AutoResetEvent _oneAtATime = new(true);
    private IBlockFinder _blockFinder = null!;

    public static readonly UInt256 InitialValue = 1000.Ether();
    private TrieStoreBoundaryWatcher _trieStoreWatcher = null!;
    public IHeaderValidator HeaderValidator { get; set; } = null!;

    private ReceiptCanonicalityMonitor? _canonicalityMonitor;

    public IBlockValidator BlockValidator { get; set; } = null!;

    public IBeaconBlockRootHandler BeaconBlockRootHandler { get; set; } = null!;
    public BuildBlocksWhenRequested BlockProductionTrigger { get; } = new();

    public IReadOnlyTrieStore ReadOnlyTrieStore { get; private set; } = null!;

    public ManualTimestamper Timestamper { get; protected set; } = null!;

    public ProducedBlockSuggester Suggester { get; protected set; } = null!;

    public IConsensusRequestsProcessor? ConsensusRequestsProcessor { get; protected set; } = null!;
    public ChainLevelInfoRepository ChainLevelInfoRepository { get; protected set; } = null!;

    public static TransactionBuilder<Transaction> BuildSimpleTransaction => Builders.Build.A.Transaction.SignedAndResolved(TestItem.PrivateKeyA).To(AccountB);

    protected virtual async Task<TestBlockchain> Build(ISpecProvider? specProvider = null, UInt256? initialValues = null, bool addBlockOnStart = true)
    {
        Timestamper = new ManualTimestamper(new DateTime(2020, 2, 15, 12, 50, 30, DateTimeKind.Utc));
        JsonSerializer = new EthereumJsonSerializer();
        SpecProvider = CreateSpecProvider(specProvider ?? MainnetSpecProvider.Instance);
        EthereumEcdsa = new EthereumEcdsa(SpecProvider.ChainId);
        DbProvider = await CreateDbProvider();
        TrieStore = new TrieStore(StateDb, LogManager);
        State = new WorldState(TrieStore, DbProvider.CodeDb, LogManager, new PreBlockCaches());

        // Eip4788 precompile state account
        if (specProvider?.GenesisSpec?.IsBeaconBlockRootAvailable ?? false)
        {
            State.CreateAccount(SpecProvider.GenesisSpec.Eip4788ContractAddress!, 1);
        }

        // Eip2935
        if (specProvider?.GenesisSpec?.IsBlockHashInStateAvailable ?? false)
        {
            State.CreateAccount(SpecProvider.GenesisSpec.Eip2935ContractAddress, 1);
        }

        State.CreateAccount(TestItem.AddressA, (initialValues ?? InitialValue));
        State.CreateAccount(TestItem.AddressB, (initialValues ?? InitialValue));
        State.CreateAccount(TestItem.AddressC, (initialValues ?? InitialValue));

        InitialStateMutator?.Invoke(State);

        byte[] code = Bytes.FromHexString("0xabcd");
        Hash256 codeHash = Keccak.Compute(code);
        State.InsertCode(TestItem.AddressA, code, SpecProvider.GenesisSpec);

        State.Set(new StorageCell(TestItem.AddressA, UInt256.One), Bytes.FromHexString("0xabcdef"));

        State.Commit(SpecProvider.GenesisSpec);
        State.CommitTree(0);

        ReadOnlyTrieStore = TrieStore.AsReadOnly(new NodeStorage(StateDb));
        WorldStateManager = new WorldStateManager(State, TrieStore, DbProvider, LogManager);
        StateReader = new StateReader(ReadOnlyTrieStore, CodeDb, LogManager);

        ChainLevelInfoRepository = new ChainLevelInfoRepository(this.DbProvider.BlockInfosDb);
        BlockTree = new BlockTree(new BlockStore(DbProvider.BlocksDb),
            new HeaderStore(DbProvider.HeadersDb, DbProvider.BlockNumbersDb),
            DbProvider.BlockInfosDb,
            DbProvider.MetadataDb,
            new BlockStore(new TestMemDb(), 100),
            ChainLevelInfoRepository,
            SpecProvider,
            NullBloomStorage.Instance,
            new SyncConfig(),
            LogManager);

        ReadOnlyState = new ChainHeadReadOnlyStateProvider(BlockTree, StateReader);
        TransactionComparerProvider = new TransactionComparerProvider(SpecProvider, BlockTree);
        TxPool = CreateTxPool();

        IChainHeadInfoProvider chainHeadInfoProvider =
            new ChainHeadInfoProvider(SpecProvider, BlockTree, StateReader);

        NonceManager = new NonceManager(chainHeadInfoProvider.AccountStateProvider);

        _trieStoreWatcher = new TrieStoreBoundaryWatcher(WorldStateManager, BlockTree, LogManager);
        CodeInfoRepository codeInfoRepository = new(1);
        ReceiptStorage = new InMemoryReceiptStorage(blockTree: BlockTree);
        VirtualMachine virtualMachine = new(new BlockhashProvider(BlockTree, SpecProvider, State, LogManager), SpecProvider, codeInfoRepository, LogManager);
        TxProcessor = new TransactionProcessor(SpecProvider, State, virtualMachine, codeInfoRepository, LogManager);

        BlockPreprocessorStep = new RecoverSignatures(EthereumEcdsa, TxPool, SpecProvider, LogManager);
        HeaderValidator = new HeaderValidator(BlockTree, Always.Valid, SpecProvider, LogManager);

        _canonicalityMonitor ??= new ReceiptCanonicalityMonitor(ReceiptStorage, LogManager);
<<<<<<< HEAD
        BeaconBlockRootHandler = new BeaconBlockRootHandler(TxProcessor, LogManager);
=======
        BeaconBlockRootHandler = new BeaconBlockRootHandler(TxProcessor);
>>>>>>> aa0196b8

        BlockValidator = new BlockValidator(
            new TxValidator(SpecProvider.ChainId),
            HeaderValidator,
            Always.Valid,
            SpecProvider,
            LogManager);

        PoSSwitcher = NoPoS.Instance;
        ISealer sealer = new NethDevSealEngine(TestItem.AddressD);
        SealEngine = new SealEngine(sealer, Always.Valid);

        BloomStorage bloomStorage = new(new BloomConfig(), new MemDb(), new InMemoryDictionaryFileStoreFactory());
        ReceiptsRecovery receiptsRecovery = new(new EthereumEcdsa(SpecProvider.ChainId), SpecProvider);
        LogFinder = new LogFinder(BlockTree, ReceiptStorage, ReceiptStorage, bloomStorage, LimboLogs.Instance, receiptsRecovery);
<<<<<<< HEAD
        BeaconBlockRootHandler = new BeaconBlockRootHandler(TxProcessor, LogManager);
=======
        BeaconBlockRootHandler = new BeaconBlockRootHandler(TxProcessor);
>>>>>>> aa0196b8
        BlockProcessor = CreateBlockProcessor();

        BlockchainProcessor chainProcessor = new(BlockTree, BlockProcessor, BlockPreprocessorStep, StateReader, LogManager, Consensus.Processing.BlockchainProcessor.Options.Default);
        BlockchainProcessor = chainProcessor;
        BlockProcessingQueue = chainProcessor;
        chainProcessor.Start();

        TxPoolTxSource txPoolTxSource = CreateTxPoolTxSource();
        ITransactionComparerProvider transactionComparerProvider = new TransactionComparerProvider(SpecProvider, BlockFinder);
        BlockProducer = CreateTestBlockProducer(txPoolTxSource, sealer, transactionComparerProvider);
        BlockProducerRunner ??= CreateBlockProducerRunner();
        BlockProducerRunner.Start();
        Suggester = new ProducedBlockSuggester(BlockTree, BlockProducerRunner);

        _resetEvent = new SemaphoreSlim(0);
        _suggestedBlockResetEvent = new ManualResetEvent(true);
        BlockTree.BlockAddedToMain += BlockAddedToMain;
        BlockProducerRunner.BlockProduced += (s, e) =>
        {
            _suggestedBlockResetEvent.Set();
        };

        Block? genesis = GetGenesisBlock();
        BlockTree.SuggestBlock(genesis);

        await WaitAsync(_resetEvent, "Failed to process genesis in time.");

        if (addBlockOnStart)
            await AddBlocksOnStart();

        return this;
    }

    private static ISpecProvider CreateSpecProvider(ISpecProvider specProvider)
    {
        return specProvider is TestSpecProvider { AllowTestChainOverride: false }
            ? specProvider
            : new OverridableSpecProvider(specProvider, s => new OverridableReleaseSpec(s) { IsEip3607Enabled = false });
    }

    private void BlockAddedToMain(object? sender, BlockEventArgs e)
    {
        _resetEvent.Release(1);
    }

    protected virtual Task<IDbProvider> CreateDbProvider() => TestMemDbProvider.InitAsync();

    private async Task WaitAsync(SemaphoreSlim semaphore, string error, int timeout = DefaultTimeout)
    {
        if (!await semaphore.WaitAsync(timeout))
        {
            throw new InvalidOperationException(error);
        }
    }

    private async Task WaitAsync(EventWaitHandle eventWaitHandle, string error, int timeout = DefaultTimeout)
    {
        if (!await eventWaitHandle.WaitOneAsync(timeout, CancellationToken.None))
        {
            throw new InvalidOperationException(error);
        }
    }

    protected virtual IBlockProducer CreateTestBlockProducer(TxPoolTxSource txPoolTxSource, ISealer sealer, ITransactionComparerProvider transactionComparerProvider)
    {
        BlocksConfig blocksConfig = new();

        BlockProducerEnvFactory blockProducerEnvFactory = new(
            WorldStateManager,
            BlockTree,
            SpecProvider,
            BlockValidator,
            NoBlockRewards.Instance,
            ReceiptStorage,
            BlockPreprocessorStep,
            TxPool,
            transactionComparerProvider,
            blocksConfig,
            LogManager);

        BlockProducerEnv env = blockProducerEnvFactory.Create(txPoolTxSource);
        return new TestBlockProducer(
            env.TxSource,
            env.ChainProcessor,
            env.ReadOnlyStateProvider,
            sealer,
            BlockTree,
            Timestamper,
            SpecProvider,
            LogManager,
            blocksConfig);
    }

    protected virtual IBlockProducerRunner CreateBlockProducerRunner()
    {
        return new StandardBlockProducerRunner(BlockProductionTrigger, BlockTree, BlockProducer);
    }

    public virtual ILogManager LogManager { get; set; } = LimboLogs.Instance;

    protected virtual TxPool.TxPool CreateTxPool() =>
        new(
            EthereumEcdsa,
            new BlobTxStorage(),
            new ChainHeadInfoProvider(new FixedForkActivationChainHeadSpecProvider(SpecProvider), BlockTree, ReadOnlyState),
            new TxPoolConfig() { BlobsSupport = BlobsSupportMode.InMemory },
            new TxValidator(SpecProvider.ChainId),
            LogManager,
            TransactionComparerProvider.GetDefaultComparer(),
            new CodeInfoRepository(SpecProvider.ChainId),
            WorldStateManager.GlobalWorldState);

    protected virtual TxPoolTxSource CreateTxPoolTxSource()
    {
        BlocksConfig blocksConfig = new()
        {
            MinGasPrice = 0
        };
        ITxFilterPipeline txFilterPipeline = TxFilterPipelineBuilder.CreateStandardFilteringPipeline(LogManager, SpecProvider, blocksConfig);
        return new TxPoolTxSource(TxPool, SpecProvider, TransactionComparerProvider, LogManager, txFilterPipeline);
    }

    public BlockBuilder GenesisBlockBuilder { get; set; } = null!;

    protected virtual Block GetGenesisBlock()
    {
        BlockBuilder genesisBlockBuilder = Builders.Build.A.Block.Genesis;
        if (GenesisBlockBuilder is not null)
        {
            genesisBlockBuilder = GenesisBlockBuilder;
        }

        if (SealEngineType == Core.SealEngineType.AuRa)
        {
            genesisBlockBuilder.WithAura(0, new byte[65]);
        }

        if (SpecProvider.GenesisSpec.IsEip4844Enabled)
        {
            genesisBlockBuilder.WithBlobGasUsed(0);
            genesisBlockBuilder.WithExcessBlobGas(0);
        }


        if (SpecProvider.GenesisSpec.IsBeaconBlockRootAvailable)
        {
            genesisBlockBuilder.WithParentBeaconBlockRoot(Keccak.Zero);
        }

<<<<<<< HEAD
        if (SpecProvider.GenesisSpec.RequestsEnabled)
        {
            genesisBlockBuilder.WithConsensusRequests(0);
        }

=======
        if (SpecProvider.GenesisSpec.ConsensusRequestsEnabled)
            genesisBlockBuilder.WithConsensusRequests(0);
>>>>>>> aa0196b8

        genesisBlockBuilder.WithStateRoot(State.StateRoot);
        return genesisBlockBuilder.TestObject;
    }

    protected virtual async Task AddBlocksOnStart()
    {
        await AddBlock();
        await AddBlock(BuildSimpleTransaction.WithNonce(0).TestObject);
        await AddBlock(BuildSimpleTransaction.WithNonce(1).TestObject, BuildSimpleTransaction.WithNonce(2).TestObject);
    }

    protected virtual IBlockProcessor CreateBlockProcessor() =>
        new BlockProcessor(
            SpecProvider,
            BlockValidator,
            NoBlockRewards.Instance,
            new BlockProcessor.BlockValidationTransactionsExecutor(TxProcessor, State),
            State,
            ReceiptStorage,
            TxProcessor,
            new BeaconBlockRootHandler(TxProcessor),
            new BlockhashStore(SpecProvider, State),
<<<<<<< HEAD
            TxProcessor,
            LogManager,
            consensusRequestsProcessor: ConsensusRequestsProcessor);
=======
            LogManager,
            preWarmer: CreateBlockCachePreWarmer(),
            consensusRequestsProcessor: ConsensusRequestsProcessor);


    protected virtual IBlockCachePreWarmer CreateBlockCachePreWarmer() =>
        new BlockCachePreWarmer(new ReadOnlyTxProcessingEnvFactory(WorldStateManager, BlockTree, SpecProvider, LogManager, WorldStateManager.GlobalWorldState), SpecProvider, LogManager, WorldStateManager.GlobalWorldState);
>>>>>>> aa0196b8

    public async Task WaitForNewHead()
    {
        await WaitAsync(_resetEvent, "Failed to produce new head in time.");
        _suggestedBlockResetEvent.Reset();
    }

    public async Task AddBlock(params Transaction[] transactions)
    {
        await AddBlockInternal(transactions);

        await WaitAsync(_resetEvent, "Failed to produce new head in time.");
        _suggestedBlockResetEvent.Reset();
        _oneAtATime.Set();
    }

    public async Task AddBlock(bool shouldWaitForHead = true, params Transaction[] transactions)
    {
        await AddBlockInternal(transactions);

        if (shouldWaitForHead)
        {
            await WaitAsync(_resetEvent, "Failed to produce new head in time.");
        }
        else
        {
            await WaitAsync(_suggestedBlockResetEvent, "Failed to produce new suggested block in time.");
        }

        _oneAtATime.Set();
    }

    private async Task<AcceptTxResult[]> AddBlockInternal(params Transaction[] transactions)
    {
        // we want it to be last event, so lets re-register
        BlockTree.BlockAddedToMain -= BlockAddedToMain;
        BlockTree.BlockAddedToMain += BlockAddedToMain;

        await WaitAsync(_oneAtATime, "Multiple block produced at once.");
        AcceptTxResult[] txResults = transactions.Select(t => TxPool.SubmitTx(t, TxHandlingOptions.None)).ToArray();
        Timestamper.Add(TimeSpan.FromSeconds(1));
        await BlockProductionTrigger.BuildBlock();
        return txResults;
    }

    public void AddTransactions(params Transaction[] txs)
    {
        for (int i = 0; i < txs.Length; i++)
        {
            TxPool.SubmitTx(txs[i], TxHandlingOptions.None);
        }
    }

    public virtual void Dispose()
    {
        BlockProducerRunner?.StopAsync();
        if (DbProvider is not null)
        {
            CodeDb?.Dispose();
            StateDb?.Dispose();
            DbProvider.BlobTransactionsDb?.Dispose();
            DbProvider.ReceiptsDb?.Dispose();
        }

        _trieStoreWatcher?.Dispose();
        DbProvider?.Dispose();
    }

    /// <summary>
    /// Creates a simple transfer transaction with value defined by <paramref name="ether"/>
    /// from a rich account to <paramref name="address"/>
    /// </summary>
    /// <param name="address">Address to add funds to</param>
    /// <param name="ether">Value of ether to add to the account</param>
    /// <returns></returns>
    public async Task AddFunds(Address address, UInt256 ether) =>
        await AddBlock(GetFundsTransaction(address, ether));

    public async Task AddFunds(params (Address address, UInt256 ether)[] funds) =>
        await AddBlock(funds.Select((f, i) => GetFundsTransaction(f.address, f.ether, (uint)i)).ToArray());

    public async Task AddFundsAfterLondon(params (Address address, UInt256 ether)[] funds) =>
        await AddBlock(funds.Select((f, i) => GetFunds1559Transaction(f.address, f.ether, (uint)i)).ToArray());

    private Transaction GetFundsTransaction(Address address, UInt256 ether, uint index = 0)
    {
        UInt256 nonce = StateReader.GetNonce(BlockTree.Head!.StateRoot!, TestItem.AddressA);
        Transaction tx = Builders.Build.A.Transaction
            .SignedAndResolved(TestItem.PrivateKeyA)
            .To(address)
            .WithNonce(nonce + index)
            .WithValue(ether)
            .TestObject;
        return tx;
    }

    private Transaction GetFunds1559Transaction(Address address, UInt256 ether, uint index = 0)
    {
        UInt256 nonce = StateReader.GetNonce(BlockTree.Head!.StateRoot!, TestItem.AddressA);
        Transaction tx = Builders.Build.A.Transaction
            .SignedAndResolved(TestItem.PrivateKeyA)
            .To(address)
            .WithNonce(nonce + index)
            .WithMaxFeePerGas(20.GWei())
            .WithMaxPriorityFeePerGas(5.GWei())
            .WithType(TxType.EIP1559)
            .WithValue(ether)
            .WithChainId(MainnetSpecProvider.Instance.ChainId)
            .TestObject;
        return tx;
    }
}<|MERGE_RESOLUTION|>--- conflicted
+++ resolved
@@ -197,11 +197,7 @@
         HeaderValidator = new HeaderValidator(BlockTree, Always.Valid, SpecProvider, LogManager);
 
         _canonicalityMonitor ??= new ReceiptCanonicalityMonitor(ReceiptStorage, LogManager);
-<<<<<<< HEAD
-        BeaconBlockRootHandler = new BeaconBlockRootHandler(TxProcessor, LogManager);
-=======
         BeaconBlockRootHandler = new BeaconBlockRootHandler(TxProcessor);
->>>>>>> aa0196b8
 
         BlockValidator = new BlockValidator(
             new TxValidator(SpecProvider.ChainId),
@@ -217,11 +213,7 @@
         BloomStorage bloomStorage = new(new BloomConfig(), new MemDb(), new InMemoryDictionaryFileStoreFactory());
         ReceiptsRecovery receiptsRecovery = new(new EthereumEcdsa(SpecProvider.ChainId), SpecProvider);
         LogFinder = new LogFinder(BlockTree, ReceiptStorage, ReceiptStorage, bloomStorage, LimboLogs.Instance, receiptsRecovery);
-<<<<<<< HEAD
-        BeaconBlockRootHandler = new BeaconBlockRootHandler(TxProcessor, LogManager);
-=======
         BeaconBlockRootHandler = new BeaconBlockRootHandler(TxProcessor);
->>>>>>> aa0196b8
         BlockProcessor = CreateBlockProcessor();
 
         BlockchainProcessor chainProcessor = new(BlockTree, BlockProcessor, BlockPreprocessorStep, StateReader, LogManager, Consensus.Processing.BlockchainProcessor.Options.Default);
@@ -371,16 +363,11 @@
             genesisBlockBuilder.WithParentBeaconBlockRoot(Keccak.Zero);
         }
 
-<<<<<<< HEAD
         if (SpecProvider.GenesisSpec.RequestsEnabled)
         {
             genesisBlockBuilder.WithConsensusRequests(0);
         }
 
-=======
-        if (SpecProvider.GenesisSpec.ConsensusRequestsEnabled)
-            genesisBlockBuilder.WithConsensusRequests(0);
->>>>>>> aa0196b8
 
         genesisBlockBuilder.WithStateRoot(State.StateRoot);
         return genesisBlockBuilder.TestObject;
@@ -404,11 +391,6 @@
             TxProcessor,
             new BeaconBlockRootHandler(TxProcessor),
             new BlockhashStore(SpecProvider, State),
-<<<<<<< HEAD
-            TxProcessor,
-            LogManager,
-            consensusRequestsProcessor: ConsensusRequestsProcessor);
-=======
             LogManager,
             preWarmer: CreateBlockCachePreWarmer(),
             consensusRequestsProcessor: ConsensusRequestsProcessor);
@@ -416,7 +398,6 @@
 
     protected virtual IBlockCachePreWarmer CreateBlockCachePreWarmer() =>
         new BlockCachePreWarmer(new ReadOnlyTxProcessingEnvFactory(WorldStateManager, BlockTree, SpecProvider, LogManager, WorldStateManager.GlobalWorldState), SpecProvider, LogManager, WorldStateManager.GlobalWorldState);
->>>>>>> aa0196b8
 
     public async Task WaitForNewHead()
     {
