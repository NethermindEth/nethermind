--- conflicted
+++ resolved
@@ -143,13 +143,7 @@
         State.Commit(SpecProvider.GenesisSpec);
         State.CommitTree(0);
 
-<<<<<<< HEAD
         StateReader = new StateReader(StateFactory, CodeDb, LogManager);
-=======
-        ReadOnlyTrieStore = TrieStore.AsReadOnly(new NodeStorage(StateDb));
-        WorldStateManager = new WorldStateManager(State, TrieStore, DbProvider, LimboLogs.Instance);
-        StateReader = new StateReader(ReadOnlyTrieStore, CodeDb, LogManager);
->>>>>>> 7f750d33
 
         BlockTree = Builders.Build.A.BlockTree()
             .WithSpecProvider(SpecProvider)
