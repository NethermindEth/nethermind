--- conflicted
+++ resolved
@@ -190,13 +190,8 @@
 
         NonceManager = new NonceManager(chainHeadInfoProvider.ReadOnlyStateProvider);
 
-<<<<<<< HEAD
         _watcher = new BoundaryWatcher(WorldStateManager, BlockTree, LogManager);
-        CodeInfoRepository codeInfoRepository = new();
-=======
         _trieStoreWatcher = new TrieStoreBoundaryWatcher(WorldStateManager, BlockTree, LogManager);
-
->>>>>>> master
         ReceiptStorage = new InMemoryReceiptStorage(blockTree: BlockTree);
         VirtualMachine virtualMachine = new(new BlockhashProvider(BlockTree, SpecProvider, State, LogManager), SpecProvider, codeInfoRepository, LogManager);
         TxProcessor = new TransactionProcessor(SpecProvider, State, virtualMachine, codeInfoRepository, LogManager);
