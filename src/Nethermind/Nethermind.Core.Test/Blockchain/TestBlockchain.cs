--- conflicted
+++ resolved
@@ -143,18 +143,11 @@
         ReadOnlyTrieStore = TrieStore.AsReadOnly(PathStateDb);
         StateReader = new StateReader(ReadOnlyTrieStore, CodeDb, LogManager);
 
-<<<<<<< HEAD
-        IDb blockDb = new MemDb();
-        IDb headerDb = new MemDb();
-        IDb blockInfoDb = new MemDb();
-        BlockTree = new BlockTree(blockDb, headerDb, blockInfoDb, new ChainLevelInfoRepository(blockInfoDb), SpecProvider, NullBloomStorage.Instance, LogManager);
-=======
         BlockTree = Builders.Build.A.BlockTree()
             .WithSpecProvider(SpecProvider)
             .WithoutSettingHead
             .TestObject;
 
->>>>>>> ad4a5348
         ReadOnlyState = new ChainHeadReadOnlyStateProvider(BlockTree, StateReader);
         TransactionComparerProvider = new TransactionComparerProvider(SpecProvider, BlockTree);
         TxPool = CreateTxPool();
