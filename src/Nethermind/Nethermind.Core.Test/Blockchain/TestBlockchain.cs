// SPDX-FileCopyrightText: 2023 Demerzel Solutions Limited
// SPDX-License-Identifier: LGPL-3.0-only

using System;
using System.Linq;
using System.Threading;
using System.Threading.Tasks;
using Nethermind.Blockchain;
using Nethermind.Blockchain.Blocks;
using Nethermind.Blockchain.BeaconBlockRoot;
using Nethermind.Blockchain.Find;
using Nethermind.Blockchain.FullPruning;
using Nethermind.Blockchain.Headers;
using Nethermind.Blockchain.Receipts;
using Nethermind.Blockchain.Synchronization;
using Nethermind.Config;
using Nethermind.Consensus;
using Nethermind.Consensus.Comparers;
using Nethermind.Consensus.Processing;
using Nethermind.Consensus.Producers;
using Nethermind.Consensus.Requests;
using Nethermind.Consensus.Rewards;
using Nethermind.Consensus.Transactions;
using Nethermind.Consensus.Validators;
using Nethermind.Core.Crypto;
using Nethermind.Core.Extensions;
using Nethermind.Core.Specs;
using Nethermind.Core.Test.Builders;
using Nethermind.Crypto;
using Nethermind.Db;
using Nethermind.Db.Blooms;
using Nethermind.Evm;
using Nethermind.Evm.TransactionProcessing;
using Nethermind.Int256;
using Nethermind.Logging;
using Nethermind.Serialization.Json;
using Nethermind.Specs;
using Nethermind.Specs.Test;
using Nethermind.State;
using Nethermind.State.Repositories;
<<<<<<< HEAD
using Nethermind.Synchronization;
=======
>>>>>>> 4fee4bfe
using Nethermind.Trie;
using Nethermind.Trie.Pruning;
using Nethermind.TxPool;

namespace Nethermind.Core.Test.Blockchain;

public class TestBlockchain : IDisposable
{
    public const int DefaultTimeout = 10000;
    public IStateReader StateReader { get; private set; } = null!;
    public IEthereumEcdsa EthereumEcdsa { get; private set; } = null!;
    public INonceManager NonceManager { get; private set; } = null!;
    public TransactionProcessor TxProcessor { get; set; } = null!;
    public IReceiptStorage ReceiptStorage { get; set; } = null!;
    public ITxPool TxPool { get; set; } = null!;
    public IDb CodeDb => DbProvider.CodeDb;
    public IWorldStateManager WorldStateManager { get; set; } = null!;
    public IBlockProcessor BlockProcessor { get; set; } = null!;
    public IBlockchainProcessor BlockchainProcessor { get; set; } = null!;

    public IBlockPreprocessorStep BlockPreprocessorStep { get; set; } = null!;

    public IBlockProcessingQueue BlockProcessingQueue { get; set; } = null!;
    public IBlockTree BlockTree { get; set; } = null!;

    public Action<IWorldState>? InitialStateMutator { get; set; }

    public IBlockFinder BlockFinder
    {
        get => _blockFinder ?? BlockTree;
        set => _blockFinder = value;
    }

    public ILogFinder LogFinder { get; private set; } = null!;
    public IJsonSerializer JsonSerializer { get; set; } = null!;
    public IWorldState State { get; set; } = null!;
    public IReadOnlyStateProvider ReadOnlyState { get; private set; } = null!;
    public IDb StateDb => DbProvider.StateDb;
    public TrieStore TrieStore { get; set; } = null!;
    public IBlockProducer BlockProducer { get; private set; } = null!;
    public IBlockProducerRunner BlockProducerRunner { get; protected set; } = null!;
    public IDbProvider DbProvider { get; set; } = null!;
    public ISpecProvider SpecProvider { get; set; } = null!;

    public ISealEngine SealEngine { get; set; } = null!;

    public ITransactionComparerProvider TransactionComparerProvider { get; set; } = null!;

    public IPoSSwitcher PoSSwitcher { get; set; } = null!;

    protected TestBlockchain()
    {
    }

    public string SealEngineType { get; set; } = null!;

    public static Address AccountA = TestItem.AddressA;
    public static Address AccountB = TestItem.AddressB;
    public static Address AccountC = TestItem.AddressC;
    public SemaphoreSlim _resetEvent = null!;
    private ManualResetEvent _suggestedBlockResetEvent = null!;
    private readonly AutoResetEvent _oneAtATime = new(true);
    private IBlockFinder _blockFinder = null!;

    public static readonly UInt256 InitialValue = 1000.Ether();
    private TrieStoreBoundaryWatcher _trieStoreWatcher = null!;
    public IHeaderValidator HeaderValidator { get; set; } = null!;

    private ReceiptCanonicalityMonitor? _canonicalityMonitor;

    public IBlockValidator BlockValidator { get; set; } = null!;

    public IBeaconBlockRootHandler BeaconBlockRootHandler { get; set; } = null!;
    public BuildBlocksWhenRequested BlockProductionTrigger { get; } = new();

    public IReadOnlyTrieStore ReadOnlyTrieStore { get; private set; } = null!;

    public ManualTimestamper Timestamper { get; protected set; } = null!;

    public ProducedBlockSuggester Suggester { get; protected set; } = null!;

<<<<<<< HEAD
    public IConsensusRequestsProcessor? ConsensusRequestsProcessor { get; protected set; } = null!;
=======
    public ChainLevelInfoRepository ChainLevelInfoRepository { get; protected set; } = null!;
>>>>>>> 4fee4bfe

    public static TransactionBuilder<Transaction> BuildSimpleTransaction => Builders.Build.A.Transaction.SignedAndResolved(TestItem.PrivateKeyA).To(AccountB);

    protected virtual async Task<TestBlockchain> Build(ISpecProvider? specProvider = null, UInt256? initialValues = null, bool addBlockOnStart = true)
    {
        Timestamper = new ManualTimestamper(new DateTime(2020, 2, 15, 12, 50, 30, DateTimeKind.Utc));
        JsonSerializer = new EthereumJsonSerializer();
        SpecProvider = CreateSpecProvider(specProvider ?? MainnetSpecProvider.Instance);
        EthereumEcdsa = new EthereumEcdsa(SpecProvider.ChainId, LogManager);
        DbProvider = await CreateDbProvider();
        TrieStore = new TrieStore(StateDb, LogManager);
        State = new WorldState(TrieStore, DbProvider.CodeDb, LogManager, new PreBlockCaches());

        // Eip4788 precompile state account
        if (specProvider?.GenesisSpec?.IsBeaconBlockRootAvailable ?? false)
        {
            State.CreateAccount(SpecProvider.GenesisSpec.Eip4788ContractAddress!, 1);
        }

        // Eip2935
        if (specProvider?.GenesisSpec?.IsBlockHashInStateAvailable ?? false)
        {
            State.CreateAccount(SpecProvider.GenesisSpec.Eip2935ContractAddress, 1);
        }

        State.CreateAccount(TestItem.AddressA, (initialValues ?? InitialValue));
        State.CreateAccount(TestItem.AddressB, (initialValues ?? InitialValue));
        State.CreateAccount(TestItem.AddressC, (initialValues ?? InitialValue));

        InitialStateMutator?.Invoke(State);

        byte[] code = Bytes.FromHexString("0xabcd");
        Hash256 codeHash = Keccak.Compute(code);
        State.InsertCode(TestItem.AddressA, code, SpecProvider.GenesisSpec);

        State.Set(new StorageCell(TestItem.AddressA, UInt256.One), Bytes.FromHexString("0xabcdef"));

        State.Commit(SpecProvider.GenesisSpec);
        State.CommitTree(0);

        ReadOnlyTrieStore = TrieStore.AsReadOnly(new NodeStorage(StateDb));
        WorldStateManager = new WorldStateManager(State, TrieStore, DbProvider, LimboLogs.Instance);
        StateReader = new StateReader(ReadOnlyTrieStore, CodeDb, LogManager);

        ChainLevelInfoRepository = new ChainLevelInfoRepository(this.DbProvider.BlockInfosDb);
        BlockTree = new BlockTree(new BlockStore(DbProvider.BlocksDb),
            new HeaderStore(DbProvider.HeadersDb, DbProvider.BlockNumbersDb),
            DbProvider.BlockInfosDb,
            DbProvider.MetadataDb,
            new BlockStore(new TestMemDb(), 100),
            ChainLevelInfoRepository,
            SpecProvider,
            NullBloomStorage.Instance,
            new SyncConfig(),
            LimboLogs.Instance);

        ReadOnlyState = new ChainHeadReadOnlyStateProvider(BlockTree, StateReader);
        TransactionComparerProvider = new TransactionComparerProvider(SpecProvider, BlockTree);
        TxPool = CreateTxPool();

        IChainHeadInfoProvider chainHeadInfoProvider =
            new ChainHeadInfoProvider(SpecProvider, BlockTree, StateReader);

        NonceManager = new NonceManager(chainHeadInfoProvider.AccountStateProvider);

        _trieStoreWatcher = new TrieStoreBoundaryWatcher(WorldStateManager, BlockTree, LogManager);
        CodeInfoRepository codeInfoRepository = new();
        ReceiptStorage = new InMemoryReceiptStorage(blockTree: BlockTree);
        VirtualMachine virtualMachine = new(new BlockhashProvider(BlockTree, SpecProvider, State, LogManager), SpecProvider, codeInfoRepository, LogManager);
        TxProcessor = new TransactionProcessor(SpecProvider, State, virtualMachine, codeInfoRepository, LogManager);

        BlockPreprocessorStep = new RecoverSignatures(EthereumEcdsa, TxPool, SpecProvider, LogManager);
        HeaderValidator = new HeaderValidator(BlockTree, Always.Valid, SpecProvider, LogManager);

        _canonicalityMonitor ??= new ReceiptCanonicalityMonitor(ReceiptStorage, LogManager);
        BeaconBlockRootHandler = new BeaconBlockRootHandler(TxProcessor, LogManager);

        BlockValidator = new BlockValidator(
            new TxValidator(SpecProvider.ChainId),
            HeaderValidator,
            Always.Valid,
            SpecProvider,
            LogManager);

        PoSSwitcher = NoPoS.Instance;
        ISealer sealer = new NethDevSealEngine(TestItem.AddressD);
        SealEngine = new SealEngine(sealer, Always.Valid);

        BloomStorage bloomStorage = new(new BloomConfig(), new MemDb(), new InMemoryDictionaryFileStoreFactory());
        ReceiptsRecovery receiptsRecovery = new(new EthereumEcdsa(SpecProvider.ChainId, LimboLogs.Instance), SpecProvider);
        LogFinder = new LogFinder(BlockTree, ReceiptStorage, ReceiptStorage, bloomStorage, LimboLogs.Instance, receiptsRecovery);
        BeaconBlockRootHandler = new BeaconBlockRootHandler(TxProcessor, LogManager);
        BlockProcessor = CreateBlockProcessor();

        BlockchainProcessor chainProcessor = new(BlockTree, BlockProcessor, BlockPreprocessorStep, StateReader, LogManager, Consensus.Processing.BlockchainProcessor.Options.Default);
        BlockchainProcessor = chainProcessor;
        BlockProcessingQueue = chainProcessor;
        chainProcessor.Start();

        TxPoolTxSource txPoolTxSource = CreateTxPoolTxSource();
        ITransactionComparerProvider transactionComparerProvider = new TransactionComparerProvider(SpecProvider, BlockFinder);
        BlockProducer = CreateTestBlockProducer(txPoolTxSource, sealer, transactionComparerProvider);
        BlockProducerRunner ??= CreateBlockProducerRunner();
        BlockProducerRunner.Start();
        Suggester = new ProducedBlockSuggester(BlockTree, BlockProducerRunner);

        _resetEvent = new SemaphoreSlim(0);
        _suggestedBlockResetEvent = new ManualResetEvent(true);
        BlockTree.BlockAddedToMain += BlockAddedToMain;
        BlockProducerRunner.BlockProduced += (s, e) =>
        {
            _suggestedBlockResetEvent.Set();
        };

        Block? genesis = GetGenesisBlock();
        BlockTree.SuggestBlock(genesis);

        await WaitAsync(_resetEvent, "Failed to process genesis in time.");

        if (addBlockOnStart)
            await AddBlocksOnStart();

        return this;
    }

    private static ISpecProvider CreateSpecProvider(ISpecProvider specProvider)
    {
        return specProvider is TestSpecProvider { AllowTestChainOverride: false }
            ? specProvider
            : new OverridableSpecProvider(specProvider, s => new OverridableReleaseSpec(s) { IsEip3607Enabled = false });
    }

    private void BlockAddedToMain(object? sender, BlockEventArgs e)
    {
        _resetEvent.Release(1);
    }

    protected virtual Task<IDbProvider> CreateDbProvider() => TestMemDbProvider.InitAsync();

    private async Task WaitAsync(SemaphoreSlim semaphore, string error, int timeout = DefaultTimeout)
    {
        if (!await semaphore.WaitAsync(timeout))
        {
            throw new InvalidOperationException(error);
        }
    }

    private async Task WaitAsync(EventWaitHandle eventWaitHandle, string error, int timeout = DefaultTimeout)
    {
        if (!await eventWaitHandle.WaitOneAsync(timeout, CancellationToken.None))
        {
            throw new InvalidOperationException(error);
        }
    }

    protected virtual IBlockProducer CreateTestBlockProducer(TxPoolTxSource txPoolTxSource, ISealer sealer, ITransactionComparerProvider transactionComparerProvider)
    {
        BlocksConfig blocksConfig = new();

        BlockProducerEnvFactory blockProducerEnvFactory = new(
            WorldStateManager,
            BlockTree,
            SpecProvider,
            BlockValidator,
            NoBlockRewards.Instance,
            ReceiptStorage,
            BlockPreprocessorStep,
            TxPool,
            transactionComparerProvider,
            blocksConfig,
            LogManager);

        BlockProducerEnv env = blockProducerEnvFactory.Create(txPoolTxSource);
        return new TestBlockProducer(
            env.TxSource,
            env.ChainProcessor,
            env.ReadOnlyStateProvider,
            sealer,
            BlockTree,
            Timestamper,
            SpecProvider,
            LogManager,
            blocksConfig);
    }

    protected virtual IBlockProducerRunner CreateBlockProducerRunner()
    {
        return new StandardBlockProducerRunner(BlockProductionTrigger, BlockTree, BlockProducer);
    }

    public virtual ILogManager LogManager { get; set; } = LimboLogs.Instance;

    protected virtual TxPool.TxPool CreateTxPool() =>
        new(
            EthereumEcdsa,
            new BlobTxStorage(),
            new ChainHeadInfoProvider(new FixedForkActivationChainHeadSpecProvider(SpecProvider), BlockTree, ReadOnlyState),
            new TxPoolConfig() { BlobsSupport = BlobsSupportMode.InMemory },
            new TxValidator(SpecProvider.ChainId),
            LogManager,
            TransactionComparerProvider.GetDefaultComparer());

    protected virtual TxPoolTxSource CreateTxPoolTxSource()
    {
        BlocksConfig blocksConfig = new()
        {
            MinGasPrice = 0
        };
        ITxFilterPipeline txFilterPipeline = TxFilterPipelineBuilder.CreateStandardFilteringPipeline(LimboLogs.Instance,
            SpecProvider, blocksConfig);
        return new TxPoolTxSource(TxPool, SpecProvider, TransactionComparerProvider, LogManager, txFilterPipeline);
    }

    public BlockBuilder GenesisBlockBuilder { get; set; } = null!;

    protected virtual Block GetGenesisBlock()
    {
        BlockBuilder genesisBlockBuilder = Builders.Build.A.Block.Genesis;
        if (GenesisBlockBuilder is not null)
        {
            genesisBlockBuilder = GenesisBlockBuilder;
        }

        if (SealEngineType == Core.SealEngineType.AuRa)
        {
            genesisBlockBuilder.WithAura(0, new byte[65]);
        }

        if (SpecProvider.GenesisSpec.IsEip4844Enabled)
        {
            genesisBlockBuilder.WithBlobGasUsed(0);
            genesisBlockBuilder.WithExcessBlobGas(0);
        }


        if (SpecProvider.GenesisSpec.IsBeaconBlockRootAvailable)
        {
            genesisBlockBuilder.WithParentBeaconBlockRoot(Keccak.Zero);
        }

        if (SpecProvider.GenesisSpec.IsEip6110Enabled || SpecProvider.GenesisSpec.IsEip7002Enabled)
        {
            genesisBlockBuilder.WithConsensusRequests(0);
        }


        genesisBlockBuilder.WithStateRoot(State.StateRoot);
        return genesisBlockBuilder.TestObject;
    }

    protected virtual async Task AddBlocksOnStart()
    {
        await AddBlock();
        await AddBlock(BuildSimpleTransaction.WithNonce(0).TestObject);
        await AddBlock(BuildSimpleTransaction.WithNonce(1).TestObject, BuildSimpleTransaction.WithNonce(2).TestObject);
    }

    protected virtual IBlockProcessor CreateBlockProcessor() =>
        new BlockProcessor(
            SpecProvider,
            BlockValidator,
            NoBlockRewards.Instance,
            new BlockProcessor.BlockValidationTransactionsExecutor(TxProcessor, State),
            State,
            ReceiptStorage,
            new BlockhashStore(BlockTree, SpecProvider, State),
            TxProcessor,
            LogManager,
            consensusRequestsProcessor: ConsensusRequestsProcessor);

    public async Task WaitForNewHead()
    {
        await WaitAsync(_resetEvent, "Failed to produce new head in time.");
        _suggestedBlockResetEvent.Reset();
    }

    public async Task AddBlock(params Transaction[] transactions)
    {
        await AddBlockInternal(transactions);

        await WaitAsync(_resetEvent, "Failed to produce new head in time.");
        _suggestedBlockResetEvent.Reset();
        _oneAtATime.Set();
    }

    public async Task AddBlock(bool shouldWaitForHead = true, params Transaction[] transactions)
    {
        await AddBlockInternal(transactions);

        if (shouldWaitForHead)
        {
            await WaitAsync(_resetEvent, "Failed to produce new head in time.");
        }
        else
        {
            await WaitAsync(_suggestedBlockResetEvent, "Failed to produce new suggested block in time.");
        }

        _oneAtATime.Set();
    }

    private async Task<AcceptTxResult[]> AddBlockInternal(params Transaction[] transactions)
    {
        // we want it to be last event, so lets re-register
        BlockTree.BlockAddedToMain -= BlockAddedToMain;
        BlockTree.BlockAddedToMain += BlockAddedToMain;

        await WaitAsync(_oneAtATime, "Multiple block produced at once.");
        AcceptTxResult[] txResults = transactions.Select(t => TxPool.SubmitTx(t, TxHandlingOptions.None)).ToArray();
        Timestamper.Add(TimeSpan.FromSeconds(1));
        await BlockProductionTrigger.BuildBlock();
        return txResults;
    }

    public void AddTransactions(params Transaction[] txs)
    {
        for (int i = 0; i < txs.Length; i++)
        {
            TxPool.SubmitTx(txs[i], TxHandlingOptions.None);
        }
    }

    public virtual void Dispose()
    {
        BlockProducerRunner?.StopAsync();
        if (DbProvider is not null)
        {
            CodeDb?.Dispose();
            StateDb?.Dispose();
        }

        _trieStoreWatcher?.Dispose();
        DbProvider?.Dispose();
    }

    /// <summary>
    /// Creates a simple transfer transaction with value defined by <paramref name="ether"/>
    /// from a rich account to <paramref name="address"/>
    /// </summary>
    /// <param name="address">Address to add funds to</param>
    /// <param name="ether">Value of ether to add to the account</param>
    /// <returns></returns>
    public async Task AddFunds(Address address, UInt256 ether) =>
        await AddBlock(GetFundsTransaction(address, ether));

    public async Task AddFunds(params (Address address, UInt256 ether)[] funds) =>
        await AddBlock(funds.Select((f, i) => GetFundsTransaction(f.address, f.ether, (uint)i)).ToArray());

    public async Task AddFundsAfterLondon(params (Address address, UInt256 ether)[] funds) =>
        await AddBlock(funds.Select((f, i) => GetFunds1559Transaction(f.address, f.ether, (uint)i)).ToArray());

    private Transaction GetFundsTransaction(Address address, UInt256 ether, uint index = 0)
    {
        UInt256 nonce = StateReader.GetNonce(BlockTree.Head!.StateRoot!, TestItem.AddressA);
        Transaction tx = Builders.Build.A.Transaction
            .SignedAndResolved(TestItem.PrivateKeyA)
            .To(address)
            .WithNonce(nonce + index)
            .WithValue(ether)
            .TestObject;
        return tx;
    }

    private Transaction GetFunds1559Transaction(Address address, UInt256 ether, uint index = 0)
    {
        UInt256 nonce = StateReader.GetNonce(BlockTree.Head!.StateRoot!, TestItem.AddressA);
        Transaction tx = Builders.Build.A.Transaction
            .SignedAndResolved(TestItem.PrivateKeyA)
            .To(address)
            .WithNonce(nonce + index)
            .WithMaxFeePerGas(20.GWei())
            .WithMaxPriorityFeePerGas(5.GWei())
            .WithType(TxType.EIP1559)
            .WithValue(ether)
            .WithChainId(MainnetSpecProvider.Instance.ChainId)
            .TestObject;
        return tx;
    }
}<|MERGE_RESOLUTION|>--- conflicted
+++ resolved
@@ -38,10 +38,7 @@
 using Nethermind.Specs.Test;
 using Nethermind.State;
 using Nethermind.State.Repositories;
-<<<<<<< HEAD
 using Nethermind.Synchronization;
-=======
->>>>>>> 4fee4bfe
 using Nethermind.Trie;
 using Nethermind.Trie.Pruning;
 using Nethermind.TxPool;
@@ -123,11 +120,8 @@
 
     public ProducedBlockSuggester Suggester { get; protected set; } = null!;
 
-<<<<<<< HEAD
     public IConsensusRequestsProcessor? ConsensusRequestsProcessor { get; protected set; } = null!;
-=======
     public ChainLevelInfoRepository ChainLevelInfoRepository { get; protected set; } = null!;
->>>>>>> 4fee4bfe
 
     public static TransactionBuilder<Transaction> BuildSimpleTransaction => Builders.Build.A.Transaction.SignedAndResolved(TestItem.PrivateKeyA).To(AccountB);
 
