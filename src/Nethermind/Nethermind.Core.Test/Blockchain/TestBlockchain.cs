--- conflicted
+++ resolved
@@ -174,11 +174,7 @@
         BlockPreprocessorStep = new RecoverSignatures(EthereumEcdsa, TxPool, SpecProvider, LogManager);
         HeaderValidator = new HeaderValidator(BlockTree, Always.Valid, SpecProvider, LogManager);
 
-<<<<<<< HEAD
-        new ReceiptCanonicalityMonitor(ReceiptStorage, LogManager);
-=======
         _canonicalityMonitor ??= new ReceiptCanonicalityMonitor(ReceiptStorage, LogManager);
->>>>>>> 676c2ddf
         BeaconBlockRootHandler = new BeaconBlockRootHandler(TxProcessor, LogManager);
 
         BlockValidator = new BlockValidator(
