--- conflicted
+++ resolved
@@ -113,11 +113,7 @@
             TxProcessor = new TransactionProcessor(SpecProvider, State, Storage, virtualMachine, LimboLogs.Instance);
             BlockProcessor = CreateBlockProcessor();
 
-<<<<<<< HEAD
-            BlockchainProcessor chainProcessor = new BlockchainProcessor(BlockTree, BlockProcessor, new TxSignaturesRecoveryStep(SpecProvider, EthereumEcdsa, TxPool, LimboLogs.Instance), LimboLogs.Instance, BlockchainProcessor.Options.Default);
-=======
-            BlockchainProcessor chainProcessor = new BlockchainProcessor(BlockTree, BlockProcessor, new TxSignaturesRecoveryStep(EthereumEcdsa, TxPool, LimboLogs.Instance), LimboLogs.Instance, true);
->>>>>>> 1464f4f5
+            BlockchainProcessor chainProcessor = new BlockchainProcessor(BlockTree, BlockProcessor, new TxSignaturesRecoveryStep(EthereumEcdsa, TxPool, LimboLogs.Instance), LimboLogs.Instance, BlockchainProcessor.Options.Default);
             chainProcessor.Start();
 
             StateReader = new StateReader(StateDb, CodeDb, LimboLogs.Instance);
