--- conflicted
+++ resolved
@@ -43,6 +43,7 @@
     public const int DefaultTimeout = 4000;
     public IStateReader StateReader { get; private set; } = null!;
     public IEthereumEcdsa EthereumEcdsa { get; private set; } = null!;
+    public INonceManager NonceManager { get; private set; } = null!;
     public TransactionProcessor TxProcessor { get; set; } = null!;
     public IStorageProvider Storage { get; set; } = null!;
     public IReceiptStorage ReceiptStorage { get; set; } = null!;
@@ -58,34 +59,9 @@
 
     public IBlockFinder BlockFinder
     {
-<<<<<<< HEAD
-        public const int DefaultTimeout = 4000;
-        public IStateReader StateReader { get; private set; } = null!;
-        public IEthereumEcdsa EthereumEcdsa { get; private set; } = null!;
-        public INonceManager NonceManager { get; private set; } = null!;
-        public TransactionProcessor TxProcessor { get; set; } = null!;
-        public IStorageProvider Storage { get; set; } = null!;
-        public IReceiptStorage ReceiptStorage { get; set; } = null!;
-        public ITxPool TxPool { get; set; } = null!;
-        public IDb CodeDb => DbProvider.CodeDb;
-        public IBlockProcessor BlockProcessor { get; set; } = null!;
-        public IBlockchainProcessor BlockchainProcessor { get; set; } = null!;
-
-        public IBlockPreprocessorStep BlockPreprocessorStep { get; set; } = null!;
-
-        public IBlockProcessingQueue BlockProcessingQueue { get; set; } = null!;
-        public IBlockTree BlockTree { get; set; } = null!;
-
-        public IBlockFinder BlockFinder
-        {
-            get => _blockFinder ?? BlockTree;
-            set => _blockFinder = value;
-        }
-=======
         get => _blockFinder ?? BlockTree;
         set => _blockFinder = value;
     }
->>>>>>> 7c30f03a
 
     public ILogFinder LogFinder { get; private set; } = null!;
     public IJsonSerializer JsonSerializer { get; set; } = null!;
@@ -167,6 +143,11 @@
         TransactionComparerProvider = new TransactionComparerProvider(SpecProvider, BlockTree);
         TxPool = CreateTxPool();
 
+        IChainHeadInfoProvider chainHeadInfoProvider =
+            new ChainHeadInfoProvider(SpecProvider, BlockTree, StateReader);
+
+        NonceManager = new NonceManager(chainHeadInfoProvider.AccountStateProvider);
+
         _trieStoreWatcher = new TrieStoreBoundaryWatcher(TrieStore, BlockTree, LogManager);
 
         ReceiptStorage = new InMemoryReceiptStorage();
@@ -209,101 +190,8 @@
         BlockTree.NewHeadBlock += OnNewHeadBlock;
         BlockProducer.BlockProduced += (s, e) =>
         {
-<<<<<<< HEAD
-            Timestamper = new ManualTimestamper(new DateTime(2020, 2, 15, 12, 50, 30, DateTimeKind.Utc));
-            JsonSerializer = new EthereumJsonSerializer();
-            SpecProvider = CreateSpecProvider(specProvider ?? MainnetSpecProvider.Instance);
-            EthereumEcdsa = new EthereumEcdsa(SpecProvider.ChainId, LogManager);
-            DbProvider = await CreateDbProvider();
-            TrieStore = new TrieStore(StateDb, LogManager);
-            State = new StateProvider(TrieStore, DbProvider.CodeDb, LogManager);
-            State.CreateAccount(TestItem.AddressA, (initialValues ?? InitialValue));
-            State.CreateAccount(TestItem.AddressB, (initialValues ?? InitialValue));
-            State.CreateAccount(TestItem.AddressC, (initialValues ?? InitialValue));
-            byte[] code = Bytes.FromHexString("0xabcd");
-            Keccak codeHash = Keccak.Compute(code);
-            State.UpdateCode(code);
-            State.UpdateCodeHash(TestItem.AddressA, codeHash, SpecProvider.GenesisSpec);
-
-            Storage = new StorageProvider(TrieStore, State, LogManager);
-            Storage.Set(new StorageCell(TestItem.AddressA, UInt256.One), Bytes.FromHexString("0xabcdef"));
-            Storage.Commit();
-
-            State.Commit(SpecProvider.GenesisSpec);
-            State.CommitTree(0);
-
-            ReadOnlyTrieStore = TrieStore.AsReadOnly(StateDb);
-            StateReader = new StateReader(ReadOnlyTrieStore, CodeDb, LogManager);
-
-            IDb blockDb = new MemDb();
-            IDb headerDb = new MemDb();
-            IDb blockInfoDb = new MemDb();
-            BlockTree = new BlockTree(blockDb, headerDb, blockInfoDb, new ChainLevelInfoRepository(blockInfoDb), SpecProvider, NullBloomStorage.Instance, LimboLogs.Instance);
-            ReadOnlyState = new ChainHeadReadOnlyStateProvider(BlockTree, StateReader);
-            TransactionComparerProvider = new TransactionComparerProvider(SpecProvider, BlockTree);
-            TxPool = CreateTxPool();
-
-            IChainHeadInfoProvider chainHeadInfoProvider =
-                new ChainHeadInfoProvider(SpecProvider, BlockTree, StateReader);
-
-            NonceManager = new NonceManager(chainHeadInfoProvider.AccountStateProvider);
-
-            _trieStoreWatcher = new TrieStoreBoundaryWatcher(TrieStore, BlockTree, LogManager);
-
-            ReceiptStorage = new InMemoryReceiptStorage();
-            VirtualMachine virtualMachine = new(new BlockhashProvider(BlockTree, LogManager), SpecProvider, LogManager);
-            TxProcessor = new TransactionProcessor(SpecProvider, State, Storage, virtualMachine, LogManager);
-            BlockPreprocessorStep = new RecoverSignatures(EthereumEcdsa, TxPool, SpecProvider, LogManager);
-            HeaderValidator = new HeaderValidator(BlockTree, Always.Valid, SpecProvider, LogManager);
-
-            new ReceiptCanonicalityMonitor(BlockTree, ReceiptStorage, LogManager);
-
-            BlockValidator = new BlockValidator(
-                new TxValidator(SpecProvider.ChainId),
-                HeaderValidator,
-                Always.Valid,
-                SpecProvider,
-                LogManager);
-
-            PoSSwitcher = NoPoS.Instance;
-            ISealer sealer = new NethDevSealEngine(TestItem.AddressD);
-            SealEngine = new SealEngine(sealer, Always.Valid);
-
-            BloomStorage bloomStorage = new(new BloomConfig(), new MemDb(), new InMemoryDictionaryFileStoreFactory());
-            ReceiptsRecovery receiptsRecovery = new(new EthereumEcdsa(SpecProvider.ChainId, LimboLogs.Instance), SpecProvider);
-            LogFinder = new LogFinder(BlockTree, ReceiptStorage, ReceiptStorage, bloomStorage, LimboLogs.Instance, receiptsRecovery);
-            BlockProcessor = CreateBlockProcessor();
-
-            BlockchainProcessor chainProcessor = new(BlockTree, BlockProcessor, BlockPreprocessorStep, StateReader, LogManager, Consensus.Processing.BlockchainProcessor.Options.Default);
-            BlockchainProcessor = chainProcessor;
-            BlockProcessingQueue = chainProcessor;
-            chainProcessor.Start();
-
-            TxPoolTxSource txPoolTxSource = CreateTxPoolTxSource();
-            ITransactionComparerProvider transactionComparerProvider = new TransactionComparerProvider(SpecProvider, BlockFinder);
-            BlockProducer = CreateTestBlockProducer(txPoolTxSource, sealer, transactionComparerProvider);
-            await BlockProducer.Start();
-            Suggester = new ProducedBlockSuggester(BlockTree, BlockProducer);
-
-            _resetEvent = new SemaphoreSlim(0);
-            _suggestedBlockResetEvent = new ManualResetEvent(true);
-            BlockTree.NewHeadBlock += OnNewHeadBlock;
-            BlockProducer.BlockProduced += (s, e) =>
-            {
-                _suggestedBlockResetEvent.Set();
-            };
-
-            Block? genesis = GetGenesisBlock();
-            BlockTree.SuggestBlock(genesis);
-
-            await WaitAsync(_resetEvent, "Failed to process genesis in time.");
-            await AddBlocksOnStart();
-            return this;
-        }
-=======
             _suggestedBlockResetEvent.Set();
         };
->>>>>>> 7c30f03a
 
         Block? genesis = GetGenesisBlock();
         BlockTree.SuggestBlock(genesis);
