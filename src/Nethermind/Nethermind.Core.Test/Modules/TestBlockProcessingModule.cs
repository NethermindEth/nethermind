// SPDX-FileCopyrightText: 2024 Demerzel Solutions Limited
// SPDX-License-Identifier: LGPL-3.0-only

using System.Collections.Generic;
using Autofac;
using Nethermind.Api;
using Nethermind.Blockchain;
using Nethermind.Blockchain.Receipts;
using Nethermind.Config;
using Nethermind.Consensus;
using Nethermind.Consensus.Comparers;
using Nethermind.Consensus.Processing;
using Nethermind.Consensus.Producers;
using Nethermind.Consensus.Rewards;
using Nethermind.Consensus.Transactions;
using Nethermind.Core.Specs;
using Nethermind.Core.Test.Blockchain;
using Nethermind.Evm;
using Nethermind.Evm.TransactionProcessing;
using Nethermind.State;
using Nethermind.TxPool;

namespace Nethermind.Core.Test.Modules;

public class TestBlockProcessingModule : Module
{
    protected override void Load(ContainerBuilder builder)
    {
        builder
            .AddSingleton<ITransactionComparerProvider, TransactionComparerProvider>()
            // NOTE: The ordering of block preprocessor is not guarenteed
            .AddComposite<IBlockPreprocessorStep, CompositeBlockPreprocessorStep>()
            .AddSingleton<CompositeBlockPreprocessorStep>()
            .AddSingleton<IBlockPreprocessorStep, RecoverSignatures>()

            // Yea, for some reason, the ICodeInfoRepository need to be the main one for ChainHeadInfoProvider to work.
            // Like, is ICodeInfoRepository suppose to be global? Why not just IStateReader.
            .AddKeyedSingleton<ICodeInfoRepository>(nameof(IWorldStateManager.GlobalWorldState), (ctx) =>
            {
                IWorldState worldState = ctx.Resolve<IWorldStateManager>().GlobalWorldState;
                PreBlockCaches? preBlockCaches = (worldState as IPreBlockCaches)?.Caches;
                return new CodeInfoRepository(preBlockCaches?.PrecompileCache);
            })
            .AddSingleton<IChainHeadInfoProvider, IComponentContext>((ctx) =>
            {
                ISpecProvider specProvider = ctx.Resolve<ISpecProvider>();
                IBlockTree blockTree = ctx.Resolve<IBlockTree>();
                IStateReader stateReader = ctx.Resolve<IStateReader>();
                // need this to be the right one.
                ICodeInfoRepository codeInfoRepository = ctx.ResolveNamed<ICodeInfoRepository>(nameof(IWorldStateManager.GlobalWorldState));
                return new ChainHeadInfoProvider(specProvider, blockTree, stateReader, codeInfoRepository);
            })

            .AddSingleton<ITxPool, TxPool.TxPool>()
            .AddSingleton<INonceManager, IChainHeadInfoProvider>((chainHeadInfoProvider) => new NonceManager(chainHeadInfoProvider.ReadOnlyStateProvider))

            // These are common between processing and production and worldstate-ful, so they should be scoped instead
            // of singleton.
            .AddScoped<IRewardCalculator, IRewardCalculatorSource, ITransactionProcessor>((rewardCalculatorSource, txProcessor) => rewardCalculatorSource.Get(txProcessor))

            // The main block processing pipeline, anything that requires the use of the main IWorldState is wrapped
            // in a `MainBlockProcessingContext`.
            .AddSingleton<MainBlockProcessingContext, ILifetimeScope>(ConfigureMainBlockProcessingContext)
            // Then component that has no ambiguity is extracted back out.
            .Map<IBlockProcessingQueue, MainBlockProcessingContext>(ctx => ctx.BlockProcessingQueue)
            .Bind<IMainProcessingContext, MainBlockProcessingContext>()


            // Seems to be only used by block producer.
            .AddScoped<IGasLimitCalculator, TargetAdjustedGasLimitCalculator>()
            .AddScoped<IComparer<Transaction>, ITransactionComparerProvider>(txComparer => txComparer.GetDefaultComparer())

            // Much like block validation, anything that require the use of IWorldState in block producer, is wrapped in
            // a `BlockProducerContext`.
            .AddSingleton<BlockProducerContext, ILifetimeScope>(ConfigureBlockProducerContext)
            // And then we extract it back out.
            .Map<IBlockProducerRunner, BlockProducerContext>(ctx => ctx.BlockProducerRunner)
            .Bind<IBlockProductionTrigger, IManualBlockProductionTrigger>()

            // Something else entirely. Just some wrapper over things.
            .AddSingleton<IManualBlockProductionTrigger, BuildBlocksWhenRequested>()
            .AddSingleton<ProducedBlockSuggester>()
            .ResolveOnServiceActivation<ProducedBlockSuggester, IBlockProducerRunner>()

            .AddSingleton<ISigner>(NullSigner.Instance)

            ;
    }

    private MainBlockProcessingContext ConfigureMainBlockProcessingContext(ILifetimeScope ctx)
    {
        IReceiptConfig receiptConfig = ctx.Resolve<IReceiptConfig>();
        IInitConfig initConfig = ctx.Resolve<IInitConfig>();
        IBlocksConfig blocksConfig = ctx.Resolve<IBlocksConfig>();
        IWorldState mainWorldState = ctx.Resolve<IWorldStateManager>().GlobalWorldState;
        ICodeInfoRepository mainCodeInfoRepository =
            ctx.ResolveNamed<ICodeInfoRepository>(nameof(IWorldStateManager.GlobalWorldState));

        ILifetimeScope innerScope = ctx.BeginLifetimeScope((processingCtxBuilder) =>
        {
            processingCtxBuilder
                // These are main block processing specific
                .AddScoped<ICodeInfoRepository>(mainCodeInfoRepository)
                .AddScoped(mainWorldState)
<<<<<<< HEAD
                .AddScoped<IBlockProcessor.IBlockTransactionsExecutor>(ctx => ctx
                    .ResolveKeyed<IBlockProcessor.IBlockTransactionsExecutor>(IBlockProcessor.IBlockTransactionsExecutor.Validation))
=======
                .AddScoped<IBlockProcessor.IBlockTransactionsExecutor,
                    BlockProcessor.BlockValidationTransactionsExecutor>()
                .AddScoped<ITransactionProcessorAdapter, ExecuteTransactionProcessorAdapter>()
>>>>>>> d2765181
                .AddScoped(new BlockchainProcessor.Options
                {
                    StoreReceiptsByDefault = receiptConfig.StoreReceipts,
                    DumpOptions = initConfig.AutoDump
                })
                .AddScoped<GenesisLoader>()

                // And finally, to wrap things up.
                .AddScoped<MainBlockProcessingContext>()
                .Bind<IBlockchainProcessor, BlockchainProcessor>()
                .Bind<IBlockProcessingQueue, BlockchainProcessor>()
                ;

            if (blocksConfig.PreWarmStateOnBlockProcessing)
            {
                processingCtxBuilder
                    .AddScoped<PreBlockCaches>((mainWorldState as IPreBlockCaches)!.Caches)
                    .AddScoped<IBlockCachePreWarmer, BlockCachePreWarmer>()
                    ;
            }
        });

        return innerScope.Resolve<MainBlockProcessingContext>();
    }

    private BlockProducerContext ConfigureBlockProducerContext(ILifetimeScope ctx)
    {
        // Note: This is modelled after TestBlockchain, not prod
        BlockProducerEnv env = ctx.Resolve<IBlockProducerEnvFactory>().Create();
        ILifetimeScope innerScope = ctx.BeginLifetimeScope((producerCtx) =>
        {
            producerCtx
                // Block producer specific things is in `IBlockProducerEnvFactory`.
                // Yea, it can be added as `AddScoped` too and then mapped out, but its clearer this way.
                .AddScoped<IWorldState>(env.ReadOnlyStateProvider)
                .AddScoped<IBlockchainProcessor>(env.ChainProcessor)
                .AddScoped<ITxSource>(env.TxSource)

                // TODO: What is this suppose to be?
                .AddScoped<IBlockProducer, TestBlockProducer>()

                .AddScoped<IBlockProducerRunner, StandardBlockProducerRunner>()
                .AddScoped<BlockProducerContext>();
        });

        return innerScope.Resolve<BlockProducerContext>();
    }
}<|MERGE_RESOLUTION|>--- conflicted
+++ resolved
@@ -102,14 +102,9 @@
                 // These are main block processing specific
                 .AddScoped<ICodeInfoRepository>(mainCodeInfoRepository)
                 .AddScoped(mainWorldState)
-<<<<<<< HEAD
                 .AddScoped<IBlockProcessor.IBlockTransactionsExecutor>(ctx => ctx
                     .ResolveKeyed<IBlockProcessor.IBlockTransactionsExecutor>(IBlockProcessor.IBlockTransactionsExecutor.Validation))
-=======
-                .AddScoped<IBlockProcessor.IBlockTransactionsExecutor,
-                    BlockProcessor.BlockValidationTransactionsExecutor>()
                 .AddScoped<ITransactionProcessorAdapter, ExecuteTransactionProcessorAdapter>()
->>>>>>> d2765181
                 .AddScoped(new BlockchainProcessor.Options
                 {
                     StoreReceiptsByDefault = receiptConfig.StoreReceipts,
