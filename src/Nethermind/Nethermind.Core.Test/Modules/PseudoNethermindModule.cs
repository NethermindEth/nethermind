--- conflicted
+++ resolved
@@ -48,12 +48,7 @@
         base.Load(builder);
         builder
             .AddModule(new NethermindModule(spec, configProvider, logManager))
-<<<<<<< HEAD
-
-            .AddModule(new PsudoNetworkModule())
-=======
             .AddModule(new PseudoNetworkModule())
->>>>>>> 2e346112
             .AddModule(new BlockTreeModule())
             .AddModule(new TestBlockProcessingModule())
 
@@ -71,8 +66,6 @@
 
             // Crypto
             .AddSingleton<ICryptoRandom>(new CryptoRandom())
-<<<<<<< HEAD
-=======
 
             .AddSingleton<ISignerStore>(NullSigner.Instance)
             .AddSingleton<IKeyStore>(Substitute.For<IKeyStore>())
@@ -84,7 +77,6 @@
 
             // Genesis
             .AddSingleton<IGenesisPostProcessor, NullGenesisPostProcessor>()
->>>>>>> 2e346112
             ;
 
 
