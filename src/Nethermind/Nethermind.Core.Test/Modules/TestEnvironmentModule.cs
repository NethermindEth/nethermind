--- conflicted
+++ resolved
@@ -39,18 +39,10 @@
 
         builder
             .AddSingleton<ILogManager>(new TestLogManager(LogLevel.Error)) // Limbologs actually have IsTrace set to true, so actually slow.
-<<<<<<< HEAD
-            .AddSingleton<IDbProvider>(TestMemDbProvider.Init())
-            // These two dont use db provider
-            .AddKeyedSingleton<IFullDb>(DbNames.PeersDb, (_) => new MemDb())
-            .AddKeyedSingleton<IFullDb>(DbNames.DiscoveryNodes, (_) => new MemDb())
-            .AddSingleton<IFileStoreFactory>(new InMemoryDictionaryFileStoreFactory())
-=======
             .AddSingleton<IDbFactory>((_) => new MemDbFactory())
             // These two dont use db provider
             .AddKeyedSingleton<IFullDb>(DbNames.PeersDb, (_) => new MemDb())
             .AddKeyedSingleton<IFullDb>(DbNames.DiscoveryNodes, (_) => new MemDb())
->>>>>>> eee5ac23
             .AddSingleton<IChannelFactory, INetworkConfig>(networkConfig => new LocalChannelFactory(networkGroup ?? nameof(TestEnvironmentModule), networkConfig))
 
             .AddSingleton<PseudoNethermindRunner>()
