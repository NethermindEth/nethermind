--- conflicted
+++ resolved
@@ -24,8 +24,6 @@
     {
     }
 
-<<<<<<< HEAD
-=======
     public TestNethermindModule(params IConfig[] configs) : this(new ConfigProvider(configs))
     {
     }
@@ -38,7 +36,6 @@
     {
     }
 
->>>>>>> eee5ac23
     protected override void Load(ContainerBuilder builder)
     {
         base.Load(builder);
