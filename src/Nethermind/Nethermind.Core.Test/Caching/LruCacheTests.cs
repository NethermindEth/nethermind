// SPDX-FileCopyrightText: 2022 Demerzel Solutions Limited
// SPDX-License-Identifier: LGPL-3.0-only

using System;
using FluentAssertions;
using Nethermind.Core.Caching;
using Nethermind.Core.Test.Builders;
using Nethermind.Int256;
using NUnit.Framework;

namespace Nethermind.Core.Test.Caching
{
    [TestFixture(typeof(LruCache<Address, Account>))]
    public class LruCacheTests<TCache>
    {
        private static ICache<Address, Account> Create()
        {
            return (ICache<Address, Account>)Activator.CreateInstance(typeof(TCache), Capacity, "test")!;
        }

        private const int Capacity = 16;

        private readonly Account[] _accounts = new Account[Capacity * 2];
        private readonly Address[] _addresses = new Address[Capacity * 2];

        [SetUp]
        public void Setup()
        {
            for (int i = 0; i < Capacity * 2; i++)
            {
                _accounts[i] = Build.An.Account.WithBalance((UInt256)i).TestObject;
                _addresses[i] = Build.An.Address.FromNumber(i).TestObject;
            }
        }

        [Test]
        public void At_capacity()
        {
            ICache<Address, Account> cache = Create();
            for (int i = 0; i < Capacity; i++)
            {
                cache.Set(_addresses[i], _accounts[i]);
            }

            Account? account = cache.Get(_addresses[Capacity - 1]);
            Assert.AreEqual(_accounts[Capacity - 1], account);
        }

        [Test]
        public void Can_reset()
        {
            ICache<Address, Account> cache = Create();
            cache.Set(_addresses[0], _accounts[0]);
            cache.Set(_addresses[0], _accounts[1]);
            cache.Get(_addresses[0]).Should().Be(_accounts[1]);
        }

        [Test]
        public void Can_ask_before_first_set()
        {
            ICache<Address, Account> cache = Create();
            cache.Get(_addresses[0]).Should().BeNull();
        }

        [Test]
        public void Can_clear()
        {
            ICache<Address, Account> cache = Create();
            cache.Set(_addresses[0], _accounts[0]);
            cache.Clear();
            cache.Get(_addresses[0]).Should().BeNull();
            cache.Set(_addresses[0], _accounts[1]);
            cache.Get(_addresses[0]).Should().Be(_accounts[1]);
        }

        [Test]
        public void Beyond_capacity()
        {
            ICache<Address, Account> cache = Create();
            for (int i = 0; i < Capacity * 2; i++)
            {
                cache.Set(_addresses[i], _accounts[i]);
            }

            Account? account = cache.Get(_addresses[Capacity]);
            account.Should().Be(_accounts[Capacity]);
        }

        [Test]
        public void Can_set_and_then_set_null()
        {
            ICache<Address, Account> cache = Create();
<<<<<<< HEAD
            cache.Set(_addresses[0], _accounts[0]).Should().BeTrue();
            cache.Set(_addresses[0], _accounts[0]).Should().BeFalse();
            cache.Set(_addresses[0], null).Should().BeTrue();
=======
            cache.Set(_addresses[0], _accounts[0]);
            cache.Set(_addresses[0], null!);
>>>>>>> 59bbe2ef
            cache.Get(_addresses[0]).Should().Be(null);
        }

        [Test]
        public void Can_delete()
        {
            ICache<Address, Account> cache = Create();
            cache.Set(_addresses[0], _accounts[0]);
            cache.Delete(_addresses[0]).Should().BeTrue();
            cache.Get(_addresses[0]).Should().Be(null);
            cache.Delete(_addresses[0]).Should().BeFalse();
        }

        [Test]
        public void Clear_should_free_all_capacity()
        {
            ICache<Address, Account> cache = Create();
            for (int i = 0; i < Capacity; i++)
            {
                cache.Set(_addresses[i], _accounts[i]);
            }

            cache.Clear();

            static int MapForRefill(int index) => (index + 1) % Capacity;

            // fill again
            for (int i = 0; i < Capacity; i++)
            {
                cache.Set(_addresses[i], _accounts[MapForRefill(i)]);
            }

            // validate
            for (int i = 0; i < Capacity; i++)
            {
                cache.Get(_addresses[i]).Should().Be(_accounts[MapForRefill(i)]);
            }
        }

        [Test]
        public void Delete_keeps_internal_structure()
        {
            int maxCapacity = 32;
            int itemsToKeep = 10;
            int iterations = 40;

            LruCache<int, int> cache = new(maxCapacity, "test");

            for (int i = 0; i < iterations; i++)
            {
                cache.Set(i, i);
                cache.Delete(i - itemsToKeep);
            }

            int count = 0;

            for (int i = 0; i < iterations; i++)
            {
                if (cache.TryGet(i, out int val))
                {
                    count++;
                    val.Should().Be(i);
                }
            }

            count.Should().Be(itemsToKeep);
        }

        [Test]
        public void Wrong_capacity_number_at_constructor()
        {
            int maxCapacity = 0;

            Assert.Throws<ArgumentOutOfRangeException>(() =>
                {
                    LruCache<int, int> unused = new(maxCapacity, "test");
                });

        }
    }
}<|MERGE_RESOLUTION|>--- conflicted
+++ resolved
@@ -90,14 +90,9 @@
         public void Can_set_and_then_set_null()
         {
             ICache<Address, Account> cache = Create();
-<<<<<<< HEAD
             cache.Set(_addresses[0], _accounts[0]).Should().BeTrue();
             cache.Set(_addresses[0], _accounts[0]).Should().BeFalse();
-            cache.Set(_addresses[0], null).Should().BeTrue();
-=======
-            cache.Set(_addresses[0], _accounts[0]);
-            cache.Set(_addresses[0], null!);
->>>>>>> 59bbe2ef
+            cache.Set(_addresses[0], null!).Should().BeTrue();
             cache.Get(_addresses[0]).Should().Be(null);
         }
 
