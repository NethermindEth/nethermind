// SPDX-FileCopyrightText: 2022 Demerzel Solutions Limited
// SPDX-License-Identifier: LGPL-3.0-only

using System;
using System.IO;
using Nethermind.Core.Crypto;
using Nethermind.Core.Extensions;
using Nethermind.Core.Test.Builders;
using Nethermind.Crypto;
using Nethermind.Int256;
using Nethermind.Logging;
using Nethermind.Serialization.Rlp;
using NUnit.Framework;

namespace Nethermind.Core.Test.Encoding;

[TestFixture]
public class BlockDecoderTests
{
    private Block[] _scenarios;

    public BlockDecoderTests()
    {
        var transactions = new Transaction[100];
        for (int i = 0; i < 100; i++)
        {
<<<<<<< HEAD
            var transactions = new Transaction[100];
            for (int i = 0; i < 100; i++)
            {
                transactions[i] = Build.A.Transaction.WithData(new byte[] { (byte)i }).WithNonce((UInt256)i).WithValue((UInt256)i).Signed(new EthereumEcdsa(NetworkId.Mainnet, LimboLogs.Instance), TestItem.PrivateKeyA, true).TestObject;
            }

            _scenarios = new[]
            {
                Build.A.Block.WithNumber(1).TestObject,
                Build.A.Block.WithNumber(1).WithTransactions(transactions).WithUncles(Build.A.BlockHeader.TestObject).WithMixHash(Keccak.EmptyTreeHash).TestObject
            };
=======
            transactions[i] = Build.A.Transaction.WithData(new byte[] { (byte)i }).WithNonce((UInt256)i).WithValue((UInt256)i).Signed(new EthereumEcdsa(ChainId.Mainnet, LimboLogs.Instance), TestItem.PrivateKeyA, true).TestObject;
>>>>>>> e55177aa
        }

        _scenarios = new[]
        {
            Build.A.Block.WithNumber(1).TestObject,
            Build.A.Block
                .WithNumber(1)
                .WithTransactions(transactions)
                .WithUncles(Build.A.BlockHeader.TestObject)
                .WithMixHash(Keccak.EmptyTreeHash)
                .TestObject,
            Build.A.Block
                .WithNumber(1)
                .WithTransactions(transactions)
                .WithUncles(Build.A.BlockHeader.TestObject)
                .WithWithdrawals(8)
                .WithMixHash(Keccak.EmptyTreeHash)
                .WithTimestamp(HeaderDecoder.WithdrawalTimestamp)
                .TestObject
        };
    }

    [Test]
    public void Can_do_roundtrip_null([Values(true, false)] bool valueDecoder)
    {
        BlockDecoder decoder = new();
        Rlp result = decoder.Encode(null);
        Block decoded = valueDecoder ? Rlp.Decode<Block>(result.Bytes.AsSpan()) : Rlp.Decode<Block>(result);
        Assert.IsNull(decoded);
    }

    private string regression5644 = "f902cff9025aa05297f2a4a699ba7d038a229a8eb7ab29d0073b37376ff0311f2bd9c608411830a01dcc4de8dec75d7aab85b567b6ccd41ad312451b948a7413f0a142fd40d49347940000000000000000000000000000000000000000a0fe77dd4ad7c2a3fa4c11868a00e4d728adcdfef8d2e3c13b256b06cbdbb02ec9a00d0abe08c162e4e0891e7a45a8107a98ae44ed47195c2d041fe574de40272df0a0056b23fbba480696b65fe5a59b8f2148a1299103c4f57df839233af2cf4ca2d2b90100000000000000000000000000000000000000000000000000000000000000000000000000000000000000000000000000000000000000000000000000000000000000000000000000000000000000000000000000000000000000000000000000000000000000000000000000000000000000000000000000000000000000000000000000000000000000000000000000000000000000000000000000000000000000000000000000000000000000000000000000000000000000000000000000000000000000000000000000000000000000000000000000000000000000000000000000000000000000000000000000000000000000000000000000000000000182160c837a1200825208845c54648eb8613078366336393733363936653733366236390000000000000000000000000000f3ec96e458292ccea72a1e53e95f94c28051ab51880b7e03d933f7fa78c9692f635ae55ac3899c9c6999d33c758b5248a05894a3471282333bcd76067c5d391300a00000000000000000000000000000000000000000000000000000000000000000880000000000000000f86ff86d80843b9aca008252089422ea9f6b28db76a7162054c05ed812deb2f519cd8a152d02c7e14af6800000802da0f67424c67d9f91a87b5437db1bdaa05e29bd020ab474b2f67f7be163c9f650dda02f90ab34b44165d776ae04449b15210076d6a72abe2bda2903d4b87f0d1ce541c0";

    [Test]
    public void Can_do_roundtrip_regression([Values(true, false)] bool valueDecoder)
    {
        BlockDecoder decoder = new();

        byte[] bytes = Bytes.FromHexString(regression5644);
        Rlp.ValueDecoderContext valueDecoderContext = new(bytes);
        Block? decoded = valueDecoder ? decoder.Decode(ref valueDecoderContext) : decoder.Decode(new RlpStream(bytes));
        Rlp encoded = decoder.Encode(decoded);
        Assert.AreEqual(encoded.Bytes.ToHexString(), encoded.Bytes.ToHexString());
    }

    [Test]
    public void Can_do_roundtrip_scenarios([Values(true, false)] bool valueDecoder)
    {
        BlockDecoder decoder = new();
        foreach (Block block in _scenarios)
        {
            Rlp encoded = decoder.Encode(block);
            Rlp.ValueDecoderContext valueDecoderContext = new(encoded.Bytes);
            Block? decoded = valueDecoder ? decoder.Decode(ref valueDecoderContext) : decoder.Decode(new RlpStream(encoded.Bytes));
            Rlp encoded2 = decoder.Encode(decoded);
            Assert.AreEqual(encoded.Bytes.ToHexString(), encoded2.Bytes.ToHexString());
        }
    }

    [TestCase("0xf90265f901fda00a7e4c1b7404e89fd6b1bc19148594f98b472a87ca152938b242343296da619da01dcc4de8dec75d7aab85b567b6ccd41ad312451b948a7413f0a142fd40d49347942adc25665018aa1fe0e6bc666dac8fc2697ff9baa01ac2883e8f3f17f58488c6933524298dec316fd596614832065748274a336391a07e2d13609f335a7caf015192b353ce5abec6d37a00726d862b9d287a98addb51a0a0e10907f175886de9bd8cd4ac2c21d1db4109a3a9fecf60f54015ee102803fdb90100000000000000000000000000000000000000000000000000000000000000000000000000000000000000000000000000000000000000000000000000000000000000000000000000000000000000000000000000000000000000000000000000000000000000000000000000000000000000000000000000000000000000000000000000000000000000000000000000000000000000000000000000000000000000000000000000000000000000000000000000000000000000000000000000000000000000000000000000000000000000000000000000000000000000000000000000000000000000000000000000000000000000000000000000000000008302000001887fffffffffffffff830249f08203e800a00000000000000000000000000000000000000000000000000000000000000000880000000000000000f862f860800a830249f094100000000000000000000000000000000000000001801ba0f56f3b98c5ed3c38d0e4e1e3e499b6ba9bda60fcf0f6a811d7979fb5d81cec53a00be599284605e5223d1fc0a043f56e1a6a9ec2802406f664cbfea850323aeabfc0")]
    [Ignore("The test is useful for debugging hive - shouldn't be executed on CI")]
    public void Write_rlp_of_blocks_to_file(string rlp)
    {
        // the test is useful for debugging hive
        File.WriteAllBytes("C:\\blocks\\00001.rlp", Bytes.FromHexString(rlp));
    }

    [Test]
    public void Get_length_null()
    {
        BlockDecoder decoder = new();
        Assert.AreEqual(1, decoder.GetLength(null, RlpBehaviors.None));
    }
}<|MERGE_RESOLUTION|>--- conflicted
+++ resolved
@@ -24,21 +24,7 @@
         var transactions = new Transaction[100];
         for (int i = 0; i < 100; i++)
         {
-<<<<<<< HEAD
-            var transactions = new Transaction[100];
-            for (int i = 0; i < 100; i++)
-            {
-                transactions[i] = Build.A.Transaction.WithData(new byte[] { (byte)i }).WithNonce((UInt256)i).WithValue((UInt256)i).Signed(new EthereumEcdsa(NetworkId.Mainnet, LimboLogs.Instance), TestItem.PrivateKeyA, true).TestObject;
-            }
-
-            _scenarios = new[]
-            {
-                Build.A.Block.WithNumber(1).TestObject,
-                Build.A.Block.WithNumber(1).WithTransactions(transactions).WithUncles(Build.A.BlockHeader.TestObject).WithMixHash(Keccak.EmptyTreeHash).TestObject
-            };
-=======
-            transactions[i] = Build.A.Transaction.WithData(new byte[] { (byte)i }).WithNonce((UInt256)i).WithValue((UInt256)i).Signed(new EthereumEcdsa(ChainId.Mainnet, LimboLogs.Instance), TestItem.PrivateKeyA, true).TestObject;
->>>>>>> e55177aa
+            transactions[i] = Build.A.Transaction.WithData(new byte[] { (byte)i }).WithNonce((UInt256)i).WithValue((UInt256)i).Signed(new EthereumEcdsa(NetworkId.Mainnet, LimboLogs.Instance), TestItem.PrivateKeyA, true).TestObject;
         }
 
         _scenarios = new[]
