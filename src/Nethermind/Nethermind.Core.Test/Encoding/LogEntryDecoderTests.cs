--- conflicted
+++ resolved
@@ -21,23 +21,6 @@
         Rlp rlp = Rlp.Encode(logEntry);
         LogEntry decoded = valueDecode ? Rlp.Decode<LogEntry>(rlp.Bytes.AsSpan()) : Rlp.Decode<LogEntry>(rlp);
 
-<<<<<<< HEAD
-            Assert.That(decoded.Data, Is.EqualTo(logEntry.Data), "data");
-            Assert.That(decoded.Address, Is.EqualTo(logEntry.Address), "address");
-            Assert.That(decoded.Topics, Is.EqualTo(logEntry.Topics), "topics");
-        }
-
-        [Test]
-        public void Can_do_roundtrip_ref_struct()
-        {
-            LogEntry logEntry = new(TestItem.AddressA, new byte[] { 1, 2, 3 }, new[] { TestItem.KeccakA, TestItem.KeccakB });
-            Rlp rlp = Rlp.Encode(logEntry);
-            Rlp.ValueDecoderContext valueDecoderContext = new(rlp.Bytes);
-            LogEntryDecoder.DecodeStructRef(ref valueDecoderContext, RlpBehaviors.None, out LogEntryStructRef decoded);
-
-            Assert.That(Bytes.AreEqual(logEntry.Data, decoded.Data), "data");
-            Assert.That(logEntry.Address == decoded.Address, "address");
-=======
         Assert.That(decoded.Data, Is.EqualTo(logEntry.Data), "data");
         Assert.That(decoded.Address, Is.EqualTo(logEntry.Address), "address");
         Assert.That(decoded.Topics, Is.EqualTo(logEntry.Topics), "topics");
@@ -50,7 +33,6 @@
         Rlp rlp = Rlp.Encode(logEntry);
         Rlp.ValueDecoderContext valueDecoderContext = new(rlp.Bytes);
         LogEntryDecoder.DecodeStructRef(ref valueDecoderContext, RlpBehaviors.None, out LogEntryStructRef decoded);
->>>>>>> b81070de
 
         Assert.That(Bytes.AreEqual(logEntry.Data, decoded.Data), "data");
         Assert.That(logEntry.Address == decoded.Address, "address");
@@ -78,15 +60,8 @@
         LogEntry logEntry = new(TestItem.AddressA, new byte[] { 1, 2, 3 }, new[] { TestItem.KeccakA, TestItem.KeccakB });
         LogEntryDecoder decoder = LogEntryDecoder.Instance;
 
-<<<<<<< HEAD
-            Assert.That(deserialized.Data, Is.EqualTo(logEntry.Data), "data");
-            Assert.That(deserialized.Address, Is.EqualTo(logEntry.Address), "address");
-            Assert.That(deserialized.Topics, Is.EqualTo(logEntry.Topics), "topics");
-        }
-=======
         Rlp encoded = decoder.Encode(logEntry);
         LogEntry deserialized = decoder.Decode(new RlpStream(encoded.Bytes))!;
->>>>>>> b81070de
 
         Assert.That(deserialized.Data, Is.EqualTo(logEntry.Data), "data");
         Assert.That(deserialized.Address, Is.EqualTo(logEntry.Address), "address");
