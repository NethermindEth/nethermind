--- conflicted
+++ resolved
@@ -21,25 +21,8 @@
         Rlp rlp = Rlp.Encode(logEntry);
         LogEntry decoded = valueDecode ? Rlp.Decode<LogEntry>(rlp.Bytes.AsSpan()) : Rlp.Decode<LogEntry>(rlp);
 
-<<<<<<< HEAD
-            Assert.That(decoded.Data, Is.EqualTo(logEntry.Data), "data");
-            Assert.That(decoded.Address, Is.EqualTo(logEntry.Address), "address");
-            Assert.That(decoded.Topics, Is.EqualTo(logEntry.Topics), "topics");
-        }
-
-        [Test]
-        public void Can_do_roundtrip_ref_struct()
-        {
-            LogEntry logEntry = new(TestItem.AddressA, new byte[] { 1, 2, 3 }, new[] { TestItem.KeccakA, TestItem.KeccakB });
-            Rlp rlp = Rlp.Encode(logEntry);
-            Rlp.ValueDecoderContext valueDecoderContext = new(rlp.Bytes);
-            LogEntryDecoder.DecodeStructRef(ref valueDecoderContext, RlpBehaviors.None, out LogEntryStructRef decoded);
-
-            Assert.That(Bytes.AreEqual(logEntry.Data, decoded.Data), "data");
-            Assert.That(logEntry.Address == decoded.Address, "address");
-=======
         Assert.That(decoded.Data, Is.EqualTo(logEntry.Data), "data");
-        Assert.That(decoded.LoggersAddress, Is.EqualTo(logEntry.LoggersAddress), "address");
+        Assert.That(decoded.Address, Is.EqualTo(logEntry.Address), "address");
         Assert.That(decoded.Topics, Is.EqualTo(logEntry.Topics), "topics");
     }
 
@@ -50,10 +33,9 @@
         Rlp rlp = Rlp.Encode(logEntry);
         Rlp.ValueDecoderContext valueDecoderContext = new(rlp.Bytes);
         LogEntryDecoder.DecodeStructRef(ref valueDecoderContext, RlpBehaviors.None, out LogEntryStructRef decoded);
->>>>>>> f825abde
 
         Assert.That(Bytes.AreEqual(logEntry.Data, decoded.Data), "data");
-        Assert.That(logEntry.LoggersAddress == decoded.LoggersAddress, "address");
+        Assert.That(logEntry.Address == decoded.Address, "address");
 
         Span<byte> buffer = stackalloc byte[32];
         KeccaksIterator iterator = new(decoded.TopicsRlp, buffer);
@@ -78,18 +60,11 @@
         LogEntry logEntry = new(TestItem.AddressA, new byte[] { 1, 2, 3 }, new[] { TestItem.KeccakA, TestItem.KeccakB });
         LogEntryDecoder decoder = LogEntryDecoder.Instance;
 
-<<<<<<< HEAD
-            Assert.That(deserialized.Data, Is.EqualTo(logEntry.Data), "data");
-            Assert.That(deserialized.Address, Is.EqualTo(logEntry.Address), "address");
-            Assert.That(deserialized.Topics, Is.EqualTo(logEntry.Topics), "topics");
-        }
-=======
         Rlp encoded = decoder.Encode(logEntry);
         LogEntry deserialized = decoder.Decode(new RlpStream(encoded.Bytes))!;
->>>>>>> f825abde
 
         Assert.That(deserialized.Data, Is.EqualTo(logEntry.Data), "data");
-        Assert.That(deserialized.LoggersAddress, Is.EqualTo(logEntry.LoggersAddress), "address");
+        Assert.That(deserialized.Address, Is.EqualTo(logEntry.Address), "address");
         Assert.That(deserialized.Topics, Is.EqualTo(logEntry.Topics), "topics");
     }
 
