using System;
using System.Collections.Generic;
using System.IO;
using System.Linq;
using System.Security;
using System.Threading.Tasks;
using Nethermind.Abi;
using Nethermind.Core;
using Nethermind.Core.Extensions;
using Nethermind.Crypto;
using Nethermind.DataMarketplace.Consumers.Deposits.Domain;
using Nethermind.DataMarketplace.Consumers.Deposits.Queries;
using Nethermind.DataMarketplace.Consumers.Infrastructure.Persistence.Rocks;
using Nethermind.DataMarketplace.Consumers.Infrastructure.Persistence.Rocks.Repositories;
using Nethermind.DataMarketplace.Consumers.Infrastructure.Rlp;
using Nethermind.DataMarketplace.Core.Configs;
using Nethermind.DataMarketplace.Core.Domain;
using Nethermind.DataMarketplace.Core.Services.Models;
using Nethermind.DataMarketplace.Infrastructure.Rlp;
using Nethermind.Db;
using Nethermind.Db.Rocks;
using Nethermind.Db.Rocks.Config;
using Nethermind.Int256;
using Nethermind.KeyStore;
using Nethermind.KeyStore.Config;
using Nethermind.KeyStore.ConsoleHelpers;
using Nethermind.Logging;
using Nethermind.Serialization.Json;
using Nethermind.Serialization.Rlp;
using Nethermind.Wallet;

namespace Nethermind.DataMarketplace.Tools.Refunder
{
    class Program
    {
        static async Task Main(string[] args)
        {
            Rlp.RegisterDecoders(typeof(DepositDecoder).Assembly);
            Rlp.RegisterDecoders(typeof(DepositDetailsDecoder).Assembly);

            string dbPath = args[0];
            ConsoleAsyncLogger asyncLogger = new ConsoleAsyncLogger(LogLevel.Info);
            OneLoggerLogManager logManager = new OneLoggerLogManager(asyncLogger);

            var deposits = await LoadDeposits(logManager, dbPath);

            IKeyStore keyStore = BuildKeyStore(logManager);
            DevKeyStoreWallet wallet = new DevKeyStoreWallet(keyStore, logManager, false);

            foreach (var depositGroup in deposits.Items.GroupBy(d => d.Consumer))
            {
                Console.WriteLine($"Deposits by {depositGroup.Key}");
                foreach (DepositDetails depositDetails in depositGroup)
                {
                    DateTimeOffset dto = DateTimeOffset.FromUnixTimeSeconds(depositDetails.Deposit.ExpiryTime);
                    Console.WriteLine($"  [REFUNDABLE] Deposit by {depositDetails.Consumer} for {depositDetails.DataAsset.Name} {depositDetails.Deposit.Units} expired on {dto.Date:f}");
                }

                Transaction[] refundTxs = GenerateTxsForRefunds(depositGroup, wallet);
                foreach (Transaction transaction in refundTxs)
                {
                    Console.WriteLine();
                    Console.WriteLine("***************************************");
                    TransactionDecoder decoder = new TransactionDecoder();
                    Rlp txRlp = decoder.Encode(transaction);
                    Console.WriteLine(txRlp.Bytes.ToHexString());
                    Console.WriteLine("***************************************");
                }
            }

            Console.ReadLine();
        }

        private static Transaction[] GenerateTxsForRefunds(IGrouping<Address, DepositDetails> depositGroup, DevKeyStoreWallet wallet)
        {
            Console.WriteLine();
            Console.Write($"Provide nonce for {depositGroup.Key}: ");
            int nonce = int.Parse(Console.ReadLine());
            Console.Write($"Provide address to send the refund to: ");
            string hexAddress = Console.ReadLine();            
            Address refundTo = new Address(hexAddress);
            ConsoleUtils consoleUtils= new ConsoleUtils(new ConsoleWrapper());
            
            SecureString securedPassword = consoleUtils.ReadSecret("Provide password: ");

            Console.WriteLine();

            bool unlockSuccessful = wallet.UnlockAccount(depositGroup.Key, securedPassword);
            securedPassword.Dispose();
            
            if (unlockSuccessful)
            {
                Console.WriteLine("Password has been accepted.");
                Console.WriteLine();
                Console.WriteLine($"Great, will generate refund transactions for deposits of {depositGroup.Key} starting with nonce {nonce}. ETH/DAI will be sent to {refundTo}.");
                List<Transaction> transactions = new List<Transaction>(depositGroup.Count());
                foreach (DepositDetails depositDetails in depositGroup)
                {
                    Deposit deposit = depositDetails.Deposit;
                    RefundClaim refundClaim = new RefundClaim(deposit.Id, depositDetails.DataAsset.Id, deposit.Units,
                        deposit.Value, deposit.ExpiryTime, depositDetails.Pepper, depositDetails.DataAsset.Provider.Address, refundTo);
                    UInt256 gasPrice = 20.GWei();

                    AbiEncoder abiEncoder = new AbiEncoder();
                    byte[] txData = abiEncoder.Encode(AbiEncodingStyle.IncludeSignature, ContractData.ClaimRefundSig, depositDetails.DataAsset.Id, refundClaim.Units, refundClaim.Value, refundClaim.ExpiryTime, refundClaim.Pepper, refundClaim.Provider, depositDetails.Consumer);
                    Transaction transaction = new Transaction();
                    transaction.Value = 0;
                    transaction.Data = txData;
                    transaction.To = new Address("0xb1AD03b75bD9E5AB89968D7a37d99F9dd220796D");
                    transaction.SenderAddress = depositDetails.Consumer;
                    transaction.GasLimit = 100000;
                    transaction.GasPrice = gasPrice;
                    transaction.Nonce = (UInt256) nonce++;
                    wallet.Sign(transaction, ChainId.Mainnet);
                    
                    EthereumEcdsa ecdsa = new EthereumEcdsa(ChainId.Mainnet, LimboLogs.Instance);
                    Address recoveredAddress = ecdsa.RecoverAddress(transaction);
                    if (recoveredAddress != transaction.SenderAddress)
                    {
                        Console.WriteLine("Signature failure");
                        return new Transaction[0];
                    }
                    
                    transactions.Add(transaction);
                }

                return transactions.ToArray();
            }
            
            Console.WriteLine("Incorrect password.");
            return new Transaction[0];
        }

        private static async Task<PagedResult<DepositDetails>> LoadDeposits(ILogManager logManager, string dbPath)
        {
            using (var dbProvider = new DbProvider(DbModeHint.Persisted))
            {
                var rocksDbFactory = new RocksDbFactory(DbConfig.Default, logManager, dbPath);
                var dbInitializer = new ConsumerNdmDbInitializer(dbProvider, new NdmConfig(), rocksDbFactory, new MemDbFactory());
<<<<<<< HEAD
                await dbInitializer.Init();
=======
                await dbInitializer.InitAsync();
>>>>>>> b54d4c9d
                DepositDetailsRocksRepository depositsRepo = new DepositDetailsRocksRepository(dbProvider.GetDb<IDb>(ConsumerNdmDbNames.Deposits), new DepositDetailsDecoder());
                // var deposits = await depositsRepo.BrowseAsync(new GetDeposits());
                var deposits = await depositsRepo.BrowseAsync(new GetDeposits { CurrentBlockTimestamp = Timestamper.Default.EpochSecondsLong, EligibleToRefund = true });
                return deposits;
            }
        }

        private static IKeyStore BuildKeyStore(OneLoggerLogManager logManager)
        {
            KeyStoreConfig keyStoreConfig = new KeyStoreConfig();
            keyStoreConfig.KeyStoreDirectory = Path.GetDirectoryName(typeof(Program).Assembly.Location);
            return new FileKeyStore(
                keyStoreConfig,
                new EthereumJsonSerializer(),
                new AesEncrypter(keyStoreConfig, logManager),
                new CryptoRandom(),
                logManager,
                new PrivateKeyStoreIOSettingsProvider(keyStoreConfig));
        }
    }
}<|MERGE_RESOLUTION|>--- conflicted
+++ resolved
@@ -1,4 +1,4 @@
-using System;
+﻿using System;
 using System.Collections.Generic;
 using System.IO;
 using System.Linq;
@@ -137,11 +137,7 @@
             {
                 var rocksDbFactory = new RocksDbFactory(DbConfig.Default, logManager, dbPath);
                 var dbInitializer = new ConsumerNdmDbInitializer(dbProvider, new NdmConfig(), rocksDbFactory, new MemDbFactory());
-<<<<<<< HEAD
-                await dbInitializer.Init();
-=======
                 await dbInitializer.InitAsync();
->>>>>>> b54d4c9d
                 DepositDetailsRocksRepository depositsRepo = new DepositDetailsRocksRepository(dbProvider.GetDb<IDb>(ConsumerNdmDbNames.Deposits), new DepositDetailsDecoder());
                 // var deposits = await depositsRepo.BrowseAsync(new GetDeposits());
                 var deposits = await depositsRepo.BrowseAsync(new GetDeposits { CurrentBlockTimestamp = Timestamper.Default.EpochSecondsLong, EligibleToRefund = true });
