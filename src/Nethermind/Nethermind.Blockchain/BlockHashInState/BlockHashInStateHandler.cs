--- conflicted
+++ resolved
@@ -1,16 +1,17 @@
 // SPDX-FileCopyrightText:2023 Demerzel Solutions Limited
 // SPDX-License-Identifier:LGPL-3.0-only
 
+using System;
 using Nethermind.Core;
 using Nethermind.Core.Crypto;
 using Nethermind.Core.Extensions;
 using Nethermind.Core.Specs;
-using Nethermind.Evm;
 using Nethermind.Evm.Tracing;
 using Nethermind.Evm.Witness;
 using Nethermind.Int256;
 using Nethermind.Logging;
 using Nethermind.State;
+using Nethermind.Verkle.Tree.Utils;
 
 namespace Nethermind.Blockchain.BlockHashInState;
 
@@ -39,26 +40,9 @@
         stateProvider.Set(blockHashStoreCell, parentBlockHash.Bytes.WithoutLeadingZeros().ToArray());
 
 
-<<<<<<< HEAD
-        var blockHashWitness = new VerkleExecWitness(NullLogManager.Instance);
-        var gasAvailable = blockHeader.GasLimit - blockHeader.GasUsed;
-        var gasBefore = gasAvailable;
-        if (!blockHashWitness.AccessCompleteAccount(eip2935Account, ref gasAvailable))
-        {
-            throw new OutOfGasException();
-        }
-
-        if (!blockHashWitness.AccessForStorage(eip2935Account, blockIndex, ref gasAvailable, true))
-        {
-            throw new OutOfGasException();
-        }
-
-        blockHeader.GasUsed += gasBefore - gasAvailable;
-=======
         var blockHashWitness = new VerkleExecWitness(NullLogManager.Instance, stateProvider as VerkleWorldState);
         blockHashWitness.AccessCompleteAccount(eip2935Account);
         blockHashWitness.AccessForStorage(eip2935Account, blockIndex, true);
->>>>>>> 2065ea66
         blockTracer.ReportAccessWitness(blockHashWitness);
     }
 }