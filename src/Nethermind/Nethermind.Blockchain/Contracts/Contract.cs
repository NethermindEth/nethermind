--- conflicted
+++ resolved
@@ -176,22 +176,13 @@
 
             try
             {
-                BlockExecutionContext blkCtx = new BlockExecutionContext(header, 0);
                 if (callAndRestore)
                 {
-<<<<<<< HEAD
-                    transactionProcessor.CallAndRestore(transaction, in blkCtx, tracer);
-                }
-                else
-                {
-                    transactionProcessor.Execute(transaction, in blkCtx, tracer);
-=======
                     transactionProcessor.CallAndRestore(transaction, header, tracer);
                 }
                 else
                 {
                     transactionProcessor.Execute(transaction, header, tracer);
->>>>>>> 2e346112
                 }
 
                 failure = tracer.StatusCode != StatusCode.Success;
