// SPDX-FileCopyrightText: 2022 Demerzel Solutions Limited
// SPDX-License-Identifier: LGPL-3.0-only

using System;
using System.Collections.Generic;
using System.Linq;
using Nethermind.Core;
using Nethermind.Core.Crypto;

namespace Nethermind.Blockchain.Contracts
{
    public class LogEntryAddressAndTopicsMatchTemplateEqualityComparer : IEqualityComparer<LogEntry>
    {
        public static readonly LogEntryAddressAndTopicsMatchTemplateEqualityComparer Instance = new();

        /// <summary>
        /// Checks equality of LogEntry against SearchEntryTemplate.
        /// SearchEntryTemplate doesn't have to contain all the topics that are in LogEntry.
        /// The compare logic is: LogEntry.Topics.StartsWith(SearchEntryTemplate.Topics).
        /// </summary>
        /// <param name="logEntry">Log to be checked</param>
        /// <param name="searchedEntryTemplate">Searched  entry template</param>
        /// <returns></returns>
        public bool Equals(LogEntry logEntry, LogEntry searchedEntryTemplate)
        {
            Hash256[] matchEntryTopics = searchedEntryTemplate?.Topics ?? [];
            return ReferenceEquals(logEntry, searchedEntryTemplate) || (
                logEntry is not null
                && logEntry.Address == searchedEntryTemplate?.Address
                && logEntry.Topics.Length >= matchEntryTopics.Length
                && logEntry.Topics.Take(matchEntryTopics.Length).SequenceEqual(matchEntryTopics)
                );
        }

        public int GetHashCode(LogEntry obj)
        {
<<<<<<< HEAD
            return obj.Topics.Aggregate(obj.Address.GetHashCode(), (i, keccak) => i ^ keccak.GetHashCode());
=======
            return obj.Topics.Aggregate(obj.Address.GetHashCode(), static (i, keccak) => i ^ keccak.GetHashCode());
>>>>>>> b81070de
        }
    }
}<|MERGE_RESOLUTION|>--- conflicted
+++ resolved
@@ -34,11 +34,7 @@
 
         public int GetHashCode(LogEntry obj)
         {
-<<<<<<< HEAD
-            return obj.Topics.Aggregate(obj.Address.GetHashCode(), (i, keccak) => i ^ keccak.GetHashCode());
-=======
             return obj.Topics.Aggregate(obj.Address.GetHashCode(), static (i, keccak) => i ^ keccak.GetHashCode());
->>>>>>> b81070de
         }
     }
 }