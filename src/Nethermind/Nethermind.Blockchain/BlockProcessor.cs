//  Copyright (c) 2018 Demerzel Solutions Limited
//  This file is part of the Nethermind library.
// 
//  The Nethermind library is free software: you can redistribute it and/or modify
//  it under the terms of the GNU Lesser General Public License as published by
//  the Free Software Foundation, either version 3 of the License, or
//  (at your option) any later version.
// 
//  The Nethermind library is distributed in the hope that it will be useful,
//  but WITHOUT ANY WARRANTY; without even the implied warranty of
//  MERCHANTABILITY or FITNESS FOR A PARTICULAR PURPOSE. See the
//  GNU Lesser General Public License for more details.
// 
//  You should have received a copy of the GNU Lesser General Public License
//  along with the Nethermind. If not, see <http://www.gnu.org/licenses/>.

using System;
using System.Collections.Generic;
using System.Linq;
using Nethermind.Blockchain.Proofs;
using Nethermind.Blockchain.Receipts;
using Nethermind.Blockchain.Rewards;
using Nethermind.Blockchain.TxPools;
using Nethermind.Blockchain.Validators;
using Nethermind.Core;
using Nethermind.Core.Attributes;
using Nethermind.Core.Crypto;
using Nethermind.Core.Specs;
using Nethermind.Specs.Forks;
using Nethermind.Dirichlet.Numerics;
using Nethermind.Evm;
using Nethermind.Evm.Tracing;
using Nethermind.Logging;
using Nethermind.Store;
using Nethermind.Store.BeamSync;

namespace Nethermind.Blockchain
{
    public class BlockProcessor : IBlockProcessor
    {
        private readonly ILogger _logger;
        private readonly ITxPool _txPool;
        private readonly ISnapshotableDb _codeDb;
        private readonly ISnapshotableDb _stateDb;
        private readonly ISpecProvider _specProvider;
        private readonly IStateProvider _stateProvider;
        private readonly IReceiptStorage _receiptStorage;
        private readonly IBlockValidator _blockValidator;
        private readonly IStorageProvider _storageProvider;
        private readonly IRewardCalculator _rewardCalculator;
        private readonly ITransactionProcessor _transactionProcessor;

        public BlockProcessor(ISpecProvider specProvider,
            IBlockValidator blockValidator,
            IRewardCalculator rewardCalculator,
            ITransactionProcessor transactionProcessor,
            ISnapshotableDb stateDb,
            ISnapshotableDb codeDb,
            IStateProvider stateProvider,
            IStorageProvider storageProvider,
            ITxPool txPool,
            IReceiptStorage receiptStorage,
            ILogManager logManager)
        {
            _logger = logManager?.GetClassLogger() ?? throw new ArgumentNullException(nameof(logManager));
            _specProvider = specProvider ?? throw new ArgumentNullException(nameof(specProvider));
            _blockValidator = blockValidator ?? throw new ArgumentNullException(nameof(blockValidator));
            _stateProvider = stateProvider ?? throw new ArgumentNullException(nameof(stateProvider));
            _storageProvider = storageProvider ?? throw new ArgumentNullException(nameof(storageProvider));
            _txPool = txPool ?? throw new ArgumentNullException(nameof(txPool));
            _receiptStorage = receiptStorage ?? throw new ArgumentNullException(nameof(receiptStorage));
            _rewardCalculator = rewardCalculator ?? throw new ArgumentNullException(nameof(rewardCalculator));
            _transactionProcessor = transactionProcessor ?? throw new ArgumentNullException(nameof(transactionProcessor));
            _stateDb = stateDb ?? throw new ArgumentNullException(nameof(stateDb));
            _codeDb = codeDb ?? throw new ArgumentNullException(nameof(codeDb));
            _receiptsTracer = new BlockReceiptsTracer();
        }

        public event EventHandler<BlockProcessedEventArgs> BlockProcessed;
        public event EventHandler<TxProcessedEventArgs> TransactionProcessed;

        public Block[] Process(Keccak branchStateRoot, Block[] suggestedBlocks, ProcessingOptions options, IBlockTracer blockTracer)
        {
            if(_logger.IsWarn) _logger.Warn(LogConditions.BeamProcessorOverrides, LogLevel.Trace, $"Processing block {suggestedBlocks[0].Number} from state root: {branchStateRoot}");
            
            if (suggestedBlocks.Length == 0) return Array.Empty<Block>();

            int stateSnapshot = _stateDb.TakeSnapshot();
            int codeSnapshot = _codeDb.TakeSnapshot();
            if (stateSnapshot != -1 || codeSnapshot != -1)
            {
                if(_logger.IsError) _logger.Error($"Uncommitted state ({stateSnapshot}, {codeSnapshot}) when processing from a branch root {branchStateRoot} starting with block {suggestedBlocks[0].ToString(Block.Format.Short)}");
            }
            
            Keccak snapshotStateRoot = _stateProvider.StateRoot;

            if (branchStateRoot != null && _stateProvider.StateRoot != branchStateRoot)
            {
                /* discarding the other branch data - chain reorganization */
                Metrics.Reorganizations++;
                _storageProvider.Reset();
                _stateProvider.Reset();
                _stateProvider.StateRoot = branchStateRoot;
            }

            var readOnly = (options & ProcessingOptions.ReadOnlyChain) != 0;
            var processedBlocks = new Block[suggestedBlocks.Length];
            try
            {
                for (int i = 0; i < suggestedBlocks.Length; i++)
                {
                    processedBlocks[i] = ProcessOne(suggestedBlocks[i], options, blockTracer);
                    if (_logger.IsTrace) _logger.Trace($"Committing trees - state root {_stateProvider.StateRoot}");
                    _stateProvider.CommitTree();
                    _storageProvider.CommitTrees();
                    
                    if (!readOnly)
                    {
                        BlockProcessed?.Invoke(this, new BlockProcessedEventArgs(processedBlocks[i]));
                    }
                }
                
                if (readOnly)
                {
                    _receiptsTracer.BeforeRestore(_stateProvider);
                    Restore(stateSnapshot, codeSnapshot, snapshotStateRoot);
                }
                else
                {
                    _stateDb.Commit();
                    _codeDb.Commit();
                }

                return processedBlocks;
            }
            catch (InvalidBlockException)
            {
                Restore(stateSnapshot, codeSnapshot, snapshotStateRoot);
                throw;
            }
        }

        private BlockReceiptsTracer _receiptsTracer;
        
        private TxReceipt[] ProcessTransactions(Block block, ProcessingOptions processingOptions, IBlockTracer blockTracer)
        {
            _receiptsTracer.SetOtherTracer(blockTracer);
            _receiptsTracer.StartNewBlockTrace(block);   

            for (int i = 0; i < block.Transactions.Length; i++)
            {
                if (_logger.IsWarn) _logger.Warn(LogConditions.BeamProcessorOverrides, LogLevel.Trace, $"Processing transaction {i} out of {block.Transactions.Length}");
                Transaction currentTx = block.Transactions[i];
                _receiptsTracer.StartNewTxTrace(currentTx.Hash);
                _transactionProcessor.Execute(currentTx, block.Header, _receiptsTracer);
                _receiptsTracer.EndTxTrace();

                if ((processingOptions & ProcessingOptions.ReadOnlyChain) == 0)
                {
                    if (_logger.IsWarn) _logger.Warn(LogConditions.BeamProcessorOverrides, LogLevel.Trace, $"Processed transaction {i} out of {block.Transactions.Length}");
                    TransactionProcessed?.Invoke(this, new TxProcessedEventArgs(_receiptsTracer.TxReceipts[i]));
                }
            }

            return _receiptsTracer.TxReceipts;
        }

        private void SetReceiptsRoot(Block block, TxReceipt[] txReceipts)
        {
            ReceiptTrie receiptTrie = new ReceiptTrie(block.Number, _specProvider, txReceipts);
            block.Header.ReceiptsRoot = receiptTrie.RootHash;
        }

        private void Restore(int stateSnapshot, int codeSnapshot, Keccak snapshotStateRoot)
        {
            if (_logger.IsTrace) _logger.Trace($"Reverting blocks {_stateProvider.StateRoot}");
            _stateDb.Restore(stateSnapshot);
            _codeDb.Restore(codeSnapshot);
            _storageProvider.Reset();
            _stateProvider.Reset();
            _stateProvider.StateRoot = snapshotStateRoot;
            if (_logger.IsTrace) _logger.Trace($"Reverted blocks {_stateProvider.StateRoot}");
        }

        private Block ProcessOne(Block suggestedBlock, ProcessingOptions options, IBlockTracer blockTracer)
        {
            BeamSyncDb.Context = suggestedBlock.Hash;
            Block block;
            if (suggestedBlock.IsGenesis)
            {
                ProcessBlock(suggestedBlock, blockTracer, options);
                block = suggestedBlock;
            }
            else
            {
                if (_specProvider.DaoBlockNumber.HasValue && _specProvider.DaoBlockNumber.Value == suggestedBlock.Header.Number)
                {
                    if (_logger.IsInfo) _logger.Info("Applying DAO transition");
                    ApplyDaoTransition();
                }

                block = PrepareBlockForProcessing(suggestedBlock);
                var receipts = ProcessBlock(block, blockTracer, options);

                if ((options & ProcessingOptions.NoValidation) == 0 && !_blockValidator.ValidateProcessedBlock(block, receipts, suggestedBlock))
                {
                    if (_logger.IsError) _logger.Error($"Processed block is not valid {suggestedBlock.ToString(Block.Format.FullHashAndNumber)}");
                    // if (_logger.IsError) _logger.Error($"State: {_stateProvider.DumpState()}");
                    throw new InvalidBlockException(suggestedBlock.Hash);
                }

                if ((options & ProcessingOptions.StoreReceipts) != 0)
                {
                    StoreTxReceipts(block, receipts);
                }
            }

            return block;
        }

        protected virtual TxReceipt[] ProcessBlock(Block block, IBlockTracer blockTracer, ProcessingOptions options)
        {
            if (!block.IsGenesis)
            {
                var receipts = ProcessTransactions(block, options, blockTracer);
                SetReceiptsRoot(block, receipts);
                ApplyMinerRewards(block, blockTracer);

                _stateProvider.Commit(_specProvider.GetSpec(block.Number));
                _stateProvider.RecalculateStateRoot();
                block.Header.StateRoot = _stateProvider.StateRoot;
                block.Header.Hash = block.Header.CalculateHash();

                return receipts;
            }

<<<<<<< HEAD
            if (_logger.IsWarn) _logger.Warn(LogConditions.BeamProcessorOverrides, LogLevel.Trace, $"Processed block {block.ToString(Block.Format.Short)}");
            return receipts;
=======
            return Array.Empty<TxReceipt>();
>>>>>>> 155db773
        }

        private void StoreTxReceipts(Block block, TxReceipt[] txReceipts)
        {
            for (int i = 0; i < block.Transactions.Length; i++)
            {
                txReceipts[i].BlockHash = block.Hash;
                _receiptStorage.Add(txReceipts[i], true);
                _txPool.RemoveTransaction(txReceipts[i].TxHash, block.Number);
            }
        }
        
        private Block PrepareBlockForProcessing(Block suggestedBlock)
        {
            if (_logger.IsTrace) _logger.Trace($"{suggestedBlock.Header.ToString(BlockHeader.Format.Full)}");

            BlockHeader bh = suggestedBlock.Header;
            BlockHeader header = new BlockHeader(
                bh.ParentHash,
                bh.OmmersHash,
                bh.Beneficiary,
                bh.Difficulty,
                bh.Number,
                bh.GasLimit,
                bh.Timestamp,
                bh.ExtraData)
            {
                Bloom = Bloom.Empty,
                Author = bh.Author,
                Hash = bh.Hash,
                MixHash = bh.MixHash,
                Nonce = bh.Nonce,
                TxRoot = bh.TxRoot,
                TotalDifficulty = bh.TotalDifficulty,
                AuRaStep = bh.AuRaStep,
                AuRaSignature = bh.AuRaSignature                
            };
            return new Block(header, suggestedBlock.Transactions, suggestedBlock.Ommers);;
        }

        private void ApplyMinerRewards(Block block, IBlockTracer tracer)
        {
            if (_logger.IsTrace) _logger.Trace("Applying miner rewards:");
            var rewards = _rewardCalculator.CalculateRewards(block);
            for (int i = 0; i < rewards.Length; i++)
            {
                BlockReward reward = rewards[i];

                ITxTracer txTracer = null;
                if (tracer.IsTracingRewards)
                {
                    txTracer = tracer.StartNewTxTrace(null);
                }

                ApplyMinerReward(block, reward, tracer.IsTracingRewards ? tracer : NullBlockTracer.Instance);
                
                if (tracer.IsTracingRewards)
                {
                    tracer.EndTxTrace();
                    tracer.ReportReward(reward.Address, reward.RewardType.ToLowerString(), (UInt256) reward.Value);
                    if (txTracer?.IsTracingState ?? false)
                    {
                        _stateProvider.Commit(_specProvider.GetSpec(block.Number), txTracer);
                    }
                }
            }
        }

        private void ApplyMinerReward(Block block, BlockReward reward, IBlockTracer tracer)
        {
            if (_logger.IsTrace) _logger.Trace($"  {(decimal) reward.Value / (decimal) Unit.Ether:N3}{Unit.EthSymbol} for account at {reward.Address}");

            if (!_stateProvider.AccountExists(reward.Address))
            {
                _stateProvider.CreateAccount(reward.Address, (UInt256) reward.Value);
            }
            else
            {
                _stateProvider.AddToBalance(reward.Address, (UInt256) reward.Value, _specProvider.GetSpec(block.Number));
            }
        }

        private void ApplyDaoTransition()
        {
            Address withdrawAccount = DaoData.DaoWithdrawalAccount;
            if (!_stateProvider.AccountExists(withdrawAccount))
            {
                _stateProvider.CreateAccount(withdrawAccount, 0);
            }

            foreach (Address daoAccount in DaoData.DaoAccounts)
            {
                UInt256 balance = _stateProvider.GetBalance(daoAccount);
                _stateProvider.AddToBalance(withdrawAccount, balance, Dao.Instance);
                _stateProvider.SubtractFromBalance(daoAccount, balance, Dao.Instance);
            }
        }
    }
}<|MERGE_RESOLUTION|>--- conflicted
+++ resolved
@@ -233,13 +233,9 @@
 
                 return receipts;
             }
-
-<<<<<<< HEAD
+            
             if (_logger.IsWarn) _logger.Warn(LogConditions.BeamProcessorOverrides, LogLevel.Trace, $"Processed block {block.ToString(Block.Format.Short)}");
-            return receipts;
-=======
             return Array.Empty<TxReceipt>();
->>>>>>> 155db773
         }
 
         private void StoreTxReceipts(Block block, TxReceipt[] txReceipts)
