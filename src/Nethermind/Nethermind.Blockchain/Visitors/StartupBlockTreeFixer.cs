--- conflicted
+++ resolved
@@ -243,11 +243,7 @@
             {
                 BlockHeader? parentHeader = _blockTree.FindParentHeader(block.Header, BlockTreeLookupOptions.TotalDifficultyNotNeeded);
                 if (parentHeader is null || parentHeader.StateRoot is null ||
-<<<<<<< HEAD
-                    !_stateNodeResolver.IsPersisted(parentHeader.StateRoot, Array.Empty<byte>()))
-=======
                     !_stateReader.HasStateForRoot(parentHeader.StateRoot))
->>>>>>> 86c268e2
                     return false;
             }
             else
