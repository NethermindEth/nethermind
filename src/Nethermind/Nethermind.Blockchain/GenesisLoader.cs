--- conflicted
+++ resolved
@@ -92,13 +92,8 @@
 
         private void Preallocate(Block genesis)
         {
-<<<<<<< HEAD
-            _transactionProcessor.SetBlockExecutionContext(new BlockExecutionContext(genesis.Header, specProvider.GetSpec(genesis.Header)));
-            foreach ((Address address, ChainSpecAllocation allocation) in _chainSpec.Allocations.OrderBy(static a => a.Key))
-=======
             transactionProcessor.SetBlockExecutionContext(new BlockExecutionContext(genesis.Header, specProvider.GetSpec(genesis.Header)));
             foreach ((Address address, ChainSpecAllocation allocation) in chainSpec.Allocations.OrderBy(static a => a.Key))
->>>>>>> eee5ac23
             {
                 stateProvider.CreateAccount(address, allocation.Balance, allocation.Nonce);
 
@@ -126,11 +121,7 @@
                     };
 
                     CallOutputTracer outputTracer = new();
-<<<<<<< HEAD
-                    _transactionProcessor.Execute(constructorTransaction, outputTracer);
-=======
                     transactionProcessor.Execute(constructorTransaction, outputTracer);
->>>>>>> eee5ac23
 
                     if (outputTracer.StatusCode != StatusCode.Success)
                     {
