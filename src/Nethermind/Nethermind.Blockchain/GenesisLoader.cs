--- conflicted
+++ resolved
@@ -20,31 +20,11 @@
     public class GenesisLoader(
         ChainSpec chainSpec,
         ISpecProvider specProvider,
-        IWorldState stateProvider,
         ITransactionProcessor transactionProcessor)
     {
-<<<<<<< HEAD
-        private readonly ChainSpec _chainSpec;
-        private readonly ISpecProvider _specProvider;
-        private readonly ITransactionProcessor _transactionProcessor;
-        private readonly BeaconBlockRootHandler _beaconBlockRootHandler;
-
-        public GenesisLoader(
-            ChainSpec chainSpec,
-            ISpecProvider specProvider,
-            ITransactionProcessor transactionProcessor)
-        {
-            _chainSpec = chainSpec ?? throw new ArgumentNullException(nameof(chainSpec));
-            _specProvider = specProvider ?? throw new ArgumentNullException(nameof(specProvider));
-            _transactionProcessor = transactionProcessor ?? throw new ArgumentNullException(nameof(transactionProcessor));
-            _beaconBlockRootHandler = new BeaconBlockRootHandler();
-        }
-=======
         private readonly ChainSpec _chainSpec = chainSpec ?? throw new ArgumentNullException(nameof(chainSpec));
         private readonly ISpecProvider _specProvider = specProvider ?? throw new ArgumentNullException(nameof(specProvider));
-        private readonly IWorldState _stateProvider = stateProvider ?? throw new ArgumentNullException(nameof(stateProvider));
         private readonly ITransactionProcessor _transactionProcessor = transactionProcessor ?? throw new ArgumentNullException(nameof(transactionProcessor));
->>>>>>> dfaed09f
 
         public Block Load(IWorldState worldState)
         {
