// SPDX-FileCopyrightText: 2022 Demerzel Solutions Limited
// SPDX-License-Identifier: LGPL-3.0-only

using System;
using System.Collections.Generic;
using System.Linq;
using Nethermind.Core;
using Nethermind.Core.Extensions;
using Nethermind.Core.Specs;
using Nethermind.Crypto;
using Nethermind.Int256;
using Nethermind.Evm;
using Nethermind.Evm.Tracing;
using Nethermind.Evm.TransactionProcessing;
using Nethermind.Specs.ChainSpecStyle;
using Nethermind.State;

namespace Nethermind.Blockchain
{
    public class GenesisLoader(
        ChainSpec chainSpec,
        ISpecProvider specProvider,
        IWorldState stateProvider,
        ITransactionProcessor transactionProcessor)
    {
<<<<<<< HEAD
        private readonly ChainSpec _chainSpec;
        private readonly ISpecProvider _specProvider;
        private readonly IWorldState _stateProvider;
        private readonly ITransactionProcessor _transactionProcessor;

        public GenesisLoader(
            ChainSpec chainSpec,
            ISpecProvider specProvider,
            IWorldState stateProvider,
            ITransactionProcessor transactionProcessor)
        {
            _chainSpec = chainSpec ?? throw new ArgumentNullException(nameof(chainSpec));
            _specProvider = specProvider ?? throw new ArgumentNullException(nameof(specProvider));
            _stateProvider = stateProvider ?? throw new ArgumentNullException(nameof(stateProvider));
            _transactionProcessor = transactionProcessor ?? throw new ArgumentNullException(nameof(transactionProcessor));
        }
=======
        private readonly ChainSpec _chainSpec = chainSpec ?? throw new ArgumentNullException(nameof(chainSpec));
        private readonly ISpecProvider _specProvider = specProvider ?? throw new ArgumentNullException(nameof(specProvider));
        private readonly IWorldState _stateProvider = stateProvider ?? throw new ArgumentNullException(nameof(stateProvider));
        private readonly ITransactionProcessor _transactionProcessor = transactionProcessor ?? throw new ArgumentNullException(nameof(transactionProcessor));
>>>>>>> 73b10fbd

        public Block Load()
        {
            Block genesis = _chainSpec.Genesis;
            Preallocate(genesis);

            // we no longer need the allocations - 0.5MB RAM, 9000 objects for mainnet
            _chainSpec.Allocations = null;

            if (!_chainSpec.GenesisStateUnavailable)
            {
                _stateProvider.Commit(_specProvider.GenesisSpec, true);

                _stateProvider.CommitTree(0);

                genesis.Header.StateRoot = _stateProvider.StateRoot;
            }

            genesis.Header.Hash = genesis.Header.CalculateHash();

            return genesis;
        }

        private void Preallocate(Block genesis)
        {
            foreach ((Address address, ChainSpecAllocation allocation) in _chainSpec.Allocations.OrderBy(a => a.Key))
            {
                _stateProvider.CreateAccount(address, allocation.Balance, allocation.Nonce);

                if (allocation.Code is not null)
                {
                    _stateProvider.InsertCode(address, allocation.Code, _specProvider.GenesisSpec, true);
                }

                if (allocation.Storage is not null)
                {
                    foreach (KeyValuePair<UInt256, byte[]> storage in allocation.Storage)
                    {
                        _stateProvider.Set(new StorageCell(address, storage.Key),
                            storage.Value.WithoutLeadingZeros().ToArray());
                    }
                }

                if (allocation.Constructor is not null)
                {
                    Transaction constructorTransaction = new SystemTransaction()
                    {
                        SenderAddress = address,
                        Data = allocation.Constructor,
                        GasLimit = genesis.GasLimit
                    };

                    CallOutputTracer outputTracer = new();
                    _transactionProcessor.Execute(constructorTransaction, new BlockExecutionContext(genesis.Header), outputTracer);

                    if (outputTracer.StatusCode != StatusCode.Success)
                    {
                        throw new InvalidOperationException(
                            $"Failed to initialize constructor for address {address}. Error: {outputTracer.Error}");
                    }
                }
            }
        }
    }
}<|MERGE_RESOLUTION|>--- conflicted
+++ resolved
@@ -23,29 +23,10 @@
         IWorldState stateProvider,
         ITransactionProcessor transactionProcessor)
     {
-<<<<<<< HEAD
-        private readonly ChainSpec _chainSpec;
-        private readonly ISpecProvider _specProvider;
-        private readonly IWorldState _stateProvider;
-        private readonly ITransactionProcessor _transactionProcessor;
-
-        public GenesisLoader(
-            ChainSpec chainSpec,
-            ISpecProvider specProvider,
-            IWorldState stateProvider,
-            ITransactionProcessor transactionProcessor)
-        {
-            _chainSpec = chainSpec ?? throw new ArgumentNullException(nameof(chainSpec));
-            _specProvider = specProvider ?? throw new ArgumentNullException(nameof(specProvider));
-            _stateProvider = stateProvider ?? throw new ArgumentNullException(nameof(stateProvider));
-            _transactionProcessor = transactionProcessor ?? throw new ArgumentNullException(nameof(transactionProcessor));
-        }
-=======
         private readonly ChainSpec _chainSpec = chainSpec ?? throw new ArgumentNullException(nameof(chainSpec));
         private readonly ISpecProvider _specProvider = specProvider ?? throw new ArgumentNullException(nameof(specProvider));
         private readonly IWorldState _stateProvider = stateProvider ?? throw new ArgumentNullException(nameof(stateProvider));
         private readonly ITransactionProcessor _transactionProcessor = transactionProcessor ?? throw new ArgumentNullException(nameof(transactionProcessor));
->>>>>>> 73b10fbd
 
         public Block Load()
         {
