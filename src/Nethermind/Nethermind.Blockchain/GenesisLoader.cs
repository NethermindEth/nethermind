--- conflicted
+++ resolved
@@ -57,12 +57,7 @@
         public Block Load()
         {
             Block genesis = _chainSpec.Genesis;
-<<<<<<< HEAD
-            Console.WriteLine($"Genesis block loaded from chainSpec in GenesisLoader.cs hash: {genesis.Hash}");
             foreach ((Address address, ChainSpecAllocation allocation) in _chainSpec.Allocations)
-=======
-            foreach ((Address address, ChainSpecAllocation allocation) in _chainSpec.Allocations.OrderBy(a => a.Key))
->>>>>>> 6d674cbb
             {
                 _stateProvider.CreateAccount(address, allocation.Balance);
                 if (allocation.Code != null)
