﻿//  Copyright (c) 2021 Demerzel Solutions Limited
//  This file is part of the Nethermind library.
// 
//  The Nethermind library is free software: you can redistribute it and/or modify
//  it under the terms of the GNU Lesser General Public License as published by
//  the Free Software Foundation, either version 3 of the License, or
//  (at your option) any later version.
// 
//  The Nethermind library is distributed in the hope that it will be useful,
//  but WITHOUT ANY WARRANTY; without even the implied warranty of
//  MERCHANTABILITY or FITNESS FOR A PARTICULAR PURPOSE. See the
//  GNU Lesser General Public License for more details.
// 
//  You should have received a copy of the GNU Lesser General Public License
//  along with the Nethermind. If not, see <http://www.gnu.org/licenses/>.

using System;
using System.Linq;
using System.Threading;
using System.Threading.Tasks;
using System.Timers;
using Nethermind.Blockchain.Processing;
using Nethermind.Consensus;
using Nethermind.Consensus.Transactions;
using Nethermind.Core;
using Nethermind.Core.Specs;
using Nethermind.Int256;
using Nethermind.Logging;
using Nethermind.State;
using Nethermind.TxPool;
using Timer = System.Timers.Timer;

namespace Nethermind.Blockchain.Producers
{
    public class DevBlockProducer : BlockProducerBase
    {
        private readonly ITxPool _txPool;
        private readonly IMiningConfig _miningConfig;
        private readonly SemaphoreSlim _newBlockLock = new SemaphoreSlim(1, 1);
        private readonly Timer _timer;
        private readonly TimeSpan _timeout = TimeSpan.FromMilliseconds(200);

        public DevBlockProducer(
            ITxSource txSource,
            IBlockchainProcessor processor,
            IStateProvider stateProvider,
            IBlockTree blockTree,
            IBlockProcessingQueue blockProcessingQueue,
            ITxPool txPool,
            ITimestamper timestamper,
            ISpecProvider specProvider,
            IMiningConfig miningConfig,
            ILogManager logManager)
            : base(
                txSource,
                processor,
                new NethDevSealEngine(),
                blockTree,
                blockProcessingQueue,
                stateProvider,
                FollowOtherMiners.Instance,
                timestamper,
                specProvider,
                logManager)
        {
            _txPool = txPool ?? throw new ArgumentNullException(nameof(txPool));
            _miningConfig = miningConfig ?? throw new ArgumentNullException(nameof(miningConfig));
            _timer = new Timer(_timeout.TotalMilliseconds);
            _timer.Elapsed += TimerOnElapsed;
        }

        private void TimerOnElapsed(object sender, ElapsedEventArgs e)
        {
            Transaction[] txs = _txPool.GetPendingTransactions();
            Transaction tx = txs.FirstOrDefault();
            if (tx != null)
            {
                OnNewPendingTxAsync(new TxEventArgs(tx));
            }
        }

        public override void Start()
        {
            _txPool.NewPending += OnNewPendingTx;
            BlockTree.NewHeadBlock += OnNewHeadBlock;
            _timer.Start();
            _lastProducedBlock = DateTime.UtcNow;
        }

        public override async Task StopAsync()
        {
            _txPool.NewPending -= OnNewPendingTx;
            _timer.Stop();
            BlockTree.NewHeadBlock -= OnNewHeadBlock;
            await Task.CompletedTask;
        }

<<<<<<< HEAD
        protected override bool IsRunning()
        {
            return _timer != null && _timer.Enabled;
        }

        protected override UInt256 CalculateDifficulty(BlockHeader parent, UInt256 timestamp) => 1;
=======
        private readonly Random _random = new Random();

        protected override UInt256 CalculateDifficulty(BlockHeader parent, UInt256 timestamp)
        {
            UInt256 difficulty;
            if (_miningConfig.RandomizedBlocks)
            {
                UInt256 change = new UInt256((ulong)(_random.Next(100) + 50));
                difficulty = UInt256.Max(1000, UInt256.Max(parent.Difficulty, 1000) / 100 * change);
                if(Logger.IsInfo) Logger.Info($"Randomized difficulty for the child of {parent.ToString(BlockHeader.Format.Short)} is {difficulty}");
            }
            else
            {
                difficulty = UInt256.One;
            }

            return difficulty;
        }
>>>>>>> 2fdb9644

        private void OnNewPendingTx(object sender, TxEventArgs e)
        {
            OnNewPendingTxAsync(e);
        }

        protected override bool PreparedBlockCanBeMined(Block block) =>
            base.PreparedBlockCanBeMined(block) && block?.Transactions?.Length > 0;

        private async void OnNewPendingTxAsync(TxEventArgs e)
        {
            if (await _newBlockLock.WaitAsync(_timeout))
            {
                try
                {
                    if (!await TryProduceNewBlock(CancellationToken.None))
                    {
                        _newBlockLock.Release();
                    }
                }
                catch (Exception exception)
                {
                    if (Logger.IsError)
                        Logger.Error(
                            $"Failed to produce block after receiving transaction {e.Transaction}", exception);
                    _newBlockLock.Release();
                }
            }
        }

        private void OnNewHeadBlock(object sender, BlockEventArgs e)
        {
            if (_newBlockLock.CurrentCount == 0)
            {
                _newBlockLock.Release();
            }
        }
    }
}<|MERGE_RESOLUTION|>--- conflicted
+++ resolved
@@ -95,14 +95,6 @@
             await Task.CompletedTask;
         }
 
-<<<<<<< HEAD
-        protected override bool IsRunning()
-        {
-            return _timer != null && _timer.Enabled;
-        }
-
-        protected override UInt256 CalculateDifficulty(BlockHeader parent, UInt256 timestamp) => 1;
-=======
         private readonly Random _random = new Random();
 
         protected override UInt256 CalculateDifficulty(BlockHeader parent, UInt256 timestamp)
@@ -121,7 +113,11 @@
 
             return difficulty;
         }
->>>>>>> 2fdb9644
+
+        protected override bool IsRunning()
+        {
+            return _timer != null && _timer.Enabled;
+        }
 
         private void OnNewPendingTx(object sender, TxEventArgs e)
         {
