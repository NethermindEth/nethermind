--- conflicted
+++ resolved
@@ -64,19 +64,6 @@
         protected ILogger Logger { get; }
 
         protected BlockProducerBase(
-<<<<<<< HEAD
-            ITxSource txSource,
-            IBlockchainProcessor processor,
-            ISealer sealer,
-            IBlockTree blockTree,
-            IBlockProcessingQueue blockProcessingQueue,
-            IStateProvider stateProvider,
-            IGasLimitCalculator gasLimitCalculator,
-            ITimestamper timestamper,
-            ISpecProvider specProvider,
-            IBlockPreparationContextService blockPreparationContextService,
-            ILogManager logManager)
-=======
             ITxSource? txSource,
             IBlockchainProcessor? processor,
             ISealer? sealer,
@@ -86,8 +73,8 @@
             IGasLimitCalculator? gasLimitCalculator,
             ITimestamper? timestamper,
             ISpecProvider? specProvider,
+            IBlockPreparationContextService? blockPreparationContextService,
             ILogManager? logManager)
->>>>>>> fdb1db14
         {
             _txSource = txSource ?? throw new ArgumentNullException(nameof(txSource));
             Processor = processor ?? throw new ArgumentNullException(nameof(processor));
