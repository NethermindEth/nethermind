//  Copyright (c) 2021 Demerzel Solutions Limited
//  This file is part of the Nethermind library.
// 
//  The Nethermind library is free software: you can redistribute it and/or modify
//  it under the terms of the GNU Lesser General Public License as published by
//  the Free Software Foundation, either version 3 of the License, or
//  (at your option) any later version.
// 
//  The Nethermind library is distributed in the hope that it will be useful,
//  but WITHOUT ANY WARRANTY; without even the implied warranty of
//  MERCHANTABILITY or FITNESS FOR A PARTICULAR PURPOSE. See the
//  GNU Lesser General Public License for more details.
// 
//  You should have received a copy of the GNU Lesser General Public License
//  along with the Nethermind. If not, see <http://www.gnu.org/licenses/>.

using System;
using System.Collections.Generic;
using System.Linq;
using System.Text;
using System.Threading;
using System.Threading.Tasks;
using Nethermind.Blockchain.Processing;
using Nethermind.Consensus;
using Nethermind.Consensus.Transactions;
using Nethermind.Core;
using Nethermind.Core.Crypto;
using Nethermind.Int256;
using Nethermind.Evm.Tracing;
using Nethermind.Logging;
using Nethermind.State;
using Nethermind.State.Proofs;

namespace Nethermind.Blockchain.Producers
{
    /// <summary>
    /// I think this class can be significantly simplified if we split the block production into a pipeline:
    /// * signal block needed
    /// * prepare block frame
    /// * select transactions
    /// * seal
    /// Then the pipeline can be build from separate components
    /// And each separate component can be tested independently
    /// This would also simplify injection of various behaviours into NethDev pipeline
    /// </summary>
    public abstract class BlockProducerBase : IBlockProducer
    {
        private IBlockchainProcessor Processor { get; }
        protected IBlockTree BlockTree { get; }
        protected IBlockProcessingQueue BlockProcessingQueue { get; }
        protected ITimestamper Timestamper { get; }

        protected virtual BlockHeader? GetCurrentBlockParent() => BlockTree.Head?.Header;

        protected ISealer Sealer { get; }
        private readonly IStateProvider _stateProvider;
        private readonly IGasLimitCalculator _gasLimitCalculator;
<<<<<<< HEAD
        private readonly ITimestamper _timestamper;
        private readonly ISpecProvider _spec;
        private readonly IBlockPreparationContextService _blockPreparationContextService;
=======
>>>>>>> a3715c47
        private readonly ITxSource _txSource;

        protected DateTime _lastProducedBlock;
        protected ILogger Logger { get; }

        protected BlockProducerBase(
            ITxSource? txSource,
            IBlockchainProcessor? processor,
            ISealer? sealer,
            IBlockTree? blockTree,
            IBlockProcessingQueue? blockProcessingQueue,
            IStateProvider? stateProvider,
            IGasLimitCalculator? gasLimitCalculator,
            ITimestamper? timestamper,
<<<<<<< HEAD
            ISpecProvider? specProvider,
            IBlockPreparationContextService? blockPreparationContextService,
=======
>>>>>>> a3715c47
            ILogManager? logManager)
        {
            _txSource = txSource ?? throw new ArgumentNullException(nameof(txSource));
            Processor = processor ?? throw new ArgumentNullException(nameof(processor));
            Sealer = sealer ?? throw new ArgumentNullException(nameof(sealer));
            BlockTree = blockTree ?? throw new ArgumentNullException(nameof(blockTree));
            BlockProcessingQueue = blockProcessingQueue ?? throw new ArgumentNullException(nameof(blockProcessingQueue));
            _stateProvider = stateProvider ?? throw new ArgumentNullException(nameof(stateProvider));
            _gasLimitCalculator = gasLimitCalculator ?? throw new ArgumentNullException(nameof(gasLimitCalculator));
<<<<<<< HEAD
            _timestamper = timestamper ?? throw new ArgumentNullException(nameof(timestamper));
            _spec = specProvider ?? throw new ArgumentNullException(nameof(specProvider));
            _blockPreparationContextService = blockPreparationContextService ?? throw new ArgumentNullException(nameof(blockPreparationContextService));
=======
            Timestamper = timestamper ?? throw new ArgumentNullException(nameof(timestamper));
>>>>>>> a3715c47
            Logger = logManager?.GetClassLogger() ?? throw new ArgumentNullException(nameof(logManager));
        }

        public abstract void Start();

        public abstract Task StopAsync();

        protected abstract bool IsRunning();

        public bool IsProducingBlocks(ulong? maxProducingInterval)
        {
            if (Logger.IsTrace)
                Logger.Trace(
                    $"Checking IsProducingBlocks: maxProducingInterval {maxProducingInterval}, _lastProducedBlock {_lastProducedBlock}, IsRunning() {IsRunning()}");
            if (IsRunning() == false)
                return false;
            if (maxProducingInterval != null)
                return _lastProducedBlock.AddSeconds(maxProducingInterval.Value) > DateTime.UtcNow;
            else
                return true;
        }

        private readonly object _newBlockLock = new();

        protected Task<bool> TryProduceNewBlock(CancellationToken token)
        {
            lock (_newBlockLock)
            {
                BlockHeader? parentHeader = GetCurrentBlockParent();
                if (parentHeader == null)
                {
                    if (Logger.IsWarn) Logger.Warn("Preparing new block - parent header is null");
                }
                else
                {
                    if (Sealer.CanSeal(parentHeader.Number + 1, parentHeader.Hash))
                    {
                        Interlocked.Exchange(ref Metrics.CanProduceBlocks, 1);
                        return ProduceNewBlock(parentHeader, token);
                    }
                    else
                    {
                        Interlocked.Exchange(ref Metrics.CanProduceBlocks, 0);
                    }
                }

                Metrics.FailedBlockSeals++;
                return Task.FromResult(false);
            }
        }

        private Task<bool> ProduceNewBlock(BlockHeader parent, CancellationToken token)
        {
            _stateProvider.StateRoot = parent.StateRoot;
            Block block = PrepareBlock(parent);
            if (PreparedBlockCanBeMined(block))
            {
                Block? processedBlock = ProcessPreparedBlock(block);
                if (processedBlock == null)
                {
                    if (Logger.IsError) Logger.Error("Block prepared by block producer was rejected by processor.");
                    Metrics.FailedBlockSeals++;
                }
                else
                {
                    return SealBlock(processedBlock, parent, token).ContinueWith((Func<Task<Block?>, bool>)(t =>
                    {
                        if (t.IsCompletedSuccessfully)
                        {
                            if (t.Result != null)
                            {
                                if (Logger.IsInfo)
                                    Logger.Info($"Sealed block {t.Result.ToString(Block.Format.HashNumberDiffAndTx)}");
                                ConsumeProducedBlock(t.Result);
                                Metrics.BlocksSealed++;
                                _lastProducedBlock = DateTime.UtcNow;
                                return true;
                            }
                            else
                            {
                                if (Logger.IsInfo)
                                    Logger.Info(
                                        $"Failed to seal block {processedBlock.ToString(Block.Format.HashNumberDiffAndTx)} (null seal)");
                                Metrics.FailedBlockSeals++;
                            }
                        }
                        else if (t.IsFaulted)
                        {
                            if (Logger.IsError) Logger.Error("Mining failed", t.Exception);
                            Metrics.FailedBlockSeals++;
                        }
                        else if (t.IsCanceled)
                        {
                            if (Logger.IsInfo) Logger.Info($"Sealing block {processedBlock.Number} cancelled");
                            Metrics.FailedBlockSeals++;
                        }

                        return false;
                    }), token);
                }
            }

            return Task.FromResult(false);
        }

        protected virtual void ConsumeProducedBlock(Block block) => BlockTree.SuggestBlock(block);

        protected virtual Task<Block> SealBlock(Block block, BlockHeader parent, CancellationToken token) =>
            Sealer.SealBlock(block, token);

        protected virtual Block? ProcessPreparedBlock(Block block) =>
            Processor.Process(block, ProcessingOptions.ProducingBlock, NullBlockTracer.Instance);

        protected virtual bool PreparedBlockCanBeMined(Block? block)
        {
            if (block == null)
            {
                if (Logger.IsError) Logger.Error("Failed to prepare block for mining.");
                return false;
            }

            return true;
        }

        protected IEnumerable<Transaction> GetTransactions()
        {
            BlockHeader? parent = GetCurrentBlockParent();
            IEnumerable<Transaction> result = parent != null
                ? GetTransactions(parent)
                : Enumerable.Empty<Transaction>();

            return result;
        }

        private IEnumerable<Transaction> GetTransactions(BlockHeader parent)
        {
            long gasLimit = _gasLimitCalculator.GetGasLimit(parent);
            bool isEip1559Enabled = _spec.GetSpec(parent.Number + 1).IsEip1559Enabled;
            long gasLimitEip1559Adjusted = Eip1559GasLimitAdjuster.AdjustGasLimit(isEip1559Enabled, gasLimit);
            return _txSource.GetTransactions(parent, gasLimitEip1559Adjusted);
        }

        protected virtual Block PrepareBlock(BlockHeader parent)
        {
            UInt256 timestamp = UInt256.Max(parent.Timestamp + 1, Timestamper.UnixTime.Seconds);
            UInt256 difficulty = CalculateDifficulty(parent, timestamp);
            BlockHeader header = new(
                parent.Hash!,
                Keccak.OfAnEmptySequenceRlp,
                Sealer.Address,
                difficulty,
                parent.Number + 1,
                _gasLimitCalculator.GetGasLimit(parent),
                timestamp,
                GetExtraData(parent))
            {
                TotalDifficulty = parent.TotalDifficulty + difficulty, Author = Sealer.Address
            };

            if (Logger.IsDebug) Logger.Debug($"Setting total difficulty to {parent.TotalDifficulty} + {difficulty}.");
            header.BaseFee = BlockHeader.CalculateBaseFee(parent, _spec.GetSpec(header.Number));
            _blockPreparationContextService.SetContext(header.BaseFee, header.Number);

            IEnumerable<Transaction> transactions = GetTransactions(parent);
            Block block = new(header, transactions, Array.Empty<BlockHeader>());
            header.TxRoot = new TxTrie(block.Transactions).RootHash;
            return block;
        }

        protected virtual byte[] GetExtraData(BlockHeader parent) => Encoding.UTF8.GetBytes("Nethermind");

        protected abstract UInt256 CalculateDifficulty(BlockHeader parent, UInt256 timestamp);
    }
}<|MERGE_RESOLUTION|>--- conflicted
+++ resolved
@@ -55,12 +55,9 @@
         protected ISealer Sealer { get; }
         private readonly IStateProvider _stateProvider;
         private readonly IGasLimitCalculator _gasLimitCalculator;
-<<<<<<< HEAD
         private readonly ITimestamper _timestamper;
         private readonly ISpecProvider _spec;
         private readonly IBlockPreparationContextService _blockPreparationContextService;
-=======
->>>>>>> a3715c47
         private readonly ITxSource _txSource;
 
         protected DateTime _lastProducedBlock;
@@ -75,11 +72,8 @@
             IStateProvider? stateProvider,
             IGasLimitCalculator? gasLimitCalculator,
             ITimestamper? timestamper,
-<<<<<<< HEAD
             ISpecProvider? specProvider,
             IBlockPreparationContextService? blockPreparationContextService,
-=======
->>>>>>> a3715c47
             ILogManager? logManager)
         {
             _txSource = txSource ?? throw new ArgumentNullException(nameof(txSource));
@@ -89,13 +83,9 @@
             BlockProcessingQueue = blockProcessingQueue ?? throw new ArgumentNullException(nameof(blockProcessingQueue));
             _stateProvider = stateProvider ?? throw new ArgumentNullException(nameof(stateProvider));
             _gasLimitCalculator = gasLimitCalculator ?? throw new ArgumentNullException(nameof(gasLimitCalculator));
-<<<<<<< HEAD
-            _timestamper = timestamper ?? throw new ArgumentNullException(nameof(timestamper));
+            Timestamper = timestamper ?? throw new ArgumentNullException(nameof(timestamper));
             _spec = specProvider ?? throw new ArgumentNullException(nameof(specProvider));
             _blockPreparationContextService = blockPreparationContextService ?? throw new ArgumentNullException(nameof(blockPreparationContextService));
-=======
-            Timestamper = timestamper ?? throw new ArgumentNullException(nameof(timestamper));
->>>>>>> a3715c47
             Logger = logManager?.GetClassLogger() ?? throw new ArgumentNullException(nameof(logManager));
         }
 
