--- conflicted
+++ resolved
@@ -45,11 +45,7 @@
         private readonly ISpecProvider _specProvider;
         protected readonly ILogger _logger;
 
-<<<<<<< HEAD
-        public TxPoolTxSource(ITxPool transactionPool, IStateReader stateReader, ISpecProvider specProvider, IComparer<Transaction> comparer, IBlockPreparationContextService blockPreparationContextService, ILogManager logManager, ITxFilterPipeline txFilterPipeline)
-=======
-        public TxPoolTxSource(ITxPool? transactionPool, IStateReader? stateReader, ILogManager? logManager, ITxFilter? txFilter = null)
->>>>>>> fdb1db14
+        public TxPoolTxSource(ITxPool? transactionPool, IStateReader? stateReader, ISpecProvider? specProvider, IComparer<Transaction>? comparer, IBlockPreparationContextService? blockPreparationContextService, ILogManager? logManager, ITxFilterPipeline? txFilterPipeline)
         {
             _transactionPool = transactionPool ?? throw new ArgumentNullException(nameof(transactionPool));
             _stateReader = stateReader ?? throw new ArgumentNullException(nameof(stateReader));
@@ -103,13 +99,8 @@
 
             bool HasEnoughFounds(IDictionary<Address, UInt256> balances, Transaction transaction, bool isEip1559Enabled, UInt256 baseFee)
             {
-<<<<<<< HEAD
-                UInt256 balance = GetRemainingBalance(balances, transaction.SenderAddress);
+                UInt256 balance = GetRemainingBalance(balances, transaction.SenderAddress!);
                 UInt256 transactionPotentialCost = transaction.GetTransactionPotentialCost(isEip1559Enabled, baseFee);
-=======
-                UInt256 balance = GetRemainingBalance(balances, transaction.SenderAddress!);
-                UInt256 transactionPotentialCost = transaction.GasPrice * (ulong) transaction.GasLimit + transaction.Value;
->>>>>>> fdb1db14
 
                 if (balance < transactionPotentialCost)
                 {
@@ -153,13 +144,8 @@
                     continue;
                 }
 
-<<<<<<< HEAD
                 bool success = _txFilterPipeline.Execute(tx, parent);
                 if (!success)
-=======
-                (bool allowed, string reason) = _txFilter.IsAllowed(tx, parent);
-                if (!allowed)
->>>>>>> fdb1db14
                 {
                     continue;
                 }
