//  Copyright (c) 2021 Demerzel Solutions Limited
//  This file is part of the Nethermind library.
// 
//  The Nethermind library is free software: you can redistribute it and/or modify
//  it under the terms of the GNU Lesser General Public License as published by
//  the Free Software Foundation, either version 3 of the License, or
//  (at your option) any later version.
// 
//  The Nethermind library is distributed in the hope that it will be useful,
//  but WITHOUT ANY WARRANTY; without even the implied warranty of
//  MERCHANTABILITY or FITNESS FOR A PARTICULAR PURPOSE. See the
//  GNU Lesser General Public License for more details.
// 
//  You should have received a copy of the GNU Lesser General Public License
//  along with the Nethermind. If not, see <http://www.gnu.org/licenses/>.

using System;
using System.Diagnostics;
using Nethermind.Core;
using Nethermind.Logging;

namespace Nethermind.Blockchain.Processing
{
    internal class ProcessingStats
    {
        private readonly ILogger _logger;
        private readonly Stopwatch _processingStopwatch = new();
        private readonly Stopwatch _runStopwatch = new();
        private long _lastBlockNumber;
        private long _lastElapsedProcessingTicks;
        private long _lastElapsedRunningTicks;
        private decimal _lastTotalMGas;
        private long _lastTotalTx;
        private long _lastStateDbReads;
        private long _lastStateDbWrites;
        private long _lastGen0;
        private long _lastGen1;
        private long _lastGen2;
        private long _lastTreeNodeRlp;
        private long _lastEvmExceptions;
        private long _lastSelfDestructs;
        private long _maxMemory;
        private long _totalBlocks;
        private bool _isDebugMode = false;

        public ProcessingStats(ILogger logger)
        {
            _logger = logger ?? throw new ArgumentNullException(nameof(logger));
            
            // the line below just to avoid compilation errors
            if(_logger.IsTrace) _logger.Trace($"Processing Stats in debug mode?: {_isDebugMode}");
#if DEBUG	
            _isDebugMode = true;	
#endif
        }

        public void UpdateStats(Block? block, int recoveryQueueSize, int blockQueueSize)
        {
            if (block is null)
            {
                return;
            }
            
            _processingStopwatch.Stop();
            
            if (_lastBlockNumber == 0)
            {
                _lastBlockNumber = block.Number;
            }

            Metrics.Mgas += block.GasUsed / 1_000_000m;
            Metrics.Transactions += block.Transactions.Length;
            Metrics.Blocks = block.Number;
            Metrics.RecoveryQueueSize = recoveryQueueSize;
            Metrics.ProcessingQueueSize = blockQueueSize;

            long currentTicks = _processingStopwatch.ElapsedTicks;
            decimal totalMicroseconds = currentTicks * (1_000_000m / Stopwatch.Frequency);
            decimal chunkMicroseconds = (currentTicks - _lastElapsedProcessingTicks) * (1_000_000m / Stopwatch.Frequency);
            
            long runningTicks = _runStopwatch.ElapsedTicks;
            decimal runMicroseconds = (runningTicks - _lastElapsedRunningTicks) * (1_000_000m / Stopwatch.Frequency);

            if (runMicroseconds > 1 * 1000 * 1000)
            {
                long currentStateDbReads = Db.Metrics.StateDbReads;
                long currentStateDbWrites = Db.Metrics.StateDbWrites;
                long currentTreeNodeRlp = Trie.Metrics.TreeNodeRlpEncodings + Trie.Metrics.TreeNodeRlpDecodings;
                long evmExceptions = Evm.Metrics.EvmExceptions;
                long currentSelfDestructs = Evm.Metrics.SelfDestructs;
                long chunkTx = Metrics.Transactions - _lastTotalTx;
                long chunkBlocks = Metrics.Blocks - _lastBlockNumber;
                decimal chunkMGas = Metrics.Mgas - _lastTotalMGas;

                _totalBlocks += chunkBlocks;

                decimal mgasPerSecond = chunkMicroseconds == 0 ? -1 : chunkMGas / chunkMicroseconds * 1000 * 1000;
                decimal totalMgasPerSecond = totalMicroseconds == 0 ? -1 : Metrics.Mgas / totalMicroseconds * 1000 * 1000;
                decimal totalTxPerSecond = totalMicroseconds == 0 ? -1 : Metrics.Transactions / totalMicroseconds * 1000 * 1000;
                decimal totalBlocksPerSecond = totalMicroseconds == 0 ? -1 : _totalBlocks / totalMicroseconds * 1000 * 1000;
                decimal txps = chunkMicroseconds == 0 ? -1 : chunkTx / chunkMicroseconds * 1000m * 1000m;
                decimal bps = chunkMicroseconds == 0 ? -1 : chunkBlocks / chunkMicroseconds * 1000m * 1000m;

<<<<<<< HEAD
                if (_logger.IsInfo) _logger.Info($"Processed  {block.Number,9} |  {(chunkMicroseconds == 0 ? -1 : chunkMicroseconds / 1000),7:N0}ms, mgasps {mgasPerSecond,7:F2} total {totalMgasPerSecond,7:F2}, tps {txps,7:F2} total {totalTxPerSecond,7:F2}, bps {bps,7:F2} total {totalBlocksPerSecond,7:F2}, recv queue {recoveryQueueSize}, proc queue {blockQueueSize}");
                if (_logger.IsDebug)
                {
                    long currentGen0 = GC.CollectionCount(0);
                    long currentGen1 = GC.CollectionCount(1);
                    long currentGen2 = GC.CollectionCount(2);
                    long currentMemory = GC.GetTotalMemory(false);
                    _maxMemory = Math.Max(_maxMemory, currentMemory);
                    _logger.Trace($"Gen0 {currentGen0 - _lastGen0,6}, Gen1 {currentGen1 - _lastGen1,6}, Gen2 {currentGen2 - _lastGen2,6}, maxmem {_maxMemory / 1000000,5}, mem {currentMemory / 1000000,5}, reads {currentStateDbReads - _lastStateDbReads,9}, writes {currentStateDbWrites - _lastStateDbWrites,9}, rlp {currentTreeNodeRlp - _lastTreeNodeRlp,9}, exceptions {evmExceptions - _lastEvmExceptions}, selfdstrcs {currentSelfDestructs - _lastSelfDestructs}");
                    _lastGen0 = currentGen0;
                    _lastGen1 = currentGen1;
                    _lastGen2 = currentGen2;
                }
=======
                if (_logger.IsInfo) _logger.Info($"Processed  {block.Number,9} |  {(chunkMicroseconds == 0 ? -1 : chunkMicroseconds / 1000),7:N0}ms of {(runMicroseconds == 0 ? -1 : runMicroseconds / 1000),7:N0}ms, mgasps {mgasPerSecond,7:F2} total {totalMgasPerSecond,7:F2}, tps {txps,7:F2} total {totalTxPerSecond,7:F2}, bps {bps,7:F2} total {totalBlocksPerSecond,7:F2}, recv queue {recoveryQueueSize}, proc queue {blockQueueSize}");
                if (_logger.IsDebug) _logger.Trace($"Gen0 {currentGen0 - _lastGen0,6}, Gen1 {currentGen1 - _lastGen1,6}, Gen2 {currentGen2 - _lastGen2,6}, maxmem {_maxMemory / 1000000,5}, mem {currentMemory / 1000000,5}, reads {currentStateDbReads - _lastStateDbReads,9}, writes {currentStateDbWrites - _lastStateDbWrites,9}, rlp {currentTreeNodeRlp - _lastTreeNodeRlp,9}, exceptions {evmExceptions - _lastEvmExceptions}, selfdstrcs {currentSelfDestructs - _lastSelfDestructs}");
>>>>>>> 255db6ab

                _lastBlockNumber = Metrics.Blocks;
                _lastTotalMGas = Metrics.Mgas;
                _lastElapsedProcessingTicks = currentTicks;
                _lastElapsedRunningTicks = runningTicks;
                _lastTotalTx = Metrics.Transactions;
                _lastStateDbReads = currentStateDbReads;
                _lastStateDbWrites = currentStateDbWrites;
                _lastTreeNodeRlp = currentTreeNodeRlp;
                _lastEvmExceptions = evmExceptions;
                _lastSelfDestructs = currentSelfDestructs;
            }
        }

        public void Start()
        {
            _processingStopwatch.Start();
            _runStopwatch.Start();
        }
    }
}<|MERGE_RESOLUTION|>--- conflicted
+++ resolved
@@ -101,8 +101,7 @@
                 decimal txps = chunkMicroseconds == 0 ? -1 : chunkTx / chunkMicroseconds * 1000m * 1000m;
                 decimal bps = chunkMicroseconds == 0 ? -1 : chunkBlocks / chunkMicroseconds * 1000m * 1000m;
 
-<<<<<<< HEAD
-                if (_logger.IsInfo) _logger.Info($"Processed  {block.Number,9} |  {(chunkMicroseconds == 0 ? -1 : chunkMicroseconds / 1000),7:N0}ms, mgasps {mgasPerSecond,7:F2} total {totalMgasPerSecond,7:F2}, tps {txps,7:F2} total {totalTxPerSecond,7:F2}, bps {bps,7:F2} total {totalBlocksPerSecond,7:F2}, recv queue {recoveryQueueSize}, proc queue {blockQueueSize}");
+                if (_logger.IsInfo) _logger.Info($"Processed  {block.Number,9} |  {(chunkMicroseconds == 0 ? -1 : chunkMicroseconds / 1000),7:N0}ms of {(runMicroseconds == 0 ? -1 : runMicroseconds / 1000),7:N0}ms, mgasps {mgasPerSecond,7:F2} total {totalMgasPerSecond,7:F2}, tps {txps,7:F2} total {totalTxPerSecond,7:F2}, bps {bps,7:F2} total {totalBlocksPerSecond,7:F2}, recv queue {recoveryQueueSize}, proc queue {blockQueueSize}");
                 if (_logger.IsDebug)
                 {
                     long currentGen0 = GC.CollectionCount(0);
@@ -115,10 +114,6 @@
                     _lastGen1 = currentGen1;
                     _lastGen2 = currentGen2;
                 }
-=======
-                if (_logger.IsInfo) _logger.Info($"Processed  {block.Number,9} |  {(chunkMicroseconds == 0 ? -1 : chunkMicroseconds / 1000),7:N0}ms of {(runMicroseconds == 0 ? -1 : runMicroseconds / 1000),7:N0}ms, mgasps {mgasPerSecond,7:F2} total {totalMgasPerSecond,7:F2}, tps {txps,7:F2} total {totalTxPerSecond,7:F2}, bps {bps,7:F2} total {totalBlocksPerSecond,7:F2}, recv queue {recoveryQueueSize}, proc queue {blockQueueSize}");
-                if (_logger.IsDebug) _logger.Trace($"Gen0 {currentGen0 - _lastGen0,6}, Gen1 {currentGen1 - _lastGen1,6}, Gen2 {currentGen2 - _lastGen2,6}, maxmem {_maxMemory / 1000000,5}, mem {currentMemory / 1000000,5}, reads {currentStateDbReads - _lastStateDbReads,9}, writes {currentStateDbWrites - _lastStateDbWrites,9}, rlp {currentTreeNodeRlp - _lastTreeNodeRlp,9}, exceptions {evmExceptions - _lastEvmExceptions}, selfdstrcs {currentSelfDestructs - _lastSelfDestructs}");
->>>>>>> 255db6ab
 
                 _lastBlockNumber = Metrics.Blocks;
                 _lastTotalMGas = Metrics.Mgas;
