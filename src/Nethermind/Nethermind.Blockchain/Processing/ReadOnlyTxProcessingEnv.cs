//  Copyright (c) 2018 Demerzel Solutions Limited
//  This file is part of the Nethermind library.
// 
//  The Nethermind library is free software: you can redistribute it and/or modify
//  it under the terms of the GNU Lesser General Public License as published by
//  the Free Software Foundation, either version 3 of the License, or
//  (at your option) any later version.
// 
//  The Nethermind library is distributed in the hope that it will be useful,
//  but WITHOUT ANY WARRANTY; without even the implied warranty of
//  MERCHANTABILITY or FITNESS FOR A PARTICULAR PURPOSE. See the
//  GNU Lesser General Public License for more details.
// 
//  You should have received a copy of the GNU Lesser General Public License
//  along with the Nethermind. If not, see <http://www.gnu.org/licenses/>.

using Nethermind.Core.Specs;
using Nethermind.Db;
using Nethermind.Evm;
using Nethermind.Logging;
using Nethermind.State;
using Nethermind.Trie.Pruning;

namespace Nethermind.Blockchain.Processing
{
    public class ReadOnlyTxProcessingEnv
    {
        public IStateReader StateReader { get; }
        public IStateProvider StateProvider { get; }
        public IStorageProvider StorageProvider { get; }
        public ITransactionProcessor TransactionProcessor { get; set; }
        public IBlockTree BlockTree { get; }
        public IReadOnlyDbProvider DbProvider { get; }

        private IBlockhashProvider BlockhashProvider;
        private IVirtualMachine VirtualMachine;
        
        public ReadOnlyTxProcessingEnv(
            IReadOnlyDbProvider readOnlyDbProvider,
            ITrieNodeResolver trieStore,
            ReadOnlyBlockTree readOnlyBlockTree,
            ISpecProvider specProvider,
            ILogManager logManager)
        {
            // TODO: reuse cache for state -> now when the trie is not reusing cache any more
            DbProvider = readOnlyDbProvider;
            ISnapshotableDb codeDb = readOnlyDbProvider.CodeDb;

<<<<<<< HEAD
            StateReader = new StateReader(stateDb, codeDb, logManager);
            StateProvider = new StateProvider(stateDb, codeDb, logManager);
            StorageProvider = new StorageProvider(
                stateDb,
                StateProvider,
                logManager);
=======
            ReadOnlyTrieStore readOnlyTrieStore = new ReadOnlyTrieStore(trieStore);
            StateReader = new StateReader(readOnlyTrieStore, codeDb, logManager);
            StateProvider = new StateProvider(readOnlyTrieStore, codeDb, logManager);
            StorageProvider = new StorageProvider(readOnlyTrieStore, StateProvider, logManager);
>>>>>>> 9d1b7cd2

            BlockTree = readOnlyBlockTree;
            BlockhashProvider = new BlockhashProvider(BlockTree, logManager);

            VirtualMachine = new VirtualMachine(StateProvider, StorageProvider, BlockhashProvider, specProvider, logManager);
            TransactionProcessor = new TransactionProcessor(specProvider, StateProvider, StorageProvider, VirtualMachine, logManager);
        }

        public void Reset()
        {
            StateProvider.Reset();
            StorageProvider.Reset();
        }
    }
}<|MERGE_RESOLUTION|>--- conflicted
+++ resolved
@@ -45,20 +45,11 @@
             // TODO: reuse cache for state -> now when the trie is not reusing cache any more
             DbProvider = readOnlyDbProvider;
             ISnapshotableDb codeDb = readOnlyDbProvider.CodeDb;
-
-<<<<<<< HEAD
-            StateReader = new StateReader(stateDb, codeDb, logManager);
-            StateProvider = new StateProvider(stateDb, codeDb, logManager);
-            StorageProvider = new StorageProvider(
-                stateDb,
-                StateProvider,
-                logManager);
-=======
+            
             ReadOnlyTrieStore readOnlyTrieStore = new ReadOnlyTrieStore(trieStore);
             StateReader = new StateReader(readOnlyTrieStore, codeDb, logManager);
             StateProvider = new StateProvider(readOnlyTrieStore, codeDb, logManager);
             StorageProvider = new StorageProvider(readOnlyTrieStore, StateProvider, logManager);
->>>>>>> 9d1b7cd2
 
             BlockTree = readOnlyBlockTree;
             BlockhashProvider = new BlockhashProvider(BlockTree, logManager);
