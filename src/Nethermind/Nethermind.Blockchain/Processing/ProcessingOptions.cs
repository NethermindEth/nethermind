//  Copyright (c) 2021 Demerzel Solutions Limited
//  This file is part of the Nethermind library.
// 
//  The Nethermind library is free software: you can redistribute it and/or modify
//  it under the terms of the GNU Lesser General Public License as published by
//  the Free Software Foundation, either version 3 of the License, or
//  (at your option) any later version.
// 
//  The Nethermind library is distributed in the hope that it will be useful,
//  but WITHOUT ANY WARRANTY; without even the implied warranty of
//  MERCHANTABILITY or FITNESS FOR A PARTICULAR PURPOSE. See the
//  GNU Lesser General Public License for more details.
// 
//  You should have received a copy of the GNU Lesser General Public License
//  along with the Nethermind. If not, see <http://www.gnu.org/licenses/>.

using System;

namespace Nethermind.Blockchain.Processing
{
    [Flags]
    public enum ProcessingOptions
    {
        None = 0,
        
        /// <summary>
        /// It will not update the storage data (will discard any changes).
        /// </summary>
        ReadOnlyChain = 1,
        
        /// <summary>
        /// Will process the block even if it was processed in the past.
        /// </summary>
        ForceProcessing = 2,
        
        /// <summary>
        /// After processing will store all tx receipts in the storage.
        /// </summary>
        StoreReceipts = 4,
        
        /// <summary>
        /// Will process the block even if it is invalid.
        /// </summary>
        NoValidation = 8,
        
        /// <summary>
        /// Allows to process the block even if its parent is not on canonical chain.
        /// </summary>
        IgnoreParentNotOnMainChain = 16,
        
        /// <summary>
        /// Does not verify transaction nonces during processing.
        /// </summary>
        DoNotVerifyNonce = 32,
        
        /// <summary>
        /// After processing it will not update the block tree head even if the processed block has the highest
        /// total difficulty.
        /// </summary>
        DoNotUpdateHead = 64,
        All = 127,
        
        /// <summary>
        /// Combination of switches for block producers when they preprocess block for state root calculation.
        /// </summary>
        ProducingBlock = NoValidation | ReadOnlyChain | ForceProcessing | DoNotUpdateHead,
        
        /// <summary>
        /// EVM tracing needs to process blocks without storing the data on chain.
        /// </summary>
        Trace = ForceProcessing | ReadOnlyChain | DoNotVerifyNonce | NoValidation,
        
        /// <summary>
        /// Switches used by the beam sync processor.
        /// </summary>
        Beam = IgnoreParentNotOnMainChain | DoNotUpdateHead,
        
<<<<<<< HEAD
        EthereumMerge = ReadOnlyChain | ForceProcessing | DoNotUpdateHead | StoreReceipts | IgnoreParentNotOnMainChain
=======
        EthereumMerge = ReadOnlyChain | ForceProcessing | DoNotUpdateHead | IgnoreParentNotOnMainChain
>>>>>>> 1b840d2b
    }

    public static class ProcessingOptionsExtensions
    {
        public static bool IsReadOnly(this ProcessingOptions processingOptions) => (processingOptions & ProcessingOptions.ReadOnlyChain) == ProcessingOptions.ReadOnlyChain;
        public static bool IsNotReadOnly(this ProcessingOptions processingOptions) => (processingOptions & ProcessingOptions.ReadOnlyChain) != ProcessingOptions.ReadOnlyChain;
        public static bool IsProducingBlock(this ProcessingOptions processingOptions) => (processingOptions & ProcessingOptions.ProducingBlock) == ProcessingOptions.ProducingBlock;
    }
}<|MERGE_RESOLUTION|>--- conflicted
+++ resolved
@@ -75,11 +75,7 @@
         /// </summary>
         Beam = IgnoreParentNotOnMainChain | DoNotUpdateHead,
         
-<<<<<<< HEAD
-        EthereumMerge = ReadOnlyChain | ForceProcessing | DoNotUpdateHead | StoreReceipts | IgnoreParentNotOnMainChain
-=======
         EthereumMerge = ReadOnlyChain | ForceProcessing | DoNotUpdateHead | IgnoreParentNotOnMainChain
->>>>>>> 1b840d2b
     }
 
     public static class ProcessingOptionsExtensions
