//  Copyright (c) 2021 Demerzel Solutions Limited
//  This file is part of the Nethermind library.
// 
//  The Nethermind library is free software: you can redistribute it and/or modify
//  it under the terms of the GNU Lesser General Public License as published by
//  the Free Software Foundation, either version 3 of the License, or
//  (at your option) any later version.
// 
//  The Nethermind library is distributed in the hope that it will be useful,
//  but WITHOUT ANY WARRANTY; without even the implied warranty of
//  MERCHANTABILITY or FITNESS FOR A PARTICULAR PURPOSE. See the
//  GNU Lesser General Public License for more details.
// 
//  You should have received a copy of the GNU Lesser General Public License
//  along with the Nethermind. If not, see <http://www.gnu.org/licenses/>.

using System;
using System.Collections.Generic;
using System.Linq;
using System.Numerics;
using Nethermind.Blockchain.Receipts;
using Nethermind.Blockchain.Rewards;
using Nethermind.Blockchain.Validators;
using Nethermind.Core;
using Nethermind.Core.Collections;
using Nethermind.Core.Crypto;
using Nethermind.Core.Specs;
using Nethermind.Crypto;
using Nethermind.Db;
using Nethermind.Int256;
using Nethermind.Evm;
using Nethermind.Evm.Tracing;
using Nethermind.Logging;
using Nethermind.Specs.Forks;
using Nethermind.State;
using Nethermind.State.Proofs;
using Nethermind.TxPool;

namespace Nethermind.Blockchain.Processing
{
    public class BlockProcessor : IBlockProcessor
    {
        private readonly ILogger _logger;
        private readonly ISpecProvider _specProvider;
        private readonly IStateProvider _stateProvider;
        private readonly IReceiptStorage _receiptStorage;
        private readonly IWitnessCollector _witnessCollector;
        private readonly IBlockValidator _blockValidator;
        private readonly IStorageProvider _storageProvider;
        private readonly IRewardCalculator _rewardCalculator;
        private readonly ITransactionProcessor _transactionProcessor;

        private const int MaxUncommittedBlocks = 64;

        /// <summary>
        /// We use a single receipt tracer for all blocks. Internally receipt tracer forwards most of the calls
        /// to any block-specific tracers.
        /// </summary>
        private readonly BlockReceiptsTracer _receiptsTracer;

        public BlockProcessor(
            ISpecProvider? specProvider,
            IBlockValidator? blockValidator,
            IRewardCalculator? rewardCalculator,
            ITransactionProcessor? transactionProcessor,
            IStateProvider? stateProvider,
            IStorageProvider? storageProvider,
            IReceiptStorage? receiptStorage,
            IWitnessCollector? witnessCollector,
            ILogManager? logManager)
        {
            _logger = logManager?.GetClassLogger() ?? throw new ArgumentNullException(nameof(logManager));
            _specProvider = specProvider ?? throw new ArgumentNullException(nameof(specProvider));
            _blockValidator = blockValidator ?? throw new ArgumentNullException(nameof(blockValidator));
            _stateProvider = stateProvider ?? throw new ArgumentNullException(nameof(stateProvider));
            _storageProvider = storageProvider ?? throw new ArgumentNullException(nameof(storageProvider));
            _receiptStorage = receiptStorage ?? throw new ArgumentNullException(nameof(receiptStorage));
            _witnessCollector = witnessCollector ?? throw new ArgumentNullException(nameof(witnessCollector));
            _rewardCalculator = rewardCalculator ?? throw new ArgumentNullException(nameof(rewardCalculator));
            _transactionProcessor = transactionProcessor ?? throw new ArgumentNullException(nameof(transactionProcessor));

            _receiptsTracer = new BlockReceiptsTracer();
        }

        public event EventHandler<BlockProcessedEventArgs> BlockProcessed;

        public event EventHandler<TxProcessedEventArgs> TransactionProcessed;

        // TODO: move to branch processor
        public Block[] Process(Keccak newBranchStateRoot, List<Block> suggestedBlocks, ProcessingOptions options, IBlockTracer blockTracer)
        {
            if (suggestedBlocks.Count == 0) return Array.Empty<Block>();
            
            BlocksProcessing?.Invoke(this, new BlocksProcessingEventArgs(suggestedBlocks));

            /* We need to save the snapshot state root before reorganization in case the new branch has invalid blocks.
               In case of invalid blocks on the new branch we will discard the entire branch and come back to 
               the previous head state.*/
            Keccak previousBranchStateRoot = CreateCheckpoint();
            InitBranch(newBranchStateRoot);

            bool readOnly = (options & ProcessingOptions.ReadOnlyChain) != 0;
            int blocksCount = suggestedBlocks.Count;
            Block[] processedBlocks = new Block[blocksCount];
            try
            {
                for (int i = 0; i < blocksCount; i++)
                {
                    if (blocksCount > 64 && i % 8 == 0)
                    {
                        if(_logger.IsInfo) _logger.Info($"Processing part of a long blocks branch {i}/{blocksCount}. Block: {suggestedBlocks[i]}");
                    }

                    _witnessCollector.Reset();

                    (Block processedBlock, TxReceipt[] receipts) = ProcessOne(suggestedBlocks[i], options, blockTracer);
                    processedBlocks[i] = processedBlock;

                    // be cautious here as AuRa depends on processing
                    PreCommitBlock(newBranchStateRoot, suggestedBlocks[i].Number);
                    if (!readOnly)
                    {
                        _witnessCollector.Persist(processedBlock.Hash!);
                        BlockProcessed?.Invoke(this, new BlockProcessedEventArgs(processedBlock, receipts));
                    }

                    // CommitBranch in parts if we have long running branch
                    bool isFirstInBatch = i == 0;
                    bool isLastInBatch = i == blocksCount - 1;
                    bool isNotAtTheEdge = !isFirstInBatch && !isLastInBatch;
                    bool isCommitPoint = i % MaxUncommittedBlocks == 0 && isNotAtTheEdge;
                    if (isCommitPoint && readOnly == false)
                    {
                        if (_logger.IsInfo) _logger.Info($"Commit part of a long blocks branch {i}/{blocksCount}");
                        CommitBranch();
                        previousBranchStateRoot = CreateCheckpoint();
                        Keccak? newStateRoot = suggestedBlocks[i].StateRoot;
                        InitBranch(newStateRoot, false);
                    }
                }

                if (readOnly)
                {
                    RestoreBranch(previousBranchStateRoot);
                }
                else
                {
                    // TODO: move to branch processor
                    CommitBranch();
                }

                return processedBlocks;
            }
            catch (Exception ex) // try to restore for all cost
            {
                _logger.Trace($"Encountered exception {ex} while processing blocks.");
                RestoreBranch(previousBranchStateRoot);
                throw;
            }
        }

        public event EventHandler<BlocksProcessingEventArgs>? BlocksProcessing;

        // TODO: move to branch processor
        private void InitBranch(Keccak branchStateRoot, bool incrementReorgMetric = true)
        {
            /* Please note that we do not reset the state if branch state root is null.
               That said, I do not remember in what cases we receive null here.*/
            if (branchStateRoot != null && _stateProvider.StateRoot != branchStateRoot)
            {
                /* Discarding the other branch data - chain reorganization.
                   We cannot use cached values any more because they may have been written
                   by blocks that are being reorganized out.*/

                if (incrementReorgMetric)
                    Metrics.Reorganizations++;
                _storageProvider.Reset();
                _stateProvider.Reset();
                _stateProvider.StateRoot = branchStateRoot;
            }
        }

        // TODO: move to branch processor
        private Keccak CreateCheckpoint()
        {
            return _stateProvider.StateRoot;
        }

        // TODO: move to block processing pipeline
        private void PreCommitBlock(Keccak newBranchStateRoot, long blockNumber)
        {
            if (_logger.IsTrace) _logger.Trace($"Committing the branch - {newBranchStateRoot} | {_stateProvider.StateRoot}");
            _storageProvider.CommitTrees(blockNumber);
            _stateProvider.CommitTree(blockNumber);
        }

        // TODO: move to branch processor
        private void CommitBranch()
        {
            _stateProvider.CommitCode();
            // nowadays we could commit branch via TrieStore or similar (after this responsibility has been moved
        }

        // TODO: move to branch processor
        private void RestoreBranch(Keccak branchingPointStateRoot)
        {
            if (_logger.IsTrace) _logger.Trace($"Restoring the branch checkpoint - {branchingPointStateRoot}");
            _storageProvider.Reset();
            _stateProvider.Reset();
            _stateProvider.StateRoot = branchingPointStateRoot;
            if (_logger.IsTrace) _logger.Trace($"Restored the branch checkpoint - {branchingPointStateRoot} | {_stateProvider.StateRoot}");
        }

        // TODO: block processor pipeline
        private TxReceipt[] ProcessTransactions(Block block, ProcessingOptions processingOptions, IBlockTracer blockTracer, IReleaseSpec spec)
        {
            void ProcessTransaction(Transaction currentTx, int index)
            {
                if ((processingOptions & ProcessingOptions.DoNotVerifyNonce) != 0)
                {
                    currentTx.Nonce = _stateProvider.GetNonce(currentTx.SenderAddress);
                }

                _receiptsTracer.StartNewTxTrace(currentTx);
                _transactionProcessor.Execute(currentTx, block.Header, _receiptsTracer);
                _receiptsTracer.EndTxTrace();

                TransactionProcessed?.Invoke(this, new TxProcessedEventArgs(index, currentTx, _receiptsTracer.TxReceipts[index]));
            }

            _receiptsTracer.SetOtherTracer(blockTracer);
            _receiptsTracer.StartNewBlockTrace(block);

            IEnumerable<Transaction> transactions = block.GetTransactions(out bool transactionsChangeable);

            if (transactionsChangeable)
            {
                int i = 0;
                LinkedHashSet<Transaction> transactionsForBlock = new(DistinctCompareTx.Instance);
                foreach (Transaction currentTx in transactions)
                {
<<<<<<< HEAD
                    if (!transactionsForBlock.Contains(currentTx))
=======
                    // No more gas available in block
                    long gasRemaining = block.Header.GasLimit - block.GasUsed;
                    if (gasRemaining < GasCostOf.Transaction)
>>>>>>> 8075a721
                    {
                        // No more gas available in block
                        if (currentTx.GasLimit > block.Header.GasLimit - block.GasUsed)
                        {
                            break;
                        }

                        ProcessTransaction(currentTx, i++);
                        transactionsForBlock.Add(currentTx);
                    }
<<<<<<< HEAD
=======
                    if (currentTx.GasLimit > gasRemaining)
                    {
                        continue;
                    }

                    ProcessTransaction(currentTx, i++);
                    transactionsForBlock.Add(currentTx);
>>>>>>> 8075a721
                }
                block.TrySetTransactions(transactionsForBlock.ToArray());
                block.Header.TxRoot = new TxTrie(block.Transactions).RootHash;

            }
            else
            {
                for (int i = 0; i < block.Transactions.Length; i++)
                {
                    Transaction currentTx = block.Transactions[i];
                    ProcessTransaction(currentTx, i);
                }
            }
            
            return _receiptsTracer.TxReceipts!;
        }

        // TODO: block processor pipeline
        private (Block Block, TxReceipt[] Receipts) ProcessOne(Block suggestedBlock, ProcessingOptions options, IBlockTracer blockTracer)
        {
            if (_logger.IsTrace) _logger.Trace($"Processing block {suggestedBlock.ToString(Block.Format.Short)} ({options})");

            ApplyDaoTransition(suggestedBlock);
            Block block = PrepareBlockForProcessing(suggestedBlock);
            TxReceipt[] receipts = ProcessBlock(block, blockTracer, options);
            ValidateProcessedBlock(suggestedBlock, options, block, receipts);
            if ((options & ProcessingOptions.StoreReceipts) != 0)
            {
                StoreTxReceipts(block, receipts);
            }
            
            return (block, receipts);
        }

        // TODO: block processor pipeline
        private void ValidateProcessedBlock(Block suggestedBlock, ProcessingOptions options, Block block, TxReceipt[] receipts)
        {
            if ((options & ProcessingOptions.NoValidation) == 0 && !_blockValidator.ValidateProcessedBlock(block, receipts, suggestedBlock))
            {
                if (_logger.IsError) _logger.Error($"Processed block is not valid {suggestedBlock.ToString(Block.Format.FullHashAndNumber)}");
                throw new InvalidBlockException(suggestedBlock.Hash);
            }
        }

        // TODO: block processor pipeline
        protected virtual TxReceipt[] ProcessBlock(Block block, IBlockTracer blockTracer, ProcessingOptions options)
        {
            IReleaseSpec spec = _specProvider.GetSpec(block.Number);
            TxReceipt[] receipts = ProcessTransactions(block, options, blockTracer, spec);

            block.Header.ReceiptsRoot = receipts.GetReceiptsRoot(spec, block.ReceiptsRoot);
            ApplyMinerRewards(block, blockTracer, spec);

            _stateProvider.Commit(spec);
            _stateProvider.RecalculateStateRoot();

            block.Header.StateRoot = _stateProvider.StateRoot;
            block.Header.Hash = block.Header.CalculateHash();

            return receipts;
        }

        // TODO: block processor pipeline
        private void StoreTxReceipts(Block block, TxReceipt[] txReceipts)
        {
            _receiptStorage.Insert(block, txReceipts);
        }

        // TODO: block processor pipeline
        private Block PrepareBlockForProcessing(Block suggestedBlock)
        {
            if (_logger.IsTrace) _logger.Trace($"{suggestedBlock.Header.ToString(BlockHeader.Format.Full)}");

            BlockHeader bh = suggestedBlock.Header;
            BlockHeader header = new(
                bh.ParentHash,
                bh.OmmersHash,
                bh.Beneficiary,
                bh.Difficulty,
                bh.Number,
                bh.GasLimit,
                bh.Timestamp,
                bh.ExtraData)
            {
                Bloom = Bloom.Empty,
                Author = bh.Author,
                Hash = bh.Hash,
                MixHash = bh.MixHash,
                Nonce = bh.Nonce,
                TxRoot = bh.TxRoot,
                TotalDifficulty = bh.TotalDifficulty,
                AuRaStep = bh.AuRaStep,
                AuRaSignature = bh.AuRaSignature,
                ReceiptsRoot = bh.ReceiptsRoot,
                BaseFeePerGas = bh.BaseFeePerGas
            };

            IEnumerable<Transaction> transactions = suggestedBlock.GetTransactions(out bool transactionsChangeable);
            return transactionsChangeable 
                ? new BlockToProduce(header, transactions, suggestedBlock.Ommers) 
                : new Block(header, transactions, suggestedBlock.Ommers);
        }

        // TODO: block processor pipeline
        private void ApplyMinerRewards(Block block, IBlockTracer tracer, IReleaseSpec spec)
        {
            if (_logger.IsTrace) _logger.Trace("Applying miner rewards:");
            BlockReward[] rewards = _rewardCalculator.CalculateRewards(block);
            for (int i = 0; i < rewards.Length; i++)
            {
                BlockReward reward = rewards[i];

                ITxTracer txTracer = NullTxTracer.Instance;
                if (tracer.IsTracingRewards)
                {
                    // we need this tracer to be able to track any potential miner account creation
                    txTracer = tracer.StartNewTxTrace(null);
                }

                ApplyMinerReward(block, reward, spec);

                if (tracer.IsTracingRewards)
                {
                    tracer.EndTxTrace();
                    tracer.ReportReward(reward.Address, reward.RewardType.ToLowerString(), reward.Value);
                    if (txTracer.IsTracingState)
                    {
                        _stateProvider.Commit(spec, txTracer);
                    }
                }
            }
        }

        // TODO: block processor pipeline (only where rewards needed)
        private void ApplyMinerReward(Block block, BlockReward reward, IReleaseSpec spec)
        {
            if (_logger.IsTrace) _logger.Trace($"  {(BigInteger) reward.Value / (BigInteger) Unit.Ether:N3}{Unit.EthSymbol} for account at {reward.Address}");

            if (!_stateProvider.AccountExists(reward.Address))
            {
                _stateProvider.CreateAccount(reward.Address, reward.Value);
            }
            else
            {
                _stateProvider.AddToBalance(reward.Address, reward.Value, spec);
            }
        }

        // TODO: block processor pipeline
        private void ApplyDaoTransition(Block block)
        {
            if (_specProvider.DaoBlockNumber.HasValue && _specProvider.DaoBlockNumber.Value == block.Header.Number)
            {
                if (_logger.IsInfo) _logger.Info("Applying the DAO transition");
                Address withdrawAccount = DaoData.DaoWithdrawalAccount;
                if (!_stateProvider.AccountExists(withdrawAccount))
                {
                    _stateProvider.CreateAccount(withdrawAccount, 0);
                }

                foreach (Address daoAccount in DaoData.DaoAccounts)
                {
                    UInt256 balance = _stateProvider.GetBalance(daoAccount);
                    _stateProvider.AddToBalance(withdrawAccount, balance, Dao.Instance);
                    _stateProvider.SubtractFromBalance(daoAccount, balance, Dao.Instance);
                }
            }
        }
    }
}<|MERGE_RESOLUTION|>--- conflicted
+++ resolved
@@ -239,34 +239,24 @@
                 LinkedHashSet<Transaction> transactionsForBlock = new(DistinctCompareTx.Instance);
                 foreach (Transaction currentTx in transactions)
                 {
-<<<<<<< HEAD
                     if (!transactionsForBlock.Contains(currentTx))
-=======
-                    // No more gas available in block
-                    long gasRemaining = block.Header.GasLimit - block.GasUsed;
-                    if (gasRemaining < GasCostOf.Transaction)
->>>>>>> 8075a721
                     {
-                        // No more gas available in block
-                        if (currentTx.GasLimit > block.Header.GasLimit - block.GasUsed)
-                        {
-                            break;
-                        }
-
-                        ProcessTransaction(currentTx, i++);
-                        transactionsForBlock.Add(currentTx);
-                    }
-<<<<<<< HEAD
-=======
-                    if (currentTx.GasLimit > gasRemaining)
-                    {
-                        continue;
-                    }
-
-                    ProcessTransaction(currentTx, i++);
-                    transactionsForBlock.Add(currentTx);
->>>>>>> 8075a721
-                }
+	                    // No more gas available in block
+	                    long gasRemaining = block.Header.GasLimit - block.GasUsed;
+	                    if (gasRemaining < GasCostOf.Transaction)
+	                    {
+	                        break;
+	                    }
+	                    if (currentTx.GasLimit > gasRemaining)
+	                    {
+	                        continue;
+	                    }
+
+	                    ProcessTransaction(currentTx, i++);
+	                    transactionsForBlock.Add(currentTx);
+					}
+                }
+                
                 block.TrySetTransactions(transactionsForBlock.ToArray());
                 block.Header.TxRoot = new TxTrie(block.Transactions).RootHash;
 
