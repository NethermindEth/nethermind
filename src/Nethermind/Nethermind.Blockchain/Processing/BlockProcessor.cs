//  Copyright (c) 2021 Demerzel Solutions Limited
//  This file is part of the Nethermind library.
// 
//  The Nethermind library is free software: you can redistribute it and/or modify
//  it under the terms of the GNU Lesser General Public License as published by
//  the Free Software Foundation, either version 3 of the License, or
//  (at your option) any later version.
// 
//  The Nethermind library is distributed in the hope that it will be useful,
//  but WITHOUT ANY WARRANTY; without even the implied warranty of
//  MERCHANTABILITY or FITNESS FOR A PARTICULAR PURPOSE. See the
//  GNU Lesser General Public License for more details.
// 
//  You should have received a copy of the GNU Lesser General Public License
//  along with the Nethermind. If not, see <http://www.gnu.org/licenses/>.

using System;
using System.Collections.Generic;
using System.Linq;
using System.Numerics;
using Nethermind.Blockchain.Receipts;
using Nethermind.Blockchain.Rewards;
using Nethermind.Blockchain.Validators;
using Nethermind.Core;
using Nethermind.Core.Collections;
using Nethermind.Core.Crypto;
using Nethermind.Core.Specs;
using Nethermind.Crypto;
using Nethermind.Int256;
using Nethermind.Evm;
using Nethermind.Evm.Tracing;
using Nethermind.Logging;
using Nethermind.Specs.Forks;
using Nethermind.State;
using Nethermind.State.Proofs;
using Nethermind.TxPool;

namespace Nethermind.Blockchain.Processing
{
    public class BlockProcessor : IBlockProcessor
    {
        private readonly ILogger _logger;
        private readonly ISpecProvider _specProvider;
        private readonly IStateProvider _stateProvider;
        private readonly IReceiptStorage _receiptStorage;
        private readonly IWitnessCollector _witnessCollector;
        private readonly IBlockValidator _blockValidator;
        private readonly IStorageProvider _storageProvider;
        private readonly IRewardCalculator _rewardCalculator;
        private readonly ITransactionProcessor _transactionProcessor;

        private const int MaxUncommittedBlocks = 64;

        /// <summary>
        /// We use a single receipt tracer for all blocks. Internally receipt tracer forwards most of the calls
        /// to any block-specific tracers.
        /// </summary>
        private readonly BlockReceiptsTracer _receiptsTracer;

        public BlockProcessor(
            ISpecProvider? specProvider,
            IBlockValidator? blockValidator,
            IRewardCalculator? rewardCalculator,
            ITransactionProcessor? transactionProcessor,
            IStateProvider? stateProvider,
            IStorageProvider? storageProvider,
            IReceiptStorage? receiptStorage,
            IWitnessCollector? witnessCollector,
            ILogManager? logManager)
        {
            _logger = logManager?.GetClassLogger() ?? throw new ArgumentNullException(nameof(logManager));
            _specProvider = specProvider ?? throw new ArgumentNullException(nameof(specProvider));
            _blockValidator = blockValidator ?? throw new ArgumentNullException(nameof(blockValidator));
            _stateProvider = stateProvider ?? throw new ArgumentNullException(nameof(stateProvider));
            _storageProvider = storageProvider ?? throw new ArgumentNullException(nameof(storageProvider));
            _receiptStorage = receiptStorage ?? throw new ArgumentNullException(nameof(receiptStorage));
            _witnessCollector = witnessCollector ?? throw new ArgumentNullException(nameof(witnessCollector));
            _rewardCalculator = rewardCalculator ?? throw new ArgumentNullException(nameof(rewardCalculator));
            _transactionProcessor = transactionProcessor ?? throw new ArgumentNullException(nameof(transactionProcessor));

            _receiptsTracer = new BlockReceiptsTracer();
        }

        public event EventHandler<BlockProcessedEventArgs> BlockProcessed;

        public event EventHandler<TxProcessedEventArgs> TransactionProcessed;

        // TODO: move to branch processor
        public Block[] Process(Keccak newBranchStateRoot, List<Block> suggestedBlocks, ProcessingOptions options, IBlockTracer blockTracer)
        {
            if (suggestedBlocks.Count == 0) return Array.Empty<Block>();
            
            BlocksProcessing?.Invoke(this, new BlocksProcessingEventArgs(suggestedBlocks));

            /* We need to save the snapshot state root before reorganization in case the new branch has invalid blocks.
               In case of invalid blocks on the new branch we will discard the entire branch and come back to 
               the previous head state.*/
            Keccak previousBranchStateRoot = CreateCheckpoint();
            InitBranch(newBranchStateRoot);

            bool readOnly = (options & ProcessingOptions.ReadOnlyChain) != 0;
            int blocksCount = suggestedBlocks.Count;
            Block[] processedBlocks = new Block[blocksCount];
            try
            {
                for (int i = 0; i < blocksCount; i++)
                {
                    if (blocksCount > 64 && i % 8 == 0)
                    {
                        if(_logger.IsInfo) _logger.Info($"Processing part of a long blocks branch {i}/{blocksCount}. Block: {suggestedBlocks[i]}");
                    }

                    _witnessCollector.Reset();

                    (Block processedBlock, TxReceipt[] receipts) = ProcessOne(suggestedBlocks[i], options, blockTracer);
                    processedBlocks[i] = processedBlock;

                    // be cautious here as AuRa depends on processing
                    PreCommitBlock(newBranchStateRoot, suggestedBlocks[i].Number);
                    if (!readOnly)
                    {
                        _witnessCollector.Persist(processedBlock.Hash!);
                        BlockProcessed?.Invoke(this, new BlockProcessedEventArgs(processedBlock, receipts));
                    }

                    // CommitBranch in parts if we have long running branch
                    bool isFirstInBatch = i == 0;
                    bool isLastInBatch = i == blocksCount - 1;
                    bool isNotAtTheEdge = !isFirstInBatch && !isLastInBatch;
                    bool isCommitPoint = i % MaxUncommittedBlocks == 0 && isNotAtTheEdge;
                    if (isCommitPoint && readOnly == false)
                    {
                        if (_logger.IsInfo) _logger.Info($"Commit part of a long blocks branch {i}/{blocksCount}");
                        CommitBranch();
                        previousBranchStateRoot = CreateCheckpoint();
                        Keccak? newStateRoot = suggestedBlocks[i].StateRoot;
                        InitBranch(newStateRoot, false);
                    }
                }

                if (readOnly)
                {
                    RestoreBranch(previousBranchStateRoot);
                }
                else
                {
                    // TODO: move to branch processor
                    CommitBranch();
                }

                return processedBlocks;
            }
            catch (Exception ex) // try to restore for all cost
            {
                _logger.Trace($"Encountered exception {ex} while processing blocks.");
                RestoreBranch(previousBranchStateRoot);
                throw;
            }
        }

        public event EventHandler<BlocksProcessingEventArgs>? BlocksProcessing;

        // TODO: move to branch processor
        private void InitBranch(Keccak branchStateRoot, bool incrementReorgMetric = true)
        {
            /* Please note that we do not reset the state if branch state root is null.
               That said, I do not remember in what cases we receive null here.*/
            if (branchStateRoot != null && _stateProvider.StateRoot != branchStateRoot)
            {
                /* Discarding the other branch data - chain reorganization.
                   We cannot use cached values any more because they may have been written
                   by blocks that are being reorganized out.*/

                if (incrementReorgMetric)
                    Metrics.Reorganizations++;
                _storageProvider.Reset();
                _stateProvider.Reset();
                _stateProvider.StateRoot = branchStateRoot;
            }
        }

        // TODO: move to branch processor
        private Keccak CreateCheckpoint()
        {
            return _stateProvider.StateRoot;
        }

        // TODO: move to block processing pipeline
        private void PreCommitBlock(Keccak newBranchStateRoot, long blockNumber)
        {
            if (_logger.IsTrace) _logger.Trace($"Committing the branch - {newBranchStateRoot} | {_stateProvider.StateRoot}");
            _storageProvider.CommitTrees(blockNumber);
            _stateProvider.CommitTree(blockNumber);
        }

        // TODO: move to branch processor
        private void CommitBranch()
        {
            _stateProvider.CommitCode();
            // nowadays we could commit branch via TrieStore or similar (after this responsibility has been moved
        }

        // TODO: move to branch processor
        private void RestoreBranch(Keccak branchingPointStateRoot)
        {
            if (_logger.IsTrace) _logger.Trace($"Restoring the branch checkpoint - {branchingPointStateRoot}");
            _storageProvider.Reset();
            _stateProvider.Reset();
            _stateProvider.StateRoot = branchingPointStateRoot;
            if (_logger.IsTrace) _logger.Trace($"Restored the branch checkpoint - {branchingPointStateRoot} | {_stateProvider.StateRoot}");
        }

        // TODO: block processor pipeline
        private TxReceipt[] ProcessTransactions(Block block, ProcessingOptions processingOptions, IBlockTracer blockTracer, IReleaseSpec spec)
        {
            void ProcessTransaction(Transaction currentTx, int index)
            {
                if ((processingOptions & ProcessingOptions.DoNotVerifyNonce) != 0)
                {
                    currentTx.Nonce = _stateProvider.GetNonce(currentTx.SenderAddress);
                }

                _receiptsTracer.StartNewTxTrace(currentTx);
                _transactionProcessor.Execute(currentTx, block.Header, _receiptsTracer);
                _receiptsTracer.EndTxTrace();

                TransactionProcessed?.Invoke(this, new TxProcessedEventArgs(index, currentTx, _receiptsTracer.TxReceipts[index]));
            }

            _receiptsTracer.SetOtherTracer(blockTracer);
            _receiptsTracer.StartNewBlockTrace(block);

            IEnumerable<Transaction> transactions = block.GetTransactions(out bool transactionsChangeable);

            if (transactionsChangeable)
            {
                int i = 0;
                LinkedHashSet<Transaction> transactionsForBlock = new(DistinctCompareTx.Instance);
                foreach (Transaction currentTx in transactions)
                {
<<<<<<< HEAD
                    if (!transactionsForBlock.Contains(currentTx))
                    {
	                    // No more gas available in block
	                    long gasRemaining = block.Header.GasLimit - block.GasUsed;
	                    if (gasRemaining < GasCostOf.Transaction)
	                    {
	                        break;
	                    }
	                    if (currentTx.GasLimit > gasRemaining)
	                    {
	                        continue;
	                    }

	                    ProcessTransaction(currentTx, i++);
	                    transactionsForBlock.Add(currentTx);
					}
=======
                    // No more gas available in block
                    long gasRemaining = block.Header.GasLimit - block.GasUsed;
                    if (currentTx.GasLimit > gasRemaining)
                    {
                        break;
                    }

                    ProcessTransaction(currentTx, i++);
                    transactionsForBlock.Add(currentTx);
>>>>>>> 1d17d05f
                }
                
                block.TrySetTransactions(transactionsForBlock.ToArray());
                block.Header.TxRoot = new TxTrie(block.Transactions).RootHash;

            }
            else
            {
                for (int i = 0; i < block.Transactions.Length; i++)
                {
                    Transaction currentTx = block.Transactions[i];
                    ProcessTransaction(currentTx, i);
                }
            }

            _receiptsTracer.EndBlockTrace();
            
            return _receiptsTracer.TxReceipts!;
        }

        // TODO: block processor pipeline
        private (Block Block, TxReceipt[] Receipts) ProcessOne(Block suggestedBlock, ProcessingOptions options, IBlockTracer blockTracer)
        {
            if (_logger.IsTrace) _logger.Trace($"Processing block {suggestedBlock.ToString(Block.Format.Short)} ({options})");

            ApplyDaoTransition(suggestedBlock);
            Block block = PrepareBlockForProcessing(suggestedBlock);
            TxReceipt[] receipts = ProcessBlock(block, blockTracer, options);
            ValidateProcessedBlock(suggestedBlock, options, block, receipts);
            if ((options & ProcessingOptions.StoreReceipts) != 0)
            {
                StoreTxReceipts(block, receipts);
            }
            
            return (block, receipts);
        }

        // TODO: block processor pipeline
        private void ValidateProcessedBlock(Block suggestedBlock, ProcessingOptions options, Block block, TxReceipt[] receipts)
        {
            if ((options & ProcessingOptions.NoValidation) == 0 && !_blockValidator.ValidateProcessedBlock(block, receipts, suggestedBlock))
            {
                if (_logger.IsError) _logger.Error($"Processed block is not valid {suggestedBlock.ToString(Block.Format.FullHashAndNumber)}");
                throw new InvalidBlockException(suggestedBlock.Hash);
            }
        }

        // TODO: block processor pipeline
        protected virtual TxReceipt[] ProcessBlock(Block block, IBlockTracer blockTracer, ProcessingOptions options)
        {
            IReleaseSpec spec = _specProvider.GetSpec(block.Number);
            TxReceipt[] receipts = ProcessTransactions(block, options, blockTracer, spec);

            block.Header.ReceiptsRoot = receipts.GetReceiptsRoot(spec, block.ReceiptsRoot);
            ApplyMinerRewards(block, blockTracer, spec);

            _stateProvider.Commit(spec);
            _stateProvider.RecalculateStateRoot();

            block.Header.StateRoot = _stateProvider.StateRoot;
            block.Header.Hash = block.Header.CalculateHash();

            return receipts;
        }

        // TODO: block processor pipeline
        private void StoreTxReceipts(Block block, TxReceipt[] txReceipts)
        {
            _receiptStorage.Insert(block, txReceipts);
        }

        // TODO: block processor pipeline
        private Block PrepareBlockForProcessing(Block suggestedBlock)
        {
            if (_logger.IsTrace) _logger.Trace($"{suggestedBlock.Header.ToString(BlockHeader.Format.Full)}");

            BlockHeader bh = suggestedBlock.Header;
            BlockHeader header = new(
                bh.ParentHash,
                bh.OmmersHash,
                bh.Beneficiary,
                bh.Difficulty,
                bh.Number,
                bh.GasLimit,
                bh.Timestamp,
                bh.ExtraData)
            {
                Bloom = Bloom.Empty,
                Author = bh.Author,
                Hash = bh.Hash,
                MixHash = bh.MixHash,
                Nonce = bh.Nonce,
                TxRoot = bh.TxRoot,
                TotalDifficulty = bh.TotalDifficulty,
                AuRaStep = bh.AuRaStep,
                AuRaSignature = bh.AuRaSignature,
                ReceiptsRoot = bh.ReceiptsRoot,
                BaseFeePerGas = bh.BaseFeePerGas
            };

            IEnumerable<Transaction> transactions = suggestedBlock.GetTransactions(out bool transactionsChangeable);
            return transactionsChangeable 
                ? new BlockToProduce(header, transactions, suggestedBlock.Ommers) 
                : new Block(header, transactions, suggestedBlock.Ommers);
        }

        // TODO: block processor pipeline
        private void ApplyMinerRewards(Block block, IBlockTracer tracer, IReleaseSpec spec)
        {
            if (_logger.IsTrace) _logger.Trace("Applying miner rewards:");
            BlockReward[] rewards = _rewardCalculator.CalculateRewards(block);
            for (int i = 0; i < rewards.Length; i++)
            {
                BlockReward reward = rewards[i];

                ITxTracer txTracer = NullTxTracer.Instance;
                if (tracer.IsTracingRewards)
                {
                    // we need this tracer to be able to track any potential miner account creation
                    txTracer = tracer.StartNewTxTrace(null);
                }

                ApplyMinerReward(block, reward, spec);

                if (tracer.IsTracingRewards)
                {
                    tracer.EndTxTrace();
                    tracer.ReportReward(reward.Address, reward.RewardType.ToLowerString(), reward.Value);
                    if (txTracer.IsTracingState)
                    {
                        _stateProvider.Commit(spec, txTracer);
                    }
                }
            }
        }

        // TODO: block processor pipeline (only where rewards needed)
        private void ApplyMinerReward(Block block, BlockReward reward, IReleaseSpec spec)
        {
            if (_logger.IsTrace) _logger.Trace($"  {(BigInteger) reward.Value / (BigInteger) Unit.Ether:N3}{Unit.EthSymbol} for account at {reward.Address}");

            if (!_stateProvider.AccountExists(reward.Address))
            {
                _stateProvider.CreateAccount(reward.Address, reward.Value);
            }
            else
            {
                _stateProvider.AddToBalance(reward.Address, reward.Value, spec);
            }
        }

        // TODO: block processor pipeline
        private void ApplyDaoTransition(Block block)
        {
            if (_specProvider.DaoBlockNumber.HasValue && _specProvider.DaoBlockNumber.Value == block.Header.Number)
            {
                if (_logger.IsInfo) _logger.Info("Applying the DAO transition");
                Address withdrawAccount = DaoData.DaoWithdrawalAccount;
                if (!_stateProvider.AccountExists(withdrawAccount))
                {
                    _stateProvider.CreateAccount(withdrawAccount, 0);
                }

                foreach (Address daoAccount in DaoData.DaoAccounts)
                {
                    UInt256 balance = _stateProvider.GetBalance(daoAccount);
                    _stateProvider.AddToBalance(withdrawAccount, balance, Dao.Instance);
                    _stateProvider.SubtractFromBalance(daoAccount, balance, Dao.Instance);
                }
            }
        }
    }
}<|MERGE_RESOLUTION|>--- conflicted
+++ resolved
@@ -238,34 +238,18 @@
                 LinkedHashSet<Transaction> transactionsForBlock = new(DistinctCompareTx.Instance);
                 foreach (Transaction currentTx in transactions)
                 {
-<<<<<<< HEAD
                     if (!transactionsForBlock.Contains(currentTx))
                     {
 	                    // No more gas available in block
 	                    long gasRemaining = block.Header.GasLimit - block.GasUsed;
-	                    if (gasRemaining < GasCostOf.Transaction)
+	                    if (currentTx.GasLimit > gasRemaining)
 	                    {
 	                        break;
 	                    }
-	                    if (currentTx.GasLimit > gasRemaining)
-	                    {
-	                        continue;
-	                    }
 
 	                    ProcessTransaction(currentTx, i++);
 	                    transactionsForBlock.Add(currentTx);
 					}
-=======
-                    // No more gas available in block
-                    long gasRemaining = block.Header.GasLimit - block.GasUsed;
-                    if (currentTx.GasLimit > gasRemaining)
-                    {
-                        break;
-                    }
-
-                    ProcessTransaction(currentTx, i++);
-                    transactionsForBlock.Add(currentTx);
->>>>>>> 1d17d05f
                 }
                 
                 block.TrySetTransactions(transactionsForBlock.ToArray());
