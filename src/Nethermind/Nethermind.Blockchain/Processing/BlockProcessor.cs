//  Copyright (c) 2021 Demerzel Solutions Limited
//  This file is part of the Nethermind library.
// 
//  The Nethermind library is free software: you can redistribute it and/or modify
//  it under the terms of the GNU Lesser General Public License as published by
//  the Free Software Foundation, either version 3 of the License, or
//  (at your option) any later version.
// 
//  The Nethermind library is distributed in the hope that it will be useful,
//  but WITHOUT ANY WARRANTY; without even the implied warranty of
//  MERCHANTABILITY or FITNESS FOR A PARTICULAR PURPOSE. See the
//  GNU Lesser General Public License for more details.
// 
//  You should have received a copy of the GNU Lesser General Public License
//  along with the Nethermind. If not, see <http://www.gnu.org/licenses/>.

using System;
using System.Collections.Generic;
using System.Linq;
using System.Numerics;
using Nethermind.Blockchain.Receipts;
using Nethermind.Blockchain.Rewards;
using Nethermind.Blockchain.Validators;
using Nethermind.Core;
using Nethermind.Core.Collections;
using Nethermind.Core.Crypto;
using Nethermind.Core.Specs;
using Nethermind.Crypto;
using Nethermind.Db;
using Nethermind.Int256;
using Nethermind.Evm;
using Nethermind.Evm.Tracing;
using Nethermind.Logging;
using Nethermind.Specs.Forks;
using Nethermind.State;
using Nethermind.State.Proofs;
using Nethermind.TxPool;

namespace Nethermind.Blockchain.Processing
{
    public class BlockProcessor : IBlockProcessor
    {
        private readonly ILogger _logger;
        private readonly ISpecProvider _specProvider;
        private readonly IStateProvider _stateProvider;
        private readonly IReceiptStorage _receiptStorage;
        private readonly IWitnessCollector _witnessCollector;
        private readonly IBlockValidator _blockValidator;
        private readonly IStorageProvider _storageProvider;
        private readonly IRewardCalculator _rewardCalculator;
        private readonly ITransactionProcessor _transactionProcessor;

        private const int MaxUncommittedBlocks = 64;

        /// <summary>
        /// We use a single receipt tracer for all blocks. Internally receipt tracer forwards most of the calls
        /// to any block-specific tracers.
        /// </summary>
        private readonly BlockReceiptsTracer _receiptsTracer;

        public BlockProcessor(
            ISpecProvider? specProvider,
            IBlockValidator? blockValidator,
            IRewardCalculator? rewardCalculator,
            ITransactionProcessor? transactionProcessor,
            IStateProvider? stateProvider,
            IStorageProvider? storageProvider,
            IReceiptStorage? receiptStorage,
            IWitnessCollector? witnessCollector,
            ILogManager? logManager)
        {
            _logger = logManager?.GetClassLogger() ?? throw new ArgumentNullException(nameof(logManager));
            _specProvider = specProvider ?? throw new ArgumentNullException(nameof(specProvider));
            _blockValidator = blockValidator ?? throw new ArgumentNullException(nameof(blockValidator));
            _stateProvider = stateProvider ?? throw new ArgumentNullException(nameof(stateProvider));
            _storageProvider = storageProvider ?? throw new ArgumentNullException(nameof(storageProvider));
            _receiptStorage = receiptStorage ?? throw new ArgumentNullException(nameof(receiptStorage));
            _witnessCollector = witnessCollector ?? throw new ArgumentNullException(nameof(witnessCollector));
            _rewardCalculator = rewardCalculator ?? throw new ArgumentNullException(nameof(rewardCalculator));
            _transactionProcessor = transactionProcessor ?? throw new ArgumentNullException(nameof(transactionProcessor));

            _receiptsTracer = new BlockReceiptsTracer();
        }

        public event EventHandler<BlockProcessedEventArgs> BlockProcessed;

        public event EventHandler<TxProcessedEventArgs> TransactionProcessed;

        // TODO: move to branch processor
        public Block[] Process(Keccak newBranchStateRoot, List<Block> suggestedBlocks, ProcessingOptions options, IBlockTracer blockTracer)
        {
            if (suggestedBlocks.Count == 0) return Array.Empty<Block>();
            
            BlocksProcessing?.Invoke(this, new BlocksProcessingEventArgs(suggestedBlocks));

            /* We need to save the snapshot state root before reorganization in case the new branch has invalid blocks.
               In case of invalid blocks on the new branch we will discard the entire branch and come back to 
               the previous head state.*/
            Keccak previousBranchStateRoot = CreateCheckpoint();
            InitBranch(newBranchStateRoot);

            bool readOnly = (options & ProcessingOptions.ReadOnlyChain) != 0;
            int blocksCount = suggestedBlocks.Count;
            Block[] processedBlocks = new Block[blocksCount];
            try
            {
                for (int i = 0; i < blocksCount; i++)
                {
                    if (blocksCount > 64 && i % 8 == 0)
                    {
                        if(_logger.IsInfo) _logger.Info($"Processing part of a long blocks branch {i}/{blocksCount}. Block: {suggestedBlocks[i]}");
                    }

                    _witnessCollector.Reset();

                    (Block processedBlock, TxReceipt[] receipts) = ProcessOne(suggestedBlocks[i], options, blockTracer);
                    processedBlocks[i] = processedBlock;

                    // be cautious here as AuRa depends on processing
                    PreCommitBlock(newBranchStateRoot, suggestedBlocks[i].Number);
                    if (!readOnly)
                    {
                        _witnessCollector.Persist(processedBlock.Hash!);
                        BlockProcessed?.Invoke(this, new BlockProcessedEventArgs(processedBlock, receipts));
                    }

                    // CommitBranch in parts if we have long running branch
                    bool isFirstInBatch = i == 0;
                    bool isLastInBatch = i == blocksCount - 1;
                    bool isNotAtTheEdge = !isFirstInBatch && !isLastInBatch;
                    bool isCommitPoint = i % MaxUncommittedBlocks == 0 && isNotAtTheEdge;
                    if (isCommitPoint && readOnly == false)
                    {
                        if (_logger.IsInfo) _logger.Info($"Commit part of a long blocks branch {i}/{blocksCount}");
                        CommitBranch();
                        previousBranchStateRoot = CreateCheckpoint();
                        Keccak? newStateRoot = suggestedBlocks[i].StateRoot;
                        InitBranch(newStateRoot, false);
                    }
                }

                if (readOnly)
                {
                    RestoreBranch(previousBranchStateRoot);
                }
                else
                {
                    // TODO: move to branch processor
                    CommitBranch();
                }

                return processedBlocks;
            }
            catch (Exception ex) // try to restore for all cost
            {
                _logger.Trace($"Encountered exception {ex} while processing blocks.");
                RestoreBranch(previousBranchStateRoot);
                throw;
            }
        }

        public event EventHandler<BlocksProcessingEventArgs>? BlocksProcessing;

        // TODO: move to branch processor
        private void InitBranch(Keccak branchStateRoot, bool incrementReorgMetric = true)
        {
            /* Please note that we do not reset the state if branch state root is null.
               That said, I do not remember in what cases we receive null here.*/
            if (branchStateRoot != null && _stateProvider.StateRoot != branchStateRoot)
            {
                /* Discarding the other branch data - chain reorganization.
                   We cannot use cached values any more because they may have been written
                   by blocks that are being reorganized out.*/

                if (incrementReorgMetric)
                    Metrics.Reorganizations++;
                _storageProvider.Reset();
                _stateProvider.Reset();
                _stateProvider.StateRoot = branchStateRoot;
            }
        }

        // TODO: move to branch processor
        private Keccak CreateCheckpoint()
        {
            return _stateProvider.StateRoot;
        }

        // TODO: move to block processing pipeline
        private void PreCommitBlock(Keccak newBranchStateRoot, long blockNumber)
        {
            if (_logger.IsTrace) _logger.Trace($"Committing the branch - {newBranchStateRoot} | {_stateProvider.StateRoot}");
            _storageProvider.CommitTrees(blockNumber);
            _stateProvider.CommitTree(blockNumber);
        }

        // TODO: move to branch processor
        private void CommitBranch()
        {
            _stateProvider.CommitCode();
            // nowadays we could commit branch via TrieStore or similar (after this responsibility has been moved
        }

        // TODO: move to branch processor
        private void RestoreBranch(Keccak branchingPointStateRoot)
        {
            if (_logger.IsTrace) _logger.Trace($"Restoring the branch checkpoint - {branchingPointStateRoot}");
            _storageProvider.Reset();
            _stateProvider.Reset();
            _stateProvider.StateRoot = branchingPointStateRoot;
            if (_logger.IsTrace) _logger.Trace($"Restored the branch checkpoint - {branchingPointStateRoot} | {_stateProvider.StateRoot}");
        }

        // TODO: block processor pipeline
        private TxReceipt[] ProcessTransactions(Block block, ProcessingOptions processingOptions, IBlockTracer blockTracer, IReleaseSpec spec)
        {
            void ProcessTransaction(Transaction currentTx, int index)
            {
                if ((processingOptions & ProcessingOptions.DoNotVerifyNonce) != 0)
                {
                    currentTx.Nonce = _stateProvider.GetNonce(currentTx.SenderAddress);
                }

                _receiptsTracer.StartNewTxTrace(currentTx);
                _transactionProcessor.Execute(currentTx, block.Header, _receiptsTracer);
                _receiptsTracer.EndTxTrace();

                TransactionProcessed?.Invoke(this, new TxProcessedEventArgs(index, currentTx, _receiptsTracer.TxReceipts[index]));
            }

            _receiptsTracer.SetOtherTracer(blockTracer);
            _receiptsTracer.StartNewBlockTrace(block);

            IEnumerable<Transaction> transactions = block.GetTransactions(out bool transactionsChangeable);

            if (transactionsChangeable)
            {
                int i = 0;
                LinkedHashSet<Transaction> transactionsForBlock = new(DistinctCompareTx.Instance);
                foreach (Transaction currentTx in transactions)
                {
<<<<<<< HEAD
                    if (!transactionsForBlock.Contains(currentTx))
=======
                    // No more gas available in block
                    if (currentTx.GasLimit > block.Header.GasLimit - block.GasUsed)
>>>>>>> dd8e01c0
                    {
                        // No more gas available in block
                        if (currentTx.GasLimit > block.Header.GetActualGasLimit(spec) - block.GasUsed)
                        {
                            break;
                        }

                        ProcessTransaction(currentTx, i++);
                        transactionsForBlock.Add(currentTx);
                    }
                }
                block.TrySetTransactions(transactionsForBlock.ToArray());
                block.Header.TxRoot = new TxTrie(block.Transactions).RootHash;

            }
            else
            {
                for (int i = 0; i < block.Transactions.Length; i++)
                {
                    Transaction currentTx = block.Transactions[i];
                    ProcessTransaction(currentTx, i);
                }
            }
            
            return _receiptsTracer.TxReceipts!;
        }

        // TODO: block processor pipeline
        private (Block Block, TxReceipt[] Receipts) ProcessOne(Block suggestedBlock, ProcessingOptions options, IBlockTracer blockTracer)
        {
            if (_logger.IsTrace) _logger.Trace($"Processing block {suggestedBlock.ToString(Block.Format.Short)} ({options})");

            ApplyDaoTransition(suggestedBlock);
            Block block = PrepareBlockForProcessing(suggestedBlock);
            TxReceipt[] receipts = ProcessBlock(block, blockTracer, options);
            ValidateProcessedBlock(suggestedBlock, options, block, receipts);
            if ((options & ProcessingOptions.StoreReceipts) != 0)
            {
                StoreTxReceipts(block, receipts);
            }
            
            return (block, receipts);
        }

        // TODO: block processor pipeline
        private void ValidateProcessedBlock(Block suggestedBlock, ProcessingOptions options, Block block, TxReceipt[] receipts)
        {
            if ((options & ProcessingOptions.NoValidation) == 0 && !_blockValidator.ValidateProcessedBlock(block, receipts, suggestedBlock))
            {
                if (_logger.IsError) _logger.Error($"Processed block is not valid {suggestedBlock.ToString(Block.Format.FullHashAndNumber)}");
                throw new InvalidBlockException(suggestedBlock.Hash);
            }
        }

        // TODO: block processor pipeline
        protected virtual TxReceipt[] ProcessBlock(Block block, IBlockTracer blockTracer, ProcessingOptions options)
        {
            IReleaseSpec spec = _specProvider.GetSpec(block.Number);
            TxReceipt[] receipts = ProcessTransactions(block, options, blockTracer, spec);

            block.Header.ReceiptsRoot = receipts.GetReceiptsRoot(spec, block.ReceiptsRoot);
            ApplyMinerRewards(block, blockTracer, spec);

            _stateProvider.Commit(spec);
            _stateProvider.RecalculateStateRoot();

            block.Header.StateRoot = _stateProvider.StateRoot;
            block.Header.Hash = block.Header.CalculateHash();

            return receipts;
        }

        // TODO: block processor pipeline
        private void StoreTxReceipts(Block block, TxReceipt[] txReceipts)
        {
            _receiptStorage.Insert(block, txReceipts);
        }

        // TODO: block processor pipeline
        private Block PrepareBlockForProcessing(Block suggestedBlock)
        {
            if (_logger.IsTrace) _logger.Trace($"{suggestedBlock.Header.ToString(BlockHeader.Format.Full)}");

            BlockHeader bh = suggestedBlock.Header;
            BlockHeader header = new(
                bh.ParentHash,
                bh.OmmersHash,
                bh.Beneficiary,
                bh.Difficulty,
                bh.Number,
                bh.GasLimit,
                bh.Timestamp,
                bh.ExtraData)
            {
                Bloom = Bloom.Empty,
                Author = bh.Author,
                Hash = bh.Hash,
                MixHash = bh.MixHash,
                Nonce = bh.Nonce,
                TxRoot = bh.TxRoot,
                TotalDifficulty = bh.TotalDifficulty,
                AuRaStep = bh.AuRaStep,
                AuRaSignature = bh.AuRaSignature,
                ReceiptsRoot = bh.ReceiptsRoot,
                BaseFeePerGas = bh.BaseFeePerGas
            };

            IEnumerable<Transaction> transactions = suggestedBlock.GetTransactions(out bool transactionsChangeable);
            return transactionsChangeable 
                ? new BlockToProduce(header, transactions, suggestedBlock.Ommers) 
                : new Block(header, transactions, suggestedBlock.Ommers);
        }

        // TODO: block processor pipeline
        private void ApplyMinerRewards(Block block, IBlockTracer tracer, IReleaseSpec spec)
        {
            if (_logger.IsTrace) _logger.Trace("Applying miner rewards:");
            BlockReward[] rewards = _rewardCalculator.CalculateRewards(block);
            for (int i = 0; i < rewards.Length; i++)
            {
                BlockReward reward = rewards[i];

                ITxTracer txTracer = NullTxTracer.Instance;
                if (tracer.IsTracingRewards)
                {
                    // we need this tracer to be able to track any potential miner account creation
                    txTracer = tracer.StartNewTxTrace(null);
                }

                ApplyMinerReward(block, reward, spec);

                if (tracer.IsTracingRewards)
                {
                    tracer.EndTxTrace();
                    tracer.ReportReward(reward.Address, reward.RewardType.ToLowerString(), reward.Value);
                    if (txTracer.IsTracingState)
                    {
                        _stateProvider.Commit(spec, txTracer);
                    }
                }
            }
        }

        // TODO: block processor pipeline (only where rewards needed)
        private void ApplyMinerReward(Block block, BlockReward reward, IReleaseSpec spec)
        {
            if (_logger.IsTrace) _logger.Trace($"  {(BigInteger) reward.Value / (BigInteger) Unit.Ether:N3}{Unit.EthSymbol} for account at {reward.Address}");

            if (!_stateProvider.AccountExists(reward.Address))
            {
                _stateProvider.CreateAccount(reward.Address, reward.Value);
            }
            else
            {
                _stateProvider.AddToBalance(reward.Address, reward.Value, spec);
            }
        }

        // TODO: block processor pipeline
        private void ApplyDaoTransition(Block block)
        {
            if (_specProvider.DaoBlockNumber.HasValue && _specProvider.DaoBlockNumber.Value == block.Header.Number)
            {
                if (_logger.IsInfo) _logger.Info("Applying the DAO transition");
                Address withdrawAccount = DaoData.DaoWithdrawalAccount;
                if (!_stateProvider.AccountExists(withdrawAccount))
                {
                    _stateProvider.CreateAccount(withdrawAccount, 0);
                }

                foreach (Address daoAccount in DaoData.DaoAccounts)
                {
                    UInt256 balance = _stateProvider.GetBalance(daoAccount);
                    _stateProvider.AddToBalance(withdrawAccount, balance, Dao.Instance);
                    _stateProvider.SubtractFromBalance(daoAccount, balance, Dao.Instance);
                }
            }
        }
    }
}<|MERGE_RESOLUTION|>--- conflicted
+++ resolved
@@ -239,15 +239,10 @@
                 LinkedHashSet<Transaction> transactionsForBlock = new(DistinctCompareTx.Instance);
                 foreach (Transaction currentTx in transactions)
                 {
-<<<<<<< HEAD
                     if (!transactionsForBlock.Contains(currentTx))
-=======
-                    // No more gas available in block
-                    if (currentTx.GasLimit > block.Header.GasLimit - block.GasUsed)
->>>>>>> dd8e01c0
                     {
                         // No more gas available in block
-                        if (currentTx.GasLimit > block.Header.GetActualGasLimit(spec) - block.GasUsed)
+                        if (currentTx.GasLimit > block.Header.GasLimit - block.GasUsed)
                         {
                             break;
                         }
