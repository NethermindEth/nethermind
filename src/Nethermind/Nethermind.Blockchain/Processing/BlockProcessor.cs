--- conflicted
+++ resolved
@@ -108,12 +108,9 @@
                     {
                         if(_logger.IsInfo) _logger.Info($"Processing part of a long blocks branch {i}/{blocksCount}");
                     }
-<<<<<<< HEAD
-                    
+
                     _witnessCollector.Reset();
-=======
-
->>>>>>> 9d1b7cd2
+
                     var (processedBlock, receipts) = ProcessOne(suggestedBlocks[i], options, blockTracer);
                     processedBlocks[i] = processedBlock;
 
