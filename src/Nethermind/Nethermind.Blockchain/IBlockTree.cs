--- conflicted
+++ resolved
@@ -168,11 +168,9 @@
 
         void DeleteInvalidBlock(Block invalidBlock);
 
-<<<<<<< HEAD
         void ForkChoiceUpdated(Keccak? headBlockHash, Keccak? finalizedBlockHash, Keccak? safeBlockBlockHash);
-=======
+
         void LoadLowestInsertedBeaconHeader();
->>>>>>> dfdabe69
 
         event EventHandler<BlockEventArgs> NewBestSuggestedBlock;
         event EventHandler<BlockEventArgs> NewSuggestedBlock;
