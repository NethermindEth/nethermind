// SPDX-FileCopyrightText: 2022 Demerzel Solutions Limited
// SPDX-License-Identifier: LGPL-3.0-only

using System.ComponentModel;
using System.Runtime.Serialization;
using Nethermind.Core.Attributes;
using Nethermind.Core.Metric;
using Nethermind.Int256;

// ReSharper disable InconsistentNaming

namespace Nethermind.Blockchain;

public static class Metrics
{
<<<<<<< HEAD
    public static class Metrics
    {
        [CounterMetric]
        [Description("Total MGas processed")]
        public static double Mgas { get; set; }

        [GaugeMetric]
        [Description("MGas processed per second")]
        public static double MgasPerSec { get; set; }

        [CounterMetric]
        [Description("Total number of transactions processed")]
        public static long Transactions { get; set; }

        [GaugeMetric]
        [Description("Total number of blocks processed")]
        public static long Blocks { get; set; }

        [CounterMetric]
        [Description("Total number of chain reorganizations")]
        public static long Reorganizations { get; set; }

        [GaugeMetric]
        [Description("Number of blocks awaiting for recovery of public keys from signatures.")]
        public static long RecoveryQueueSize { get; set; }

        [GaugeMetric]
        [Description("Number of blocks awaiting for processing.")]
        public static long ProcessingQueueSize { get; set; }

        [CounterMetric]
        [Description("Total number of sealed blocks")]
        public static long BlocksSealed { get; set; }

        [CounterMetric]
        [Description("Total number of failed block seals")]
        public static long FailedBlockSeals { get; set; }

        [GaugeMetric]
        [Description("Gas Used in processed blocks")]
        public static long GasUsed { get; set; }

        [GaugeMetric]
        [Description("Gas Limit for processed blocks")]
        public static long GasLimit { get; set; }

        [GaugeMetric]
        [Description("Total difficulty on the chain")]
        public static UInt256 TotalDifficulty { get; set; }

        [GaugeMetric]
        [Description("Difficulty of the last block")]
        public static UInt256 LastDifficulty { get; set; }

        [GaugeMetric]
        [Description("Indicator if blocks can be produced")]
        public static long CanProduceBlocks;

        [GaugeMetric]
        [Description("Number of ms to process the last processed block.")]
        public static long LastBlockProcessingTimeInMs;

        //EIP-2159: Common Prometheus Metrics Names for Clients
        [GaugeMetric]
        [Description("The current height of the canonical chain.")]
        [DataMember(Name = "ethereum_blockchain_height")]
        public static long BlockchainHeight { get; set; }

        //EIP-2159: Common Prometheus Metrics Names for Clients
        [GaugeMetric]
        [Description("The estimated highest block available.")]
        [DataMember(Name = "ethereum_best_known_block_number")]
        public static long BestKnownBlockNumber { get; set; }

        [GaugeMetric]
        [Description("The number of the oldest block stored.")]
        public static long OldestStoredBlockNumber { get; set; }

        [GaugeMetric]
        [Description("Number of invalid blocks.")]
        public static long BadBlocks;

        [GaugeMetric]
        [Description("Number of invalid blocks with extra data set to 'Nethermind'.")]
        public static long BadBlocksByNethermindNodes;

        [GaugeMetric]
        [Description("State root calculation time")]
        public static double StateMerkleizationTime { get; set; }

        [DetailedMetric]
        [ExponentialPowerHistogramMetric(Start = 10, Factor = 1.2, Count = 30)]
        [Description("Histogram of block MGas per second")]
        public static IMetricObserver BlockMGasPerSec { get; set; } = new NoopMetricObserver();

        [DetailedMetric]
        [ExponentialPowerHistogramMetric(Start = 100, Factor = 1.25, Count = 50)]
        [Description("Histogram of block prorcessing time")]
        public static IMetricObserver BlockProcessingTimeMicros { get; set; } = new NoopMetricObserver();

    }
=======
    [CounterMetric]
    [Description("Total MGas processed")]
    public static double Mgas { get; set; }

    [GaugeMetric]
    [Description("MGas processed per second")]
    public static double MgasPerSec { get; set; }

    [CounterMetric]
    [Description("Total number of transactions processed")]
    public static long Transactions { get; set; }

    [GaugeMetric]
    [Description("Total number of blocks processed")]
    public static long Blocks { get; set; }

    [CounterMetric]
    [Description("Total number of chain reorganizations")]
    public static long Reorganizations { get; set; }

    [GaugeMetric]
    [Description("Number of blocks awaiting for recovery of public keys from signatures.")]
    public static long RecoveryQueueSize { get; set; }

    [GaugeMetric]
    [Description("Number of blocks awaiting for processing.")]
    public static long ProcessingQueueSize { get; set; }

    [CounterMetric]
    [Description("Total number of sealed blocks")]
    public static long BlocksSealed { get; set; }

    [CounterMetric]
    [Description("Total number of failed block seals")]
    public static long FailedBlockSeals { get; set; }

    [GaugeMetric]
    [Description("Gas Used in processed blocks")]
    public static long GasUsed { get; set; }

    [GaugeMetric]
    [Description("Gas Limit for processed blocks")]
    public static long GasLimit { get; set; }

    [GaugeMetric]
    [Description("Total difficulty on the chain")]
    public static UInt256 TotalDifficulty { get; set; }

    [GaugeMetric]
    [Description("Difficulty of the last block")]
    public static UInt256 LastDifficulty { get; set; }

    [GaugeMetric]
    [Description("Indicator if blocks can be produced")]
    public static long CanProduceBlocks;

    [GaugeMetric]
    [Description("Number of ms to process the last processed block.")]
    public static long LastBlockProcessingTimeInMs;

    //EIP-2159: Common Prometheus Metrics Names for Clients
    [GaugeMetric]
    [Description("The current height of the canonical chain.")]
    [DataMember(Name = "ethereum_blockchain_height")]
    public static long BlockchainHeight { get; set; }

    //EIP-2159: Common Prometheus Metrics Names for Clients
    [GaugeMetric]
    [Description("The estimated highest block available.")]
    [DataMember(Name = "ethereum_best_known_block_number")]
    public static long BestKnownBlockNumber { get; set; }

    [GaugeMetric]
    [Description("Number of invalid blocks.")]
    public static long BadBlocks;

    [GaugeMetric]
    [Description("Number of invalid blocks with extra data set to 'Nethermind'.")]
    public static long BadBlocksByNethermindNodes;

    [GaugeMetric]
    [Description("State root calculation time")]
    public static double StateMerkleizationTime { get; set; }

    [DetailedMetric]
    [ExponentialPowerHistogramMetric(Start = 10, Factor = 1.2, Count = 30)]
    [Description("Histogram of block MGas per second")]
    public static IMetricObserver BlockMGasPerSec { get; set; } = new NoopMetricObserver();

    [DetailedMetric]
    [ExponentialPowerHistogramMetric(Start = 100, Factor = 1.25, Count = 50)]
    [Description("Histogram of block prorcessing time")]
    public static IMetricObserver BlockProcessingTimeMicros { get; set; } = new NoopMetricObserver();
>>>>>>> e9d365c5
}<|MERGE_RESOLUTION|>--- conflicted
+++ resolved
@@ -13,109 +13,6 @@
 
 public static class Metrics
 {
-<<<<<<< HEAD
-    public static class Metrics
-    {
-        [CounterMetric]
-        [Description("Total MGas processed")]
-        public static double Mgas { get; set; }
-
-        [GaugeMetric]
-        [Description("MGas processed per second")]
-        public static double MgasPerSec { get; set; }
-
-        [CounterMetric]
-        [Description("Total number of transactions processed")]
-        public static long Transactions { get; set; }
-
-        [GaugeMetric]
-        [Description("Total number of blocks processed")]
-        public static long Blocks { get; set; }
-
-        [CounterMetric]
-        [Description("Total number of chain reorganizations")]
-        public static long Reorganizations { get; set; }
-
-        [GaugeMetric]
-        [Description("Number of blocks awaiting for recovery of public keys from signatures.")]
-        public static long RecoveryQueueSize { get; set; }
-
-        [GaugeMetric]
-        [Description("Number of blocks awaiting for processing.")]
-        public static long ProcessingQueueSize { get; set; }
-
-        [CounterMetric]
-        [Description("Total number of sealed blocks")]
-        public static long BlocksSealed { get; set; }
-
-        [CounterMetric]
-        [Description("Total number of failed block seals")]
-        public static long FailedBlockSeals { get; set; }
-
-        [GaugeMetric]
-        [Description("Gas Used in processed blocks")]
-        public static long GasUsed { get; set; }
-
-        [GaugeMetric]
-        [Description("Gas Limit for processed blocks")]
-        public static long GasLimit { get; set; }
-
-        [GaugeMetric]
-        [Description("Total difficulty on the chain")]
-        public static UInt256 TotalDifficulty { get; set; }
-
-        [GaugeMetric]
-        [Description("Difficulty of the last block")]
-        public static UInt256 LastDifficulty { get; set; }
-
-        [GaugeMetric]
-        [Description("Indicator if blocks can be produced")]
-        public static long CanProduceBlocks;
-
-        [GaugeMetric]
-        [Description("Number of ms to process the last processed block.")]
-        public static long LastBlockProcessingTimeInMs;
-
-        //EIP-2159: Common Prometheus Metrics Names for Clients
-        [GaugeMetric]
-        [Description("The current height of the canonical chain.")]
-        [DataMember(Name = "ethereum_blockchain_height")]
-        public static long BlockchainHeight { get; set; }
-
-        //EIP-2159: Common Prometheus Metrics Names for Clients
-        [GaugeMetric]
-        [Description("The estimated highest block available.")]
-        [DataMember(Name = "ethereum_best_known_block_number")]
-        public static long BestKnownBlockNumber { get; set; }
-
-        [GaugeMetric]
-        [Description("The number of the oldest block stored.")]
-        public static long OldestStoredBlockNumber { get; set; }
-
-        [GaugeMetric]
-        [Description("Number of invalid blocks.")]
-        public static long BadBlocks;
-
-        [GaugeMetric]
-        [Description("Number of invalid blocks with extra data set to 'Nethermind'.")]
-        public static long BadBlocksByNethermindNodes;
-
-        [GaugeMetric]
-        [Description("State root calculation time")]
-        public static double StateMerkleizationTime { get; set; }
-
-        [DetailedMetric]
-        [ExponentialPowerHistogramMetric(Start = 10, Factor = 1.2, Count = 30)]
-        [Description("Histogram of block MGas per second")]
-        public static IMetricObserver BlockMGasPerSec { get; set; } = new NoopMetricObserver();
-
-        [DetailedMetric]
-        [ExponentialPowerHistogramMetric(Start = 100, Factor = 1.25, Count = 50)]
-        [Description("Histogram of block prorcessing time")]
-        public static IMetricObserver BlockProcessingTimeMicros { get; set; } = new NoopMetricObserver();
-
-    }
-=======
     [CounterMetric]
     [Description("Total MGas processed")]
     public static double Mgas { get; set; }
@@ -189,6 +86,10 @@
     public static long BestKnownBlockNumber { get; set; }
 
     [GaugeMetric]
+    [Description("The number of the oldest block stored.")]
+    public static long OldestStoredBlockNumber { get; set; }
+
+    [GaugeMetric]
     [Description("Number of invalid blocks.")]
     public static long BadBlocks;
 
@@ -209,5 +110,4 @@
     [ExponentialPowerHistogramMetric(Start = 100, Factor = 1.25, Count = 50)]
     [Description("Histogram of block prorcessing time")]
     public static IMetricObserver BlockProcessingTimeMicros { get; set; } = new NoopMetricObserver();
->>>>>>> e9d365c5
 }