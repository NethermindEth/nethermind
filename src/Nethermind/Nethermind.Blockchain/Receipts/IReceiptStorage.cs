--- conflicted
+++ resolved
@@ -10,12 +10,7 @@
     public interface IReceiptStorage : IReceiptFinder
     {
         void Insert(Block block, params TxReceipt[]? txReceipts) => Insert(block, txReceipts, true);
-<<<<<<< HEAD
         void Insert(Block block, TxReceipt[]? txReceipts, bool ensureCanonical, WriteFlags writeFlags = WriteFlags.None, long? lastBlockNumber = null);
-        long? LowestInsertedReceiptBlockNumber { get; set; }
-=======
-        void Insert(Block block, TxReceipt[]? txReceipts, bool ensureCanonical, WriteFlags writeFlags = WriteFlags.None);
->>>>>>> b192ced0
         long MigratedBlockNumber { get; set; }
         bool HasBlock(long blockNumber, Hash256 hash);
         void EnsureCanonical(Block block);
