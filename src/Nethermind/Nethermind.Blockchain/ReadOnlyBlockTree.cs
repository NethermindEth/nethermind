// SPDX-FileCopyrightText: 2022 Demerzel Solutions Limited
// SPDX-License-Identifier: LGPL-3.0-only

using System;
using System.Collections.Generic;
using System.Linq;
using System.Threading;
using System.Threading.Tasks;
using Nethermind.Blockchain.Visitors;
using Nethermind.Core;
using Nethermind.Core.Collections;
using Nethermind.Core.Crypto;

namespace Nethermind.Blockchain
{
    /// <summary>
    /// Safe to be reused for all classes reading the same wrapped block tree.
    /// </summary>
    public class ReadOnlyBlockTree : IReadOnlyBlockTree
    {
        private readonly IBlockTree _wrapped;

        public ReadOnlyBlockTree(IBlockTree wrapped)
        {
            _wrapped = wrapped;
        }

        public ulong NetworkId => _wrapped.NetworkId;
        public ulong ChainId => _wrapped.ChainId;
        public BlockHeader Genesis => _wrapped.Genesis;
        public BlockHeader BestSuggestedHeader => _wrapped.BestSuggestedHeader;
        public BlockHeader BestSuggestedBeaconHeader => _wrapped.BestSuggestedBeaconHeader;
        public BlockHeader? LowestInsertedHeader
        {
            get => _wrapped.LowestInsertedHeader;
            set { }
        }

        public long? BestPersistedState
        {
            get => _wrapped.BestPersistedState;
            set => _wrapped.BestPersistedState = value;
        }


        public BlockHeader? LowestInsertedBeaconHeader
        {
            get => _wrapped.LowestInsertedBeaconHeader;
            set => _wrapped.LowestInsertedBeaconHeader = value;
        }

        public Block BestSuggestedBody => _wrapped.BestSuggestedBody;
        public long BestKnownNumber => _wrapped.BestKnownNumber;
        public long BestKnownBeaconNumber => _wrapped.BestKnownBeaconNumber;
        public Block Head => _wrapped.Head;
        public void MarkChainAsProcessed(IReadOnlyList<Block> blocks) => throw new InvalidOperationException($"{nameof(ReadOnlyBlockTree)} does not expect {nameof(MarkChainAsProcessed)} calls");
        public (BlockInfo Info, ChainLevelInfo Level) GetInfo(long number, Hash256 blockHash) => _wrapped.GetInfo(number, blockHash);
        public bool CanAcceptNewBlocks { get; } = false;

        public async Task Accept(IBlockTreeVisitor blockTreeVisitor, CancellationToken cancellationToken)
        {
            await _wrapped.Accept(blockTreeVisitor, cancellationToken);
        }

        public ChainLevelInfo FindLevel(long number) => _wrapped.FindLevel(number);
        public BlockInfo FindCanonicalBlockInfo(long blockNumber) => _wrapped.FindCanonicalBlockInfo(blockNumber);

        public AddBlockResult Insert(Block block, BlockTreeInsertBlockOptions insertBlockOptions = BlockTreeInsertBlockOptions.None, BlockTreeInsertHeaderOptions insertHeaderOptions = BlockTreeInsertHeaderOptions.None, WriteFlags blockWriteFlags = WriteFlags.None) =>
            throw new InvalidOperationException($"{nameof(ReadOnlyBlockTree)} does not expect {nameof(Insert)} calls");

        public void Insert(IEnumerable<Block> blocks) => throw new InvalidOperationException($"{nameof(ReadOnlyBlockTree)} does not expect {nameof(Insert)} calls");

        public void UpdateHeadBlock(Hash256 blockHash)
        {
            // hacky while there is not special tree for RPC
            _wrapped.UpdateHeadBlock(blockHash);
        }

        public AddBlockResult SuggestBlock(Block block, BlockTreeSuggestOptions options = BlockTreeSuggestOptions.ShouldProcess) => throw new InvalidOperationException($"{nameof(ReadOnlyBlockTree)} does not expect {nameof(SuggestBlock)} calls");

        public ValueTask<AddBlockResult> SuggestBlockAsync(Block block, BlockTreeSuggestOptions options = BlockTreeSuggestOptions.ShouldProcess) => throw new InvalidOperationException($"{nameof(ReadOnlyBlockTree)} does not expect {nameof(SuggestBlockAsync)} calls");

        public AddBlockResult Insert(BlockHeader header, BlockTreeInsertHeaderOptions headerOptions) => throw new InvalidOperationException($"{nameof(ReadOnlyBlockTree)} does not expect {nameof(Insert)} calls");

        public AddBlockResult SuggestHeader(BlockHeader header) => throw new InvalidOperationException($"{nameof(ReadOnlyBlockTree)} does not expect {nameof(SuggestHeader)} calls");

        public Hash256 HeadHash => _wrapped.HeadHash;
        public Hash256 GenesisHash => _wrapped.GenesisHash;
        public Hash256 PendingHash => _wrapped.PendingHash;
        public Hash256 FinalizedHash => _wrapped.FinalizedHash;
        public Hash256 SafeHash => _wrapped.SafeHash;

        public Block FindBlock(Hash256 blockHash, BlockTreeLookupOptions options, long? blockNumber = null) => _wrapped.FindBlock(blockHash, options, blockNumber);

        public bool HasBlock(long blockNumber, Hash256 blockHash) => _wrapped.HasBlock(blockNumber, blockHash);

        public BlockHeader FindHeader(Hash256 blockHash, BlockTreeLookupOptions options, long? blockNumber = null) => _wrapped.FindHeader(blockHash, options, blockNumber: blockNumber);

        public BlockHeader FindHeader(long blockNumber, BlockTreeLookupOptions options) => _wrapped.FindHeader(blockNumber, options);
        public Hash256 FindBlockHash(long blockNumber) => _wrapped.FindBlockHash(blockNumber);

        public bool IsMainChain(BlockHeader blockHeader) => _wrapped.IsMainChain(blockHeader);

        public Hash256 FindHash(long blockNumber) => _wrapped.FindHash(blockNumber);

        public IOwnedReadOnlyList<BlockHeader> FindHeaders(Hash256 hash, int numberOfBlocks, int skip, bool reverse) => _wrapped.FindHeaders(hash, numberOfBlocks, skip, reverse);

        public Block FindBlock(long blockNumber, BlockTreeLookupOptions options) => _wrapped.FindBlock(blockNumber, options);

        public void DeleteInvalidBlock(Block invalidBlock) => throw new InvalidOperationException($"{nameof(ReadOnlyBlockTree)} does not expect {nameof(DeleteInvalidBlock)} calls");

        public bool IsMainChain(Hash256 blockHash, bool throwOnMissingHash = true) => _wrapped.IsMainChain(blockHash, throwOnMissingHash);

        public BlockHeader FindBestSuggestedHeader() => _wrapped.FindBestSuggestedHeader();

        public bool IsKnownBlock(long number, Hash256 blockHash) => _wrapped.IsKnownBlock(number, blockHash);

        public bool IsKnownBeaconBlock(long number, Hash256 blockHash) => _wrapped.IsKnownBeaconBlock(number, blockHash);

        public bool WasProcessed(long number, Hash256 blockHash) => _wrapped.WasProcessed(number, blockHash);

        public event EventHandler<BlockEventArgs> NewBestSuggestedBlock
        {
            add { }
            remove { }
        }

        public event EventHandler<BlockEventArgs> NewSuggestedBlock
        {
            add { }
            remove { }
        }

        public event EventHandler<BlockReplacementEventArgs> BlockAddedToMain
        {
            add { }
            remove { }
        }

        public event EventHandler<BlockEventArgs> NewHeadBlock
        {
            add { }
            remove { }
        }

        public event EventHandler<OnUpdateMainChainArgs>? OnUpdateMainChain
        {
            add { }
            remove { }
        }

        public int DeleteChainSlice(in long startNumber, long? endNumber = null, bool force = false)
        {
            var bestKnownNumber = BestKnownNumber;
            if (endNumber is null || endNumber == bestKnownNumber)
            {
                if (Head?.Number > 0)
                {
                    if (Head.Number < startNumber)
                    {
                        const long searchLimit = 2;
                        long endSearch = Math.Min(bestKnownNumber, startNumber + searchLimit - 1);

                        IEnumerable<BlockHeader?> GetPotentiallyCorruptedBlocks(long start)
                        {
                            for (long i = start; i <= endSearch; i++)
                            {
                                yield return _wrapped.FindHeader(i, BlockTreeLookupOptions.None);
                            }
                        }

                        if (force || GetPotentiallyCorruptedBlocks(startNumber).Any(b => b is null))
                        {
                            return _wrapped.DeleteChainSlice(startNumber, endNumber, force);
                        }

                        throw new InvalidOperationException($"{nameof(ReadOnlyBlockTree)} cannot {nameof(DeleteChainSlice)} if searched blocks [{startNumber}, {endSearch}] are not corrupted.");
                    }

                    throw new InvalidOperationException($"{nameof(ReadOnlyBlockTree)} cannot {nameof(DeleteChainSlice)} if {nameof(startNumber)} is not past {nameof(Head)}.");
                }

                throw new InvalidOperationException($"{nameof(ReadOnlyBlockTree)} cannot {nameof(DeleteChainSlice)} if {nameof(Head)} is not past Genesis.");
            }

            throw new InvalidOperationException($"{nameof(ReadOnlyBlockTree)} does not expect {nameof(DeleteChainSlice)} calls with {nameof(endNumber)} other than {nameof(BestKnownNumber)} specified.");

        }

        public bool IsBetterThanHead(BlockHeader? header) => _wrapped.IsBetterThanHead(header);
        public void UpdateBeaconMainChain(BlockInfo[]? blockInfos, long clearBeaconMainChainStartPoint) => throw new InvalidOperationException($"{nameof(ReadOnlyBlockTree)} does not expect {nameof(UpdateBeaconMainChain)} calls");
        public void RecalculateTreeLevels() => throw new InvalidOperationException($"{nameof(ReadOnlyBlockTree)} does not expect {nameof(RecalculateTreeLevels)} calls");
        public (long BlockNumber, Hash256 BlockHash) SyncPivot
        {
            get => _wrapped.SyncPivot;
<<<<<<< HEAD
            set {}
=======
            set
            {
            }
>>>>>>> c897f452
        }

        public void UpdateMainChain(IReadOnlyList<Block> blocks, bool wereProcessed, bool forceHeadBlock = false) => throw new InvalidOperationException($"{nameof(ReadOnlyBlockTree)} does not expect {nameof(UpdateMainChain)} calls");

        public void ForkChoiceUpdated(Hash256? finalizedBlockHash, Hash256? safeBlockBlockHash) => throw new InvalidOperationException($"{nameof(ReadOnlyBlockTree)} does not expect {nameof(ForkChoiceUpdated)} calls");
    }
}<|MERGE_RESOLUTION|>--- conflicted
+++ resolved
@@ -193,13 +193,9 @@
         public (long BlockNumber, Hash256 BlockHash) SyncPivot
         {
             get => _wrapped.SyncPivot;
-<<<<<<< HEAD
-            set {}
-=======
             set
             {
             }
->>>>>>> c897f452
         }
 
         public void UpdateMainChain(IReadOnlyList<Block> blocks, bool wereProcessed, bool forceHeadBlock = false) => throw new InvalidOperationException($"{nameof(ReadOnlyBlockTree)} does not expect {nameof(UpdateMainChain)} calls");
