// SPDX-FileCopyrightText: 2022 Demerzel Solutions Limited
// SPDX-License-Identifier: LGPL-3.0-only

using System;
using System.Collections.Generic;
using System.Linq;
using System.Threading;
using System.Threading.Tasks;
using Nethermind.Blockchain.Visitors;
using Nethermind.Core;
using Nethermind.Core.Collections;
using Nethermind.Core.Crypto;

namespace Nethermind.Blockchain
{
    /// <summary>
    /// Safe to be reused for all classes reading the same wrapped block tree.
    /// </summary>
    public class ReadOnlyBlockTree(IBlockTree wrapped) : IReadOnlyBlockTree
    {
        public ulong NetworkId => wrapped.NetworkId;
        public ulong ChainId => wrapped.ChainId;
        public BlockHeader? Genesis => wrapped.Genesis;
        public BlockHeader? BestSuggestedHeader => wrapped.BestSuggestedHeader;
        public BlockHeader? BestSuggestedBeaconHeader => wrapped.BestSuggestedBeaconHeader;
        public BlockHeader? LowestInsertedHeader => wrapped.LowestInsertedHeader;

        public long? LowestInsertedBodyNumber
        {
            get => wrapped.LowestInsertedBodyNumber;
            set => wrapped.LowestInsertedBodyNumber = value;
        }

        public long? BestPersistedState
        {
            get => wrapped.BestPersistedState;
            set => wrapped.BestPersistedState = value;
        }


        public BlockHeader? LowestInsertedBeaconHeader
        {
            get => wrapped.LowestInsertedBeaconHeader;
            set => wrapped.LowestInsertedBeaconHeader = value;
        }

        public Block? BestSuggestedBody => wrapped.BestSuggestedBody;
        public long BestKnownNumber => wrapped.BestKnownNumber;
        public long BestKnownBeaconNumber => wrapped.BestKnownBeaconNumber;
        public Block? Head => wrapped.Head;
        public void MarkChainAsProcessed(IReadOnlyList<Block> blocks) => throw new InvalidOperationException($"{nameof(ReadOnlyBlockTree)} does not expect {nameof(MarkChainAsProcessed)} calls");
        public (BlockInfo Info, ChainLevelInfo Level) GetInfo(long number, Hash256 blockHash) => wrapped.GetInfo(number, blockHash);
        public bool CanAcceptNewBlocks { get; } = false;

        public async Task Accept(IBlockTreeVisitor blockTreeVisitor, CancellationToken cancellationToken)
        {
            await wrapped.Accept(blockTreeVisitor, cancellationToken);
        }

        public ChainLevelInfo? FindLevel(long number) => wrapped.FindLevel(number);
        public BlockInfo FindCanonicalBlockInfo(long blockNumber) => wrapped.FindCanonicalBlockInfo(blockNumber);

        public AddBlockResult Insert(Block block, BlockTreeInsertBlockOptions insertBlockOptions = BlockTreeInsertBlockOptions.None, BlockTreeInsertHeaderOptions insertHeaderOptions = BlockTreeInsertHeaderOptions.None, WriteFlags blockWriteFlags = WriteFlags.None) =>
            throw new InvalidOperationException($"{nameof(ReadOnlyBlockTree)} does not expect {nameof(Insert)} calls");

        public void Insert(IEnumerable<Block> blocks) => throw new InvalidOperationException($"{nameof(ReadOnlyBlockTree)} does not expect {nameof(Insert)} calls");

        public void UpdateHeadBlock(Hash256 blockHash)
        {
            // hacky while there is not special tree for RPC
            wrapped.UpdateHeadBlock(blockHash);
        }

        public AddBlockResult SuggestBlock(Block block, BlockTreeSuggestOptions options = BlockTreeSuggestOptions.ShouldProcess) => throw new InvalidOperationException($"{nameof(ReadOnlyBlockTree)} does not expect {nameof(SuggestBlock)} calls");

        public ValueTask<AddBlockResult> SuggestBlockAsync(Block block, BlockTreeSuggestOptions options = BlockTreeSuggestOptions.ShouldProcess) => throw new InvalidOperationException($"{nameof(ReadOnlyBlockTree)} does not expect {nameof(SuggestBlockAsync)} calls");

        public AddBlockResult Insert(BlockHeader header, BlockTreeInsertHeaderOptions headerOptions) => throw new InvalidOperationException($"{nameof(ReadOnlyBlockTree)} does not expect {nameof(Insert)} calls");

        public AddBlockResult SuggestHeader(BlockHeader header) => throw new InvalidOperationException($"{nameof(ReadOnlyBlockTree)} does not expect {nameof(SuggestHeader)} calls");

        public Hash256 HeadHash => wrapped.HeadHash;
        public Hash256 GenesisHash => wrapped.GenesisHash;
        public Hash256? PendingHash => wrapped.PendingHash;
        public Hash256? FinalizedHash => wrapped.FinalizedHash;
        public Hash256? SafeHash => wrapped.SafeHash;

        public Block? FindBlock(Hash256 blockHash, BlockTreeLookupOptions options, long? blockNumber = null) => wrapped.FindBlock(blockHash, options, blockNumber);

        public BlockHeader? FindHeader(Hash256 blockHash, BlockTreeLookupOptions options, long? blockNumber = null) => wrapped.FindHeader(blockHash, options, blockNumber: blockNumber);

        public BlockHeader? FindHeader(long blockNumber, BlockTreeLookupOptions options) => wrapped.FindHeader(blockNumber, options);
        public Hash256? FindBlockHash(long blockNumber) => wrapped.FindBlockHash(blockNumber);

        public bool IsMainChain(BlockHeader blockHeader) => wrapped.IsMainChain(blockHeader);

        public Hash256 FindHash(long blockNumber) => wrapped.FindHash(blockNumber);

<<<<<<< HEAD
        public BlockHeader[] FindHeaders(Hash256 hash, int numberOfBlocks, int skip, bool reverse) => wrapped.FindHeaders(hash, numberOfBlocks, skip, reverse);
=======
        public IOwnedReadOnlyList<BlockHeader> FindHeaders(Hash256 hash, int numberOfBlocks, int skip, bool reverse) => _wrapped.FindHeaders(hash, numberOfBlocks, skip, reverse);
>>>>>>> ee070434

        public BlockHeader FindLowestCommonAncestor(BlockHeader firstDescendant, BlockHeader secondDescendant, long maxSearchDepth) => wrapped.FindLowestCommonAncestor(firstDescendant, secondDescendant, maxSearchDepth);

        public Block? FindBlock(long blockNumber, BlockTreeLookupOptions options) => wrapped.FindBlock(blockNumber, options);

        public void DeleteInvalidBlock(Block invalidBlock) => throw new InvalidOperationException($"{nameof(ReadOnlyBlockTree)} does not expect {nameof(DeleteInvalidBlock)} calls");

        public bool IsMainChain(Hash256 blockHash, bool throwOnMissingHash = true) => wrapped.IsMainChain(blockHash, throwOnMissingHash);

        public BlockHeader FindBestSuggestedHeader() => wrapped.FindBestSuggestedHeader();

        public bool IsKnownBlock(long number, Hash256 blockHash) => wrapped.IsKnownBlock(number, blockHash);

        public bool IsKnownBeaconBlock(long number, Hash256 blockHash) => wrapped.IsKnownBeaconBlock(number, blockHash);

        public bool WasProcessed(long number, Hash256 blockHash) => wrapped.WasProcessed(number, blockHash);

        public event EventHandler<BlockEventArgs> NewBestSuggestedBlock
        {
            add { }
            remove { }
        }

        public event EventHandler<BlockEventArgs> NewSuggestedBlock
        {
            add { }
            remove { }
        }

        public event EventHandler<BlockReplacementEventArgs> BlockAddedToMain
        {
            add { }
            remove { }
        }

        public event EventHandler<BlockEventArgs> NewHeadBlock
        {
            add { }
            remove { }
        }

        public event EventHandler<OnUpdateMainChainArgs>? OnUpdateMainChain
        {
            add { }
            remove { }
        }

        public int DeleteChainSlice(in long startNumber, long? endNumber = null, bool force = false)
        {
            var bestKnownNumber = BestKnownNumber;
            if (endNumber is null || endNumber == bestKnownNumber)
            {
                if (Head?.Number > 0)
                {
                    if (Head.Number < startNumber)
                    {
                        const long searchLimit = 2;
                        long endSearch = Math.Min(bestKnownNumber, startNumber + searchLimit - 1);

                        IEnumerable<BlockHeader?> GetPotentiallyCorruptedBlocks(long start)
                        {
                            for (long i = start; i <= endSearch; i++)
                            {
                                yield return wrapped.FindHeader(i, BlockTreeLookupOptions.None);
                            }
                        }

                        if (force || GetPotentiallyCorruptedBlocks(startNumber).Any(b => b is null))
                        {
                            return wrapped.DeleteChainSlice(startNumber, endNumber, force);
                        }

                        throw new InvalidOperationException($"{nameof(ReadOnlyBlockTree)} cannot {nameof(DeleteChainSlice)} if searched blocks [{startNumber}, {endSearch}] are not corrupted.");
                    }

                    throw new InvalidOperationException($"{nameof(ReadOnlyBlockTree)} cannot {nameof(DeleteChainSlice)} if {nameof(startNumber)} is not past {nameof(Head)}.");
                }

                throw new InvalidOperationException($"{nameof(ReadOnlyBlockTree)} cannot {nameof(DeleteChainSlice)} if {nameof(Head)} is not past Genesis.");
            }

            throw new InvalidOperationException($"{nameof(ReadOnlyBlockTree)} does not expect {nameof(DeleteChainSlice)} calls with {nameof(endNumber)} other than {nameof(BestKnownNumber)} specified.");

        }

        public bool IsBetterThanHead(BlockHeader? header) => wrapped.IsBetterThanHead(header);
        public void UpdateBeaconMainChain(BlockInfo[]? blockInfos, long clearBeaconMainChainStartPoint) => throw new InvalidOperationException($"{nameof(ReadOnlyBlockTree)} does not expect {nameof(UpdateBeaconMainChain)} calls");
        public void RecalculateTreeLevels() => throw new InvalidOperationException($"{nameof(ReadOnlyBlockTree)} does not expect {nameof(RecalculateTreeLevels)} calls");

        public void UpdateMainChain(IReadOnlyList<Block> blocks, bool wereProcessed, bool forceHeadBlock = false) => throw new InvalidOperationException($"{nameof(ReadOnlyBlockTree)} does not expect {nameof(UpdateMainChain)} calls");

        public void ForkChoiceUpdated(Hash256? finalizedBlockHash, Hash256? safeBlockBlockHash) => throw new InvalidOperationException($"{nameof(ReadOnlyBlockTree)} does not expect {nameof(ForkChoiceUpdated)} calls");
    }
}<|MERGE_RESOLUTION|>--- conflicted
+++ resolved
@@ -96,11 +96,7 @@
 
         public Hash256 FindHash(long blockNumber) => wrapped.FindHash(blockNumber);
 
-<<<<<<< HEAD
-        public BlockHeader[] FindHeaders(Hash256 hash, int numberOfBlocks, int skip, bool reverse) => wrapped.FindHeaders(hash, numberOfBlocks, skip, reverse);
-=======
-        public IOwnedReadOnlyList<BlockHeader> FindHeaders(Hash256 hash, int numberOfBlocks, int skip, bool reverse) => _wrapped.FindHeaders(hash, numberOfBlocks, skip, reverse);
->>>>>>> ee070434
+        public IOwnedReadOnlyList<BlockHeader> FindHeaders(Hash256 hash, int numberOfBlocks, int skip, bool reverse) => wrapped.FindHeaders(hash, numberOfBlocks, skip, reverse);
 
         public BlockHeader FindLowestCommonAncestor(BlockHeader firstDescendant, BlockHeader secondDescendant, long maxSearchDepth) => wrapped.FindLowestCommonAncestor(firstDescendant, secondDescendant, maxSearchDepth);
 
