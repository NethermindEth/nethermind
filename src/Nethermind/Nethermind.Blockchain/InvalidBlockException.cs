// SPDX-FileCopyrightText: 2022 Demerzel Solutions Limited
// SPDX-License-Identifier: LGPL-3.0-only

using System;
using Nethermind.Core;

namespace Nethermind.Blockchain;

public class InvalidBlockException : BlockchainException
{
    public InvalidBlockException(Block block, string message, Exception? innerException = null)
<<<<<<< HEAD
        : base($"Invalid block: {block} : {message}", innerException) => InvalidBlock = block.Header;

    public InvalidBlockException(BlockHeader block, string message, Exception? innerException = null)
        : base($"Invalid block: {block} : {message}", innerException) => InvalidBlock = block;
=======
        : base(message, innerException) => InvalidBlock = block.Header;

    public InvalidBlockException(BlockHeader block, string message, Exception? innerException = null)
        : base(message, innerException) => InvalidBlock = block;
>>>>>>> f8427573

    public BlockHeader InvalidBlock { get; }
}<|MERGE_RESOLUTION|>--- conflicted
+++ resolved
@@ -9,17 +9,10 @@
 public class InvalidBlockException : BlockchainException
 {
     public InvalidBlockException(Block block, string message, Exception? innerException = null)
-<<<<<<< HEAD
-        : base($"Invalid block: {block} : {message}", innerException) => InvalidBlock = block.Header;
-
-    public InvalidBlockException(BlockHeader block, string message, Exception? innerException = null)
-        : base($"Invalid block: {block} : {message}", innerException) => InvalidBlock = block;
-=======
         : base(message, innerException) => InvalidBlock = block.Header;
 
     public InvalidBlockException(BlockHeader block, string message, Exception? innerException = null)
         : base(message, innerException) => InvalidBlock = block;
->>>>>>> f8427573
 
     public BlockHeader InvalidBlock { get; }
 }