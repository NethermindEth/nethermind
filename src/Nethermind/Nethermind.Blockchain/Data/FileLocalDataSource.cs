--- conflicted
+++ resolved
@@ -19,8 +19,8 @@
 using System.IO;
 using System.IO.Abstractions;
 using System.IO.Enumeration;
-using System.Threading;
 using System.Threading.Tasks;
+using System.Timers;
 using Nethermind.Logging;
 using Nethermind.Serialization.Json;
 using Newtonsoft.Json;
@@ -35,24 +35,21 @@
         private readonly ILogger _logger;
         private T _data;
         private Timer _timer;
-        private readonly TimeSpan _interval;
-        private IFileInfo _fileInfo;
+        private readonly int _interval;
+        private DateTime _lastChange = DateTime.MinValue;
+        private string _filePath;
 
-        public FileLocalDataSource(string filePath, IJsonSerializer jsonSerializer, IFileSystem fileSystem, ILogManager logManager)
+        public FileLocalDataSource(string filePath, IJsonSerializer jsonSerializer, IFileSystem fileSystem, ILogManager logManager, int interval = 500)
         {
             _jsonSerializer = jsonSerializer ?? throw new ArgumentNullException(nameof(jsonSerializer));
             _fileSystem = fileSystem ?? throw new ArgumentNullException(nameof(fileSystem));
             _logger = logManager?.GetClassLogger<FileLocalDataSource<T>>() ?? throw new ArgumentNullException(nameof(logManager));
-<<<<<<< HEAD
-            SetupWatcher(_filePath);
-=======
-            _interval = TimeSpan.FromMilliseconds(500);
+            _interval = interval;
             SetupWatcher(filePath.GetApplicationResourcePath());
->>>>>>> 9c5bfd7f
             LoadFile();
         }
 
-        protected virtual T GetDefaultValue() => default;
+        protected virtual T DefaultValue => default;
 
         public T Data => _data;
         
@@ -65,144 +62,123 @@
 
         private void SetupWatcher(string filePath)
         {
+            _data = DefaultValue;
+            IFileInfo fileInfo = null;
             try
             {
-<<<<<<< HEAD
-                if (_logger.IsDebug) _logger.Debug($"Watching file {fileName} in directory {directoryName} for changes.");
-                _fileSystemWatcher = new FileSystemWatcher(directoryName, fileName)
-                {
-                    EnableRaisingEvents = true,
-                    NotifyFilter = NotifyFilters.LastWrite | NotifyFilters.FileName
-                };
-                _handler = async (o, e) => await OnFileChanged();
-                _fileSystemWatcher.Changed += _handler;
-=======
-                _fileInfo = _fileSystem.FileInfo.FromFileName(filePath);
+                fileInfo = _fileSystem.FileInfo.FromFileName(filePath);
             }
             catch (ArgumentException) { }
             catch (PathTooLongException) { }
             catch (NotSupportedException) { }
 
-            if (_fileInfo == null)
+            if (fileInfo == null)
             {
                 // file name is not valid
                 if (_logger.IsError) _logger.Error($"Invalid file path to watch: {filePath}.");
->>>>>>> 9c5bfd7f
             }
             else
             {
                 // file name is valid
+                _filePath = filePath;
                 if (_logger.IsInfo) _logger.Info($"Watching file for changes: {filePath}.");
-                _timer = new Timer(OnTimerTick, null, _interval, _interval);
+                _timer = new Timer(_interval) {Enabled = true};
+                _timer.Elapsed += async (o, e) => await LoadFileAsync();
+                // _timer = new Timer(async (state) => await LoadFileAsync(), null, _interval, _interval);
             }
-        }
-
-        private void OnTimerTick(object state)
-        {
-            DateTime? lastWriteTime = _fileInfo.Exists ? _fileInfo.LastWriteTime : (DateTime?) null;
-            
-
         }
 
         private async Task LoadFileAsync()
         {
-            if (_logger.IsTrace) _logger.Trace($"Trying to load local data from file: {_fileInfo.FullName}.");
-            if (_fileInfo.Exists)
+            if (_logger.IsTrace) _logger.Trace($"Trying to load local data from file: {_filePath}.");
+            var start = DateTime.Now;
+            try
             {
-                var start = DateTime.Now;
-                try
-                {
-                    await Policy.Handle<JsonSerializationException>()
-                        .Or<IOException>()
-                        .WaitAndRetryAsync(4, CalcRetryIntervals, (exception, i) => ReportRetry(start, exception))
-                        .ExecuteAsync(() =>
-                        {
-                            LoadFileCore(start);
-                            return Task.CompletedTask;
-                        });
-                }
-                catch (JsonSerializationException e)
-                {
-                    ReportJsonError(start, e);
-                }
-                catch (IOException e)
-                {
-                    ReportIOError(start, e);
-                }
-                
-                _data ??= GetDefaultValue();
+                await Policy.Handle<JsonSerializationException>()
+                    .Or<IOException>()
+                    .WaitAndRetryAsync(4, CalcRetryIntervals, (exception, i) => ReportRetry(start, exception))
+                    .ExecuteAsync(() =>
+                    {
+                        LoadFileCore(start);
+                        return Task.CompletedTask;
+                    });
             }
-            else
+            catch (JsonSerializationException e)
             {
-                LoadDefaults();
+                ReportJsonError(start, e);
+            }
+            catch (IOException e)
+            {
+                ReportIOError(start, e);
             }
         }
 
         private void LoadFile()
         {
-            if (_logger.IsTrace) _logger.Trace($"Trying to load local data from file: {_fileInfo.FullName}.");
-            if (_fileInfo.Exists)
+            if (_logger.IsTrace) _logger.Trace($"Trying to load local data from file: {_filePath}.");
+            var start = DateTime.Now;
+            try
             {
-                var start = DateTime.Now;
-                try
-                {
-                    Policy.Handle<JsonSerializationException>()
-                        .Or<IOException>()
-                        .WaitAndRetry(2, CalcRetryIntervals, (exception, i) => ReportRetry(start, exception))
-                        .Execute(() => LoadFileCore(start));
-                }
-                catch (JsonSerializationException e)
-                {
-                    ReportJsonError(start, e);
-                }
-                catch (IOException e)
-                {
-                    ReportIOError(start, e);
-                }
-                
-                _data ??= GetDefaultValue();
+                Policy.Handle<JsonSerializationException>()
+                    .Or<IOException>()
+                    .WaitAndRetry(2, CalcRetryIntervals, (exception, i) => ReportRetry(start, exception))
+                    .Execute(() => LoadFileCore(start));
             }
-            else
+            catch (JsonSerializationException e)
             {
-                LoadDefaults();
+                ReportJsonError(start, e);
             }
-        }
-        
-        private void LoadDefaults()
-        {
-            if (_logger.IsWarn) _logger.Warn($"Cannot load data from file: {_fileInfo.FullName}, file does not exist.");
-            _data = GetDefaultValue();
+            catch (IOException e)
+            {
+                ReportIOError(start, e);
+            }
         }
 
         private static TimeSpan CalcRetryIntervals(int i) => TimeSpan.FromMilliseconds(Math.Pow(10, i - 1));
 
         private void LoadFileCore(DateTime start)
         {
-            using Stream file = _fileInfo.OpenRead();
-            _data = _jsonSerializer.Deserialize<T>(file);
-            if (_logger.IsDebug) _logger.Debug($"Loaded and deserialized {typeof(T)} from {_fileInfo.Name} on {start:hh:mm:ss.ffff}.");
+            DateTime? lastChange = null;
+            
+            if (_fileSystem.File.Exists(_filePath))
+            {
+                var lastWriteTime = _fileSystem.File.GetLastAccessTime(_filePath);
+                if (lastWriteTime > _lastChange)
+                {
+                    using Stream file = _fileSystem.File.OpenRead(_filePath);
+                    using StreamReader reader = new StreamReader(file);
+                    string readToEnd = reader.ReadToEnd();
+                    _data = _jsonSerializer.Deserialize<T>(readToEnd);
+                    if (_logger.IsDebug) _logger.Debug($"Loaded and deserialized {typeof(T)} from {_filePath} on {start:hh:mm:ss.ffff}. {readToEnd}");
+                    lastChange = lastWriteTime;
+                }
+            }
+            else if (!Equals(_data, DefaultValue))
+            {
+                lastChange = DateTime.Now;
+                _data = DefaultValue;
+            }
+
+            if (lastChange.HasValue)
+            {
+                _lastChange = lastChange.Value;
+                Changed?.Invoke(this, EventArgs.Empty);
+            }
         }
         
         private void ReportJsonError(DateTime start, JsonSerializationException e)
         {
-            if (_logger.IsError) _logger.Error($"Couldn't deserialize {typeof(T)} from {_fileInfo.Name} on {start:hh:mm:ss.ffff}. Will not retry any more.", e);
+            if (_logger.IsError) _logger.Error($"Couldn't deserialize {typeof(T)} from {_filePath} on {start:hh:mm:ss.ffff}. Will not retry any more.", e);
         }
 
         private void ReportRetry(DateTime start, Exception exception)
         {
-            if (_logger.IsError) _logger.Error($"Couldn't load and deserialize {typeof(T)} from {_fileInfo.Name} on {start:hh:mm:ss.ffff}. Retrying...", exception);
+            if (_logger.IsError) _logger.Error($"Couldn't load and deserialize {typeof(T)} from {_filePath} on {start:hh:mm:ss.ffff}. Retrying...", exception);
         }
 
         private void ReportIOError(DateTime start, IOException e)
         {
-            if (_logger.IsError) _logger.Error($"Couldn't load {typeof(T)} from {_fileInfo.Name} on {start:hh:mm:ss.ffff}. Will not retry any more.", e);
-        }
-
-        private async Task OnFileChanged()
-        {
-            if (_logger.IsInfo) _logger.Info($"Data in file {_fileInfo.Name} changed.");
-            await LoadFileAsync();
-            Changed?.Invoke(this, EventArgs.Empty);
+            if (_logger.IsError) _logger.Error($"Couldn't load {typeof(T)} from {_filePath} on {start:hh:mm:ss.ffff}. Will not retry any more.", e);
         }
     }
 }