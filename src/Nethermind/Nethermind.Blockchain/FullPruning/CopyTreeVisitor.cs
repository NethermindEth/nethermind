// SPDX-FileCopyrightText: 2022 Demerzel Solutions Limited
// SPDX-License-Identifier: LGPL-3.0-only

using System;
using System.Collections.Concurrent;
using System.Diagnostics;
using System.Diagnostics.CodeAnalysis;
using System.Threading;
using Nethermind.Core;
using Nethermind.Core.Buffers;
using Nethermind.Core.Crypto;
using Nethermind.Core.Utils;
using Nethermind.Db.FullPruning;
using Nethermind.Logging;
using Nethermind.Trie;
using Nethermind.Trie.Pruning;

namespace Nethermind.Blockchain.FullPruning
{
    /// <summary>
    /// Visits the state trie and copies the nodes to pruning context.
    /// </summary>
    /// <remarks>
    /// During visiting of the state trie at specified state root it copies the existing trie into <see cref="IPruningContext"/>.
    /// </remarks>
    public class CopyTreeVisitor : ITreeVisitorWithPath, IDisposable
    {
        private readonly ILogger _logger;
        private readonly Stopwatch _stopwatch;
        private long _persistedNodes = 0;
        private bool _finished = false;
        private readonly WriteFlags _writeFlags;
        private readonly CancellationToken _cancellationToken;
        private const int Million = 1_000_000;
<<<<<<< HEAD
        private WriteBatcher _writeBatcher;
=======
        private ConcurrentWriteBatcher _concurrentWriteBatcher;
>>>>>>> 956c49f7

        public CopyTreeVisitor(
            INodeStorage nodeStorage,
            CancellationToken cancellationToken,
            WriteFlags writeFlags,
            ILogManager logManager,
            CancellationToken cancellationToken)
        {
            _cancellationToken = cancellationToken;
            _writeFlags = writeFlags;
            _logger = logManager.GetClassLogger();
            _stopwatch = new Stopwatch();
<<<<<<< HEAD
            _writeBatcher = new WriteBatcher(nodeStorage);
=======
            _concurrentWriteBatcher = new ConcurrentWriteBatcher(pruningContext);
>>>>>>> 956c49f7
        }

        public bool IsFullDbScan => true;

        public ReadFlags ExtraReadFlag => ReadFlags.SkipDuplicateRead;

        public bool ShouldVisit(Hash256 nextNode) => !_cancellationToken.IsCancellationRequested;

        public void VisitTree(Hash256 rootHash, TrieVisitContext trieVisitContext)
        {
            _stopwatch.Start();
            if (_logger.IsWarn) _logger.Warn($"Full Pruning Started on root hash {rootHash}: do not close the node until finished or progress will be lost.");
        }

<<<<<<< HEAD
        public void VisitMissingNode(in TreePath path, Hash256 nodeHash, TrieVisitContext trieVisitContext)
=======
        [DoesNotReturn]
        [StackTraceHidden]
        public void VisitMissingNode(Hash256 nodeHash, TrieVisitContext trieVisitContext)
>>>>>>> 956c49f7
        {
            if (_logger.IsWarn)
            {
                _logger.Warn($"Full Pruning Failed: Missing node {nodeHash} at level {trieVisitContext.Level}.");
            }

            // if nodes are missing then state trie is not valid and we need to stop copying it
            throw new TrieException($"Trie {nodeHash} missing");
        }

        public void VisitBranch(in TreePath path, TrieNode node, TrieVisitContext trieVisitContext) => PersistNode(path, node, trieVisitContext);

        public void VisitExtension(in TreePath path, TrieNode node, TrieVisitContext trieVisitContext) => PersistNode(path, node, trieVisitContext);

        public void VisitLeaf(in TreePath path, TrieNode node, TrieVisitContext trieVisitContext, ReadOnlySpan<byte> value) => PersistNode(path, node, trieVisitContext);

        public void VisitCode(in TreePath path, Hash256 codeHash, TrieVisitContext trieVisitContext) { }

        private void PersistNode(in TreePath path, TrieNode node, TrieVisitContext trieVisitContext)
        {
            if (node.Keccak is not null)
            {
                // simple copy of nodes RLP
<<<<<<< HEAD
                _writeBatcher.Set(trieVisitContext.Storage, path, node.Keccak, node.FullRlp.ToArray(), _writeFlags);
=======
                _concurrentWriteBatcher.PutSpan(node.Keccak.Bytes, node.FullRlp.AsSpan(), _writeFlags);
>>>>>>> 956c49f7
                Interlocked.Increment(ref _persistedNodes);

                // log message every 1 mln nodes
                if (_persistedNodes % Million == 0)
                {
                    LogProgress("In Progress");
                }
            }
        }

        private void LogProgress(string state)
        {
            if (_logger.IsInfo)
                _logger.Info($"Full Pruning {state}: {_stopwatch.Elapsed} {_persistedNodes / (double)Million:N} mln nodes mirrored.");
        }

        public void Dispose()
        {
            if (_logger.IsWarn && !_finished)
            {
                _logger.Warn($"Full Pruning Cancelled: Full pruning didn't finish, progress is lost.");
            }
        }

        public void Finish()
        {
            _finished = true;
            LogProgress("Finished");
<<<<<<< HEAD
            _writeBatcher.Dispose();
=======
            _concurrentWriteBatcher.Dispose();
>>>>>>> 956c49f7
        }
    }
}<|MERGE_RESOLUTION|>--- conflicted
+++ resolved
@@ -32,15 +32,10 @@
         private readonly WriteFlags _writeFlags;
         private readonly CancellationToken _cancellationToken;
         private const int Million = 1_000_000;
-<<<<<<< HEAD
-        private WriteBatcher _writeBatcher;
-=======
-        private ConcurrentWriteBatcher _concurrentWriteBatcher;
->>>>>>> 956c49f7
+        private ConcurrentNodeWriteBatcher _concurrentWriteBatcher;
 
         public CopyTreeVisitor(
             INodeStorage nodeStorage,
-            CancellationToken cancellationToken,
             WriteFlags writeFlags,
             ILogManager logManager,
             CancellationToken cancellationToken)
@@ -49,11 +44,7 @@
             _writeFlags = writeFlags;
             _logger = logManager.GetClassLogger();
             _stopwatch = new Stopwatch();
-<<<<<<< HEAD
-            _writeBatcher = new WriteBatcher(nodeStorage);
-=======
-            _concurrentWriteBatcher = new ConcurrentWriteBatcher(pruningContext);
->>>>>>> 956c49f7
+            _concurrentWriteBatcher = new ConcurrentNodeWriteBatcher(nodeStorage);
         }
 
         public bool IsFullDbScan => true;
@@ -68,13 +59,9 @@
             if (_logger.IsWarn) _logger.Warn($"Full Pruning Started on root hash {rootHash}: do not close the node until finished or progress will be lost.");
         }
 
-<<<<<<< HEAD
-        public void VisitMissingNode(in TreePath path, Hash256 nodeHash, TrieVisitContext trieVisitContext)
-=======
         [DoesNotReturn]
         [StackTraceHidden]
-        public void VisitMissingNode(Hash256 nodeHash, TrieVisitContext trieVisitContext)
->>>>>>> 956c49f7
+        public void VisitMissingNode(in TreePath path, Hash256 nodeHash, TrieVisitContext trieVisitContext)
         {
             if (_logger.IsWarn)
             {
@@ -98,11 +85,7 @@
             if (node.Keccak is not null)
             {
                 // simple copy of nodes RLP
-<<<<<<< HEAD
-                _writeBatcher.Set(trieVisitContext.Storage, path, node.Keccak, node.FullRlp.ToArray(), _writeFlags);
-=======
-                _concurrentWriteBatcher.PutSpan(node.Keccak.Bytes, node.FullRlp.AsSpan(), _writeFlags);
->>>>>>> 956c49f7
+                _concurrentWriteBatcher.Set(trieVisitContext.Storage, path, node.Keccak, node.FullRlp.ToArray(), _writeFlags);
                 Interlocked.Increment(ref _persistedNodes);
 
                 // log message every 1 mln nodes
@@ -131,11 +114,7 @@
         {
             _finished = true;
             LogProgress("Finished");
-<<<<<<< HEAD
-            _writeBatcher.Dispose();
-=======
             _concurrentWriteBatcher.Dispose();
->>>>>>> 956c49f7
         }
     }
 }