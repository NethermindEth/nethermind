--- conflicted
+++ resolved
@@ -79,11 +79,7 @@
             BlockGasLimit = e.Block!.GasLimit;
             CurrentBaseFee = e.Block.Header.BaseFeePerGas;
             CurrentFeePerBlobGas =
-<<<<<<< HEAD
                 BlobGasCalculator.TryCalculateFeePerBlobGas(e.Block.Header, out UInt256 currentFeePerBlobGas, SpecProvider.GetSpec(e.Block.Header))
-=======
-                BlobGasCalculator.TryCalculateFeePerBlobGas(e.Block.Header, spec.BlobBaseFeeUpdateFraction, out UInt256 currentFeePerBlobGas)
->>>>>>> 65189ede
                     ? currentFeePerBlobGas
                     : UInt256.Zero;
             HeadChanged?.Invoke(sender, e);
