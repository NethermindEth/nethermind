--- conflicted
+++ resolved
@@ -79,26 +79,8 @@
                 }
             }
 
-<<<<<<< HEAD
-            WrappedTransaction[]? pendingTxs = _txPool.GetPendingTransactions();
-
-            foreach (WrappedTransaction wTx in pendingTxs)
-            {
-                if (wTx?.Tx?.Type == TxType.EIP1559)
-                {
-                    senders.Add(wTx.Tx.SenderAddress);
-                }
-            }
-            
-            foreach (Address sender in senders)
-            {
-                _txPool.RemoveOrUpdateBucket(sender);
-            }
-            
-=======
             _txPool.RemoveOrUpdateBuckets();
 
->>>>>>> 12531385
             TxPool.Metrics.DarkPoolRatioLevel1 = transactionsInBlock == 0 ? 0 : (float)discoveredForHashCache / transactionsInBlock;
             TxPool.Metrics.DarkPoolRatioLevel2 = transactionsInBlock == 0 ? 0 : (float)discoveredForPendingTxs / transactionsInBlock;
             
