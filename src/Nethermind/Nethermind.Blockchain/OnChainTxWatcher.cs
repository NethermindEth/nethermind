--- conflicted
+++ resolved
@@ -55,11 +55,8 @@
 
         private void ProcessBlock(Block block, Block? previousBlock)
         {
-<<<<<<< HEAD
-=======
             _txPool.BlockGasLimit = block.GasLimit;
             
->>>>>>> 58751d3a
             for (int i = 0; i < block.Transactions.Length; i++)
             {
                 _txPool.RemoveTransaction(block.Transactions[i].Hash, block.Number, true);
