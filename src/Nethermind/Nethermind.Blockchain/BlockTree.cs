//  Copyright (c) 2018 Demerzel Solutions Limited
//  This file is part of the Nethermind library.
// 
//  The Nethermind library is free software: you can redistribute it and/or modify
//  it under the terms of the GNU Lesser General Public License as published by
//  the Free Software Foundation, either version 3 of the License, or
//  (at your option) any later version.
// 
//  The Nethermind library is distributed in the hope that it will be useful,
//  but WITHOUT ANY WARRANTY; without even the implied warranty of
//  MERCHANTABILITY or FITNESS FOR A PARTICULAR PURPOSE. See the
//  GNU Lesser General Public License for more details.
// 
//  You should have received a copy of the GNU Lesser General Public License
//  along with the Nethermind. If not, see <http://www.gnu.org/licenses/>.

using System;
using System.Collections;
using System.Collections.Generic;
using System.IO;
using System.Linq;
using System.Threading;
using Nethermind.Blockchain.Find;
using Nethermind.Blockchain.Synchronization;
using Nethermind.Core;
using Nethermind.Core.Attributes;
using Nethermind.Core.Caching;
using Nethermind.Core.Crypto;
using Nethermind.Core.Extensions;
using Nethermind.Core.Specs;
using Nethermind.Db;
using Nethermind.Int256;
using Nethermind.Logging;
using Nethermind.Serialization.Rlp;
using Nethermind.State.Repositories;
using Nethermind.Db.Blooms;

namespace Nethermind.Blockchain
{
    [Todo(Improve.Refactor, "After the fast sync work there are some duplicated code parts for the 'by header' and 'by block' approaches.")]
    public partial class BlockTree : IBlockTree
    {
        private const long LowestInsertedBodyNumberDbEntryAddress = 0;
        private const int CacheSize = 64;
        private readonly ICache<Keccak, Block> _blockCache = new LruCache<Keccak, Block>(CacheSize, CacheSize, "blocks");
        private readonly ICache<Keccak, BlockHeader> _headerCache = new LruCache<Keccak, BlockHeader>(CacheSize, CacheSize, "headers");

        private const int BestKnownSearchLimit = 256_000_000;

        private readonly object _batchInsertLock = new object();

        private readonly IDb _blockDb;
        private readonly IDb _headerDb;
        private readonly IDb _blockInfoDb;

        private ICache<long, HashSet<Keccak>> _invalidBlocks = new LruCache<long, HashSet<Keccak>>(128, 128, "invalid blocks");
        private readonly BlockDecoder _blockDecoder = new BlockDecoder();
        private readonly HeaderDecoder _headerDecoder = new HeaderDecoder();
        private readonly ILogger _logger;
        private readonly ISpecProvider _specProvider;
        private readonly IBloomStorage _bloomStorage;
        private readonly ISyncConfig _syncConfig;
        private readonly IChainLevelInfoRepository _chainLevelInfoRepository;
        private bool _tryToRecoverFromHeaderBelowBodyCorruption = false;

        internal static Keccak DeletePointerAddressInDb = new Keccak(new BitArray(32 * 8, true).ToBytes());
        internal static Keccak HeadAddressInDb = Keccak.Zero;

        public BlockHeader Genesis { get; private set; }
        public Block Head { get; private set; }
        public BlockHeader BestSuggestedHeader { get; private set; }
        public Block BestSuggestedBody { get; private set; }
        public BlockHeader LowestInsertedHeader { get; private set; }

        private long? _lowestInsertedReceiptBlock;

        public long? LowestInsertedBodyNumber
        {
            get => _lowestInsertedReceiptBlock;
            set
            {
                _lowestInsertedReceiptBlock = value;
                if (value.HasValue)
                {
                    _blockDb.Set(LowestInsertedBodyNumberDbEntryAddress, Rlp.Encode(value.Value).Bytes);
                }
            }
        }

        public long BestKnownNumber { get; private set; }
        public int ChainId => _specProvider.ChainId;

        private int _canAcceptNewBlocksCounter;
        public bool CanAcceptNewBlocks => _canAcceptNewBlocksCounter == 0;

        public BlockTree(
            IDbProvider dbProvider,
            IChainLevelInfoRepository chainLevelInfoRepository,
            ISpecProvider specProvider,
            IBloomStorage bloomStorage,
            ILogManager logManager)
            : this(dbProvider.BlocksDb, dbProvider.HeadersDb, dbProvider.BlockInfosDb, chainLevelInfoRepository, specProvider, bloomStorage, new SyncConfig(), logManager)
        {
        }

        public BlockTree(
            IDbProvider dbProvider,
            IChainLevelInfoRepository chainLevelInfoRepository,
            ISpecProvider specProvider,
            IBloomStorage bloomStorage,
            ISyncConfig syncConfig,
            ILogManager logManager)
            : this(dbProvider.BlocksDb, dbProvider.HeadersDb, dbProvider.BlockInfosDb, chainLevelInfoRepository, specProvider, bloomStorage, syncConfig, logManager)
        {
        }

        public BlockTree(
            IDb blockDb,
            IDb headerDb,
            IDb blockInfoDb,
            IChainLevelInfoRepository chainLevelInfoRepository,
            ISpecProvider specProvider,
            IBloomStorage bloomStorage,
            ILogManager logManager)
            : this(blockDb, headerDb, blockInfoDb, chainLevelInfoRepository, specProvider, bloomStorage, new SyncConfig(), logManager)
        {
        }

        public BlockTree(
            IDb blockDb,
            IDb headerDb,
            IDb blockInfoDb,
            IChainLevelInfoRepository chainLevelInfoRepository,
            ISpecProvider specProvider,
            IBloomStorage bloomStorage,
            ISyncConfig syncConfig,
            ILogManager logManager)
        {
            _logger = logManager?.GetClassLogger() ?? throw new ArgumentNullException(nameof(logManager));
            _blockDb = blockDb ?? throw new ArgumentNullException(nameof(blockDb));
            _headerDb = headerDb ?? throw new ArgumentNullException(nameof(headerDb));
            _blockInfoDb = blockInfoDb ?? throw new ArgumentNullException(nameof(blockInfoDb));
            _specProvider = specProvider;
            _bloomStorage = bloomStorage ?? throw new ArgumentNullException(nameof(bloomStorage));
            _syncConfig = syncConfig ?? throw new ArgumentNullException(nameof(syncConfig));
            _chainLevelInfoRepository = chainLevelInfoRepository ?? throw new ArgumentNullException(nameof(chainLevelInfoRepository));

            var deletePointer = _blockInfoDb.Get(DeletePointerAddressInDb);
            if (deletePointer != null)
            {
                DeleteBlocks(new Keccak(deletePointer));
            }

            ChainLevelInfo genesisLevel = LoadLevel(0, true);
            if (genesisLevel != null)
            {
                if (genesisLevel.BlockInfos.Length != 1)
                {
                    // just for corrupted test bases
                    genesisLevel.BlockInfos = new[] {genesisLevel.BlockInfos[0]};
                    _chainLevelInfoRepository.PersistLevel(0, genesisLevel);
                    //throw new InvalidOperationException($"Genesis level in DB has {genesisLevel.BlockInfos.Length} blocks");
                }

                if (genesisLevel.BlockInfos[0].WasProcessed)
                {
                    BlockHeader genesisHeader = FindHeader(genesisLevel.BlockInfos[0].BlockHash, BlockTreeLookupOptions.None);
                    Genesis = genesisHeader;
                    LoadHeadBlockAtStart();
                }

                RecalculateTreeLevels();
                AttemptToFixCorruptionByMovingHeadBackwards();
            }

            if (_logger.IsInfo)
                _logger.Info($"Block tree initialized, " +
                             $"last processed is {Head?.Header?.ToString(BlockHeader.Format.Short) ?? "0"}, " +
                             $"best queued is {BestSuggestedHeader?.Number.ToString() ?? "0"}, " +
                             $"best known is {BestKnownNumber}, " +
                             $"lowest inserted header {LowestInsertedHeader?.Number}, " +
                             $"body {LowestInsertedBodyNumber}");
            ThisNodeInfo.AddInfo("Chain ID     :", $"{Nethermind.Core.ChainId.GetChainName(ChainId)}");
            ThisNodeInfo.AddInfo("Chain head   :", $"{Head?.Header?.ToString(BlockHeader.Format.Short) ?? "0"}");
        }

        private void AttemptToFixCorruptionByMovingHeadBackwards()
        {
            if (_tryToRecoverFromHeaderBelowBodyCorruption)
            {
                ChainLevelInfo chainLevelInfo = LoadLevel(BestSuggestedHeader.Number);
                BlockInfo? canonicalBlock = chainLevelInfo.MainChainBlock;
                if (canonicalBlock != null)
                {
                    SetHeadBlock(canonicalBlock.BlockHash);
                }
                else
                {
                    _logger.Error("Failed attempt to fix 'header < body' corruption caused by an unexpected shutdown.");
                }   
            }
        }

        private void RecalculateTreeLevels()
        {
            if (_syncConfig.BeamSyncFixMode)
            {
                BestKnownNumber = Head.Number;
                BestSuggestedBody = Head;
                BestSuggestedHeader = Head.Header;
                return;
            }

            LoadLowestInsertedBodyNumber();
            LoadLowestInsertedHeader();
            LoadBestKnown();
        }

        private void LoadLowestInsertedBodyNumber()
        {
            LowestInsertedBodyNumber =
                _blockDb.Get(LowestInsertedBodyNumberDbEntryAddress)?
                    .AsRlpValueContext().DecodeLong();
        }

        private void LoadLowestInsertedHeader()
        {
            long left = 1L;
            long right = _syncConfig.PivotNumberParsed;

            bool HasLevel(long blockNumber)
            {
                ChainLevelInfo level = LoadLevel(blockNumber);
                return level != null;
            }

            long? lowestInsertedHeader = BinarySearchBlockNumber(left, right, HasLevel, BinarySearchDirection.Down);
            if (lowestInsertedHeader != null)
            {
                ChainLevelInfo level = LoadLevel(lowestInsertedHeader.Value);
                BlockInfo blockInfo = level.BlockInfos[0];
                LowestInsertedHeader = FindHeader(blockInfo.BlockHash, BlockTreeLookupOptions.None);
            }
        }

        private void LoadBestKnown()
        {
            long left = (Head?.Number ?? 0) == 0
                ? Math.Max(_syncConfig.PivotNumberParsed, LowestInsertedHeader?.Number ?? 0) - 1
                : Head.Number;
            long right = Math.Max(0, left) + BestKnownSearchLimit;

            bool LevelExists(long blockNumber)
            {
                return LoadLevel(blockNumber) != null;
            }

            bool HeaderExists(long blockNumber)
            {
                ChainLevelInfo level = LoadLevel(blockNumber);
                if (level == null)
                {
                    return false;
                }

                foreach (BlockInfo blockInfo in level.BlockInfos)
                {
                    if (FindHeader(blockInfo.BlockHash, BlockTreeLookupOptions.None) != null)
                    {
                        return true;
                    }
                }

                return false;
            }

            bool BodyExists(long blockNumber)
            {
                ChainLevelInfo level = LoadLevel(blockNumber);
                if (level == null)
                {
                    return false;
                }

                foreach (BlockInfo blockInfo in level.BlockInfos)
                {
                    if (FindBlock(blockInfo.BlockHash, BlockTreeLookupOptions.None) != null)
                    {
                        return true;
                    }
                }

                return false;
            }

            long bestKnownNumberFound =
                BinarySearchBlockNumber(1, left, LevelExists) ?? 0;
            long bestKnownNumberAlternative =
                BinarySearchBlockNumber(left, right, LevelExists) ?? 0;

            long bestSuggestedHeaderNumber =
                BinarySearchBlockNumber(1, left, HeaderExists) ?? 0;
            long bestSuggestedHeaderNumberAlternative
                = BinarySearchBlockNumber(left, right, HeaderExists) ?? 0;

            long bestSuggestedBodyNumber
                = BinarySearchBlockNumber(1, left, BodyExists) ?? 0;
            long bestSuggestedBodyNumberAlternative
                = BinarySearchBlockNumber(left, right, BodyExists) ?? 0;

            if (_logger.IsInfo)
                _logger.Info("Numbers resolved, " +
                             $"level = Max({bestKnownNumberFound}, {bestKnownNumberAlternative}), " +
                             $"header = Max({bestSuggestedHeaderNumber}, {bestSuggestedHeaderNumberAlternative}), " +
                             $"body = Max({bestSuggestedBodyNumber}, {bestSuggestedBodyNumberAlternative})");

            BestKnownNumber = Math.Max(bestKnownNumberFound, bestKnownNumberAlternative);
            bestSuggestedHeaderNumber = Math.Max(bestSuggestedHeaderNumber, bestSuggestedHeaderNumberAlternative);
            bestSuggestedBodyNumber = Math.Max(bestSuggestedBodyNumber, bestSuggestedBodyNumberAlternative);

            if (BestKnownNumber < 0 ||
                bestSuggestedHeaderNumber < 0 ||
                bestSuggestedBodyNumber < 0 ||
                bestSuggestedHeaderNumber < bestSuggestedBodyNumber)
            {
                if (_logger.IsWarn) _logger.Warn(
                    $"Detected corrupted block tree data ({bestSuggestedHeaderNumber} < {bestSuggestedBodyNumber}) (possibly due to an unexpected shutdown). Attempting to fix by moving head backwards. This may fail and you may need to resync the node.");
                if (bestSuggestedHeaderNumber < bestSuggestedBodyNumber)
                {
                    bestSuggestedBodyNumber = bestSuggestedHeaderNumber;
                    _tryToRecoverFromHeaderBelowBodyCorruption = true;
                }
                else
                {
                    throw new InvalidDataException("Invalid initial block tree state loaded - " +
                                                   $"best known: {BestKnownNumber}|" +
                                                   $"best header: {bestSuggestedHeaderNumber}|" +
                                                   $"best body: {bestSuggestedBodyNumber}|");
                }
            }

            BestSuggestedHeader = FindHeader(bestSuggestedHeaderNumber, BlockTreeLookupOptions.None);
            var bestSuggestedBodyHeader = FindHeader(bestSuggestedBodyNumber, BlockTreeLookupOptions.None);
            BestSuggestedBody = bestSuggestedBodyHeader == null ? null : FindBlock(bestSuggestedBodyHeader.Hash, BlockTreeLookupOptions.None);
        }

        private enum BinarySearchDirection
        {
            Up,
            Down
        }

        private static long? BinarySearchBlockNumber(long left, long right, Func<long, bool> isBlockFound, BinarySearchDirection direction = BinarySearchDirection.Up)
        {
            if (left > right)
            {
                return null;
            }

            long? result = null;
            while (left != right)
            {
                long index = direction == BinarySearchDirection.Up ? left + (right - left) / 2 : right - (right - left) / 2;
                if (isBlockFound(index))
                {
                    result = index;
                    if (direction == BinarySearchDirection.Up)
                    {
                        left = index + 1;
                    }
                    else
                    {
                        right = index - 1;
                    }
                }
                else
                {
                    if (direction == BinarySearchDirection.Up)
                    {
                        right = index;
                    }
                    else
                    {
                        left = index;
                    }
                }
            }

            if (isBlockFound(left))
            {
                result = direction == BinarySearchDirection.Up ? left : right;
            }

            return result;
        }

        public AddBlockResult Insert(BlockHeader header)
        {
            if (!CanAcceptNewBlocks)
            {
                return AddBlockResult.CannotAccept;
            }

            if (header.Number == 0)
            {
                throw new InvalidOperationException("Genesis block should not be inserted.");
            }

            if (header.TotalDifficulty == null)
            {
                SetTotalDifficulty(header);
            }

            // validate hash here
            // using previously received header RLPs would allows us to save 2GB allocations on a sample
            // 3M Goerli blocks fast sync
            Rlp newRlp = _headerDecoder.Encode(header);
            _headerDb.Set(header.Hash, newRlp.Bytes);

            BlockInfo blockInfo = new BlockInfo(header.Hash, header.TotalDifficulty ?? 0);
            ChainLevelInfo chainLevel = new ChainLevelInfo(true, blockInfo);
            _chainLevelInfoRepository.PersistLevel(header.Number, chainLevel);
            _bloomStorage.Store(header.Number, header.Bloom);

            if (header.Number < (LowestInsertedHeader?.Number ?? long.MaxValue))
            {
                LowestInsertedHeader = header;
            }

            if (header.Number > BestKnownNumber)
            {
                BestKnownNumber = header.Number;
            }

            if (header.Number > BestSuggestedHeader.Number)
            {
                BestSuggestedHeader = header;
            }

            return AddBlockResult.Added;
        }

        public AddBlockResult Insert(Block block)
        {
            if (!CanAcceptNewBlocks)
            {
                return AddBlockResult.CannotAccept;
            }

            if (block.Number == 0)
            {
                throw new InvalidOperationException("Genesis block should not be inserted.");
            }

            // if we carry Rlp from the network message all the way here then we could solve 4GB of allocations and some processing
            // by avoiding encoding back to RLP here (allocations measured on a sample 3M blocks Goerli fast sync
            Rlp newRlp = _blockDecoder.Encode(block);
            _blockDb.Set(block.Hash, newRlp.Bytes);

            return AddBlockResult.Added;
        }

        public void Insert(IEnumerable<Block> blocks)
        {
            lock (_batchInsertLock)
            {
                try
                {
                    // _blockDb.StartBatch();
                    foreach (Block block in blocks)
                    {
                        Insert(block);
                    }
                }
                finally
                {
                    // _blockDb.CommitBatch();
                }
            }
        }

        private AddBlockResult Suggest(Block block, BlockHeader header, bool shouldProcess = true, bool? setAsMain = null)
        {
#if DEBUG
            /* this is just to make sure that we do not fall into this trap when creating tests */
            if (header.StateRoot == null && !header.IsGenesis)
            {
                throw new InvalidDataException($"State root is null in {header.ToString(BlockHeader.Format.Short)}");
            }
#endif

            if (!CanAcceptNewBlocks)
            {
                return AddBlockResult.CannotAccept;
            }

            HashSet<Keccak> invalidBlocksWithThisNumber = _invalidBlocks.Get(header.Number);
            if (invalidBlocksWithThisNumber?.Contains(header.Hash) ?? false)
            {
                return AddBlockResult.InvalidBlock;
            }

            bool isKnown = IsKnownBlock(header.Number, header.Hash);
            if (isKnown && (BestSuggestedHeader?.Number ?? 0) >= header.Number)
            {
                if (_logger.IsTrace) _logger.Trace($"Block {header.Hash} already known.");
                return AddBlockResult.AlreadyKnown;
            }

            if (!header.IsGenesis && !IsKnownBlock(header.Number - 1, header.ParentHash))
            {
                if (_logger.IsTrace) _logger.Trace($"Could not find parent ({header.ParentHash}) of block {header.Hash}");
                return AddBlockResult.UnknownParent;
            }

            SetTotalDifficulty(header);

            if (block != null && !isKnown)
            {
                Rlp newRlp = _blockDecoder.Encode(block);
                _blockDb.Set(block.Hash, newRlp.Bytes);
            }

            if (!isKnown)
            {
                Rlp newRlp = _headerDecoder.Encode(header);
                _headerDb.Set(header.Hash, newRlp.Bytes);

                BlockInfo blockInfo = new BlockInfo(header.Hash, header.TotalDifficulty ?? 0);
<<<<<<< HEAD
                UpdateOrCreateLevel(header.Number, blockInfo, !shouldProcess);
                NewSuggestedBlock?.Invoke(this, new BlockEventArgs(block));
=======
                UpdateOrCreateLevel(header.Number, blockInfo, setAsMain == null ? !shouldProcess : setAsMain.Value);
>>>>>>> b54d4c9d
            }

            if (header.IsGenesis || header.TotalDifficulty > (BestSuggestedHeader?.TotalDifficulty ?? 0))
            {
                if (header.IsGenesis)
                {
                    Genesis = header;
                }

                BestSuggestedHeader = header;
                if (block != null && shouldProcess)
                {
                    BestSuggestedBody = block;
                    NewBestSuggestedBlock?.Invoke(this, new BlockEventArgs(block));
                }
            }


            return AddBlockResult.Added;
        }

        public AddBlockResult SuggestHeader(BlockHeader header)
        {
            return Suggest(null, header);
        }

        public AddBlockResult SuggestBlock(Block block, bool shouldProcess = true, bool? setAsMain = null)
        {
            if (Genesis == null && !block.IsGenesis)
            {
                throw new InvalidOperationException("Block tree should be initialized with genesis before suggesting other blocks.");
            }

            return Suggest(block, block.Header, shouldProcess, setAsMain);
        }

        public BlockHeader FindHeader(long number, BlockTreeLookupOptions options)
        {
            Keccak blockHash = GetBlockHashOnMainOrBestDifficultyHash(number);
            return blockHash == null ? null : FindHeader(blockHash, options);
        }

        public Keccak FindBlockHash(long blockNumber) => GetBlockHashOnMainOrBestDifficultyHash(blockNumber);

        public BlockHeader FindHeader(Keccak blockHash, BlockTreeLookupOptions options)
        {
            if (blockHash == null || blockHash == Keccak.Zero)
            {
                // TODO: would be great to check why this is still needed (maybe it is something archaic)
                return null;
            }

            BlockHeader header = _headerDb.Get(blockHash, _headerDecoder, _headerCache, false);
            if (header == null)
            {
                return null;
            }

            bool totalDifficultyNeeded = (options & BlockTreeLookupOptions.TotalDifficultyNotNeeded) == BlockTreeLookupOptions.None;
            bool requiresCanonical = (options & BlockTreeLookupOptions.RequireCanonical) == BlockTreeLookupOptions.RequireCanonical;

            if ((totalDifficultyNeeded && header.TotalDifficulty == null) || requiresCanonical)
            {
                (BlockInfo blockInfo, ChainLevelInfo level) = LoadInfo(header.Number, header.Hash, true);
                if (level == null || blockInfo == null)
                {
                    // TODO: this is here because storing block data is not transactional
                    // TODO: would be great to remove it, he?
                    if (_logger.IsTrace) _logger.Trace($"Entering missing block info in {nameof(FindHeader)} scope when head is {Head?.ToString(Block.Format.Short)}");
                    SetTotalDifficulty(header);
                    blockInfo = new BlockInfo(header.Hash, header.TotalDifficulty.Value);
                    level = UpdateOrCreateLevel(header.Number, blockInfo);
                }
                else
                {
                    header.TotalDifficulty = blockInfo.TotalDifficulty;
                }

                if (requiresCanonical)
                {
                    bool isMain = level.MainChainBlock?.BlockHash.Equals(blockHash) == true;
                    header = isMain ? header : null;
                }
            }

            if (header != null && ShouldCache(header.Number))
            {
                _headerCache.Set(blockHash, header);
            }

            return header;
        }

        /// <returns>
        /// If level has a block on the main chain then returns the block info,otherwise <value>null</value>
        /// </returns>
        public BlockInfo FindCanonicalBlockInfo(long blockNumber)
        {
            ChainLevelInfo level = LoadLevel(blockNumber);
            if (level == null)
            {
                return null;
            }

            if (level.HasBlockOnMainChain)
            {
                BlockInfo blockInfo = level.BlockInfos[0];
                blockInfo.BlockNumber = blockNumber;
                return blockInfo;
            }

            return null;
        }

        public Keccak FindHash(long number)
        {
            return GetBlockHashOnMainOrBestDifficultyHash(number);
        }

        public BlockHeader[] FindHeaders(Keccak blockHash, int numberOfBlocks, int skip, bool reverse)
        {
            if (numberOfBlocks == 0)
            {
                return Array.Empty<BlockHeader>();
            }

            if (blockHash == null)
            {
                return new BlockHeader[numberOfBlocks];
            }

            BlockHeader startHeader = FindHeader(blockHash, BlockTreeLookupOptions.TotalDifficultyNotNeeded);
            if (startHeader == null)
            {
                return new BlockHeader[numberOfBlocks];
            }

            if (numberOfBlocks == 1)
            {
                return new[] {startHeader};
            }

            if (skip == 0)
            {
                /* if we do not skip and we have the last block then we can assume that all the blocks are there
                   and we can use the fact that we can use parent hash and that searching by hash is much faster
                   as it does not require the step of resolving number -> hash */
                BlockHeader endHeader = FindHeader(startHeader.Number + numberOfBlocks - 1, BlockTreeLookupOptions.TotalDifficultyNotNeeded);
                if (endHeader != null)
                {
                    return FindHeadersReversedFull(endHeader, numberOfBlocks);
                }
            }

            BlockHeader[] result = new BlockHeader[numberOfBlocks];
            BlockHeader current = startHeader;
            int directionMultiplier = reverse ? -1 : 1;
            int responseIndex = 0;
            do
            {
                result[responseIndex] = current;
                responseIndex++;
                long nextNumber = startHeader.Number + directionMultiplier * (responseIndex * skip + responseIndex);
                if (nextNumber < 0)
                {
                    break;
                }

                current = FindHeader(nextNumber, BlockTreeLookupOptions.TotalDifficultyNotNeeded);
            } while (current != null && responseIndex < numberOfBlocks);

            return result;
        }

        private BlockHeader[] FindHeadersReversedFull(BlockHeader startHeader, int numberOfBlocks)
        {
            if (startHeader == null) throw new ArgumentNullException(nameof(startHeader));
            if (numberOfBlocks == 1)
            {
                return new[] {startHeader};
            }

            BlockHeader[] result = new BlockHeader[numberOfBlocks];

            BlockHeader current = startHeader;
            int responseIndex = numberOfBlocks - 1;
            do
            {
                result[responseIndex] = current;
                responseIndex--;
                if (responseIndex < 0)
                {
                    break;
                }

                current = this.FindParentHeader(current, BlockTreeLookupOptions.TotalDifficultyNotNeeded);
            } while (current != null && responseIndex < numberOfBlocks);

            return result;
        }

        public BlockHeader FindLowestCommonAncestor(BlockHeader firstDescendant, BlockHeader secondDescendant, long maxSearchDepth)
        {
            if (firstDescendant.Number > secondDescendant.Number)
            {
                firstDescendant = GetAncestorAtNumber(firstDescendant, secondDescendant.Number);
            }
            else if (secondDescendant.Number > firstDescendant.Number)
            {
                secondDescendant = GetAncestorAtNumber(secondDescendant, firstDescendant.Number);
            }

            long currentSearchDepth = 0;
            while (firstDescendant.Hash != secondDescendant.Hash)
            {
                if (currentSearchDepth >= maxSearchDepth) return null;
                firstDescendant = this.FindParentHeader(firstDescendant, BlockTreeLookupOptions.TotalDifficultyNotNeeded);
                secondDescendant = this.FindParentHeader(secondDescendant, BlockTreeLookupOptions.TotalDifficultyNotNeeded);
            }

            return firstDescendant;
        }

        private BlockHeader GetAncestorAtNumber(BlockHeader header, long number)
        {
            if (header.Number >= number) return header;

            while (header.Number < number)
            {
                header = this.FindParentHeader(header, BlockTreeLookupOptions.TotalDifficultyNotNeeded);
            }

            return header;
        }

        private Keccak GetBlockHashOnMainOrBestDifficultyHash(long blockNumber)
        {
            if (blockNumber < 0)
            {
                throw new ArgumentException($"{nameof(blockNumber)} must be greater or equal zero and is {blockNumber}",
                    nameof(blockNumber));
            }

            ChainLevelInfo level = LoadLevel(blockNumber);
            if (level == null)
            {
                return null;
            }

            if (level.HasBlockOnMainChain)
            {
                return level.BlockInfos[0].BlockHash;
            }

            UInt256 bestDifficultySoFar = UInt256.Zero;
            Keccak bestHash = null;
            for (int i = 0; i < level.BlockInfos.Length; i++)
            {
                BlockInfo current = level.BlockInfos[i];
                if (level.BlockInfos[i].TotalDifficulty > bestDifficultySoFar)
                {
                    bestDifficultySoFar = current.TotalDifficulty;
                    bestHash = current.BlockHash;
                }
            }

            return bestHash;
        }

        public Block FindBlock(long blockNumber, BlockTreeLookupOptions options)
        {
            Keccak hash = GetBlockHashOnMainOrBestDifficultyHash(blockNumber);
            return FindBlock(hash, options);
        }

        public void DeleteInvalidBlock(Block invalidBlock)
        {
            if (_logger.IsDebug) _logger.Debug($"Deleting invalid block {invalidBlock.ToString(Block.Format.FullHashAndNumber)}");

            var invalidBlocksWithThisNumber = _invalidBlocks.Get(invalidBlock.Number) ?? new HashSet<Keccak>();
            invalidBlocksWithThisNumber.Add(invalidBlock.Hash);
            _invalidBlocks.Set(invalidBlock.Number, invalidBlocksWithThisNumber);

            BestSuggestedHeader = Head?.Header;
            BestSuggestedBody = Head;

            BlockAcceptingNewBlocks();

            try
            {
                DeleteBlocks(invalidBlock.Hash);
            }
            finally
            {
                ReleaseAcceptingNewBlocks();
            }
        }

        private void DeleteBlocks(Keccak deletePointer)
        {
            BlockHeader deleteHeader = FindHeader(deletePointer, BlockTreeLookupOptions.TotalDifficultyNotNeeded);

            long currentNumber = deleteHeader.Number;
            Keccak currentHash = deleteHeader.Hash;
            Keccak nextHash = null;
            ChainLevelInfo nextLevel = null;

            using var batch = _chainLevelInfoRepository.StartBatch();
            while (true)
            {
                ChainLevelInfo currentLevel = nextLevel ?? LoadLevel(currentNumber);
                nextLevel = LoadLevel(currentNumber + 1);

                bool shouldRemoveLevel = false;
                if (currentLevel != null) // preparing update of the level (removal of the invalid branch block)
                {
                    if (currentLevel.BlockInfos.Length == 1)
                    {
                        shouldRemoveLevel = true;
                    }
                    else
                    {
                        currentLevel.BlockInfos = currentLevel.BlockInfos.Where(bi => bi.BlockHash != currentHash).ToArray();
                    }
                }

                // just finding what the next descendant will be
                if (nextLevel != null)
                {
                    nextHash = FindChild(nextLevel, currentHash);
                }

                UpdateDeletePointer(nextHash);


                if (shouldRemoveLevel)
                {
                    BestKnownNumber = Math.Min(BestKnownNumber, currentNumber - 1);
                    _chainLevelInfoRepository.Delete(currentNumber, batch);
                }
                else
                {
                    _chainLevelInfoRepository.PersistLevel(currentNumber, currentLevel, batch);
                }


                if (_logger.IsInfo) _logger.Info($"Deleting invalid block {currentHash} at level {currentNumber}");
                _blockCache.Delete(currentHash);
                _blockDb.Delete(currentHash);
                _headerCache.Delete(currentHash);
                _headerDb.Delete(currentHash);

                if (nextHash == null)
                {
                    break;
                }

                currentNumber++;
                currentHash = nextHash;
                nextHash = null;
            }
        }

        private Keccak FindChild(ChainLevelInfo level, Keccak parentHash)
        {
            Keccak childHash = null;
            for (int i = 0; i < level.BlockInfos.Length; i++)
            {
                BlockHeader potentialChild = FindHeader(level.BlockInfos[i].BlockHash, BlockTreeLookupOptions.TotalDifficultyNotNeeded);
                if (potentialChild.ParentHash == parentHash)
                {
                    childHash = potentialChild.Hash;
                    break;
                }
            }

            return childHash;
        }

        public bool IsMainChain(BlockHeader blockHeader)
        {
            ChainLevelInfo chainLevelInfo = LoadLevel(blockHeader.Number);
            bool isMain = chainLevelInfo.MainChainBlock?.BlockHash.Equals(blockHeader.Hash) == true;
            return isMain;
        }

        public bool IsMainChain(Keccak blockHash)
        {
            BlockHeader header = FindHeader(blockHash, BlockTreeLookupOptions.TotalDifficultyNotNeeded);
            if (header == null)
            {
                throw new InvalidOperationException($"Not able to retrieve block number for an unknown block {blockHash}");
            }

            return IsMainChain(header);
        }

        public BlockHeader FindBestSuggestedHeader() => BestSuggestedHeader;

        public bool WasProcessed(long number, Keccak blockHash)
        {
            ChainLevelInfo levelInfo = LoadLevel(number);
            int? index = FindIndex(blockHash, levelInfo);
            if (index == null)
            {
                throw new InvalidOperationException($"Not able to find block {blockHash} index on the chain level");
            }

            return levelInfo.BlockInfos[index.Value].WasProcessed;
        }

        public void UpdateMainChain(Block[] processedBlocks, bool wereProcessed)
        {
            if (processedBlocks.Length == 0)
            {
                return;
            }

            bool ascendingOrder = true;
            if (processedBlocks.Length > 1)
            {
                if (processedBlocks[^1].Number < processedBlocks[0].Number)
                {
                    ascendingOrder = false;
                }
            }

#if DEBUG
            for (int i = 0; i < processedBlocks.Length; i++)
            {
                if (i != 0)
                {
                    if (ascendingOrder && processedBlocks[i].Number != processedBlocks[i - 1].Number + 1)
                    {
                        throw new InvalidOperationException("Update main chain invoked with gaps");
                    }

                    if (!ascendingOrder && processedBlocks[i - 1].Number != processedBlocks[i].Number + 1)
                    {
                        throw new InvalidOperationException("Update main chain invoked with gaps");
                    }
                }
            }
#endif

            long lastNumber = ascendingOrder ? processedBlocks[^1].Number : processedBlocks[0].Number;
            long previousHeadNumber = Head?.Number ?? 0L;
            using BatchWrite batch = _chainLevelInfoRepository.StartBatch();
            if (previousHeadNumber > lastNumber)
            {
                for (long i = 0; i < previousHeadNumber - lastNumber; i++)
                {
                    long levelNumber = previousHeadNumber - i;

                    ChainLevelInfo level = LoadLevel(levelNumber);
                    level.HasBlockOnMainChain = false;
                    _chainLevelInfoRepository.PersistLevel(levelNumber, level, batch);
                }
            }

            for (int i = 0; i < processedBlocks.Length; i++)
            {
                Block block = processedBlocks[i];
                if (ShouldCache(block.Number))
                {
                    _blockCache.Set(block.Hash, processedBlocks[i]);
                    _headerCache.Set(block.Hash, block.Header);
                }

                MoveToMain(processedBlocks[i], batch, wereProcessed);
            }
        }

        [Todo(Improve.MissingFunctionality, "Recalculate bloom storage on reorg.")]
        private void MoveToMain(Block block, BatchWrite batch, bool wasProcessed)
        {
            ChainLevelInfo level = LoadLevel(block.Number);
            int? index = FindIndex(block.Hash, level);
            if (index == null)
            {
                throw new InvalidOperationException($"Cannot move unknown block {block.ToString(Block.Format.FullHashAndNumber)} to main");
            }

            Keccak hashOfThePreviousMainBlock = level.MainChainBlock?.BlockHash;

            BlockInfo info = level.BlockInfos[index.Value];
            info.WasProcessed = wasProcessed;
            if (index.Value != 0)
            {
                (level.BlockInfos[index.Value], level.BlockInfos[0]) = (level.BlockInfos[0], level.BlockInfos[index.Value]);
            }

            level.HasBlockOnMainChain = true;
            _chainLevelInfoRepository.PersistLevel(block.Number, level, batch);
            _bloomStorage.Store(block.Number, block.Bloom);

            Block previous = hashOfThePreviousMainBlock != null && hashOfThePreviousMainBlock != block.Hash
                ? FindBlock(hashOfThePreviousMainBlock, BlockTreeLookupOptions.TotalDifficultyNotNeeded)
                : null;

            BlockAddedToMain?.Invoke(this, new BlockReplacementEventArgs(block, previous));

            if (block.IsGenesis || block.TotalDifficulty > (Head?.TotalDifficulty ?? 0))
            {
                if (block.Number == 0)
                {
                    Genesis = block.Header;
                }

                if (block.TotalDifficulty == null)
                {
                    throw new InvalidOperationException("Head block with null total difficulty");
                }

                if (wasProcessed)
                {
                    UpdateHeadBlock(block);
                }
            }

            if (_logger.IsTrace) _logger.Trace($"Block {block.ToString(Block.Format.Short)} added to main chain");
        }

        private void LoadHeadBlockAtStart()
        {
            byte[] data = _blockInfoDb.Get(HeadAddressInDb);
            if (data != null)
            {
                Keccak headHash = new Keccak(data);
                SetHeadBlock(headHash);
            }
        }

        private void SetHeadBlock(Keccak headHash)
        {
            Block headBlock = FindBlock(headHash, BlockTreeLookupOptions.None);

            ChainLevelInfo level = LoadLevel(headBlock.Number);
            int? index = FindIndex(headBlock.Hash, level);
            if (!index.HasValue)
            {
                throw new InvalidDataException("Head block data missing from chain info");
            }

            headBlock.Header.TotalDifficulty = level.BlockInfos[index.Value].TotalDifficulty;
            Head = headBlock;
        }

        public bool IsKnownBlock(long number, Keccak blockHash)
        {
            if (number > BestKnownNumber)
            {
                return false;
            }

            // IsKnownBlock will be mainly called when new blocks are incoming
            // and these are very likely to be all at the head of the chain
            if (blockHash == Head?.Hash)
            {
                return true;
            }

            if (_headerCache.Get(blockHash) != null)
            {
                return true;
            }

            ChainLevelInfo level = LoadLevel(number);
            return level != null && FindIndex(blockHash, level).HasValue;
        }

        private void UpdateDeletePointer(Keccak hash)
        {
            if (hash == null)
            {
                _blockInfoDb.Delete(DeletePointerAddressInDb);
            }
            else
            {
                if (_logger.IsInfo) _logger.Info($"Deleting an invalid block or its descendant {hash}");
                _blockInfoDb.Set(DeletePointerAddressInDb, hash.Bytes);
            }
        }

        public void UpdateHeadBlock(Keccak blockHash)
        {
            _blockInfoDb.Set(HeadAddressInDb, Head.Hash.Bytes);
        }

        private void UpdateHeadBlock(Block block)
        {
            if (block.IsGenesis)
            {
                Genesis = block.Header;
            }

            Head = block;
            _blockInfoDb.Set(HeadAddressInDb, Head.Hash.Bytes);
            NewHeadBlock?.Invoke(this, new BlockEventArgs(block));
        }

        private ChainLevelInfo UpdateOrCreateLevel(long number, BlockInfo blockInfo, bool setAsMain = false)
        {
            using (var batch = _chainLevelInfoRepository.StartBatch())
            {
                ChainLevelInfo level = LoadLevel(number, false);

                if (level != null)
                {
                    BlockInfo[] blockInfos = level.BlockInfos;
                    Array.Resize(ref blockInfos, blockInfos.Length + 1);
                    if (setAsMain)
                    {
                        blockInfos[^1] = blockInfos[0];
                        blockInfos[0] = blockInfo;
                    }
                    else
                    {
                        blockInfos[^1] = blockInfo;
                    }

                    level.BlockInfos = blockInfos;
                }
                else
                {
                    if (number > BestKnownNumber)
                    {
                        BestKnownNumber = number;
                    }

                    level = new ChainLevelInfo(false, new[] {blockInfo});
                }

                if (setAsMain)
                {
                    level.HasBlockOnMainChain = true;
                }

                _chainLevelInfoRepository.PersistLevel(number, level, batch);

                return level;
            }
        }

        private (BlockInfo Info, ChainLevelInfo Level) LoadInfo(long number, Keccak blockHash, bool forceLoad)
        {
            ChainLevelInfo chainLevelInfo = LoadLevel(number, forceLoad);
            if (chainLevelInfo == null)
            {
                return (null, null);
            }

            int? index = FindIndex(blockHash, chainLevelInfo);
            return index.HasValue ? (chainLevelInfo.BlockInfos[index.Value], chainLevelInfo) : (null, chainLevelInfo);
        }

        private int? FindIndex(Keccak blockHash, ChainLevelInfo level)
        {
            for (int i = 0; i < level.BlockInfos.Length; i++)
            {
                if (level.BlockInfos[i].BlockHash.Equals(blockHash))
                {
                    return i;
                }
            }

            return null;
        }

        private ChainLevelInfo LoadLevel(long number, bool forceLoad = true)
        {
            if (number > BestKnownNumber && !forceLoad)
            {
                return null;
            }

            return _chainLevelInfoRepository.LoadLevel(number);
        }

        /// <summary>
        /// To make cache useful even when we handle sync requests
        /// </summary>
        /// <param name="number"></param>
        /// <returns></returns>
        private bool ShouldCache(long number)
        {
            return number == 0L || Head == null || number > Head.Number - CacheSize && number <= Head.Number + 1;
        }

        public ChainLevelInfo FindLevel(long number)
        {
            return _chainLevelInfoRepository.LoadLevel(number);
        }

        public Keccak HeadHash => Head?.Hash;
        public Keccak GenesisHash => Genesis?.Hash;
        public Keccak PendingHash => Head?.Hash;

        public Block FindBlock(Keccak blockHash, BlockTreeLookupOptions options)
        {
            if (blockHash == null || blockHash == Keccak.Zero)
            {
                return null;
            }

            Block block = _blockDb.Get(blockHash, _blockDecoder, _blockCache, false);
            if (block == null)
            {
                return null;
            }

            bool totalDifficultyNeeded = (options & BlockTreeLookupOptions.TotalDifficultyNotNeeded) == BlockTreeLookupOptions.None;
            bool requiresCanonical = (options & BlockTreeLookupOptions.RequireCanonical) == BlockTreeLookupOptions.RequireCanonical;

            if ((totalDifficultyNeeded && block.TotalDifficulty == null) || requiresCanonical)
            {
                (BlockInfo blockInfo, ChainLevelInfo level) = LoadInfo(block.Number, block.Hash, true);
                if (level == null || blockInfo == null)
                {
                    // TODO: this is here because storing block data is not transactional
                    // TODO: would be great to remove it, he?
                    if (_logger.IsTrace) _logger.Trace($"Entering missing block info in {nameof(FindBlock)} scope when head is {Head?.ToString(Block.Format.Short)}");
                    SetTotalDifficulty(block.Header);
                    blockInfo = new BlockInfo(block.Hash, block.TotalDifficulty!.Value);
                    level = UpdateOrCreateLevel(block.Number, blockInfo);
                }
                else
                {
                    block.Header.TotalDifficulty = blockInfo.TotalDifficulty;
                }

                if (requiresCanonical)
                {
                    bool isMain = level.MainChainBlock?.BlockHash.Equals(blockHash) == true;
                    block = isMain ? block : null;
                }
            }

            if (block != null && ShouldCache(block.Number))
            {
                _blockCache.Set(blockHash, block);
                _headerCache.Set(blockHash, block.Header);
            }

            return block;
        }

        private void SetTotalDifficulty(BlockHeader header)
        {
            BlockHeader GetParentHeader(BlockHeader current) =>
                // TotalDifficultyNotNeeded is by design here,
                // if it was absent this would result in recursion, as if parent doesn't already have total difficulty 
                // then it would call back to SetTotalDifficulty for it
                // This was original code but it could result in stack overflow
                this.FindParentHeader(current, BlockTreeLookupOptions.TotalDifficultyNotNeeded)
                ?? throw new InvalidOperationException($"An orphaned block on the chain {current}");

            void SetTotalDifficultyDeep(BlockHeader current)
            {
                Stack<BlockHeader> stack = new Stack<BlockHeader>();
                while (current.TotalDifficulty == null)
                {
                    (BlockInfo blockInfo, ChainLevelInfo level) = LoadInfo(current.Number, current.Hash, true);
                    if (level == null || blockInfo == null)
                    {
                        stack.Push(current);
                        if (_logger.IsTrace) _logger.Trace($"Calculating total difficulty for {current.ToString(BlockHeader.Format.Short)}");
                        current = GetParentHeader(current);
                    }
                    else
                    {
                        current.TotalDifficulty = blockInfo.TotalDifficulty;
                    }
                }

                while (stack.TryPop(out BlockHeader child))
                {
                    child.TotalDifficulty = current.TotalDifficulty + child.Difficulty;
                    BlockInfo blockInfo = new BlockInfo(child.Hash, child.TotalDifficulty.Value);
                    UpdateOrCreateLevel(child.Number, blockInfo);
                    if (_logger.IsTrace) _logger.Trace($"Calculated total difficulty for {child} is {child.TotalDifficulty}");
                    current = child;
                }
            }

            if (header.TotalDifficulty != null)
            {
                return;
            }

            if (_logger.IsTrace) _logger.Trace($"Calculating total difficulty for {header.ToString(BlockHeader.Format.Short)}");

            if (header.IsGenesis)
            {
                header.TotalDifficulty = header.Difficulty;
            }
            else
            {
                BlockHeader parentHeader = GetParentHeader(header);

                if (parentHeader.TotalDifficulty == null)
                {
                    SetTotalDifficultyDeep(parentHeader);
                }

                header.TotalDifficulty = parentHeader.TotalDifficulty + header.Difficulty;
            }

            if (_logger.IsTrace) _logger.Trace($"Calculated total difficulty for {header} is {header.TotalDifficulty}");
        }

        public event EventHandler<BlockReplacementEventArgs> BlockAddedToMain;

        public event EventHandler<BlockEventArgs> NewBestSuggestedBlock;
        
        public event EventHandler<BlockEventArgs> NewSuggestedBlock;

        public event EventHandler<BlockEventArgs> NewHeadBlock;

        /// <summary>
        /// Can delete a slice of the chain (usually invoked when the chain is corrupted in the DB).
        /// This will only allow to delete a slice starting somewhere before the head of the chain
        /// and ending somewhere after the head (in case there are some hanging levels later).
        /// </summary>
        /// <param name="startNumber">Start level of the slice to delete</param>
        /// <param name="endNumber">End level of the slice to delete</param>
        /// <exception cref="ArgumentException">Thrown when <paramref name="startNumber"/> ot <paramref name="endNumber"/> do not satisfy the slice position rules</exception>
        public int DeleteChainSlice(in long startNumber, long? endNumber)
        {
            int deleted = 0;
            endNumber ??= BestKnownNumber;

            if (endNumber - startNumber < 0)
            {
                throw new ArgumentException("Start number must be equal or greater end number.", nameof(startNumber));
            }

            if (endNumber - startNumber > 50000)
            {
                throw new ArgumentException($"Cannot delete that many blocks at once (start: {startNumber}, end {endNumber}).", nameof(startNumber));
            }

            if (startNumber < 1)
            {
                throw new ArgumentException("Start number must be strictly greater than 0", nameof(startNumber));
            }

            Block newHeadBlock = null;

            // we are running these checks before all the deletes
            if (Head.Number >= startNumber)
            {
                // greater than zero so will not fail
                ChainLevelInfo chainLevelInfo = _chainLevelInfoRepository.LoadLevel(startNumber - 1);

                // there may be no canonical block marked on this level - then we just hack to genesis
                Keccak newHeadHash = chainLevelInfo.HasBlockOnMainChain ? chainLevelInfo.BlockInfos[0].BlockHash : Genesis.Hash;
                newHeadBlock = FindBlock(newHeadHash, BlockTreeLookupOptions.None);
            }

            using (_chainLevelInfoRepository.StartBatch())
            {
                for (long i = endNumber.Value; i >= startNumber; i--)
                {
                    ChainLevelInfo chainLevelInfo = _chainLevelInfoRepository.LoadLevel(i);
                    if (chainLevelInfo == null)
                    {
                        continue;
                    }

                    _chainLevelInfoRepository.Delete(i);
                    deleted++;

                    foreach (BlockInfo blockInfo in chainLevelInfo.BlockInfos)
                    {
                        Keccak blockHash = blockInfo.BlockHash;
                        _blockInfoDb.Delete(blockHash);
                        _blockDb.Delete(blockHash);
                        _headerDb.Delete(blockHash);
                    }
                }
            }

            if (newHeadBlock != null)
            {
                UpdateHeadBlock(newHeadBlock);
            }

            return deleted;
        }

        internal void BlockAcceptingNewBlocks()
        {
            Interlocked.Increment(ref _canAcceptNewBlocksCounter);
        }

        internal void ReleaseAcceptingNewBlocks()
        {
            Interlocked.Decrement(ref _canAcceptNewBlocksCounter);
        }
    }
}<|MERGE_RESOLUTION|>--- conflicted
+++ resolved
@@ -527,12 +527,8 @@
                 _headerDb.Set(header.Hash, newRlp.Bytes);
 
                 BlockInfo blockInfo = new BlockInfo(header.Hash, header.TotalDifficulty ?? 0);
-<<<<<<< HEAD
-                UpdateOrCreateLevel(header.Number, blockInfo, !shouldProcess);
+                UpdateOrCreateLevel(header.Number, blockInfo, setAsMain == null ? !shouldProcess : setAsMain.Value);
                 NewSuggestedBlock?.Invoke(this, new BlockEventArgs(block));
-=======
-                UpdateOrCreateLevel(header.Number, blockInfo, setAsMain == null ? !shouldProcess : setAsMain.Value);
->>>>>>> b54d4c9d
             }
 
             if (header.IsGenesis || header.TotalDifficulty > (BestSuggestedHeader?.TotalDifficulty ?? 0))
