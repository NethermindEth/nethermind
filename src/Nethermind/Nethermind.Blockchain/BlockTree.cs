//  Copyright (c) 2018 Demerzel Solutions Limited
//  This file is part of the Nethermind library.
// 
//  The Nethermind library is free software: you can redistribute it and/or modify
//  it under the terms of the GNU Lesser General Public License as published by
//  the Free Software Foundation, either version 3 of the License, or
//  (at your option) any later version.
// 
//  The Nethermind library is distributed in the hope that it will be useful,
//  but WITHOUT ANY WARRANTY; without even the implied warranty of
//  MERCHANTABILITY or FITNESS FOR A PARTICULAR PURPOSE. See the
//  GNU Lesser General Public License for more details.
// 
//  You should have received a copy of the GNU Lesser General Public License
//  along with the Nethermind. If not, see <http://www.gnu.org/licenses/>.

using System;
using System.Collections;
using System.Collections.Generic;
using System.IO;
using System.Linq;
using System.Threading.Tasks;
using Nethermind.Blockchain.Find;
using Nethermind.Blockchain.Synchronization;
using Nethermind.Core;
using Nethermind.Core.Attributes;
using Nethermind.Core.Caching;
using Nethermind.Core.Crypto;
using Nethermind.Core.Extensions;
using Nethermind.Core.Specs;
using Nethermind.Db;
using Nethermind.Dirichlet.Numerics;
using Nethermind.Logging;
using Nethermind.Serialization.Json;
using Nethermind.Serialization.Rlp;
using Nethermind.State.Repositories;
using Nethermind.Store.Bloom;
using Nethermind.TxPool;

namespace Nethermind.Blockchain
{
    [Todo(Improve.Refactor, "After the fast sync work there are some duplicated code parts for the 'by header' and 'by block' approaches.")]
    public partial class BlockTree : IBlockTree
    {
        private const int CacheSize = 64;
        private readonly ICache<Keccak, Block> _blockCache = new LruCacheWithRecycling<Keccak, Block>(CacheSize, CacheSize, "blocks");
        private readonly ICache<Keccak, BlockHeader> _headerCache = new LruCacheWithRecycling<Keccak, BlockHeader>(CacheSize, CacheSize, "headers");

        private const int BestKnownSearchLimit = 256_000_000;

        private readonly object _batchInsertLock = new object();

        private readonly IDb _blockDb;
        private readonly IDb _headerDb;
        private readonly IDb _blockInfoDb;

        private ICache<long, HashSet<Keccak>> _invalidBlocks = new LruCacheWithRecycling<long, HashSet<Keccak>>(128, 128, "invalid blocks");
        private readonly BlockDecoder _blockDecoder = new BlockDecoder();
        private readonly HeaderDecoder _headerDecoder = new HeaderDecoder();
        private readonly ILogger _logger;
        private readonly ISpecProvider _specProvider;
        private readonly ITxPool _txPool;
        private readonly IBloomStorage _bloomStorage;
        private readonly ISyncConfig _syncConfig;
        private readonly IChainLevelInfoRepository _chainLevelInfoRepository;

        internal static Keccak DeletePointerAddressInDb = new Keccak(new BitArray(32 * 8, true).ToBytes());
        internal static Keccak HeadAddressInDb = Keccak.Zero;

        public BlockHeader Genesis { get; private set; }
        public Block Head { get; private set; }
        public BlockHeader BestSuggestedHeader { get; private set; }
        public Block BestSuggestedBody { get; private set; }
        public BlockHeader LowestInsertedHeader { get; private set; }
        public Block LowestInsertedBody { get; private set; }
        public long BestKnownNumber { get; private set; }
        public int ChainId => _specProvider.ChainId;

        public bool CanAcceptNewBlocks { get; private set; } = true; // no need to sync it at the moment

        public BlockTree(
            IDb blockDb,
            IDb headerDb,
            IDb blockInfoDb,
            IChainLevelInfoRepository chainLevelInfoRepository,
            ISpecProvider specProvider,
            ITxPool txPool,
            IBloomStorage bloomStorage,
            ILogManager logManager)
            : this(blockDb, headerDb, blockInfoDb, chainLevelInfoRepository, specProvider, txPool, bloomStorage, new SyncConfig(), logManager)
        {
        }

        public BlockTree(
            IDb blockDb,
            IDb headerDb,
            IDb blockInfoDb,
            IChainLevelInfoRepository chainLevelInfoRepository,
            ISpecProvider specProvider,
            ITxPool txPool,
            IBloomStorage bloomStorage,
            ISyncConfig syncConfig,
            ILogManager logManager)
        {
            _logger = logManager?.GetClassLogger() ?? throw new ArgumentNullException(nameof(logManager));
            _blockDb = blockDb ?? throw new ArgumentNullException(nameof(blockDb));
            _headerDb = headerDb ?? throw new ArgumentNullException(nameof(headerDb));
            _blockInfoDb = blockInfoDb ?? throw new ArgumentNullException(nameof(blockInfoDb));
            _specProvider = specProvider;
            _txPool = txPool ?? throw new ArgumentNullException(nameof(txPool));
            _bloomStorage = bloomStorage ?? throw new ArgumentNullException(nameof(txPool));
            _syncConfig = syncConfig ?? throw new ArgumentNullException(nameof(syncConfig));
            _chainLevelInfoRepository = chainLevelInfoRepository ?? throw new ArgumentNullException(nameof(chainLevelInfoRepository));

            var deletePointer = _blockInfoDb.Get(DeletePointerAddressInDb);
            if (deletePointer != null)
            {
                DeleteBlocks(new Keccak(deletePointer));
            }
            
            ChainLevelInfo genesisLevel = LoadLevel(0, true);
            if (genesisLevel != null)
            {
                if (genesisLevel.BlockInfos.Length != 1)
                {
                    // just for corrupted test bases
                    genesisLevel.BlockInfos = new[] {genesisLevel.BlockInfos[0]};
                    _chainLevelInfoRepository.PersistLevel(0, genesisLevel);
                    //throw new InvalidOperationException($"Genesis level in DB has {genesisLevel.BlockInfos.Length} blocks");
                }

                if (genesisLevel.BlockInfos[0].WasProcessed)
                {
                    BlockHeader genesisHeader = FindHeader(genesisLevel.BlockInfos[0].BlockHash, BlockTreeLookupOptions.None);
                    Genesis = genesisHeader;
                    LoadHeadBlockAtStart();
                }

                RecalculateTreeLevels();
            }

            if (_logger.IsInfo) _logger.Info($"Block tree initialized, last processed is {Head?.Header?.ToString(BlockHeader.Format.Short) ?? "0"}, best queued is {BestSuggestedHeader?.Number.ToString() ?? "0"}, best known is {BestKnownNumber}, lowest inserted header {LowestInsertedHeader?.Number}, body {LowestInsertedBody?.Number}");
            ThisNodeInfo.AddInfo("Chain ID     :", $"{Nethermind.Core.ChainId.GetChainName(ChainId)}");
            ThisNodeInfo.AddInfo("Chain head   :", $"{Head?.Header?.ToString(BlockHeader.Format.Short) ?? "0"}");
        }

        private void RecalculateTreeLevels()
        {
            LoadLowestInsertedHeader();
            LoadLowestInsertedBody();
            LoadBestKnown();
        }

        private void LoadBestKnown()
        {            
            long headNumber = Head?.Number ?? _syncConfig.PivotNumberParsed;
            long left = Math.Max(_syncConfig.PivotNumberParsed, headNumber);
            long right = headNumber + BestKnownSearchLimit;

            bool LevelExists(long blockNumber)
            {
                return LoadLevel(blockNumber) != null;
            }

            bool HeaderExists(long blockNumber)
            {
                ChainLevelInfo level = LoadLevel(blockNumber);
                if (level == null)
                {
                    return false;
                }

                foreach (BlockInfo blockInfo in level.BlockInfos)
                {
                    if (FindHeader(blockInfo.BlockHash, BlockTreeLookupOptions.None) != null)
                    {
                        return true;
                    }
                }

                return false;
            }

            bool BodyExists(long blockNumber)
            {
                ChainLevelInfo level = LoadLevel(blockNumber);
                if (level == null)
                {
                    return false;
                }

                foreach (BlockInfo blockInfo in level.BlockInfos)
                {
                    if (FindBlock(blockInfo.BlockHash, BlockTreeLookupOptions.None) != null)
                    {
                        return true;
                    }
                }

                return false;
            }

            BestKnownNumber = BinarySearchBlockNumber(left, right, LevelExists) ?? 0;
            long bestSuggestedHeaderNumber = BinarySearchBlockNumber(left, right, HeaderExists) ?? 0;
            long bestSuggestedBodyNumber = BinarySearchBlockNumber(left, right, BodyExists) ?? 0;

            if (BestKnownNumber < 0 ||
                bestSuggestedHeaderNumber < 0 ||
                bestSuggestedBodyNumber < 0 ||
                bestSuggestedHeaderNumber < bestSuggestedBodyNumber)
            {
                throw new InvalidDataException($"Invalid initial block tree state loaded - best known: {BestKnownNumber}|best header: {bestSuggestedHeaderNumber}|best body: {bestSuggestedBodyNumber}|");
            }

            BestSuggestedHeader = FindHeader(bestSuggestedHeaderNumber, BlockTreeLookupOptions.None);
            var bestSuggestedBodyHeader = FindHeader(bestSuggestedBodyNumber, BlockTreeLookupOptions.None);
            BestSuggestedBody = bestSuggestedBodyHeader == null ? null : FindBlock(bestSuggestedBodyHeader.Hash, BlockTreeLookupOptions.None);
        }

        private void LoadLowestInsertedHeader()
        {
            long left = 1L;
            long right = _syncConfig.PivotNumberParsed;

            bool HasLevel(long blockNumber)
            {
                ChainLevelInfo level = LoadLevel(blockNumber);
                return level != null;
            }

            long? lowestInsertedHeader = BinarySearchBlockNumber(left, right, HasLevel, BinarySearchDirection.Down);
            if (lowestInsertedHeader != null)
            {
                ChainLevelInfo level = LoadLevel(lowestInsertedHeader.Value);
                BlockInfo blockInfo = level.BlockInfos[0];
                LowestInsertedHeader = FindHeader(blockInfo.BlockHash, BlockTreeLookupOptions.None);
            }
        }

        private void LoadLowestInsertedBody()
        {
            long left = 1L;
            long right = _syncConfig.PivotNumberParsed;

            Block LoadBody(long blockNumber)
            {
                ChainLevelInfo level = LoadLevel(blockNumber, true);
                return level == null ? null : FindBlock(level.BlockInfos[0].BlockHash, BlockTreeLookupOptions.TotalDifficultyNotNeeded);
            }

            bool HasBody(long blockNumber)
            {
                Block block = LoadBody(blockNumber);
                return block != null;
            }

            long? lowestInsertedBody = BinarySearchBlockNumber(left, right, HasBody, BinarySearchDirection.Down);
            if (lowestInsertedBody != null) LowestInsertedBody = LoadBody(lowestInsertedBody.Value);
        }

        private enum BinarySearchDirection
        {
            Up,
            Down
        }

        private static long? BinarySearchBlockNumber(long left, long right, Func<long, bool> isBlockFound, BinarySearchDirection direction = BinarySearchDirection.Up)
        {
            if (left > right)
            {
                return null;
            }

            long? result = null;
            while (left != right)
            {
                long index = direction == BinarySearchDirection.Up ? left + (right - left) / 2 : right - (right - left) / 2;
                if (isBlockFound(index))
                {
                    result = index;
                    if (direction == BinarySearchDirection.Up)
                    {
                        left = index + 1;
                    }
                    else
                    {
                        right = index - 1;
                    }
                }
                else
                {
                    if (direction == BinarySearchDirection.Up)
                    {
                        right = index;
                    }
                    else
                    {
                        left = index;
                    }
                }
            }

            if (isBlockFound(left))
            {
                result = direction == BinarySearchDirection.Up ? left : right;
            }

            return result;
        }

<<<<<<< HEAD
        private async Task VisitBlocks(long startNumber, long blocksToVisit, Func<Block, Task<bool>> blockFound, Func<BlockHeader, Task<bool>> headerFound, Func<long, Task<bool>> noneFound, CancellationToken cancellationToken)
        {
            long blockNumber = startNumber;
            for (long i = 0; i < blocksToVisit; i++)
            {
                if (cancellationToken.IsCancellationRequested)
                {
                    break;
                }

                ChainLevelInfo level = LoadLevel(blockNumber);
                if (level == null)
                {
                    _logger.Warn($"Missing level - {blockNumber}");
                    // break; <- was here before
                    
                    bool shouldContinue = await noneFound(blockNumber);
                    if (!shouldContinue)
                    {
                        break;
                    }
                }

                int numberOfBlocksAtThisLevel = level?.BlockInfos.Length ?? 0;
                for (int blockIndex = 0; blockIndex < numberOfBlocksAtThisLevel; blockIndex++)
                {
                    // if we delete blocks during the process then the number of blocks at this level will be falling and we need to adjust the index
                    Keccak hash = level.BlockInfos[blockIndex - (numberOfBlocksAtThisLevel - level.BlockInfos.Length)].BlockHash;
                    Block block = FindBlock(hash, BlockTreeLookupOptions.None);
                    if (block == null)
                    {
                        BlockHeader header = FindHeader(hash, BlockTreeLookupOptions.None);
                        if (header == null)
                        {
                            bool shouldContinue = await noneFound(blockNumber);
                            if (!shouldContinue)
                            {
                                break;
                            }
                        }
                        else
                        {
                            bool shouldContinue = await headerFound(header);
                            if (!shouldContinue)
                            {
                                break;
                            }
                        }
                    }
                    else
                    {
                        bool shouldContinue = await blockFound(block);
                        if (!shouldContinue)
                        {
                            break;
                        }
                    }
                }

                blockNumber++;
            }

            if (cancellationToken.IsCancellationRequested)
            {
                _logger.Info($"Canceled visiting blocks in DB at block {blockNumber}");
            }

            if (_logger.IsDebug) _logger.Debug($"Completed visiting blocks in DB at block {blockNumber} - best known {BestKnownNumber}");
        }

        public async Task LoadBlocksFromDb(
            CancellationToken cancellationToken,
            long? startBlockNumber = null,
            int batchSize = DbLoadBatchSize,
            int maxBlocksToLoad = int.MaxValue)
        {
            if (Genesis == null)
            {
                return;
            }

            try
            {
                CanAcceptNewBlocks = false;

                byte[] deletePointer = _blockInfoDb.Get(DeletePointerAddressInDb);
                if (deletePointer != null)
                {
                    Keccak deletePointerHash = new Keccak(deletePointer);
                    if (_logger.IsInfo) _logger.Info($"Cleaning invalid blocks starting from {deletePointer}");
                    DeleteBlocks(deletePointerHash);
                }

                if (startBlockNumber == null)
                {
                    startBlockNumber = Head?.Number ?? 0;
                }
                else
                {
                    Head = startBlockNumber == 0 ? null : FindBlock(startBlockNumber.Value - 1, BlockTreeLookupOptions.RequireCanonical);
                }

                // we will also load the current head block again to test continuity
                long blocksToLoad = Math.Min(CountKnownAheadOfHead(), maxBlocksToLoad) + 1;
                if (blocksToLoad == 0)
                {
                    if (_logger.IsInfo) _logger.Info("Found no blocks to load from DB");
                    return;
                }

                if (_logger.IsInfo) _logger.Info($"Found {blocksToLoad} blocks to load from DB starting from current head block {Head?.Header.ToString(BlockHeader.Format.Short)}");

                Task<bool> NoneFound(long number)
                {
                    _chainLevelInfoRepository.Delete(number);
                    return Task.FromResult(false);
                }

                Task<bool> HeaderFound(BlockHeader header)
                {
                    BestSuggestedHeader = header;
                    long i = header.Number - startBlockNumber.Value;
                    // copy paste from below less batching
                    if (i % batchSize == batchSize - 1 && i != blocksToLoad - 1 && Head.Number + batchSize < header.Number)
                    {
                        if (_logger.IsInfo) _logger.Info($"Loaded {i + 1} out of {blocksToLoad} headers from DB.");
                    }

                    return Task.FromResult(true);
                }

                async Task<bool> BlockFound(Block block)
                {
                    BestSuggestedHeader = block.Header;
                    BestSuggestedBody = block;
                    NewBestSuggestedBlock?.Invoke(this, new BlockEventArgs(block));

                    long i = block.Number - startBlockNumber.Value;
                    if (i % batchSize == batchSize - 1 && i != blocksToLoad - 1 && Head.Number + batchSize < block.Number)
                    {
                        if (_logger.IsInfo)
                        {
                            _logger.Info($"Loaded {i + 1} out of {blocksToLoad} blocks from DB into processing queue, waiting for processor before loading more.");
                        }

                        _dbBatchProcessed = new TaskCompletionSource<object>();
                        await using (cancellationToken.Register(() => _dbBatchProcessed.SetCanceled()))
                        {
                            _currentDbLoadBatchEnd = block.Number - batchSize;
                            await _dbBatchProcessed.Task;
                        }
                    }

                    return true;
                }

                await VisitBlocks(startBlockNumber.Value, blocksToLoad, BlockFound, HeaderFound, NoneFound, cancellationToken);
            }
            catch (Exception ex) when (!(ex is TaskCanceledException))
            {
                if (_logger.IsError) _logger.Error("Failed to load blocks from DB", ex);
            }
            catch (TaskCanceledException)
            {
                // ignore
            }
            finally
            {
                CanAcceptNewBlocks = true;
            }
        }

=======
>>>>>>> 043597cd
        public AddBlockResult Insert(BlockHeader header)
        {
            if (!CanAcceptNewBlocks)
            {
                return AddBlockResult.CannotAccept;
            }

            if (header.Number == 0)
            {
                throw new InvalidOperationException("Genesis block should not be inserted.");
            }

            if (header.TotalDifficulty == null)
            {
                SetTotalDifficulty(header);
            }

            // validate hash here
            Rlp newRlp = _headerDecoder.Encode(header);
            _headerDb.Set(header.Hash, newRlp.Bytes);

            BlockInfo blockInfo = new BlockInfo(header.Hash, header.TotalDifficulty ?? 0);
            ChainLevelInfo chainLevel = new ChainLevelInfo(true, blockInfo);
            _chainLevelInfoRepository.PersistLevel(header.Number, chainLevel);
            _bloomStorage.Store(header.Number, header.Bloom);

            if (header.Number < (LowestInsertedHeader?.Number ?? long.MaxValue))
            {
                LowestInsertedHeader = header;
            }

            if (header.Number > BestKnownNumber)
            {
                BestKnownNumber = header.Number;
            }

            if (header.Number > BestSuggestedHeader.Number)
            {
                BestSuggestedHeader = header;
            }

            return AddBlockResult.Added;
        }

        public AddBlockResult Insert(Block block)
        {
            if (!CanAcceptNewBlocks)
            {
                return AddBlockResult.CannotAccept;
            }

            if (block.Number == 0)
            {
                throw new InvalidOperationException("Genesis block should not be inserted.");
            }

            Rlp newRlp = _blockDecoder.Encode(block);
            _blockDb.Set(block.Hash, newRlp.Bytes);

            long expectedNumber = (LowestInsertedBody?.Number - 1 ?? LongConverter.FromString(_syncConfig.PivotNumber ?? "0"));
            if (block.Number != expectedNumber)
            {
                throw new InvalidOperationException($"Trying to insert out of order block {block.Number} when expected number was {expectedNumber}");
            }

            if (block.Number < (LowestInsertedBody?.Number ?? long.MaxValue))
            {
                LowestInsertedBody = block;
            }

            return AddBlockResult.Added;
        }

        public void Insert(IEnumerable<Block> blocks)
        {
            lock (_batchInsertLock)
            {
                try
                {
                    // _blockDb.StartBatch();
                    foreach (Block block in blocks)
                    {
                        Insert(block);
                    }
                }
                finally
                {
                    // _blockDb.CommitBatch();
                }
            }
        }

        private AddBlockResult Suggest(Block block, BlockHeader header, bool shouldProcess = true)
        {
#if DEBUG
            /* this is just to make sure that we do not fall into this trap when creating tests */
            if (header.StateRoot == null && !header.IsGenesis)
            {
                throw new InvalidDataException($"State root is null in {header.ToString(BlockHeader.Format.Short)}");
            }
#endif

            if (!CanAcceptNewBlocks)
            {
                return AddBlockResult.CannotAccept;
            }

            HashSet<Keccak> invalidBlocksWithThisNumber = _invalidBlocks.Get(header.Number);
            if (invalidBlocksWithThisNumber?.Contains(header.Hash) ?? false)
            {
                return AddBlockResult.InvalidBlock;
            }

            bool isKnown = IsKnownBlock(header.Number, header.Hash);
            if (header.Number == 0)
            {
                if (BestSuggestedHeader != null)
                {
                    throw new InvalidOperationException("Genesis block should be added only once");
                }
            }
            else if (isKnown && (BestSuggestedHeader?.Number ?? 0) >= header.Number)
            {
                if (_logger.IsTrace)
                {
                    _logger.Trace($"Block {header.Hash} already known.");
                }

                return AddBlockResult.AlreadyKnown;
            }
            else if (!IsKnownBlock(header.Number - 1, header.ParentHash))
            {
                if (_logger.IsTrace)
                {
                    _logger.Trace($"Could not find parent ({header.ParentHash}) of block {header.Hash}");
                }

                return AddBlockResult.UnknownParent;
            }

            SetTotalDifficulty(header);

            if (block != null && !isKnown)
            {
                Rlp newRlp = _blockDecoder.Encode(block);
                _blockDb.Set(block.Hash, newRlp.Bytes);
            }

            if (!isKnown)
            {
                Rlp newRlp = _headerDecoder.Encode(header);
                _headerDb.Set(header.Hash, newRlp.Bytes);

                BlockInfo blockInfo = new BlockInfo(header.Hash, header.TotalDifficulty ?? 0);
                UpdateOrCreateLevel(header.Number, blockInfo, !shouldProcess);
            }

            if (header.IsGenesis || header.TotalDifficulty > (BestSuggestedHeader?.TotalDifficulty ?? 0))
            {
                if (header.IsGenesis)
                {
                    Genesis = header;
                }

                BestSuggestedHeader = header;
                if (block != null && shouldProcess)
                {
                    BestSuggestedBody = block;
                    NewBestSuggestedBlock?.Invoke(this, new BlockEventArgs(block));
                }
            }

            return AddBlockResult.Added;
        }

        public AddBlockResult SuggestHeader(BlockHeader header)
        {
            return Suggest(null, header);
        }

        public AddBlockResult SuggestBlock(Block block, bool shouldProcess = true)
        {
            if (Genesis == null && !block.IsGenesis)
            {
                throw new InvalidOperationException("Block tree should be initialized with genesis before suggesting other blocks.");
            }

            return Suggest(block, block.Header, shouldProcess);
        }

        public BlockHeader FindHeader(long number, BlockTreeLookupOptions options)
        {
            Keccak blockHash = GetBlockHashOnMainOrBestDifficultyHash(number);
            return blockHash == null ? null : FindHeader(blockHash, options);
        }

        public Keccak FindBlockHash(long blockNumber) => GetBlockHashOnMainOrBestDifficultyHash(blockNumber);

        public BlockHeader FindHeader(Keccak blockHash, BlockTreeLookupOptions options)
        {
            if (blockHash == null || blockHash == Keccak.Zero)
            {
                // TODO: would be great to check why this is still needed (maybe it is something archaic)
                return null;
            }

            BlockHeader header = _headerDb.Get(blockHash, _headerDecoder, _headerCache, false);
            if (header == null)
            {
                return null;
            }

            bool totalDifficultyNeeded = (options & BlockTreeLookupOptions.TotalDifficultyNotNeeded) == BlockTreeLookupOptions.None;
            bool requiresCanonical = (options & BlockTreeLookupOptions.RequireCanonical) == BlockTreeLookupOptions.RequireCanonical;

            if ((totalDifficultyNeeded && header.TotalDifficulty == null) || requiresCanonical)
            {
                (BlockInfo blockInfo, ChainLevelInfo level) = LoadInfo(header.Number, header.Hash);
                if (level == null || blockInfo == null)
                {
                    // TODO: this is here because storing block data is not transactional
                    // TODO: would be great to remove it, he?
                    SetTotalDifficulty(header);
                    blockInfo = new BlockInfo(header.Hash, header.TotalDifficulty.Value);
                    UpdateOrCreateLevel(header.Number, blockInfo);

                    (_, level) = LoadInfo(header.Number, header.Hash);
                }
                else
                {
                    header.TotalDifficulty = blockInfo.TotalDifficulty;
                }

                if (requiresCanonical)
                {
                    bool isMain = level.MainChainBlock?.BlockHash.Equals(blockHash) == true;
                    header = isMain ? header : null;
                }
            }

            if (header != null && ShouldCache(header.Number))
            {
                _headerCache.Set(blockHash, header);
            }

            return header;
        }

        public Keccak FindHash(long number)
        {
            return GetBlockHashOnMainOrBestDifficultyHash(number);
        }

        public BlockHeader[] FindHeaders(Keccak blockHash, int numberOfBlocks, int skip, bool reverse)
        {
            if (numberOfBlocks == 0)
            {
                return Array.Empty<BlockHeader>();
            }

            if (blockHash == null)
            {
                return new BlockHeader[numberOfBlocks];
            }

            BlockHeader startHeader = FindHeader(blockHash, BlockTreeLookupOptions.TotalDifficultyNotNeeded);
            if (startHeader == null)
            {
                return new BlockHeader[numberOfBlocks];
            }

            if (numberOfBlocks == 1)
            {
                return new[] {startHeader};
            }

            if (skip == 0)
            {
                /* if we do not skip and we have the last block then we can assume that all the blocks are there
                   and we can use the fact that we can use parent hash and that searching by hash is much faster
                   as it does not require the step of resolving number -> hash */
                BlockHeader endHeader = FindHeader(startHeader.Number + numberOfBlocks - 1, BlockTreeLookupOptions.TotalDifficultyNotNeeded);
                if (endHeader != null)
                {
                    return FindHeadersReversedFull(endHeader, numberOfBlocks);
                }
            }

            BlockHeader[] result = new BlockHeader[numberOfBlocks];
            BlockHeader current = startHeader;
            int directionMultiplier = reverse ? -1 : 1;
            int responseIndex = 0;
            do
            {
                result[responseIndex] = current;
                responseIndex++;
                long nextNumber = startHeader.Number + directionMultiplier * (responseIndex * skip + responseIndex);
                if (nextNumber < 0)
                {
                    break;
                }

                current = FindHeader(nextNumber, BlockTreeLookupOptions.TotalDifficultyNotNeeded);
            } while (current != null && responseIndex < numberOfBlocks);

            return result;
        }

        private BlockHeader[] FindHeadersReversedFull(BlockHeader startHeader, int numberOfBlocks)
        {
            if (startHeader == null) throw new ArgumentNullException(nameof(startHeader));
            if (numberOfBlocks == 1)
            {
                return new[] {startHeader};
            }

            BlockHeader[] result = new BlockHeader[numberOfBlocks];

            BlockHeader current = startHeader;
            int responseIndex = numberOfBlocks - 1;
            do
            {
                result[responseIndex] = current;
                responseIndex--;
                if (responseIndex < 0)
                {
                    break;
                }

                current = this.FindParentHeader(current, BlockTreeLookupOptions.TotalDifficultyNotNeeded);
            } while (current != null && responseIndex < numberOfBlocks);

            return result;
        }

        private Keccak GetBlockHashOnMainOrBestDifficultyHash(long blockNumber)
        {
            if (blockNumber < 0)
            {
                throw new ArgumentException($"{nameof(blockNumber)} must be greater or equal zero and is {blockNumber}",
                    nameof(blockNumber));
            }

            ChainLevelInfo level = LoadLevel(blockNumber);
            if (level == null)
            {
                return null;
            }

            if (level.HasBlockOnMainChain)
            {
                return level.BlockInfos[0].BlockHash;
            }

            UInt256 bestDifficultySoFar = UInt256.Zero;
            Keccak bestHash = null;
            for (int i = 0; i < level.BlockInfos.Length; i++)
            {
                BlockInfo current = level.BlockInfos[i];
                if (level.BlockInfos[i].TotalDifficulty > bestDifficultySoFar)
                {
                    bestDifficultySoFar = current.TotalDifficulty;
                    bestHash = current.BlockHash;
                }
            }

            return bestHash;
        }

        public Block FindBlock(long blockNumber, BlockTreeLookupOptions options)
        {
            Keccak hash = GetBlockHashOnMainOrBestDifficultyHash(blockNumber);
            return FindBlock(hash, options);
        }

        public void DeleteInvalidBlock(Block invalidBlock)
        {
            if (_logger.IsDebug) _logger.Debug($"Deleting invalid block {invalidBlock.ToString(Block.Format.FullHashAndNumber)}");

            var invalidBlocksWithThisNumber = _invalidBlocks.Get(invalidBlock.Number) ?? new HashSet<Keccak>();
            invalidBlocksWithThisNumber.Add(invalidBlock.Hash);
            _invalidBlocks.Set(invalidBlock.Number, invalidBlocksWithThisNumber);

            BestSuggestedHeader = Head?.Header;
            BestSuggestedBody = Head;

            try
            {
                CanAcceptNewBlocks = false;
            }
            finally
            {
                DeleteBlocks(invalidBlock.Hash);
                CanAcceptNewBlocks = true;
            }
        }

        private void DeleteBlocks(Keccak deletePointer)
        {
            BlockHeader deleteHeader = FindHeader(deletePointer, BlockTreeLookupOptions.TotalDifficultyNotNeeded);
            
            long currentNumber = deleteHeader.Number;
            Keccak currentHash = deleteHeader.Hash;
            Keccak nextHash = null;
            ChainLevelInfo nextLevel = null;

            using var batch = _chainLevelInfoRepository.StartBatch();
            while (true)
            {
                ChainLevelInfo currentLevel = nextLevel ?? LoadLevel(currentNumber);
                nextLevel = LoadLevel(currentNumber + 1);

                bool shouldRemoveLevel = false;
                if (currentLevel != null) // preparing update of the level (removal of the invalid branch block)
                {
                    if (currentLevel.BlockInfos.Length == 1)
                    {
                        shouldRemoveLevel = true;
                    }
                    else
                    {
                        for (int i = 0; i < currentLevel.BlockInfos.Length; i++)
                        {
                            if (currentLevel.BlockInfos[0].BlockHash == currentHash)
                            {
                                currentLevel.BlockInfos = currentLevel.BlockInfos.Where(bi => bi.BlockHash != currentHash).ToArray();
                                break;
                            }
                        }
                    }
                }

                // just finding what the next descendant will be
                if (nextLevel != null)
                {
                    nextHash = FindChild(nextLevel, currentHash);
                }

                UpdateDeletePointer(nextHash);


                if (shouldRemoveLevel)
                {
                    BestKnownNumber = Math.Min(BestKnownNumber, currentNumber - 1);
                    _chainLevelInfoRepository.Delete(currentNumber, batch);
                }
                else
                {
                    _chainLevelInfoRepository.PersistLevel(currentNumber, currentLevel, batch);
                }


                if (_logger.IsInfo) _logger.Info($"Deleting invalid block {currentHash} at level {currentNumber}");
                _blockCache.Delete(currentHash);
                _blockDb.Delete(currentHash);
                _headerCache.Delete(currentHash);
                _headerDb.Delete(currentHash);

                if (nextHash == null)
                {
                    break;
                }

                currentNumber++;
                currentHash = nextHash;
                nextHash = null;
            }
        }

        private Keccak FindChild(ChainLevelInfo level, Keccak parentHash)
        {
            Keccak childHash = null;
            for (int i = 0; i < level.BlockInfos.Length; i++)
            {
                BlockHeader potentialChild = FindHeader(level.BlockInfos[i].BlockHash, BlockTreeLookupOptions.TotalDifficultyNotNeeded);
                if (potentialChild.ParentHash == parentHash)
                {
                    childHash = potentialChild.Hash;
                    break;
                }
            }

            return childHash;
        }

        public bool IsMainChain(BlockHeader blockHeader)
        {
            ChainLevelInfo chainLevelInfo = LoadLevel(blockHeader.Number);
            bool isMain = chainLevelInfo.MainChainBlock?.BlockHash.Equals(blockHeader.Hash) == true;
            return isMain;
        }

        public bool IsMainChain(Keccak blockHash)
        {
            BlockHeader header = FindHeader(blockHash, BlockTreeLookupOptions.TotalDifficultyNotNeeded);
            if (header == null)
            {
                throw new InvalidOperationException($"Not able to retrieve block number for an unknown block {blockHash}");
            }

            return IsMainChain(header);
        }

        public bool WasProcessed(long number, Keccak blockHash)
        {
            ChainLevelInfo levelInfo = LoadLevel(number);
            int? index = FindIndex(blockHash, levelInfo);
            if (index == null)
            {
                throw new InvalidOperationException($"Not able to find block {blockHash} index on the chain level");
            }

            return levelInfo.BlockInfos[index.Value].WasProcessed;
        }

        public void UpdateMainChain(Block[] processedBlocks, bool wereProcessed)
        {
            if (processedBlocks.Length == 0)
            {
                return;
            }

            bool ascendingOrder = true;
            if (processedBlocks.Length > 1)
            {
                if (processedBlocks[^1].Number < processedBlocks[0].Number)
                {
                    ascendingOrder = false;
                }
            }

#if DEBUG
            for (int i = 0; i < processedBlocks.Length; i++)
            {
                if (i != 0)
                {
                    if (ascendingOrder && processedBlocks[i].Number != processedBlocks[i - 1].Number + 1)
                    {
                        throw new InvalidOperationException("Update main chain invoked with gaps");
                    }

                    if (!ascendingOrder && processedBlocks[i - 1].Number != processedBlocks[i].Number + 1)
                    {
                        throw new InvalidOperationException("Update main chain invoked with gaps");
                    }
                }
            }
#endif

            long lastNumber = ascendingOrder ? processedBlocks[^1].Number : processedBlocks[0].Number;
            long previousHeadNumber = Head?.Number ?? 0L;
            using BatchWrite batch = _chainLevelInfoRepository.StartBatch();
            if (previousHeadNumber > lastNumber)
            {
                for (long i = 0; i < previousHeadNumber - lastNumber; i++)
                {
                    long levelNumber = previousHeadNumber - i;

                    ChainLevelInfo level = LoadLevel(levelNumber);
                    level.HasBlockOnMainChain = false;
                    _chainLevelInfoRepository.PersistLevel(levelNumber, level, batch);
                }
            }

            for (int i = 0; i < processedBlocks.Length; i++)
            {
                Block block = processedBlocks[i];
                if (ShouldCache(block.Number))
                {
                    _blockCache.Set(block.Hash, processedBlocks[i]);
                    _headerCache.Set(block.Hash, block.Header);
                }

                MoveToMain(processedBlocks[i], batch, wereProcessed);
            }
        }

        [Todo(Improve.MissingFunctionality, "Recalculate bloom storage on reorg.")]
        private void MoveToMain(Block block, BatchWrite batch, bool wasProcessed)
        {
            ChainLevelInfo level = LoadLevel(block.Number);
            int? index = FindIndex(block.Hash, level);
            if (index == null)
            {
                throw new InvalidOperationException($"Cannot move unknown block {block.ToString(Block.Format.FullHashAndNumber)} to main");
            }

            Keccak hashOfThePreviousMainBlock = level.MainChainBlock?.BlockHash;

            BlockInfo info = level.BlockInfos[index.Value];
            info.WasProcessed = wasProcessed;
            if (index.Value != 0)
            {
                (level.BlockInfos[index.Value], level.BlockInfos[0]) = (level.BlockInfos[0], level.BlockInfos[index.Value]);
            }

            level.HasBlockOnMainChain = true;
            _chainLevelInfoRepository.PersistLevel(block.Number, level, batch);
            _bloomStorage.Store(block.Number, block.Bloom);

            BlockAddedToMain?.Invoke(this, new BlockEventArgs(block));

            if (block.IsGenesis || block.TotalDifficulty > (Head?.TotalDifficulty ?? 0))
            {
                if (block.Number == 0)
                {
                    Genesis = block.Header;
                }

                if (block.TotalDifficulty == null)
                {
                    throw new InvalidOperationException("Head block with null total difficulty");
                }

                if (wasProcessed)
                {
                    UpdateHeadBlock(block);
                }
            }

            for (int i = 0; i < block.Transactions.Length; i++)
            {
                _txPool.RemoveTransaction(block.Transactions[i].Hash, block.Number);
            }

            // the hash will only be the same during perf test runs / modified DB states
            if (hashOfThePreviousMainBlock != null && hashOfThePreviousMainBlock != block.Hash)
            {
                Block previous = FindBlock(hashOfThePreviousMainBlock, BlockTreeLookupOptions.TotalDifficultyNotNeeded);
                for (int i = 0; i < previous?.Transactions.Length; i++)
                {
                    Transaction tx = previous.Transactions[i];
                    _txPool.AddTransaction(tx, previous.Number, TxHandlingOptions.None);
                }
            }

            if (_logger.IsTrace) _logger.Trace($"Block {block.ToString(Block.Format.Short)} added to main chain");
        }

        private void LoadHeadBlockAtStart()
        {
            byte[] data = _blockInfoDb.Get(HeadAddressInDb);
            if (data != null)
            {
                Block headBlock = FindBlock(new Keccak(data), BlockTreeLookupOptions.None);

                ChainLevelInfo level = LoadLevel(headBlock.Number);
                int? index = FindIndex(headBlock.Hash, level);
                if (!index.HasValue)
                {
                    throw new InvalidDataException("Head block data missing from chain info");
                }

                headBlock.Header.TotalDifficulty = level.BlockInfos[index.Value].TotalDifficulty;
                Head = headBlock;
            }
        }

        public bool IsKnownBlock(long number, Keccak blockHash)
        {
            if (number > BestKnownNumber)
            {
                return false;
            }

            // IsKnownBlock will be mainly called when new blocks are incoming
            // and these are very likely to be all at the head of the chain
            if (blockHash == Head?.Hash)
            {
                return true;
            }

            if (_headerCache.Get(blockHash) != null)
            {
                return true;
            }

            ChainLevelInfo level = LoadLevel(number);
            return level != null && FindIndex(blockHash, level).HasValue;
        }

        private void UpdateDeletePointer(Keccak hash)
        {
            if (hash == null)
            {
                _blockInfoDb.Delete(DeletePointerAddressInDb);
            }
            else
            {
                if (_logger.IsInfo) _logger.Info($"Deleting an invalid block or its descendant {hash}");
                _blockInfoDb.Set(DeletePointerAddressInDb, hash.Bytes);
            }
        }

        private void UpdateHeadBlock(Block block)
        {
            if (block.IsGenesis)
            {
                Genesis = block.Header;
            }

            Head = block;
            _blockInfoDb.Set(HeadAddressInDb, Head.Hash.Bytes);
            NewHeadBlock?.Invoke(this, new BlockEventArgs(block));
        }

        private void UpdateOrCreateLevel(long number, BlockInfo blockInfo, bool setAsMain = false)
        {
            using (var batch = _chainLevelInfoRepository.StartBatch())
            {
                ChainLevelInfo level = LoadLevel(number, false);

                if (level != null)
                {
                    BlockInfo[] blockInfos = level.BlockInfos;
                    Array.Resize(ref blockInfos, blockInfos.Length + 1);
                    if (setAsMain)
                    {
                        blockInfos[^1] = blockInfos[0];
                        blockInfos[0] = blockInfo;
                    }
                    else
                    {
                        blockInfos[^1] = blockInfo;
                    }

                    level.BlockInfos = blockInfos;
                }
                else
                {
                    if (number > BestKnownNumber)
                    {
                        BestKnownNumber = number;
                    }

                    level = new ChainLevelInfo(false, new[] {blockInfo});
                }

                if (setAsMain)
                {
                    level.HasBlockOnMainChain = true;
                }

                _chainLevelInfoRepository.PersistLevel(number, level, batch);
            }
        }

        private (BlockInfo Info, ChainLevelInfo Level) LoadInfo(long number, Keccak blockHash)
        {
            ChainLevelInfo chainLevelInfo = LoadLevel(number);
            if (chainLevelInfo == null)
            {
                return (null, null);
            }

            int? index = FindIndex(blockHash, chainLevelInfo);
            return index.HasValue ? (chainLevelInfo.BlockInfos[index.Value], chainLevelInfo) : (null, chainLevelInfo);
        }

        private int? FindIndex(Keccak blockHash, ChainLevelInfo level)
        {
            for (int i = 0; i < level.BlockInfos.Length; i++)
            {
                if (level.BlockInfos[i].BlockHash.Equals(blockHash))
                {
                    return i;
                }
            }

            return null;
        }

        private ChainLevelInfo LoadLevel(long number, bool forceLoad = true)
        {
            if (number > BestKnownNumber && !forceLoad)
            {
                return null;
            }

            return _chainLevelInfoRepository.LoadLevel(number);
        }

        /// <summary>
        /// To make cache useful even when we handle sync requests
        /// </summary>
        /// <param name="number"></param>
        /// <returns></returns>
        private bool ShouldCache(long number)
        {
            return number == 0L || Head == null || number > Head.Number - CacheSize && number <= Head.Number + 1;
        }

        public ChainLevelInfo FindLevel(long number)
        {
            return _chainLevelInfoRepository.LoadLevel(number);
        }

        public Keccak HeadHash => Head?.Hash;
        public Keccak GenesisHash => Genesis?.Hash;
        public Keccak PendingHash => Head?.Hash;

        public Block FindBlock(Keccak blockHash, BlockTreeLookupOptions options)
        {
            if (blockHash == null || blockHash == Keccak.Zero)
            {
                return null;
            }

            Block block = _blockDb.Get(blockHash, _blockDecoder, _blockCache, false);
            if (block == null)
            {
                return null;
            }

            bool totalDifficultyNeeded = (options & BlockTreeLookupOptions.TotalDifficultyNotNeeded) == BlockTreeLookupOptions.None;
            bool requiresCanonical = (options & BlockTreeLookupOptions.RequireCanonical) == BlockTreeLookupOptions.RequireCanonical;

            if ((totalDifficultyNeeded && block.TotalDifficulty == null) || requiresCanonical)
            {
                (BlockInfo blockInfo, ChainLevelInfo level) = LoadInfo(block.Number, block.Hash);
                if (level == null || blockInfo == null)
                {
                    // TODO: this is here because storing block data is not transactional
                    // TODO: would be great to remove it, he?
                    SetTotalDifficulty(block.Header);
                    blockInfo = new BlockInfo(block.Hash, block.TotalDifficulty.Value);
                    UpdateOrCreateLevel(block.Number, blockInfo);

                    (_, level) = LoadInfo(block.Number, block.Hash);
                }
                else
                {
                    block.Header.TotalDifficulty = blockInfo.TotalDifficulty;
                }

                if (requiresCanonical)
                {
                    bool isMain = level.MainChainBlock?.BlockHash.Equals(blockHash) == true;
                    block = isMain ? block : null;
                }
            }

            if (block != null && ShouldCache(block.Number))
            {
                _blockCache.Set(blockHash, block);
                _headerCache.Set(blockHash, block.Header);
            }

            return block;
        }

        private void SetTotalDifficulty(BlockHeader header)
        {
            if (header.TotalDifficulty != null)
            {
                return;
            }

            if (_logger.IsTrace)
            {
                _logger.Trace($"Calculating total difficulty for {header}");
            }

            if (header.Number == 0)
            {
                header.TotalDifficulty = header.Difficulty;
            }
            else
            {
                BlockHeader parentHeader = this.FindParentHeader(header, BlockTreeLookupOptions.None);
                if (parentHeader == null)
                {
                    throw new InvalidOperationException($"An orphaned block on the chain {header}");
                }

                if (parentHeader.TotalDifficulty == null)
                {
                    throw new InvalidOperationException(
                        $"Parent's {nameof(parentHeader.TotalDifficulty)} unknown when calculating for {header}");
                }

                header.TotalDifficulty = parentHeader.TotalDifficulty + header.Difficulty;
            }

            if (_logger.IsTrace)
            {
                _logger.Trace($"Calculated total difficulty for {header} is {header.TotalDifficulty}");
            }
        }

        public event EventHandler<BlockEventArgs> BlockAddedToMain;

        public event EventHandler<BlockEventArgs> NewBestSuggestedBlock;

        public event EventHandler<BlockEventArgs> NewHeadBlock;

        /// <summary>
        /// Can delete a slice of the chain (usually invoked when the chain is corrupted in the DB).
        /// This will only allow to delete a slice starting somewhere before the head of the chain
        /// and ending somewhere after the head (in case there are some hanging levels later).
        /// </summary>
        /// <param name="startNumber">Start level of the slice to delete</param>
        /// <param name="endNumber">End level of the slice to delete</param>
        /// <exception cref="ArgumentException">Thrown when <paramref name="startNumber"/> ot <paramref name="endNumber"/> do not satisfy the slice position rules</exception>
        public int DeleteChainSlice(in long startNumber, long? endNumber)
        {
            int deleted = 0;
            endNumber ??= BestKnownNumber;

            if (endNumber - startNumber < 0)
            {
                throw new ArgumentException("Start number must be equal or greater end number.", nameof(startNumber));
            }

            if (endNumber - startNumber > 50000)
            {
                throw new ArgumentException($"Cannot delete that many blocks at once (start: {startNumber}, end {endNumber}).", nameof(startNumber));
            }

            if (startNumber < 1)
            {
                throw new ArgumentException("Start number must be strictly greater than 0", nameof(startNumber));
            }

            Block newHeadBlock = null;

            // we are running these checks before all the deletes
            if (Head.Number >= startNumber)
            {
                // greater than zero so will not fail
                ChainLevelInfo chainLevelInfo = _chainLevelInfoRepository.LoadLevel(startNumber - 1);

                // there may be no canonical block marked on this level - then we just hack to genesis
                Keccak newHeadHash = chainLevelInfo.HasBlockOnMainChain ? chainLevelInfo.BlockInfos[0].BlockHash : Genesis.Hash;
                newHeadBlock = FindBlock(newHeadHash, BlockTreeLookupOptions.None);
            }

            using (_chainLevelInfoRepository.StartBatch())
            {
                for (long i = endNumber.Value; i >= startNumber; i--)
                {
                    ChainLevelInfo chainLevelInfo = _chainLevelInfoRepository.LoadLevel(i);
                    if (chainLevelInfo == null)
                    {
                        continue;
                    }

                    _chainLevelInfoRepository.Delete(i);
                    deleted++;

                    foreach (BlockInfo blockInfo in chainLevelInfo.BlockInfos)
                    {
                        Keccak blockHash = blockInfo.BlockHash;
                        _blockInfoDb.Delete(blockHash);
                        _blockDb.Delete(blockHash);
                        _headerDb.Delete(blockHash);
                    }
                }
            }

            if (newHeadBlock != null)
            {
                UpdateHeadBlock(newHeadBlock);
            }

            return deleted;
        }
<<<<<<< HEAD

        public async Task FixFastSyncGaps(CancellationToken cancellationToken)
        {
            try
            {
                CanAcceptNewBlocks = false;
                long startNumber = Head?.Number ?? 0;
                if (startNumber == 0)
                {
                    return;
                }

                long blocksToLoad = CountKnownAheadOfHead();
                if (blocksToLoad == 0)
                {
                    return;
                }

                long? gapStart = null;
                long? gapEnd = null;

                bool hadMissingLevels = false;
                Keccak firstInvalidHash = null;
                bool shouldDelete = false;

                Task<bool> NoneFound(long number)
                {
                    hadMissingLevels = true;
                    return Task.FromResult(true);
                }

                Task<bool> HeaderFound(BlockHeader header)
                {
                    if (firstInvalidHash == null)
                    {
                        gapStart = header.Number;
                        firstInvalidHash = header.Hash;
                    }

                    return Task.FromResult(true);
                }

                Task<bool> BlockFound(Block block)
                {
                    if ((hadMissingLevels || firstInvalidHash != null) && !shouldDelete)
                    {
                        firstInvalidHash ??= block.Hash;
                        gapEnd = block.Number;
                        shouldDelete = true;
                    }

                    return Task.FromResult(true);
                }

                await VisitBlocks(startNumber + 1, blocksToLoad, BlockFound, HeaderFound, NoneFound, cancellationToken);

                if (shouldDelete)
                {
                    if (_logger.IsWarn) _logger.Warn($"Deleting blocks starting with {firstInvalidHash} due to the gap found between {gapStart} and {gapEnd}");
                    DeleteBlocks(firstInvalidHash);
                    BestSuggestedHeader = Head?.Header;
                    BestSuggestedBody = Head == null ? null : FindBlock(Head.Hash, BlockTreeLookupOptions.None);
                }
            }
            finally
            {
                CanAcceptNewBlocks = true;
            }
        }
=======
>>>>>>> 043597cd
    }
}<|MERGE_RESOLUTION|>--- conflicted
+++ resolved
@@ -308,181 +308,6 @@
             return result;
         }
 
-<<<<<<< HEAD
-        private async Task VisitBlocks(long startNumber, long blocksToVisit, Func<Block, Task<bool>> blockFound, Func<BlockHeader, Task<bool>> headerFound, Func<long, Task<bool>> noneFound, CancellationToken cancellationToken)
-        {
-            long blockNumber = startNumber;
-            for (long i = 0; i < blocksToVisit; i++)
-            {
-                if (cancellationToken.IsCancellationRequested)
-                {
-                    break;
-                }
-
-                ChainLevelInfo level = LoadLevel(blockNumber);
-                if (level == null)
-                {
-                    _logger.Warn($"Missing level - {blockNumber}");
-                    // break; <- was here before
-                    
-                    bool shouldContinue = await noneFound(blockNumber);
-                    if (!shouldContinue)
-                    {
-                        break;
-                    }
-                }
-
-                int numberOfBlocksAtThisLevel = level?.BlockInfos.Length ?? 0;
-                for (int blockIndex = 0; blockIndex < numberOfBlocksAtThisLevel; blockIndex++)
-                {
-                    // if we delete blocks during the process then the number of blocks at this level will be falling and we need to adjust the index
-                    Keccak hash = level.BlockInfos[blockIndex - (numberOfBlocksAtThisLevel - level.BlockInfos.Length)].BlockHash;
-                    Block block = FindBlock(hash, BlockTreeLookupOptions.None);
-                    if (block == null)
-                    {
-                        BlockHeader header = FindHeader(hash, BlockTreeLookupOptions.None);
-                        if (header == null)
-                        {
-                            bool shouldContinue = await noneFound(blockNumber);
-                            if (!shouldContinue)
-                            {
-                                break;
-                            }
-                        }
-                        else
-                        {
-                            bool shouldContinue = await headerFound(header);
-                            if (!shouldContinue)
-                            {
-                                break;
-                            }
-                        }
-                    }
-                    else
-                    {
-                        bool shouldContinue = await blockFound(block);
-                        if (!shouldContinue)
-                        {
-                            break;
-                        }
-                    }
-                }
-
-                blockNumber++;
-            }
-
-            if (cancellationToken.IsCancellationRequested)
-            {
-                _logger.Info($"Canceled visiting blocks in DB at block {blockNumber}");
-            }
-
-            if (_logger.IsDebug) _logger.Debug($"Completed visiting blocks in DB at block {blockNumber} - best known {BestKnownNumber}");
-        }
-
-        public async Task LoadBlocksFromDb(
-            CancellationToken cancellationToken,
-            long? startBlockNumber = null,
-            int batchSize = DbLoadBatchSize,
-            int maxBlocksToLoad = int.MaxValue)
-        {
-            if (Genesis == null)
-            {
-                return;
-            }
-
-            try
-            {
-                CanAcceptNewBlocks = false;
-
-                byte[] deletePointer = _blockInfoDb.Get(DeletePointerAddressInDb);
-                if (deletePointer != null)
-                {
-                    Keccak deletePointerHash = new Keccak(deletePointer);
-                    if (_logger.IsInfo) _logger.Info($"Cleaning invalid blocks starting from {deletePointer}");
-                    DeleteBlocks(deletePointerHash);
-                }
-
-                if (startBlockNumber == null)
-                {
-                    startBlockNumber = Head?.Number ?? 0;
-                }
-                else
-                {
-                    Head = startBlockNumber == 0 ? null : FindBlock(startBlockNumber.Value - 1, BlockTreeLookupOptions.RequireCanonical);
-                }
-
-                // we will also load the current head block again to test continuity
-                long blocksToLoad = Math.Min(CountKnownAheadOfHead(), maxBlocksToLoad) + 1;
-                if (blocksToLoad == 0)
-                {
-                    if (_logger.IsInfo) _logger.Info("Found no blocks to load from DB");
-                    return;
-                }
-
-                if (_logger.IsInfo) _logger.Info($"Found {blocksToLoad} blocks to load from DB starting from current head block {Head?.Header.ToString(BlockHeader.Format.Short)}");
-
-                Task<bool> NoneFound(long number)
-                {
-                    _chainLevelInfoRepository.Delete(number);
-                    return Task.FromResult(false);
-                }
-
-                Task<bool> HeaderFound(BlockHeader header)
-                {
-                    BestSuggestedHeader = header;
-                    long i = header.Number - startBlockNumber.Value;
-                    // copy paste from below less batching
-                    if (i % batchSize == batchSize - 1 && i != blocksToLoad - 1 && Head.Number + batchSize < header.Number)
-                    {
-                        if (_logger.IsInfo) _logger.Info($"Loaded {i + 1} out of {blocksToLoad} headers from DB.");
-                    }
-
-                    return Task.FromResult(true);
-                }
-
-                async Task<bool> BlockFound(Block block)
-                {
-                    BestSuggestedHeader = block.Header;
-                    BestSuggestedBody = block;
-                    NewBestSuggestedBlock?.Invoke(this, new BlockEventArgs(block));
-
-                    long i = block.Number - startBlockNumber.Value;
-                    if (i % batchSize == batchSize - 1 && i != blocksToLoad - 1 && Head.Number + batchSize < block.Number)
-                    {
-                        if (_logger.IsInfo)
-                        {
-                            _logger.Info($"Loaded {i + 1} out of {blocksToLoad} blocks from DB into processing queue, waiting for processor before loading more.");
-                        }
-
-                        _dbBatchProcessed = new TaskCompletionSource<object>();
-                        await using (cancellationToken.Register(() => _dbBatchProcessed.SetCanceled()))
-                        {
-                            _currentDbLoadBatchEnd = block.Number - batchSize;
-                            await _dbBatchProcessed.Task;
-                        }
-                    }
-
-                    return true;
-                }
-
-                await VisitBlocks(startBlockNumber.Value, blocksToLoad, BlockFound, HeaderFound, NoneFound, cancellationToken);
-            }
-            catch (Exception ex) when (!(ex is TaskCanceledException))
-            {
-                if (_logger.IsError) _logger.Error("Failed to load blocks from DB", ex);
-            }
-            catch (TaskCanceledException)
-            {
-                // ignore
-            }
-            finally
-            {
-                CanAcceptNewBlocks = true;
-            }
-        }
-
-=======
->>>>>>> 043597cd
         public AddBlockResult Insert(BlockHeader header)
         {
             if (!CanAcceptNewBlocks)
@@ -1450,77 +1275,5 @@
 
             return deleted;
         }
-<<<<<<< HEAD
-
-        public async Task FixFastSyncGaps(CancellationToken cancellationToken)
-        {
-            try
-            {
-                CanAcceptNewBlocks = false;
-                long startNumber = Head?.Number ?? 0;
-                if (startNumber == 0)
-                {
-                    return;
-                }
-
-                long blocksToLoad = CountKnownAheadOfHead();
-                if (blocksToLoad == 0)
-                {
-                    return;
-                }
-
-                long? gapStart = null;
-                long? gapEnd = null;
-
-                bool hadMissingLevels = false;
-                Keccak firstInvalidHash = null;
-                bool shouldDelete = false;
-
-                Task<bool> NoneFound(long number)
-                {
-                    hadMissingLevels = true;
-                    return Task.FromResult(true);
-                }
-
-                Task<bool> HeaderFound(BlockHeader header)
-                {
-                    if (firstInvalidHash == null)
-                    {
-                        gapStart = header.Number;
-                        firstInvalidHash = header.Hash;
-                    }
-
-                    return Task.FromResult(true);
-                }
-
-                Task<bool> BlockFound(Block block)
-                {
-                    if ((hadMissingLevels || firstInvalidHash != null) && !shouldDelete)
-                    {
-                        firstInvalidHash ??= block.Hash;
-                        gapEnd = block.Number;
-                        shouldDelete = true;
-                    }
-
-                    return Task.FromResult(true);
-                }
-
-                await VisitBlocks(startNumber + 1, blocksToLoad, BlockFound, HeaderFound, NoneFound, cancellationToken);
-
-                if (shouldDelete)
-                {
-                    if (_logger.IsWarn) _logger.Warn($"Deleting blocks starting with {firstInvalidHash} due to the gap found between {gapStart} and {gapEnd}");
-                    DeleteBlocks(firstInvalidHash);
-                    BestSuggestedHeader = Head?.Header;
-                    BestSuggestedBody = Head == null ? null : FindBlock(Head.Hash, BlockTreeLookupOptions.None);
-                }
-            }
-            finally
-            {
-                CanAcceptNewBlocks = true;
-            }
-        }
-=======
->>>>>>> 043597cd
     }
 }