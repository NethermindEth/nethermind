--- conflicted
+++ resolved
@@ -871,20 +871,13 @@
                     if (createLevelIfMissing)
                     {
                         SetTotalDifficulty(header);
-                        blockInfo = new BlockInfo(header.Hash, header.TotalDifficulty ?? UInt256.Zero);
-                        level = UpdateOrCreateLevel(header.Number, header.Hash, blockInfo);
-                    }
-                    else
-                    {
-                        if (_logger.IsWarn) _logger.Warn($"Skipped adding block info for {header.ToString(BlockHeader.Format.FullHashAndNumber)} headerTD: {header.TotalDifficulty}");
-                    }
+                    }
+
+                    blockInfo = new BlockInfo(header.Hash, header.TotalDifficulty ?? UInt256.Zero);
+                    level = UpdateOrCreateLevel(header.Number, header.Hash, blockInfo);
                 }
                 else
                 {
-<<<<<<< HEAD
-                    if (_logger.IsWarn) _logger.Warn($"Set totalDifficulty for {header.ToString(BlockHeader.Format.FullHashAndNumber)} TD value: {blockInfo.TotalDifficulty}");
-=======
->>>>>>> f8c0ae4f
                     if (blockInfo.TotalDifficulty != 0)
                         header.TotalDifficulty = blockInfo.TotalDifficulty;
                 }
