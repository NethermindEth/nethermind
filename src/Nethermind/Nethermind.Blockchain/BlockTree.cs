//  Copyright (c) 2021 Demerzel Solutions Limited
//  This file is part of the Nethermind library.
// 
//  The Nethermind library is free software: you can redistribute it and/or modify
//  it under the terms of the GNU Lesser General Public License as published by
//  the Free Software Foundation, either version 3 of the License, or
//  (at your option) any later version.
// 
//  The Nethermind library is distributed in the hope that it will be useful,
//  but WITHOUT ANY WARRANTY; without even the implied warranty of
//  MERCHANTABILITY or FITNESS FOR A PARTICULAR PURPOSE. See the
//  GNU Lesser General Public License for more details.
// 
//  You should have received a copy of the GNU Lesser General Public License
//  along with the Nethermind. If not, see <http://www.gnu.org/licenses/>.

using System;
using System.Collections;
using System.Collections.Generic;
using System.IO;
using System.Linq;
using System.Threading;
using System.Threading.Tasks;
using Nethermind.Blockchain.Find;
using Nethermind.Blockchain.Synchronization;
using Nethermind.Core;
using Nethermind.Core.Attributes;
using Nethermind.Core.Caching;
using Nethermind.Core.Crypto;
using Nethermind.Core.Extensions;
using Nethermind.Core.Specs;
using Nethermind.Crypto;
using Nethermind.Db;
using Nethermind.Int256;
using Nethermind.Logging;
using Nethermind.Serialization.Rlp;
using Nethermind.State.Repositories;
using Nethermind.Db.Blooms;

namespace Nethermind.Blockchain
{
    [Todo(Improve.Refactor,
        "After the fast sync work there are some duplicated code parts for the 'by header' and 'by block' approaches.")]
    public partial class BlockTree : IBlockTree
    {
        // there is not much logic in the addressing here
        private const long LowestInsertedBodyNumberDbEntryAddress = 0;
        private static byte[] StateHeadHashDbEntryAddress = new byte[16];
        internal static Keccak DeletePointerAddressInDb = new(new BitArray(32 * 8, true).ToBytes());

        internal static Keccak HeadAddressInDb = Keccak.Zero;

        private const int CacheSize = 64;

        private readonly ICache<Keccak, Block>
            _blockCache = new LruCache<Keccak, Block>(CacheSize, CacheSize, "blocks");

        private readonly ICache<Keccak, BlockHeader> _headerCache =
            new LruCache<Keccak, BlockHeader>(CacheSize, CacheSize, "headers");

        private const int BestKnownSearchLimit = 256_000_000;

        private readonly object _batchInsertLock = new();

        private readonly IDb _blockDb;
        private readonly IDb _headerDb;
        private readonly IDb _blockInfoDb;
        private readonly IDb _metadataDb;

        private ICache<long, HashSet<Keccak>> _invalidBlocks =
            new LruCache<long, HashSet<Keccak>>(128, 128, "invalid blocks");

        private readonly BlockDecoder _blockDecoder = new();
        private readonly HeaderDecoder _headerDecoder = new();
        private readonly ILogger _logger;
        private readonly ISpecProvider _specProvider;
        private readonly IBloomStorage _bloomStorage;
        private readonly ISyncConfig _syncConfig;
        private readonly IChainLevelInfoRepository _chainLevelInfoRepository;
        private bool _tryToRecoverFromHeaderBelowBodyCorruption = false;

        public BlockHeader? Genesis { get; private set; }
        public Block? Head { get; private set; }
        public BlockHeader? BestSuggestedHeader { get; private set; }
        public Block? BestSuggestedBody { get; private set; }
        public BlockHeader? LowestInsertedHeader { get; private set; }
        public BlockHeader? BestSuggestedBeaconHeader { get; private set; }

        public Block? BestSuggestedBeaconBody { get; private set; }

        public BlockHeader? LowestInsertedBeaconHeader
        {
            get => _lowestInsertedBeaconHeader;
            set
            {
                _lowestInsertedBeaconHeader = value;
                _metadataDb.Set(MetadataDbKeys.LowestInsertedBeaconHeaderHash, Rlp.Encode(value?.Hash ?? value?.CalculateHash()).Bytes);
            }
        }

        private BlockHeader? _lowestInsertedBeaconHeader;

        private long? _lowestInsertedReceiptBlock;
        private long? _highestPersistedState;

        public long? LowestInsertedBodyNumber
        {
            get => _lowestInsertedReceiptBlock;
            set
            {
                _lowestInsertedReceiptBlock = value;
                if (value.HasValue)
                {
                    _blockDb.Set(LowestInsertedBodyNumberDbEntryAddress, Rlp.Encode(value.Value).Bytes);
                }
            }
        }

        public long BestKnownNumber { get; private set; }
        public long BestKnownBeaconNumber { get; private set; }
        public ulong ChainId => _specProvider.ChainId;

        private int _canAcceptNewBlocksCounter;
        public bool CanAcceptNewBlocks => _canAcceptNewBlocksCounter == 0;

        private TaskCompletionSource<bool>? _taskCompletionSource;

        public BlockTree(
            IDbProvider? dbProvider,
            IChainLevelInfoRepository? chainLevelInfoRepository,
            ISpecProvider? specProvider,
            IBloomStorage? bloomStorage,
            ILogManager? logManager)
            : this(dbProvider?.BlocksDb, dbProvider?.HeadersDb, dbProvider?.BlockInfosDb, dbProvider?.MetadataDb,
                chainLevelInfoRepository, specProvider, bloomStorage, new SyncConfig(), logManager)
        {
        }

        public BlockTree(
            IDbProvider? dbProvider,
            IChainLevelInfoRepository? chainLevelInfoRepository,
            ISpecProvider? specProvider,
            IBloomStorage? bloomStorage,
            ISyncConfig? syncConfig,
            ILogManager? logManager)
            : this(dbProvider?.BlocksDb, dbProvider?.HeadersDb, dbProvider?.BlockInfosDb, dbProvider?.MetadataDb,
                chainLevelInfoRepository, specProvider, bloomStorage, syncConfig, logManager)
        {
        }

        public BlockTree(
            IDb? blockDb,
            IDb? headerDb,
            IDb? blockInfoDb,
            IChainLevelInfoRepository? chainLevelInfoRepository,
            ISpecProvider? specProvider,
            IBloomStorage? bloomStorage,
            ILogManager? logManager)
            : this(blockDb, headerDb, blockInfoDb, new MemDb(), chainLevelInfoRepository, specProvider, bloomStorage,
                new SyncConfig(), logManager)
        {
        }

        public BlockTree(
            IDb? blockDb,
            IDb? headerDb,
            IDb? blockInfoDb,
            IDb? metadataDb,
            IChainLevelInfoRepository? chainLevelInfoRepository,
            ISpecProvider? specProvider,
            IBloomStorage? bloomStorage,
            ISyncConfig? syncConfig,
            ILogManager? logManager)
        {
            _logger = logManager?.GetClassLogger() ?? throw new ArgumentNullException(nameof(logManager));
            _blockDb = blockDb ?? throw new ArgumentNullException(nameof(blockDb));
            _headerDb = headerDb ?? throw new ArgumentNullException(nameof(headerDb));
            _blockInfoDb = blockInfoDb ?? throw new ArgumentNullException(nameof(blockInfoDb));
            _metadataDb = metadataDb ?? throw new ArgumentNullException(nameof(metadataDb));
            _specProvider = specProvider ?? throw new ArgumentNullException(nameof(specProvider));
            _bloomStorage = bloomStorage ?? throw new ArgumentNullException(nameof(bloomStorage));
            _syncConfig = syncConfig ?? throw new ArgumentNullException(nameof(syncConfig));
            _chainLevelInfoRepository = chainLevelInfoRepository ??
                                        throw new ArgumentNullException(nameof(chainLevelInfoRepository));

            byte[]? deletePointer = _blockInfoDb.Get(DeletePointerAddressInDb);
            if (deletePointer is not null)
            {
                DeleteBlocks(new Keccak(deletePointer));
            }

            ChainLevelInfo? genesisLevel = LoadLevel(0);
            if (genesisLevel is not null)
            {
                BlockInfo genesisBlockInfo = genesisLevel.BlockInfos[0];
                if (genesisLevel.BlockInfos.Length != 1)
                {
                    // just for corrupted test bases

                    genesisLevel.BlockInfos = new[] { genesisBlockInfo };
                    _chainLevelInfoRepository.PersistLevel(0, genesisLevel);
                    //throw new InvalidOperationException($"Genesis level in DB has {genesisLevel.BlockInfos.Length} blocks");
                }

                if (genesisBlockInfo.WasProcessed)
                {

                    BlockHeader genesisHeader = FindHeader(genesisBlockInfo.BlockHash, BlockTreeLookupOptions.None);
                    Genesis = genesisHeader;
                    LoadStartBlock();
                    Head ??= FindBlock(genesisBlockInfo.BlockHash, BlockTreeLookupOptions.None);
                }

                RecalculateTreeLevels();
                AttemptToFixCorruptionByMovingHeadBackwards();
            }

            if (_logger.IsInfo)
                _logger.Info($"Block tree initialized, " +
                             $"last processed is {Head?.Header.ToString(BlockHeader.Format.Short) ?? "0"}, " +
                             $"best queued is {BestSuggestedHeader?.Number.ToString() ?? "0"}, " +
                             $"best known is {BestKnownNumber}, " +
                             $"lowest inserted header {LowestInsertedHeader?.Number}, " +
                             $"body {LowestInsertedBodyNumber}, " +
                             $"lowest sync inserted block number {LowestInsertedBeaconHeader?.Number}");
            ThisNodeInfo.AddInfo("Chain ID     :", $"{Nethermind.Core.ChainId.GetChainName(ChainId)}");
            ThisNodeInfo.AddInfo("Chain head   :", $"{Head?.Header.ToString(BlockHeader.Format.Short) ?? "0"}");
        }

        private void AttemptToFixCorruptionByMovingHeadBackwards()
        {
            if (_tryToRecoverFromHeaderBelowBodyCorruption && BestSuggestedHeader != null)
            {
                ChainLevelInfo chainLevelInfo = LoadLevel(BestSuggestedHeader.Number);
                BlockInfo? canonicalBlock = chainLevelInfo?.MainChainBlock;
                if (canonicalBlock is not null)
                {
                    SetHeadBlock(canonicalBlock.BlockHash!);
                }
                else
                {
                    _logger.Error("Failed attempt to fix 'header < body' corruption caused by an unexpected shutdown.");
                }
            }
        }

        private void RecalculateTreeLevels()
        {
            LoadLowestInsertedBodyNumber();
            LoadLowestInsertedHeader();
            LoadLowestInsertedBeaconHeader();
            LoadBestKnown();
            LoadBeaconBestKnown();
        }

        private void LoadLowestInsertedBodyNumber()
        {
            LowestInsertedBodyNumber =
                _blockDb.Get(LowestInsertedBodyNumberDbEntryAddress)?
                    .AsRlpValueContext().DecodeLong();
        }
        
        public void LoadLowestInsertedBeaconHeader()
        {
            if (_metadataDb.KeyExists(MetadataDbKeys.LowestInsertedBeaconHeaderHash))
            {
                Keccak? lowestBeaconHeaderHash = _metadataDb.Get(MetadataDbKeys.LowestInsertedBeaconHeaderHash)?
                    .AsRlpStream().DecodeKeccak();
                _lowestInsertedBeaconHeader = FindHeader(lowestBeaconHeaderHash, BlockTreeLookupOptions.TotalDifficultyNotNeeded);
            }

            if (_logger.IsInfo) _logger.Info($"Loaded LowestInsertedBeaconHeader: {LowestInsertedBeaconHeader}");
        }

        private void LoadLowestInsertedHeader()
        {
            long left = 1L;
            long right = _syncConfig.PivotNumberParsed;

            LowestInsertedHeader = BinarySearchBlockHeader(left, right, LevelExists, BinarySearchDirection.Down);
        }

        private bool LevelExists(long blockNumber, bool findBeacon = false)
        {
            ChainLevelInfo? level = LoadLevel(blockNumber);
            if (findBeacon)
            {
                return level is not null && level.HasBeaconBlocks;
            }
            return level is not null && level.HasNonBeaconBlocks;
        }
        
        private bool HeaderExists(long blockNumber, bool findBeacon = false)
        {
            ChainLevelInfo level = LoadLevel(blockNumber);
            if (level is null)
            {
                return false;
            }

            foreach (BlockInfo blockInfo in level.BlockInfos)
            {
                BlockHeader? header = FindHeader(blockInfo.BlockHash, BlockTreeLookupOptions.None);
                bool isBeaconHeader = (blockInfo.Metadata & BlockMetadata.BeaconHeader) != 0;
                if (header is not null)
                {
                    if (findBeacon && isBeaconHeader)
                    {
                        return true;
                    }

                    if (!findBeacon && !isBeaconHeader)
                    {
                        return true;
                    }
                }
            }

            return false;
        }
        
        private bool BodyExists(long blockNumber, bool findBeacon = false)
        {
            ChainLevelInfo level = LoadLevel(blockNumber);
            if (level is null)
            {
                return false;
            }

            foreach (BlockInfo blockInfo in level.BlockInfos)
            {
                Block? block = FindBlock(blockInfo.BlockHash, BlockTreeLookupOptions.None);
                bool isBeaconBody = (blockInfo.Metadata & BlockMetadata.BeaconBody) != 0;
                if (block is not null)
                {
                    if (findBeacon && isBeaconBody)
                    {
                        return true;
                    }

                    if (!findBeacon && !isBeaconBody)
                    {
                        return true;
                    }   
                }
            }

            return false;
        }

        private void LoadBestKnown()
        {
            long left = (Head?.Number ?? 0) == 0
                ? Math.Max(_syncConfig.PivotNumberParsed, LowestInsertedHeader?.Number ?? 0) - 1
                : Head.Number;
            
            long right = Math.Max(0, left) + BestKnownSearchLimit;

            long bestKnownNumberFound =
                BinarySearchBlockNumber(1, left, LevelExists) ?? 0;
            long bestKnownNumberAlternative =
                BinarySearchBlockNumber(left, right, LevelExists) ?? 0;

            long bestSuggestedHeaderNumber =
                BinarySearchBlockNumber(1, left, HeaderExists) ?? 0;
            long bestSuggestedHeaderNumberAlternative
                = BinarySearchBlockNumber(left, right, HeaderExists) ?? 0;

            long bestSuggestedBodyNumber
                = BinarySearchBlockNumber(1, left, BodyExists) ?? 0;
            long bestSuggestedBodyNumberAlternative
                = BinarySearchBlockNumber(left, right, BodyExists) ?? 0;

            if (_logger.IsInfo)
                _logger.Info("Numbers resolved, " +
                             $"level = Max({bestKnownNumberFound}, {bestKnownNumberAlternative}), " +
                             $"header = Max({bestSuggestedHeaderNumber}, {bestSuggestedHeaderNumberAlternative}), " +
                             $"body = Max({bestSuggestedBodyNumber}, {bestSuggestedBodyNumberAlternative})");
            
            bestKnownNumberFound = Math.Max(bestKnownNumberFound, bestKnownNumberAlternative);
            bestSuggestedHeaderNumber = Math.Max(bestSuggestedHeaderNumber, bestSuggestedHeaderNumberAlternative);
            bestSuggestedBodyNumber = Math.Max(bestSuggestedBodyNumber, bestSuggestedBodyNumberAlternative);

            if (bestKnownNumberFound < 0 ||
                bestSuggestedHeaderNumber < 0 ||
                bestSuggestedBodyNumber < 0 ||
                bestSuggestedHeaderNumber < bestSuggestedBodyNumber)
            {
                if (_logger.IsWarn)
                    _logger.Warn(
                        $"Detected corrupted block tree data ({bestSuggestedHeaderNumber} < {bestSuggestedBodyNumber}) (possibly due to an unexpected shutdown). Attempting to fix by moving head backwards. This may fail and you may need to resync the node.");
                if (bestSuggestedHeaderNumber < bestSuggestedBodyNumber)
                {
                    bestSuggestedBodyNumber = bestSuggestedHeaderNumber;
                    _tryToRecoverFromHeaderBelowBodyCorruption = true;
                }
                else
                {
                    throw new InvalidDataException("Invalid initial block tree state loaded - " +
                                                   $"best known: {bestKnownNumberFound}|" +
                                                   $"best header: {bestSuggestedHeaderNumber}|" +
                                                   $"best body: {bestSuggestedBodyNumber}|");
                }
            }
            
            BestKnownNumber = Math.Max(bestKnownNumberFound, bestKnownNumberAlternative);
            BestSuggestedHeader = FindHeader(bestSuggestedHeaderNumber, BlockTreeLookupOptions.None);
            BlockHeader? bestSuggestedBodyHeader = FindHeader(bestSuggestedBodyNumber, BlockTreeLookupOptions.None);
            BestSuggestedBody = bestSuggestedBodyHeader is null
                ? null
                : FindBlock(bestSuggestedBodyHeader.Hash, BlockTreeLookupOptions.None);
        }

        private void LoadBeaconBestKnown()
        {
            long left = Math.Max(Head?.Number ?? 0, LowestInsertedBeaconHeader?.Number ?? 0) - 1;
            long right = Math.Max(0, left) + BestKnownSearchLimit;
            long bestKnownNumberFound = BinarySearchBlockNumber(left, right, LevelExists, findBeacon: true) ?? 0;

            left = Math.Max(Head?.Number ?? 0, LowestInsertedBeaconHeader?.Number ?? 0) - 1;
            right = Math.Max(0, left) + BestKnownSearchLimit;
            long bestBeaconHeaderNumber = BinarySearchBlockNumber(left, right, HeaderExists, findBeacon: true) ?? 0;
            
            long? beaconPivotNumber = _metadataDb.Get(MetadataDbKeys.BeaconSyncPivotNumber)?.AsRlpValueContext().DecodeLong();
            left = Math.Max(Head?.Number ?? 0, beaconPivotNumber ?? 0) - 1;
            right = Math.Max(0, left) + BestKnownSearchLimit;
            long bestBeaconBodyNumber = BinarySearchBlockNumber(left, right, BodyExists, findBeacon: true) ?? 0;
            
            if (_logger.IsInfo)
                _logger.Info("Beacon Numbers resolved, " +
                             $"level = {bestKnownNumberFound}, " +
                             $"header = {bestBeaconHeaderNumber}, " +
                             $"body = {bestBeaconBodyNumber}");
            
            if (bestKnownNumberFound < 0 ||
                bestBeaconHeaderNumber < 0 ||
                bestBeaconBodyNumber < 0 ||
                bestBeaconHeaderNumber < bestBeaconBodyNumber)
            {
                if (_logger.IsWarn)
                    _logger.Warn(
                        $"Detected corrupted block tree data ({bestBeaconHeaderNumber} < {bestBeaconBodyNumber}) (possibly due to an unexpected shutdown). Attempting to fix by moving head backwards. This may fail and you may need to resync the node.");
                if (bestBeaconHeaderNumber < bestBeaconBodyNumber)
                {
                    bestBeaconBodyNumber = bestBeaconHeaderNumber;
                    _tryToRecoverFromHeaderBelowBodyCorruption = true;
                }
                else
                {
                    throw new InvalidDataException("Invalid initial block tree state loaded - " +
                                                   $"best known: {bestKnownNumberFound}|" +
                                                   $"best header: {bestBeaconHeaderNumber}|" +
                                                   $"best body: {bestBeaconBodyNumber}|");
                }
            }
            
            BestKnownBeaconNumber = bestKnownNumberFound;
            BestSuggestedBeaconHeader = FindHeader(bestBeaconHeaderNumber, BlockTreeLookupOptions.TotalDifficultyNotNeeded);
            BlockHeader? bestBeaconBodyHeader = FindHeader(bestBeaconBodyNumber, BlockTreeLookupOptions.TotalDifficultyNotNeeded);
            BestSuggestedBeaconBody = bestBeaconBodyHeader is null
                ? null
                : FindBlock(bestBeaconBodyHeader.Hash, BlockTreeLookupOptions.TotalDifficultyNotNeeded);
        }

        private enum BinarySearchDirection
        {
            Up,
            Down
        }

        private BlockHeader? BinarySearchBlockHeader(long left, long right, Func<long, bool, bool> isBlockFound,
            BinarySearchDirection direction = BinarySearchDirection.Up)
        {
            long? blockNumber = BinarySearchBlockNumber(left, right, isBlockFound, direction);
            if (blockNumber.HasValue)
            {
                ChainLevelInfo? level = LoadLevel(blockNumber.Value);
                if (level is null)
                {
                    throw new InvalidDataException(
                        $"Missing chain level at number {blockNumber.Value}");
                }

                BlockInfo blockInfo = level.BlockInfos[0];
                return FindHeader(blockInfo.BlockHash, BlockTreeLookupOptions.None);
            }

            return null;
        }

        private static long? BinarySearchBlockNumber(long left, long right, Func<long, bool, bool> isBlockFound,
            BinarySearchDirection direction = BinarySearchDirection.Up, bool findBeacon = false)
        {
            if (left > right)
            {
                return null;
            }

            long? result = null;
            while (left != right)
            {
                long index = direction == BinarySearchDirection.Up
                    ? left + (right - left) / 2
                    : right - (right - left) / 2;
                if (isBlockFound(index, findBeacon))
                {
                    result = index;
                    if (direction == BinarySearchDirection.Up)
                    {
                        left = index + 1;
                    }
                    else
                    {
                        right = index - 1;
                    }
                }
                else
                {
                    if (direction == BinarySearchDirection.Up)
                    {
                        right = index;
                    }
                    else
                    {
                        left = index;
                    }
                }
            }

            if (isBlockFound(left, findBeacon))
            {
                result = direction == BinarySearchDirection.Up ? left : right;
            }

            return result;
        }

        public AddBlockResult Insert(BlockHeader header, BlockTreeInsertOptions options = BlockTreeInsertOptions.None)
        {
            if (!CanAcceptNewBlocks)
            {
                return AddBlockResult.CannotAccept;
            }

            if (header.Hash is null)
            {
                throw new InvalidOperationException("An attempt to insert a block header without a known hash.");
            }

            if (header.Bloom is null)
            {
                throw new InvalidOperationException("An attempt to insert a block header without a known bloom.");
            }

            if (header.Number == 0)
            {
                throw new InvalidOperationException("Genesis block should not be inserted.");
            }

            bool totalDifficultyNeeded = (options & BlockTreeInsertOptions.TotalDifficultyNotNeeded) == 0;

            if (header.TotalDifficulty is null && totalDifficultyNeeded)
            {
                SetTotalDifficulty(header);
            }

            _bloomStorage.Store(header.Number, header.Bloom);

            // validate hash here
            // using previously received header RLPs would allows us to save 2GB allocations on a sample
            // 3M Goerli blocks fast sync
            Rlp newRlp = _headerDecoder.Encode(header);
            _headerDb.Set(header.Hash, newRlp.Bytes);

            bool isOnMainChain = (options & BlockTreeInsertOptions.NotOnMainChain) == 0;
            BlockInfo blockInfo = new(header.Hash, header.TotalDifficulty ?? 0);

            if (header.Number < (LowestInsertedHeader?.Number ?? long.MaxValue))
            {
                LowestInsertedHeader = header;
            }

            bool updateBestPointers = (options & BlockTreeInsertOptions.SkipUpdateBestPointers) == 0;
            if (updateBestPointers)
            {
                if (header.Number > BestKnownNumber)
                {
                    BestKnownNumber = header.Number;
                }

                if (header.Number > (BestSuggestedHeader?.Number ?? 0))
                {
                    BestSuggestedHeader = header;
                }
            }

            bool skipBeaconPointers = (options & BlockTreeInsertOptions.UpdateBeaconPointers) == 0;
            if (!skipBeaconPointers)
            {
                if (header.Number > BestKnownBeaconNumber)
                {
                    BestKnownBeaconNumber = header.Number;
                }

                if (header.Number > (BestSuggestedBeaconHeader?.Number ?? 0))
                {
                    BestSuggestedBeaconHeader = header;
                }
                
                if (header.Number < (LowestInsertedBeaconHeader?.Number ?? long.MaxValue))
                {
                    if (_logger.IsTrace)
                        _logger.Trace(
                            $"LowestInsertedBeaconHeader changed, old: {LowestInsertedBeaconHeader?.Number}, new: {header?.Number}");
                    LowestInsertedBeaconHeader = header;
                }
            }
            
            bool addBeaconMetadata = (options & BlockTreeInsertOptions.AddBeaconMetadata) != 0;
            if (addBeaconMetadata)
            {
                blockInfo.Metadata = blockInfo.Metadata | BlockMetadata.BeaconHeader;
            }
            bool moveToBeaconMainChain = (options & BlockTreeInsertOptions.MoveToBeaconMainChain) != 0;
            if (moveToBeaconMainChain)
            {
                blockInfo.Metadata = blockInfo.Metadata | BlockMetadata.BeaconMainChain;
            }
            
            ChainLevelInfo chainLevel = new(isOnMainChain, blockInfo);
            _chainLevelInfoRepository.PersistLevel(header.Number, chainLevel);

            return AddBlockResult.Added;
        }

        public AddBlockResult Insert(Block block, bool saveHeader = false,
            BlockTreeInsertOptions options = BlockTreeInsertOptions.None)
        {
            if (!CanAcceptNewBlocks)
            {
                return AddBlockResult.CannotAccept;
            }

            if (block.Hash is null)
            {
                throw new InvalidOperationException("An attempt to store a block with a null hash.");
            }

            if (block.Number == 0)
            {
                throw new InvalidOperationException("Genesis block should not be inserted.");
            }

            // if we carry Rlp from the network message all the way here then we could solve 4GB of allocations and some processing
            // by avoiding encoding back to RLP here (allocations measured on a sample 3M blocks Goerli fast sync
            Rlp newRlp = _blockDecoder.Encode(block);
            _blockDb.Set(block.Hash, newRlp.Bytes);

            if (saveHeader)
            {
                Insert(block.Header, options);
            }
            
            bool addBeaconMetadata = (options & BlockTreeInsertOptions.AddBeaconMetadata) != 0;
            bool moveToBeaconMainChain = (options & BlockTreeInsertOptions.MoveToBeaconMainChain) != 0;
            if (addBeaconMetadata)
            {
                // we're manipulating level when we're inserting header and
                ChainLevelInfo chainLevelInfo = LoadLevel(block.Number);
                if (chainLevelInfo is not null)
                {
                    for (int i = 0; i < chainLevelInfo.BlockInfos.Length; ++i)
                    {
                        var blockInfo = chainLevelInfo.BlockInfos[i];
                        if (blockInfo.BlockHash == block.Hash)
                        {
                            blockInfo.Metadata |= BlockMetadata.BeaconBody;
                            if (moveToBeaconMainChain)
                                blockInfo.Metadata |= BlockMetadata.BeaconMainChain;
                        }
                        else
                        {
                            // we're removing other blocks from main chain
                            if (moveToBeaconMainChain)
                                blockInfo.Metadata &= ~BlockMetadata.BeaconMainChain;
                        }
                    }
                    
                    _chainLevelInfoRepository.PersistLevel(block.Number, chainLevelInfo);
                }
            }

            return AddBlockResult.Added;
        }

        public void Insert(IEnumerable<Block> blocks)
        {
            lock (_batchInsertLock)
            {
                // TODO: why is this commented out? why was it here in the first place? (2021-03-27)
                // try
                // {
                //   _blockDb.StartBatch();
                foreach (Block block in blocks)
                {
                    Insert(block);
                }
                // }
                // finally
                // {
                //     _blockDb.CommitBatch();
                // }
            }
        }

        private AddBlockResult Suggest(Block? block, BlockHeader header, BlockTreeSuggestOptions options = BlockTreeSuggestOptions.ShouldProcess)
        {
            bool shouldProcess = (options & BlockTreeSuggestOptions.ShouldProcess) != 0;
            bool fillBeaconBlock = (options & BlockTreeSuggestOptions.FillBeaconBlock) != 0;
            bool setAsMainSet = (options & BlockTreeSuggestOptions.SetAsMain) != 0;
            bool dontSetAsMainSet = (options & BlockTreeSuggestOptions.DontSetAsMain) != 0;
            bool setAsMain = setAsMainSet || !dontSetAsMainSet && !shouldProcess;

            if (_logger.IsTrace) _logger.Trace($"Suggesting a new block. BestSuggestedBlock {BestSuggestedBody}, BestSuggestedBlock TD {BestSuggestedBody?.TotalDifficulty}, Block TD {block?.TotalDifficulty}, Head: {Head}, Head TD: {Head?.TotalDifficulty}, Block {block?.ToString(Block.Format.FullHashAndNumber)}. ShouldProcess: {shouldProcess}, TryProcessKnownBlock: {fillBeaconBlock}");
            
#if DEBUG
        /* this is just to make sure that we do not fall into this trap when creating tests */
        if (header.StateRoot is null && !header.IsGenesis)
            {
                throw new InvalidDataException($"State root is null in {header.ToString(BlockHeader.Format.Short)}");
            }
#endif

            if (header.Hash is null)
            {
                throw new InvalidOperationException("An attempt to suggest a header with a null hash.");
            }

            if (!CanAcceptNewBlocks)
            {
                return AddBlockResult.CannotAccept;
            }

            HashSet<Keccak> invalidBlocksWithThisNumber = _invalidBlocks.Get(header.Number);
            if (invalidBlocksWithThisNumber?.Contains(header.Hash) ?? false)
            {
                return AddBlockResult.InvalidBlock;
            }

            bool isKnown = IsKnownBlock(header.Number, header.Hash);
            if (!fillBeaconBlock && isKnown && (BestSuggestedHeader?.Number ?? 0) >= header.Number)
            {
                if (_logger.IsTrace) _logger.Trace($"Block {header.ToString(BlockHeader.Format.FullHashAndNumber)} already known.");
                return AddBlockResult.AlreadyKnown;
            }

            if (!header.IsGenesis && !IsKnownBlock(header.Number - 1, header.ParentHash!))
            {
                if (_logger.IsTrace)
                    _logger.Trace($"Could not find parent ({header.ParentHash}) of block {header.Hash}");
                return AddBlockResult.UnknownParent;
            }

            SetTotalDifficulty(header);

            if (block is not null)
            {
                if (block.Hash is null)
                {
                    throw new InvalidOperationException("An attempt to suggest block with a null hash.");
                }

                Rlp newRlp = _blockDecoder.Encode(block);
                _blockDb.Set(block.Hash, newRlp.Bytes);
            }

            if (!isKnown)
            {
                Rlp newRlp = _headerDecoder.Encode(header);
                _headerDb.Set(header.Hash, newRlp.Bytes);
            }

            if (!isKnown || fillBeaconBlock)
            {
                BlockInfo blockInfo = new(header.Hash, header.TotalDifficulty ?? 0);
                UpdateOrCreateLevel(header.Number, header.Hash, blockInfo, setAsMain);
                NewSuggestedBlock?.Invoke(this, new BlockEventArgs(block!));
            }

            if (header.IsGenesis || BestSuggestedImprovementRequirementsSatisfied(header))
            {
                if (header.IsGenesis)
                {
                    Genesis = header;
                }

                BestSuggestedHeader = header;

                if (block is not null && block.IsPostMerge)
                {
                    BestSuggestedBody = block;
                }

                if (block is not null && shouldProcess)
                {
                    if (_logger.IsTrace) _logger.Trace($"New best suggested block. PreviousBestSuggestedBlock {BestSuggestedBody}, BestSuggestedBlock TD {BestSuggestedBody?.TotalDifficulty}, Block TD {block?.TotalDifficulty}, Head: {Head}, Head: {Head?.TotalDifficulty}, Block {block?.ToString(Block.Format.FullHashAndNumber)}");
                    BestSuggestedBody = block;
                    NewBestSuggestedBlock?.Invoke(this, new BlockEventArgs(block));
                }
            }

            return AddBlockResult.Added;
        }

        public AddBlockResult SuggestHeader(BlockHeader header)
        {
            return Suggest(null, header);
        }

        public async ValueTask<AddBlockResult> SuggestBlockAsync(Block block, BlockTreeSuggestOptions suggestOptions = BlockTreeSuggestOptions.ShouldProcess)
        {
            if (!WaitForReadinessToAcceptNewBlock.IsCompleted)
            {
                await WaitForReadinessToAcceptNewBlock;
            }

            return SuggestBlock(block, suggestOptions);
        }

        public AddBlockResult SuggestBlock(Block block, BlockTreeSuggestOptions options = BlockTreeSuggestOptions.ShouldProcess)
        {
            if (Genesis is null && !block.IsGenesis)
            {
                throw new InvalidOperationException("Block tree should be initialized with genesis before suggesting other blocks.");
            }

            return Suggest(block, block.Header, options);
        }

        public BlockHeader? FindHeader(long number, BlockTreeLookupOptions options)
        {
            Keccak blockHash = GetBlockHashOnMainOrBestDifficultyHash(number);
            return blockHash is null ? null : FindHeader(blockHash, options);
        }

        public Keccak? FindBlockHash(long blockNumber) => GetBlockHashOnMainOrBestDifficultyHash(blockNumber);

        public BlockHeader? FindHeader(Keccak? blockHash, BlockTreeLookupOptions options)
        {
            if (blockHash is null || blockHash == Keccak.Zero)
            {
                // TODO: would be great to check why this is still needed (maybe it is something archaic)
                return null;
            }

            BlockHeader? header = _headerDb.Get(blockHash, _headerDecoder, _headerCache, false);
            if (header is null)
            {
                return null;
            }

            header.Hash ??= blockHash;

            bool totalDifficultyNeeded = (options & BlockTreeLookupOptions.TotalDifficultyNotNeeded) ==
                                         BlockTreeLookupOptions.None;
            bool requiresCanonical = (options & BlockTreeLookupOptions.RequireCanonical) ==
                                     BlockTreeLookupOptions.RequireCanonical;

            if ((totalDifficultyNeeded && header.TotalDifficulty is null) || requiresCanonical)
            {
                (BlockInfo blockInfo, ChainLevelInfo level) = LoadInfo(header.Number, header.Hash, true);
                if (level is null || blockInfo is null)
                {
                    // TODO: this is here because storing block data is not transactional
                    // TODO: would be great to remove it, he?
                    if (_logger.IsTrace)
                        _logger.Trace(
                            $"Entering missing block info in {nameof(FindHeader)} scope when head is {Head?.ToString(Block.Format.Short)}");
                    SetTotalDifficulty(header);
                    blockInfo = new BlockInfo(header.Hash, header.TotalDifficulty!.Value);
                    level = UpdateOrCreateLevel(header.Number, header.Hash, blockInfo);
                }
                else
                {
                    header.TotalDifficulty = blockInfo.TotalDifficulty;
                }

                if (requiresCanonical)
                {
                    bool isMain = level.MainChainBlock?.BlockHash?.Equals(blockHash) == true;
                    header = isMain ? header : null;
                }
            }

            if (header is not null && ShouldCache(header.Number))
            {
                _headerCache.Set(blockHash, header);
            }

            return header;
        }

        /// <returns>
        /// If level has a block on the main chain then returns the block info,otherwise <value>null</value>
        /// </returns>
        public BlockInfo? FindCanonicalBlockInfo(long blockNumber)
        {
            ChainLevelInfo level = LoadLevel(blockNumber);
            if (level is null)
            {
                return null;
            }

            if (level.HasBlockOnMainChain)
            {
                BlockInfo blockInfo = level.BlockInfos[0];
                blockInfo.BlockNumber = blockNumber;
                return blockInfo;
            }

            return null;
        }

        public Keccak? FindHash(long number)
        {
            return GetBlockHashOnMainOrBestDifficultyHash(number);
        }

        public BlockHeader[] FindHeaders(Keccak? blockHash, int numberOfBlocks, int skip, bool reverse)
        {
            if (numberOfBlocks == 0)
            {
                return Array.Empty<BlockHeader>();
            }

            if (blockHash is null)
            {
                return new BlockHeader[numberOfBlocks];
            }

            BlockHeader startHeader = FindHeader(blockHash, BlockTreeLookupOptions.TotalDifficultyNotNeeded);
            if (startHeader is null)
            {
                return new BlockHeader[numberOfBlocks];
            }

            if (numberOfBlocks == 1)
            {
                return new[] { startHeader };
            }

            if (skip == 0)
            {
                /* if we do not skip and we have the last block then we can assume that all the blocks are there
                   and we can use the fact that we can use parent hash and that searching by hash is much faster
                   as it does not require the step of resolving number -> hash */
                BlockHeader endHeader = FindHeader(startHeader.Number + numberOfBlocks - 1,
                    BlockTreeLookupOptions.TotalDifficultyNotNeeded);
                if (endHeader is not null)
                {
                    return FindHeadersReversedFull(endHeader, numberOfBlocks);
                }
            }

            BlockHeader[] result = new BlockHeader[numberOfBlocks];
            BlockHeader current = startHeader;
            int directionMultiplier = reverse ? -1 : 1;
            int responseIndex = 0;
            do
            {
                result[responseIndex] = current;
                responseIndex++;
                long nextNumber = startHeader.Number + directionMultiplier * (responseIndex * skip + responseIndex);
                if (nextNumber < 0)
                {
                    break;
                }

                current = FindHeader(nextNumber, BlockTreeLookupOptions.TotalDifficultyNotNeeded);
            } while (current is not null && responseIndex < numberOfBlocks);

            return result;
        }

        private BlockHeader[] FindHeadersReversedFull(BlockHeader startHeader, int numberOfBlocks)
        {
            if (startHeader is null) throw new ArgumentNullException(nameof(startHeader));
            if (numberOfBlocks == 1)
            {
                return new[] { startHeader };
            }

            BlockHeader[] result = new BlockHeader[numberOfBlocks];

            BlockHeader current = startHeader;
            int responseIndex = numberOfBlocks - 1;
            do
            {
                result[responseIndex] = current;
                responseIndex--;
                if (responseIndex < 0)
                {
                    break;
                }

                current = this.FindParentHeader(current, BlockTreeLookupOptions.TotalDifficultyNotNeeded);
            } while (current is not null && responseIndex < numberOfBlocks);

            return result;
        }

        public BlockHeader? FindLowestCommonAncestor(BlockHeader firstDescendant, BlockHeader secondDescendant,
            long maxSearchDepth)
        {
            if (firstDescendant.Number > secondDescendant.Number)
            {
                firstDescendant = GetAncestorAtNumber(firstDescendant, secondDescendant.Number);
            }
            else if (secondDescendant.Number > firstDescendant.Number)
            {
                secondDescendant = GetAncestorAtNumber(secondDescendant, firstDescendant.Number);
            }

            long currentSearchDepth = 0;
            while (
                firstDescendant is not null
                && secondDescendant is not null
                && firstDescendant.Hash != secondDescendant.Hash)
            {
                if (currentSearchDepth++ >= maxSearchDepth) return null;
                firstDescendant =
                    this.FindParentHeader(firstDescendant, BlockTreeLookupOptions.TotalDifficultyNotNeeded);
                secondDescendant =
                    this.FindParentHeader(secondDescendant, BlockTreeLookupOptions.TotalDifficultyNotNeeded);
            }

            return firstDescendant;
        }

        private BlockHeader? GetAncestorAtNumber(BlockHeader header, long number)
        {
            BlockHeader? result = header;
            while (result is not null && result.Number < number)
            {
                result = this.FindParentHeader(result, BlockTreeLookupOptions.TotalDifficultyNotNeeded);
            }

            return header;
        }

        private Keccak? GetBlockHashOnMainOrBestDifficultyHash(long blockNumber)
        {
            if (blockNumber < 0)
            {
                throw new ArgumentException($"{nameof(blockNumber)} must be greater or equal zero and is {blockNumber}",
                    nameof(blockNumber));
            }

            ChainLevelInfo level = LoadLevel(blockNumber);
            if (level is null)
            {
                return null;
            }

            if (level.HasBlockOnMainChain)
            {
                return level.BlockInfos[0].BlockHash;
            }

            UInt256 bestDifficultySoFar = UInt256.Zero;
            Keccak bestHash = null;
            for (int i = 0; i < level.BlockInfos.Length; i++)
            {
                BlockInfo current = level.BlockInfos[i];
                if (level.BlockInfos[i].TotalDifficulty >= bestDifficultySoFar)
                {
                    bestDifficultySoFar = current.TotalDifficulty;
                    bestHash = current.BlockHash;
                }
            }

            return bestHash;
        }

        public Block? FindBlock(long blockNumber, BlockTreeLookupOptions options)
        {
            Keccak hash = GetBlockHashOnMainOrBestDifficultyHash(blockNumber);
            return FindBlock(hash, options);
        }

        public void DeleteInvalidBlock(Block invalidBlock)
        {
            if (invalidBlock.Hash is null)
            {
                if (_logger.IsWarn)
                    _logger.Warn($"{nameof(DeleteInvalidBlock)} call has been made for a block without a null hash.");
                return;
            }

            if (_logger.IsDebug)
                _logger.Debug($"Deleting invalid block {invalidBlock.ToString(Block.Format.FullHashAndNumber)}");

            HashSet<Keccak>? invalidBlocksWithThisNumber =
                _invalidBlocks.Get(invalidBlock.Number) ?? new HashSet<Keccak>();
            invalidBlocksWithThisNumber.Add(invalidBlock.Hash);
            _invalidBlocks.Set(invalidBlock.Number, invalidBlocksWithThisNumber);

            BestSuggestedHeader = Head?.Header;
            BestSuggestedBody = Head;

            BlockAcceptingNewBlocks();

            try
            {
                DeleteBlocks(invalidBlock.Hash!);
            }
            finally
            {
                ReleaseAcceptingNewBlocks();
            }
        }

        private void DeleteBlocks(Keccak deletePointer)
        {
            BlockHeader? deleteHeader = FindHeader(deletePointer, BlockTreeLookupOptions.TotalDifficultyNotNeeded);
            if (deleteHeader is null)
            {
                if (_logger.IsWarn)
                    _logger.Warn(
                        $"Cannot delete invalid block {deletePointer} - block has not been added to the database or has already been deleted.");
                return;
            }

            if (deleteHeader.Hash is null)
            {
                if (_logger.IsWarn)
                    _logger.Warn(
                        $"Cannot delete invalid block {deletePointer} - black has a null hash.");
                return;
            }

            long currentNumber = deleteHeader.Number;
            Keccak currentHash = deleteHeader.Hash;
            Keccak? nextHash = null;
            ChainLevelInfo? nextLevel = null;

            using BatchWrite batch = _chainLevelInfoRepository.StartBatch();
            while (true)
            {
                ChainLevelInfo? currentLevel = nextLevel ?? LoadLevel(currentNumber);
                nextLevel = LoadLevel(currentNumber + 1);

                bool shouldRemoveLevel = false;
                if (currentLevel is not null) // preparing update of the level (removal of the invalid branch block)
                {
                    if (currentLevel.BlockInfos.Length == 1)
                    {
                        shouldRemoveLevel = true;
                    }
                    else
                    {
                        currentLevel.BlockInfos =
                            currentLevel.BlockInfos.Where(bi => bi.BlockHash != currentHash).ToArray();
                    }
                }

                // just finding what the next descendant will be
                if (nextLevel is not null)
                {
                    nextHash = FindChild(nextLevel, currentHash);
                }

                UpdateDeletePointer(nextHash);

                if (shouldRemoveLevel)
                {
                    BestKnownNumber = Math.Min(BestKnownNumber, currentNumber - 1);
                    _chainLevelInfoRepository.Delete(currentNumber, batch);
                }
                else if (currentLevel is not null)
                {
                    _chainLevelInfoRepository.PersistLevel(currentNumber, currentLevel, batch);
                }

                if (_logger.IsInfo) _logger.Info($"Deleting invalid block {currentHash} at level {currentNumber}");
                _blockCache.Delete(currentHash);
                _blockDb.Delete(currentHash);
                _headerCache.Delete(currentHash);
                _headerDb.Delete(currentHash);

                if (nextHash is null)
                {
                    break;
                }

                currentNumber++;
                currentHash = nextHash;
                nextHash = null;
            }
        }

        private Keccak? FindChild(ChainLevelInfo level, Keccak parentHash)
        {
            Keccak childHash = null;
            for (int i = 0; i < level.BlockInfos.Length; i++)
            {
                Keccak potentialChildHash = level.BlockInfos[i].BlockHash;
                BlockHeader? potentialChild =
                    FindHeader(potentialChildHash, BlockTreeLookupOptions.TotalDifficultyNotNeeded);
                if (potentialChild is null)
                {
                    if (_logger.IsWarn)
                        _logger.Warn(
                            $"Block with hash {potentialChildHash} has been found on chain level but its header is missing from the DB.");
                    return null;
                }

                if (potentialChild.ParentHash == parentHash)
                {
                    childHash = potentialChildHash;
                    break;
                }
            }

            return childHash;
        }

        public bool IsMainChain(BlockHeader blockHeader)
        {
            ChainLevelInfo? chainLevelInfo = LoadLevel(blockHeader.Number);
            bool isMain = chainLevelInfo is not null && chainLevelInfo.MainChainBlock?.BlockHash.Equals(blockHeader.Hash) == true;
            return isMain;
        }

        public bool IsMainChain(Keccak blockHash)
        {
            BlockHeader? header = FindHeader(blockHash, BlockTreeLookupOptions.TotalDifficultyNotNeeded);
            if (header is null)
            {
                throw new InvalidOperationException(
                    $"Not able to retrieve block number for an unknown block {blockHash}");
            }

            return IsMainChain(header);
        }

        public BlockHeader? FindBestSuggestedHeader() => BestSuggestedHeader;

        public bool WasProcessed(long number, Keccak blockHash)
        {
            ChainLevelInfo? levelInfo = LoadLevel(number);
            if (levelInfo is null)
            {
                throw new InvalidOperationException($"Not able to find block {blockHash} from an unknown level {number}");
            }

            int? index = FindIndex(blockHash, levelInfo);
            if (index is null)
            {
                throw new InvalidOperationException($"Not able to find block {blockHash} index on the chain level");
            }

            return levelInfo.BlockInfos[index.Value].WasProcessed;
        }

        public void MarkChainAsProcessed(IReadOnlyList<Block> blocks)
        {
            if (blocks.Count != 0)
            {
                using BatchWrite batch = _chainLevelInfoRepository.StartBatch();

                for (int i = 0; i < blocks.Count; i++)
                {
                    Block block = blocks[i];
                    if (ShouldCache(block.Number))
                    {
                        _blockCache.Set(block.Hash, blocks[i]);
                        _headerCache.Set(block.Hash, block.Header);
                    }

                    ChainLevelInfo? level = LoadLevel(block.Number);
                    int? index = level is null ? null : FindIndex(block.Hash, level);
                    if (index is null)
                    {
                        throw new InvalidOperationException($"Cannot mark unknown block {block.ToString(Block.Format.FullHashAndNumber)} as processed");
                    }

                    BlockInfo info = level.BlockInfos[index.Value];
                    info.WasProcessed = true;
                    _chainLevelInfoRepository.PersistLevel(block.Number, level, batch);
                }
            }
        }

        public void UpdateMainChain(IReadOnlyList<Block> blocks, bool wereProcessed, bool forceUpdateHeadBlock = false)
        {
            if (blocks.Count == 0)
            {
                return;
            }

            bool ascendingOrder = true;
            if (blocks.Count > 1)
            {
                if (blocks[^1].Number < blocks[0].Number)
                {
                    ascendingOrder = false;
                }
            }

#if DEBUG
            for (int i = 0; i < blocks.Count; i++)
            {
                if (i != 0)
                {
                    if (ascendingOrder && blocks[i].Number != blocks[i - 1].Number + 1)
                    {
                        throw new InvalidOperationException("Update main chain invoked with gaps");
                    }

                    if (!ascendingOrder && blocks[i - 1].Number != blocks[i].Number + 1)
                    {
                        throw new InvalidOperationException("Update main chain invoked with gaps");
                    }
                }
            }
#endif

            long lastNumber = ascendingOrder ? blocks[^1].Number : blocks[0].Number;
            long previousHeadNumber = Head?.Number ?? 0L;
            using BatchWrite batch = _chainLevelInfoRepository.StartBatch();
            if (previousHeadNumber > lastNumber)
            {
                for (long i = 0; i < previousHeadNumber - lastNumber; i++)
                {
                    long levelNumber = previousHeadNumber - i;

                    ChainLevelInfo? level = LoadLevel(levelNumber);
                    if (level is not null)
                    {
                        level.HasBlockOnMainChain = false;
                        _chainLevelInfoRepository.PersistLevel(levelNumber, level, batch);
                    }
                }
            }

            for (int i = 0; i < blocks.Count; i++)
            {
                Block block = blocks[i];
                if (ShouldCache(block.Number))
                {
                    _blockCache.Set(block.Hash, blocks[i]);
                    _headerCache.Set(block.Hash, block.Header);
                }

                // we only force update head block for last block in processed blocks
                bool lastProcessedBlock = i == blocks.Count - 1;
                MoveToMain(blocks[i], batch, wereProcessed, forceUpdateHeadBlock && lastProcessedBlock);
            }
        }
        
        public bool IsBetterThanHead(BlockHeader? header)
        {
            bool result = false;
            if (header is not null)
            {
                if (header.IsGenesis && Genesis is null)
                {
                    result = true;
                }
                else
                {
                    result = header.TotalDifficulty > (Head?.TotalDifficulty ?? 0)
                             // so above is better and more correct but creates an impression of the node staying behind on stats page
                             // so we are okay to process slightly more
                             // and below is less correct but potentially reporting well
                             // || totalDifficulty >= (_blockTree.Head?.TotalDifficulty ?? 0)
                             // below are some new conditions under test
                             || (header.TotalDifficulty == Head?.TotalDifficulty &&
                                 ((Head?.Hash ?? Keccak.Zero).CompareTo(header.Hash) > 0))
                             || (header.TotalDifficulty == Head?.TotalDifficulty &&
                                 ((Head?.Number ?? 0L).CompareTo(header.Number) > 0))
                             || (header.TotalDifficulty >= _specProvider.TerminalTotalDifficulty);
                }
            }
            
            return result;
        }


        /// <summary>
        /// Moves block to main chain.
        /// </summary>
        /// <param name="block">Block to move</param>
        /// <param name="batch">Db batch</param>
        /// <param name="wasProcessed">Was block processed (full sync), or not (fast sync)</param>
        /// <param name="forceUpdateHeadBlock">Force updating <see cref="Head"/> to this block, even when <see cref="Block.TotalDifficulty"/> is not higher than previous head.</param>
        /// <exception cref="InvalidOperationException">Invalid block</exception>
        [Todo(Improve.MissingFunctionality, "Recalculate bloom storage on reorg.")]
        private void MoveToMain(Block block, BatchWrite batch, bool wasProcessed, bool forceUpdateHeadBlock)
        {
            if (_logger.IsTrace) _logger.Trace($"Moving {block.ToString(Block.Format.Short)} to main");
            if (block.Hash is null)
            {
                throw new InvalidOperationException("An attempt to move to main a block with hash not set.");
            }

            if (block.Bloom is null)
            {
                throw new InvalidOperationException("An attempt to move to main a block with bloom not set.");
            }

            ChainLevelInfo? level = LoadLevel(block.Number);
            if (level.BlockInfos.Length > 1)
            {
            }

            int? index = level is null ? null : FindIndex(block.Hash, level);
            if (index is null)
            {
                throw new InvalidOperationException(
                    $"Cannot move unknown block {block.ToString(Block.Format.FullHashAndNumber)} to main");
            }


            Keccak hashOfThePreviousMainBlock = level.MainChainBlock?.BlockHash;

            BlockInfo info = level.BlockInfos[index.Value];
            info.WasProcessed = wasProcessed;
            if (index.Value != 0)
            {
                (level.BlockInfos[index.Value], level.BlockInfos[0]) =
                    (level.BlockInfos[0], level.BlockInfos[index.Value]);
            }

            _bloomStorage.Store(block.Number, block.Bloom);
            level.HasBlockOnMainChain = true;
            _chainLevelInfoRepository.PersistLevel(block.Number, level, batch);

            Block previous = hashOfThePreviousMainBlock is not null && hashOfThePreviousMainBlock != block.Hash
                ? FindBlock(hashOfThePreviousMainBlock, BlockTreeLookupOptions.TotalDifficultyNotNeeded)
                : null;

            if (_logger.IsTrace) _logger.Trace($"Block added to main {block}, block TD {block.TotalDifficulty}");
            BlockAddedToMain?.Invoke(this, new BlockReplacementEventArgs(block, previous));

            if (forceUpdateHeadBlock || block.IsGenesis || HeadImprovementRequirementsSatisfied(block.Header))
            {
                if (block.Number == 0)
                {
                    Genesis = block.Header;
                }

                if (block.TotalDifficulty is null)
                {
                    throw new InvalidOperationException("Head block with null total difficulty");
                }

                if (wasProcessed)
                {
                    UpdateHeadBlock(block);
                }
            }

            if (_logger.IsTrace) _logger.Trace($"Block {block.ToString(Block.Format.Short)}, TD: {block.TotalDifficulty} added to main chain");
        }

        private bool HeadImprovementRequirementsSatisfied(BlockHeader header)
        {
<<<<<<< HEAD
            return TotalDifficultyRequirementSatisfied(header, Head?.TotalDifficulty ?? 0);
        }

        private bool BestSuggestedImprovementRequirementsSatisfied(BlockHeader header)
        {
            // ToDo we need unit tests for these cases
            // ToDo if our Best -> PostMerge, we shouldn't reorganize to terminal block
            // ToDo if PoW block TD > TTD we should check if it is terminal block
            bool ttdRequirementSatisfied = TotalDifficultyRequirementSatisfied(header, BestSuggestedHeader?.TotalDifficulty ?? 0);
            bool preMergeRequirementSatisfied = ttdRequirementSatisfied && (!header.IsPostMerge && header.Difficulty != 0);
            bool postMergeRequirementSatisfied = ttdRequirementSatisfied &&
                                                 BestSuggestedBody?.Number <= header.Number &&
                                                 (header.IsPostMerge || header.Difficulty == 0);
            return preMergeRequirementSatisfied || postMergeRequirementSatisfied;
        }

        private bool TotalDifficultyRequirementSatisfied(BlockHeader header, UInt256 previousTotalDifficulty)
        {
=======
>>>>>>> 348cc776
            // before merge TD requirements are satisfied only if TD > block head
            bool preMergeImprovementRequirementSatisfied = header.TotalDifficulty > (Head?.TotalDifficulty ?? 0)
                                                           && (header.TotalDifficulty <
                                                               _specProvider.TerminalTotalDifficulty
                                                               || _specProvider.TerminalTotalDifficulty == null);

            // after the merge, we will accept only the blocks with Difficulty = 0. However, during the transition process
            // we can have terminal PoW blocks with Difficulty > 0. That is why we accept everything greater or equal
            // than current head and header.TD >= TTD.
            bool postMergeImprovementRequirementSatisfied = _specProvider.TerminalTotalDifficulty != null &&
                                                            header.TotalDifficulty >=
                                                            _specProvider.TerminalTotalDifficulty;
            return preMergeImprovementRequirementSatisfied || postMergeImprovementRequirementSatisfied;
        }

        private bool BestSuggestedImprovementRequirementsSatisfied(BlockHeader header)
        {
            bool reachedTtd = _specProvider.TerminalTotalDifficulty != null &&
                              header.TotalDifficulty >=
                              _specProvider.TerminalTotalDifficulty;
            bool isPostMerge = (header.IsPostMerge || header.Difficulty == 0);
            bool tdImproved = header.TotalDifficulty > (BestSuggestedBody?.TotalDifficulty ?? 0);
            bool preMergeImprovementRequirementSatisfied = tdImproved && !reachedTtd;
            bool terminalBlockRequirementSatisfied = tdImproved && reachedTtd && IsTerminalBlock(header) && !HeadIsPoS;
            bool postMergeImprovementRequirementSatisfied = reachedTtd && (BestSuggestedBody?.Number ?? 0) <= header.Number && isPostMerge; 
            
            return preMergeImprovementRequirementSatisfied || terminalBlockRequirementSatisfied || postMergeImprovementRequirementSatisfied;
        }
        
        public bool IsTerminalBlock(BlockHeader header)
        {
            bool isTerminalBlock = false;
            bool ttdRequirement = header.TotalDifficulty >= _specProvider.TerminalTotalDifficulty;
            if (ttdRequirement && header.IsGenesis)
                return true;
            
            if (ttdRequirement && header.Difficulty != 0)
            {
                UInt256? parentTotalDifficulty = header.TotalDifficulty >= header.Difficulty ? header.TotalDifficulty - header.Difficulty : 0;
                isTerminalBlock = parentTotalDifficulty < _specProvider.TerminalTotalDifficulty;
            }

            return isTerminalBlock;
        }

        private void LoadStartBlock()
        {
            Block? startBlock = null;
            byte[] persistedNumberData = _blockInfoDb.Get(StateHeadHashDbEntryAddress);
            BestPersistedState = persistedNumberData is null ? null : new RlpStream(persistedNumberData).DecodeLong();
            long? persistedNumber = BestPersistedState;
            if (persistedNumber is not null)
            {
                startBlock = FindBlock(persistedNumber.Value, BlockTreeLookupOptions.None);
                _logger.Warn(
                    $"Start block loaded from reorg boundary - {persistedNumber} - {startBlock?.ToString(Block.Format.Short)}");
            }
            else
            {
                byte[] data = _blockInfoDb.Get(HeadAddressInDb);
                if (data is not null)
                {
                    startBlock = FindBlock(new Keccak(data), BlockTreeLookupOptions.None);
                    _logger.Warn($"Start block loaded from HEAD - {startBlock?.ToString(Block.Format.Short)}");
                }
            }

            if (startBlock is not null)
            {
                if (startBlock.Hash is null)
                {
                    throw new InvalidDataException("The start block hash is null.");
                }

                SetHeadBlock(startBlock.Hash);
            }
        }

        private void SetHeadBlock(Keccak headHash)
        {
            Block? headBlock = FindBlock(headHash, BlockTreeLookupOptions.None);
            if (headBlock is null)
            {
                throw new InvalidOperationException(
                    "An attempt to set a head block that has not been stored in the DB.");
            }

            ChainLevelInfo? level = LoadLevel(headBlock.Number);
            int? index = level is null ? null : FindIndex(headHash, level);
            if (!index.HasValue)
            {
                throw new InvalidDataException("Head block data missing from chain info");
            }

            headBlock.Header.TotalDifficulty = level.BlockInfos[index.Value].TotalDifficulty;
            Head = headBlock;
        }

        public bool IsKnownBlock(long number, Keccak blockHash)
        {
            if (number > BestKnownNumber)
            {
                return false;
            }

            // IsKnownBlock will be mainly called when new blocks are incoming
            // and these are very likely to be all at the head of the chain
            if (blockHash == Head?.Hash)
            {
                return true;
            }

            if (_headerCache.Get(blockHash) is not null)
            {
                return true;
            }

            ChainLevelInfo level = LoadLevel(number);
            return level is not null && FindIndex(blockHash, level).HasValue;
        }

        public bool IsKnownBeaconBlock(long number, Keccak blockHash)
        {
            if (number > BestKnownBeaconNumber)
            {
                return false;
            }

            if (_headerCache.Get(blockHash) is not null)
            {
                return true;
            }

            ChainLevelInfo level = LoadLevel(number);
            return level is not null && FindIndex(blockHash, level).HasValue;
        }

        private void UpdateDeletePointer(Keccak? hash)
        {
            if (hash is null)
            {
                _blockInfoDb.Delete(DeletePointerAddressInDb);
            }
            else
            {
                if (_logger.IsInfo) _logger.Info($"Deleting an invalid block or its descendant {hash}");
                _blockInfoDb.Set(DeletePointerAddressInDb, hash.Bytes);
            }
        }

        public void UpdateHeadBlock(Keccak blockHash)
        {
            if (_logger.IsError) _logger.Error($"Block tree override detected - updating head block to {blockHash}.");
            _blockInfoDb.Set(HeadAddressInDb, blockHash.Bytes);
            BlockHeader? header = FindHeader(blockHash, BlockTreeLookupOptions.None);
            if (header is not null)
            {
                if(_logger.IsError) _logger.Error($"Block tree override detected - updating head block to {blockHash}.");
                _blockInfoDb.Set(HeadAddressInDb, blockHash.Bytes);
                BestPersistedState = header.Number;
            }
            else
            {
                if(_logger.IsError) _logger.Error($"Block tree override detected - cannot find block: {blockHash}.");
            }
        }

        private void UpdateHeadBlock(Block block)
        {
            if (block.Hash is null)
            {
                throw new InvalidOperationException("Block suggested as the new head block has no hash set.");
            }

            if (block.IsGenesis)
            {
                Genesis = block.Header;
            }

            Head = block;
            _blockInfoDb.Set(HeadAddressInDb, block.Hash.Bytes);
            NewHeadBlock?.Invoke(this, new BlockEventArgs(block));
        }
        
        private ChainLevelInfo UpdateOrCreateLevel(long number, Keccak hash, BlockInfo blockInfo, bool setAsMain = false)
        {
            using (BatchWrite? batch = _chainLevelInfoRepository.StartBatch())
            {
                ChainLevelInfo level = LoadLevel(number, false);

                if (level is not null)
                {
                    BlockInfo[] blockInfos = level.BlockInfos;

                    int? foundIndex = FindIndex(hash, level);
                    if (!foundIndex.HasValue)
                    {
                        Array.Resize(ref blockInfos, blockInfos.Length + 1);
                    }

                    int index = foundIndex ?? blockInfos.Length - 1;

                    if (setAsMain)
                    {
                        blockInfos[index] = blockInfos[0];
                        blockInfos[0] = blockInfo;
                    }
                    else
                    {
                        blockInfos[index] = blockInfo;
                    }

                    level.BlockInfos = blockInfos;
                }
                else
                {
                    if (number > BestKnownNumber)
                    {
                        BestKnownNumber = number;
                    }

                    level = new ChainLevelInfo(false, new[] { blockInfo });
                }

                if (setAsMain)
                {
                    level.HasBlockOnMainChain = true;
                }

                _chainLevelInfoRepository.PersistLevel(number, level, batch);

                return level;
            }
        }
        public (BlockInfo Info, ChainLevelInfo Level) GetInfo(long number, Keccak blockHash) => LoadInfo(number, blockHash, true);

        private (BlockInfo Info, ChainLevelInfo Level) LoadInfo(long number, Keccak blockHash, bool forceLoad)
        {
            ChainLevelInfo chainLevelInfo = LoadLevel(number, forceLoad);
            if (chainLevelInfo is null)
            {
                return (null, null);
            }

            int? index = FindIndex(blockHash, chainLevelInfo);
            return index.HasValue ? (chainLevelInfo.BlockInfos[index.Value], chainLevelInfo) : (null, chainLevelInfo);
        }

        private static int? FindIndex(Keccak blockHash, ChainLevelInfo level)
        {
            for (int i = 0; i < level.BlockInfos.Length; i++)
            {
                Keccak hashAtIndex = level.BlockInfos[i].BlockHash;
                if (hashAtIndex.Equals(blockHash))
                {
                    return i;
                }
            }

            return null;
        }

        private ChainLevelInfo? LoadLevel(long number, bool forceLoad = true)
        {
            if (number > BestKnownNumber && !forceLoad)
            {
                return null;
            }

            return _chainLevelInfoRepository.LoadLevel(number);
        }

        /// <summary>
        /// To make cache useful even when we handle sync requests
        /// </summary>
        /// <param name="number"></param>
        /// <returns></returns>
        private bool ShouldCache(long number)
        {
            return number == 0L || Head is null || number > Head.Number - CacheSize && number <= Head.Number + 1;
        }

        public ChainLevelInfo? FindLevel(long number)
        {
            return _chainLevelInfoRepository.LoadLevel(number);
        }
        
        public UInt256? BackFillTotalDifficulty(long startNumber, long endNumber, long batchSize = 3000,
            UInt256? startingTotalDifficulty = null)
        {
            long currentNum = Math.Min(endNumber, startNumber + batchSize);

            // TODO: beaconsync duplicate code
            BlockHeader GetParentHeader(BlockHeader current) =>
                this.FindParentHeader(current, BlockTreeLookupOptions.TotalDifficultyNotNeeded)
                ?? FindBlock(current.ParentHash, BlockTreeLookupOptions.TotalDifficultyNotNeeded)?.Header
                ?? throw new InvalidOperationException($"An orphaned block on the chain {current}");

            UInt256? BatchSetTotalDifficulty(BlockHeader current)
            {
                Stack<ValueTuple<BlockHeader, ChainLevelInfo, BlockInfo>> stack = new();

                while (current.TotalDifficulty is null || current.TotalDifficulty == 0)
                {
                    if (current.Number == startNumber && startingTotalDifficulty.HasValue)
                    {
                        current.TotalDifficulty = startingTotalDifficulty.Value;
                    }
                    else
                    {
                        (BlockInfo blockInfo, ChainLevelInfo level) = LoadInfo(current.Number, current.Hash, true);
                        if (blockInfo is null || level is null || blockInfo.TotalDifficulty == 0)
                        {
                            stack.Push(
                                new ValueTuple<BlockHeader, ChainLevelInfo, BlockInfo>(current, level, blockInfo));
                            if (_logger.IsTrace)
                                _logger.Trace(
                                    $"Calculating total difficulty for {current.ToString(BlockHeader.Format.Short)}");
                            current = GetParentHeader(current);
                        }
                        else
                        {
                            current.TotalDifficulty = blockInfo.TotalDifficulty;
                        }
                    }
                }

                using BatchWrite batch = _chainLevelInfoRepository.StartBatch();
                while (stack.TryPop(out (BlockHeader child, ChainLevelInfo level, BlockInfo blockInfo) item))
                {
                    item.child.TotalDifficulty = current.TotalDifficulty + item.child.Difficulty;
                    if (item.level == null)
                    {
                        item.blockInfo = new(item.child.Hash, item.child.TotalDifficulty.Value);
                        item.level = new(false, item.blockInfo);
                    }
                    else
                    {
                        item.blockInfo.TotalDifficulty = item.child.TotalDifficulty.Value;
                    }

                    _chainLevelInfoRepository.PersistLevel(item.child.Number, item.level, batch);
                    current = item.child;
                }

                return current.TotalDifficulty;
            }

            UInt256? lastTotalDifficulty = new();

            while (currentNum <= endNumber)
            {
                ChainLevelInfo? levelForBatch = _chainLevelInfoRepository.LoadLevel(currentNum);
                if (levelForBatch is not null)
                {
                    for (int i = 0; i < levelForBatch.BlockInfos.Length; i++)
                    {
                        if (levelForBatch.BlockInfos[i].TotalDifficulty == 0)
                        {
                            BlockHeader? header = FindHeader(levelForBatch.BlockInfos[i].BlockHash,
                                                      BlockTreeLookupOptions.TotalDifficultyNotNeeded) ??
                                                  FindBlock(levelForBatch.BlockInfos[i].BlockHash,
                                                      BlockTreeLookupOptions.TotalDifficultyNotNeeded)?.Header;
                            if (header != null)
                            {
                                lastTotalDifficulty = BatchSetTotalDifficulty(header);
                            }
                        }
                    }
                }

                if (currentNum == endNumber)
                {
                    break;
                }

                currentNum = Math.Min(endNumber, currentNum + batchSize);
            }

            return lastTotalDifficulty;
        }

        public Keccak? HeadHash => Head?.Hash;
        public Keccak? GenesisHash => Genesis?.Hash;
        public Keccak? PendingHash => Head?.Hash;
        public Keccak? FinalizedHash { get; private set; }
        public Keccak? SafeHash { get; private set; }
        public Block? FindBlock(Keccak? blockHash, BlockTreeLookupOptions options)
        {
            if (blockHash is null || blockHash == Keccak.Zero)
            {
                return null;
            }

            Block block = _blockDb.Get(blockHash, _blockDecoder, _blockCache, false);
            if (block is null)
            {
                return null;
            }

            bool totalDifficultyNeeded = (options & BlockTreeLookupOptions.TotalDifficultyNotNeeded) ==
                                         BlockTreeLookupOptions.None;
            bool requiresCanonical = (options & BlockTreeLookupOptions.RequireCanonical) ==
                                     BlockTreeLookupOptions.RequireCanonical;

            if ((totalDifficultyNeeded && block.TotalDifficulty is null) || requiresCanonical)
            {
                (BlockInfo blockInfo, ChainLevelInfo level) = LoadInfo(block.Number, block.Hash, true);
                if (level is null || blockInfo is null)
                {
                    // TODO: this is here because storing block data is not transactional
                    // TODO: would be great to remove it, he?
                    if (_logger.IsTrace)
                        _logger.Trace(
                            $"Entering missing block info in {nameof(FindBlock)} scope when head is {Head?.ToString(Block.Format.Short)}");
                    SetTotalDifficulty(block.Header);
                    blockInfo = new BlockInfo(block.Hash, block.TotalDifficulty!.Value);
                    level = UpdateOrCreateLevel(block.Number, block.Hash, blockInfo);
                }
                else
                {
                    block.Header.TotalDifficulty = blockInfo.TotalDifficulty;
                }

                if (requiresCanonical)
                {
                    bool isMain = level.MainChainBlock?.BlockHash.Equals(blockHash) == true;
                    block = isMain ? block : null;
                }
            }

            if (block is not null && ShouldCache(block.Number))
            {
                _blockCache.Set(blockHash, block);
                _headerCache.Set(blockHash, block.Header);
            }

            return block;
        }

        private void SetTotalDifficulty(BlockHeader header)
        {
            BlockHeader GetParentHeader(BlockHeader current) =>
                // TotalDifficultyNotNeeded is by design here,
                // if it was absent this would result in recursion, as if parent doesn't already have total difficulty 
                // then it would call back to SetTotalDifficulty for it
                // This was original code but it could result in stack overflow
                this.FindParentHeader(current, BlockTreeLookupOptions.TotalDifficultyNotNeeded)
                ?? throw new InvalidOperationException($"An orphaned block on the chain {current}");

            void SetTotalDifficultyDeep(BlockHeader current)
            {
                Stack<BlockHeader> stack = new();
                while (current.TotalDifficulty is null)
                {
                    (BlockInfo blockInfo, ChainLevelInfo level) = LoadInfo(current.Number, current.Hash, true);
                    if (level is null || blockInfo is null || blockInfo.TotalDifficulty == 0)
                    {
                        stack.Push(current);
                        if (_logger.IsTrace)
                            _logger.Trace(
                                $"Calculating total difficulty for {current.ToString(BlockHeader.Format.Short)}");
                        current = GetParentHeader(current);
                    }
                    else
                    {
                        current.TotalDifficulty = blockInfo.TotalDifficulty;
                    }
                }

                while (stack.TryPop(out BlockHeader child))
                {
                    child.TotalDifficulty = current.TotalDifficulty + child.Difficulty;
                    BlockInfo blockInfo = new(child.Hash, child.TotalDifficulty.Value);
                    UpdateOrCreateLevel(child.Number, child.Hash, blockInfo);
                    if (_logger.IsTrace)
                        _logger.Trace($"Calculated total difficulty for {child} is {child.TotalDifficulty}");
                    current = child;
                }
            }

            if (header.TotalDifficulty is not null)
            {
                return;
            }

            if (_logger.IsTrace)
                _logger.Trace($"Calculating total difficulty for {header.ToString(BlockHeader.Format.Short)}");

            if (header.IsGenesis)
            {
                header.TotalDifficulty = header.Difficulty;
            }
            else
            {
                BlockHeader parentHeader = GetParentHeader(header);

                if (parentHeader.TotalDifficulty is null)
                {
                    SetTotalDifficultyDeep(parentHeader);
                }

                header.TotalDifficulty = parentHeader.TotalDifficulty + header.Difficulty;
            }

            if (_logger.IsTrace) _logger.Trace($"Calculated total difficulty for {header} is {header.TotalDifficulty}");
        }

        public event EventHandler<BlockReplacementEventArgs>? BlockAddedToMain;

        public event EventHandler<BlockEventArgs>? NewBestSuggestedBlock;

        public event EventHandler<BlockEventArgs>? NewSuggestedBlock;

        public event EventHandler<BlockEventArgs>? NewHeadBlock;

        /// <summary>
        /// Can delete a slice of the chain (usually invoked when the chain is corrupted in the DB).
        /// This will only allow to delete a slice starting somewhere before the head of the chain
        /// and ending somewhere after the head (in case there are some hanging levels later).
        /// </summary>
        /// <param name="startNumber">Start level of the slice to delete</param>
        /// <param name="endNumber">End level of the slice to delete</param>
        /// <exception cref="ArgumentException">Thrown when <paramref name="startNumber"/> ot <paramref name="endNumber"/> do not satisfy the slice position rules</exception>
        public int DeleteChainSlice(in long startNumber, long? endNumber)
        {
            int deleted = 0;
            endNumber ??= BestKnownNumber;

            if (endNumber - startNumber < 0)
            {
                throw new ArgumentException("Start number must be equal or greater end number.", nameof(startNumber));
            }

            if (endNumber - startNumber > 50000)
            {
                throw new ArgumentException(
                    $"Cannot delete that many blocks at once (start: {startNumber}, end {endNumber}).",
                    nameof(startNumber));
            }

            if (startNumber < 1)
            {
                throw new ArgumentException("Start number must be strictly greater than 0", nameof(startNumber));
            }

            Block? newHeadBlock = null;

            // we are running these checks before all the deletes
            if (Head.Number >= startNumber)
            {
                // greater than zero so will not fail
                ChainLevelInfo? chainLevelInfo = _chainLevelInfoRepository.LoadLevel(startNumber - 1);
                if (chainLevelInfo is null)
                {
                    throw new InvalidDataException(
                        $"Chain level {startNumber - 1} does not exist when {startNumber} level exists.");
                }

                // there may be no canonical block marked on this level - then we just hack to genesis
                Keccak? newHeadHash = chainLevelInfo.HasBlockOnMainChain
                    ? chainLevelInfo.BlockInfos[0].BlockHash
                    : Genesis?.Hash;
                newHeadBlock = newHeadHash is null ? null : FindBlock(newHeadHash, BlockTreeLookupOptions.None);
            }

            using (_chainLevelInfoRepository.StartBatch())
            {
                for (long i = endNumber.Value; i >= startNumber; i--)
                {
                    ChainLevelInfo? chainLevelInfo = _chainLevelInfoRepository.LoadLevel(i);
                    if (chainLevelInfo is null)
                    {
                        continue;
                    }

                    _chainLevelInfoRepository.Delete(i);
                    deleted++;

                    foreach (BlockInfo blockInfo in chainLevelInfo.BlockInfos)
                    {
                        Keccak blockHash = blockInfo.BlockHash;
                        _blockInfoDb.Delete(blockHash);
                        _blockDb.Delete(blockHash);
                        _headerDb.Delete(blockHash);
                    }
                }
            }

            if (newHeadBlock is not null)
            {
                UpdateHeadBlock(newHeadBlock);
            }

            return deleted;
        }

        internal void BlockAcceptingNewBlocks()
        {
            if (CanAcceptNewBlocks)
            {
                _taskCompletionSource = new TaskCompletionSource<bool>();
            }

            Interlocked.Increment(ref _canAcceptNewBlocksCounter);
        }

        internal void ReleaseAcceptingNewBlocks()
        {
            Interlocked.Decrement(ref _canAcceptNewBlocksCounter);
            if (CanAcceptNewBlocks)
            {
                _taskCompletionSource.SetResult(true);
                _taskCompletionSource = null;
            }
        }

        private Task WaitForReadinessToAcceptNewBlock => _taskCompletionSource?.Task ?? Task.CompletedTask;

        /// <inheritdoc />
        public long? BestPersistedState
        {
            get => _highestPersistedState;
            set
            {
                _highestPersistedState = value;
                if (value.HasValue)
                {
                    _blockInfoDb.Set(StateHeadHashDbEntryAddress, Rlp.Encode(value.Value).Bytes);
                }
            }
        }
        
        public void ForkChoiceUpdated(Keccak? finalizedBlockHash, Keccak? safeBlockHash)
        {
            FinalizedHash = finalizedBlockHash;
            SafeHash = safeBlockHash;
            using (_metadataDb.StartBatch())
            {
                _metadataDb.Set(MetadataDbKeys.FinalizedBlockHash, Rlp.Encode(FinalizedHash!).Bytes);  
                _metadataDb.Set(MetadataDbKeys.SafeBlockHash, Rlp.Encode(SafeHash!).Bytes);  
            }
        }
    }
}<|MERGE_RESOLUTION|>--- conflicted
+++ resolved
@@ -1467,27 +1467,6 @@
 
         private bool HeadImprovementRequirementsSatisfied(BlockHeader header)
         {
-<<<<<<< HEAD
-            return TotalDifficultyRequirementSatisfied(header, Head?.TotalDifficulty ?? 0);
-        }
-
-        private bool BestSuggestedImprovementRequirementsSatisfied(BlockHeader header)
-        {
-            // ToDo we need unit tests for these cases
-            // ToDo if our Best -> PostMerge, we shouldn't reorganize to terminal block
-            // ToDo if PoW block TD > TTD we should check if it is terminal block
-            bool ttdRequirementSatisfied = TotalDifficultyRequirementSatisfied(header, BestSuggestedHeader?.TotalDifficulty ?? 0);
-            bool preMergeRequirementSatisfied = ttdRequirementSatisfied && (!header.IsPostMerge && header.Difficulty != 0);
-            bool postMergeRequirementSatisfied = ttdRequirementSatisfied &&
-                                                 BestSuggestedBody?.Number <= header.Number &&
-                                                 (header.IsPostMerge || header.Difficulty == 0);
-            return preMergeRequirementSatisfied || postMergeRequirementSatisfied;
-        }
-
-        private bool TotalDifficultyRequirementSatisfied(BlockHeader header, UInt256 previousTotalDifficulty)
-        {
-=======
->>>>>>> 348cc776
             // before merge TD requirements are satisfied only if TD > block head
             bool preMergeImprovementRequirementSatisfied = header.TotalDifficulty > (Head?.TotalDifficulty ?? 0)
                                                            && (header.TotalDifficulty <
