//  Copyright (c) 2018 Demerzel Solutions Limited
//  This file is part of the Nethermind library.
// 
//  The Nethermind library is free software: you can redistribute it and/or modify
//  it under the terms of the GNU Lesser General Public License as published by
//  the Free Software Foundation, either version 3 of the License, or
//  (at your option) any later version.
// 
//  The Nethermind library is distributed in the hope that it will be useful,
//  but WITHOUT ANY WARRANTY; without even the implied warranty of
//  MERCHANTABILITY or FITNESS FOR A PARTICULAR PURPOSE. See the
//  GNU Lesser General Public License for more details.
// 
//  You should have received a copy of the GNU Lesser General Public License
//  along with the Nethermind. If not, see <http://www.gnu.org/licenses/>.

using System;
using System.Collections;
using System.Collections.Generic;
using System.IO;
using System.Linq;
using System.Numerics;
using System.Threading;
using System.Threading.Tasks;
using Nethermind.Blockchain.Find;
using Nethermind.Blockchain.Synchronization;
using Nethermind.Core;
using Nethermind.Core.Attributes;
using Nethermind.Core.Caching;
using Nethermind.Core.Crypto;
using Nethermind.Core.Extensions;
using Nethermind.Core.Specs;
using Nethermind.Db;
using Nethermind.Dirichlet.Numerics;
using Nethermind.Logging;
using Nethermind.Serialization.Json;
using Nethermind.Serialization.Rlp;
using Nethermind.State.Repositories;
using Nethermind.Store.Bloom;
using Nethermind.TxPool;

namespace Nethermind.Blockchain
{
    [Todo(Improve.Refactor, "After the fast sync work there are some duplicated code parts for the 'by header' and 'by block' approaches.")]
    public class BlockTree : IBlockTree
    {
        private const int CacheSize = 64;
        private readonly LruCache<Keccak, Block> _blockCache = new LruCache<Keccak, Block>(CacheSize, CacheSize, "blocks");
        private readonly LruCache<Keccak, BlockHeader> _headerCache = new LruCache<Keccak, BlockHeader>(CacheSize, CacheSize, "headers");

        private const int BestKnownSearchLimit = 256_000_000;
        public const int DbLoadBatchSize = 4000;

        private long _currentDbLoadBatchEnd;

        private readonly object _batchInsertLock = new object();

        private readonly IDb _blockDb;
        private readonly IDb _headerDb;
        private readonly IDb _blockInfoDb;

        private LruCache<long, HashSet<Keccak>> _invalidBlocks = new LruCache<long, HashSet<Keccak>>(128, 128, "invalid blocks");
        private readonly BlockDecoder _blockDecoder = new BlockDecoder();
        private readonly HeaderDecoder _headerDecoder = new HeaderDecoder();
        private readonly ILogger _logger;
        private readonly ISpecProvider _specProvider;
        private readonly ITxPool _txPool;
        private readonly IBloomStorage _bloomStorage;
        private readonly ISyncConfig _syncConfig;
        private readonly IChainLevelInfoRepository _chainLevelInfoRepository;

        internal static Keccak DeletePointerAddressInDb = new Keccak(new BitArray(32 * 8, true).ToBytes());
        internal static Keccak HeadAddressInDb = Keccak.Zero;

        public BlockHeader Genesis { get; private set; }
        public Block Head { get; private set; }
        public BlockHeader BestSuggestedHeader { get; private set; }
        public Block BestSuggestedBody { get; private set; }
        public BlockHeader LowestInsertedHeader { get; private set; }
        public Block LowestInsertedBody { get; private set; }
        public long BestKnownNumber { get; private set; }
        public int ChainId => _specProvider.ChainId;

        public bool CanAcceptNewBlocks { get; private set; } = true; // no need to sync it at the moment

        public BlockTree(
            IDb blockDb,
            IDb headerDb,
            IDb blockInfoDb,
            IChainLevelInfoRepository chainLevelInfoRepository,
            ISpecProvider specProvider,
            ITxPool txPool,
            IBloomStorage bloomStorage,
            ILogManager logManager)
            : this(blockDb, headerDb, blockInfoDb, chainLevelInfoRepository, specProvider, txPool, bloomStorage, new SyncConfig(), logManager)
        {
        }

        public BlockTree(
            IDb blockDb,
            IDb headerDb,
            IDb blockInfoDb,
            IChainLevelInfoRepository chainLevelInfoRepository,
            ISpecProvider specProvider,
            ITxPool txPool,
            IBloomStorage bloomStorage,
            ISyncConfig syncConfig,
            ILogManager logManager)
        {
            _logger = logManager?.GetClassLogger() ?? throw new ArgumentNullException(nameof(logManager));
            _blockDb = blockDb ?? throw new ArgumentNullException(nameof(blockDb));
            _headerDb = headerDb ?? throw new ArgumentNullException(nameof(headerDb));
            _blockInfoDb = blockInfoDb ?? throw new ArgumentNullException(nameof(blockInfoDb));
            _specProvider = specProvider;
            _txPool = txPool ?? throw new ArgumentNullException(nameof(txPool));
            _bloomStorage = bloomStorage ?? throw new ArgumentNullException(nameof(txPool));
            _syncConfig = syncConfig ?? throw new ArgumentNullException(nameof(syncConfig));
            _chainLevelInfoRepository = chainLevelInfoRepository ?? throw new ArgumentNullException(nameof(chainLevelInfoRepository));

            ChainLevelInfo genesisLevel = LoadLevel(0, true);
            if (genesisLevel != null)
            {
                if (genesisLevel.BlockInfos.Length != 1)
                {
                    // just for corrupted test bases
                    genesisLevel.BlockInfos = new[] {genesisLevel.BlockInfos[0]};
                    _chainLevelInfoRepository.PersistLevel(0, genesisLevel);
                    //throw new InvalidOperationException($"Genesis level in DB has {genesisLevel.BlockInfos.Length} blocks");
                }

                if (genesisLevel.BlockInfos[0].WasProcessed)
                {
                    BlockHeader genesisHeader = FindHeader(genesisLevel.BlockInfos[0].BlockHash, BlockTreeLookupOptions.None);
                    Genesis = genesisHeader;
                    LoadHeadBlockAtStart();
                }

                LoadLowestInsertedHeader();
                LoadLowestInsertedBody();
                LoadBestKnown();
            }

            if (_logger.IsInfo) _logger.Info($"Block tree initialized, last processed is {Head?.Header?.ToString(BlockHeader.Format.Short) ?? "0"}, best queued is {BestSuggestedHeader?.Number.ToString() ?? "0"}, best known is {BestKnownNumber}, lowest inserted header {LowestInsertedHeader?.Number}, body {LowestInsertedBody?.Number}");
            ThisNodeInfo.AddInfo("Chain ID     :", $"{Nethermind.Core.ChainId.GetChainName(ChainId)}");
            ThisNodeInfo.AddInfo("Chain head   :", $"{Head?.Header?.ToString(BlockHeader.Format.Short) ?? "0"}");
        }

        private void LoadBestKnown()
        {
            long headNumber = Head?.Number ?? _syncConfig.PivotNumberParsed;
            long left = Math.Max(_syncConfig.PivotNumberParsed, headNumber);
            long right = headNumber + BestKnownSearchLimit;

            bool LevelExists(long blockNumber)
            {
                return LoadLevel(blockNumber) != null;
            }

            bool HeaderExists(long blockNumber)
            {
                ChainLevelInfo level = LoadLevel(blockNumber);
                if (level == null)
                {
                    return false;
                }

                foreach (BlockInfo blockInfo in level.BlockInfos)
                {
                    if (FindHeader(blockInfo.BlockHash, BlockTreeLookupOptions.None) != null)
                    {
                        return true;
                    }
                }

                return false;
            }

            bool BodyExists(long blockNumber)
            {
                ChainLevelInfo level = LoadLevel(blockNumber);
                if (level == null)
                {
                    return false;
                }

                foreach (BlockInfo blockInfo in level.BlockInfos)
                {
                    if (FindBlock(blockInfo.BlockHash, BlockTreeLookupOptions.None) != null)
                    {
                        return true;
                    }
                }

                return false;
            }

            BestKnownNumber = BinarySearchBlockNumber(left, right, LevelExists) ?? 0;
            long bestSuggestedHeaderNumber = BinarySearchBlockNumber(left, right, HeaderExists) ?? 0;
            long bestSuggestedBodyNumber = BinarySearchBlockNumber(left, right, BodyExists) ?? 0;

            if (BestKnownNumber < 0 ||
                bestSuggestedHeaderNumber < 0 ||
                bestSuggestedBodyNumber < 0 ||
                bestSuggestedHeaderNumber < bestSuggestedBodyNumber)
            {
                throw new InvalidDataException($"Invalid initial block tree state loaded - best known: {BestKnownNumber}|best header: {bestSuggestedHeaderNumber}|best body: {bestSuggestedBodyNumber}|");
            }

            BestSuggestedHeader = FindHeader(bestSuggestedHeaderNumber, BlockTreeLookupOptions.None);
            var bestSuggestedBodyHeader = FindHeader(bestSuggestedBodyNumber, BlockTreeLookupOptions.None);
            BestSuggestedBody = bestSuggestedBodyHeader == null ? null : FindBlock(bestSuggestedBodyHeader.Hash, BlockTreeLookupOptions.None);
        }

        private void LoadLowestInsertedHeader()
        {
            long left = 1L;
            long right = _syncConfig.PivotNumberParsed;

            bool HasLevel(long blockNumber)
            {
                ChainLevelInfo level = LoadLevel(blockNumber);
                return level != null;
            }

            long? lowestInsertedHeader = BinarySearchBlockNumber(left, right, HasLevel, BinarySearchDirection.Down);
            if (lowestInsertedHeader != null)
            {
                ChainLevelInfo level = LoadLevel(lowestInsertedHeader.Value);
                BlockInfo blockInfo = level.BlockInfos[0];
                LowestInsertedHeader = FindHeader(blockInfo.BlockHash, BlockTreeLookupOptions.None);
            }
        }

        private void LoadLowestInsertedBody()
        {
            long left = 1L;
            long right = _syncConfig.PivotNumberParsed;

            Block LoadBody(long blockNumber)
            {
                ChainLevelInfo level = LoadLevel(blockNumber, true);
                return level == null ? null : FindBlock(level.BlockInfos[0].BlockHash, BlockTreeLookupOptions.TotalDifficultyNotNeeded);
            }

            bool HasBody(long blockNumber)
            {
                Block block = LoadBody(blockNumber);
                return block != null;
            }

            long? lowestInsertedBody = BinarySearchBlockNumber(left, right, HasBody, BinarySearchDirection.Down);
            if (lowestInsertedBody != null) LowestInsertedBody = LoadBody(lowestInsertedBody.Value);
        }

        private enum BinarySearchDirection
        {
            Up,
            Down
        }

        private static long? BinarySearchBlockNumber(long left, long right, Func<long, bool> isBlockFound, BinarySearchDirection direction = BinarySearchDirection.Up)
        {
            if (left > right)
            {
                return null;
            }

            long? result = null;
            while (left != right)
            {
                long index = direction == BinarySearchDirection.Up ? left + (right - left) / 2 : right - (right - left) / 2;
                if (isBlockFound(index))
                {
                    result = index;
                    if (direction == BinarySearchDirection.Up)
                    {
                        left = index + 1;
                    }
                    else
                    {
                        right = index - 1;
                    }
                }
                else
                {
                    if (direction == BinarySearchDirection.Up)
                    {
                        right = index;
                    }
                    else
                    {
                        left = index;
                    }
                }
            }

            if (isBlockFound(left))
            {
                result = direction == BinarySearchDirection.Up ? left : right;
            }

            return result;
        }

        private async Task VisitBlocks(long startNumber, long blocksToVisit, Func<Block, Task<bool>> blockFound, Func<BlockHeader, Task<bool>> headerFound, Func<long, Task<bool>> noneFound, CancellationToken cancellationToken)
        {
            long blockNumber = startNumber;
            for (long i = 0; i < blocksToVisit; i++)
            {
                if (cancellationToken.IsCancellationRequested)
                {
                    break;
                }

                ChainLevelInfo level = LoadLevel(blockNumber);
                if (level == null)
                {
                    _logger.Warn($"Missing level - {blockNumber}");
                    break;
                }

                int numberOfBlocksAtThisLevel = level.BlockInfos.Length;
                for (int blockIndex = 0; blockIndex < numberOfBlocksAtThisLevel; blockIndex++)
                {
                    // if we delete blocks during the process then the number of blocks at this level will be falling and we need to adjust the index
                    Keccak hash = level.BlockInfos[blockIndex - (numberOfBlocksAtThisLevel - level.BlockInfos.Length)].BlockHash;
                    Block block = FindBlock(hash, BlockTreeLookupOptions.None);
                    if (block == null)
                    {
                        BlockHeader header = FindHeader(hash, BlockTreeLookupOptions.None);
                        if (header == null)
                        {
                            bool shouldContinue = await noneFound(blockNumber);
                            if (!shouldContinue)
                            {
                                break;
                            }
                        }
                        else
                        {
                            bool shouldContinue = await headerFound(header);
                            if (!shouldContinue)
                            {
                                break;
                            }
                        }
                    }
                    else
                    {
                        bool shouldContinue = await blockFound(block);
                        if (!shouldContinue)
                        {
                            break;
                        }
                    }
                }

                blockNumber++;
            }

            if (cancellationToken.IsCancellationRequested)
            {
                _logger.Info($"Canceled visiting blocks in DB at block {blockNumber}");
            }

            if (_logger.IsDebug) _logger.Debug($"Completed visiting blocks in DB at block {blockNumber} - best known {BestKnownNumber}");
        }

        public async Task LoadBlocksFromDb(
            CancellationToken cancellationToken,
            long? startBlockNumber = null,
            int batchSize = DbLoadBatchSize,
            int maxBlocksToLoad = int.MaxValue)
        {
            if (Genesis == null)
            {
                return;
            }

            try
            {
                CanAcceptNewBlocks = false;

                byte[] deletePointer = _blockInfoDb.Get(DeletePointerAddressInDb);
                if (deletePointer != null)
                {
                    Keccak deletePointerHash = new Keccak(deletePointer);
                    if (_logger.IsInfo) _logger.Info($"Cleaning invalid blocks starting from {deletePointer}");
                    DeleteBlocks(deletePointerHash);
                }

                if (startBlockNumber == null)
                {
                    startBlockNumber = Head?.Number ?? 0;
                }
                else
                {
                    Head = startBlockNumber == 0 ? null : FindBlock(startBlockNumber.Value - 1, BlockTreeLookupOptions.RequireCanonical);
                }

                // we will also load the current head block again to test continuity
                long blocksToLoad = Math.Min(CountKnownAheadOfHead(), maxBlocksToLoad) + 1;
                if (blocksToLoad == 0)
                {
                    if (_logger.IsInfo) _logger.Info("Found no blocks to load from DB");
                    return;
                }

                if (_logger.IsInfo) _logger.Info($"Found {blocksToLoad} blocks to load from DB starting from current head block {Head?.Header.ToString(BlockHeader.Format.Short)}");

                Task<bool> NoneFound(long number)
                {
                    _chainLevelInfoRepository.Delete(number);
                    BestKnownNumber = number - 1;
                    return Task.FromResult(false);
                }

                Task<bool> HeaderFound(BlockHeader header)
                {
                    BestSuggestedHeader = header;
                    long i = header.Number - startBlockNumber.Value;
                    // copy paste from below less batching
                    if (i % batchSize == batchSize - 1 && i != blocksToLoad - 1 && Head.Number + batchSize < header.Number)
                    {
                        if (_logger.IsInfo) _logger.Info($"Loaded {i + 1} out of {blocksToLoad} headers from DB.");
                    }

                    return Task.FromResult(true);
                }

                async Task<bool> BlockFound(Block block)
                {
                    BestSuggestedHeader = block.Header;
                    BestSuggestedBody = block;
                    NewBestSuggestedBlock?.Invoke(this, new BlockEventArgs(block));

                    long i = block.Number - startBlockNumber.Value;
                    if (i % batchSize == batchSize - 1 && i != blocksToLoad - 1 && Head.Number + batchSize < block.Number)
                    {
                        if (_logger.IsInfo)
                        {
                            _logger.Info($"Loaded {i + 1} out of {blocksToLoad} blocks from DB into processing queue, waiting for processor before loading more.");
                        }

                        _dbBatchProcessed = new TaskCompletionSource<object>();
                        await using (cancellationToken.Register(() => _dbBatchProcessed.SetCanceled()))
                        {
                            _currentDbLoadBatchEnd = block.Number - batchSize;
                            await _dbBatchProcessed.Task;
                        }
                    }

                    return true;
                }

                await VisitBlocks(startBlockNumber.Value, blocksToLoad, BlockFound, HeaderFound, NoneFound, cancellationToken);
            }
            catch (Exception ex)
            {
                if (_logger.IsError) _logger.Error("Failed to load blocks from DB", ex);
            }
            finally
            {
                CanAcceptNewBlocks = true;
            }
        }

        public AddBlockResult Insert(BlockHeader header)
        {
            if (!CanAcceptNewBlocks)
            {
                return AddBlockResult.CannotAccept;
            }

            if (header.Number == 0)
            {
                throw new InvalidOperationException("Genesis block should not be inserted.");
            }

            if (header.TotalDifficulty == null)
            {
                SetTotalDifficulty(header);
            }

            // validate hash here
            Rlp newRlp = _headerDecoder.Encode(header);
            _headerDb.Set(header.Hash, newRlp.Bytes);

            BlockInfo blockInfo = new BlockInfo(header.Hash, header.TotalDifficulty ?? 0);
            ChainLevelInfo chainLevel = new ChainLevelInfo(true, blockInfo);
            _chainLevelInfoRepository.PersistLevel(header.Number, chainLevel);
            _bloomStorage.Store(header.Number, header.Bloom);

            if (header.Number < (LowestInsertedHeader?.Number ?? long.MaxValue))
            {
                LowestInsertedHeader = header;
            }

            if (header.Number > BestKnownNumber)
            {
                BestKnownNumber = header.Number;
            }

            if (header.Number > BestSuggestedHeader.Number)
            {
                BestSuggestedHeader = header;
            }

            return AddBlockResult.Added;
        }

        public AddBlockResult Insert(Block block)
        {
            if (!CanAcceptNewBlocks)
            {
                return AddBlockResult.CannotAccept;
            }

            if (block.Number == 0)
            {
                throw new InvalidOperationException("Genesis block should not be inserted.");
            }

            Rlp newRlp = _blockDecoder.Encode(block);
            _blockDb.Set(block.Hash, newRlp.Bytes);

            long expectedNumber = (LowestInsertedBody?.Number - 1 ?? LongConverter.FromString(_syncConfig.PivotNumber ?? "0"));
            if (block.Number != expectedNumber)
            {
                throw new InvalidOperationException($"Trying to insert out of order block {block.Number} when expected number was {expectedNumber}");
            }

            if (block.Number < (LowestInsertedBody?.Number ?? long.MaxValue))
            {
                LowestInsertedBody = block;
            }

            return AddBlockResult.Added;
        }

        public void Insert(IEnumerable<Block> blocks)
        {
            lock (_batchInsertLock)
            {
                try
                {
                    // _blockDb.StartBatch();
                    foreach (Block block in blocks)
                    {
                        Insert(block);
                    }
                }
                finally
                {
                    // _blockDb.CommitBatch();
                }
            }
        }

        private AddBlockResult Suggest(Block block, BlockHeader header, bool shouldProcess = true)
        {
#if DEBUG
            /* this is just to make sure that we do not fall into this trap when creating tests */
            if (header.StateRoot == null && !header.IsGenesis)
            {
                throw new InvalidDataException($"State root is null in {header.ToString(BlockHeader.Format.Short)}");
            }
#endif

            if (!CanAcceptNewBlocks)
            {
                return AddBlockResult.CannotAccept;
            }

            HashSet<Keccak> invalidBlocksWithThisNumber = _invalidBlocks.Get(header.Number);
            if (invalidBlocksWithThisNumber?.Contains(header.Hash) ?? false)
            {
                return AddBlockResult.InvalidBlock;
            }

            bool isKnown = IsKnownBlock(header.Number, header.Hash);
            if (header.Number == 0)
            {
                if (BestSuggestedHeader != null)
                {
                    throw new InvalidOperationException("Genesis block should be added only once");
                }
            }
            else if (isKnown && (BestSuggestedHeader?.Number ?? 0) >= header.Number)
            {
                if (_logger.IsTrace)
                {
                    _logger.Trace($"Block {header.Hash} already known.");
                }

                return AddBlockResult.AlreadyKnown;
            }
            else if (!IsKnownBlock(header.Number - 1, header.ParentHash))
            {
                if (_logger.IsTrace)
                {
                    _logger.Trace($"Could not find parent ({header.ParentHash}) of block {header.Hash}");
                }

                return AddBlockResult.UnknownParent;
            }

            SetTotalDifficulty(header);

            if (block != null && !isKnown)
            {
                Rlp newRlp = _blockDecoder.Encode(block);
                _blockDb.Set(block.Hash, newRlp.Bytes);
            }

            if (!isKnown)
            {
                Rlp newRlp = _headerDecoder.Encode(header);
                _headerDb.Set(header.Hash, newRlp.Bytes);

                BlockInfo blockInfo = new BlockInfo(header.Hash, header.TotalDifficulty ?? 0);
                UpdateOrCreateLevel(header.Number, blockInfo, !shouldProcess);
            }

            if (header.IsGenesis || header.TotalDifficulty > (BestSuggestedHeader?.TotalDifficulty ?? 0))
            {
                if (header.IsGenesis)
                {
                    Genesis = header;
                }

                BestSuggestedHeader = header;
                if (block != null && shouldProcess)
                {
                    BestSuggestedBody = block;
                    NewBestSuggestedBlock?.Invoke(this, new BlockEventArgs(block));
                }
            }

            return AddBlockResult.Added;
        }

        public AddBlockResult SuggestHeader(BlockHeader header)
        {
            return Suggest(null, header);
        }

        public AddBlockResult SuggestBlock(Block block, bool shouldProcess = true)
        {
            if (Genesis == null && !block.IsGenesis)
            {
                throw new InvalidOperationException("Block tree should be initialized with genesis before suggesting other blocks.");
            }

            return Suggest(block, block.Header, shouldProcess);
        }

        public BlockHeader FindHeader(long number, BlockTreeLookupOptions options)
        {
            Keccak blockHash = GetBlockHashOnMainOrBestDifficultyHash(number);
            return blockHash == null ? null : FindHeader(blockHash, options);
        }

        public Keccak FindBlockHash(long blockNumber) => GetBlockHashOnMainOrBestDifficultyHash(blockNumber);

        public BlockHeader FindHeader(Keccak blockHash, BlockTreeLookupOptions options)
        {
            if (blockHash == null || blockHash == Keccak.Zero)
            {
                // TODO: would be great to check why this is still needed (maybe it is something archaic)
                return null;
            }

            BlockHeader header = _headerDb.Get(blockHash, _headerDecoder, _headerCache, false);
            if (header == null)
            {
                return null;
            }

            bool totalDifficultyNeeded = (options & BlockTreeLookupOptions.TotalDifficultyNotNeeded) == BlockTreeLookupOptions.None;
            bool requiresCanonical = (options & BlockTreeLookupOptions.RequireCanonical) == BlockTreeLookupOptions.RequireCanonical;

            if ((totalDifficultyNeeded && header.TotalDifficulty == null) || requiresCanonical)
            {
                (BlockInfo blockInfo, ChainLevelInfo level) = LoadInfo(header.Number, header.Hash);
                if (level == null || blockInfo == null)
                {
                    // TODO: this is here because storing block data is not transactional
                    // TODO: would be great to remove it, he?
                    SetTotalDifficulty(header);
                    blockInfo = new BlockInfo(header.Hash, header.TotalDifficulty.Value);
                    UpdateOrCreateLevel(header.Number, blockInfo);

                    (_, level) = LoadInfo(header.Number, header.Hash);
                }
                else
                {
                    header.TotalDifficulty = blockInfo.TotalDifficulty;
                }

                if (requiresCanonical)
                {
                    bool isMain = level.MainChainBlock?.BlockHash.Equals(blockHash) == true;
                    header = isMain ? header : null;
                }
            }

            if (header != null && ShouldCache(header.Number))
            {
                _headerCache.Set(blockHash, header);
            }

            return header;
        }

        public Keccak FindHash(long number)
        {
            return GetBlockHashOnMainOrBestDifficultyHash(number);
        }

        public BlockHeader[] FindHeaders(Keccak blockHash, int numberOfBlocks, int skip, bool reverse)
        {
            if (numberOfBlocks == 0)
            {
                return Array.Empty<BlockHeader>();
            }

            if (blockHash == null)
            {
                return new BlockHeader[numberOfBlocks];
            }

            BlockHeader startHeader = FindHeader(blockHash, BlockTreeLookupOptions.TotalDifficultyNotNeeded);
            if (startHeader == null)
            {
                return new BlockHeader[numberOfBlocks];
            }

            if (numberOfBlocks == 1)
            {
                return new[] {startHeader};
            }

            if (skip == 0)
            {
                /* if we do not skip and we have the last block then we can assume that all the blocks are there
                   and we can use the fact that we can use parent hash and that searching by hash is much faster
                   as it does not require the step of resolving number -> hash */
                BlockHeader endHeader = FindHeader(startHeader.Number + numberOfBlocks - 1, BlockTreeLookupOptions.TotalDifficultyNotNeeded);
                if (endHeader != null)
                {
                    return FindHeadersReversedFull(endHeader, numberOfBlocks);
                }
            }

            BlockHeader[] result = new BlockHeader[numberOfBlocks];
            BlockHeader current = startHeader;
            int directionMultiplier = reverse ? -1 : 1;
            int responseIndex = 0;
            do
            {
                result[responseIndex] = current;
                responseIndex++;
                long nextNumber = startHeader.Number + directionMultiplier * (responseIndex * skip + responseIndex);
                if (nextNumber < 0)
                {
                    break;
                }

                current = FindHeader(nextNumber, BlockTreeLookupOptions.TotalDifficultyNotNeeded);
            } while (current != null && responseIndex < numberOfBlocks);

            return result;
        }

        private BlockHeader[] FindHeadersReversedFull(BlockHeader startHeader, int numberOfBlocks)
        {
            if (startHeader == null) throw new ArgumentNullException(nameof(startHeader));
            if (numberOfBlocks == 1)
            {
                return new[] {startHeader};
            }

            BlockHeader[] result = new BlockHeader[numberOfBlocks];

            BlockHeader current = startHeader;
            int responseIndex = numberOfBlocks - 1;
            do
            {
                result[responseIndex] = current;
                responseIndex--;
                if (responseIndex < 0)
                {
                    break;
                }

                current = this.FindParentHeader(current, BlockTreeLookupOptions.TotalDifficultyNotNeeded);
            } while (current != null && responseIndex < numberOfBlocks);

            return result;
        }

<<<<<<< HEAD
        public BlockHeader FindLowestCommonAncestor(BlockHeader firstDescendant, BlockHeader secondDescendant, long maxSearchDepth)
        {
            if (firstDescendant.Number > secondDescendant.Number)
            {
                firstDescendant = GetAncestorAtNumber(firstDescendant, secondDescendant.Number);
            }
            else if (secondDescendant.Number > firstDescendant.Number)
            {
                secondDescendant = GetAncestorAtNumber(secondDescendant, firstDescendant.Number);
            }

            long currentSearchDepth = 0;
            while (firstDescendant.Hash != secondDescendant.Hash)
            {
                if (currentSearchDepth >= maxSearchDepth) return null;
                firstDescendant = this.FindParentHeader(firstDescendant, BlockTreeLookupOptions.TotalDifficultyNotNeeded);
                secondDescendant = this.FindParentHeader(secondDescendant, BlockTreeLookupOptions.TotalDifficultyNotNeeded);
            }

            return firstDescendant;
        }

        private BlockHeader GetAncestorAtNumber(BlockHeader header, long number)
        {
            if (header.Number >= number) return header;

            while (header.Number < number)
            {
                header = this.FindParentHeader(header, BlockTreeLookupOptions.TotalDifficultyNotNeeded);
            }
            return header;
        }

        private Keccak GetBlockHashOnMainOrOnlyHash(long blockNumber)
=======
        private Keccak GetBlockHashOnMainOrBestDifficultyHash(long blockNumber)
>>>>>>> 8b8cac25
        {
            if (blockNumber < 0)
            {
                throw new ArgumentException($"{nameof(blockNumber)} must be greater or equal zero and is {blockNumber}",
                    nameof(blockNumber));
            }

            ChainLevelInfo level = LoadLevel(blockNumber);
            if (level == null)
            {
                return null;
            }

            if (level.HasBlockOnMainChain)
            {
                return level.BlockInfos[0].BlockHash;
            }

            UInt256 bestDifficultySoFar = UInt256.Zero;
            Keccak bestHash = null;
            for (int i = 0; i < level.BlockInfos.Length; i++)
            {
                BlockInfo current = level.BlockInfos[i];
                if (level.BlockInfos[i].TotalDifficulty > bestDifficultySoFar)
                {
                    bestDifficultySoFar = current.TotalDifficulty;
                    bestHash = current.BlockHash;
                }
            }

            return bestHash;
        }

        public Block FindBlock(long blockNumber, BlockTreeLookupOptions options)
        {
            Keccak hash = GetBlockHashOnMainOrBestDifficultyHash(blockNumber);
            return FindBlock(hash, options);
        }

        public void DeleteInvalidBlock(Block invalidBlock)
        {
            if (_logger.IsDebug) _logger.Debug($"Deleting invalid block {invalidBlock.ToString(Block.Format.FullHashAndNumber)}");

            var invalidBlocksWithThisNumber = _invalidBlocks.Get(invalidBlock.Number) ?? new HashSet<Keccak>();
            invalidBlocksWithThisNumber.Add(invalidBlock.Hash);
            _invalidBlocks.Set(invalidBlock.Number, invalidBlocksWithThisNumber);

            BestSuggestedHeader = Head?.Header;
            BestSuggestedBody = Head;

            try
            {
                CanAcceptNewBlocks = false;
            }
            finally
            {
                DeleteBlocks(invalidBlock.Hash);
                CanAcceptNewBlocks = true;
            }
        }

        private void DeleteBlocks(Keccak deletePointer)
        {
            BlockHeader deleteHeader = FindHeader(deletePointer, BlockTreeLookupOptions.TotalDifficultyNotNeeded);
            long currentNumber = deleteHeader.Number;
            Keccak currentHash = deleteHeader.Hash;
            Keccak nextHash = null;
            ChainLevelInfo nextLevel = null;

            using (var batch = _chainLevelInfoRepository.StartBatch())
            {
                while (true)
                {
                    ChainLevelInfo currentLevel = nextLevel ?? LoadLevel(currentNumber);
                    nextLevel = LoadLevel(currentNumber + 1);

                    bool shouldRemoveLevel = false;
                    if (currentLevel != null) // preparing update of the level (removal of the invalid branch block)
                    {
                        if (currentLevel.BlockInfos.Length == 1)
                        {
                            shouldRemoveLevel = true;
                        }
                        else
                        {
                            for (int i = 0; i < currentLevel.BlockInfos.Length; i++)
                            {
                                if (currentLevel.BlockInfos[0].BlockHash == currentHash)
                                {
                                    currentLevel.BlockInfos = currentLevel.BlockInfos.Where(bi => bi.BlockHash != currentHash).ToArray();
                                    break;
                                }
                            }
                        }
                    }

                    // just finding what the next descendant will be
                    if (nextLevel != null)
                    {
                        nextHash = FindChild(nextLevel, currentHash);
                    }

                    UpdateDeletePointer(nextHash);


                    if (shouldRemoveLevel)
                    {
                        BestKnownNumber = Math.Min(BestKnownNumber, currentNumber - 1);
                        _chainLevelInfoRepository.Delete(currentNumber, batch);
                    }
                    else
                    {
                        _chainLevelInfoRepository.PersistLevel(currentNumber, currentLevel, batch);
                    }


                    if (_logger.IsInfo) _logger.Info($"Deleting invalid block {currentHash} at level {currentNumber}");
                    _blockCache.Delete(currentHash);
                    _blockDb.Delete(currentHash);
                    _headerCache.Delete(currentHash);
                    _headerDb.Delete(currentHash);

                    if (nextHash == null)
                    {
                        break;
                    }

                    currentNumber++;
                    currentHash = nextHash;
                    nextHash = null;
                }
            }
        }

        private Keccak FindChild(ChainLevelInfo level, Keccak parentHash)
        {
            Keccak childHash = null;
            for (int i = 0; i < level.BlockInfos.Length; i++)
            {
                BlockHeader potentialChild = FindHeader(level.BlockInfos[i].BlockHash, BlockTreeLookupOptions.TotalDifficultyNotNeeded);
                if (potentialChild.ParentHash == parentHash)
                {
                    childHash = potentialChild.Hash;
                    break;
                }
            }

            return childHash;
        }

        public bool IsMainChain(BlockHeader blockHeader) => LoadLevel(blockHeader.Number).MainChainBlock?.BlockHash.Equals(blockHeader.Hash) == true;

        public bool IsMainChain(Keccak blockHash)
        {
            BlockHeader header = FindHeader(blockHash, BlockTreeLookupOptions.TotalDifficultyNotNeeded);
            if (header == null)
            {
                throw new InvalidOperationException($"Not able to retrieve block number for an unknown block {blockHash}");
            }

            return IsMainChain(header);
        }

        public bool WasProcessed(long number, Keccak blockHash)
        {
            ChainLevelInfo levelInfo = LoadLevel(number);
            int? index = FindIndex(blockHash, levelInfo);
            if (index == null)
            {
                throw new InvalidOperationException($"Not able to find block {blockHash} index on the chain level");
            }

            return levelInfo.BlockInfos[index.Value].WasProcessed;
        }

        public void UpdateMainChain(Block[] processedBlocks, bool wereProcessed)
        {
            if (processedBlocks.Length == 0)
            {
                return;
            }

            bool ascendingOrder = true;
            if (processedBlocks.Length > 1)
            {
                if (processedBlocks[^1].Number < processedBlocks[0].Number)
                {
                    ascendingOrder = false;
                }
            }

#if DEBUG
            for (int i = 0; i < processedBlocks.Length; i++)
            {
                if (i != 0)
                {
                    if (ascendingOrder && processedBlocks[i].Number != processedBlocks[i - 1].Number + 1)
                    {
                        throw new InvalidOperationException("Update main chain invoked with gaps");
                    }

                    if (!ascendingOrder && processedBlocks[i - 1].Number != processedBlocks[i].Number + 1)
                    {
                        throw new InvalidOperationException("Update main chain invoked with gaps");
                    }
                }
            }
#endif

            long lastNumber = ascendingOrder ? processedBlocks[^1].Number : processedBlocks[0].Number;
            long previousHeadNumber = Head?.Number ?? 0L;
            using BatchWrite batch = _chainLevelInfoRepository.StartBatch();
            if (previousHeadNumber > lastNumber)
            {
                for (long i = 0; i < previousHeadNumber - lastNumber; i++)
                {
                    long levelNumber = previousHeadNumber - i;

                    ChainLevelInfo level = LoadLevel(levelNumber);
                    level.HasBlockOnMainChain = false;
                    _chainLevelInfoRepository.PersistLevel(levelNumber, level, batch);
                }
            }

            for (int i = 0; i < processedBlocks.Length; i++)
            {
                Block block = processedBlocks[i];
                if (ShouldCache(block.Number))
                {
                    _blockCache.Set(block.Hash, processedBlocks[i]);
                    _headerCache.Set(block.Hash, block.Header);
                }

                MoveToMain(processedBlocks[i], batch, wereProcessed);
            }
        }

        private TaskCompletionSource<object> _dbBatchProcessed;

        [Todo(Improve.MissingFunctionality, "Recalculate bloom storage on reorg.")]
        private void MoveToMain(Block block, BatchWrite batch, bool wasProcessed)
        {
            if (_logger.IsTrace) _logger.Trace($"Moving {block.ToString(Block.Format.Short)} to main");

            ChainLevelInfo level = LoadLevel(block.Number);
            int? index = FindIndex(block.Hash, level);
            if (index == null)
            {
                throw new InvalidOperationException($"Cannot move unknown block {block.ToString(Block.Format.FullHashAndNumber)} to main");
            }

            Keccak hashOfThePreviousMainBlock = level.MainChainBlock?.BlockHash;

            BlockInfo info = level.BlockInfos[index.Value];
            info.WasProcessed = wasProcessed;
            if (index.Value != 0)
            {
                (level.BlockInfos[index.Value], level.BlockInfos[0]) = (level.BlockInfos[0], level.BlockInfos[index.Value]);
            }

            level.HasBlockOnMainChain = true;
            _chainLevelInfoRepository.PersistLevel(block.Number, level, batch);
            _bloomStorage.Store(block.Number, block.Bloom);

            BlockAddedToMain?.Invoke(this, new BlockEventArgs(block));

            if (block.IsGenesis || block.TotalDifficulty > (Head?.TotalDifficulty ?? 0))
            {
                if (block.Number == 0)
                {
                    Genesis = block.Header;
                }

                if (block.TotalDifficulty == null)
                {
                    throw new InvalidOperationException("Head block with null total difficulty");
                }

                if (wasProcessed)
                {
                    UpdateHeadBlock(block);
                }
            }

            for (int i = 0; i < block.Transactions.Length; i++)
            {
                _txPool.RemoveTransaction(block.Transactions[i].Hash, block.Number);
            }

            // the hash will only be the same during perf test runs / modified DB states
            if (hashOfThePreviousMainBlock != null && hashOfThePreviousMainBlock != block.Hash)
            {
                Block previous = FindBlock(hashOfThePreviousMainBlock, BlockTreeLookupOptions.TotalDifficultyNotNeeded);
                for (int i = 0; i < previous?.Transactions.Length; i++)
                {
                    Transaction tx = previous.Transactions[i];
                    _txPool.AddTransaction(tx, previous.Number, TxHandlingOptions.None);
                }
            }

            if (_logger.IsTrace) _logger.Trace($"Block {block.ToString(Block.Format.Short)} added to main chain");
        }

        private long CountKnownAheadOfHead()
        {
            long headNumber = Head?.Number ?? 0;
            return BestKnownNumber - headNumber;
        }

        private void LoadHeadBlockAtStart()
        {
            byte[] data = _blockInfoDb.Get(HeadAddressInDb);
            if (data != null)
            {
                Block headBlock = FindBlock(new Keccak(data), BlockTreeLookupOptions.None);

                ChainLevelInfo level = LoadLevel(headBlock.Number);
                int? index = FindIndex(headBlock.Hash, level);
                if (!index.HasValue)
                {
                    throw new InvalidDataException("Head block data missing from chain info");
                }

                headBlock.Header.TotalDifficulty = level.BlockInfos[index.Value].TotalDifficulty;
                Head = headBlock;
            }
        }

        public bool IsKnownBlock(long number, Keccak blockHash)
        {
            if (number > BestKnownNumber)
            {
                return false;
            }

            // IsKnownBlock will be mainly called when new blocks are incoming
            // and these are very likely to be all at the head of the chain
            if (blockHash == Head?.Hash)
            {
                return true;
            }

            if (_headerCache.Get(blockHash) != null)
            {
                return true;
            }

            ChainLevelInfo level = LoadLevel(number);
            return level != null && FindIndex(blockHash, level).HasValue;
        }

        private void UpdateDeletePointer(Keccak hash)
        {
            if (hash == null)
            {
                _blockInfoDb.Delete(DeletePointerAddressInDb);
            }
            else
            {
                if (_logger.IsInfo) _logger.Info($"Deleting an invalid block or its descendant {hash}");
                _blockInfoDb.Set(DeletePointerAddressInDb, hash.Bytes);
            }
        }

        private void UpdateHeadBlock(Block block)
        {
            if (block.IsGenesis)
            {
                Genesis = block.Header;
            }

            Head = block;
            _blockInfoDb.Set(HeadAddressInDb, Head.Hash.Bytes);
            NewHeadBlock?.Invoke(this, new BlockEventArgs(block));
            if (_dbBatchProcessed != null)
            {
                if (block.Number == _currentDbLoadBatchEnd)
                {
                    TaskCompletionSource<object> completionSource = _dbBatchProcessed;
                    _dbBatchProcessed = null;
                    completionSource.SetResult(null);
                }
            }
        }

        private void UpdateOrCreateLevel(long number, BlockInfo blockInfo, bool setAsMain = false)
        {
            using (var batch = _chainLevelInfoRepository.StartBatch())
            {
                ChainLevelInfo level = LoadLevel(number, false);

                if (level != null)
                {
                    BlockInfo[] blockInfos = level.BlockInfos;
                    Array.Resize(ref blockInfos, blockInfos.Length + 1);
                    if (setAsMain)
                    {
                        blockInfos[^1] = blockInfos[0];
                        blockInfos[0] = blockInfo;
                    }
                    else
                    {
                        blockInfos[^1] = blockInfo;
                    }

                    level.BlockInfos = blockInfos;
                }
                else
                {
                    if (number > BestKnownNumber)
                    {
                        BestKnownNumber = number;
                    }

                    level = new ChainLevelInfo(false, new[] {blockInfo});
                }

                if (setAsMain)
                {
                    level.HasBlockOnMainChain = true;
                }

                _chainLevelInfoRepository.PersistLevel(number, level, batch);
            }
        }

        private (BlockInfo Info, ChainLevelInfo Level) LoadInfo(long number, Keccak blockHash)
        {
            ChainLevelInfo chainLevelInfo = LoadLevel(number);
            if (chainLevelInfo == null)
            {
                return (null, null);
            }

            int? index = FindIndex(blockHash, chainLevelInfo);
            return index.HasValue ? (chainLevelInfo.BlockInfos[index.Value], chainLevelInfo) : (null, chainLevelInfo);
        }

        private int? FindIndex(Keccak blockHash, ChainLevelInfo level)
        {
            for (int i = 0; i < level.BlockInfos.Length; i++)
            {
                if (level.BlockInfos[i].BlockHash.Equals(blockHash))
                {
                    return i;
                }
            }

            return null;
        }

        private ChainLevelInfo LoadLevel(long number, bool forceLoad = true)
        {
            if (number > BestKnownNumber && !forceLoad)
            {
                return null;
            }

            return _chainLevelInfoRepository.LoadLevel(number);
        }

        /// <summary>
        /// To make cache useful even when we handle sync requests
        /// </summary>
        /// <param name="number"></param>
        /// <returns></returns>
        private bool ShouldCache(long number)
        {
            return number == 0L || Head == null || number > Head.Number - CacheSize && number <= Head.Number + 1;
        }

        public ChainLevelInfo FindLevel(long number)
        {
            return _chainLevelInfoRepository.LoadLevel(number);
        }

        public Keccak HeadHash => Head?.Hash;
        public Keccak GenesisHash => Genesis?.Hash;
        public Keccak PendingHash => Head?.Hash;

        public Block FindBlock(Keccak blockHash, BlockTreeLookupOptions options)
        {
            if (blockHash == null || blockHash == Keccak.Zero)
            {
                return null;
            }

            Block block = _blockDb.Get(blockHash, _blockDecoder, _blockCache, false);
            if (block == null)
            {
                return null;
            }

            bool totalDifficultyNeeded = (options & BlockTreeLookupOptions.TotalDifficultyNotNeeded) == BlockTreeLookupOptions.None;
            bool requiresCanonical = (options & BlockTreeLookupOptions.RequireCanonical) == BlockTreeLookupOptions.RequireCanonical;

            if ((totalDifficultyNeeded && block.TotalDifficulty == null) || requiresCanonical)
            {
                (BlockInfo blockInfo, ChainLevelInfo level) = LoadInfo(block.Number, block.Hash);
                if (level == null || blockInfo == null)
                {
                    // TODO: this is here because storing block data is not transactional
                    // TODO: would be great to remove it, he?
                    SetTotalDifficulty(block.Header);
                    blockInfo = new BlockInfo(block.Hash, block.TotalDifficulty.Value);
                    UpdateOrCreateLevel(block.Number, blockInfo);

                    (_, level) = LoadInfo(block.Number, block.Hash);
                }
                else
                {
                    block.Header.TotalDifficulty = blockInfo.TotalDifficulty;
                }

                if (requiresCanonical)
                {
                    bool isMain = level.MainChainBlock?.BlockHash.Equals(blockHash) == true;
                    block = isMain ? block : null;
                }
            }

            if (block != null && ShouldCache(block.Number))
            {
                _blockCache.Set(blockHash, block);
                _headerCache.Set(blockHash, block.Header);
            }

            return block;
        }

        private void SetTotalDifficulty(BlockHeader header)
        {
            if (header.TotalDifficulty != null)
            {
                return;
            }

            if (_logger.IsTrace)
            {
                _logger.Trace($"Calculating total difficulty for {header}");
            }

            if (header.Number == 0)
            {
                header.TotalDifficulty = header.Difficulty;
            }
            else
            {
                BlockHeader parentHeader = this.FindParentHeader(header, BlockTreeLookupOptions.None);
                if (parentHeader == null)
                {
                    throw new InvalidOperationException($"An orphaned block on the chain {header}");
                }

                if (parentHeader.TotalDifficulty == null)
                {
                    throw new InvalidOperationException(
                        $"Parent's {nameof(parentHeader.TotalDifficulty)} unknown when calculating for {header}");
                }

                header.TotalDifficulty = parentHeader.TotalDifficulty + header.Difficulty;
            }

            if (_logger.IsTrace)
            {
                _logger.Trace($"Calculated total difficulty for {header} is {header.TotalDifficulty}");
            }
        }

        public event EventHandler<BlockEventArgs> BlockAddedToMain;

        public event EventHandler<BlockEventArgs> NewBestSuggestedBlock;

        public event EventHandler<BlockEventArgs> NewHeadBlock;

        /// <summary>
        /// Can delete a slice of the chain (usually invoked when the chain is corrupted in the DB).
        /// This will only allow to delete a slice starting somewhere before the head of the chain
        /// and ending somewhere after the head (in case there are some hanging levels later).
        /// </summary>
        /// <param name="startNumber">Start level of the slice to delete</param>
        /// <param name="endNumber">End level of the slice to delete</param>
        /// <exception cref="ArgumentException">Thrown when <paramref name="startNumber"/> ot <paramref name="endNumber"/> do not satisfy the slice position rules</exception>
        public int DeleteChainSlice(in long startNumber, long? endNumber)
        {
            int deleted = 0;
            endNumber ??= BestKnownNumber;

            if (endNumber - startNumber < 0)
            {
                throw new ArgumentException("Start number must be equal or greater end number.", nameof(startNumber));
            }

            if (endNumber - startNumber > 50000)
            {
                throw new ArgumentException($"Cannot delete that many blocks at once (start: {startNumber}, end {endNumber}).", nameof(startNumber));
            }

            if (startNumber < 1)
            {
                throw new ArgumentException("Start number must be strictly greater than 0", nameof(startNumber));
            }

            Block newHeadBlock = null;

            // we are running these checks before all the deletes
            if (Head.Number >= startNumber)
            {
                // greater than zero so will not fail
                ChainLevelInfo chainLevelInfo = _chainLevelInfoRepository.LoadLevel(startNumber - 1);

                // there may be no canonical block marked on this level - then we just hack to genesis
                Keccak newHeadHash = chainLevelInfo.HasBlockOnMainChain ? chainLevelInfo.BlockInfos[0].BlockHash : Genesis.Hash;
                newHeadBlock = FindBlock(newHeadHash, BlockTreeLookupOptions.None);
            }

            using (_chainLevelInfoRepository.StartBatch())
            {
                for (long i = endNumber.Value; i >= startNumber; i--)
                {
                    ChainLevelInfo chainLevelInfo = _chainLevelInfoRepository.LoadLevel(i);
                    if (chainLevelInfo == null)
                    {
                        continue;
                    }

                    _chainLevelInfoRepository.Delete(i);
                    deleted++;

                    foreach (BlockInfo blockInfo in chainLevelInfo.BlockInfos)
                    {
                        Keccak blockHash = blockInfo.BlockHash;
                        _blockInfoDb.Delete(blockHash);
                        _blockDb.Delete(blockHash);
                        _headerDb.Delete(blockHash);
                    }
                }
            }

            if (newHeadBlock != null)
            {
                UpdateHeadBlock(newHeadBlock);
            }

            return deleted;
        }

        public async Task FixFastSyncGaps(CancellationToken cancellationToken)
        {
            try
            {
                CanAcceptNewBlocks = false;
                long startNumber = Head?.Number ?? 0;
                if (startNumber == 0)
                {
                    return;
                }

                long blocksToLoad = CountKnownAheadOfHead();
                if (blocksToLoad == 0)
                {
                    return;
                }

                long? gapStart = null;
                long? gapEnd = null;

                Keccak firstInvalidHash = null;
                bool shouldDelete = false;

                Task<bool> NoneFound(long number) => Task.FromResult(false);

                Task<bool> HeaderFound(BlockHeader header)
                {
                    if (firstInvalidHash == null)
                    {
                        gapStart = header.Number;
                        firstInvalidHash = header.Hash;
                    }

                    return Task.FromResult(true);
                }

                Task<bool> BlockFound(Block block)
                {
                    if (firstInvalidHash != null && !shouldDelete)
                    {
                        gapEnd = block.Number;
                        shouldDelete = true;
                    }

                    return Task.FromResult(true);
                }

                await VisitBlocks(startNumber + 1, blocksToLoad, BlockFound, HeaderFound, NoneFound, cancellationToken);

                if (shouldDelete)
                {
                    if (_logger.IsWarn) _logger.Warn($"Deleting blocks starting with {firstInvalidHash} due to the gap found between {gapStart} and {gapEnd}");
                    DeleteBlocks(firstInvalidHash);
                    BestSuggestedHeader = Head?.Header;
                    BestSuggestedBody = Head == null ? null : FindBlock(Head.Hash, BlockTreeLookupOptions.None);
                }
            }
            finally
            {
                CanAcceptNewBlocks = true;
            }
        }
    }
}<|MERGE_RESOLUTION|>--- conflicted
+++ resolved
@@ -800,7 +800,6 @@
             return result;
         }
 
-<<<<<<< HEAD
         public BlockHeader FindLowestCommonAncestor(BlockHeader firstDescendant, BlockHeader secondDescendant, long maxSearchDepth)
         {
             if (firstDescendant.Number > secondDescendant.Number)
@@ -834,10 +833,7 @@
             return header;
         }
 
-        private Keccak GetBlockHashOnMainOrOnlyHash(long blockNumber)
-=======
         private Keccak GetBlockHashOnMainOrBestDifficultyHash(long blockNumber)
->>>>>>> 8b8cac25
         {
             if (blockNumber < 0)
             {
