--- conflicted
+++ resolved
@@ -141,14 +141,9 @@
     [ConfigItem(Description = "Interval, in seconds, between `malloc_trim` calls during sync.", DefaultValue = "300", HiddenFromDocs = true)]
     public int MallocTrimIntervalSec { get; set; }
 
-<<<<<<< HEAD
-    [ConfigItem(Description = "_Experimental._ Whether to enable snap serving. WARNING: Very slow on hash db layout.", DefaultValue = "true", HiddenFromDocs = true)]
-    bool SnapServingEnabled { get; set; }
-=======
     [ConfigItem(Description = "_Technical._ Whether to enable snap serving. WARNING: Very slow on hash db layout. Default is to enable on halfpath layout.", DefaultValue = "null", HiddenFromDocs = true)]
     bool? SnapServingEnabled { get; set; }
 
     [ConfigItem(Description = "_Technical._ MultiSyncModeSelector sync mode timer loop interval. Used for testing.", DefaultValue = "1000", HiddenFromDocs = true)]
     int MultiSyncModeSelectorLoopTimerMs { get; set; }
->>>>>>> fad11b10
 }