// SPDX-FileCopyrightText: 2022 Demerzel Solutions Limited
// SPDX-License-Identifier: LGPL-3.0-only

using System;
using Nethermind.Config;
using Nethermind.Core.Crypto;
using Nethermind.Core.Extensions;
using Nethermind.Db;
using Nethermind.Int256;
using Nethermind.Serialization.Json;

namespace Nethermind.Blockchain.Synchronization
{
    public interface ISyncConfig : IConfig
    {
        [ConfigItem(Description = "If 'false' then the node does not connect to peers.", DefaultValue = "true")]
        bool NetworkingEnabled { get; set; }

        [ConfigItem(Description = "If 'false' then the node does not download/process new blocks.", DefaultValue = "true")]
        bool SynchronizationEnabled { get; set; }

        [ConfigItem(
            Description = "If set to 'true' then the Fast Sync (eth/63) synchronization algorithm will be used.",
            DefaultValue = "false")]
        bool FastSync { get; set; }

        // Minimum is taken from MultiSyncModeSelector.StickyStateNodesDelta
        [ConfigItem(Description = "Relevant only if 'FastSync' is 'true'. If set to a value, then it will set a minimum height threshold limit up to which FullSync, if already on, will stay on when chain will be behind network. If this limit will be exceeded, it will switch back to FastSync. In normal usage we do not recommend setting this to less than 32 as this can cause issues with chain reorgs. Please note that last 2 blocks will always be processed in FullSync, so setting it to less than 2 will have no effect.", DefaultValue = "8192")]
        long? FastSyncCatchUpHeightDelta { get; set; }

        [ConfigItem(Description = "If set to 'true' then in the Fast Sync mode blocks will be first downloaded from the provided PivotNumber downwards. This allows for parallelization of requests with many sync peers and with no need to worry about syncing a valid branch (syncing downwards to 0). You need to enter the pivot block number, hash and total difficulty from a trusted source (you can use etherscan and confirm with other sources if you wan to change it).", DefaultValue = "false")]
        bool FastBlocks { get; set; }

        [ConfigItem(Description = "If set to 'true' then in the Fast Blocks mode Nethermind generates smaller requests to avoid Geth from disconnecting. On the Geth heavy networks (mainnet) it is desired while on Parity or Nethermind heavy networks (Goerli, AuRa) it slows down the sync by a factor of ~4", DefaultValue = "true")]
        public bool UseGethLimitsInFastBlocks { get; set; }

        [ConfigItem(Description = "If set to 'false' then fast sync will only download recent blocks.", DefaultValue = "true")]
        bool DownloadHeadersInFastSync { get; set; }

        [ConfigItem(Description = "If set to 'true' then the block bodies will be downloaded in the Fast Sync mode.", DefaultValue = "true")]
        bool DownloadBodiesInFastSync { get; set; }

        [ConfigItem(Description = "If set to 'true' then the receipts will be downloaded in the Fast Sync mode. This will slow down the process by a few hours but will allow you to interact with dApps that execute extensive historical logs searches (like Maker CDPs).", DefaultValue = "true")]
        bool DownloadReceiptsInFastSync { get; set; }

        [ConfigItem(Description = "Total Difficulty of the pivot block for the Fast Blocks sync (not - this is total difficulty and not difficulty).", DefaultValue = "null")]
        string PivotTotalDifficulty { get; }

        [ConfigItem(Description = "Number of the pivot block for the Fast Blocks sync.", DefaultValue = "0")]
        string PivotNumber { get; set; }

        [ConfigItem(Description = "Hash of the pivot block for the Fast Blocks sync.", DefaultValue = "null")]
        string? PivotHash { get; set; }

        [ConfigItem(DisabledForCli = true, HiddenFromDocs = true, DefaultValue = "0")]
        long PivotNumberParsed => LongConverter.FromString(PivotNumber);

        [ConfigItem(DisabledForCli = true, HiddenFromDocs = true, DefaultValue = "0")]
        UInt256 PivotTotalDifficultyParsed => UInt256.Parse(PivotTotalDifficulty ?? "0");

        [ConfigItem(DisabledForCli = true, HiddenFromDocs = true)]
        Keccak? PivotHashParsed => PivotHash is null ? null : new Keccak(Bytes.FromHexString(PivotHash));

        [ConfigItem(Description = "Max number of attempts (seconds) to update pivot block basing on Forkchoice message from Consensus Layer. Only for PoS chains.", DefaultValue = "900")]
        int MaxAttemptsToUpdatePivot { get; set; }

        [ConfigItem(Description = "[EXPERIMENTAL] Defines the earliest body downloaded in fast sync when DownloadBodiesInFastSync is enabled. Actual values used will be Math.Max(1, Math.Min(PivotNumber, AncientBodiesBarrier))", DefaultValue = "0")]
        public long AncientBodiesBarrier { get; set; }

        [ConfigItem(DisabledForCli = true, HiddenFromDocs = true, DefaultValue = "1")]
        public long AncientBodiesBarrierCalc => Math.Max(1, Math.Min(PivotNumberParsed, AncientBodiesBarrier));

        [ConfigItem(Description = "[EXPERIMENTAL] Defines the earliest receipts downloaded in fast sync when DownloadReceiptsInFastSync is enabled. Actual value used will be Math.Max(1, Math.Min(PivotNumber, Math.Max(AncientBodiesBarrier, AncientReceiptsBarrier)))", DefaultValue = "0")]
        public long AncientReceiptsBarrier { get; set; }

        [ConfigItem(DisabledForCli = true, HiddenFromDocs = true, DefaultValue = "1")]
        public long AncientReceiptsBarrierCalc => Math.Max(1, Math.Min(PivotNumberParsed, Math.Max(AncientBodiesBarrier, AncientReceiptsBarrier)));

        [ConfigItem(Description = "Enables witness protocol.", DefaultValue = "false")]
        public bool WitnessProtocolEnabled { get; set; }

        [ConfigItem(Description = "Enables SNAP sync protocol.", DefaultValue = "false")]
        public bool SnapSync { get; set; }

        [ConfigItem(Description = "Number of account range partition to create. Increase snap sync request concurrency. Value must be between 1 to 256 (inclusive).", DefaultValue = "8")]
        int SnapSyncAccountRangePartitionCount { get; set; }

        [ConfigItem(Description = "[ONLY FOR MISSING RECEIPTS ISSUE] Turns on receipts validation that checks for ones that might be missing due to previous bug. It downloads them from network if needed." +
                                  "If used please check that PivotNumber is same as original used when syncing the node as its used as a cut-off point.", DefaultValue = "false")]
        public bool FixReceipts { get; set; }

        [ConfigItem(Description = "[ONLY TO FIX INCORRECT TOTAL DIFFICULTY ISSUE] Recalculates total difficulty starting from FixTotalDifficultyStartingBlock to FixTotalDifficultyLastBlock.", DefaultValue = "false")]
        public bool FixTotalDifficulty { get; set; }

        [ConfigItem(Description = "[ONLY TO FIX INCORRECT TOTAL DIFFICULTY ISSUE] First block which total difficulty will be recalculated.", DefaultValue = "1")]
        public long FixTotalDifficultyStartingBlock { get; set; }

        [ConfigItem(Description = "[ONLY TO FIX INCORRECT TOTAL DIFFICULTY ISSUE] Last block which total difficulty will be recalculated. If set to null equals to best known block", DefaultValue = "null")]
        public long? FixTotalDifficultyLastBlock { get; set; }

        [ConfigItem(Description = "Disable some optimization and run a more extensive sync. Useful for broken sync state but normally not needed", DefaultValue = "false")]
        public bool StrictMode { get; set; }

        [ConfigItem(Description = "[EXPERIMENTAL] Only for non validator nodes! If set to true, DownloadReceiptsInFastSync and/or DownloadBodiesInFastSync can be set to false.", DefaultValue = "false")]
        public bool NonValidatorNode { get; set; }

        [ConfigItem(Description = "[EXPERIMENTAL] Optimize db for write during sync. Significantly reduce total writes written and some sync time if you are not network limited.", DefaultValue = "HeavyWrite")]
        public ITunableDb.TuneType TuneDbMode { get; set; }

        [ConfigItem(Description = "[EXPERIMENTAL] Optimize db for write during sync just for blocks db. Useful for turning on blobs file.", DefaultValue = "EnableBlobFiles")]
        ITunableDb.TuneType BlocksDbTuneDbMode { get; set; }

        [ConfigItem(Description = "[TECHNICAL] Specify max num of thread used for processing. Default is same as logical core count.", DefaultValue = "0")]
        public int MaxProcessingThreads { get; set; }
<<<<<<< HEAD
=======

        [ConfigItem(Description = "Enables healing trie from network when state is corrupted.", DefaultValue = "true", HiddenFromDocs = true)]
        public bool TrieHealing { get; set; }

        [ConfigItem(Description = "Exit Nethermind once sync is finished", DefaultValue = "false")]
        public bool ExitOnSynced { get; set; }

        [ConfigItem(Description = "Specify wait time after sync finished.", DefaultValue = "60")]
        public int ExitOnSyncedWaitTimeSec { get; set; }

        [ConfigItem(Description = "[TECHNICAL] specify interval between malloc_trim during sync", DefaultValue = "300", HiddenFromDocs = true)]
        public int MallocTrimIntervalSec { get; set; }
>>>>>>> 6472650d
    }
}<|MERGE_RESOLUTION|>--- conflicted
+++ resolved
@@ -112,8 +112,6 @@
 
         [ConfigItem(Description = "[TECHNICAL] Specify max num of thread used for processing. Default is same as logical core count.", DefaultValue = "0")]
         public int MaxProcessingThreads { get; set; }
-<<<<<<< HEAD
-=======
 
         [ConfigItem(Description = "Enables healing trie from network when state is corrupted.", DefaultValue = "true", HiddenFromDocs = true)]
         public bool TrieHealing { get; set; }
@@ -126,6 +124,5 @@
 
         [ConfigItem(Description = "[TECHNICAL] specify interval between malloc_trim during sync", DefaultValue = "300", HiddenFromDocs = true)]
         public int MallocTrimIntervalSec { get; set; }
->>>>>>> 6472650d
     }
 }