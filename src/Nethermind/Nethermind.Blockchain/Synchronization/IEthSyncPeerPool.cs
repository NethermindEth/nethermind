--- conflicted
+++ resolved
@@ -25,17 +25,8 @@
     {
         bool TryFind(PublicKey nodeId, out PeerInfo peerInfo);
         
-<<<<<<< HEAD
         Task<SyncPeerAllocation> BorrowAsync(BorrowOptions borrowOptions = BorrowOptions.None, string description = "", long? minNumber = null, int timeoutMilliseconds = 0);
-
-=======
-        SyncPeerAllocation Borrow(BorrowOptions borrowOptions, string description = "", long? minNumber = null);
         
-        Task<SyncPeerAllocation> BorrowAsync(BorrowOptions borrowOptions, string description = "", long? minNumber = null, int timeoutMilliseconds = 0);
-        
-        SyncPeerAllocation Borrow(string description = "");
-        
->>>>>>> b53c4090
         void Free(SyncPeerAllocation syncPeerAllocation);
         
         void ReportNoSyncProgress(SyncPeerAllocation syncPeerAllocation);
