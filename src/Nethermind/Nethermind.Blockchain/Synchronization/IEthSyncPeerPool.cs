--- conflicted
+++ resolved
@@ -49,10 +49,6 @@
         
         int PeerMaxCount { get; }
         
-<<<<<<< HEAD
-        void Refresh(PublicKey nodeId);
-=======
->>>>>>> db61f529
         void Refresh(PeerInfo peerInfo, Keccak hash);
         
         void RemovePeer(ISyncPeer syncPeer);
