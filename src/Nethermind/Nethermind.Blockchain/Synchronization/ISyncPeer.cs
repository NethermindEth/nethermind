// SPDX-FileCopyrightText: 2022 Demerzel Solutions Limited
// SPDX-License-Identifier: LGPL-3.0-only

using System.Collections.Generic;
using System.Threading;
using System.Threading.Tasks;
using Nethermind.Core;
using Nethermind.Core.Crypto;
using Nethermind.Int256;
using Nethermind.Stats.Model;
using Nethermind.TxPool;

namespace Nethermind.Blockchain.Synchronization
{
    public interface IWitnessPeer
    {
        Task<Hash256[]> GetBlockWitnessHashes(Hash256 blockHash, CancellationToken token);
    }

    public interface ISyncPeer : ITxPoolPeer, IPeerWithSatelliteProtocol
    {
        Node Node { get; }

        string Name { get; }
        string ClientId => Node?.ClientId;
        NodeClientType ClientType => Node?.ClientType ?? NodeClientType.Unknown;
<<<<<<< HEAD
        Keccak HeadHash { get; set; }
=======
        Hash256 HeadHash { get; set; }
        long HeadNumber { get; set; }
>>>>>>> 9e3aa25d
        UInt256 TotalDifficulty { get; set; }
        bool IsInitialized { get; set; }
        bool IsPriority { get; set; }
        byte ProtocolVersion { get; }
        string ProtocolCode { get; }
        void Disconnect(DisconnectReason reason, string details);
        Task<OwnedBlockBodies> GetBlockBodies(IReadOnlyList<Hash256> blockHashes, CancellationToken token);
        Task<BlockHeader[]> GetBlockHeaders(long number, int maxBlocks, int skip, CancellationToken token);
        Task<BlockHeader[]> GetBlockHeaders(Hash256 startHash, int maxBlocks, int skip, CancellationToken token);
        Task<BlockHeader?> GetHeadBlockHeader(Hash256? hash, CancellationToken token);
        void NotifyOfNewBlock(Block block, SendBlockMode mode);
        Task<TxReceipt[]?[]> GetReceipts(IReadOnlyList<Hash256> blockHash, CancellationToken token);
        Task<byte[][]> GetNodeData(IReadOnlyList<Hash256> hashes, CancellationToken token);
    }
}<|MERGE_RESOLUTION|>--- conflicted
+++ resolved
@@ -24,12 +24,7 @@
         string Name { get; }
         string ClientId => Node?.ClientId;
         NodeClientType ClientType => Node?.ClientType ?? NodeClientType.Unknown;
-<<<<<<< HEAD
-        Keccak HeadHash { get; set; }
-=======
         Hash256 HeadHash { get; set; }
-        long HeadNumber { get; set; }
->>>>>>> 9e3aa25d
         UInt256 TotalDifficulty { get; set; }
         bool IsInitialized { get; set; }
         bool IsPriority { get; set; }
