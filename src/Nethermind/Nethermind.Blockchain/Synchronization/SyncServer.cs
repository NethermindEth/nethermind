//  Copyright (c) 2018 Demerzel Solutions Limited
//  This file is part of the Nethermind library.
// 
//  The Nethermind library is free software: you can redistribute it and/or modify
//  it under the terms of the GNU Lesser General Public License as published by
//  the Free Software Foundation, either version 3 of the License, or
//  (at your option) any later version.
// 
//  The Nethermind library is distributed in the hope that it will be useful,
//  but WITHOUT ANY WARRANTY; without even the implied warranty of
//  MERCHANTABILITY or FITNESS FOR A PARTICULAR PURPOSE. See the
//  GNU Lesser General Public License for more details.
// 
//  You should have received a copy of the GNU Lesser General Public License
//  along with the Nethermind. If not, see <http://www.gnu.org/licenses/>.

using System;
using System.Collections.Generic;
using Nethermind.Blockchain.Receipts;
using Nethermind.Blockchain.Validators;
using Nethermind.Core;
using Nethermind.Core.Attributes;
using Nethermind.Core.Caching;
using Nethermind.Core.Crypto;
using Nethermind.Dirichlet.Numerics;
using Nethermind.Logging;
using Nethermind.Mining;
using Nethermind.Stats.Model;
using Nethermind.Store;

namespace Nethermind.Blockchain.Synchronization
{
    public class SyncServer : ISyncServer
    {
        private readonly IBlockTree _blockTree;
        private readonly ILogger _logger;
        private readonly IEthSyncPeerPool _pool;
        private readonly IReceiptStorage _receiptStorage;
        private readonly IBlockValidator _blockValidator;
        private readonly ISealValidator _sealValidator;
        private readonly ISnapshotableDb _stateDb;
        private readonly ISnapshotableDb _codeDb;
        private readonly ISynchronizer _synchronizer;
        private readonly ISyncConfig _syncConfig;
        private object _dummyValue = new object();
        private LruCache<Keccak, object> _recentlySuggested = new LruCache<Keccak, object>(8);

        public SyncServer(ISnapshotableDb stateDb, ISnapshotableDb codeDb, IBlockTree blockTree, IReceiptStorage receiptStorage, IBlockValidator blockValidator, ISealValidator sealValidator, IEthSyncPeerPool pool, ISynchronizer synchronizer, ISyncConfig syncConfig, ILogManager logManager)
        {
            _synchronizer = synchronizer ?? throw new ArgumentNullException(nameof(synchronizer));
            _syncConfig = syncConfig ?? throw new ArgumentNullException(nameof(syncConfig));
            _pool = pool ?? throw new ArgumentNullException(nameof(pool));
            _sealValidator = sealValidator ?? throw new ArgumentNullException(nameof(sealValidator));
            _stateDb = stateDb ?? throw new ArgumentNullException(nameof(stateDb));
            _codeDb = codeDb ?? throw new ArgumentNullException(nameof(codeDb));
            _blockTree = blockTree ?? throw new ArgumentNullException(nameof(blockTree));
            _receiptStorage = receiptStorage ?? throw new ArgumentNullException(nameof(receiptStorage));
            _blockValidator = blockValidator ?? throw new ArgumentNullException(nameof(blockValidator));
            _logger = logManager.GetClassLogger() ?? throw new ArgumentNullException(nameof(logManager));

            _blockTree.NewHeadBlock += OnNewHeadBlock;
            _pivotHash = new Keccak(_syncConfig.PivotHash ?? Keccak.Zero.ToString());
        }

        private Keccak _pivotHash;
        
        private BlockHeader _pivotHeader;
        
        public int ChainId => _blockTree.ChainId;
        public BlockHeader Genesis => _blockTree.Genesis;

        public BlockHeader Head
        {
            get
            {
                if (_blockTree.Head == null)
                {
                    return null;
                }

                bool headIsGenesis = _blockTree.Head.Hash == _blockTree.Genesis.Hash;
                if (headIsGenesis)
                {
                    if (_pivotHeader == null)
                    {
                        _pivotHeader = _blockTree.FindHeader(_pivotHash, BlockTreeLookupOptions.None);
                    }
                }
                
                return headIsGenesis ? _pivotHeader ?? _blockTree.Genesis : _blockTree.Head;
            }
        }

        public int GetPeerCount()
        {
            return _pool.PeerCount;
        }

        private Guid _sealValidatorUserGuid = Guid.NewGuid();
        
        public void AddNewBlock(Block block, Node nodeWhoSentTheBlock)
        {
            if (block.TotalDifficulty == null) throw new InvalidOperationException("Cannot add a block with unknown total difficulty");

            _pool.TryFind(nodeWhoSentTheBlock.Id, out PeerInfo peerInfo);
            if (peerInfo == null)
            {
                string errorMessage = $"Received a new block from an unknown peer {nodeWhoSentTheBlock:c} {nodeWhoSentTheBlock.Id} {_pool.PeerCount}";
                if (_logger.IsDebug) _logger.Debug(errorMessage);
                return;
            }

            if ((block.TotalDifficulty ?? 0) > peerInfo.TotalDifficulty)
            {
                if (_logger.IsTrace) _logger.Trace($"ADD NEW BLOCK Updating header of {peerInfo} from {peerInfo.HeadNumber} {peerInfo.TotalDifficulty} to {block.Number} {block.TotalDifficulty}");
                peerInfo.HeadNumber = block.Number;
                peerInfo.HeadHash = block.Hash;
                peerInfo.TotalDifficulty = block.TotalDifficulty ?? peerInfo.TotalDifficulty;
            }

            lock (_recentlySuggested)
            {
                if (_recentlySuggested.Get(block.Hash) != null) return;
                _recentlySuggested.Set(block.Hash, _dummyValue);
            }

            if (block.Number > _blockTree.BestKnownNumber + 8)
            {
                // ignore blocks when syncing in a simple non-locking way
                _synchronizer.RequestSynchronization(SyncTriggerType.NewDistantBlock);
                return;
            }

            if (block.Number < (_blockTree.Head?.Number ?? 0) - 512)
            {
                return;
            }

            if (_logger.IsTrace) _logger.Trace($"Adding new block {block.ToString(Block.Format.Short)}) from {nodeWhoSentTheBlock:c}");

            _sealValidator.HintValidationRange(_sealValidatorUserGuid, block.Number - 128, block.Number + 1024);
            if (!_sealValidator.ValidateSeal(block.Header, true))
            {
                if (_logger.IsDebug) _logger.Debug($"Peer {peerInfo.SyncPeer?.Node:c} sent a block with an invalid seal");
                throw new EthSynchronizationException("Peer sent a block with an invalid seal");
            }
            
            if (block.Number <= _blockTree.BestKnownNumber + 1)
            {
                if (_logger.IsInfo)
                {
                    string authorString = block.Author == null ? null : "sealed by " + (KnownAddresses.GoerliValidators.ContainsKey(block.Author) ? KnownAddresses.GoerliValidators[block.Author] : block.Author?.ToString());
                    if (authorString == null)
                    {
                        authorString = block.Beneficiary == null ? string.Empty : "mined by " + (KnownAddresses.KnownMiners.ContainsKey(block.Beneficiary) ? KnownAddresses.KnownMiners[block.Beneficiary] : block.Beneficiary?.ToString());
                    }
                    
                    if (_logger.IsInfo) _logger.Info($"Discovered a new block {string.Empty.PadLeft(9 - block.Number.ToString().Length, ' ')}{block.ToString(Block.Format.HashNumberAndTx)} {authorString}, sent by {nodeWhoSentTheBlock:s}");
                }

                if (_logger.IsTrace) _logger.Trace($"{block}");

                if (_synchronizer.SyncMode == SyncMode.Full)
                {
                    AddBlockResult result = AddBlockResult.UnknownParent;
                    bool isKnownParent = _blockTree.IsKnownBlock(block.Number - 1, block.ParentHash);
                    if (isKnownParent)
                    {
                        if (!_blockValidator.ValidateSuggestedBlock(block))
                        {
                            if (_logger.IsDebug) _logger.Debug($"Peer {peerInfo.SyncPeer?.Node:c} sent an invalid block");
                            throw new EthSynchronizationException("Peer sent an invalid block");
                        }

                        result = _blockTree.SuggestBlock(block, true);
                        if (_logger.IsTrace) _logger.Trace($"{block.Hash} ({block.Number}) adding result is {result}");
                    }

                    if (result == AddBlockResult.UnknownParent)
                    {
<<<<<<< HEAD
                        _logger.Warn($"Requesting reorg for {block.ToString(Block.Format.Short)}");
                        _pool.Refresh(peerInfo, block.ParentHash);
=======
                        _pool.Refresh(peerInfo, block.Hash);
>>>>>>> 9fb2060e
                        _synchronizer.RequestSynchronization(SyncTriggerType.Reorganization);
                    }
                    else
                    {
                        if ((block.TotalDifficulty ?? 0) > peerInfo.TotalDifficulty)
                        {
                            peerInfo.TotalDifficulty = block.TotalDifficulty ?? 0;
                        }
                    }
                }
            }
            else
            {
                if (_logger.IsTrace) _logger.Trace($"Received a block {block.Hash} ({block.Number}) from {nodeWhoSentTheBlock} - need to resync");
                _synchronizer.RequestSynchronization(SyncTriggerType.NewNearBlock);
            }
        }

        public void HintBlock(Keccak hash, long number, Node node)
        {
            if (!_pool.TryFind(node.Id, out PeerInfo peerInfo))
            {
                if (_logger.IsDebug) _logger.Debug($"Received a block hint from an unknown {node:c}, ignoring");
                return;
            }

            if (number > _blockTree.BestKnownNumber + 8) return;

            if (number > peerInfo.HeadNumber)
            {
                if (_logger.IsTrace) _logger.Trace($"HINT Updating header of {peerInfo} from {peerInfo.HeadNumber} {peerInfo.TotalDifficulty} to {number}");
                peerInfo.HeadNumber = number;
                peerInfo.HeadHash = hash;

                lock (_recentlySuggested)
                {
                    if (_recentlySuggested.Get(hash) != null) return;

                    /* do not add as this is a hint only */
                }
                
                if(!_blockTree.IsKnownBlock(number, hash))
                {
                    _pool.Refresh(peerInfo, hash);
<<<<<<< HEAD
=======
                    _synchronizer.RequestSynchronization(SyncTriggerType.NewNearBlock);
>>>>>>> 9fb2060e
                }
            }
        }

        public TxReceipt[][] GetReceipts(IList<Keccak> blockHashes)
        {
            var receipts = new TxReceipt[blockHashes.Count][];
            for (int blockIndex = 0; blockIndex < blockHashes.Count; blockIndex++)
            {
                Block block = Find(blockHashes[blockIndex]);
                var blockReceipts = new TxReceipt[block?.Transactions.Length ?? 0];
                bool setNullForBlock = false;
                for (int receiptIndex = 0; receiptIndex < (block?.Transactions.Length ?? 0); receiptIndex++)
                {
                    if (block == null) continue;

                    TxReceipt receipt = _receiptStorage.Find(block.Transactions[receiptIndex].Hash);
                    if (receipt == null)
                    {
                        setNullForBlock = true;
                        break;
                    }
                    
                    receipt.BlockNumber = block.Number;
                    blockReceipts[receiptIndex] = receipt;
                }

                receipts[blockIndex] = setNullForBlock ? null : blockReceipts;
            }

            return receipts;
        }

        public BlockHeader[] FindHeaders(Keccak hash, int numberOfBlocks, int skip, bool reverse)
        {
            return _blockTree.FindHeaders(hash, numberOfBlocks, skip, reverse);
        }

        public byte[][] GetNodeData(IList<Keccak> keys)
        {
            var values = new byte[keys.Count][];
            for (int i = 0; i < keys.Count; i++)
            {
                values[i] = _stateDb.Get(keys[i]) ?? _codeDb.Get(keys[i]);
            }

            return values;
        }

        public Block Find(Keccak hash)
        {
            return _blockTree.FindBlock(hash, BlockTreeLookupOptions.TotalDifficultyNotNeeded);
        }

        public Keccak FindHash(long number)
        {
            try
            {
                Keccak hash = _blockTree.FindHash(number);
                return hash;
            }
            catch (Exception)
            {
                _logger.Debug("Could not handle a request for block by number since multiple blocks are available at the level and none is marked as canonical. (a fix is coming)");
            }

            return null;
        }

        private Random _broadcastRandomizer = new Random(); 
        
        [Todo(Improve.Refactor, "This may not be desired if the other node is just syncing now too")]
        private void OnNewHeadBlock(object sender, BlockEventArgs blockEventArgs)
        {
            Block block = blockEventArgs.Block;
            if (_blockTree.BestKnownNumber > block.Number) return;

            int peerCount = _pool.PeerCount;
            double broadcastRatio = Math.Sqrt(peerCount) / peerCount;
            
            int counter = 0;
            foreach (PeerInfo peerInfo in _pool.AllPeers)
            {
                if (peerInfo.TotalDifficulty < (block.TotalDifficulty ?? UInt256.Zero))
                {
                    if (_broadcastRandomizer.NextDouble() < broadcastRatio)
                    {
                        peerInfo.SyncPeer.SendNewBlock(block);
                        counter++;
                    }
                    else
                    {
                        peerInfo.SyncPeer.HintNewBlock(block.Hash, block.Number);
                    }
                }
            }

            if (counter > 0)
            {
                if (_logger.IsDebug) _logger.Debug($"Broadcasting block {block.ToString(Block.Format.Short)} to {counter} peers.");
            }
        }
    }
}<|MERGE_RESOLUTION|>--- conflicted
+++ resolved
@@ -178,12 +178,8 @@
 
                     if (result == AddBlockResult.UnknownParent)
                     {
-<<<<<<< HEAD
                         _logger.Warn($"Requesting reorg for {block.ToString(Block.Format.Short)}");
-                        _pool.Refresh(peerInfo, block.ParentHash);
-=======
                         _pool.Refresh(peerInfo, block.Hash);
->>>>>>> 9fb2060e
                         _synchronizer.RequestSynchronization(SyncTriggerType.Reorganization);
                     }
                     else
@@ -228,10 +224,7 @@
                 if(!_blockTree.IsKnownBlock(number, hash))
                 {
                     _pool.Refresh(peerInfo, hash);
-<<<<<<< HEAD
-=======
                     _synchronizer.RequestSynchronization(SyncTriggerType.NewNearBlock);
->>>>>>> 9fb2060e
                 }
             }
         }
