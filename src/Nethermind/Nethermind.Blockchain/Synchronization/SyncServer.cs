--- conflicted
+++ resolved
@@ -214,15 +214,11 @@
 
                     /* do not add as this is a hint only */
                 }
-
-<<<<<<< HEAD
-                _pool.Refresh(peerInfo, hash); // or Refresh(peerInfo, null) - still comparing
-=======
+                
                 if(!_blockTree.IsKnownBlock(number, hash))
                 {
-                    _pool.Refresh(peerInfo, null);
-                }
->>>>>>> 0873afd4
+                    _pool.Refresh(peerInfo, hash);
+                }
             }
         }
 
