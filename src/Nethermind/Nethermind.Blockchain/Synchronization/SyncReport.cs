//  Copyright (c) 2018 Demerzel Solutions Limited
//  This file is part of the Nethermind library.
// 
//  The Nethermind library is free software: you can redistribute it and/or modify
//  it under the terms of the GNU Lesser General Public License as published by
//  the Free Software Foundation, either version 3 of the License, or
//  (at your option) any later version.
// 
//  The Nethermind library is distributed in the hope that it will be useful,
//  but WITHOUT ANY WARRANTY; without even the implied warranty of
//  MERCHANTABILITY or FITNESS FOR A PARTICULAR PURPOSE. See the
//  GNU Lesser General Public License for more details.
// 
//  You should have received a copy of the GNU Lesser General Public License
//  along with the Nethermind. If not, see <http://www.gnu.org/licenses/>.

using System;
using System.Linq;
using System.Text;
using System.Timers;
using Nethermind.Logging;
using Nethermind.Stats;

namespace Nethermind.Blockchain.Synchronization
{
    public class SyncReport : ISyncReport
    {
        private readonly IEthSyncPeerPool _syncPeerPool;
        private readonly ISyncConfig _syncConfig;
        private readonly ISyncProgressResolver _syncProgressResolver;
        private readonly ISyncModeSelector _syncModeSelector;
        private readonly ILogger _logger;

        private SyncPeersReport _syncPeersReport;
        private int _reportId = 0;
        private int _syncReportFrequency = 1;
        private int _noProgressStateSyncReportFrequency = 120;
        private int _syncShortPeersReportFrequency = 60;
        private int _syncFullPeersReportFrequency = 120;

        public double TickTime
        {
            get => _timer.Interval;
            set => _timer.Interval = value;
        }

        public SyncReport(IEthSyncPeerPool syncPeerPool, INodeStatsManager nodeStatsManager, ISyncConfig syncConfig, ISyncProgressResolver syncProgressResolver, ISyncModeSelector syncModeSelector, ILogManager logManager, double tickTime = 1000)
        {
            _logger = logManager.GetClassLogger() ?? throw new ArgumentNullException(nameof(logManager));
            _syncPeerPool = syncPeerPool ?? throw new ArgumentNullException(nameof(syncPeerPool));
            _syncConfig = syncConfig ?? throw new ArgumentNullException(nameof(syncConfig));
            _syncProgressResolver = syncProgressResolver ?? throw new ArgumentNullException(nameof(syncProgressResolver));
            _syncModeSelector = syncModeSelector ?? throw new ArgumentNullException(nameof(syncModeSelector));
            _syncPeersReport = new SyncPeersReport(syncPeerPool, nodeStatsManager, logManager);
            
            StartTime = DateTime.UtcNow;
            CurrentSyncMode = SyncMode.DbSync;

            TickTime = tickTime;
            _timer.Interval = TickTime;
            _timer.AutoReset = false;
            _timer.Elapsed += TimerOnElapsed;

            if (_syncConfig.SynchronizationEnabled)
            {
                _timer.Start();
            }

            _syncModeSelector.Changed +=SyncModeSelectorOnChanged;
        }

        private void SyncModeSelectorOnChanged(object sender, SyncModeChangedEventArgs e)
        {
            _logger.Info($"Sync mode changed from {e.Previous} to {e.Current}");
        }

        private DateTime StartTime { get; }

        private void TimerOnElapsed(object sender, ElapsedEventArgs e)
        {
            if (_reportId % _syncReportFrequency == 0)
            {
                WriteSyncReport();
            }

            if (_reportId % _syncFullPeersReportFrequency == 0)
            {
                _syncPeersReport.WriteFullReport();
            }
            else if (_reportId % _syncShortPeersReportFrequency == 0)
            {
                _syncPeersReport.WriteShortReport();
            }

            _reportId++;

            _timer.Enabled = true;
        }

        private Timer _timer = new Timer();

        public SyncMode CurrentSyncMode { get; set; }

        public long FastBlocksPivotNumber { get; set; }
        
        public MeasuredProgress HeadersInQueue { get; } = new MeasuredProgress();
        
        public MeasuredProgress BodiesInQueue { get; } = new MeasuredProgress();
        
        public MeasuredProgress ReceiptsInQueue { get; } = new MeasuredProgress();

        public MeasuredProgress FastBlocksHeaders { get; } = new MeasuredProgress();

        public MeasuredProgress FastBlocksBodies { get; } = new MeasuredProgress();

        public MeasuredProgress FastBlocksReceipts { get; } = new MeasuredProgress();

        public MeasuredProgress FastBlocksRemainingBlocks { get; } = new MeasuredProgress();

        public MeasuredProgress FullSyncBlocksDownloaded { get; } = new MeasuredProgress();

        public MeasuredProgress FullSyncBlocksProcessed { get; } = new MeasuredProgress();
        
        public long FullSyncBlocksKnown { get; set; }

        private static string Pad(decimal value, int length)
        {
            string valueString = $"{value:F2}";
            return valueString.PadLeft(length + 3, ' ');
        }
        
        private static string Pad(long value, int length)
        {
            string valueString = $"{value}";
            return valueString.PadLeft(length, ' ');
        }

        private bool _reportedFastBlocksSummary = false;

        private void WriteSyncReport()
        {
            if (!_logger.IsInfo)
            {
                return;
            }

            if(_logger.IsDebug) WriteSyncConfigReport();
            
            if (!_reportedFastBlocksSummary && FastBlocksHeaders.HasEnded && FastBlocksBodies.HasEnded && FastBlocksReceipts.HasEnded)
            {
                _reportedFastBlocksSummary = true;
                WriteFastBlocksReport();
            }

            if (!_syncPeerPool.UsefulPeers.Any())
            {
                WriteFullSyncReport($"Waiting for useful peers in '{CurrentSyncMode}' sync mode");
                return;
            }
            
            switch (CurrentSyncMode)
            {
                case SyncMode.NotStarted:
                    WriteNotStartedReport();
                    break;
                case SyncMode.Full:
                    WriteFullSyncReport("Full Sync");
                    break;
<<<<<<< HEAD
                case SyncMode.FastSync:
=======
                case SyncMode.HmbSync:
                    WriteFullSyncReport("Beam Sync");
                    break;
                case SyncMode.Headers:
>>>>>>> b53c4090
                    WriteFullSyncReport($"Fast Sync From Block {(_syncConfig.FastBlocks ? _syncConfig.PivotNumber : "0")}");
                    break;
                case SyncMode.FastBlocks:
                    WriteFastBlocksReport();
                    break;
                case SyncMode.DbSync:
                    WriteDbSyncReport();
                    break;
                case SyncMode.StateNodes:
                    if (_reportId % _noProgressStateSyncReportFrequency == 0)
                    {
                        WriteStateNodesReport();
                    }
                    break;
                case SyncMode.WaitForProcessor:
                    WriteWaitForProcessorReport();
                    break;
                default:
                    _logger.Info($"Sync mode: {CurrentSyncMode}");
                    break;
            }
        }

        private void WriteSyncConfigReport()
        {
            if (!_logger.IsTrace) return;
            
            bool isFastSync = _syncConfig.FastSync;
            bool isFastBlocks = _syncConfig.FastBlocks;
            bool bodiesInFastBlocks = _syncConfig.DownloadBodiesInFastSync;
            bool receiptsInFastBlocks = _syncConfig.DownloadBodiesInFastSync;

            StringBuilder builder = new StringBuilder();
            if (isFastSync && isFastBlocks)
            {
                builder.Append($"Sync config - fast sync with fast blocks from block {_syncConfig.PivotNumber}");
                if (bodiesInFastBlocks)
                {
                    builder.Append(" + bodies");
                }

                if (receiptsInFastBlocks)
                {
                    builder.Append(" + receipts");
                }
            }
            else if (isFastSync)
            {
                builder.Append($"Sync config - fast sync without fast blocks");
            }
            else
            {
                builder.Append($"Sync config - full archive sync");
            }
            
            if(_logger.IsTrace) _logger.Trace(builder.ToString());
        }

        private void WriteWaitForProcessorReport()
        {
            _logger.Info($"Waiting for block processor to catch up before syncing further");
        }

        private void WriteStateNodesReport()
        {
            _logger.Info($"Syncing state nodes");
        }

        private void WriteDbSyncReport()
        {
            _logger.Info($"Syncing previously downloaded blocks from DB");
        }

        private void WriteNotStartedReport()
        {
            _logger.Info($"Sync not started yet... {(DateTime.UtcNow - StartTime).Seconds}s");
        }

        private void WriteFullSyncReport(string prefix)
        {
            if (FullSyncBlocksKnown == 0)
            {
                _logger.Info($"{prefix} | Waiting for peers to learn about the head number.");
                return;
            }
            
            if (FullSyncBlocksKnown - FullSyncBlocksDownloaded.CurrentValue < 32)
            {
                return;
            }
            
            _logger.Info($"{prefix} | Downloaded {FullSyncBlocksDownloaded.CurrentValue,9} | current {FullSyncBlocksDownloaded.CurrentPerSecond:F2}bps | total {FullSyncBlocksDownloaded.TotalPerSecond:F2}bps");
            FullSyncBlocksDownloaded.SetMeasuringPoint();
        }

        private void WriteFastBlocksReport()
        {
            int blockPaddingLength = FastBlocksPivotNumber.ToString().Length;
            int speedPaddingLength = 5;
            
            _logger.Info($"Fast Blocks Sync | Peers {_syncPeerPool.UsefulPeerCount} / {_syncPeerPool.PeerCount}");
            _logger.Info($"Fast Blocks Sync | Headers  {Pad(FastBlocksHeaders.CurrentValue, blockPaddingLength)} / {Pad(FastBlocksPivotNumber, blockPaddingLength)} | queue {Pad(HeadersInQueue.CurrentValue, speedPaddingLength)} | current {Pad(FastBlocksHeaders.CurrentPerSecond, speedPaddingLength)}bps | total {Pad(FastBlocksHeaders.TotalPerSecond, speedPaddingLength)}bps");

            if (_syncConfig.DownloadBodiesInFastSync)
            {
                _logger.Info($"Fast Blocks Sync | Bodies   {Pad(FastBlocksBodies.CurrentValue, blockPaddingLength)} / {Pad(FastBlocksPivotNumber, blockPaddingLength)} | queue {Pad(BodiesInQueue.CurrentValue, speedPaddingLength)} | current {Pad(FastBlocksBodies.CurrentPerSecond, speedPaddingLength)}bps | total {Pad(FastBlocksBodies.TotalPerSecond, speedPaddingLength)}bps");
            }

            if (_syncConfig.DownloadReceiptsInFastSync)
            {
                _logger.Info($"Fast Blocks Sync | Receipts {Pad(FastBlocksReceipts.CurrentValue, blockPaddingLength)} / {Pad(FastBlocksPivotNumber, blockPaddingLength)} | queue {Pad(ReceiptsInQueue.CurrentValue, speedPaddingLength)} | current {Pad(FastBlocksReceipts.CurrentPerSecond, speedPaddingLength)}bps | total {Pad(FastBlocksReceipts.TotalPerSecond, speedPaddingLength)}bps");
            }

            FastBlocksHeaders.SetMeasuringPoint();
            FastBlocksBodies.SetMeasuringPoint();
            FastBlocksReceipts.SetMeasuringPoint();
        }

        public void Dispose()
        {
            _timer.Dispose();
        }
    }
}<|MERGE_RESOLUTION|>--- conflicted
+++ resolved
@@ -166,14 +166,10 @@
                 case SyncMode.Full:
                     WriteFullSyncReport("Full Sync");
                     break;
-<<<<<<< HEAD
+                case SyncMode.Beam:
+                    WriteFullSyncReport("Beam Sync");
+                    break;
                 case SyncMode.FastSync:
-=======
-                case SyncMode.HmbSync:
-                    WriteFullSyncReport("Beam Sync");
-                    break;
-                case SyncMode.Headers:
->>>>>>> b53c4090
                     WriteFullSyncReport($"Fast Sync From Block {(_syncConfig.FastBlocks ? _syncConfig.PivotNumber : "0")}");
                     break;
                 case SyncMode.FastBlocks:
