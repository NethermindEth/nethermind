--- conflicted
+++ resolved
@@ -299,13 +299,8 @@
                         case SyncMode.Full:
                             syncProgressTask = _blockDownloader.DownloadBlocks(bestPeer, 0, linkedCancellation.Token);
                             break;
-<<<<<<< HEAD
                         case SyncMode.Beam:
-                            syncProgressTask = _blockDownloader.DownloadBlocks(bestPeer, 0, linkedCancellation.Token);
-=======
-                        case SyncMode.HmbSync:
                             syncProgressTask = _blockDownloader.DownloadBlocks(bestPeer, 0, pivotNumber, linkedCancellation.Token);
->>>>>>> b53c4090
                             break;
                         case SyncMode.NotStarted:
                             syncProgressTask = Task.Delay(1000).ContinueWith(_ => 0L);
