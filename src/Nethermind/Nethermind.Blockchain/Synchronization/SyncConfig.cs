// SPDX-FileCopyrightText: 2022 Demerzel Solutions Limited
// SPDX-License-Identifier: LGPL-3.0-only
using Nethermind.Config;
using Nethermind.Core.Extensions;
using Nethermind.Db;

namespace Nethermind.Blockchain.Synchronization
{
    [ConfigCategory(Description = "Configuration of the synchronization modes.")]
    public class SyncConfig : ISyncConfig
    {
        private bool _synchronizationEnabled = true;
        private bool _fastSync;

        public static ISyncConfig Default { get; } = new SyncConfig();
        public static ISyncConfig WithFullSyncOnly { get; } = new SyncConfig { FastSync = false };
        public static ISyncConfig WithFastSync { get; } = new SyncConfig { FastSync = true };
        public static ISyncConfig WithEth2Merge { get; } = new SyncConfig { FastSync = false, BlockGossipEnabled = false };

        public bool NetworkingEnabled { get; set; } = true;

        public bool SynchronizationEnabled
        {
            get => NetworkingEnabled && _synchronizationEnabled;
            set => _synchronizationEnabled = value;
        }

        public long? FastSyncCatchUpHeightDelta { get; set; } = 8192;
        bool ISyncConfig.FastBlocks { get; set; }
        public bool UseGethLimitsInFastBlocks { get; set; } = true;
        public bool FastSync { get => _fastSync || SnapSync; set => _fastSync = value; }
        public bool DownloadHeadersInFastSync { get; set; } = true;
        public bool DownloadBodiesInFastSync { get; set; } = true;
        public bool DownloadReceiptsInFastSync { get; set; } = true;
        public long AncientBodiesBarrier { get; set; }
        public long AncientReceiptsBarrier { get; set; }
        public string PivotTotalDifficulty { get; set; }
        private string _pivotNumber = "0";
        public string PivotNumber
        {
            get => FastSync || SnapSync ? _pivotNumber : "0";
            set => _pivotNumber = value;
        }

        private string? _pivotHash;
        public string? PivotHash
        {
            get => FastSync || SnapSync ? _pivotHash : null;
            set => _pivotHash = value;
        }
        public int MaxAttemptsToUpdatePivot { get; set; } = int.MaxValue;
        public bool SnapSync { get; set; } = false;
        public int SnapSyncAccountRangePartitionCount { get; set; } = 8;
        public bool FixReceipts { get; set; } = false;
        public bool FixTotalDifficulty { get; set; } = false;
        public long FixTotalDifficultyStartingBlock { get; set; } = 1;
        public long? FixTotalDifficultyLastBlock { get; set; } = null;
        public bool StrictMode { get; set; } = false;
        public bool BlockGossipEnabled { get; set; } = true;
        public bool NonValidatorNode { get; set; } = false;
        public ITunableDb.TuneType TuneDbMode { get; set; } = ITunableDb.TuneType.HeavyWrite;
        public ITunableDb.TuneType BlocksDbTuneDbMode { get; set; } = ITunableDb.TuneType.EnableBlobFiles;
        public int MaxProcessingThreads { get; set; }
        public bool ExitOnSynced { get; set; } = false;
        public int ExitOnSyncedWaitTimeSec { get; set; } = 60;
        public int MallocTrimIntervalSec { get; set; } = 300;
        public bool? SnapServingEnabled { get; set; } = null;
        public int MultiSyncModeSelectorLoopTimerMs { get; set; } = 1000;
        public int SyncDispatcherEmptyRequestDelayMs { get; set; } = 10;
        public int SyncDispatcherAllocateTimeoutMs { get; set; } = 1000;
        public bool NeedToWaitForHeader { get; set; }
        public bool VerifyTrieOnStateSyncFinished { get; set; }
        public bool TrieHealing { get; set; } = true;
        public int StateMaxDistanceFromHead { get; set; } = 128;
        public int StateMinDistanceFromHead { get; set; } = 32;
        public bool GCOnFeedFinished { get; set; } = true;
        /// <summary>
        /// Additional delay in blocks between best suggested header and synced state to allow faster state switching for PoW chains
        /// with higher block processing frequency. Effectively this is the max allowed difference between best header (used as sync
        /// pivot) and synced state block, to assume that state is synced and node can start processing blocks
        /// </summary>
        public int HeaderStateDistance { get; set; } = 0;

        public ulong FastHeadersMemoryBudget { get; set; } = (ulong)128.MB();
        public bool EnableSnapSyncStorageRangeSplit { get; set; } = false;
<<<<<<< HEAD
        public int MaxTxInForwardSyncBuffer { get; set; } = 20000;
=======
        public long ForwardSyncDownloadBufferMemoryBudget { get; set; } = 200.MiB();
        public long ForwardSyncBlockProcessingQueueMemoryBudget { get; set; } = 200.MiB();
>>>>>>> 2e346112

        public override string ToString()
        {
            return
                $"SyncConfig details. FastSync {FastSync}, PivotNumber: {PivotNumber} DownloadHeadersInFastSync {DownloadHeadersInFastSync}, DownloadBodiesInFastSync {DownloadBodiesInFastSync}, DownloadReceiptsInFastSync {DownloadReceiptsInFastSync}, AncientBodiesBarrier {AncientBodiesBarrier}, AncientReceiptsBarrier {AncientReceiptsBarrier}";
        }

    }
}<|MERGE_RESOLUTION|>--- conflicted
+++ resolved
@@ -83,12 +83,8 @@
 
         public ulong FastHeadersMemoryBudget { get; set; } = (ulong)128.MB();
         public bool EnableSnapSyncStorageRangeSplit { get; set; } = false;
-<<<<<<< HEAD
-        public int MaxTxInForwardSyncBuffer { get; set; } = 20000;
-=======
         public long ForwardSyncDownloadBufferMemoryBudget { get; set; } = 200.MiB();
         public long ForwardSyncBlockProcessingQueueMemoryBudget { get; set; } = 200.MiB();
->>>>>>> 2e346112
 
         public override string ToString()
         {
