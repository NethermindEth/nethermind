// SPDX-FileCopyrightText: 2022 Demerzel Solutions Limited
// SPDX-License-Identifier: LGPL-3.0-only
using Nethermind.Config;
using Nethermind.Core.Extensions;
using Nethermind.Db;

namespace Nethermind.Blockchain.Synchronization
{
    [ConfigCategory(Description = "Configuration of the synchronization modes.")]
    public class SyncConfig : ISyncConfig
    {
        private bool _synchronizationEnabled = true;
        private bool _fastSync;

        public static ISyncConfig Default { get; } = new SyncConfig();
        public static ISyncConfig WithFullSyncOnly { get; } = new SyncConfig { FastSync = false };
        public static ISyncConfig WithFastSync { get; } = new SyncConfig { FastSync = true };
        public static ISyncConfig WithEth2Merge { get; } = new SyncConfig { FastSync = false, BlockGossipEnabled = false };

        public bool NetworkingEnabled { get; set; } = true;

        public bool SynchronizationEnabled
        {
            get => NetworkingEnabled && _synchronizationEnabled;
            set => _synchronizationEnabled = value;
        }

        public long? FastSyncCatchUpHeightDelta { get; set; } = 8192;
        bool ISyncConfig.FastBlocks { get; set; }
        public bool UseGethLimitsInFastBlocks { get; set; } = true;
        public bool FastSync { get => _fastSync || SnapSync; set => _fastSync = value; }
        public bool DownloadHeadersInFastSync { get; set; } = true;
        public bool DownloadBodiesInFastSync { get; set; } = true;
        public bool DownloadReceiptsInFastSync { get; set; } = true;
        public long AncientBodiesBarrier { get; set; }
        public long AncientReceiptsBarrier { get; set; }
        public string PivotTotalDifficulty { get; set; }
        private string _pivotNumber = "0";
        public string PivotNumber
        {
            get => FastSync || SnapSync ? _pivotNumber : "0";
            set => _pivotNumber = value;
        }

        private string? _pivotHash;
        public string? PivotHash
        {
            get => FastSync || SnapSync ? _pivotHash : null;
            set => _pivotHash = value;
        }
        public int MaxAttemptsToUpdatePivot { get; set; } = int.MaxValue;
        public bool SnapSync { get; set; } = false;
        public int SnapSyncAccountRangePartitionCount { get; set; } = 8;
        public bool FixReceipts { get; set; } = false;
        public bool FixTotalDifficulty { get; set; } = false;
        public long FixTotalDifficultyStartingBlock { get; set; } = 1;
        public long? FixTotalDifficultyLastBlock { get; set; } = null;
        public bool StrictMode { get; set; } = false;
        public bool BlockGossipEnabled { get; set; } = true;
        public bool NonValidatorNode { get; set; } = false;
        public ITunableDb.TuneType TuneDbMode { get; set; } = ITunableDb.TuneType.HeavyWrite;
        public ITunableDb.TuneType BlocksDbTuneDbMode { get; set; } = ITunableDb.TuneType.EnableBlobFiles;
        public int MaxProcessingThreads { get; set; }
        public bool ExitOnSynced { get; set; } = false;
        public int ExitOnSyncedWaitTimeSec { get; set; } = 60;
        public int MallocTrimIntervalSec { get; set; } = 300;
        public bool? SnapServingEnabled { get; set; } = null;
        public int MultiSyncModeSelectorLoopTimerMs { get; set; } = 1000;
        public int SyncDispatcherEmptyRequestDelayMs { get; set; } = 10;
        public int SyncDispatcherAllocateTimeoutMs { get; set; } = 1000;
        public bool NeedToWaitForHeader { get; set; }
        public bool VerifyTrieOnStateSyncFinished { get; set; }
        public bool TrieHealing { get; set; } = true;
        public int StateMaxDistanceFromHead { get; set; } = 128;
        public int StateMinDistanceFromHead { get; set; } = 32;
        public bool GCOnFeedFinished { get; set; } = true;
        /// <summary>
        /// Additional delay in blocks between best suggested header and synced state to allow faster state switching for PoW chains
        /// with higher block processing frequency. Effectively this is the max allowed difference between best header (used as sync
        /// pivot) and synced state block, to assume that state is synced and node can start processing blocks
        /// </summary>
        public int HeaderStateDistance { get; set; } = 0;

<<<<<<< HEAD
        public ulong FastHeadersMemoryBudget { get; set; }= (ulong)128.MB();
=======
        public ulong FastHeadersMemoryBudget { get; set; } = (ulong)128.MB();
>>>>>>> a4c8a828

        public override string ToString()
        {
            return
                $"SyncConfig details. FastSync {FastSync}, PivotNumber: {PivotNumber} DownloadHeadersInFastSync {DownloadHeadersInFastSync}, DownloadBodiesInFastSync {DownloadBodiesInFastSync}, DownloadReceiptsInFastSync {DownloadReceiptsInFastSync}, AncientBodiesBarrier {AncientBodiesBarrier}, AncientReceiptsBarrier {AncientReceiptsBarrier}";
        }

    }
}<|MERGE_RESOLUTION|>--- conflicted
+++ resolved
@@ -81,11 +81,7 @@
         /// </summary>
         public int HeaderStateDistance { get; set; } = 0;
 
-<<<<<<< HEAD
-        public ulong FastHeadersMemoryBudget { get; set; }= (ulong)128.MB();
-=======
         public ulong FastHeadersMemoryBudget { get; set; } = (ulong)128.MB();
->>>>>>> a4c8a828
 
         public override string ToString()
         {
