--- conflicted
+++ resolved
@@ -63,13 +63,10 @@
         public ITunableDb.TuneType TuneDbMode { get; set; } = ITunableDb.TuneType.HeavyWrite;
         public ITunableDb.TuneType BlocksDbTuneDbMode { get; set; } = ITunableDb.TuneType.EnableBlobFiles;
         public int MaxProcessingThreads { get; set; }
-<<<<<<< HEAD
-=======
         public bool ExitOnSynced { get; set; } = false;
         public int ExitOnSyncedWaitTimeSec { get; set; } = 60;
         public int MallocTrimIntervalSec { get; set; } = 300;
         public bool TrieHealing { get; set; } = true;
->>>>>>> 6472650d
 
         public override string ToString()
         {
