--- conflicted
+++ resolved
@@ -64,12 +64,8 @@
         public bool ExitOnSynced { get; set; } = false;
         public int ExitOnSyncedWaitTimeSec { get; set; } = 60;
         public int MallocTrimIntervalSec { get; set; } = 300;
-<<<<<<< HEAD
-        public bool SnapServingEnabled { get; set; } = true;
-=======
         public bool? SnapServingEnabled { get; set; } = null;
         public int MultiSyncModeSelectorLoopTimerMs { get; set; } = 1000;
->>>>>>> fad11b10
         public bool TrieHealing { get; set; } = true;
 
         public override string ToString()
