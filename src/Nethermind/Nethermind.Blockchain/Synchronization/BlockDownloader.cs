--- conflicted
+++ resolved
@@ -286,20 +286,12 @@
                         throw new EthSynchronizationException($"{bestPeer} sent an empty body for {block.ToString(Block.Format.Short)}.");
                     }
                     
-<<<<<<< HEAD
-                    TxReceipt[] blockReceipts = null;
-=======
                     TxReceipt[] blockReceipts = Array.Empty<TxReceipt>();
->>>>>>> 03f718aa
                     if (downloadReceipts)
                     {
                         if (receipts.Length > i)
                         {
-<<<<<<< HEAD
-                            blockReceipts = receipts[i];
-=======
                             blockReceipts = receipts[i] ?? Array.Empty<TxReceipt>();
->>>>>>> 03f718aa
                         }
                         else
                         {
@@ -394,10 +386,7 @@
             TxReceipt[] blockReceipts,
             IDictionary<Keccak, IList<TxReceipt>> correctReceiptsBlocks)
         {
-<<<<<<< HEAD
-=======
             if (blockReceipts == null) throw new ArgumentNullException(nameof(blockReceipts));
->>>>>>> 03f718aa
             if (block == null || block.Body != null)
             {
                 throw new InvalidOperationException("Invalid state of blocks placeholders during sync");
@@ -407,31 +396,18 @@
             
             if (downloadReceipts)
             {
-<<<<<<< HEAD
-                if (body.Transactions.Length == (blockReceipts?.Length ?? 0))
-                {
-                    var receiptsForBlock = new List<TxReceipt>();
-=======
                 if (body.Transactions.Length == blockReceipts.Length)
                 {
                     List<TxReceipt> receiptsForBlock = new List<TxReceipt>();
->>>>>>> 03f718aa
                     correctReceiptsBlocks[block.Hash] = receiptsForBlock;
                     long gasUsedBefore = 0;
 
                     for (int j = 0; j < body.Transactions.Length; j++)
                     {
-<<<<<<< HEAD
-                        var transaction = body.Transactions[j];
-                        if (blockReceipts.Length > j)
-                        {
-                            var receipt = blockReceipts[j];
-=======
                         Transaction transaction = body.Transactions[j];
                         if (blockReceipts.Length > j)
                         {
                             TxReceipt receipt = blockReceipts[j];
->>>>>>> 03f718aa
                             RecoverReceiptData(receipt, block, transaction, j, gasUsedBefore);
                             receiptsForBlock.Add(receipt);
                             gasUsedBefore = receipt.GasUsedTotal;
