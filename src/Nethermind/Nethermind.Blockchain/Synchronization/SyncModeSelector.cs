--- conflicted
+++ resolved
@@ -37,57 +37,39 @@
             _syncPeerPool = syncPeerPool ?? throw new ArgumentNullException(nameof(syncPeerPool));
             _syncConfig = syncConfig ?? throw new ArgumentNullException(nameof(syncConfig));
             _logger = logManager.GetClassLogger() ?? throw new ArgumentNullException(nameof(logManager));
-
-<<<<<<< HEAD
+            
             if (syncConfig.FastSyncCatchUpHeightDelta <= FullSyncThreshold)
             {
                 if (_logger.IsWarn) _logger.Warn($"'FastSyncCatchUpHeightDelta' parameter is less or equal to {FullSyncThreshold}, which is a threshold of blocks always downloaded in full sync. 'FastSyncCatchUpHeightDelta' will have no effect.");
             }
-
-=======
->>>>>>> b53c4090
+            
             Current = SyncMode.NotStarted;
         }
 
         public SyncMode Current { get; private set; }
-
-<<<<<<< HEAD
-=======
+        
         public bool IsParallel => Current == SyncMode.FastBlocks || Current == SyncMode.StateNodes;
-
->>>>>>> b53c4090
+        
         public void Update()
         {
             if (_syncPeerPool.PeerCount == 0)
             {
                 return;
             }
-
-<<<<<<< HEAD
+            
             if (_syncConfig.BeamSyncEnabled)
             {
                 if (Current != SyncMode.Beam)
                 {
                     ChangeSyncMode(SyncMode.Beam);
-=======
-            if (_syncConfig.HmbSync)
-            {
-                if (Current != SyncMode.HmbSync)
-                {
-                    ChangeSyncMode(SyncMode.HmbSync);
->>>>>>> b53c4090
-                }
-
-                return;
-            }
-<<<<<<< HEAD
-            
+                }
+
+                return;
+            }
+
             // if we are not in fast sync then it means we are in full sync and we just want to have two modes:
             //   * NOT_STARTED
             //   * FULL
-=======
-
->>>>>>> b53c4090
             if (!_syncConfig.FastSync)
             {
                 if (Current == SyncMode.NotStarted)
@@ -111,7 +93,6 @@
                 if (_logger.IsError) _logger.Error(errorMessage);
                 throw new InvalidOperationException(errorMessage);
             }
-<<<<<<< HEAD
 
             foreach (PeerInfo peerInfo in _syncPeerPool.UsefulPeers)
             {
@@ -134,23 +115,6 @@
 
                 return;
             }
-            
-=======
-
-            foreach (PeerInfo peerInfo in _syncPeerPool.UsefulPeers)
-            {
-                maxBlockNumberAmongPeers = Math.Max(maxBlockNumberAmongPeers, peerInfo.HeadNumber);
-            }
-
-            if (maxBlockNumberAmongPeers == 0)
-            {
-                return;
-            }
->>>>>>> b53c4090
-            // if (maxBlockNumberAmongPeers <= FullSyncThreshold)
-            // {
-            //     return;
-            // }
 
             SyncMode newSyncMode;
             long bestFull = Math.Max(bestFullState, bestFullBlock);
@@ -174,7 +138,6 @@
             }
             else
             {
-<<<<<<< HEAD
                 newSyncMode = bestFullBlock > bestFullState ? SyncMode.WaitForProcessor : SyncMode.FastSync;
             }
 
@@ -193,19 +156,6 @@
                     if (_logger.IsInfo) _logger.Info($"Staying on sync mode {Current} {BuildStateString(bestHeader, bestFullBlock, bestFullState, maxBlockNumberAmongPeers)}");
                     _syncProgressSnapshot.Notify();
                 }
-=======
-                newSyncMode = bestFullBlock > bestFullState ? SyncMode.WaitForProcessor : SyncMode.Headers;
-            }
-
-            if (newSyncMode != Current)
-            {
-                if (_logger.IsInfo) _logger.Info($"Switching sync mode from {Current} to {newSyncMode} {BuildStateString(bestHeader, bestFullBlock, bestFullState, maxBlockNumberAmongPeers)}");
-                ChangeSyncMode(newSyncMode);
-            }
-            else
-            {
-                if (_logger.IsInfo) _logger.Info($"Staying on sync mode {Current} {BuildStateString(bestHeader, bestFullBlock, bestFullState, maxBlockNumberAmongPeers)}");
->>>>>>> b53c4090
             }
         }
 
@@ -279,10 +229,5 @@
                 AllValuesChanged
             }
         }
-<<<<<<< HEAD
-=======
-
-        public event EventHandler<SyncModeChangedEventArgs> Changed;
->>>>>>> b53c4090
     }
 }