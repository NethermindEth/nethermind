--- conflicted
+++ resolved
@@ -51,13 +51,7 @@
         private readonly ConcurrentDictionary<SyncPeerAllocation, object> _replaceableAllocations = new ConcurrentDictionary<SyncPeerAllocation, object>();
         private int _allocationsUpgradeIntervalInMs;
         private System.Timers.Timer _upgradeTimer;
-<<<<<<< HEAD
-
-        private readonly BlockingCollection<RefreshTask> _peerRefreshQueue = new BlockingCollection<RefreshTask>();
-=======
-        
         private readonly BlockingCollection<RefreshTotalDiffTask> _peerRefreshQueue = new BlockingCollection<RefreshTotalDiffTask>();
->>>>>>> 9fb2060e
         private Task _refreshLoopTask;
         private CancellationTokenSource _refreshLoopCancellation = new CancellationTokenSource();
         private readonly ConcurrentDictionary<PublicKey, CancellationTokenSource> _refreshCancelTokens = new ConcurrentDictionary<PublicKey, CancellationTokenSource>();
@@ -348,13 +342,8 @@
 
             public PeerInfo PeerInfo { get; set; }
         }
-<<<<<<< HEAD
-        
-        private async Task ExecuteRefreshTask(RefreshTask refreshTask, CancellationToken token)
-=======
 
         private async Task ExecuteRefreshTask(RefreshTotalDiffTask refreshTotalDiffTask, CancellationToken token)
->>>>>>> 9fb2060e
         {
             PeerInfo peerInfo = refreshTotalDiffTask.PeerInfo;
             if (_logger.IsTrace) _logger.Trace($"Requesting head block info from {peerInfo.SyncPeer.Node:s}");
