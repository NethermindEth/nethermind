--- conflicted
+++ resolved
@@ -51,11 +51,7 @@
         private readonly ConcurrentDictionary<SyncPeerAllocation, object> _replaceableAllocations = new ConcurrentDictionary<SyncPeerAllocation, object>();
         private int _allocationsUpgradeIntervalInMs;
         private System.Timers.Timer _upgradeTimer;
-<<<<<<< HEAD
-
-=======
-        
->>>>>>> e3f48eae
+
         private readonly BlockingCollection<RefreshTask> _peerRefreshQueue = new BlockingCollection<RefreshTask>();
         private Task _refreshLoopTask;
         private CancellationTokenSource _refreshLoopCancellation = new CancellationTokenSource();
@@ -345,17 +341,10 @@
         private class RefreshTask
         {
             public Keccak BlockHash { get; set; }
-<<<<<<< HEAD
 
             public PeerInfo PeerInfo { get; set; }
         }
         
-=======
-
-            public PeerInfo PeerInfo { get; set; }
-        }
-
->>>>>>> e3f48eae
         private async Task ExecuteRefreshTask(RefreshTask refreshTask, CancellationToken token)
         {
             PeerInfo peerInfo = refreshTask.PeerInfo;
@@ -622,12 +611,6 @@
                     continue;
                 }
 
-                if (info.TotalDifficulty - (_blockTree.BestSuggestedHeader?.TotalDifficulty ?? UInt256.Zero) <= 2 && info.SyncPeer.ClientId.Contains("Parity"))
-                {
-                    _logger.Warn("PARITY BUT NOT PARITY");
-                    continue;
-                }
-
                 long averageTransferSpeed = _stats.GetOrAdd(info.SyncPeer.Node).GetAverageTransferSpeed() ?? 0;
 
                 if (isLowPriority ? (averageTransferSpeed <= bestPeer.TransferSpeed) : (averageTransferSpeed > bestPeer.TransferSpeed))
