// SPDX-FileCopyrightText: 2023 Demerzel Solutions Limited
// SPDX-License-Identifier: LGPL-3.0-only

using System;
using Nethermind.Core;
using Nethermind.Core.Eip2930;
using Nethermind.Core.Specs;
using Nethermind.Crypto;
using Nethermind.Evm.Tracing;
using Nethermind.Evm.TransactionProcessing;
using Nethermind.Int256;
using Nethermind.State;

namespace Nethermind.Blockchain.BeaconBlockRoot;
public class BeaconBlockRootHandler(ITransactionProcessor processor) : IBeaconBlockRootHandler
{
    private const long GasLimit = 30_000_000L;

<<<<<<< HEAD
    public void StoreBeaconRoot(Block block, IReleaseSpec spec, IWorldState worldState)
=======
    public (Address? toAddress, AccessList? accessList) BeaconRootsAccessList(Block block, IReleaseSpec spec, bool includeStorageCells = true)
>>>>>>> 60159fb4
    {
        BlockHeader? header = block.Header;
        bool canInsertBeaconRoot = spec.IsBeaconBlockRootAvailable
                                  && !header.IsGenesis
                                  && header.ParentBeaconBlockRoot is not null;

        Address? eip4788ContractAddress = canInsertBeaconRoot ?
            spec.Eip4788ContractAddress ?? Eip4788Constants.BeaconRootsAddress :
            null;

        if (eip4788ContractAddress is null)
        {
            return (null, null);
        }

        var builder = new AccessList.Builder()
            .AddAddress(eip4788ContractAddress);

        if (includeStorageCells)
        {
            builder.AddStorage(block.Timestamp % 8191);
        }

        return (eip4788ContractAddress, builder.Build());
    }

    public void StoreBeaconRoot(Block block, IReleaseSpec spec)
    {
        (Address? toAddress, AccessList? accessList) = BeaconRootsAccessList(block, spec, includeStorageCells: false);

        if (toAddress is not null)
        {
            BlockHeader? header = block.Header;
            Transaction transaction = new()
            {
                Value = UInt256.Zero,
                Data = header.ParentBeaconBlockRoot.Bytes.ToArray(),
                To = toAddress,
                SenderAddress = Address.SystemUser,
                GasLimit = GasLimit,
                GasPrice = UInt256.Zero,
                AccessList = accessList
            };

            transaction.Hash = transaction.CalculateHash();

            processor.Execute(worldState, transaction, header, NullTxTracer.Instance);
        }
    }
}<|MERGE_RESOLUTION|>--- conflicted
+++ resolved
@@ -16,11 +16,7 @@
 {
     private const long GasLimit = 30_000_000L;
 
-<<<<<<< HEAD
-    public void StoreBeaconRoot(Block block, IReleaseSpec spec, IWorldState worldState)
-=======
     public (Address? toAddress, AccessList? accessList) BeaconRootsAccessList(Block block, IReleaseSpec spec, bool includeStorageCells = true)
->>>>>>> 60159fb4
     {
         BlockHeader? header = block.Header;
         bool canInsertBeaconRoot = spec.IsBeaconBlockRootAvailable
@@ -49,7 +45,7 @@
 
     public void StoreBeaconRoot(Block block, IReleaseSpec spec)
     {
-        (Address? toAddress, AccessList? accessList) = BeaconRootsAccessList(block, spec, includeStorageCells: false);
+        (Address? toAddress, AccessList? accessList) = BeaconRootsAccessList(block, spec, IWorldState worldState, includeStorageCells: false);
 
         if (toAddress is not null)
         {
