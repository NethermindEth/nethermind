--- conflicted
+++ resolved
@@ -76,11 +76,7 @@
 
             transaction.Hash = transaction.CalculateHash();
 
-<<<<<<< HEAD
-            processor.Execute(transaction, new(header, spec), tracer);
-=======
             processor.Execute(transaction, new BlockExecutionContext(header, spec), tracer);
->>>>>>> 65189ede
         }
     }
 }