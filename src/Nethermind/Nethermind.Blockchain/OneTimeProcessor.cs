--- conflicted
+++ resolved
@@ -49,10 +49,6 @@
         {
             lock (_lock)
             {
-<<<<<<< HEAD
-                Block result = _processor.Process(block, options, tracer);
-                _readOnlyDbProvider.ClearTempChanges();
-=======
                 Block result;
                 try
                 {
@@ -63,7 +59,6 @@
                     _readOnlyDbProvider.ClearTempChanges();
                 }
 
->>>>>>> 7e6f379a
                 return result;
             }
         }
