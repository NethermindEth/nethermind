--- conflicted
+++ resolved
@@ -9,20 +9,10 @@
   </PropertyGroup>
 
   <ItemGroup>
+    <ProjectReference Include="..\..\Nethermind.Serialization.Ssz\Nethermind.Serialization.Ssz.csproj" />
     <ProjectReference Include="..\..\SszGenerated\SszGenerated.csproj" />
-<<<<<<< HEAD
-    <ProjectReference Include="..\SSZGenerator\SSZGenerator.csproj"
-                      OutputItemType="Analyzer"
-                      ReferenceOutputAssembly="false"/> 
-                      <!-- Generator Project Reference -->
-    <ProjectReference Include="..\SszAttribute\SszAttribute.csproj" />
-    <!-- Attribute Project Reference -->
-    <ProjectReference Include="..\..\Nethermind.Serialization.Ssz\Nethermind.Serialization.Ssz.csproj"/>
-    <!-- Nethermind.Serialization.Ssz Library Reference -->
-=======
     <ProjectReference Include="..\SSZAttribute\SSZAttribute.csproj" />
     <ProjectReference Include="..\SSZGenerator\SSZGenerator.csproj" OutputItemType="Analyzer" ReferenceOutputAssembly="false" />
 
->>>>>>> f8279b45
   </ItemGroup>
 </Project>