// SPDX-FileCopyrightText: 2024 Demerzel Solutions Limited
// SPDX-License-Identifier: LGPL-3.0-only

using Nethermind.Blockchain;
using Nethermind.Consensus;
using Nethermind.Consensus.Processing;
using Nethermind.Consensus.Producers;
using Nethermind.Core;
using Nethermind.Core.Crypto;
using Nethermind.Core.Specs;
using Nethermind.JsonRpc;
using Nethermind.Logging;
using Nethermind.Merge.Plugin;
using Nethermind.Merge.Plugin.BlockProduction;
using Nethermind.Merge.Plugin.Data;
using Nethermind.Merge.Plugin.Handlers;
using Nethermind.Merge.Plugin.InvalidChainTracker;
using Nethermind.Merge.Plugin.Synchronization;
using Nethermind.Synchronization.Peers;
using System.Diagnostics.CodeAnalysis;

namespace Nethermind.Taiko.Rpc;

internal class TaikoForkchoiceUpdatedHandler(IBlockTree blockTree,
    IManualBlockFinalizationManager manualBlockFinalizationManager,
    IPoSSwitcher poSSwitcher,
    IPayloadPreparationService payloadPreparationService,
    IBlockProcessingQueue processingQueue,
    IBlockCacheService blockCacheService,
    IInvalidChainTracker invalidChainTracker,
    IMergeSyncController mergeSyncController,
    IBeaconPivot beaconPivot,
    IPeerRefresher peerRefresher,
    ISpecProvider specProvider,
    ISyncPeerPool syncPeerPool,
    ILogManager logManager,
    bool simulateBlockProduction = false) : ForkchoiceUpdatedHandler(blockTree,
          manualBlockFinalizationManager,
          poSSwitcher,
          payloadPreparationService,
          processingQueue,
          blockCacheService,
          invalidChainTracker,
          mergeSyncController,
          beaconPivot,
          peerRefresher,
          specProvider,
          syncPeerPool,
          logManager,
<<<<<<< HEAD
          null,
          secondsPerSlot,
=======
>>>>>>> 39b00bfa
          simulateBlockProduction)
{
    protected override bool IsOnMainChainBehindHead(Block newHeadBlock, ForkchoiceStateV1 forkchoiceState,
       [NotNullWhen(false)] out ResultWrapper<ForkchoiceUpdatedV1Result>? errorResult)
    {
        errorResult = null;
        return true;
    }

    protected override bool IsPayloadAttributesTimestampValid(Block newHeadBlock, ForkchoiceStateV1 forkchoiceState, PayloadAttributes payloadAttributes,
        [NotNullWhen(false)] out ResultWrapper<ForkchoiceUpdatedV1Result>? errorResult)
    {
        if (newHeadBlock.Timestamp > payloadAttributes.Timestamp)
        {
            string error = $"Payload timestamp {payloadAttributes.Timestamp} must be greater or equal to head block timestamp {newHeadBlock.Timestamp}.";
            errorResult = ForkchoiceUpdatedV1Result.Error(error, MergeErrorCodes.InvalidPayloadAttributes);
            return false;
        }

        errorResult = null;
        return true;
    }

    protected override BlockHeader? ValidateBlockHash(ref Hash256 blockHash, out string? errorMessage, bool skipZeroHash = true)
    {
        errorMessage = null;
        if (skipZeroHash && blockHash == Keccak.Zero)
        {
            return null;
        }

        BlockHeader? blockHeader = _blockTree.FindHeader(blockHash, BlockTreeLookupOptions.DoNotCreateLevelIfMissing);
        if (blockHeader is null)
        {
            blockHash = Keccak.Zero;
            return null;
        }

        return blockHeader;
    }
}<|MERGE_RESOLUTION|>--- conflicted
+++ resolved
@@ -47,11 +47,7 @@
           specProvider,
           syncPeerPool,
           logManager,
-<<<<<<< HEAD
           null,
-          secondsPerSlot,
-=======
->>>>>>> 39b00bfa
           simulateBlockProduction)
 {
     protected override bool IsOnMainChainBehindHead(Block newHeadBlock, ForkchoiceStateV1 forkchoiceState,
