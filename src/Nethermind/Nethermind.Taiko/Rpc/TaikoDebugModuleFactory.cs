// SPDX-FileCopyrightText: 2024 Demerzel Solutions Limited
// SPDX-License-Identifier: LGPL-3.0-only

using Nethermind.Blockchain;
using Nethermind.Blockchain.Blocks;
using Nethermind.Blockchain.Receipts;
using Nethermind.Config;
using Nethermind.Consensus.Processing;
using Nethermind.Consensus.Rewards;
using Nethermind.Consensus.Validators;
using Nethermind.Core.Specs;
using Nethermind.Db;
using Nethermind.Evm.TransactionProcessing;
using Nethermind.JsonRpc;
using Nethermind.JsonRpc.Modules.DebugModule;
using Nethermind.Logging;
using Nethermind.State;
using Nethermind.Synchronization.ParallelSync;
using System.IO.Abstractions;
using Nethermind.Taiko.BlockTransactionExecutors;
using Nethermind.Facade;

namespace Nethermind.Taiko.Rpc;

class TaikoDebugModuleFactory :
    DebugModuleFactory
{
    public TaikoDebugModuleFactory(
        IWorldStateManager worldStateManager,
        IDbProvider dbProvider,
        IBlockTree blockTree,
        IJsonRpcConfig jsonRpcConfig,
<<<<<<< HEAD
        IBlockchainBridgeFactory blockchainBridgeFactory,
=======
        IBlockchainBridge blockchainBridge,
>>>>>>> b0a269da
        ulong secondsPerSlot,
        IBlockValidator blockValidator,
        IBlockPreprocessorStep recoveryStep,
        IRewardCalculatorSource rewardCalculator,
        IReceiptStorage receiptStorage,
        IReceiptsMigration receiptsMigration,
        IConfigProvider configProvider,
        ISpecProvider specProvider,
        ISyncModeSelector syncModeSelector,
        IBadBlockStore badBlockStore,
        IFileSystem fileSystem,
<<<<<<< HEAD
        ILogManager logManager) : base(worldStateManager, dbProvider, blockTree, jsonRpcConfig, blockchainBridgeFactory, secondsPerSlot, blockValidator, recoveryStep, rewardCalculator, receiptStorage, receiptsMigration, configProvider, specProvider, syncModeSelector, badBlockStore, fileSystem, logManager)
=======
        ILogManager logManager) : base(worldStateManager, dbProvider, blockTree, jsonRpcConfig, blockchainBridge, secondsPerSlot, blockValidator, recoveryStep, rewardCalculator, receiptStorage, receiptsMigration, configProvider, specProvider, syncModeSelector, badBlockStore, fileSystem, logManager)
>>>>>>> b0a269da
    {
    }

    protected override IBlockProcessor.IBlockTransactionsExecutor CreateBlockTransactionsExecutor(ChangeableTransactionProcessorAdapter transactionProcessorAdapter, IWorldState worldState)
        => new TaikoBlockValidationTransactionExecutor(transactionProcessorAdapter, worldState);
}<|MERGE_RESOLUTION|>--- conflicted
+++ resolved
@@ -30,11 +30,7 @@
         IDbProvider dbProvider,
         IBlockTree blockTree,
         IJsonRpcConfig jsonRpcConfig,
-<<<<<<< HEAD
-        IBlockchainBridgeFactory blockchainBridgeFactory,
-=======
         IBlockchainBridge blockchainBridge,
->>>>>>> b0a269da
         ulong secondsPerSlot,
         IBlockValidator blockValidator,
         IBlockPreprocessorStep recoveryStep,
@@ -46,11 +42,7 @@
         ISyncModeSelector syncModeSelector,
         IBadBlockStore badBlockStore,
         IFileSystem fileSystem,
-<<<<<<< HEAD
-        ILogManager logManager) : base(worldStateManager, dbProvider, blockTree, jsonRpcConfig, blockchainBridgeFactory, secondsPerSlot, blockValidator, recoveryStep, rewardCalculator, receiptStorage, receiptsMigration, configProvider, specProvider, syncModeSelector, badBlockStore, fileSystem, logManager)
-=======
         ILogManager logManager) : base(worldStateManager, dbProvider, blockTree, jsonRpcConfig, blockchainBridge, secondsPerSlot, blockValidator, recoveryStep, rewardCalculator, receiptStorage, receiptsMigration, configProvider, specProvider, syncModeSelector, badBlockStore, fileSystem, logManager)
->>>>>>> b0a269da
     {
     }
 
