// SPDX-FileCopyrightText: 2025 Demerzel Solutions Limited
// SPDX-License-Identifier: LGPL-3.0-only

using System;
using System.Globalization;
using System.Linq;
using System.Threading.Tasks;
using Nethermind.Blockchain;
using Nethermind.Blockchain.Find;
using Nethermind.Core;
using Nethermind.Core.Crypto;
using Nethermind.Core.Specs;
using Nethermind.Int256;
using Nethermind.JsonRpc.Client;
using Nethermind.JsonRpc.Modules.Eth.GasPrice;
using Nethermind.Logging;
using Nethermind.Taiko.Config;
using Nethermind.Abi;

namespace Nethermind.Taiko.Rpc;

public class SurgeGasPriceOracle : GasPriceOracle
{
    private const string ClassName = nameof(SurgeGasPriceOracle);
    private const int BlobSize = (4 * 31+3) * 1024 - 4;

    // ABI signatures and encoded function selectors for TaikoInbox
    private static readonly AbiSignature GetStats2Signature = new("getStats2");
    private static readonly AbiSignature GetBatchSignature = new("getBatch", AbiType.UInt64);
    private static readonly string GetStats2HexData = "0x" + Convert.ToHexString(
        AbiEncoder.Instance.Encode(AbiEncodingStyle.IncludeSignature, GetStats2Signature));

    private readonly IJsonRpcClient _l1RpcClient;
    private readonly ISurgeConfig _surgeConfig;
    private readonly GasUsageRingBuffer _gasUsageBuffer;

    public SurgeGasPriceOracle(
        IBlockFinder blockFinder,
        ILogManager logManager,
        ISpecProvider specProvider,
        UInt256 minGasPrice,
        IJsonRpcClient l1RpcClient,
        ISurgeConfig surgeConfig) : base(blockFinder, specProvider, logManager, minGasPrice)
    {
        _l1RpcClient = l1RpcClient;
        _surgeConfig = surgeConfig;
        _gasUsageBuffer = new GasUsageRingBuffer(_surgeConfig.L2GasUsageWindowSize);
    }

    private UInt256 FallbackGasPrice() => _gasPriceEstimation.LastPrice ?? _minGasPrice;

    public override async ValueTask<UInt256> GetGasPriceEstimate()
    {
        return GetGasPriceEstimateAsync().GetAwaiter().GetResult();
    }

    public override async ValueTask<UInt256> GetGasPriceEstimateAsync()
    {
        Block? headBlock = _blockFinder.Head;
        if (headBlock is null)
        {
            if (_logger.IsTrace) _logger.Trace($"[{ClassName}] No head block available, using fallback gas price");
            return FallbackGasPrice();
        }

        Hash256 headBlockHash = headBlock.Hash!;
        if (_gasPriceEstimation.TryGetPrice(headBlockHash, out UInt256? price))
        {
            if (_logger.IsTrace) _logger.Trace($"[{ClassName}] Using cached gas price estimate: {price}");
            return price!.Value;
        }

        // Get the fee history from the L1 client with RPC
        L1FeeHistoryResults? feeHistory = await GetL1FeeHistory();
        if (feeHistory == null || feeHistory.BaseFeePerGas.Length == 0)
        {
            if (_logger.IsTrace) _logger.Trace($"[{ClassName}] Failed to get fee history, using fallback gas price");
            return FallbackGasPrice();
        }

        // Get the latest base fee and blob base fee from the fee history
        UInt256 l1BaseFee = feeHistory.BaseFeePerGas[^1];
        UInt256 l1BlobBaseFee = feeHistory.BaseFeePerBlobGas.Length > 0 ? feeHistory.BaseFeePerBlobGas[^1] : UInt256.Zero;
        UInt256 l1AverageBaseFee = (UInt256)feeHistory.BaseFeePerGas.Average(fee => (decimal)fee);

        // Compute the gas cost to post a batch on L1
        UInt256 costWithCallData = _surgeConfig.BatchPostingGasWithCallData * l1BaseFee;
        UInt256 costWithBlobs = (_surgeConfig.BatchPostingGasWithoutCallData * l1BaseFee) + (BlobSize * l1BlobBaseFee);
        UInt256 minProposingCost = UInt256.Min(costWithCallData, costWithBlobs);

        UInt256 proofPostingCost = _surgeConfig.ProofPostingGas * UInt256.Max(l1BaseFee, l1AverageBaseFee);

<<<<<<< HEAD
        UInt256 averageGasUsage = await GetAverageGasUsageAcrossBatches();
        if (averageGasUsage == UInt256.Zero)
=======
        ulong averageGasUsage = await GetAverageGasUsageAcrossBatches();
        if (averageGasUsage == 0)
>>>>>>> 56c73376
        {
            if (_logger.IsTrace) _logger.Trace($"[{ClassName}] Failed to calculate average gas usage, using fallback gas price");
            return FallbackGasPrice();
        }

        UInt256 gasPriceEstimate = (minProposingCost + proofPostingCost + _surgeConfig.ProvingCostPerL2Batch) /
                                   Math.Max(averageGasUsage, _surgeConfig.L2GasPerL2Batch);
        _gasPriceEstimation.Set(headBlockHash, gasPriceEstimate);

        if (_logger.IsTrace) _logger.Trace($"[{ClassName}] Calculated new gas price estimate: {gasPriceEstimate}, " +
            $"L1 Base Fee: {l1BaseFee}, L1 Blob Base Fee: {l1BlobBaseFee}, L1 Average Base Fee: {l1AverageBaseFee}, " +
            $"Average Gas Usage: {averageGasUsage}");

        return gasPriceEstimate;
    }

    private async ValueTask<L1FeeHistoryResults?> GetL1FeeHistory()
    {
        try
        {
            return await _l1RpcClient.Post<L1FeeHistoryResults?>("eth_feeHistory",
                _surgeConfig.FeeHistoryBlockCount,
                BlockParameter.Latest,
                null);
        }
        catch (Exception ex)
        {
            if (_logger.IsTrace) _logger.Trace($"[{ClassName}] Failed to get fee history: {ex.Message}");
            return null;
        }
    }

    /// <summary>
    /// Get the average gas usage across L2GasUsageWindowSize batches.
    /// It uses the TaikoInbox contract to get the total number of blocks in the latest proposed batch.
    /// </summary>
<<<<<<< HEAD
    private async ValueTask<UInt256> GetAverageGasUsageAcrossBatches()
    {
        // Get the current batch information
        ValueTask<ulong?> numBatchesTask = GetNumBatches();
        ulong? numBatches = await numBatchesTask;
        if (numBatches is null or <= 1)
        {
            if (_logger.IsTrace) _logger.Trace($"[{ClassName}] Failed to get numBatches, using fallback gas price");
            return UInt256.Zero;
        }

        // Get the latest proposed batch
        ValueTask<ulong?> currentBatchLastBlockIdTask = GetLastBlockId(numBatches.Value - 1);
        ulong? currentBatchLastBlockId = await currentBatchLastBlockIdTask;
        if (currentBatchLastBlockId == null)
        {
            if (_logger.IsTrace) _logger.Trace($"[{ClassName}] Failed to get current batch lastBlockId, using fallback gas price");
            return UInt256.Zero;
=======
    private async ValueTask<ulong> GetAverageGasUsageAcrossBatches()
    {
        // Get the current batch information
        ulong? numBatches = await GetNumBatches();
        if (numBatches is null or <= 1)
        {
            if (_logger.IsTrace) _logger.Trace($"[{_className}] Failed to get numBatches, using fallback gas price");
            return 0;
        }

        // Get the latest proposed batch
        ulong? currentBatchLastBlockId = await GetLastBlockId(numBatches.Value - 1);
        if (currentBatchLastBlockId == null)
        {
            if (_logger.IsTrace) _logger.Trace($"[{_className}] Failed to get current batch lastBlockId, using fallback gas price");
            return 0;
>>>>>>> 56c73376
        }

        // Get the previous batch to find the total number of blocks in the latest proposed batch
        ulong? previousBatchLastBlockId = numBatches > 2 ? await GetLastBlockId(numBatches.Value - 2) : 0;
        ulong startBlockId = (previousBatchLastBlockId ?? 0) + 1;
        ulong endBlockId = currentBatchLastBlockId.Value;

        // Calculate total gas used for the batch
        ulong totalGasUsed = 0;
        for (ulong blockId = startBlockId; blockId <= endBlockId; blockId++)
        {
            Block? block = _blockFinder.FindBlock((long)blockId, BlockTreeLookupOptions.RequireCanonical);
            if (block != null)
            {
                totalGasUsed += (ulong)block.GasUsed;
            }
        }

        // Record the batch's gas usage and compute the average
        _gasUsageBuffer.Add(totalGasUsed);
        return _gasUsageBuffer.Average;
    }

    /// <summary>
    /// Get the number of batches from the TaikoInbox contract's getStats2() function.
    /// </summary>
    private async ValueTask<ulong?> GetNumBatches()
    {
<<<<<<< HEAD
        var response = await CallTaikoInboxFunction(GetStats2HexData);

        if (string.IsNullOrEmpty(response) || response.Length < 66) return null;

        // Extract the first 32 bytes (64 hex chars) after "0x" which contains NumBatches
        return ulong.Parse(response[2..66], System.Globalization.NumberStyles.HexNumber);
=======
        try
        {
            var response = await _l1RpcClient.Post<string>("eth_call", new
            {
                to = _surgeConfig.TaikoInboxAddress,
                data = "0x26baca1c" // getStats2() function selector
            }, "latest");

            // Extract the first 32 bytes (64 hex chars) after "0x" which contains NumBatches
            if (string.IsNullOrEmpty(response) || response.Length < 66) return null;
            return ulong.Parse(response[2..66], NumberStyles.HexNumber);
        }
        catch (Exception ex)
        {
            if (_logger.IsTrace) _logger.Trace($"[{_className}] Failed to get numBatches: {ex.Message}");
            return null;
        }
>>>>>>> 56c73376
    }

    /// <summary>
    /// Get the last block id from the TaikoInbox contract's getBatch(uint64) function.
    /// </summary>
    private async ValueTask<ulong?> GetLastBlockId(ulong batchId)
<<<<<<< HEAD
    {
        var encodedData = AbiEncoder.Instance.Encode(AbiEncodingStyle.IncludeSignature, GetBatchSignature, batchId);
        var response = await CallTaikoInboxFunction("0x" + Convert.ToHexString(encodedData));

        if (string.IsNullOrEmpty(response) || response.Length < 130) return null;

        // Extract the second 32 bytes (64 hex chars) after "0x" which contains LastBlockId
        return ulong.Parse(response[66..130], System.Globalization.NumberStyles.HexNumber);
    }

    /// <summary>
    /// Helper method to call TaikoInbox contract functions using ABI encoding.
    /// </summary>
    private async ValueTask<string?> CallTaikoInboxFunction(string data)
    {
        try
        {
            return await _l1RpcClient.Post<string>("eth_call", new
            {
                to = _surgeConfig.TaikoInboxAddress,
                data
            }, "latest");
=======
    {
        try
        {
            // Convert batchId to hex string with padding to 64 characters
            string batchIdHex = batchId.ToString("x64");
            var response = await _l1RpcClient.Post<string>("eth_call", new
            {
                to = _surgeConfig.TaikoInboxAddress,
                data = $"0x888775d9{batchIdHex}" // getBatch(uint64) function selector
            }, "latest");

            // Extract the second 32 bytes (64 hex chars) after "0x" which contains LastBlockId
            if (string.IsNullOrEmpty(response) || response.Length < 130) return null;
            return ulong.Parse(response[66..130], NumberStyles.HexNumber);
>>>>>>> 56c73376
        }
        catch (Exception ex)
        {
            if (_logger.IsTrace) _logger.Trace($"[{ClassName}] Contract call to TaikoInbox failed: {ex.Message}");
            return null;
        }
    }

    /// <summary>
    /// A fixed-size ring buffer for tracking gas usage and computing moving averages.
    /// </summary>
    private sealed class GasUsageRingBuffer
    {
        private readonly ulong[] _buffer;
        private int _index;
        private int _count;
        private ulong _total;

        public ulong Average => _count == 0 ? 0 : _total / (ulong)_count;

        public GasUsageRingBuffer(int capacity)
        {
            _buffer = new ulong[capacity];
            _index = 0;
            _count = 0;
            _total = 0;
        }

        public void Add(ulong gasUsed)
        {
            // If the buffer is full, remove the oldest value
            if (_count == _buffer.Length)
            {
                _total -= _buffer[_index];
            }
            else
            {
                _count++;
            }

            _buffer[_index] = gasUsed;
            _total += _buffer[_index];
            _index = (_index + 1) % _buffer.Length;
        }
    }
}

/// <summary>
/// L1 fee history results with arrays instead of ArrayPoolList for JSON deserialization.
/// </summary>
public class L1FeeHistoryResults
{
    public UInt256[] BaseFeePerGas { get; set; } = [];
    public UInt256[] BaseFeePerBlobGas { get; set; } = [];
    public double[] GasUsedRatio { get; set; } = [];
    public double[] BlobGasUsedRatio { get; set; } = [];
    public long OldestBlock { get; set; }
    public UInt256[][]? Reward { get; set; }
}<|MERGE_RESOLUTION|>--- conflicted
+++ resolved
@@ -51,11 +51,6 @@
 
     public override async ValueTask<UInt256> GetGasPriceEstimate()
     {
-        return GetGasPriceEstimateAsync().GetAwaiter().GetResult();
-    }
-
-    public override async ValueTask<UInt256> GetGasPriceEstimateAsync()
-    {
         Block? headBlock = _blockFinder.Head;
         if (headBlock is null)
         {
@@ -90,13 +85,8 @@
 
         UInt256 proofPostingCost = _surgeConfig.ProofPostingGas * UInt256.Max(l1BaseFee, l1AverageBaseFee);
 
-<<<<<<< HEAD
-        UInt256 averageGasUsage = await GetAverageGasUsageAcrossBatches();
-        if (averageGasUsage == UInt256.Zero)
-=======
         ulong averageGasUsage = await GetAverageGasUsageAcrossBatches();
         if (averageGasUsage == 0)
->>>>>>> 56c73376
         {
             if (_logger.IsTrace) _logger.Trace($"[{ClassName}] Failed to calculate average gas usage, using fallback gas price");
             return FallbackGasPrice();
@@ -133,33 +123,13 @@
     /// Get the average gas usage across L2GasUsageWindowSize batches.
     /// It uses the TaikoInbox contract to get the total number of blocks in the latest proposed batch.
     /// </summary>
-<<<<<<< HEAD
-    private async ValueTask<UInt256> GetAverageGasUsageAcrossBatches()
-    {
-        // Get the current batch information
-        ValueTask<ulong?> numBatchesTask = GetNumBatches();
-        ulong? numBatches = await numBatchesTask;
-        if (numBatches is null or <= 1)
-        {
-            if (_logger.IsTrace) _logger.Trace($"[{ClassName}] Failed to get numBatches, using fallback gas price");
-            return UInt256.Zero;
-        }
-
-        // Get the latest proposed batch
-        ValueTask<ulong?> currentBatchLastBlockIdTask = GetLastBlockId(numBatches.Value - 1);
-        ulong? currentBatchLastBlockId = await currentBatchLastBlockIdTask;
-        if (currentBatchLastBlockId == null)
-        {
-            if (_logger.IsTrace) _logger.Trace($"[{ClassName}] Failed to get current batch lastBlockId, using fallback gas price");
-            return UInt256.Zero;
-=======
     private async ValueTask<ulong> GetAverageGasUsageAcrossBatches()
     {
         // Get the current batch information
         ulong? numBatches = await GetNumBatches();
         if (numBatches is null or <= 1)
         {
-            if (_logger.IsTrace) _logger.Trace($"[{_className}] Failed to get numBatches, using fallback gas price");
+            if (_logger.IsTrace) _logger.Trace($"[{ClassName}] Failed to get numBatches, using fallback gas price");
             return 0;
         }
 
@@ -167,9 +137,8 @@
         ulong? currentBatchLastBlockId = await GetLastBlockId(numBatches.Value - 1);
         if (currentBatchLastBlockId == null)
         {
-            if (_logger.IsTrace) _logger.Trace($"[{_className}] Failed to get current batch lastBlockId, using fallback gas price");
+            if (_logger.IsTrace) _logger.Trace($"[{ClassName}] Failed to get current batch lastBlockId, using fallback gas price");
             return 0;
->>>>>>> 56c73376
         }
 
         // Get the previous batch to find the total number of blocks in the latest proposed batch
@@ -198,39 +167,18 @@
     /// </summary>
     private async ValueTask<ulong?> GetNumBatches()
     {
-<<<<<<< HEAD
         var response = await CallTaikoInboxFunction(GetStats2HexData);
 
         if (string.IsNullOrEmpty(response) || response.Length < 66) return null;
 
         // Extract the first 32 bytes (64 hex chars) after "0x" which contains NumBatches
         return ulong.Parse(response[2..66], System.Globalization.NumberStyles.HexNumber);
-=======
-        try
-        {
-            var response = await _l1RpcClient.Post<string>("eth_call", new
-            {
-                to = _surgeConfig.TaikoInboxAddress,
-                data = "0x26baca1c" // getStats2() function selector
-            }, "latest");
-
-            // Extract the first 32 bytes (64 hex chars) after "0x" which contains NumBatches
-            if (string.IsNullOrEmpty(response) || response.Length < 66) return null;
-            return ulong.Parse(response[2..66], NumberStyles.HexNumber);
-        }
-        catch (Exception ex)
-        {
-            if (_logger.IsTrace) _logger.Trace($"[{_className}] Failed to get numBatches: {ex.Message}");
-            return null;
-        }
->>>>>>> 56c73376
     }
 
     /// <summary>
     /// Get the last block id from the TaikoInbox contract's getBatch(uint64) function.
     /// </summary>
     private async ValueTask<ulong?> GetLastBlockId(ulong batchId)
-<<<<<<< HEAD
     {
         var encodedData = AbiEncoder.Instance.Encode(AbiEncodingStyle.IncludeSignature, GetBatchSignature, batchId);
         var response = await CallTaikoInboxFunction("0x" + Convert.ToHexString(encodedData));
@@ -253,26 +201,10 @@
                 to = _surgeConfig.TaikoInboxAddress,
                 data
             }, "latest");
-=======
-    {
-        try
-        {
-            // Convert batchId to hex string with padding to 64 characters
-            string batchIdHex = batchId.ToString("x64");
-            var response = await _l1RpcClient.Post<string>("eth_call", new
-            {
-                to = _surgeConfig.TaikoInboxAddress,
-                data = $"0x888775d9{batchIdHex}" // getBatch(uint64) function selector
-            }, "latest");
-
-            // Extract the second 32 bytes (64 hex chars) after "0x" which contains LastBlockId
-            if (string.IsNullOrEmpty(response) || response.Length < 130) return null;
-            return ulong.Parse(response[66..130], NumberStyles.HexNumber);
->>>>>>> 56c73376
         }
         catch (Exception ex)
         {
-            if (_logger.IsTrace) _logger.Trace($"[{ClassName}] Contract call to TaikoInbox failed: {ex.Message}");
+            if (_logger.IsTrace) _logger.Trace($"[{ClassName}] Contract call to TaikoInbox with data: {data} failed: {ex.Message}");
             return null;
         }
     }
