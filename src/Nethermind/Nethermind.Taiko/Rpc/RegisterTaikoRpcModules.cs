// SPDX-FileCopyrightText: 2024 Demerzel Solutions Limited
// SPDX-License-Identifier: LGPL-3.0-only

using Nethermind.Api;
using Nethermind.Blockchain;
using Nethermind.Config;
using Nethermind.Init.Steps;
using Nethermind.JsonRpc.Modules;
using Nethermind.Consensus;
using Nethermind.Init.Steps.Migrations;

namespace Nethermind.Taiko.Rpc;

public class RegisterTaikoRpcModules : RegisterRpcModules
{
    private readonly TaikoNethermindApi _api;
    private readonly IPoSSwitcher _poSSwitcher;

    public RegisterTaikoRpcModules(INethermindApi api, IPoSSwitcher poSSwitcher) : base(api, poSSwitcher)
    {
        _api = (TaikoNethermindApi)api;
        _poSSwitcher = poSSwitcher;
    }

<<<<<<< HEAD
    protected override void RegisterEthRpcModule(IRpcModuleProvider rpcModuleProvider)
    {
        StepDependencyException.ThrowIfNull(_api.BlockTree);
        StepDependencyException.ThrowIfNull(_api.ReceiptStorage);
        StepDependencyException.ThrowIfNull(_api.StateReader);
        StepDependencyException.ThrowIfNull(_api.TxPool);
        StepDependencyException.ThrowIfNull(_api.TxSender);
        StepDependencyException.ThrowIfNull(_api.Wallet);
        StepDependencyException.ThrowIfNull(_api.EthSyncingInfo);
        StepDependencyException.ThrowIfNull(_api.GasPriceOracle);
        StepDependencyException.ThrowIfNull(_api.SpecProvider);
        StepDependencyException.ThrowIfNull(_api.EthereumEcdsa);
        StepDependencyException.ThrowIfNull(_api.Sealer);
        StepDependencyException.ThrowIfNull(_api.L1OriginStore);
        StepDependencyException.ThrowIfNull(_api.ProtocolsManager);

        ISyncConfig syncConfig = _api.Config<ISyncConfig>();

        StepDependencyException.ThrowIfNull(syncConfig);

        FeeHistoryOracle feeHistoryOracle = new(_api.BlockTree, _api.ReceiptStorage, _api.SpecProvider);
        _api.DisposeStack.Push(feeHistoryOracle);


        ModuleFactoryBase<ITaikoRpcModule> ethModuleFactory = new TaikoEthModuleFactory(
            JsonRpcConfig,
            _api,
            _api.BlockTree.AsReadOnly(),
            _api.ReceiptStorage,
            _api.StateReader,
            _api.TxPool,
            _api.TxSender,
            _api.Wallet,
            _api.LogManager,
            _api.SpecProvider,
            _api.GasPriceOracle,
            _api.EthSyncingInfo,
            feeHistoryOracle,
            _api.ProtocolsManager,
            _api.ConfigProvider.GetConfig<IBlocksConfig>().SecondsPerSlot,

            syncConfig,
            _api.L1OriginStore);

        rpcModuleProvider.RegisterBounded(ethModuleFactory,
            JsonRpcConfig.EthModuleConcurrentInstances ?? Environment.ProcessorCount, JsonRpcConfig.Timeout);
=======
    protected override void RegisterProofRpcModule(IRpcModuleProvider rpcModuleProvider)
    {
        StepDependencyException.ThrowIfNull(_api.WorldStateManager);
        StepDependencyException.ThrowIfNull(_api.BlockTree);
        StepDependencyException.ThrowIfNull(_api.ReceiptFinder);
        StepDependencyException.ThrowIfNull(_api.SpecProvider);
        TaikoProofModuleFactory proofModuleFactory = new(
            _api.WorldStateManager,
            _api.ReadOnlyTxProcessingEnvFactory,
            _api.BlockTree,
            _api.BlockPreprocessor,
            _api.ReceiptFinder,
            _api.SpecProvider,
            _api.LogManager);
        rpcModuleProvider.RegisterBounded(proofModuleFactory, 2, JsonRpcConfig.Timeout);
    }

    protected override void RegisterTraceRpcModule(IRpcModuleProvider rpcModuleProvider)
    {
        StepDependencyException.ThrowIfNull(_api.WorldStateManager);
        StepDependencyException.ThrowIfNull(_api.DbProvider);
        StepDependencyException.ThrowIfNull(_api.BlockTree);
        StepDependencyException.ThrowIfNull(_api.ReceiptStorage);
        StepDependencyException.ThrowIfNull(_api.RewardCalculatorSource);
        StepDependencyException.ThrowIfNull(_api.SpecProvider);

        IBlocksConfig blockConfig = _api.Config<IBlocksConfig>();
        ulong secondsPerSlot = blockConfig.SecondsPerSlot;

        TaikoTraceModuleFactory traceModuleFactory = new(
            _api.WorldStateManager,
            _api.BlockTree.AsReadOnly(),
            JsonRpcConfig,
            _api.CreateBlockchainBridge(),
            secondsPerSlot,
            _api.BlockPreprocessor,
            _api.RewardCalculatorSource,
            _api.ReceiptStorage,
            _api.SpecProvider,
            _poSSwitcher,
            _api.LogManager);

        rpcModuleProvider.RegisterBoundedByCpuCount(traceModuleFactory, JsonRpcConfig.Timeout);
    }

    protected override void RegisterDebugRpcModule(IRpcModuleProvider rpcModuleProvider)
    {
        StepDependencyException.ThrowIfNull(_api.DbProvider);
        StepDependencyException.ThrowIfNull(_api.BlockPreprocessor);
        StepDependencyException.ThrowIfNull(_api.BlockValidator);
        StepDependencyException.ThrowIfNull(_api.RewardCalculatorSource);
        StepDependencyException.ThrowIfNull(_api.KeyStore);
        StepDependencyException.ThrowIfNull(_api.BadBlocksStore);
        StepDependencyException.ThrowIfNull(_api.WorldStateManager);
        StepDependencyException.ThrowIfNull(_api.BlockTree);
        StepDependencyException.ThrowIfNull(_api.ReceiptStorage);
        StepDependencyException.ThrowIfNull(_api.SpecProvider);

        TaikoDebugModuleFactory debugModuleFactory = new(
            _api.WorldStateManager,
            _api.DbProvider,
            _api.BlockTree,
            JsonRpcConfig,
            _api.CreateBlockchainBridge(),
            _api.Config<IBlocksConfig>().SecondsPerSlot,
            _api.BlockValidator,
            _api.BlockPreprocessor,
            _api.RewardCalculatorSource,
            _api.ReceiptStorage,
            new ReceiptMigration(_api),
            _api.ConfigProvider,
            _api.SpecProvider,
            _api.SyncModeSelector,
            _api.BadBlocksStore,
            _api.FileSystem,
            _api.LogManager);

        rpcModuleProvider.RegisterBoundedByCpuCount(debugModuleFactory, JsonRpcConfig.Timeout);
>>>>>>> 811cde9c
    }
}<|MERGE_RESOLUTION|>--- conflicted
+++ resolved
@@ -22,132 +22,4 @@
         _poSSwitcher = poSSwitcher;
     }
 
-<<<<<<< HEAD
-    protected override void RegisterEthRpcModule(IRpcModuleProvider rpcModuleProvider)
-    {
-        StepDependencyException.ThrowIfNull(_api.BlockTree);
-        StepDependencyException.ThrowIfNull(_api.ReceiptStorage);
-        StepDependencyException.ThrowIfNull(_api.StateReader);
-        StepDependencyException.ThrowIfNull(_api.TxPool);
-        StepDependencyException.ThrowIfNull(_api.TxSender);
-        StepDependencyException.ThrowIfNull(_api.Wallet);
-        StepDependencyException.ThrowIfNull(_api.EthSyncingInfo);
-        StepDependencyException.ThrowIfNull(_api.GasPriceOracle);
-        StepDependencyException.ThrowIfNull(_api.SpecProvider);
-        StepDependencyException.ThrowIfNull(_api.EthereumEcdsa);
-        StepDependencyException.ThrowIfNull(_api.Sealer);
-        StepDependencyException.ThrowIfNull(_api.L1OriginStore);
-        StepDependencyException.ThrowIfNull(_api.ProtocolsManager);
-
-        ISyncConfig syncConfig = _api.Config<ISyncConfig>();
-
-        StepDependencyException.ThrowIfNull(syncConfig);
-
-        FeeHistoryOracle feeHistoryOracle = new(_api.BlockTree, _api.ReceiptStorage, _api.SpecProvider);
-        _api.DisposeStack.Push(feeHistoryOracle);
-
-
-        ModuleFactoryBase<ITaikoRpcModule> ethModuleFactory = new TaikoEthModuleFactory(
-            JsonRpcConfig,
-            _api,
-            _api.BlockTree.AsReadOnly(),
-            _api.ReceiptStorage,
-            _api.StateReader,
-            _api.TxPool,
-            _api.TxSender,
-            _api.Wallet,
-            _api.LogManager,
-            _api.SpecProvider,
-            _api.GasPriceOracle,
-            _api.EthSyncingInfo,
-            feeHistoryOracle,
-            _api.ProtocolsManager,
-            _api.ConfigProvider.GetConfig<IBlocksConfig>().SecondsPerSlot,
-
-            syncConfig,
-            _api.L1OriginStore);
-
-        rpcModuleProvider.RegisterBounded(ethModuleFactory,
-            JsonRpcConfig.EthModuleConcurrentInstances ?? Environment.ProcessorCount, JsonRpcConfig.Timeout);
-=======
-    protected override void RegisterProofRpcModule(IRpcModuleProvider rpcModuleProvider)
-    {
-        StepDependencyException.ThrowIfNull(_api.WorldStateManager);
-        StepDependencyException.ThrowIfNull(_api.BlockTree);
-        StepDependencyException.ThrowIfNull(_api.ReceiptFinder);
-        StepDependencyException.ThrowIfNull(_api.SpecProvider);
-        TaikoProofModuleFactory proofModuleFactory = new(
-            _api.WorldStateManager,
-            _api.ReadOnlyTxProcessingEnvFactory,
-            _api.BlockTree,
-            _api.BlockPreprocessor,
-            _api.ReceiptFinder,
-            _api.SpecProvider,
-            _api.LogManager);
-        rpcModuleProvider.RegisterBounded(proofModuleFactory, 2, JsonRpcConfig.Timeout);
-    }
-
-    protected override void RegisterTraceRpcModule(IRpcModuleProvider rpcModuleProvider)
-    {
-        StepDependencyException.ThrowIfNull(_api.WorldStateManager);
-        StepDependencyException.ThrowIfNull(_api.DbProvider);
-        StepDependencyException.ThrowIfNull(_api.BlockTree);
-        StepDependencyException.ThrowIfNull(_api.ReceiptStorage);
-        StepDependencyException.ThrowIfNull(_api.RewardCalculatorSource);
-        StepDependencyException.ThrowIfNull(_api.SpecProvider);
-
-        IBlocksConfig blockConfig = _api.Config<IBlocksConfig>();
-        ulong secondsPerSlot = blockConfig.SecondsPerSlot;
-
-        TaikoTraceModuleFactory traceModuleFactory = new(
-            _api.WorldStateManager,
-            _api.BlockTree.AsReadOnly(),
-            JsonRpcConfig,
-            _api.CreateBlockchainBridge(),
-            secondsPerSlot,
-            _api.BlockPreprocessor,
-            _api.RewardCalculatorSource,
-            _api.ReceiptStorage,
-            _api.SpecProvider,
-            _poSSwitcher,
-            _api.LogManager);
-
-        rpcModuleProvider.RegisterBoundedByCpuCount(traceModuleFactory, JsonRpcConfig.Timeout);
-    }
-
-    protected override void RegisterDebugRpcModule(IRpcModuleProvider rpcModuleProvider)
-    {
-        StepDependencyException.ThrowIfNull(_api.DbProvider);
-        StepDependencyException.ThrowIfNull(_api.BlockPreprocessor);
-        StepDependencyException.ThrowIfNull(_api.BlockValidator);
-        StepDependencyException.ThrowIfNull(_api.RewardCalculatorSource);
-        StepDependencyException.ThrowIfNull(_api.KeyStore);
-        StepDependencyException.ThrowIfNull(_api.BadBlocksStore);
-        StepDependencyException.ThrowIfNull(_api.WorldStateManager);
-        StepDependencyException.ThrowIfNull(_api.BlockTree);
-        StepDependencyException.ThrowIfNull(_api.ReceiptStorage);
-        StepDependencyException.ThrowIfNull(_api.SpecProvider);
-
-        TaikoDebugModuleFactory debugModuleFactory = new(
-            _api.WorldStateManager,
-            _api.DbProvider,
-            _api.BlockTree,
-            JsonRpcConfig,
-            _api.CreateBlockchainBridge(),
-            _api.Config<IBlocksConfig>().SecondsPerSlot,
-            _api.BlockValidator,
-            _api.BlockPreprocessor,
-            _api.RewardCalculatorSource,
-            _api.ReceiptStorage,
-            new ReceiptMigration(_api),
-            _api.ConfigProvider,
-            _api.SpecProvider,
-            _api.SyncModeSelector,
-            _api.BadBlocksStore,
-            _api.FileSystem,
-            _api.LogManager);
-
-        rpcModuleProvider.RegisterBoundedByCpuCount(debugModuleFactory, JsonRpcConfig.Timeout);
->>>>>>> 811cde9c
-    }
 }