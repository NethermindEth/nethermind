--- conflicted
+++ resolved
@@ -100,11 +100,7 @@
             _api.WorldStateManager,
             _api.BlockTree.AsReadOnly(),
             JsonRpcConfig,
-<<<<<<< HEAD
-            _api,
-=======
             _api.CreateBlockchainBridge(),
->>>>>>> b0a269da
             secondsPerSlot,
             _api.BlockPreprocessor,
             _api.RewardCalculatorSource,
@@ -135,11 +131,7 @@
             _api.DbProvider,
             _api.BlockTree,
             JsonRpcConfig,
-<<<<<<< HEAD
-            _api,
-=======
             _api.CreateBlockchainBridge(),
->>>>>>> b0a269da
             _api.Config<IBlocksConfig>().SecondsPerSlot,
             _api.BlockValidator,
             _api.BlockPreprocessor,
