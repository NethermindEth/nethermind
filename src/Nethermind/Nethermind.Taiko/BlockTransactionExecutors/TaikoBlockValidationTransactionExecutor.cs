// SPDX-FileCopyrightText: 2025 Demerzel Solutions Limited
// SPDX-License-Identifier: LGPL-3.0-only

using Nethermind.Blockchain.Tracing;
using Nethermind.Consensus.Processing;
using Nethermind.Core;
using Nethermind.Evm.State;
using Nethermind.Evm.Tracing;
using Nethermind.Evm.TransactionProcessing;

namespace Nethermind.Taiko.BlockTransactionExecutors;

public class TaikoBlockValidationTransactionExecutor(
    ITransactionProcessorAdapter transactionProcessor,
    IWorldState stateProvider)
    : BlockProcessor.BlockValidationTransactionsExecutor(transactionProcessor, stateProvider)
{
<<<<<<< HEAD

    public TaikoBlockValidationTransactionExecutor(
        ITransactionProcessor transactionProcessor,
        IWorldState stateProvider) : this(new ExecuteTransactionProcessorAdapter(transactionProcessor), stateProvider)
    {
    }

=======
>>>>>>> eee5ac23
    protected override void ProcessTransaction(Block block, Transaction currentTx, int i, BlockReceiptsTracer receiptsTracer, ProcessingOptions processingOptions)
    {
        if ((currentTx.SenderAddress?.Equals(TaikoBlockValidator.GoldenTouchAccount) ?? false) && i == 0)
            currentTx.IsAnchorTx = true;
        base.ProcessTransaction(block, currentTx, i, receiptsTracer, processingOptions);
    }
}<|MERGE_RESOLUTION|>--- conflicted
+++ resolved
@@ -15,16 +15,6 @@
     IWorldState stateProvider)
     : BlockProcessor.BlockValidationTransactionsExecutor(transactionProcessor, stateProvider)
 {
-<<<<<<< HEAD
-
-    public TaikoBlockValidationTransactionExecutor(
-        ITransactionProcessor transactionProcessor,
-        IWorldState stateProvider) : this(new ExecuteTransactionProcessorAdapter(transactionProcessor), stateProvider)
-    {
-    }
-
-=======
->>>>>>> eee5ac23
     protected override void ProcessTransaction(Block block, Transaction currentTx, int i, BlockReceiptsTracer receiptsTracer, ProcessingOptions processingOptions)
     {
         if ((currentTx.SenderAddress?.Equals(TaikoBlockValidator.GoldenTouchAccount) ?? false) && i == 0)
