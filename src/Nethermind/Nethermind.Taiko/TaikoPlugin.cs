// SPDX-FileCopyrightText: 2024 Demerzel Solutions Limited
// SPDX-License-Identifier: LGPL-3.0-only

using System;
using System.Collections.Generic;
using System.Threading.Tasks;
using Nethermind.Api;
using Nethermind.Api.Extensions;
using Nethermind.JsonRpc.Modules;
using Nethermind.Config;
using Nethermind.Logging;
using Nethermind.Blockchain.Synchronization;
using Nethermind.Blockchain;
using Nethermind.Taiko.Rpc;
using Nethermind.HealthChecks;
using Nethermind.Db;
using Nethermind.Merge.Plugin.Synchronization;
using Nethermind.Merge.Plugin.Handlers;
using Nethermind.Merge.Plugin.InvalidChainTracker;
using Nethermind.Merge.Plugin;
using Nethermind.Consensus;
using Nethermind.Consensus.Transactions;
using Nethermind.Serialization.Json;
using Nethermind.Specs.ChainSpecStyle;
using Nethermind.Consensus.Rewards;
using Nethermind.Consensus.Processing;
using Nethermind.Evm.TransactionProcessing;
using Nethermind.Blockchain.Blocks;
using Nethermind.Consensus.Withdrawals;
using Nethermind.Blockchain.Receipts;
using Nethermind.Merge.Plugin.GC;
using Nethermind.Core.Crypto;
using Nethermind.Serialization.Rlp;
using Nethermind.Blockchain.BeaconBlockRoot;
using Nethermind.Core;
using Autofac;
<<<<<<< HEAD
using Nethermind.Init.Steps.Migrations;
using Nethermind.JsonRpc;
using Nethermind.JsonRpc.Modules.DebugModule;
using Nethermind.JsonRpc.Modules.Proof;
using Nethermind.JsonRpc.Modules.Trace;
using Nethermind.Synchronization;
using Nethermind.Taiko.BlockTransactionExecutors;
=======
using Nethermind.Synchronization;
using Nethermind.Api.Steps;
>>>>>>> b0c01bc7

namespace Nethermind.Taiko;

public class TaikoPlugin(ChainSpec chainSpec) : IConsensusPlugin, ISynchronizationPlugin
{
    public const string Taiko = "Taiko";
    private const string L1OriginDbName = "L1Origin";
    public string Author => "Nethermind";
    public string Name => Taiko;
    public string Description => "Taiko support for Nethermind";

    private TaikoNethermindApi? _api;
    private ILogger _logger;

    private IMergeConfig _mergeConfig = null!;
    private ISyncConfig _syncConfig = null!;

    private BlockCacheService? _blockCacheService;
    private IPeerRefresher? _peerRefresher;
    private IBeaconPivot? _beaconPivot;
    private BeaconSync? _beaconSync;

    public bool Enabled => chainSpec.SealEngineType == SealEngineType;

    public Task Init(INethermindApi api)
    {
        _api = (TaikoNethermindApi)api;
        _mergeConfig = _api.Config<IMergeConfig>();
        _syncConfig = _api.Config<ISyncConfig>();
        _logger = _api.LogManager.GetClassLogger();

        ArgumentNullException.ThrowIfNull(_api.BlockTree);
        ArgumentNullException.ThrowIfNull(_api.EthereumEcdsa);

        _api.PoSSwitcher = AlwaysPoS.Instance;

        _blockCacheService = new BlockCacheService();
        _api.InvalidChainTracker = new InvalidChainTracker(
            _api.PoSSwitcher,
            _api.BlockTree,
            _blockCacheService,
            _api.LogManager);
        _api.DisposeStack.Push(_api.InvalidChainTracker);

        _api.FinalizationManager = new ManualBlockFinalizationManager();

        _api.RewardCalculatorSource = NoBlockRewards.Instance;
        _api.SealValidator = NullSealEngine.Instance;
        _api.GossipPolicy = ShouldNotGossip.Instance;

        _api.BlockPreprocessor.AddFirst(new MergeProcessingRecoveryStep(_api.PoSSwitcher));

        return Task.CompletedTask;
    }

    public void InitTxTypesAndRlpDecoders(INethermindApi api)
    {
        _api = (TaikoNethermindApi)api;

        ArgumentNullException.ThrowIfNull(_api.DbProvider);
        ArgumentNullException.ThrowIfNull(_api.DbFactory);

        IRlpStreamDecoder<L1Origin> r1OriginDecoder = new L1OriginDecoder();
        Rlp.RegisterDecoder(typeof(L1Origin), r1OriginDecoder);


        IDb db = _api.DbFactory.CreateDb(new DbSettings(L1OriginDbName, L1OriginDbName.ToLower()));
        _api.DbProvider!.RegisterDb(L1OriginDbName, db);
        _api.L1OriginStore = new(_api.DbProvider.GetDb<IDb>(L1OriginDbName), r1OriginDecoder);
    }

    public async Task InitRpcModules()
    {
        if (_api is null)
            return;

        ArgumentNullException.ThrowIfNull(_api.SpecProvider);
        ArgumentNullException.ThrowIfNull(_api.L1OriginStore);
        ArgumentNullException.ThrowIfNull(_api.BlockProcessingQueue);
        ArgumentNullException.ThrowIfNull(_api.SyncModeSelector);
        ArgumentNullException.ThrowIfNull(_api.BlockTree);
        ArgumentNullException.ThrowIfNull(_api.BlockValidator);
        ArgumentNullException.ThrowIfNull(_api.RpcModuleProvider);
        ArgumentNullException.ThrowIfNull(_api.ReceiptStorage);
        ArgumentNullException.ThrowIfNull(_api.StateReader);
        ArgumentNullException.ThrowIfNull(_api.TxPool);
        ArgumentNullException.ThrowIfNull(_api.TxSender);
        ArgumentNullException.ThrowIfNull(_api.Wallet);
        ArgumentNullException.ThrowIfNull(_api.GasPriceOracle);
        ArgumentNullException.ThrowIfNull(_api.EthSyncingInfo);
        ArgumentNullException.ThrowIfNull(_api.DbProvider);
        ArgumentNullException.ThrowIfNull(_api.FinalizationManager);
        ArgumentNullException.ThrowIfNull(_api.WorldStateManager);
        ArgumentNullException.ThrowIfNull(_api.InvalidChainTracker);
        ArgumentNullException.ThrowIfNull(_api.SyncPeerPool);
        ArgumentNullException.ThrowIfNull(_api.EthereumEcdsa);
        ArgumentNullException.ThrowIfNull(_api.RewardCalculatorSource);
        ArgumentNullException.ThrowIfNull(_api.BadBlocksStore);

        ArgumentNullException.ThrowIfNull(_blockCacheService);
        ArgumentNullException.ThrowIfNull(_beaconPivot);
        ArgumentNullException.ThrowIfNull(_beaconSync);
        ArgumentNullException.ThrowIfNull(_peerRefresher);

        // Ugly temporary hack to not receive engine API messages before end of processing of all blocks after restart.
        // Then we will wait 5s more to ensure everything is processed
        while (!_api.BlockProcessingQueue.IsEmpty)
            await Task.Delay(100);
        await Task.Delay(5000);


        IInitConfig initConfig = _api.Config<IInitConfig>();
        IJsonRpcConfig jsonRpcConfig = _api.Config<IJsonRpcConfig>();

        ReadOnlyBlockTree readonlyBlockTree = _api.BlockTree.AsReadOnly();

        TaikoReadOnlyTxProcessingEnv txProcessingEnv =
            new(_api.WorldStateManager!, readonlyBlockTree, _api.SpecProvider, _api.LogManager);

        // TODO: This is using a mix of read only scope and main processing scope. Is this intended?
        IReadOnlyTxProcessingScope scope = txProcessingEnv.Build(Keccak.EmptyTreeHash);
        IMainProcessingContext mainScope = _api.MainProcessingContext!;

        BlockProcessor blockProcessor =
            new(_api.SpecProvider,
                _api.BlockValidator,
                NoBlockRewards.Instance,
                new BlockInvalidTxExecutor(new BuildUpTransactionProcessorAdapter(scope.TransactionProcessor), scope.WorldState),
                scope.WorldState,
                _api.ReceiptStorage,
                mainScope.TransactionProcessor,
                new BeaconBlockRootHandler(mainScope.TransactionProcessor, mainScope.WorldState),
                new BlockhashStore(_api.SpecProvider, scope.WorldState),
                _api.LogManager,
                new BlockProductionWithdrawalProcessor(new WithdrawalProcessor(scope.WorldState, _api.LogManager)));

        IBlockchainProcessor blockchainProcessor =
            new BlockchainProcessor(
                _api.BlockTree,
                blockProcessor,
                _api.BlockPreprocessor,
                txProcessingEnv.StateReader,
                _api.LogManager,
                BlockchainProcessor.Options.NoReceipts);

        OneTimeChainProcessor chainProcessor = new(
            scope.WorldState,
            blockchainProcessor);

        IRlpStreamDecoder<Transaction> txDecoder = Rlp.GetStreamDecoder<Transaction>() ?? throw new ArgumentNullException(nameof(IRlpStreamDecoder<Transaction>));

        TaikoPayloadPreparationService payloadPreparationService = new(
            chainProcessor,
            scope.WorldState,
            _api.L1OriginStore,
            _api.LogManager,
            txDecoder);

        _api.RpcCapabilitiesProvider = new EngineRpcCapabilitiesProvider(_api.SpecProvider);

        ReadOnlyTxProcessingEnvFactory readonlyTxProcessingEnvFactory = new(_api.WorldStateManager, readonlyBlockTree, _api.SpecProvider, _api.LogManager);

        ITaikoEngineRpcModule engine = new TaikoEngineRpcModule(
            new GetPayloadV1Handler(payloadPreparationService, _api.SpecProvider, _api.LogManager),
            new GetPayloadV2Handler(payloadPreparationService, _api.SpecProvider, _api.LogManager),
            new GetPayloadV3Handler(payloadPreparationService, _api.SpecProvider, _api.LogManager),
            new GetPayloadV4Handler(payloadPreparationService, _api.SpecProvider, _api.LogManager),
            new NewPayloadHandler(
                _api.BlockValidator,
                _api.BlockTree,
                _syncConfig,
                _api.PoSSwitcher,
                _beaconSync,
                _beaconPivot,
                _blockCacheService,
                _api.BlockProcessingQueue,
                _api.InvalidChainTracker!,
                _beaconSync,
                _api.LogManager,
                TimeSpan.FromSeconds(_mergeConfig.NewPayloadTimeout),
                _api.Config<IReceiptConfig>().StoreReceipts),
            new TaikoForkchoiceUpdatedHandler(
                _api.BlockTree,
                (ManualBlockFinalizationManager)_api.FinalizationManager,
                _api.PoSSwitcher,
                payloadPreparationService,
                _api.BlockProcessingQueue,
                _blockCacheService,
                _api.InvalidChainTracker,
                _beaconSync,
                _beaconPivot,
                _peerRefresher,
                _api.SpecProvider,
                _api.SyncPeerPool,
                _api.LogManager,
                _api.Config<IBlocksConfig>().SecondsPerSlot,
                _api.Config<IMergeConfig>().SimulateBlockProduction),
            new GetPayloadBodiesByHashV1Handler(_api.BlockTree, _api.LogManager),
            new GetPayloadBodiesByRangeV1Handler(_api.BlockTree, _api.LogManager),
            new ExchangeTransitionConfigurationV1Handler(_api.PoSSwitcher, _api.LogManager),
            new ExchangeCapabilitiesHandler(_api.RpcCapabilitiesProvider, _api.LogManager),
            new GetBlobsHandler(_api.TxPool),
            _api.SpecProvider,
            new GCKeeper(
                initConfig.DisableGcOnNewPayload
                    ? NoGCStrategy.Instance
                    : new NoSyncGcRegionStrategy(_api.SyncModeSelector, _mergeConfig), _api.LogManager),
            _api.LogManager,
            _api.TxPool,
            readonlyBlockTree,
            readonlyTxProcessingEnvFactory,
            txDecoder
        );
        // TODO: use RegisterTaikoRpcModules instead
        IRpcModuleProvider apiRpcModuleProvider = _api.RpcModuleProvider!;
        apiRpcModuleProvider.RegisterSingle(engine);
        if (apiRpcModuleProvider.GetPool(ModuleType.Trace) is IRpcModulePool<ITraceRpcModule>)
        {
            TaikoTraceModuleFactory traceModuleFactory = new(
                _api.WorldStateManager,
                readonlyBlockTree,
                jsonRpcConfig,
                _api.BlockPreprocessor,
                _api.RewardCalculatorSource,
                _api.ReceiptStorage,
                _api.SpecProvider,
                _api.PoSSwitcher,
                _api.LogManager);
            apiRpcModuleProvider.RegisterBoundedByCpuCount(traceModuleFactory, jsonRpcConfig.Timeout);
        }
        if (apiRpcModuleProvider.GetPool(ModuleType.Proof) is IRpcModulePool<IProofRpcModule>)
        {
            TaikoProofModuleFactory proofModuleFactory = new(
                _api.WorldStateManager,
                readonlyBlockTree,
                _api.BlockPreprocessor,
                _api.ReceiptStorage,
                _api.SpecProvider,
                _api.LogManager);
            apiRpcModuleProvider.RegisterBoundedByCpuCount(proofModuleFactory, jsonRpcConfig.Timeout);
        }
        if (apiRpcModuleProvider.GetPool(ModuleType.Debug) is IRpcModulePool<IDebugRpcModule>)
        {
            TaikoDebugModuleFactory debugModuleFactory = new(
                _api.WorldStateManager,
                _api.DbProvider,
                _api.BlockTree,
                jsonRpcConfig,
                _api.BlockValidator,
                _api.BlockPreprocessor,
                _api.RewardCalculatorSource,
                _api.ReceiptStorage,
                new ReceiptMigration(_api),
                _api.ConfigProvider,
                _api.SpecProvider,
                _api.SyncModeSelector,
                _api.BadBlocksStore,
                _api.FileSystem,
                _api.LogManager);
            apiRpcModuleProvider.RegisterBoundedByCpuCount(debugModuleFactory, jsonRpcConfig.Timeout);
        }

        if (_logger.IsInfo) _logger.Info("Taiko Engine Module has been enabled");
    }

    public ValueTask DisposeAsync() => ValueTask.CompletedTask;

    public bool MustInitialize => true;

    // ISynchronizationPlugin
    public Task InitSynchronization()
    {
        if (_api is null)
            return Task.CompletedTask;

        ArgumentNullException.ThrowIfNull(_api.SpecProvider);
        ArgumentNullException.ThrowIfNull(_api.BlockTree);
        ArgumentNullException.ThrowIfNull(_api.DbProvider);
        ArgumentNullException.ThrowIfNull(_api.NodeStatsManager);
        ArgumentNullException.ThrowIfNull(_api.MainProcessingContext);

        ArgumentNullException.ThrowIfNull(_blockCacheService);
        ArgumentNullException.ThrowIfNull(_api.InvalidChainTracker);

        _api.InvalidChainTracker.SetupBlockchainProcessorInterceptor(_api.MainProcessingContext.BlockchainProcessor);

        _beaconPivot = new BeaconPivot(_syncConfig, _api.DbProvider.MetadataDb, _api.BlockTree, _api.PoSSwitcher, _api.LogManager);
        _beaconSync = new BeaconSync(_beaconPivot, _api.BlockTree, _syncConfig, _blockCacheService, _api.PoSSwitcher, _api.LogManager);
        _api.BetterPeerStrategy = new MergeBetterPeerStrategy(null!, _api.PoSSwitcher, _beaconPivot, _api.LogManager);
        _api.Pivot = _beaconPivot;

        ContainerBuilder builder = new();

        ((INethermindApi)_api).ConfigureContainerBuilderFromApiWithNetwork(builder)
            .AddSingleton<IBeaconSyncStrategy>(_beaconSync)
            .AddSingleton(_beaconPivot)
            .AddSingleton(_mergeConfig)
            .AddSingleton<IInvalidChainTracker>(_api.InvalidChainTracker);

        builder.RegisterModule(new SynchronizerModule(_syncConfig));
        builder.RegisterModule(new MergeSynchronizerModule());

        IContainer container = builder.Build();

        _api.ApiWithNetworkServiceContainer = container;
        _api.DisposeStack.Push((IAsyncDisposable)container);

        _peerRefresher = new PeerRefresher(_api.PeerDifficultyRefreshPool!, _api.TimerFactory, _api.LogManager);
        _api.DisposeStack.Push((PeerRefresher)_peerRefresher);
        _ = new UnsafePivotUpdator(
            _api.BlockTree,
            _api.SyncModeSelector,
            _api.SyncPeerPool!,
            _syncConfig,
            _blockCacheService,
            _beaconSync,
            _api.DbProvider.MetadataDb,
            _api.LogManager);
        _beaconSync.AllowBeaconHeaderSync();

        return Task.CompletedTask;
    }

    // IInitializationPlugin
    public IEnumerable<StepInfo> GetSteps()
    {
        yield return typeof(InitializeBlockchainTaiko);
        yield return typeof(RegisterTaikoRpcModules);
    }

    // IConsensusPlugin

    public INethermindApi CreateApi(
        IConfigProvider configProvider,
        IJsonSerializer jsonSerializer,
        ILogManager logManager,
        ChainSpec chainSpec)
    {
        return new TaikoNethermindApi(configProvider, jsonSerializer, logManager, chainSpec);
    }

    public IBlockProducerRunner InitBlockProducerRunner(IBlockProducer _)
    {
        throw new NotSupportedException();
    }

    public IBlockProducer InitBlockProducer(ITxSource? _ = null)
    {
        throw new NotSupportedException();
    }

    public string SealEngineType => Core.SealEngineType.Taiko;
}<|MERGE_RESOLUTION|>--- conflicted
+++ resolved
@@ -34,18 +34,9 @@
 using Nethermind.Blockchain.BeaconBlockRoot;
 using Nethermind.Core;
 using Autofac;
-<<<<<<< HEAD
-using Nethermind.Init.Steps.Migrations;
-using Nethermind.JsonRpc;
-using Nethermind.JsonRpc.Modules.DebugModule;
-using Nethermind.JsonRpc.Modules.Proof;
-using Nethermind.JsonRpc.Modules.Trace;
 using Nethermind.Synchronization;
 using Nethermind.Taiko.BlockTransactionExecutors;
-=======
-using Nethermind.Synchronization;
 using Nethermind.Api.Steps;
->>>>>>> b0c01bc7
 
 namespace Nethermind.Taiko;
 
@@ -142,8 +133,6 @@
         ArgumentNullException.ThrowIfNull(_api.InvalidChainTracker);
         ArgumentNullException.ThrowIfNull(_api.SyncPeerPool);
         ArgumentNullException.ThrowIfNull(_api.EthereumEcdsa);
-        ArgumentNullException.ThrowIfNull(_api.RewardCalculatorSource);
-        ArgumentNullException.ThrowIfNull(_api.BadBlocksStore);
 
         ArgumentNullException.ThrowIfNull(_blockCacheService);
         ArgumentNullException.ThrowIfNull(_beaconPivot);
@@ -158,7 +147,6 @@
 
 
         IInitConfig initConfig = _api.Config<IInitConfig>();
-        IJsonRpcConfig jsonRpcConfig = _api.Config<IJsonRpcConfig>();
 
         ReadOnlyBlockTree readonlyBlockTree = _api.BlockTree.AsReadOnly();
 
@@ -259,54 +247,8 @@
             readonlyTxProcessingEnvFactory,
             txDecoder
         );
-        // TODO: use RegisterTaikoRpcModules instead
-        IRpcModuleProvider apiRpcModuleProvider = _api.RpcModuleProvider!;
-        apiRpcModuleProvider.RegisterSingle(engine);
-        if (apiRpcModuleProvider.GetPool(ModuleType.Trace) is IRpcModulePool<ITraceRpcModule>)
-        {
-            TaikoTraceModuleFactory traceModuleFactory = new(
-                _api.WorldStateManager,
-                readonlyBlockTree,
-                jsonRpcConfig,
-                _api.BlockPreprocessor,
-                _api.RewardCalculatorSource,
-                _api.ReceiptStorage,
-                _api.SpecProvider,
-                _api.PoSSwitcher,
-                _api.LogManager);
-            apiRpcModuleProvider.RegisterBoundedByCpuCount(traceModuleFactory, jsonRpcConfig.Timeout);
-        }
-        if (apiRpcModuleProvider.GetPool(ModuleType.Proof) is IRpcModulePool<IProofRpcModule>)
-        {
-            TaikoProofModuleFactory proofModuleFactory = new(
-                _api.WorldStateManager,
-                readonlyBlockTree,
-                _api.BlockPreprocessor,
-                _api.ReceiptStorage,
-                _api.SpecProvider,
-                _api.LogManager);
-            apiRpcModuleProvider.RegisterBoundedByCpuCount(proofModuleFactory, jsonRpcConfig.Timeout);
-        }
-        if (apiRpcModuleProvider.GetPool(ModuleType.Debug) is IRpcModulePool<IDebugRpcModule>)
-        {
-            TaikoDebugModuleFactory debugModuleFactory = new(
-                _api.WorldStateManager,
-                _api.DbProvider,
-                _api.BlockTree,
-                jsonRpcConfig,
-                _api.BlockValidator,
-                _api.BlockPreprocessor,
-                _api.RewardCalculatorSource,
-                _api.ReceiptStorage,
-                new ReceiptMigration(_api),
-                _api.ConfigProvider,
-                _api.SpecProvider,
-                _api.SyncModeSelector,
-                _api.BadBlocksStore,
-                _api.FileSystem,
-                _api.LogManager);
-            apiRpcModuleProvider.RegisterBoundedByCpuCount(debugModuleFactory, jsonRpcConfig.Timeout);
-        }
+
+        _api.RpcModuleProvider.RegisterSingle(engine);
 
         if (_logger.IsInfo) _logger.Info("Taiko Engine Module has been enabled");
     }
