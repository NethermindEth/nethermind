--- conflicted
+++ resolved
@@ -5,13 +5,10 @@
 using System.Threading.Tasks;
 using Nethermind.Api;
 using Nethermind.Api.Extensions;
-<<<<<<< HEAD
 using Nethermind.JsonRpc.Modules;
 using Nethermind.Logging;
 using Nethermind.Blockchain.Synchronization;
-=======
 using Nethermind.Api.Steps;
->>>>>>> bea66a5b
 using Nethermind.Blockchain;
 using Nethermind.Blockchain.Find;
 using Nethermind.Blockchain.Services;
@@ -25,8 +22,6 @@
 using Nethermind.Db;
 using Nethermind.Evm.TransactionProcessing;
 using Nethermind.JsonRpc.Client;
-using Nethermind.JsonRpc.Modules;
-using Nethermind.Logging;
 using Nethermind.Merge.Plugin;
 using Nethermind.Merge.Plugin.BlockProduction;
 using Nethermind.Merge.Plugin.Handlers;
@@ -67,171 +62,168 @@
         return Task.CompletedTask;
     }
 
-<<<<<<< HEAD
-    public void InitTxTypesAndRlpDecoders(INethermindApi api)
-    {
-        _api = (TaikoNethermindApi)api;
-
-        ArgumentNullException.ThrowIfNull(_api.DbProvider);
-        ArgumentNullException.ThrowIfNull(_api.DbFactory);
-
-        IRlpStreamDecoder<L1Origin> r1OriginDecoder = new L1OriginDecoder();
-        Rlp.RegisterDecoder(typeof(L1Origin), r1OriginDecoder);
-
-
-        IDb db = _api.DbFactory.CreateDb(new DbSettings(L1OriginDbName, L1OriginDbName.ToLower()));
-        _api.DbProvider!.RegisterDb(L1OriginDbName, db);
-        _api.L1OriginStore = new(_api.DbProvider.GetDb<IDb>(L1OriginDbName), r1OriginDecoder);
-    }
-
-    public async Task InitRpcModules()
-    {
-        if (_api is null)
-            return;
-
-        ArgumentNullException.ThrowIfNull(_api.SpecProvider);
-        ArgumentNullException.ThrowIfNull(_api.BlockProcessingQueue);
-        ArgumentNullException.ThrowIfNull(_api.SyncModeSelector);
-        ArgumentNullException.ThrowIfNull(_api.BlockTree);
-        ArgumentNullException.ThrowIfNull(_api.BlockValidator);
-        ArgumentNullException.ThrowIfNull(_api.RpcModuleProvider);
-        ArgumentNullException.ThrowIfNull(_api.ReceiptStorage);
-        ArgumentNullException.ThrowIfNull(_api.StateReader);
-        ArgumentNullException.ThrowIfNull(_api.TxPool);
-        ArgumentNullException.ThrowIfNull(_api.FinalizationManager);
-        ArgumentNullException.ThrowIfNull(_api.WorldStateManager);
-        ArgumentNullException.ThrowIfNull(_api.SyncPeerPool);
-        ArgumentNullException.ThrowIfNull(_api.EthereumEcdsa);
-        ArgumentNullException.ThrowIfNull(_api.EngineRequestsTracker);
-
-        ArgumentNullException.ThrowIfNull(_blockCacheService);
-
-        // Ugly temporary hack to not receive engine API messages before end of processing of all blocks after restart.
-        // Then we will wait 5s more to ensure everything is processed
-        while (!_api.BlockProcessingQueue.IsEmpty)
-            await Task.Delay(100);
-        await Task.Delay(5000);
-
-        IInitConfig initConfig = _api.Config<IInitConfig>();
-
-        ReadOnlyBlockTree readonlyBlockTree = _api.BlockTree.AsReadOnly();
-        IRlpStreamDecoder<Transaction> txDecoder = Rlp.GetStreamDecoder<Transaction>() ?? throw new ArgumentNullException(nameof(IRlpStreamDecoder<Transaction>));
-        TaikoPayloadPreparationService payloadPreparationService = CreatePayloadPreparationService(_api, txDecoder);
-        _api.RpcCapabilitiesProvider = new EngineRpcCapabilitiesProvider(_api.SpecProvider);
-
-        var poSSwitcher = _api.Context.Resolve<IPoSSwitcher>();
-        var invalidChainTracker = _api.Context.Resolve<IInvalidChainTracker>();
-        var peerRefresher = _api.Context.Resolve<IPeerRefresher>();
-        var beaconPivot = _api.Context.Resolve<IBeaconPivot>();
-        var beaconSync = _api.Context.Resolve<BeaconSync>();
-
-        ITaikoEngineRpcModule engine = new TaikoEngineRpcModule(
-            new GetPayloadV1Handler(payloadPreparationService, _api.SpecProvider, _api.LogManager),
-            new GetPayloadV2Handler(payloadPreparationService, _api.SpecProvider, _api.LogManager),
-            new GetPayloadV3Handler(payloadPreparationService, _api.SpecProvider, _api.LogManager),
-            new GetPayloadV4Handler(payloadPreparationService, _api.SpecProvider, _api.LogManager),
-            new GetPayloadV5Handler(payloadPreparationService, _api.SpecProvider, _api.LogManager),
-            new NewPayloadHandler(
-                _api.BlockValidator,
-                _api.BlockTree,
-                poSSwitcher,
-                beaconSync,
-                beaconPivot,
-                _blockCacheService,
-                _api.BlockProcessingQueue,
-                invalidChainTracker,
-                beaconSync,
-                _api.LogManager,
-                _api.SpecProvider.ChainId,
-                TimeSpan.FromSeconds(_mergeConfig.NewPayloadTimeout),
-                _api.Config<IReceiptConfig>().StoreReceipts),
-            new TaikoForkchoiceUpdatedHandler(
-                _api.BlockTree,
-                (ManualBlockFinalizationManager)_api.FinalizationManager,
-                poSSwitcher,
-                payloadPreparationService,
-                _api.BlockProcessingQueue,
-                _blockCacheService,
-                invalidChainTracker,
-                beaconSync,
-                beaconPivot,
-                peerRefresher,
-                _api.SpecProvider,
-                _api.SyncPeerPool,
-                _api.LogManager,
-                _api.Config<IMergeConfig>().SimulateBlockProduction),
-            new GetPayloadBodiesByHashV1Handler(_api.BlockTree, _api.LogManager),
-            new GetPayloadBodiesByRangeV1Handler(_api.BlockTree, _api.LogManager),
-            new ExchangeTransitionConfigurationV1Handler(poSSwitcher, _api.LogManager),
-            new ExchangeCapabilitiesHandler(_api.RpcCapabilitiesProvider, _api.LogManager),
-            new GetBlobsHandler(_api.TxPool),
-            new GetInclusionListTransactionsHandler(_api.TxPool),
-            new UpdatePayloadWithInclusionListHandler(payloadPreparationService, null, _api.SpecProvider),
-            new GetBlobsHandlerV2(_api.TxPool),
-            _api.EngineRequestsTracker,
-            _api.SpecProvider,
-            new GCKeeper(
-                initConfig.DisableGcOnNewPayload
-                    ? NoGCStrategy.Instance
-                    : new NoSyncGcRegionStrategy(_api.SyncModeSelector, _mergeConfig), _api.LogManager),
-            _api.LogManager,
-            _api.TxPool,
-            readonlyBlockTree,
-            _api.ReadOnlyTxProcessingEnvFactory,
-            txDecoder
-        );
-
-        _api.RpcModuleProvider.RegisterSingle(engine);
-
-        if (_logger.IsInfo) _logger.Info("Taiko Engine Module has been enabled");
-    }
-
-    private static TaikoPayloadPreparationService CreatePayloadPreparationService(TaikoNethermindApi api, IRlpStreamDecoder<Transaction> txDecoder)
-    {
-        ArgumentNullException.ThrowIfNull(api.L1OriginStore);
-        ArgumentNullException.ThrowIfNull(api.SpecProvider);
-
-        IReadOnlyTxProcessorSource txProcessingEnv = api.ReadOnlyTxProcessingEnvFactory.Create();
-        IReadOnlyTxProcessingScope scope = txProcessingEnv.Build(Keccak.EmptyTreeHash);
-
-        BlockProcessor blockProcessor = new BlockProcessor(
-            api.SpecProvider,
-            api.BlockValidator,
-            NoBlockRewards.Instance,
-            new BlockInvalidTxExecutor(new BuildUpTransactionProcessorAdapter(scope.TransactionProcessor), scope.WorldState),
-            scope.WorldState,
-            api.ReceiptStorage!,
-            new BeaconBlockRootHandler(scope.TransactionProcessor, scope.WorldState),
-            new BlockhashStore(api.SpecProvider, scope.WorldState),
-            api.LogManager,
-            new BlockProductionWithdrawalProcessor(new WithdrawalProcessor(scope.WorldState, api.LogManager)),
-            new ExecutionRequestsProcessor(scope.TransactionProcessor));
-
-        IBlockchainProcessor blockchainProcessor =
-            new BlockchainProcessor(
-                api.BlockTree,
-                blockProcessor,
-                api.BlockPreprocessor,
-                api.StateReader!,
-                api.LogManager,
-                BlockchainProcessor.Options.NoReceipts);
-
-        OneTimeChainProcessor chainProcessor = new(
-            scope.WorldState,
-            blockchainProcessor);
-
-        TaikoPayloadPreparationService payloadPreparationService = new(
-            chainProcessor,
-            scope.WorldState,
-            api.L1OriginStore,
-            api.LogManager,
-            txDecoder);
-
-        return payloadPreparationService;
-    }
-
-=======
->>>>>>> bea66a5b
+    // public void InitTxTypesAndRlpDecoders(INethermindApi api)
+    // {
+    //     _api = (TaikoNethermindApi)api;
+
+    //     ArgumentNullException.ThrowIfNull(_api.DbProvider);
+    //     ArgumentNullException.ThrowIfNull(_api.DbFactory);
+
+    //     IRlpStreamDecoder<L1Origin> r1OriginDecoder = new L1OriginDecoder();
+    //     Rlp.RegisterDecoder(typeof(L1Origin), r1OriginDecoder);
+
+
+    //     IDb db = _api.DbFactory.CreateDb(new DbSettings(L1OriginDbName, L1OriginDbName.ToLower()));
+    //     _api.DbProvider!.RegisterDb(L1OriginDbName, db);
+    //     _api.L1OriginStore = new(_api.DbProvider.GetDb<IDb>(L1OriginDbName), r1OriginDecoder);
+    // }
+
+    // public async Task InitRpcModules()
+    // {
+    //     if (_api is null)
+    //         return;
+
+    //     ArgumentNullException.ThrowIfNull(_api.SpecProvider);
+    //     ArgumentNullException.ThrowIfNull(_api.BlockProcessingQueue);
+    //     ArgumentNullException.ThrowIfNull(_api.SyncModeSelector);
+    //     ArgumentNullException.ThrowIfNull(_api.BlockTree);
+    //     ArgumentNullException.ThrowIfNull(_api.BlockValidator);
+    //     ArgumentNullException.ThrowIfNull(_api.RpcModuleProvider);
+    //     ArgumentNullException.ThrowIfNull(_api.ReceiptStorage);
+    //     ArgumentNullException.ThrowIfNull(_api.StateReader);
+    //     ArgumentNullException.ThrowIfNull(_api.TxPool);
+    //     ArgumentNullException.ThrowIfNull(_api.FinalizationManager);
+    //     ArgumentNullException.ThrowIfNull(_api.WorldStateManager);
+    //     ArgumentNullException.ThrowIfNull(_api.SyncPeerPool);
+    //     ArgumentNullException.ThrowIfNull(_api.EthereumEcdsa);
+    //     ArgumentNullException.ThrowIfNull(_api.EngineRequestsTracker);
+
+    //     ArgumentNullException.ThrowIfNull(_blockCacheService);
+
+    //     // Ugly temporary hack to not receive engine API messages before end of processing of all blocks after restart.
+    //     // Then we will wait 5s more to ensure everything is processed
+    //     while (!_api.BlockProcessingQueue.IsEmpty)
+    //         await Task.Delay(100);
+    //     await Task.Delay(5000);
+
+    //     IInitConfig initConfig = _api.Config<IInitConfig>();
+
+    //     ReadOnlyBlockTree readonlyBlockTree = _api.BlockTree.AsReadOnly();
+    //     IRlpStreamDecoder<Transaction> txDecoder = Rlp.GetStreamDecoder<Transaction>() ?? throw new ArgumentNullException(nameof(IRlpStreamDecoder<Transaction>));
+    //     TaikoPayloadPreparationService payloadPreparationService = CreatePayloadPreparationService(_api, txDecoder);
+    //     _api.RpcCapabilitiesProvider = new EngineRpcCapabilitiesProvider(_api.SpecProvider);
+
+    //     var poSSwitcher = _api.Context.Resolve<IPoSSwitcher>();
+    //     var invalidChainTracker = _api.Context.Resolve<IInvalidChainTracker>();
+    //     var peerRefresher = _api.Context.Resolve<IPeerRefresher>();
+    //     var beaconPivot = _api.Context.Resolve<IBeaconPivot>();
+    //     var beaconSync = _api.Context.Resolve<BeaconSync>();
+
+    //     ITaikoEngineRpcModule engine = new TaikoEngineRpcModule(
+    //         new GetPayloadV1Handler(payloadPreparationService, _api.SpecProvider, _api.LogManager),
+    //         new GetPayloadV2Handler(payloadPreparationService, _api.SpecProvider, _api.LogManager),
+    //         new GetPayloadV3Handler(payloadPreparationService, _api.SpecProvider, _api.LogManager),
+    //         new GetPayloadV4Handler(payloadPreparationService, _api.SpecProvider, _api.LogManager),
+    //         new GetPayloadV5Handler(payloadPreparationService, _api.SpecProvider, _api.LogManager),
+    //         new NewPayloadHandler(
+    //             _api.BlockValidator,
+    //             _api.BlockTree,
+    //             poSSwitcher,
+    //             beaconSync,
+    //             beaconPivot,
+    //             _blockCacheService,
+    //             _api.BlockProcessingQueue,
+    //             invalidChainTracker,
+    //             beaconSync,
+    //             _api.LogManager,
+    //             _api.SpecProvider.ChainId,
+    //             TimeSpan.FromSeconds(_mergeConfig.NewPayloadTimeout),
+    //             _api.Config<IReceiptConfig>().StoreReceipts),
+    //         new TaikoForkchoiceUpdatedHandler(
+    //             _api.BlockTree,
+    //             (ManualBlockFinalizationManager)_api.FinalizationManager,
+    //             poSSwitcher,
+    //             payloadPreparationService,
+    //             _api.BlockProcessingQueue,
+    //             _blockCacheService,
+    //             invalidChainTracker,
+    //             beaconSync,
+    //             beaconPivot,
+    //             peerRefresher,
+    //             _api.SpecProvider,
+    //             _api.SyncPeerPool,
+    //             _api.LogManager,
+    //             _api.Config<IMergeConfig>().SimulateBlockProduction),
+    //         new GetPayloadBodiesByHashV1Handler(_api.BlockTree, _api.LogManager),
+    //         new GetPayloadBodiesByRangeV1Handler(_api.BlockTree, _api.LogManager),
+    //         new ExchangeTransitionConfigurationV1Handler(poSSwitcher, _api.LogManager),
+    //         new ExchangeCapabilitiesHandler(_api.RpcCapabilitiesProvider, _api.LogManager),
+    //         new GetBlobsHandler(_api.TxPool),
+    //         new GetInclusionListTransactionsHandler(_api.TxPool),
+    //         new UpdatePayloadWithInclusionListHandler(payloadPreparationService, null, _api.SpecProvider),
+    //         new GetBlobsHandlerV2(_api.TxPool),
+    //         _api.EngineRequestsTracker,
+    //         _api.SpecProvider,
+    //         new GCKeeper(
+    //             initConfig.DisableGcOnNewPayload
+    //                 ? NoGCStrategy.Instance
+    //                 : new NoSyncGcRegionStrategy(_api.SyncModeSelector, _mergeConfig), _api.LogManager),
+    //         _api.LogManager,
+    //         _api.TxPool,
+    //         readonlyBlockTree,
+    //         _api.ReadOnlyTxProcessingEnvFactory,
+    //         txDecoder
+    //     );
+
+    //     _api.RpcModuleProvider.RegisterSingle(engine);
+
+    //     if (_logger.IsInfo) _logger.Info("Taiko Engine Module has been enabled");
+    // }
+
+    // private static TaikoPayloadPreparationService CreatePayloadPreparationService(TaikoNethermindApi api, IRlpStreamDecoder<Transaction> txDecoder)
+    // {
+    //     ArgumentNullException.ThrowIfNull(api.L1OriginStore);
+    //     ArgumentNullException.ThrowIfNull(api.SpecProvider);
+
+    //     IReadOnlyTxProcessorSource txProcessingEnv = api.ReadOnlyTxProcessingEnvFactory.Create();
+    //     IReadOnlyTxProcessingScope scope = txProcessingEnv.Build(Keccak.EmptyTreeHash);
+
+    //     BlockProcessor blockProcessor = new BlockProcessor(
+    //         api.SpecProvider,
+    //         api.BlockValidator,
+    //         NoBlockRewards.Instance,
+    //         new BlockInvalidTxExecutor(new BuildUpTransactionProcessorAdapter(scope.TransactionProcessor), scope.WorldState),
+    //         scope.WorldState,
+    //         api.ReceiptStorage!,
+    //         new BeaconBlockRootHandler(scope.TransactionProcessor, scope.WorldState),
+    //         new BlockhashStore(api.SpecProvider, scope.WorldState),
+    //         api.LogManager,
+    //         new BlockProductionWithdrawalProcessor(new WithdrawalProcessor(scope.WorldState, api.LogManager)),
+    //         new ExecutionRequestsProcessor(scope.TransactionProcessor));
+
+    //     IBlockchainProcessor blockchainProcessor =
+    //         new BlockchainProcessor(
+    //             api.BlockTree,
+    //             blockProcessor,
+    //             api.BlockPreprocessor,
+    //             api.StateReader!,
+    //             api.LogManager,
+    //             BlockchainProcessor.Options.NoReceipts);
+
+    //     OneTimeChainProcessor chainProcessor = new(
+    //         scope.WorldState,
+    //         blockchainProcessor);
+
+    //     TaikoPayloadPreparationService payloadPreparationService = new(
+    //         chainProcessor,
+    //         scope.WorldState,
+    //         api.L1OriginStore,
+    //         api.LogManager,
+    //         txDecoder);
+
+    //     return payloadPreparationService;
+    // }
+
     public ValueTask DisposeAsync() => ValueTask.CompletedTask;
 
     public bool MustInitialize => true;
