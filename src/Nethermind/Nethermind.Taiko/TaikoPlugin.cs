// SPDX-FileCopyrightText: 2024 Demerzel Solutions Limited
// SPDX-License-Identifier: LGPL-3.0-only

using System;
using System.Collections.Generic;
using System.Threading.Tasks;
using Nethermind.Api;
using Nethermind.Api.Extensions;
using Nethermind.JsonRpc.Modules;
using Nethermind.Config;
using Nethermind.Logging;
using Nethermind.Blockchain.Synchronization;
using Nethermind.Blockchain;
using Nethermind.Taiko.Rpc;
using Nethermind.HealthChecks;
using Nethermind.Db;
using Nethermind.Merge.Plugin.Synchronization;
using Nethermind.Merge.Plugin.Handlers;
using Nethermind.Merge.Plugin;
using Nethermind.Consensus;
using Nethermind.Consensus.Transactions;
using Nethermind.Specs.ChainSpecStyle;
using Nethermind.Consensus.Rewards;
using Nethermind.Consensus.Processing;
using Nethermind.Evm.TransactionProcessing;
using Nethermind.Blockchain.Blocks;
using Nethermind.Consensus.Withdrawals;
using Nethermind.Blockchain.Receipts;
using Nethermind.Merge.Plugin.GC;
using Nethermind.Core.Crypto;
using Nethermind.Serialization.Rlp;
using Nethermind.Blockchain.BeaconBlockRoot;
using Nethermind.Core;
using Autofac;
using Autofac.Core;
using Nethermind.Taiko.BlockTransactionExecutors;
using Nethermind.Api.Steps;
using Nethermind.Consensus.Validators;
using Nethermind.Core.Specs;
using Nethermind.Merge.Plugin.InvalidChainTracker;
using Nethermind.Taiko.TaikoSpec;

namespace Nethermind.Taiko;

public class TaikoPlugin(ChainSpec chainSpec) : IConsensusPlugin
{
    public const string Taiko = "Taiko";
    private const string L1OriginDbName = "L1Origin";
    public string Author => "Nethermind";
    public string Name => Taiko;
    public string Description => "Taiko support for Nethermind";

    private TaikoNethermindApi? _api;
    private ILogger _logger;

    private IMergeConfig _mergeConfig = null!;
    private ISyncConfig _syncConfig = null!;

    private IBlockCacheService? _blockCacheService;

    public bool Enabled => chainSpec.SealEngineType == SealEngineType;

    public Task Init(INethermindApi api)
    {
        _api = (TaikoNethermindApi)api;
        _mergeConfig = _api.Config<IMergeConfig>();
        _syncConfig = _api.Config<ISyncConfig>();
        _logger = _api.LogManager.GetClassLogger();

        ArgumentNullException.ThrowIfNull(_api.BlockTree);
        ArgumentNullException.ThrowIfNull(_api.EthereumEcdsa);

        _blockCacheService = _api.Context.Resolve<IBlockCacheService>();
        _api.FinalizationManager = new ManualBlockFinalizationManager();

        _api.RewardCalculatorSource = NoBlockRewards.Instance;
        _api.SealValidator = NullSealEngine.Instance;
        _api.GossipPolicy = ShouldNotGossip.Instance;

        _api.BlockPreprocessor.AddFirst(new MergeProcessingRecoveryStep(_api.Context.Resolve<IPoSSwitcher>()));

        return Task.CompletedTask;
    }

    public void InitTxTypesAndRlpDecoders(INethermindApi api)
    {
        _api = (TaikoNethermindApi)api;

        ArgumentNullException.ThrowIfNull(_api.DbProvider);
        ArgumentNullException.ThrowIfNull(_api.DbFactory);

        IRlpStreamDecoder<L1Origin> r1OriginDecoder = new L1OriginDecoder();
        Rlp.RegisterDecoder(typeof(L1Origin), r1OriginDecoder);


        IDb db = _api.DbFactory.CreateDb(new DbSettings(L1OriginDbName, L1OriginDbName.ToLower()));
        _api.DbProvider!.RegisterDb(L1OriginDbName, db);
        _api.L1OriginStore = new(_api.DbProvider.GetDb<IDb>(L1OriginDbName), r1OriginDecoder);
    }

    public async Task InitRpcModules()
    {
        if (_api is null)
            return;

        ArgumentNullException.ThrowIfNull(_api.SpecProvider);
        ArgumentNullException.ThrowIfNull(_api.BlockProcessingQueue);
        ArgumentNullException.ThrowIfNull(_api.SyncModeSelector);
        ArgumentNullException.ThrowIfNull(_api.BlockTree);
        ArgumentNullException.ThrowIfNull(_api.BlockValidator);
        ArgumentNullException.ThrowIfNull(_api.RpcModuleProvider);
        ArgumentNullException.ThrowIfNull(_api.ReceiptStorage);
        ArgumentNullException.ThrowIfNull(_api.StateReader);
        ArgumentNullException.ThrowIfNull(_api.TxPool);
        ArgumentNullException.ThrowIfNull(_api.FinalizationManager);
        ArgumentNullException.ThrowIfNull(_api.WorldStateManager);
        ArgumentNullException.ThrowIfNull(_api.SyncPeerPool);
        ArgumentNullException.ThrowIfNull(_api.EthereumEcdsa);
        ArgumentNullException.ThrowIfNull(_api.EngineRequestsTracker);

        ArgumentNullException.ThrowIfNull(_blockCacheService);

        // Ugly temporary hack to not receive engine API messages before end of processing of all blocks after restart.
        // Then we will wait 5s more to ensure everything is processed
        while (!_api.BlockProcessingQueue.IsEmpty)
            await Task.Delay(100);
        await Task.Delay(5000);

        IInitConfig initConfig = _api.Config<IInitConfig>();

        ReadOnlyBlockTree readonlyBlockTree = _api.BlockTree.AsReadOnly();
        IRlpStreamDecoder<Transaction> txDecoder = Rlp.GetStreamDecoder<Transaction>() ?? throw new ArgumentNullException(nameof(IRlpStreamDecoder<Transaction>));
        TaikoPayloadPreparationService payloadPreparationService = CreatePayloadPreparationService(_api, readonlyBlockTree, txDecoder);
        _api.RpcCapabilitiesProvider = new EngineRpcCapabilitiesProvider(_api.SpecProvider);

        ReadOnlyTxProcessingEnvFactory readonlyTxProcessingEnvFactory = new(_api.WorldStateManager, readonlyBlockTree, _api.SpecProvider, _api.LogManager);

        var poSSwitcher = _api.Context.Resolve<IPoSSwitcher>();
        var invalidChainTracker = _api.Context.Resolve<IInvalidChainTracker>();
        var peerRefresher = _api.Context.Resolve<IPeerRefresher>();
        var beaconPivot = _api.Context.Resolve<IBeaconPivot>();
        var beaconSync = _api.Context.Resolve<BeaconSync>();

        ITaikoEngineRpcModule engine = new TaikoEngineRpcModule(
            new GetPayloadV1Handler(payloadPreparationService, _api.SpecProvider, _api.LogManager),
            new GetPayloadV2Handler(payloadPreparationService, _api.SpecProvider, _api.LogManager),
            new GetPayloadV3Handler(payloadPreparationService, _api.SpecProvider, _api.LogManager),
            new GetPayloadV4Handler(payloadPreparationService, _api.SpecProvider, _api.LogManager),
            new GetPayloadV5Handler(payloadPreparationService, _api.SpecProvider, _api.LogManager),
            new NewPayloadHandler(
                _api.BlockValidator,
                _api.BlockTree,
                poSSwitcher,
                beaconSync,
                beaconPivot,
                _blockCacheService,
                _api.BlockProcessingQueue,
                invalidChainTracker,
                beaconSync,
                _api.LogManager,
                TimeSpan.FromSeconds(_mergeConfig.NewPayloadTimeout),
                _api.Config<IReceiptConfig>().StoreReceipts),
            new TaikoForkchoiceUpdatedHandler(
                _api.BlockTree,
                (ManualBlockFinalizationManager)_api.FinalizationManager,
                poSSwitcher,
                payloadPreparationService,
                _api.BlockProcessingQueue,
                _blockCacheService,
                invalidChainTracker,
                beaconSync,
                beaconPivot,
                peerRefresher,
                _api.SpecProvider,
                _api.SyncPeerPool,
                _api.LogManager,
                _api.Config<IMergeConfig>().SimulateBlockProduction),
            new GetPayloadBodiesByHashV1Handler(_api.BlockTree, _api.LogManager),
            new GetPayloadBodiesByRangeV1Handler(_api.BlockTree, _api.LogManager),
            new ExchangeTransitionConfigurationV1Handler(poSSwitcher, _api.LogManager),
            new ExchangeCapabilitiesHandler(_api.RpcCapabilitiesProvider, _api.LogManager),
            new GetBlobsHandler(_api.TxPool),
<<<<<<< HEAD
            new GetBlobsHandlerV2(_api.TxPool),
=======
            _api.EngineRequestsTracker,
>>>>>>> 6286b8c9
            _api.SpecProvider,
            new GCKeeper(
                initConfig.DisableGcOnNewPayload
                    ? NoGCStrategy.Instance
                    : new NoSyncGcRegionStrategy(_api.SyncModeSelector, _mergeConfig), _api.LogManager),
            _api.LogManager,
            _api.TxPool,
            readonlyBlockTree,
            readonlyTxProcessingEnvFactory,
            txDecoder
        );

        _api.RpcModuleProvider.RegisterSingle(engine);

        if (_logger.IsInfo) _logger.Info("Taiko Engine Module has been enabled");
    }

    private static TaikoPayloadPreparationService CreatePayloadPreparationService(TaikoNethermindApi api, IReadOnlyBlockTree readonlyBlockTree, IRlpStreamDecoder<Transaction> txDecoder)
    {
        ArgumentNullException.ThrowIfNull(api.L1OriginStore);
        ArgumentNullException.ThrowIfNull(api.SpecProvider);

        TaikoReadOnlyTxProcessingEnv txProcessingEnv =
            new(api.WorldStateManager!, readonlyBlockTree, api.SpecProvider, api.LogManager);

        IReadOnlyTxProcessingScope scope = txProcessingEnv.Build(Keccak.EmptyTreeHash);

        BlockProcessor blockProcessor =
            new(api.SpecProvider,
                api.BlockValidator,
                NoBlockRewards.Instance,
                new BlockInvalidTxExecutor(new BuildUpTransactionProcessorAdapter(scope.TransactionProcessor), scope.WorldState),
                scope.WorldState,
                api.ReceiptStorage,
                scope.TransactionProcessor,
                new BeaconBlockRootHandler(scope.TransactionProcessor, scope.WorldState),
                new BlockhashStore(api.SpecProvider, scope.WorldState),
                api.LogManager,
                new BlockProductionWithdrawalProcessor(new WithdrawalProcessor(scope.WorldState, api.LogManager)));

        IBlockchainProcessor blockchainProcessor =
            new BlockchainProcessor(
                api.BlockTree,
                blockProcessor,
                api.BlockPreprocessor,
                txProcessingEnv.StateReader,
                api.LogManager,
                BlockchainProcessor.Options.NoReceipts);

        OneTimeChainProcessor chainProcessor = new(
            scope.WorldState,
            blockchainProcessor);

        TaikoPayloadPreparationService payloadPreparationService = new(
            chainProcessor,
            scope.WorldState,
            api.L1OriginStore,
            api.LogManager,
            txDecoder);

        return payloadPreparationService;
    }

    public ValueTask DisposeAsync() => ValueTask.CompletedTask;

    public bool MustInitialize => true;

    // IInitializationPlugin
    public IEnumerable<StepInfo> GetSteps()
    {
        yield return typeof(InitializeBlockchainTaiko);
        yield return typeof(RegisterTaikoRpcModules);
    }

    // IConsensusPlugin

    public IBlockProducerRunner InitBlockProducerRunner(IBlockProducer _)
    {
        throw new NotSupportedException();
    }

    public IBlockProducer InitBlockProducer(ITxSource? _ = null)
    {
        throw new NotSupportedException();
    }

    public string SealEngineType => Core.SealEngineType.Taiko;

    public IModule Module => new TaikoModule();

    public Type ApiType => typeof(TaikoNethermindApi);
}

public class TaikoModule : Module
{
    protected override void Load(ContainerBuilder builder)
    {
        base.Load(builder);

        builder
            .AddSingleton<NethermindApi, TaikoNethermindApi>()
            .AddModule(new BaseMergePluginModule())

            .AddSingleton<ISpecProvider, TaikoChainSpecBasedSpecProvider>()
            .Map<TaikoChainSpecEngineParameters, ChainSpec>(chainSpec =>
                chainSpec.EngineChainSpecParametersProvider.GetChainSpecParameters<TaikoChainSpecEngineParameters>())

            .AddSingleton<IPoSSwitcher>(AlwaysPoS.Instance)
            .AddSingleton<StartingSyncPivotUpdater, UnsafeStartingSyncPivotUpdater>()

            .AddDecorator<BeaconSync>((_, strategy) =>
            {
                strategy.AllowBeaconHeaderSync();
                return strategy;
            })

            // Validators
            .AddSingleton<IBlockValidator, TaikoBlockValidator>()
            .AddSingleton<IHeaderValidator, TaikoHeaderValidator>()
            .AddSingleton<IUnclesValidator>(Always.Valid)

            ;
    }
}<|MERGE_RESOLUTION|>--- conflicted
+++ resolved
@@ -180,11 +180,8 @@
             new ExchangeTransitionConfigurationV1Handler(poSSwitcher, _api.LogManager),
             new ExchangeCapabilitiesHandler(_api.RpcCapabilitiesProvider, _api.LogManager),
             new GetBlobsHandler(_api.TxPool),
-<<<<<<< HEAD
             new GetBlobsHandlerV2(_api.TxPool),
-=======
             _api.EngineRequestsTracker,
->>>>>>> 6286b8c9
             _api.SpecProvider,
             new GCKeeper(
                 initConfig.DisableGcOnNewPayload
