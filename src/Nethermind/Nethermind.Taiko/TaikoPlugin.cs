// SPDX-FileCopyrightText: 2024 Demerzel Solutions Limited
// SPDX-License-Identifier: LGPL-3.0-only

using System;
using System.Collections.Generic;
using System.Threading.Tasks;
using Autofac;
using Autofac.Core;
using Nethermind.Api;
using Nethermind.Api.Extensions;
using Nethermind.Api.Steps;
using Nethermind.Blockchain;
using Nethermind.Blockchain.BeaconBlockRoot;
using Nethermind.Blockchain.Blocks;
using Nethermind.Blockchain.Find;
using Nethermind.Blockchain.Receipts;
using Nethermind.Blockchain.Services;
using Nethermind.Config;
using Nethermind.Consensus;
using Nethermind.Consensus.ExecutionRequests;
using Nethermind.Consensus.Processing;
using Nethermind.Consensus.Rewards;
using Nethermind.Consensus.Validators;
using Nethermind.Consensus.Withdrawals;
using Nethermind.Core;
using Nethermind.Core.Crypto;
using Nethermind.Core.Specs;
using Nethermind.Db;
using Nethermind.Evm.TransactionProcessing;
using Nethermind.HealthChecks;
using Nethermind.JsonRpc.Client;
using Nethermind.JsonRpc.Modules;
using Nethermind.JsonRpc.Modules.Eth.GasPrice;
using Nethermind.Logging;
using Nethermind.Merge.Plugin;
using Nethermind.Merge.Plugin.GC;
using Nethermind.Merge.Plugin.Handlers;
using Nethermind.Merge.Plugin.InvalidChainTracker;
using Nethermind.Merge.Plugin.Synchronization;
using Nethermind.Serialization.Json;
using Nethermind.Serialization.Rlp;
using Nethermind.Specs.ChainSpecStyle;
using Nethermind.Taiko.BlockTransactionExecutors;
using Nethermind.Taiko.Config;
using Nethermind.Taiko.Rpc;
using Nethermind.Taiko.TaikoSpec;

namespace Nethermind.Taiko;

public class TaikoPlugin(ChainSpec chainSpec) : IConsensusPlugin
{
    public const string Taiko = "Taiko";
    public string Author => "Nethermind";
    public string Name => Taiko;
    public string Description => "Taiko support for Nethermind";

    private TaikoNethermindApi? _api;
    private ILogger _logger;

    private IMergeConfig _mergeConfig = null!;

    private IBlockCacheService? _blockCacheService;

    public bool Enabled => chainSpec.SealEngineType == SealEngineType;

    public Task Init(INethermindApi api)
    {
        _api = (TaikoNethermindApi)api;
        _mergeConfig = _api.Config<IMergeConfig>();
        _logger = _api.LogManager.GetClassLogger();

        ArgumentNullException.ThrowIfNull(_api.BlockTree);
        ArgumentNullException.ThrowIfNull(_api.EthereumEcdsa);

        _blockCacheService = _api.Context.Resolve<IBlockCacheService>();
        _api.FinalizationManager = new ManualBlockFinalizationManager();

        _api.GossipPolicy = ShouldNotGossip.Instance;

        _api.BlockPreprocessor.AddFirst(new MergeProcessingRecoveryStep(_api.Context.Resolve<IPoSSwitcher>()));

        return Task.CompletedTask;
    }

    public Task InitRpcModules()
    {
        if (_api is null)
            return Task.CompletedTask;

        ArgumentNullException.ThrowIfNull(_api.SpecProvider);
        ArgumentNullException.ThrowIfNull(_api.BlockProcessingQueue);
        ArgumentNullException.ThrowIfNull(_api.SyncModeSelector);
        ArgumentNullException.ThrowIfNull(_api.BlockTree);
        ArgumentNullException.ThrowIfNull(_api.BlockValidator);
        ArgumentNullException.ThrowIfNull(_api.RpcModuleProvider);
        ArgumentNullException.ThrowIfNull(_api.ReceiptStorage);
        ArgumentNullException.ThrowIfNull(_api.StateReader);
        ArgumentNullException.ThrowIfNull(_api.TxPool);
        ArgumentNullException.ThrowIfNull(_api.FinalizationManager);
        ArgumentNullException.ThrowIfNull(_api.WorldStateManager);
        ArgumentNullException.ThrowIfNull(_api.SyncPeerPool);
        ArgumentNullException.ThrowIfNull(_api.EthereumEcdsa);
        ArgumentNullException.ThrowIfNull(_api.EngineRequestsTracker);

        ArgumentNullException.ThrowIfNull(_blockCacheService);

        IInitConfig initConfig = _api.Config<IInitConfig>();

        ReadOnlyBlockTree readonlyBlockTree = _api.BlockTree.AsReadOnly();
        IRlpStreamDecoder<Transaction> txDecoder = Rlp.GetStreamDecoder<Transaction>() ?? throw new ArgumentNullException(nameof(IRlpStreamDecoder<Transaction>));
        TaikoPayloadPreparationService payloadPreparationService = CreatePayloadPreparationService(_api, txDecoder);
        _api.RpcCapabilitiesProvider = new EngineRpcCapabilitiesProvider(_api.SpecProvider);

        IPoSSwitcher poSSwitcher = _api.Context.Resolve<IPoSSwitcher>();
        IInvalidChainTracker invalidChainTracker = _api.Context.Resolve<IInvalidChainTracker>();
        IPeerRefresher peerRefresher = _api.Context.Resolve<IPeerRefresher>();
        IBeaconPivot beaconPivot = _api.Context.Resolve<IBeaconPivot>();
        BeaconSync beaconSync = _api.Context.Resolve<BeaconSync>();

        ITaikoEngineRpcModule engine = new TaikoEngineRpcModule(
            new GetPayloadV1Handler(payloadPreparationService, _api.SpecProvider, _api.LogManager),
            new GetPayloadV2Handler(payloadPreparationService, _api.SpecProvider, _api.LogManager),
            new GetPayloadV3Handler(payloadPreparationService, _api.SpecProvider, _api.LogManager),
            new GetPayloadV4Handler(payloadPreparationService, _api.SpecProvider, _api.LogManager),
            new GetPayloadV5Handler(payloadPreparationService, _api.SpecProvider, _api.LogManager),
            new NewPayloadHandler(
                _api.BlockValidator,
                _api.BlockTree,
                poSSwitcher,
                beaconSync,
                beaconPivot,
                _blockCacheService,
                _api.BlockProcessingQueue,
                invalidChainTracker,
                beaconSync,
                _api.LogManager,
                TimeSpan.FromSeconds(_mergeConfig.NewPayloadTimeout),
                _api.Config<IReceiptConfig>().StoreReceipts),
            new TaikoForkchoiceUpdatedHandler(
                _api.BlockTree,
                (ManualBlockFinalizationManager)_api.FinalizationManager,
                poSSwitcher,
                payloadPreparationService,
                _api.BlockProcessingQueue,
                _blockCacheService,
                invalidChainTracker,
                beaconSync,
                beaconPivot,
                peerRefresher,
                _api.SpecProvider,
                _api.SyncPeerPool,
                _api.LogManager,
                _api.Config<IMergeConfig>().SimulateBlockProduction),
            new GetPayloadBodiesByHashV1Handler(_api.BlockTree, _api.LogManager),
            new GetPayloadBodiesByRangeV1Handler(_api.BlockTree, _api.LogManager),
            new ExchangeTransitionConfigurationV1Handler(poSSwitcher, _api.LogManager),
            new ExchangeCapabilitiesHandler(_api.RpcCapabilitiesProvider, _api.LogManager),
            new GetBlobsHandler(_api.TxPool),
            new GetBlobsHandlerV2(_api.TxPool),
            _api.EngineRequestsTracker,
            _api.SpecProvider,
            new GCKeeper(
                initConfig.DisableGcOnNewPayload
                    ? NoGCStrategy.Instance
                    : new NoSyncGcRegionStrategy(_api.SyncModeSelector, _mergeConfig), _api.LogManager),
            _api.LogManager,
            _api.TxPool,
            readonlyBlockTree,
            _api.ReadOnlyTxProcessingEnvFactory,
            txDecoder
        );

        _api.RpcModuleProvider.RegisterSingle(engine);

        if (_logger.IsInfo) _logger.Info("Taiko Engine Module has been enabled");
        return Task.CompletedTask;
    }

    private static TaikoPayloadPreparationService CreatePayloadPreparationService(TaikoNethermindApi api, IRlpStreamDecoder<Transaction> txDecoder)
    {
        ArgumentNullException.ThrowIfNull(api.SpecProvider);

        IReadOnlyTxProcessorSource txProcessingEnv = api.ReadOnlyTxProcessingEnvFactory.Create();
        IReadOnlyTxProcessingScope scope = txProcessingEnv.Build(Keccak.EmptyTreeHash);

        BlockProcessor blockProcessor = new BlockProcessor(
            api.SpecProvider,
            api.BlockValidator,
            NoBlockRewards.Instance,
            new BlockInvalidTxExecutor(new BuildUpTransactionProcessorAdapter(scope.TransactionProcessor), scope.WorldState),
            scope.WorldState,
            api.ReceiptStorage!,
            new BeaconBlockRootHandler(scope.TransactionProcessor, scope.WorldState),
            new BlockhashStore(api.SpecProvider, scope.WorldState),
            api.LogManager,
            new BlockProductionWithdrawalProcessor(new WithdrawalProcessor(scope.WorldState, api.LogManager)),
            new ExecutionRequestsProcessor(scope.TransactionProcessor));

        IBlockchainProcessor blockchainProcessor =
            new BlockchainProcessor(
                api.BlockTree,
                blockProcessor,
                api.BlockPreprocessor,
                api.StateReader!,
                api.LogManager,
                BlockchainProcessor.Options.NoReceipts);

        OneTimeChainProcessor chainProcessor = new(
            scope.WorldState,
            blockchainProcessor);

        TaikoPayloadPreparationService payloadPreparationService = new(
            chainProcessor,
            scope.WorldState,
            api.L1OriginStore,
            api.LogManager,
            txDecoder);

        return payloadPreparationService;
    }

    public ValueTask DisposeAsync() => ValueTask.CompletedTask;

    public bool MustInitialize => true;

    // IInitializationPlugin
    public IEnumerable<StepInfo> GetSteps()
    {
        yield return typeof(InitializeBlockchainTaiko);
    }

    // IConsensusPlugin

    public IBlockProducerRunner InitBlockProducerRunner(IBlockProducer _)
    {
        throw new NotSupportedException();
    }

    public IBlockProducer InitBlockProducer()
    {
        throw new NotSupportedException();
    }

    public string SealEngineType => Core.SealEngineType.Taiko;

    public IModule Module => new TaikoModule();

    public Type ApiType => typeof(TaikoNethermindApi);
}

public class TaikoModule : Module
{
    protected override void Load(ContainerBuilder builder)
    {
        base.Load(builder);

        builder
            .AddSingleton<NethermindApi, TaikoNethermindApi>()
            .AddModule(new BaseMergePluginModule())

            .AddSingleton<ISpecProvider, TaikoChainSpecBasedSpecProvider>()
            .Map<TaikoChainSpecEngineParameters, ChainSpec>(chainSpec =>
                chainSpec.EngineChainSpecParametersProvider.GetChainSpecParameters<TaikoChainSpecEngineParameters>())

            // L1 origin store
            .AddSingleton<IRlpStreamDecoder<L1Origin>, L1OriginDecoder>()
            .AddKeyedSingleton<IDb>(L1OriginStore.L1OriginDbName, ctx => ctx
                .Resolve<IDbFactory>().CreateDb(new DbSettings(L1OriginStore.L1OriginDbName, L1OriginStore.L1OriginDbName.ToLower())))
            .AddSingleton<IL1OriginStore, L1OriginStore>()

            // Sync modification
            .AddSingleton<IPoSSwitcher>(AlwaysPoS.Instance)
            .AddSingleton<StartingSyncPivotUpdater, UnsafeStartingSyncPivotUpdater>()
            .AddDecorator<BeaconSync>((_, strategy) =>
            {
                // Normally not turned on at start because `StartingSyncPivotUpdater` waiting for pivot
                strategy.AllowBeaconHeaderSync();
                return strategy;
            })

            // Validators
            .AddSingleton<IBlockValidator, TaikoBlockValidator>()
            .AddSingleton<IHeaderValidator, TaikoHeaderValidator>()
            .AddSingleton<IUnclesValidator>(Always.Valid)

            // Blok proccessing
            .AddScoped<IValidationTransactionExecutor, TaikoBlockValidationTransactionExecutor>()
            .AddScoped<ITransactionProcessor, TaikoTransactionProcessor>()

            .AddSingleton<IHealthHintService, IBlocksConfig>(blocksConfig =>
                new ManualHealthHintService(blocksConfig.SecondsPerSlot * 6, HealthHintConstants.InfinityHint))

            // Conditionally register SurgeGasPriceOracle if UseSurgeGasPriceOracle is enabled
            .AddDecorator<IGasPriceOracle>((ctx, defaultGasPriceOracle) =>
            {
                ISpecProvider specProvider = ctx.Resolve<ISpecProvider>();
                var taikoSpec = (TaikoReleaseSpec)specProvider.GenesisSpec;

                if (!taikoSpec.UseSurgeGasPriceOracle)
                    return defaultGasPriceOracle;

                ISurgeConfig surgeConfig = ctx.Resolve<ISurgeConfig>();

                if (string.IsNullOrEmpty(surgeConfig.L1EthApiEndpoint))
                {
                    throw new ArgumentException("L1EthApiEndpoint must be provided in the Surge configuration to compute the gas price");
                }

                if (string.IsNullOrEmpty(surgeConfig.TaikoInboxAddress))
                {
<<<<<<< HEAD
                    var surgeConfig = ctx.Resolve<ISurgeConfig>();

                    if (string.IsNullOrEmpty(surgeConfig.L1EthApiEndpoint)
                        || string.IsNullOrEmpty(surgeConfig.TaikoInboxAddress))
                    {
                        throw new ArgumentException(
                            "L1EthApiEndpoint and TaikoInboxAddress must be provided in the Surge configuration to compute the gas price");
                    }

                    var l1RpcClient = new BasicJsonRpcClient(
                        new Uri(surgeConfig.L1EthApiEndpoint),
                        ctx.Resolve<IJsonSerializer>(),
                        ctx.Resolve<ILogManager>());

                    return new SurgeGasPriceOracle(
                        ctx.Resolve<IBlockFinder>(),
                        ctx.Resolve<ILogManager>(),
                        specProvider,
                        ctx.Resolve<IBlocksConfig>().MinGasPrice,
                        l1RpcClient,
                        surgeConfig);
=======
                    throw new ArgumentException("TaikoInboxAddress must be provided in the Surge configuration to compute the gas price");
>>>>>>> 56c73376
                }

                var l1RpcClient = new BasicJsonRpcClient(
                    new Uri(surgeConfig.L1EthApiEndpoint),
                    ctx.Resolve<IJsonSerializer>(),
                    ctx.Resolve<ILogManager>());

                return new SurgeGasPriceOracle(
                    ctx.Resolve<IBlockFinder>(),
                    ctx.Resolve<ILogManager>(),
                    specProvider,
                    ctx.Resolve<IBlocksConfig>().MinGasPrice,
                    l1RpcClient,
                    surgeConfig);
            })

            // Rpc
            .RegisterSingletonJsonRpcModule<ITaikoExtendedEthRpcModule, TaikoExtendedEthModule>()

            // Need to set the rlp globally
            .OnBuild(ctx =>
            {
                Rlp.RegisterDecoder(typeof(L1Origin), ctx.Resolve<IRlpStreamDecoder<L1Origin>>());
            })
            ;
    }
}<|MERGE_RESOLUTION|>--- conflicted
+++ resolved
@@ -308,31 +308,7 @@
 
                 if (string.IsNullOrEmpty(surgeConfig.TaikoInboxAddress))
                 {
-<<<<<<< HEAD
-                    var surgeConfig = ctx.Resolve<ISurgeConfig>();
-
-                    if (string.IsNullOrEmpty(surgeConfig.L1EthApiEndpoint)
-                        || string.IsNullOrEmpty(surgeConfig.TaikoInboxAddress))
-                    {
-                        throw new ArgumentException(
-                            "L1EthApiEndpoint and TaikoInboxAddress must be provided in the Surge configuration to compute the gas price");
-                    }
-
-                    var l1RpcClient = new BasicJsonRpcClient(
-                        new Uri(surgeConfig.L1EthApiEndpoint),
-                        ctx.Resolve<IJsonSerializer>(),
-                        ctx.Resolve<ILogManager>());
-
-                    return new SurgeGasPriceOracle(
-                        ctx.Resolve<IBlockFinder>(),
-                        ctx.Resolve<ILogManager>(),
-                        specProvider,
-                        ctx.Resolve<IBlocksConfig>().MinGasPrice,
-                        l1RpcClient,
-                        surgeConfig);
-=======
                     throw new ArgumentException("TaikoInboxAddress must be provided in the Surge configuration to compute the gas price");
->>>>>>> 56c73376
                 }
 
                 var l1RpcClient = new BasicJsonRpcClient(
