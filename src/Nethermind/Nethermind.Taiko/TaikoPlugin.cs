// SPDX-FileCopyrightText: 2024 Demerzel Solutions Limited
// SPDX-License-Identifier: LGPL-3.0-only

using System;
using System.Collections.Generic;
using System.Threading.Tasks;
using Nethermind.Api;
using Nethermind.Api.Extensions;
using Nethermind.JsonRpc.Modules;
using Nethermind.Config;
using Nethermind.Logging;
using Nethermind.Blockchain.Synchronization;
using Nethermind.Blockchain;
using Nethermind.Taiko.Rpc;
using Nethermind.HealthChecks;
using Nethermind.Db;
using Nethermind.Merge.Plugin.Synchronization;
using Nethermind.Merge.Plugin.Handlers;
using Nethermind.Merge.Plugin.InvalidChainTracker;
using Nethermind.Merge.Plugin;
using Nethermind.Consensus;
using Nethermind.Consensus.Transactions;
using Nethermind.Serialization.Json;
using Nethermind.Specs.ChainSpecStyle;
using Nethermind.Consensus.Rewards;
using Nethermind.Consensus.Processing;
using Nethermind.Evm.TransactionProcessing;
using Nethermind.Blockchain.Blocks;
using Nethermind.Consensus.Withdrawals;
using Nethermind.Blockchain.Receipts;
using Nethermind.Merge.Plugin.GC;
using Nethermind.Core.Crypto;
using Nethermind.Serialization.Rlp;
using Nethermind.Blockchain.BeaconBlockRoot;
using Nethermind.Core;
using Autofac;
using Nethermind.State;
using Nethermind.Synchronization;
<<<<<<< HEAD
using Nethermind.Api.Steps;
=======
>>>>>>> da5573b1

namespace Nethermind.Taiko;

public class TaikoPlugin(ChainSpec chainSpec) : IConsensusPlugin, ISynchronizationPlugin, IInitializationPlugin
{
    public const string Taiko = "Taiko";
    private const string L1OriginDbName = "L1Origin";
    public string Author => "Nethermind";
    public string Name => Taiko;
    public string Description => "Taiko support for Nethermind";

    private TaikoNethermindApi? _api;
    private ILogger _logger;

    private IMergeConfig _mergeConfig = null!;
    private ISyncConfig _syncConfig = null!;

    private BlockCacheService? _blockCacheService;
    private IPeerRefresher? _peerRefresher;
    private IBeaconPivot? _beaconPivot;
    private BeaconSync? _beaconSync;

    public bool Enabled => chainSpec.SealEngineType == SealEngineType;

    public Task Init(INethermindApi api)
    {
        _api = (TaikoNethermindApi)api;
        _mergeConfig = _api.Config<IMergeConfig>();
        _syncConfig = _api.Config<ISyncConfig>();
        _logger = _api.LogManager.GetClassLogger();

        ArgumentNullException.ThrowIfNull(_api.BlockTree);
        ArgumentNullException.ThrowIfNull(_api.EthereumEcdsa);

        _api.PoSSwitcher = AlwaysPoS.Instance;

        _blockCacheService = new BlockCacheService();
        _api.InvalidChainTracker = new InvalidChainTracker(
            _api.PoSSwitcher,
            _api.BlockTree,
            _blockCacheService,
            _api.LogManager);
        _api.DisposeStack.Push(_api.InvalidChainTracker);

        _api.FinalizationManager = new ManualBlockFinalizationManager();

        _api.RewardCalculatorSource = NoBlockRewards.Instance;
        _api.SealValidator = NullSealEngine.Instance;
        _api.GossipPolicy = ShouldNotGossip.Instance;

        _api.BlockPreprocessor.AddFirst(new MergeProcessingRecoveryStep(_api.PoSSwitcher));

        return Task.CompletedTask;
    }

    public void InitTxTypesAndRlpDecoders(INethermindApi api)
    {
        _api = (TaikoNethermindApi)api;

        ArgumentNullException.ThrowIfNull(_api.DbProvider);
        ArgumentNullException.ThrowIfNull(_api.DbFactory);

        IRlpStreamDecoder<L1Origin> r1OriginDecoder = new L1OriginDecoder();
        Rlp.RegisterDecoder(typeof(L1Origin), r1OriginDecoder);


        IDb db = _api.DbFactory.CreateDb(new DbSettings(L1OriginDbName, L1OriginDbName.ToLower()));
        _api.DbProvider!.RegisterDb(L1OriginDbName, db);
        _api.L1OriginStore = new(_api.DbProvider.GetDb<IDb>(L1OriginDbName), r1OriginDecoder);
    }

    public async Task InitRpcModules()
    {
        if (_api is null)
            return;

        ArgumentNullException.ThrowIfNull(_api.SpecProvider);
        ArgumentNullException.ThrowIfNull(_api.L1OriginStore);
        ArgumentNullException.ThrowIfNull(_api.BlockProcessingQueue);
        ArgumentNullException.ThrowIfNull(_api.SyncModeSelector);
        ArgumentNullException.ThrowIfNull(_api.BlockTree);
        ArgumentNullException.ThrowIfNull(_api.BlockValidator);
        ArgumentNullException.ThrowIfNull(_api.RpcModuleProvider);
        ArgumentNullException.ThrowIfNull(_api.ReceiptStorage);
        ArgumentNullException.ThrowIfNull(_api.StateReader);
        ArgumentNullException.ThrowIfNull(_api.TxPool);
        ArgumentNullException.ThrowIfNull(_api.TxSender);
        ArgumentNullException.ThrowIfNull(_api.Wallet);
        ArgumentNullException.ThrowIfNull(_api.GasPriceOracle);
        ArgumentNullException.ThrowIfNull(_api.EthSyncingInfo);
        ArgumentNullException.ThrowIfNull(_api.DbProvider);
        ArgumentNullException.ThrowIfNull(_api.FinalizationManager);
        ArgumentNullException.ThrowIfNull(_api.WorldStateManager);
        ArgumentNullException.ThrowIfNull(_api.InvalidChainTracker);
        ArgumentNullException.ThrowIfNull(_api.SyncPeerPool);
        ArgumentNullException.ThrowIfNull(_api.EthereumEcdsa);

        ArgumentNullException.ThrowIfNull(_blockCacheService);
        ArgumentNullException.ThrowIfNull(_beaconPivot);
        ArgumentNullException.ThrowIfNull(_beaconSync);
        ArgumentNullException.ThrowIfNull(_peerRefresher);

        // Ugly temporary hack to not receive engine API messages before end of processing of all blocks after restart.
        // Then we will wait 5s more to ensure everything is processed
        while (!_api.BlockProcessingQueue.IsEmpty)
            await Task.Delay(100);
        await Task.Delay(5000);


        IInitConfig initConfig = _api.Config<IInitConfig>();

        ReadOnlyBlockTree readonlyBlockTree = _api.BlockTree.AsReadOnly();

        TaikoReadOnlyTxProcessingEnv txProcessingEnv =
            new(_api.WorldStateManager!.CreateOverridableWorldScope(), readonlyBlockTree, _api.SpecProvider, _api.LogManager);

        // TODO: This is using a mix of read only scope and main processing scope. Is this intended?
        IReadOnlyTxProcessingScope scope = txProcessingEnv.Build(Keccak.EmptyTreeHash);
        IMainProcessingContext mainScope = _api.MainProcessingContext!;

        BlockProcessor blockProcessor =
            new(_api.SpecProvider,
                _api.BlockValidator,
                NoBlockRewards.Instance,
                new BlockInvalidTxExecutor(new BuildUpTransactionProcessorAdapter(scope.TransactionProcessor), scope.WorldState),
                scope.WorldState,
                _api.ReceiptStorage,
                mainScope.TransactionProcessor,
                new BeaconBlockRootHandler(mainScope.TransactionProcessor, mainScope.WorldState),
                new BlockhashStore(_api.SpecProvider, scope.WorldState),
                _api.LogManager,
                new BlockProductionWithdrawalProcessor(new WithdrawalProcessor(scope.WorldState, _api.LogManager)));

        IBlockchainProcessor blockchainProcessor =
            new BlockchainProcessor(
                _api.BlockTree,
                blockProcessor,
                _api.BlockPreprocessor,
                txProcessingEnv.StateReader,
                _api.LogManager,
                BlockchainProcessor.Options.NoReceipts);

        OneTimeChainProcessor chainProcessor = new(
            scope.WorldState,
            blockchainProcessor);

        IRlpStreamDecoder<Transaction> txDecoder = Rlp.GetStreamDecoder<Transaction>() ?? throw new ArgumentNullException(nameof(IRlpStreamDecoder<Transaction>));

        TaikoPayloadPreparationService payloadPreparationService = new(
            chainProcessor,
            scope.WorldState,
            _api.L1OriginStore,
            _api.LogManager,
            txDecoder);

        _api.RpcCapabilitiesProvider = new EngineRpcCapabilitiesProvider(_api.SpecProvider);

        ReadOnlyTxProcessingEnvFactory readonlyTxProcessingEnvFactory = new(_api.WorldStateManager, readonlyBlockTree, _api.SpecProvider, _api.LogManager);

        ITaikoEngineRpcModule engine = new TaikoEngineRpcModule(
            new GetPayloadV1Handler(payloadPreparationService, _api.SpecProvider, _api.LogManager),
            new GetPayloadV2Handler(payloadPreparationService, _api.SpecProvider, _api.LogManager),
            new GetPayloadV3Handler(payloadPreparationService, _api.SpecProvider, _api.LogManager),
            new GetPayloadV4Handler(payloadPreparationService, _api.SpecProvider, _api.LogManager),
            new NewPayloadHandler(
                _api.BlockValidator,
                _api.BlockTree,
                _syncConfig,
                _api.PoSSwitcher,
                _beaconSync,
                _beaconPivot,
                _blockCacheService,
                _api.BlockProcessingQueue,
                _api.InvalidChainTracker!,
                _beaconSync,
                _api.LogManager,
                TimeSpan.FromSeconds(_mergeConfig.NewPayloadTimeout),
                _api.Config<IReceiptConfig>().StoreReceipts),
            new TaikoForkchoiceUpdatedHandler(
                _api.BlockTree,
                (ManualBlockFinalizationManager)_api.FinalizationManager,
                _api.PoSSwitcher,
                payloadPreparationService,
                _api.BlockProcessingQueue,
                _blockCacheService,
                _api.InvalidChainTracker,
                _beaconSync,
                _beaconPivot,
                _peerRefresher,
                _api.SpecProvider,
                _api.SyncPeerPool,
                _api.LogManager,
                _api.Config<IBlocksConfig>().SecondsPerSlot,
                _api.Config<IMergeConfig>().SimulateBlockProduction),
            new GetPayloadBodiesByHashV1Handler(_api.BlockTree, _api.LogManager),
            new GetPayloadBodiesByRangeV1Handler(_api.BlockTree, _api.LogManager),
            new ExchangeTransitionConfigurationV1Handler(_api.PoSSwitcher, _api.LogManager),
            new ExchangeCapabilitiesHandler(_api.RpcCapabilitiesProvider, _api.LogManager),
            new GetBlobsHandler(_api.TxPool),
            _api.SpecProvider,
            new GCKeeper(
                initConfig.DisableGcOnNewPayload
                    ? NoGCStrategy.Instance
                    : new NoSyncGcRegionStrategy(_api.SyncModeSelector, _mergeConfig), _api.LogManager),
            _api.LogManager,
            _api.TxPool,
            readonlyBlockTree,
            readonlyTxProcessingEnvFactory,
            txDecoder
        );

        _api.RpcModuleProvider.RegisterSingle(engine);

        if (_logger.IsInfo) _logger.Info("Taiko Engine Module has been enabled");
    }

    public ValueTask DisposeAsync() => ValueTask.CompletedTask;

    public bool MustInitialize => true;

    // ISynchronizationPlugin
    public Task InitSynchronization()
    {
        if (_api is null)
            return Task.CompletedTask;

        ArgumentNullException.ThrowIfNull(_api.SpecProvider);
        ArgumentNullException.ThrowIfNull(_api.BlockTree);
        ArgumentNullException.ThrowIfNull(_api.DbProvider);
        ArgumentNullException.ThrowIfNull(_api.NodeStatsManager);
        ArgumentNullException.ThrowIfNull(_api.MainProcessingContext);

        ArgumentNullException.ThrowIfNull(_blockCacheService);
        ArgumentNullException.ThrowIfNull(_api.InvalidChainTracker);

        _api.InvalidChainTracker.SetupBlockchainProcessorInterceptor(_api.MainProcessingContext.BlockchainProcessor);

        _beaconPivot = new BeaconPivot(_syncConfig, _api.DbProvider.MetadataDb, _api.BlockTree, _api.PoSSwitcher, _api.LogManager);
        _beaconSync = new BeaconSync(_beaconPivot, _api.BlockTree, _syncConfig, _blockCacheService, _api.PoSSwitcher, _api.LogManager);
        _api.BetterPeerStrategy = new MergeBetterPeerStrategy(null!, _api.PoSSwitcher, _beaconPivot, _api.LogManager);
        _api.Pivot = _beaconPivot;

        ContainerBuilder builder = new ContainerBuilder();

        ((INethermindApi)_api).ConfigureContainerBuilderFromApiWithNetwork(builder)
            .AddSingleton<IBeaconSyncStrategy>(_beaconSync)
            .AddSingleton<IBeaconPivot>(_beaconPivot)
            .AddSingleton(_mergeConfig)
            .AddSingleton<IInvalidChainTracker>(_api.InvalidChainTracker);

        builder.RegisterModule(new SynchronizerModule(_syncConfig));
        builder.RegisterModule(new MergeSynchronizerModule());

        IContainer container = builder.Build();

        _api.ApiWithNetworkServiceContainer = container;
        _api.DisposeStack.Push((IAsyncDisposable)container);

        _peerRefresher = new PeerRefresher(_api.PeerDifficultyRefreshPool!, _api.TimerFactory, _api.LogManager);
        _api.DisposeStack.Push((PeerRefresher)_peerRefresher);
        _ = new UnsafePivotUpdator(
            _api.BlockTree,
            _api.SyncModeSelector,
            _api.SyncPeerPool!,
            _syncConfig,
            _blockCacheService,
            _beaconSync,
            _api.DbProvider.MetadataDb,
            _api.LogManager);
        _beaconSync.AllowBeaconHeaderSync();

        return Task.CompletedTask;
    }

    // IInitializationPlugin
    public IEnumerable<StepInfo> GetSteps()
    {
        yield return typeof(InitializeBlockchainTaiko);
        yield return typeof(InitializeBlockProducerTaiko);
        yield return typeof(RegisterTaikoRpcModules);
    }

    // IConsensusPlugin

    public INethermindApi CreateApi(
        IConfigProvider configProvider,
        IJsonSerializer jsonSerializer,
        ILogManager logManager,
        ChainSpec chainSpec)
    {
        return new TaikoNethermindApi(configProvider, jsonSerializer, logManager, chainSpec);
    }

    public IBlockProducerRunner InitBlockProducerRunner(IBlockProducer _)
    {
        throw new NotSupportedException();
    }

    public IBlockProducer InitBlockProducer(ITxSource? _ = null)
    {
        throw new NotSupportedException();
    }

    public string SealEngineType => Core.SealEngineType.Taiko;
}<|MERGE_RESOLUTION|>--- conflicted
+++ resolved
@@ -34,12 +34,8 @@
 using Nethermind.Blockchain.BeaconBlockRoot;
 using Nethermind.Core;
 using Autofac;
-using Nethermind.State;
 using Nethermind.Synchronization;
-<<<<<<< HEAD
 using Nethermind.Api.Steps;
-=======
->>>>>>> da5573b1
 
 namespace Nethermind.Taiko;
 
@@ -318,7 +314,7 @@
     public IEnumerable<StepInfo> GetSteps()
     {
         yield return typeof(InitializeBlockchainTaiko);
-        yield return typeof(InitializeBlockProducerTaiko);
+        // yield return typeof(InitializeBlockProducerTaiko);
         yield return typeof(RegisterTaikoRpcModules);
     }
 
