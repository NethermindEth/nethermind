--- conflicted
+++ resolved
@@ -35,11 +35,9 @@
 using Autofac.Core;
 using Nethermind.Taiko.BlockTransactionExecutors;
 using Nethermind.Api.Steps;
-<<<<<<< HEAD
+using Nethermind.Core.Specs;
 using Nethermind.Merge.Plugin.InvalidChainTracker;
-=======
 using Nethermind.Taiko.TaikoSpec;
->>>>>>> a98295bf
 
 namespace Nethermind.Taiko;
 
@@ -297,24 +295,6 @@
 
     // IConsensusPlugin
 
-<<<<<<< HEAD
-=======
-    public INethermindApi CreateApi(
-        IConfigProvider configProvider,
-        IJsonSerializer jsonSerializer,
-        ILogManager logManager,
-        ChainSpec chainSpec)
-    {
-        TaikoNethermindApi nethermindApi = new(configProvider, jsonSerializer, logManager, chainSpec);
-
-        TaikoChainSpecEngineParameters chainSpecParameters = chainSpec.EngineChainSpecParametersProvider
-            .GetChainSpecParameters<TaikoChainSpecEngineParameters>();
-
-        nethermindApi.SpecProvider ??= new TaikoChainSpecBasedSpecProvider(chainSpec, chainSpecParameters, logManager);
-        return nethermindApi;
-    }
-
->>>>>>> a98295bf
     public IBlockProducerRunner InitBlockProducerRunner(IBlockProducer _)
     {
         throw new NotSupportedException();
@@ -342,6 +322,10 @@
             .AddSingleton<NethermindApi, TaikoNethermindApi>()
             .AddModule(new MergePluginModule())
 
+            .AddSingleton<ISpecProvider, TaikoChainSpecBasedSpecProvider>()
+            .Map<TaikoChainSpecEngineParameters, ChainSpec>(chainSpec =>
+                chainSpec.EngineChainSpecParametersProvider.GetChainSpecParameters<TaikoChainSpecEngineParameters>())
+
             .AddSingleton<IPoSSwitcher>(AlwaysPoS.Instance)
             ;
     }
