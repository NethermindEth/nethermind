// SPDX-FileCopyrightText: 2024 Demerzel Solutions Limited
// SPDX-License-Identifier: LGPL-3.0-only

using System;
using System.Collections.Concurrent;
using System.Threading;
using System.Threading.Tasks;
using Nethermind.Blockchain.Tracing;
using Nethermind.Consensus.Processing;
using Nethermind.Consensus.Producers;
using Nethermind.Core;
using Nethermind.Core.Crypto;
using Nethermind.Evm.State;
using Nethermind.Evm.Tracing;
using Nethermind.Int256;
using Nethermind.Logging;
using Nethermind.Merge.Plugin.BlockProduction;
using Nethermind.Serialization.Rlp;

namespace Nethermind.Taiko;

public class TaikoPayloadPreparationService(
    IBlockchainProcessor processor,
    IWorldState worldState,
    IL1OriginStore l1OriginStore,
    ILogManager logManager,
    IRlpStreamDecoder<Transaction> txDecoder) : IPayloadPreparationService
{
    private const int _emptyBlockProcessingTimeout = 2000;
    private readonly SemaphoreSlim _worldStateLock = new(1);

    private readonly ILogger _logger = logManager.GetClassLogger();

    private readonly ConcurrentDictionary<string, IBlockProductionContext> _payloadStorage = new();

    public string? StartPreparingPayload(BlockHeader parentHeader, PayloadAttributes payloadAttributes)
    {
        TaikoPayloadAttributes attrs = (payloadAttributes as TaikoPayloadAttributes)
            ?? throw new InvalidOperationException("Payload attributes have incorrect type. Expected TaikoPayloadAttributes.");

        string payloadId = payloadAttributes.GetPayloadId(parentHeader);

        _payloadStorage.AddOrUpdate(payloadId, payloadId =>
            {
                Block block = BuildBlock(parentHeader, attrs);
                if (parentHeader.StateRoot is null) throw new InvalidOperationException("Parent state root is null");
                block = ProcessBlock(block, parentHeader);

                // L1Origin **MUST NOT** be null, it's a required field in PayloadAttributes.
                L1Origin l1Origin = attrs.L1Origin ?? throw new InvalidOperationException("L1Origin is required");

                // Set the block hash before inserting the L1Origin into database.
                l1Origin.L2BlockHash = block.Hash;

                // Write L1Origin.
                l1OriginStore.WriteL1Origin(l1Origin.BlockId, l1Origin);

                // Write the head L1Origin, only when it's not a preconfirmation block.
                if (!l1Origin.IsPreconfBlock)
                {
                    l1OriginStore.WriteHeadL1Origin(l1Origin.BlockId);
                }

                // ignore TryAdd failure (it can only happen if payloadId is already in the dictionary)
                return new NoBlockProductionContext(block, UInt256.Zero);
            },
            (payloadId, existing) =>
            {
                if (_logger.IsInfo) _logger.Info($"Payload with the same parameters has already started. PayloadId: {payloadId}");
                return existing;
            });

        return payloadId;
    }

    private Block ProcessBlock(Block block, BlockHeader? parent, CancellationToken token = default)
    {
        if (_worldStateLock.Wait(_emptyBlockProcessingTimeout))
        {
            try
            {
                if (worldState.HasStateForBlock(parent))
                {
                    worldState.SetBaseBlock(parent);

                    return processor.Process(block, ProcessingOptions.ProducingBlock, NullBlockTracer.Instance, token)
                        ?? throw new InvalidOperationException("Block processing failed");
                }
            }
            finally
            {
                _worldStateLock.Release();
            }
        }

        throw new EmptyBlockProductionException("Setting state for processing block failed");
    }

    private static BlockHeader BuildHeader(BlockHeader parentHeader, TaikoPayloadAttributes payloadAttributes)
    {
        BlockHeader header = new(
            parentHeader.Hash!,
            Keccak.OfAnEmptySequenceRlp,
            payloadAttributes.BlockMetadata!.Beneficiary!,
            UInt256.Zero,
            parentHeader.Number + 1,
            payloadAttributes.BlockMetadata.GasLimit,
            payloadAttributes.Timestamp,
            payloadAttributes.BlockMetadata.ExtraData!)
        {
            MixHash = payloadAttributes.BlockMetadata.MixHash,
            ParentBeaconBlockRoot = payloadAttributes.ParentBeaconBlockRoot,
            BaseFeePerGas = payloadAttributes.BaseFeePerGas,
            Difficulty = UInt256.Zero,
            TotalDifficulty = UInt256.Zero
        };

        return header;
    }

    private Transaction[] BuildTransactions(TaikoPayloadAttributes payloadAttributes)
    {
        RlpStream rlpStream = new(payloadAttributes.BlockMetadata!.TxList!);

        int transactionsSequenceLength = rlpStream.ReadSequenceLength();
        int transactionsCheck = rlpStream.Position + transactionsSequenceLength;

        int txCount = rlpStream.PeekNumberOfItemsRemaining(transactionsCheck);

        Transaction[] transactions = new Transaction[txCount];
        int txIndex = 0;

        while (rlpStream.Position < transactionsCheck)
        {
            transactions[txIndex++] = txDecoder.Decode(rlpStream)!;
        }

        rlpStream.Check(transactionsCheck);

        return transactions;
    }

    private Block BuildBlock(BlockHeader parentHeader, TaikoPayloadAttributes payloadAttributes)
    {
        BlockHeader header = BuildHeader(parentHeader, payloadAttributes);
        Transaction[] transactions = BuildTransactions(payloadAttributes);

        return new BlockToProduce(header, transactions, [], payloadAttributes.Withdrawals);
    }

    public ValueTask<IBlockProductionContext?> GetPayload(string payloadId, bool skipCancel = false)
    {
        if (_payloadStorage.TryRemove(payloadId, out IBlockProductionContext? blockContext))
            return ValueTask.FromResult<IBlockProductionContext?>(blockContext);

        return ValueTask.FromResult<IBlockProductionContext?>(null);
    }

<<<<<<< HEAD
    public void ForceRebuildPayload(string payloadId)
    {
        throw new NotImplementedException();
    }

    public BlockHeader? GetPayloadHeader(string payloadId)
    {
        throw new NotImplementedException();
    }
=======
    public void CancelBlockProduction(string payloadId)
    {
        _ = GetPayload(payloadId);
    }

>>>>>>> bea66a5b

    public event EventHandler<BlockEventArgs>? BlockImproved { add { } remove { } }
}<|MERGE_RESOLUTION|>--- conflicted
+++ resolved
@@ -156,7 +156,6 @@
         return ValueTask.FromResult<IBlockProductionContext?>(null);
     }
 
-<<<<<<< HEAD
     public void ForceRebuildPayload(string payloadId)
     {
         throw new NotImplementedException();
@@ -166,13 +165,11 @@
     {
         throw new NotImplementedException();
     }
-=======
     public void CancelBlockProduction(string payloadId)
     {
         _ = GetPayload(payloadId);
     }
 
->>>>>>> bea66a5b
 
     public event EventHandler<BlockEventArgs>? BlockImproved { add { } remove { } }
 }