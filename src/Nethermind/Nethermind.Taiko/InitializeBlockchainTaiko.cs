// SPDX-FileCopyrightText: 2024 Demerzel Solutions Limited
// SPDX-License-Identifier: LGPL-3.0-only

<<<<<<< HEAD
using System.Threading.Tasks;
using Autofac;
using Nethermind.Api;
using Nethermind.Blockchain.BeaconBlockRoot;
using Nethermind.Blockchain.Blocks;
using Nethermind.Blockchain.Services;
using Nethermind.Config;
using Nethermind.Consensus.ExecutionRequests;
using Nethermind.Consensus.Processing;
=======
>>>>>>> eee5ac23
using Nethermind.Consensus.Producers;
using Nethermind.Init.Steps;

namespace Nethermind.Taiko;

public class InitializeBlockchainTaiko(TaikoNethermindApi api) : InitializeBlockchain(api)
{
<<<<<<< HEAD
    private readonly TaikoNethermindApi _api = api;
    private readonly IBlocksConfig _blocksConfig = api.Config<IBlocksConfig>();

    protected override async Task InitBlockchain()
    {
        await base.InitBlockchain();

        _api.Context.Resolve<InvalidChainTracker>().SetupBlockchainProcessorInterceptor(_api.MainProcessingContext!.BlockchainProcessor);
    }

    protected override ITransactionProcessor CreateTransactionProcessor(ICodeInfoRepository codeInfoRepository, IVirtualMachine virtualMachine, IWorldState worldState)
    {
        if (_api.SpecProvider is null) throw new StepDependencyException(nameof(_api.SpecProvider));

        return new TaikoTransactionProcessor(
            _api.SpecProvider,
            worldState,
            virtualMachine,
            codeInfoRepository,
            _api.LogManager
        );
    }

    protected override BlockProcessor CreateBlockProcessor(BlockCachePreWarmer? preWarmer, ITransactionProcessor transactionProcessor, IWorldState worldState)
    {
        if (_api.DbProvider is null) throw new StepDependencyException(nameof(_api.DbProvider));
        if (_api.RewardCalculatorSource is null) throw new StepDependencyException(nameof(_api.RewardCalculatorSource));
        if (_api.SpecProvider is null) throw new StepDependencyException(nameof(_api.SpecProvider));
        if (_api.BlockTree is null) throw new StepDependencyException(nameof(_api.BlockTree));
        if (_api.EthereumEcdsa is null) throw new StepDependencyException(nameof(_api.EthereumEcdsa));

        return new BlockProcessor(_api.SpecProvider,
            _api.BlockValidator,
            _api.RewardCalculatorSource.Get(transactionProcessor),
            new BlockInvalidTxExecutor(new ExecuteTransactionProcessorAdapter(transactionProcessor), worldState),
            worldState,
            _api.ReceiptStorage!,
            new BeaconBlockRootHandler(transactionProcessor, worldState),
            new BlockhashStore(_api.SpecProvider, worldState),
            _api.LogManager,
            new WithdrawalProcessor(worldState, _api.LogManager),
            new ExecutionRequestsProcessor(transactionProcessor),
            preWarmer: preWarmer);
    }

=======
>>>>>>> eee5ac23
    protected override IBlockProductionPolicy CreateBlockProductionPolicy() => NeverStartBlockProductionPolicy.Instance;
}<|MERGE_RESOLUTION|>--- conflicted
+++ resolved
@@ -1,18 +1,6 @@
 // SPDX-FileCopyrightText: 2024 Demerzel Solutions Limited
 // SPDX-License-Identifier: LGPL-3.0-only
 
-<<<<<<< HEAD
-using System.Threading.Tasks;
-using Autofac;
-using Nethermind.Api;
-using Nethermind.Blockchain.BeaconBlockRoot;
-using Nethermind.Blockchain.Blocks;
-using Nethermind.Blockchain.Services;
-using Nethermind.Config;
-using Nethermind.Consensus.ExecutionRequests;
-using Nethermind.Consensus.Processing;
-=======
->>>>>>> eee5ac23
 using Nethermind.Consensus.Producers;
 using Nethermind.Init.Steps;
 
@@ -20,53 +8,5 @@
 
 public class InitializeBlockchainTaiko(TaikoNethermindApi api) : InitializeBlockchain(api)
 {
-<<<<<<< HEAD
-    private readonly TaikoNethermindApi _api = api;
-    private readonly IBlocksConfig _blocksConfig = api.Config<IBlocksConfig>();
-
-    protected override async Task InitBlockchain()
-    {
-        await base.InitBlockchain();
-
-        _api.Context.Resolve<InvalidChainTracker>().SetupBlockchainProcessorInterceptor(_api.MainProcessingContext!.BlockchainProcessor);
-    }
-
-    protected override ITransactionProcessor CreateTransactionProcessor(ICodeInfoRepository codeInfoRepository, IVirtualMachine virtualMachine, IWorldState worldState)
-    {
-        if (_api.SpecProvider is null) throw new StepDependencyException(nameof(_api.SpecProvider));
-
-        return new TaikoTransactionProcessor(
-            _api.SpecProvider,
-            worldState,
-            virtualMachine,
-            codeInfoRepository,
-            _api.LogManager
-        );
-    }
-
-    protected override BlockProcessor CreateBlockProcessor(BlockCachePreWarmer? preWarmer, ITransactionProcessor transactionProcessor, IWorldState worldState)
-    {
-        if (_api.DbProvider is null) throw new StepDependencyException(nameof(_api.DbProvider));
-        if (_api.RewardCalculatorSource is null) throw new StepDependencyException(nameof(_api.RewardCalculatorSource));
-        if (_api.SpecProvider is null) throw new StepDependencyException(nameof(_api.SpecProvider));
-        if (_api.BlockTree is null) throw new StepDependencyException(nameof(_api.BlockTree));
-        if (_api.EthereumEcdsa is null) throw new StepDependencyException(nameof(_api.EthereumEcdsa));
-
-        return new BlockProcessor(_api.SpecProvider,
-            _api.BlockValidator,
-            _api.RewardCalculatorSource.Get(transactionProcessor),
-            new BlockInvalidTxExecutor(new ExecuteTransactionProcessorAdapter(transactionProcessor), worldState),
-            worldState,
-            _api.ReceiptStorage!,
-            new BeaconBlockRootHandler(transactionProcessor, worldState),
-            new BlockhashStore(_api.SpecProvider, worldState),
-            _api.LogManager,
-            new WithdrawalProcessor(worldState, _api.LogManager),
-            new ExecutionRequestsProcessor(transactionProcessor),
-            preWarmer: preWarmer);
-    }
-
-=======
->>>>>>> eee5ac23
     protected override IBlockProductionPolicy CreateBlockProductionPolicy() => NeverStartBlockProductionPolicy.Instance;
 }