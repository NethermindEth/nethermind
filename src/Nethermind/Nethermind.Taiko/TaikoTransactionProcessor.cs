// SPDX-FileCopyrightText: 2024 Demerzel Solutions Limited
// SPDX-License-Identifier: LGPL-3.0-only

using Nethermind.Core;
using Nethermind.Core.Specs;
using Nethermind.Evm;
using Nethermind.Evm.Tracing;
using Nethermind.Evm.TransactionProcessing;
using Nethermind.Int256;
using Nethermind.Logging;
using Nethermind.State;
using System.Linq;

namespace Nethermind.Taiko;

public class TaikoTransactionProcessor(
    ISpecProvider specProvider,
    IWorldState worldState,
    IVirtualMachine virtualMachine,
    ICodeInfoRepository? codeInfoRepository,
    ILogManager? logManager
    ) : TransactionProcessorBase(specProvider, worldState, virtualMachine, codeInfoRepository, logManager)
{
    protected override TransactionResult ValidateStatic(Transaction tx, BlockHeader header, IReleaseSpec spec, ExecutionOptions opts,
<<<<<<< HEAD
        in IntrinsicGas intrinsicGas)
        => base.ValidateStatic(tx, header, spec, tx.IsAnchorTx ? opts | ExecutionOptions.NoValidation : opts, intrinsicGas);
=======
        out long intrinsicGas)
        => base.ValidateStatic(tx, header, spec, tx.IsAnchorTx ? opts | ExecutionOptions.SkipValidationAndCommit : opts, out intrinsicGas);
>>>>>>> 084d1375

    protected override TransactionResult BuyGas(Transaction tx, BlockHeader header, IReleaseSpec spec, ITxTracer tracer, ExecutionOptions opts,
                in UInt256 effectiveGasPrice, out UInt256 premiumPerGas, out UInt256 senderReservedGasPayment, out UInt256 blobBaseFee)
        => base.BuyGas(tx, header, spec, tracer, tx.IsAnchorTx ? opts | ExecutionOptions.SkipValidationAndCommit : opts, in effectiveGasPrice, out premiumPerGas, out senderReservedGasPayment, out blobBaseFee);

<<<<<<< HEAD
    protected override GasConsumed Refund(Transaction tx, BlockHeader header, IReleaseSpec spec, ExecutionOptions opts,
        in TransactionSubstate substate, in long unspentGas, in UInt256 gasPrice, int codeInsertRefunds, long floorGas)
        => base.Refund(tx, header, spec, tx.IsAnchorTx ? opts | ExecutionOptions.NoValidation : opts, substate, unspentGas, gasPrice, codeInsertRefunds, floorGas);
=======
    protected override long Refund(Transaction tx, BlockHeader header, IReleaseSpec spec, ExecutionOptions opts,
        in TransactionSubstate substate, in long unspentGas, in UInt256 gasPrice, int codeInsertRefunds)
        => base.Refund(tx, header, spec, tx.IsAnchorTx ? opts | ExecutionOptions.SkipValidationAndCommit : opts, substate, unspentGas, gasPrice, codeInsertRefunds);
>>>>>>> 084d1375

    protected override void PayFees(Transaction tx, BlockHeader header, IReleaseSpec spec, ITxTracer tracer, in TransactionSubstate substate, in long spentGas, in UInt256 premiumPerGas, in UInt256 blobBaseFee, in byte statusCode)
    {
        bool gasBeneficiaryNotDestroyed = substate?.DestroyList.Contains(header.GasBeneficiary) != true;
        if (statusCode == StatusCode.Failure || gasBeneficiaryNotDestroyed)
        {
            UInt256 tipFees = (UInt256)spentGas * premiumPerGas;
            UInt256 baseFees = (UInt256)spentGas * header.BaseFeePerGas;

            WorldState.AddToBalanceAndCreateIfNotExists(header.GasBeneficiary!, tipFees, spec);

            if (!tx.IsAnchorTx && !baseFees.IsZero && spec.FeeCollector is not null)
            {
                if (spec.IsOntakeEnabled)
                {
                    byte basefeeSharingPctg = TaikoHeaderHelper.DecodeOntakeExtraData(header) ?? 0;

                    UInt256 feeCoinbase = baseFees * basefeeSharingPctg / 100;
                    WorldState.AddToBalanceAndCreateIfNotExists(header.GasBeneficiary!, feeCoinbase, spec);

                    UInt256 feeTreasury = baseFees - feeCoinbase;
                    WorldState.AddToBalanceAndCreateIfNotExists(spec.FeeCollector, feeTreasury, spec);
                }
                else
                {
                    WorldState.AddToBalanceAndCreateIfNotExists(spec.FeeCollector, baseFees, spec);
                }
            }

            if (tracer.IsTracingFees)
                tracer.ReportFees(tipFees, baseFees);
        }
    }

    protected override TransactionResult IncrementNonce(Transaction tx, BlockHeader header, IReleaseSpec spec, ITxTracer tracer, ExecutionOptions opts)
    {
        if (tx.IsAnchorTx)
            WorldState.CreateAccountIfNotExists(tx.SenderAddress!, UInt256.Zero, UInt256.Zero);

        return base.IncrementNonce(tx, header, spec, tracer, opts);
    }
}<|MERGE_RESOLUTION|>--- conflicted
+++ resolved
@@ -22,27 +22,16 @@
     ) : TransactionProcessorBase(specProvider, worldState, virtualMachine, codeInfoRepository, logManager)
 {
     protected override TransactionResult ValidateStatic(Transaction tx, BlockHeader header, IReleaseSpec spec, ExecutionOptions opts,
-<<<<<<< HEAD
         in IntrinsicGas intrinsicGas)
-        => base.ValidateStatic(tx, header, spec, tx.IsAnchorTx ? opts | ExecutionOptions.NoValidation : opts, intrinsicGas);
-=======
-        out long intrinsicGas)
-        => base.ValidateStatic(tx, header, spec, tx.IsAnchorTx ? opts | ExecutionOptions.SkipValidationAndCommit : opts, out intrinsicGas);
->>>>>>> 084d1375
+        => base.ValidateStatic(tx, header, spec, tx.IsAnchorTx ? opts | ExecutionOptions.SkipValidationAndCommit : opts, in intrinsicGas);
 
     protected override TransactionResult BuyGas(Transaction tx, BlockHeader header, IReleaseSpec spec, ITxTracer tracer, ExecutionOptions opts,
                 in UInt256 effectiveGasPrice, out UInt256 premiumPerGas, out UInt256 senderReservedGasPayment, out UInt256 blobBaseFee)
         => base.BuyGas(tx, header, spec, tracer, tx.IsAnchorTx ? opts | ExecutionOptions.SkipValidationAndCommit : opts, in effectiveGasPrice, out premiumPerGas, out senderReservedGasPayment, out blobBaseFee);
 
-<<<<<<< HEAD
     protected override GasConsumed Refund(Transaction tx, BlockHeader header, IReleaseSpec spec, ExecutionOptions opts,
         in TransactionSubstate substate, in long unspentGas, in UInt256 gasPrice, int codeInsertRefunds, long floorGas)
-        => base.Refund(tx, header, spec, tx.IsAnchorTx ? opts | ExecutionOptions.NoValidation : opts, substate, unspentGas, gasPrice, codeInsertRefunds, floorGas);
-=======
-    protected override long Refund(Transaction tx, BlockHeader header, IReleaseSpec spec, ExecutionOptions opts,
-        in TransactionSubstate substate, in long unspentGas, in UInt256 gasPrice, int codeInsertRefunds)
-        => base.Refund(tx, header, spec, tx.IsAnchorTx ? opts | ExecutionOptions.SkipValidationAndCommit : opts, substate, unspentGas, gasPrice, codeInsertRefunds);
->>>>>>> 084d1375
+        => base.Refund(tx, header, spec, tx.IsAnchorTx ? opts | ExecutionOptions.SkipValidationAndCommit : opts, substate, unspentGas, gasPrice, codeInsertRefunds, floorGas);
 
     protected override void PayFees(Transaction tx, BlockHeader header, IReleaseSpec spec, ITxTracer tracer, in TransactionSubstate substate, in long spentGas, in UInt256 premiumPerGas, in UInt256 blobBaseFee, in byte statusCode)
     {
