--- conflicted
+++ resolved
@@ -62,11 +62,7 @@
             var taikoSpec = (ITaikoReleaseSpec)spec;
             if (taikoSpec.IsOntakeEnabled || taikoSpec.IsShastaEnabled)
             {
-<<<<<<< HEAD
-                byte basefeeSharingPctg = (taikoSpec.IsOntakeEnabled ? header.DecodeOntakeExtraData() : header.DecodeShastaExtraData()) ?? 0;
-=======
-                byte basefeeSharingPct = header.DecodeOntakeExtraData() ?? 0;
->>>>>>> 68c4fe5f
+                byte basefeeSharingPct = (taikoSpec.IsOntakeEnabled ? header.DecodeOntakeExtraData() : header.DecodeShastaExtraData()) ?? 0;
 
                 UInt256 feeCoinbase = baseFees * basefeeSharingPct / 100;
 
