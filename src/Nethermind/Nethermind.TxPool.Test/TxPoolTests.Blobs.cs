--- conflicted
+++ resolved
@@ -465,11 +465,7 @@
             IChainHeadSpecProvider specProvider = Substitute.For<IChainHeadSpecProvider>();
             specProvider.GetCurrentHeadSpec().Returns(releaseSpec);
 
-<<<<<<< HEAD
-            ChainHeadInfoProvider chainHeadInfoProvider = new(specProvider, _blockTree, _stateProvider, new CodeInfoRepository());
-=======
             ChainHeadInfoProvider chainHeadInfoProvider = new(specProvider, _blockTree, _stateProvider, new EthereumCodeInfoRepository());
->>>>>>> 2e346112
             _txPool = CreatePool(new TxPoolConfig() { BlobsSupport = BlobsSupportMode.InMemory, Size = 128 },
                 specProvider: specProvider, chainHeadInfoProvider: chainHeadInfoProvider);
 
@@ -936,34 +932,19 @@
         [TestCaseSource(nameof(BlobScheduleActivationsTestCaseSource))]
         public async Task<int> should_evict_based_on_proof_version_and_fork(BlobsSupportMode poolMode, TestAction[] testActions)
         {
-<<<<<<< HEAD
-=======
             Block head = _blockTree.Head;
             _blockTree.FindBestSuggestedHeader().Returns(head.Header);
 
->>>>>>> 2e346112
             (ChainSpecBasedSpecProvider provider, _) = TestSpecHelper.LoadChainSpec(new ChainSpecJson
             {
                 Params = new ChainSpecParamsJson
                 {
-<<<<<<< HEAD
-                    Eip4844TransitionTimestamp = _blockTree.Head.Timestamp,
-                    Eip7002TransitionTimestamp = _blockTree.Head.Timestamp,
-                    Eip7594TransitionTimestamp = _blockTree.Head.Timestamp + 1,
-                }
-            });
-
-            Block head = _blockTree.Head;
-            _blockTree.FindBestSuggestedHeader().Returns(head.Header);
-
-=======
                     Eip4844TransitionTimestamp = head.Timestamp,
                     Eip7002TransitionTimestamp = head.Timestamp,
                     Eip7594TransitionTimestamp = head.Timestamp + 1,
                 }
             });
 
->>>>>>> 2e346112
             UInt256 nonce = 0;
 
             TxPoolConfig txPoolConfig = new() { BlobsSupport = poolMode, Size = 10 };
@@ -983,11 +964,7 @@
                         _txPool.SubmitTx(CreateBlobTx(TestItem.PrivateKeyA, nonce++, releaseSpec: v1Spec), TxHandlingOptions.None);
                         break;
                     case TestAction.Fork:
-<<<<<<< HEAD
-                        await AddBlock();
-=======
                         await AddEmptyBlock();
->>>>>>> 2e346112
                         break;
                     case TestAction.ResetNonce:
                         nonce = 0;
@@ -1024,11 +1001,7 @@
             }
         }
 
-<<<<<<< HEAD
-        private Task AddBlock()
-=======
         private Task AddEmptyBlock()
->>>>>>> 2e346112
         {
             BlockHeader bh = new(_blockTree.Head.Hash, Keccak.EmptyTreeHash, TestItem.AddressA, 0, _blockTree.Head.Number + 1, _blockTree.Head.GasLimit, _blockTree.Head.Timestamp + 1, []);
             _blockTree.FindBestSuggestedHeader().Returns(bh);
@@ -1046,23 +1019,6 @@
                 .SignedAndResolved(_ethereumEcdsa, sender).TestObject;
         }
 
-<<<<<<< HEAD
-        [TestCaseSource(nameof(EvictionAccordingToLimitsTestCaseSource))]
-        public async Task<int> should_evict_txs_with_too_many_blobs_after_fork(BlobScheduleSettings initial, BlobScheduleSettings updated, int[] blobTxBlobCounts)
-        {
-            ChainSpecBasedSpecProvider provider = new(new ChainSpec
-            {
-                Parameters = new ChainParameters
-                {
-                    Eip4844TransitionTimestamp = 0,
-                    BlobSchedule = {
-                         initial with { Timestamp = _blockTree.Head.Timestamp  },
-                         updated with { Timestamp = _blockTree.Head.Timestamp + 1 },
-                    },
-                },
-                EngineChainSpecParametersProvider = Substitute.For<IChainSpecParametersProvider>()
-            });
-=======
         [Test]
         public async Task should_evict_txs_with_too_many_blobs_per_tx_after_fork()
         {
@@ -1082,47 +1038,10 @@
                 },
                 ForkOnBlockNumber = _blockTree.Head!.Number + 1,
             };
->>>>>>> 2e346112
 
             Block head = _blockTree.Head;
             _blockTree.FindBestSuggestedHeader().Returns(head.Header);
 
-<<<<<<< HEAD
-            TxPoolConfig txPoolConfig = new() { BlobsSupport = BlobsSupportMode.InMemory, Size = 10 };
-            _txPool = CreatePool(txPoolConfig, provider);
-            EnsureSenderBalance(TestItem.AddressA, UInt256.MaxValue);
-
-            UInt256 nonce = 0;
-
-            foreach (var blobCount in blobTxBlobCounts)
-            {
-                _txPool.SubmitTx(CreateBlobTx(TestItem.PrivateKeyA, nonce++, blobCount), TxHandlingOptions.None);
-            }
-
-            Assert.That(_txPool.GetPendingBlobTransactionsCount(), Is.EqualTo(blobTxBlobCounts.Length));
-
-            await AddBlock();
-
-            return _txPool.GetPendingBlobTransactionsCount();
-        }
-
-        public static IEnumerable EvictionAccordingToLimitsTestCaseSource
-        {
-            get
-            {
-                static TestCaseData MakeTestCase(string testName, BlobScheduleSettings initial, BlobScheduleSettings updated, int[] blobTxBlobCounts, int finalTxCount)
-                    => new(initial, updated, blobTxBlobCounts) { TestName = $"EvictionAccordingToBlobLimits: {testName}", ExpectedResult = finalTxCount };
-
-                yield return MakeTestCase("Evicts when per block limit is set",
-                    new BlobScheduleSettings { Max = 6 }, new BlobScheduleSettings { Max = 5 }, [6], 0);
-                yield return MakeTestCase("Evicts when per tx limit only is set",
-                    new BlobScheduleSettings { Max = 6 }, new BlobScheduleSettings { Max = 6, MaxBlobsPerTx = 3 }, [6], 0);
-                yield return MakeTestCase("Evicts when per tx limit only is changed",
-                    new BlobScheduleSettings { Max = 6, MaxBlobsPerTx = 3 }, new BlobScheduleSettings { Max = 6, MaxBlobsPerTx = 2 }, [2, 3, 2], 1);
-                yield return MakeTestCase("Evicts next txs too",
-                    new BlobScheduleSettings { Max = 6 }, new BlobScheduleSettings { Max = 6, MaxBlobsPerTx = 3 }, [6, 3, 3, 3], 0);
-            }
-=======
             _txPool = CreatePool(specProvider: provider);
             EnsureSenderBalance(TestItem.AddressA, UInt256.MaxValue);
 
@@ -1183,7 +1102,6 @@
             ulong maxBlobsPerTx = provider.GetSpec(_blockTree.Head!.Header).MaxBlobsPerTx;
 
             Assert.That(maxBlobsPerTx, Is.EqualTo(regularMaxBlobCount));
->>>>>>> 2e346112
         }
     }
 }