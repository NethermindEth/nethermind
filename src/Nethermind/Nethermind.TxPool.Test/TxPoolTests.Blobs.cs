// SPDX-FileCopyrightText: 2025 Demerzel Solutions Limited
// SPDX-License-Identifier: LGPL-3.0-only

using CkzgLib;
using FluentAssertions;
using Nethermind.Blockchain;
using Nethermind.Consensus.Comparers;
using Nethermind.Core;
using Nethermind.Core.Crypto;
using Nethermind.Core.Extensions;
using Nethermind.Core.Specs;
using Nethermind.Core.Test.Builders;
using Nethermind.Crypto;
using Nethermind.Evm;
using Nethermind.Blockchain.Tracing.GethStyle.Custom.JavaScript;
using Nethermind.Int256;
using Nethermind.Logging;
using Nethermind.Specs;
using Nethermind.Specs.ChainSpecStyle;
using Nethermind.Specs.ChainSpecStyle.Json;
using Nethermind.Specs.Forks;
using Nethermind.Specs.Test;
using Nethermind.TxPool.Collections;
using NSubstitute;
using NUnit.Framework;
using System.Collections;
using System.Collections.Generic;
using System.Threading.Tasks;
using Nethermind.State;

namespace Nethermind.TxPool.Test
{
    [TestFixture]
    public partial class TxPoolTests
    {
        [Test]
        public void should_reject_blob_tx_if_blobs_not_supported([Values(true, false)] bool isBlobSupportEnabled)
        {
            TxPoolConfig txPoolConfig = new() { BlobsSupport = isBlobSupportEnabled ? BlobsSupportMode.InMemory : BlobsSupportMode.Disabled };
            _txPool = CreatePool(txPoolConfig, GetCancunSpecProvider());

            Transaction tx = Build.A.Transaction
                .WithNonce(UInt256.Zero)
                .WithShardBlobTxTypeAndFields()
                .WithMaxFeePerGas(1.GWei())
                .WithMaxPriorityFeePerGas(1.GWei())
                .SignedAndResolved(_ethereumEcdsa, TestItem.PrivateKeyA).TestObject;
            EnsureSenderBalance(TestItem.AddressA, UInt256.MaxValue);

            _txPool.SubmitTx(tx, TxHandlingOptions.PersistentBroadcast).Should().Be(isBlobSupportEnabled
                ? AcceptTxResult.Accepted
                : AcceptTxResult.NotSupportedTxType);
        }

        [Test]
        public void should_reject_blob_tx_if_max_size_is_exceeded([Values(true, false)] bool sizeExceeded, [Values(1, 2, 3, 4, 5, 6)] int numberOfBlobs)
        {
            Transaction tx = Build.A.Transaction
                .WithShardBlobTxTypeAndFields(numberOfBlobs)
                .WithMaxPriorityFeePerGas(1.GWei())
                .WithMaxFeePerGas(1.GWei())
                .SignedAndResolved(_ethereumEcdsa, TestItem.PrivateKeyA).TestObject;
            EnsureSenderBalance(TestItem.AddressA, UInt256.MaxValue);

            var txPoolConfig = new TxPoolConfig() { MaxBlobTxSize = tx.GetLength(shouldCountBlobs: false) - (sizeExceeded ? 1 : 0) };
            _txPool = CreatePool(txPoolConfig, GetCancunSpecProvider());

            AcceptTxResult result = _txPool.SubmitTx(tx, TxHandlingOptions.PersistentBroadcast);
            result.Should().Be(sizeExceeded ? AcceptTxResult.MaxTxSizeExceeded : AcceptTxResult.Accepted);
            _txPool.GetPendingBlobTransactionsCount().Should().Be(sizeExceeded ? 0 : 1);
        }

        [Test]
        public void should_calculate_blob_tx_size_properly([Values(1, 2, 3, 4, 5, 6)] int numberOfBlobs)
        {
            Transaction tx = Build.A.Transaction
                .WithShardBlobTxTypeAndFields(numberOfBlobs)
                .WithMaxPriorityFeePerGas(1.GWei())
                .WithMaxFeePerGas(1.GWei())
                .SignedAndResolved(_ethereumEcdsa, TestItem.PrivateKeyA).TestObject;
            EnsureSenderBalance(TestItem.AddressA, UInt256.MaxValue);

            var txPoolConfig = new TxPoolConfig() { MaxBlobTxSize = tx.GetLength(shouldCountBlobs: false) };
            _txPool = CreatePool(txPoolConfig, GetCancunSpecProvider());

            _txPool.SubmitTx(tx, TxHandlingOptions.PersistentBroadcast).Should().Be(AcceptTxResult.Accepted);
            _txPool.TryGetPendingBlobTransaction(tx.Hash!, out Transaction blobTx);
            blobTx!.GetLength().Should().BeGreaterThan((int)txPoolConfig.MaxBlobTxSize);
        }

        [Test]
        public void blob_pool_size_should_be_correct([Values(true, false)] bool persistentStorageEnabled)
        {
            const int poolSize = 10;
            TxPoolConfig txPoolConfig = new()
            {
                BlobsSupport = persistentStorageEnabled ? BlobsSupportMode.Storage : BlobsSupportMode.InMemory,
                PersistentBlobStorageSize = persistentStorageEnabled ? poolSize : 0,
                InMemoryBlobPoolSize = persistentStorageEnabled ? 0 : poolSize
            };
            _txPool = CreatePool(txPoolConfig, GetCancunSpecProvider());

            EnsureSenderBalance(TestItem.AddressA, UInt256.MaxValue);
            for (int i = 0; i < poolSize; i++)
            {
                Transaction tx = Build.A.Transaction
                    .WithNonce((UInt256)i)
                    .WithShardBlobTxTypeAndFields()
                    .WithMaxFeePerGas(1.GWei() + (UInt256)(100 - i))
                    .WithMaxPriorityFeePerGas(1.GWei() + (UInt256)(100 - i))
                    .SignedAndResolved(_ethereumEcdsa, TestItem.PrivateKeyA).TestObject;
                _txPool.SubmitTx(tx, TxHandlingOptions.PersistentBroadcast).Should().Be(AcceptTxResult.Accepted);
            }

            _txPool.GetPendingTransactionsCount().Should().Be(0);
            _txPool.GetPendingBlobTransactionsCount().Should().Be(poolSize);
        }

        [TestCase(TxType.EIP1559, 0, 5, 100)]
        [TestCase(TxType.Blob, 5, 0, 100)]
        [TestCase(TxType.EIP1559, 10, 0, 10)]
        [TestCase(TxType.Blob, 0, 15, 15)]
        [TestCase(TxType.EIP1559, 20, 25, 20)]
        [TestCase(TxType.Blob, 30, 35, 35)]
        public void should_reject_txs_with_nonce_too_far_in_future(TxType txType, int maxPendingTxs, int maxPendingBlobTxs, int expectedNumberOfAcceptedTxs)
        {
            TxPoolConfig txPoolConfig = new()
            {
                BlobsSupport = BlobsSupportMode.InMemory,
                Size = 100,
                MaxPendingTxsPerSender = maxPendingTxs,
                MaxPendingBlobTxsPerSender = maxPendingBlobTxs
            };
            _txPool = CreatePool(txPoolConfig, GetCancunSpecProvider());
            EnsureSenderBalance(TestItem.AddressA, UInt256.MaxValue);
            for (int nonce = 0; nonce < txPoolConfig.Size; nonce++)
            {
                Transaction tx = Build.A.Transaction
                    .WithNonce((UInt256)nonce)
                    .WithType(txType)
                    .WithShardBlobTxTypeAndFieldsIfBlobTx()
                    .WithMaxFeePerGas(1.GWei())
                    .WithMaxPriorityFeePerGas(1.GWei())
                    .SignedAndResolved(_ethereumEcdsa, TestItem.PrivateKeyA).TestObject;

                _txPool.SubmitTx(tx, TxHandlingOptions.None).Should().Be(nonce > expectedNumberOfAcceptedTxs
                    ? AcceptTxResult.NonceTooFarInFuture
                    : AcceptTxResult.Accepted);
            }
        }

        [Test]
        public void should_reject_tx_with_FeeTooLow_even_if_is_blob_type([Values(true, false)] bool isBlob, [Values(true, false)] bool persistentStorageEnabled)
        {
            const int poolSize = 10;
            TxPoolConfig txPoolConfig = new()
            {
                BlobsSupport = persistentStorageEnabled ? BlobsSupportMode.Storage : BlobsSupportMode.InMemory,
                Size = isBlob ? 0 : poolSize,
                PersistentBlobStorageSize = persistentStorageEnabled ? poolSize : 0,
                InMemoryBlobPoolSize = persistentStorageEnabled ? 0 : poolSize
            };

            _txPool = CreatePool(txPoolConfig, GetCancunSpecProvider());
            EnsureSenderBalance(TestItem.AddressA, UInt256.MaxValue);
            EnsureSenderBalance(TestItem.AddressB, UInt256.MaxValue);

            for (int i = 0; i < poolSize; i++)
            {
                Transaction tx = Build.A.Transaction
                    .WithNonce((UInt256)i)
                    .WithType(isBlob ? TxType.Blob : TxType.EIP1559)
                    .WithShardBlobTxTypeAndFieldsIfBlobTx()
                    .WithMaxFeePerGas(1.GWei() + (UInt256)(100 - i))
                    .WithMaxPriorityFeePerGas(1.GWei() + (UInt256)(100 - i))
                    .SignedAndResolved(_ethereumEcdsa, TestItem.PrivateKeyA).TestObject;
                _txPool.SubmitTx(tx, TxHandlingOptions.PersistentBroadcast).Should().Be(AcceptTxResult.Accepted);
            }

            _txPool.GetPendingTransactionsCount().Should().Be(isBlob ? 0 : poolSize);
            _txPool.GetPendingBlobTransactionsCount().Should().Be(isBlob ? poolSize : 0);

            Transaction feeTooLowTx = Build.A.Transaction
                .WithNonce(UInt256.Zero)
                .WithType(isBlob ? TxType.Blob : TxType.EIP1559)
                .WithShardBlobTxTypeAndFieldsIfBlobTx()
                .WithMaxFeePerGas(1.GWei() + UInt256.One)
                .WithMaxPriorityFeePerGas(1.GWei() + UInt256.One)
                .SignedAndResolved(_ethereumEcdsa, TestItem.PrivateKeyB).TestObject;

            _txPool.SubmitTx(feeTooLowTx, TxHandlingOptions.None).Should().Be(AcceptTxResult.FeeTooLow);
        }

        [Test]
        public void should_add_blob_tx_and_return_when_requested([Values(true, false)] bool isPersistentStorage)
        {
            TxPoolConfig txPoolConfig = new()
            {
                BlobsSupport = isPersistentStorage ? BlobsSupportMode.Storage : BlobsSupportMode.InMemory,
                Size = 10
            };
            BlobTxStorage blobTxStorage = new();
            _txPool = CreatePool(txPoolConfig, GetCancunSpecProvider(), txStorage: blobTxStorage);
            EnsureSenderBalance(TestItem.AddressA, UInt256.MaxValue);

            Transaction blobTxAdded = Build.A.Transaction
                .WithShardBlobTxTypeAndFields()
                .WithMaxFeePerGas(1.GWei())
                .WithMaxPriorityFeePerGas(1.GWei())
                .WithNonce(UInt256.Zero)
                .SignedAndResolved(_ethereumEcdsa, TestItem.PrivateKeyA).TestObject;

            _txPool.SubmitTx(blobTxAdded, TxHandlingOptions.None).Should().Be(AcceptTxResult.Accepted);
            _txPool.TryGetPendingTransaction(blobTxAdded.Hash!, out Transaction blobTxReturned);

            blobTxReturned.Should().BeEquivalentTo(blobTxAdded);

            blobTxStorage.TryGet(blobTxAdded.Hash, blobTxAdded.SenderAddress!, blobTxAdded.Timestamp, out Transaction blobTxFromDb).Should().Be(isPersistentStorage); // additional check for persistent db
            if (isPersistentStorage)
            {
                blobTxFromDb.Should().BeEquivalentTo(blobTxAdded, static options => options
                    .Excluding(static t => t.GasBottleneck) // GasBottleneck is not encoded/decoded...
                    .Excluding(static t => t.PoolIndex));   // ...as well as PoolIndex
            }
        }

        [Test]
        public void should_not_throw_when_asking_for_non_existing_tx()
        {
            TxPoolConfig txPoolConfig = new() { Size = 10 };
            BlobTxStorage blobTxStorage = new();
            _txPool = CreatePool(txPoolConfig, GetCancunSpecProvider(), txStorage: blobTxStorage);

            _txPool.TryGetPendingTransaction(TestItem.KeccakA, out Transaction blobTxReturned).Should().BeFalse();
            blobTxReturned.Should().BeNull();

            blobTxStorage.TryGet(TestItem.KeccakA, TestItem.AddressA, UInt256.One, out Transaction blobTxFromDb).Should().BeFalse();
            blobTxFromDb.Should().BeNull();
        }

        [TestCase(999_999_999, false)]
        [TestCase(1_000_000_000, true)]
        public void should_not_allow_to_add_blob_tx_with_MaxPriorityFeePerGas_lower_than_1GWei(int maxPriorityFeePerGas, bool expectedResult)
        {
            TxPoolConfig txPoolConfig = new() { BlobsSupport = BlobsSupportMode.InMemory, Size = 10 };
            _txPool = CreatePool(txPoolConfig, GetCancunSpecProvider());
            EnsureSenderBalance(TestItem.AddressA, UInt256.MaxValue);

            Transaction tx = Build.A.Transaction
                .WithShardBlobTxTypeAndFields()
                .WithMaxFeePerGas((UInt256)maxPriorityFeePerGas)
                .WithMaxPriorityFeePerGas((UInt256)maxPriorityFeePerGas)
                .SignedAndResolved(_ethereumEcdsa, TestItem.PrivateKeyA).TestObject;

            _txPool.SubmitTx(tx, TxHandlingOptions.None).Should().Be(expectedResult
                ? AcceptTxResult.Accepted
                : AcceptTxResult.FeeTooLow);
        }

        [Test]
        public void should_not_add_nonce_gap_blob_tx_even_to_not_full_TxPool([Values(true, false)] bool isBlob)
        {
            _txPool = CreatePool(new TxPoolConfig() { BlobsSupport = BlobsSupportMode.InMemory, Size = 128 }, GetCancunSpecProvider());
            EnsureSenderBalance(TestItem.AddressA, UInt256.MaxValue);

            Transaction firstTx = Build.A.Transaction
                .WithType(isBlob ? TxType.Blob : TxType.EIP1559)
                .WithShardBlobTxTypeAndFieldsIfBlobTx()
                .WithMaxFeePerGas(1.GWei())
                .WithMaxPriorityFeePerGas(1.GWei())
                .WithNonce(UInt256.Zero)
                .SignedAndResolved(_ethereumEcdsa, TestItem.PrivateKeyA).TestObject;

            Transaction nonceGapTx = Build.A.Transaction
                .WithType(isBlob ? TxType.Blob : TxType.EIP1559)
                .WithShardBlobTxTypeAndFieldsIfBlobTx()
                .WithMaxFeePerGas(1.GWei())
                .WithMaxPriorityFeePerGas(1.GWei())
                .WithNonce((UInt256)2)
                .SignedAndResolved(_ethereumEcdsa, TestItem.PrivateKeyA).TestObject;

            _txPool.SubmitTx(firstTx, TxHandlingOptions.None).Should().Be(AcceptTxResult.Accepted);
            _txPool.SubmitTx(nonceGapTx, TxHandlingOptions.None).Should().Be(isBlob ? AcceptTxResult.NonceGap : AcceptTxResult.Accepted);
        }

        [Test]
        public void should_not_allow_to_have_pending_transactions_of_both_blob_type_and_other([Values(true, false)] bool firstIsBlob, [Values(true, false)] bool secondIsBlob)
        {
            Transaction GetTx(bool isBlob, UInt256 nonce)
            {
                return Build.A.Transaction
                    .WithType(isBlob ? TxType.Blob : TxType.EIP1559)
                    .WithShardBlobTxTypeAndFieldsIfBlobTx()
                    .WithMaxFeePerGas(1.GWei())
                    .WithMaxPriorityFeePerGas(1.GWei())
                    .WithNonce(nonce)
                    .SignedAndResolved(_ethereumEcdsa, TestItem.PrivateKeyA).TestObject;
            }

            _txPool = CreatePool(new TxPoolConfig() { BlobsSupport = BlobsSupportMode.InMemory, Size = 128 }, GetCancunSpecProvider());
            EnsureSenderBalance(TestItem.AddressA, UInt256.MaxValue);

            Transaction firstTx = GetTx(firstIsBlob, UInt256.Zero);
            Transaction secondTx = GetTx(secondIsBlob, UInt256.One);

            _txPool.SubmitTx(firstTx, TxHandlingOptions.None).Should().Be(AcceptTxResult.Accepted);
            _txPool.SubmitTx(secondTx, TxHandlingOptions.None).Should().Be(firstIsBlob ^ secondIsBlob ? AcceptTxResult.PendingTxsOfConflictingType : AcceptTxResult.Accepted);
        }

        [Test]
        public void should_remove_replaced_blob_tx_from_persistent_storage_and_cache()
        {
            TxPoolConfig txPoolConfig = new()
            {
                BlobsSupport = BlobsSupportMode.Storage,
                Size = 10
            };
            BlobTxStorage blobTxStorage = new();
            _txPool = CreatePool(txPoolConfig, GetCancunSpecProvider(), txStorage: blobTxStorage);
            EnsureSenderBalance(TestItem.AddressA, UInt256.MaxValue);

            Transaction oldTx = Build.A.Transaction
                .WithShardBlobTxTypeAndFields()
                .WithNonce(UInt256.Zero)
                .WithMaxFeePerGas(1.GWei())
                .WithMaxPriorityFeePerGas(1.GWei())
                .SignedAndResolved(_ethereumEcdsa, TestItem.PrivateKeyA).TestObject;

            Transaction newTx = Build.A.Transaction
                .WithShardBlobTxTypeAndFields()
                .WithNonce(UInt256.Zero)
                .WithMaxFeePerGas(oldTx.MaxFeePerGas * 2)
                .WithMaxPriorityFeePerGas(oldTx.MaxPriorityFeePerGas * 2)
                .WithMaxFeePerBlobGas(oldTx.MaxFeePerBlobGas * 2)
                .SignedAndResolved(_ethereumEcdsa, TestItem.PrivateKeyA).TestObject;


            _txPool.SubmitTx(oldTx, TxHandlingOptions.None).Should().Be(AcceptTxResult.Accepted);
            _txPool.GetPendingBlobTransactionsCount().Should().Be(1);
            _txPool.TryGetPendingTransaction(oldTx.Hash!, out Transaction blobTxReturned).Should().BeTrue();
            blobTxReturned.Should().BeEquivalentTo(oldTx);
            blobTxStorage.TryGet(oldTx.Hash, oldTx.SenderAddress!, oldTx.Timestamp, out Transaction blobTxFromDb).Should().BeTrue();
            blobTxFromDb.Should().BeEquivalentTo(oldTx, static options => options
                .Excluding(static t => t.GasBottleneck) // GasBottleneck is not encoded/decoded...
                .Excluding(static t => t.PoolIndex));   // ...as well as PoolIndex

            _txPool.SubmitTx(newTx, TxHandlingOptions.None).Should().Be(AcceptTxResult.Accepted);
            _txPool.GetPendingBlobTransactionsCount().Should().Be(1);
            _txPool.TryGetPendingTransaction(newTx.Hash!, out blobTxReturned).Should().BeTrue();
            blobTxReturned.Should().BeEquivalentTo(newTx);
            blobTxStorage.TryGet(oldTx.Hash, oldTx.SenderAddress, oldTx.Timestamp, out blobTxFromDb).Should().BeFalse();
            blobTxStorage.TryGet(newTx.Hash, newTx.SenderAddress!, newTx.Timestamp, out blobTxFromDb).Should().BeTrue();
            blobTxFromDb.Should().BeEquivalentTo(newTx, static options => options
                .Excluding(static t => t.GasBottleneck) // GasBottleneck is not encoded/decoded...
                .Excluding(static t => t.PoolIndex));   // ...as well as PoolIndex
        }

        [Test]
        public void should_keep_in_memory_only_light_blob_tx_equivalent_if_persistent_storage_enabled([Values(true, false)] bool isPersistentStorage)
        {
            TxPoolConfig txPoolConfig = new()
            {
                BlobsSupport = isPersistentStorage ? BlobsSupportMode.Storage : BlobsSupportMode.InMemory,
                Size = 10
            };
            _txPool = CreatePool(txPoolConfig, GetCancunSpecProvider());
            EnsureSenderBalance(TestItem.AddressA, UInt256.MaxValue);

            Transaction tx = Build.A.Transaction
                .WithShardBlobTxTypeAndFields()
                .WithNonce(UInt256.Zero)
                .WithMaxFeePerGas(1.GWei())
                .WithMaxPriorityFeePerGas(1.GWei())
                .WithMaxFeePerBlobGas(UInt256.One)
                .SignedAndResolved(_ethereumEcdsa, TestItem.PrivateKeyA).TestObject;

            _txPool.SubmitTx(tx, TxHandlingOptions.None).Should().Be(AcceptTxResult.Accepted);
            _txPool.GetPendingBlobTransactionsCount().Should().Be(1);
            _txPool.GetPendingTransactionsCount().Should().Be(0);

            _txPool.TryGetBlobTxSortingEquivalent(tx.Hash!, out Transaction returned);
            returned.Should().BeEquivalentTo(isPersistentStorage ? new LightTransaction(tx) : tx);
        }

        [Test]
        public void should_dump_GasBottleneck_of_blob_tx_to_zero_if_MaxFeePerBlobGas_is_lower_than_current([Values(true, false)] bool isBlob, [Values(true, false)] bool isPersistentStorage)
        {
            TxPoolConfig txPoolConfig = new()
            {
                BlobsSupport = isPersistentStorage ? BlobsSupportMode.Storage : BlobsSupportMode.InMemory,
                Size = 10
            };
            _txPool = CreatePool(txPoolConfig, GetCancunSpecProvider());
            EnsureSenderBalance(TestItem.AddressA, UInt256.MaxValue);

            _headInfo.CurrentFeePerBlobGas = UInt256.MaxValue;

            Transaction tx = Build.A.Transaction
                .WithType(isBlob ? TxType.Blob : TxType.EIP1559)
                .WithShardBlobTxTypeAndFieldsIfBlobTx()
                .WithNonce(UInt256.Zero)
                .WithMaxFeePerGas(1.GWei())
                .WithMaxPriorityFeePerGas(1.GWei())
                .WithMaxFeePerBlobGas(isBlob ? UInt256.One : null)
                .SignedAndResolved(_ethereumEcdsa, TestItem.PrivateKeyA).TestObject;

            _txPool.SubmitTx(tx, TxHandlingOptions.None).Should().Be(AcceptTxResult.Accepted);
            _txPool.GetPendingBlobTransactionsCount().Should().Be(isBlob ? 1 : 0);
            _txPool.GetPendingTransactionsCount().Should().Be(isBlob ? 0 : 1);
            if (isBlob)
            {
                _txPool.TryGetBlobTxSortingEquivalent(tx.Hash!, out Transaction returned);
                returned.GasBottleneck.Should().Be(UInt256.Zero);
                returned.Should().BeEquivalentTo(isPersistentStorage ? new LightTransaction(tx) : tx,
                    static options => options.Excluding(static t => t.GasBottleneck));
                returned.Should().NotBeEquivalentTo(isPersistentStorage ? tx : new LightTransaction(tx));
            }
            else
            {
                _txPool.TryGetPendingTransaction(tx.Hash!, out Transaction eip1559Tx);
                eip1559Tx.Should().BeEquivalentTo(tx);
                eip1559Tx.GasBottleneck.Should().Be(1.GWei());
            }
        }

        [Test]
        public void should_not_allow_to_replace_blob_tx_by_tx_with_less_blobs([Values(1, 2, 3, 4, 5, 6)] int blobsInFirstTx, [Values(1, 2, 3, 4, 5, 6)] int blobsInSecondTx)
        {
            bool shouldReplace = blobsInFirstTx <= blobsInSecondTx;

            _txPool = CreatePool(new TxPoolConfig() { BlobsSupport = BlobsSupportMode.InMemory, Size = 128 }, GetCancunSpecProvider());
            EnsureSenderBalance(TestItem.AddressA, UInt256.MaxValue);

            Transaction firstTx = Build.A.Transaction
                .WithShardBlobTxTypeAndFields(blobsInFirstTx)
                .WithNonce(UInt256.Zero)
                .WithMaxFeePerGas(1.GWei())
                .WithMaxPriorityFeePerGas(1.GWei())
                .SignedAndResolved(_ethereumEcdsa, TestItem.PrivateKeyA).TestObject;

            Transaction secondTx = Build.A.Transaction
                .WithShardBlobTxTypeAndFields(blobsInSecondTx)
                .WithNonce(UInt256.Zero)
                .WithMaxFeePerGas(firstTx.MaxFeePerGas * 2)
                .WithMaxPriorityFeePerGas(firstTx.MaxPriorityFeePerGas * 2)
                .WithMaxFeePerBlobGas(firstTx.MaxFeePerBlobGas * 2)
                .SignedAndResolved(_ethereumEcdsa, TestItem.PrivateKeyA).TestObject;

            _txPool.SubmitTx(firstTx, TxHandlingOptions.None).Should().Be(AcceptTxResult.Accepted);

            _txPool.GetPendingBlobTransactionsCount().Should().Be(1);

            _txPool.SubmitTx(secondTx, TxHandlingOptions.None).Should().Be(shouldReplace ? AcceptTxResult.Accepted : AcceptTxResult.ReplacementNotAllowed);
            _txPool.GetPendingBlobTransactionsCount().Should().Be(1);
            _txPool.TryGetPendingTransaction(firstTx.Hash!, out Transaction returnedFirstTx).Should().Be(!shouldReplace);
            _txPool.TryGetPendingTransaction(secondTx.Hash!, out Transaction returnedSecondTx).Should().Be(shouldReplace);
            returnedFirstTx.Should().BeEquivalentTo(shouldReplace ? null : firstTx);
            returnedSecondTx.Should().BeEquivalentTo(shouldReplace ? secondTx : null);
        }

        [Test]
        public void should_allow_to_replace_blob_tx_by_the_one_with_network_wrapper_in_higher_version()
        {
            // start with Cancun
            OverridableReleaseSpec releaseSpec = new OverridableReleaseSpec(Cancun.Instance);
            IChainHeadSpecProvider specProvider = Substitute.For<IChainHeadSpecProvider>();
            specProvider.GetCurrentHeadSpec().Returns(releaseSpec);

            ChainHeadInfoProvider chainHeadInfoProvider = new(specProvider, _blockTree, _stateProvider, new CodeInfoRepository());
            _txPool = CreatePool(new TxPoolConfig() { BlobsSupport = BlobsSupportMode.InMemory, Size = 128 },
                specProvider: specProvider, chainHeadInfoProvider: chainHeadInfoProvider);

            EnsureSenderBalance(TestItem.AddressA, UInt256.MaxValue);

            Transaction firstTx = Build.A.Transaction
                .WithShardBlobTxTypeAndFields(spec: new ReleaseSpec() { IsEip7594Enabled = false })
                .WithNonce(UInt256.Zero)
                .WithMaxFeePerGas(1.GWei())
                .WithMaxPriorityFeePerGas(1.GWei())
                .SignedAndResolved(_ethereumEcdsa, TestItem.PrivateKeyA).TestObject;

            Transaction secondTx = Build.A.Transaction
                .WithShardBlobTxTypeAndFields(spec: new ReleaseSpec() { IsEip7594Enabled = true })
                .WithNonce(UInt256.Zero)
                .WithMaxFeePerGas(2.GWei())
                .WithMaxPriorityFeePerGas(1.GWei())
                .SignedAndResolved(_ethereumEcdsa, TestItem.PrivateKeyA).TestObject;

            _txPool.SubmitTx(firstTx, TxHandlingOptions.None).Should().Be(AcceptTxResult.Accepted);
            _txPool.GetPendingBlobTransactionsCount().Should().Be(1);

            // switch to Osaka
            releaseSpec = new OverridableReleaseSpec(Osaka.Instance);
            specProvider.GetCurrentHeadSpec().Returns(releaseSpec);

            _txPool.SubmitTx(secondTx, TxHandlingOptions.None).Should().Be(AcceptTxResult.Accepted);
            _txPool.GetPendingBlobTransactionsCount().Should().Be(1);
            _txPool.TryGetPendingTransaction(firstTx.Hash!, out Transaction returnedFirstTx).Should().BeFalse();
            _txPool.TryGetPendingTransaction(secondTx.Hash!, out Transaction returnedSecondTx).Should().BeTrue();
            returnedFirstTx.Should().BeNull();
            returnedSecondTx.Should().BeEquivalentTo(secondTx);
        }

        [Test]
        public void should_discard_tx_when_data_gas_cost_cause_overflow([Values(false, true)] bool supportsBlobs)
        {
            _txPool = CreatePool(new TxPoolConfig() { BlobsSupport = BlobsSupportMode.InMemory }, GetCancunSpecProvider());

            EnsureSenderBalance(TestItem.AddressA, UInt256.MaxValue);

            UInt256.MaxValue.Divide(GasCostOf.Transaction * 2, out UInt256 halfOfMaxGasPriceWithoutOverflow);

            Transaction firstTransaction = Build.A.Transaction
                .WithShardBlobTxTypeAndFields()
                .WithMaxFeePerBlobGas(UInt256.Zero)
                .WithNonce(UInt256.Zero)
                .WithMaxFeePerGas(halfOfMaxGasPriceWithoutOverflow)
                .WithMaxPriorityFeePerGas(halfOfMaxGasPriceWithoutOverflow)
                .SignedAndResolved(_ethereumEcdsa, TestItem.PrivateKeyA).TestObject;
            _txPool.SubmitTx(firstTransaction, TxHandlingOptions.PersistentBroadcast).Should().Be(AcceptTxResult.Accepted);

            Transaction transactionWithPotentialOverflow = Build.A.Transaction
                .WithShardBlobTxTypeAndFields()
                .WithMaxFeePerBlobGas(supportsBlobs
                    ? UInt256.One
                    : UInt256.Zero)
                .WithNonce(UInt256.One)
                .WithMaxFeePerGas(halfOfMaxGasPriceWithoutOverflow)
                .WithMaxPriorityFeePerGas(halfOfMaxGasPriceWithoutOverflow)
                .SignedAndResolved(_ethereumEcdsa, TestItem.PrivateKeyA).TestObject;

            _txPool.SubmitTx(transactionWithPotentialOverflow, TxHandlingOptions.PersistentBroadcast).Should().Be(supportsBlobs ? AcceptTxResult.Int256Overflow : AcceptTxResult.Accepted);
        }

        [Test]
        public async Task should_allow_to_have_pending_transaction_of_other_type_if_conflicting_one_was_included([Values(true, false)] bool firstIsBlob, [Values(true, false)] bool secondIsBlob)
        {
            Transaction GetTx(bool isBlob, UInt256 nonce)
            {
                return Build.A.Transaction
                    .WithType(isBlob ? TxType.Blob : TxType.EIP1559)
                    .WithShardBlobTxTypeAndFieldsIfBlobTx()
                    .WithMaxFeePerGas(1.GWei())
                    .WithMaxPriorityFeePerGas(1.GWei())
                    .WithNonce(nonce)
                    .SignedAndResolved(_ethereumEcdsa, TestItem.PrivateKeyA).TestObject;
            }

            _txPool = CreatePool(new TxPoolConfig() { BlobsSupport = BlobsSupportMode.InMemory, Size = 128 }, GetCancunSpecProvider());
            EnsureSenderBalance(TestItem.AddressA, UInt256.MaxValue);

            Transaction firstTx = GetTx(firstIsBlob, UInt256.Zero);
            Transaction secondTx = GetTx(secondIsBlob, UInt256.One);

            _txPool.SubmitTx(firstTx, TxHandlingOptions.None).Should().Be(AcceptTxResult.Accepted);

            _txPool.GetPendingTransactionsCount().Should().Be(firstIsBlob ? 0 : 1);
            _txPool.GetPendingBlobTransactionsCount().Should().Be(firstIsBlob ? 1 : 0);
            _stateProvider.IncrementNonce(TestItem.AddressA);
            await RaiseBlockAddedToMainAndWaitForTransactions(1);

            _txPool.GetPendingTransactionsCount().Should().Be(0);
            _txPool.GetPendingBlobTransactionsCount().Should().Be(0);
            _txPool.SubmitTx(secondTx, TxHandlingOptions.None).Should().Be(AcceptTxResult.Accepted);
            _txPool.GetPendingTransactionsCount().Should().Be(secondIsBlob ? 0 : 1);
            _txPool.GetPendingBlobTransactionsCount().Should().Be(secondIsBlob ? 1 : 0);
        }

        [TestCase(0, 97)]
        [TestCase(1, 131320)]
        [TestCase(2, 262530)]
        [TestCase(3, 393737)]
        [TestCase(4, 524944)]
        [TestCase(5, 656152)]
        [TestCase(6, 787361)]
        public void should_calculate_size_of_blob_tx_correctly(int numberOfBlobs, int expectedLength)
        {
            Transaction blobTx = Build.A.Transaction
                .WithShardBlobTxTypeAndFields(numberOfBlobs)
                .SignedAndResolved()
                .TestObject;
            blobTx.GetLength().Should().Be(expectedLength);
        }

        [Test]
        public void RecoverAddress_should_work_correctly()
        {
            Transaction tx = CreateBlobTx(TestItem.PrivateKeyA);
            _ethereumEcdsa.RecoverAddress(tx).Should().Be(tx.SenderAddress);
        }

        [Test]
        public async Task should_add_processed_txs_to_db()
        {
            const long blockNumber = 358;

            BlobTxStorage blobTxStorage = new();
            ITxPoolConfig txPoolConfig = new TxPoolConfig()
            {
                Size = 128,
                BlobsSupport = BlobsSupportMode.StorageWithReorgs
            };
            _txPool = CreatePool(txPoolConfig, GetCancunSpecProvider(), txStorage: blobTxStorage);

            EnsureSenderBalance(TestItem.AddressA, UInt256.MaxValue);
            EnsureSenderBalance(TestItem.AddressB, UInt256.MaxValue);

            Transaction[] txs = { CreateBlobTx(TestItem.PrivateKeyA), CreateBlobTx(TestItem.PrivateKeyB) };

            _txPool.SubmitTx(txs[0], TxHandlingOptions.None).Should().Be(AcceptTxResult.Accepted);
            _txPool.SubmitTx(txs[1], TxHandlingOptions.None).Should().Be(AcceptTxResult.Accepted);

            _txPool.GetPendingTransactionsCount().Should().Be(0);
            _txPool.GetPendingBlobTransactionsCount().Should().Be(txs.Length);
            _stateProvider.IncrementNonce(TestItem.AddressA);
            _stateProvider.IncrementNonce(TestItem.AddressB);

            Block block = Build.A.Block.WithNumber(blockNumber).WithTransactions(txs).TestObject;

            await RaiseBlockAddedToMainAndWaitForTransactions(txs.Length, block);

            _txPool.GetPendingTransactionsCount().Should().Be(0);
            _txPool.GetPendingBlobTransactionsCount().Should().Be(0);

            blobTxStorage.TryGetBlobTransactionsFromBlock(blockNumber, out Transaction[] returnedTxs).Should().BeTrue();
            returnedTxs.Length.Should().Be(txs.Length);
            returnedTxs.Should().BeEquivalentTo(txs, static options => options
                .Excluding(static t => t.GasBottleneck)    // GasBottleneck is not encoded/decoded...
                .Excluding(static t => t.PoolIndex)        // ...as well as PoolIndex
                .Excluding(static t => t.SenderAddress));  // sender is recovered later, it is not returned from db

            blobTxStorage.DeleteBlobTransactionsFromBlock(blockNumber);
            blobTxStorage.TryGetBlobTransactionsFromBlock(blockNumber, out returnedTxs).Should().BeFalse();
        }

        [Test]
        public async Task should_bring_back_reorganized_blob_txs()
        {
            const long blockNumber = 358;

            BlobTxStorage blobTxStorage = new();
            ITxPoolConfig txPoolConfig = new TxPoolConfig()
            {
                Size = 128,
                BlobsSupport = BlobsSupportMode.StorageWithReorgs
            };
            _txPool = CreatePool(txPoolConfig, GetCancunSpecProvider(), txStorage: blobTxStorage);

            EnsureSenderBalance(TestItem.AddressA, UInt256.MaxValue);
            EnsureSenderBalance(TestItem.AddressB, UInt256.MaxValue);
            EnsureSenderBalance(TestItem.AddressC, UInt256.MaxValue);

            Transaction[] txsA = { CreateBlobTx(TestItem.PrivateKeyA), CreateBlobTx(TestItem.PrivateKeyB) };
            Transaction[] txsB = { CreateBlobTx(TestItem.PrivateKeyC) };

            _txPool.SubmitTx(txsA[0], TxHandlingOptions.None).Should().Be(AcceptTxResult.Accepted);
            _txPool.SubmitTx(txsA[1], TxHandlingOptions.None).Should().Be(AcceptTxResult.Accepted);
            _txPool.SubmitTx(txsB[0], TxHandlingOptions.None).Should().Be(AcceptTxResult.Accepted);

            _txPool.GetPendingTransactionsCount().Should().Be(0);
            _txPool.GetPendingBlobTransactionsCount().Should().Be(txsA.Length + txsB.Length);

            // adding block A
            Block blockA = Build.A.Block.WithNumber(blockNumber).WithTransactions(txsA).TestObject;
            await RaiseBlockAddedToMainAndWaitForNewHead(blockA);

            _txPool.GetPendingBlobTransactionsCount().Should().Be(txsB.Length);
            _txPool.TryGetPendingBlobTransaction(txsA[0].Hash!, out _).Should().BeFalse();
            _txPool.TryGetPendingBlobTransaction(txsA[1].Hash!, out _).Should().BeFalse();
            _txPool.TryGetPendingBlobTransaction(txsB[0].Hash!, out _).Should().BeTrue();

            // reorganized from block A to block B
            Block blockB = Build.A.Block.WithNumber(blockNumber).WithTransactions(txsB).TestObject;
            await RaiseBlockAddedToMainAndWaitForNewHead(blockB, blockA);

            // tx from block B should be removed from blob pool, but present in processed txs db
            _txPool.TryGetPendingBlobTransaction(txsB[0].Hash!, out _).Should().BeFalse();
            blobTxStorage.TryGetBlobTransactionsFromBlock(blockNumber, out Transaction[] blockBTxs).Should().BeTrue();
            txsB.Should().BeEquivalentTo(blockBTxs, static options => options
                .Excluding(static t => t.GasBottleneck)    // GasBottleneck is not encoded/decoded...
                .Excluding(static t => t.PoolIndex)        // ...as well as PoolIndex
                .Excluding(static t => t.SenderAddress));  // sender is recovered later, it is not returned from db

            // blob txs from reorganized blockA should be readded to blob pool
            _txPool.GetPendingBlobTransactionsCount().Should().Be(txsA.Length);
            _txPool.TryGetPendingBlobTransaction(txsA[0].Hash!, out Transaction tx1).Should().BeTrue();
            _txPool.TryGetPendingBlobTransaction(txsA[1].Hash!, out Transaction tx2).Should().BeTrue();

            tx1.Should().BeEquivalentTo(txsA[0], static options => options
                .Excluding(static t => t.GasBottleneck)    // GasBottleneck is not encoded/decoded...
                .Excluding(static t => t.PoolIndex));      // ...as well as PoolIndex

            tx2.Should().BeEquivalentTo(txsA[1], static options => options
                .Excluding(static t => t.GasBottleneck)    // GasBottleneck is not encoded/decoded...
                .Excluding(static t => t.PoolIndex));      // ...as well as PoolIndex
        }

        [Test]
        public void should_index_blobs_when_adding_txs([Values(true, false)] bool isPersistentStorage, [Values(true, false)] bool uniqueBlobs)
        {
            const int poolSize = 10;
            TxPoolConfig txPoolConfig = new()
            {
                BlobsSupport = isPersistentStorage ? BlobsSupportMode.Storage : BlobsSupportMode.InMemory,
                PersistentBlobStorageSize = isPersistentStorage ? poolSize : 0,
                InMemoryBlobPoolSize = isPersistentStorage ? 0 : poolSize
            };

            IComparer<Transaction> comparer = new TransactionComparerProvider(_specProvider, _blockTree).GetDefaultComparer();

            BlobTxDistinctSortedPool blobPool = isPersistentStorage
                ? new PersistentBlobTxDistinctSortedPool(new BlobTxStorage(), txPoolConfig, comparer, LimboLogs.Instance)
                : new BlobTxDistinctSortedPool(txPoolConfig.InMemoryBlobPoolSize, comparer, LimboLogs.Instance);

            Transaction[] blobTxs = new Transaction[poolSize * 2];

            IBlobProofsBuilder blobProofsBuilder = IBlobProofsManager.For(ProofVersion.V1);

            // adding 2x more txs than pool capacity. First half will be evicted
            for (int i = 0; i < poolSize * 2; i++)
            {
                EnsureSenderBalance(TestItem.Addresses[i], UInt256.MaxValue);

                blobTxs[i] = Build.A.Transaction
                    .WithShardBlobTxTypeAndFields(isMempoolTx: !uniqueBlobs)
                    .WithMaxFeePerGas(1.GWei() + (UInt256)i)
                    .WithMaxPriorityFeePerGas(1.GWei() + (UInt256)i)
                    .WithMaxFeePerBlobGas(1000.Wei() + (UInt256)i)
                    .SignedAndResolved(_ethereumEcdsa, TestItem.PrivateKeys[i]).TestObject;

                // making blobs unique. Otherwise, all txs have the same blob
                if (uniqueBlobs)
                {
                    byte[] blobs = new byte[Ckzg.BytesPerBlob];
                    blobs[0] = (byte)(i % 256);

                    var networkWrapper = blobProofsBuilder.AllocateWrapper(blobs);
                    blobProofsBuilder.ComputeProofsAndCommitments(networkWrapper);
                    byte[][] hashes = blobProofsBuilder.ComputeHashes(networkWrapper);

                    blobTxs[i].NetworkWrapper = networkWrapper;
                    blobTxs[i].BlobVersionedHashes = hashes;
                }

                blobPool.TryInsert(blobTxs[i].Hash, blobTxs[i], out _).Should().BeTrue();
            }

            blobPool.BlobIndex.Count.Should().Be(uniqueBlobs ? poolSize : 1);

            // first half of txs (0, poolSize - 1) was evicted and should be removed from index
            // second half (poolSize, 2x poolSize - 1) should be indexed
            for (int i = 0; i < poolSize * 2; i++)
            {
                // if blobs are unique, we expect index to have 10 keys (poolSize, 2x poolSize - 1) with 1 value each
                if (uniqueBlobs)
                {
                    blobPool.BlobIndex.TryGetValue(blobTxs[i].BlobVersionedHashes[0]!, out List<Hash256> txHashes).Should().Be(i >= poolSize);
                    if (i >= poolSize)
                    {
                        txHashes.Count.Should().Be(1);
                        txHashes[0].Should().Be(blobTxs[i].Hash);
                    }
                }
                // if blobs are not unique, we expect index to have 1 key with 10 values (poolSize, 2x poolSize - 1)
                else
                {
                    blobPool.BlobIndex.TryGetValue(blobTxs[i].BlobVersionedHashes[0]!, out List<Hash256> values).Should().BeTrue();
                    values.Count.Should().Be(poolSize);
                    values.Contains(blobTxs[i].Hash).Should().Be(i >= poolSize);
                }
            }
        }

        [Test]
        [Repeat(3)]
        public void should_handle_indexing_blobs_when_adding_txs_in_parallel([Values(true, false)] bool isPersistentStorage)
        {
            const int txsPerSender = 10;
            int poolSize = TestItem.PrivateKeys.Length * txsPerSender;
            TxPoolConfig txPoolConfig = new()
            {
                BlobsSupport = isPersistentStorage ? BlobsSupportMode.Storage : BlobsSupportMode.InMemory,
                PersistentBlobStorageSize = isPersistentStorage ? poolSize : 0,
                InMemoryBlobPoolSize = isPersistentStorage ? 0 : poolSize
            };

            IComparer<Transaction> comparer = new TransactionComparerProvider(_specProvider, _blockTree).GetDefaultComparer();

            BlobTxDistinctSortedPool blobPool = isPersistentStorage
                ? new PersistentBlobTxDistinctSortedPool(new BlobTxStorage(), txPoolConfig, comparer, LimboLogs.Instance)
                : new BlobTxDistinctSortedPool(txPoolConfig.InMemoryBlobPoolSize, comparer, LimboLogs.Instance);

            byte[] expectedBlobVersionedHash = null;

            foreach (PrivateKey privateKey in TestItem.PrivateKeys)
            {
                EnsureSenderBalance(privateKey.Address, UInt256.MaxValue);
            }

            // adding, getting and removing txs in parallel
            Parallel.ForEach(TestItem.PrivateKeys, privateKey =>
            {
                for (int i = 0; i < txsPerSender; i++)
                {
                    Transaction tx = Build.A.Transaction
                        .WithNonce((UInt256)i)
                        .WithShardBlobTxTypeAndFields()
                        .WithMaxFeePerGas(1.GWei())
                        .WithMaxPriorityFeePerGas(1.GWei())
                        .WithMaxFeePerBlobGas(1000.Wei())
                        .SignedAndResolved(_ethereumEcdsa, privateKey).TestObject;

                    expectedBlobVersionedHash ??= tx.BlobVersionedHashes[0]!;

                    blobPool.TryInsert(tx.Hash, tx, out _).Should().BeTrue();

                    for (int j = 0; j < 100; j++)
                    {
                        blobPool.TryGetBlobAndProofV0(expectedBlobVersionedHash.ToBytes(), out _, out _).Should().BeTrue();
                    }

                    // removing 50% of txs
                    if (i % 2 == 0) blobPool.TryRemove(tx.Hash, out _).Should().BeTrue();
                }
            });

            // we expect index to have 1 key with poolSize/2 values (50% of txs were removed)
            blobPool.BlobIndex.Count.Should().Be(1);
            blobPool.BlobIndex.TryGetValue(expectedBlobVersionedHash, out List<Hash256> values).Should().BeTrue();
            values.Count.Should().Be(poolSize / 2);
        }

        [Test]
        public void should_add_blob_tx_in_eip7594_form_and_return_when_requested([Values(true, false)] bool isPersistentStorage, [Values(true, false)] bool hasTxCellProofs, [Values(true, false)] bool isOsakaActivated)
        {
            // tx is valid if:
            // - osaka is activated and there are cell proofs
            // - osaka is not activated and there is old proof
            bool isTxValid = !(isOsakaActivated ^ hasTxCellProofs);

            TxPoolConfig txPoolConfig = new()
            {
                BlobsSupport = isPersistentStorage ? BlobsSupportMode.Storage : BlobsSupportMode.InMemory,
                Size = 10
            };
            BlobTxStorage blobTxStorage = new();

            _txPool = CreatePool(txPoolConfig,
                isOsakaActivated ? GetOsakaSpecProvider() : GetCancunSpecProvider(),
                txStorage: blobTxStorage);

            EnsureSenderBalance(TestItem.AddressA, UInt256.MaxValue);

            Transaction blobTxAdded = Build.A.Transaction
                .WithShardBlobTxTypeAndFields(spec: new ReleaseSpec() { IsEip7594Enabled = hasTxCellProofs })
                .WithMaxFeePerGas(1.GWei())
                .WithMaxPriorityFeePerGas(1.GWei())
                .WithNonce(UInt256.Zero)
                .SignedAndResolved(_ethereumEcdsa, TestItem.PrivateKeyA).TestObject;

            AcceptTxResult result = _txPool.SubmitTx(blobTxAdded, TxHandlingOptions.None);
            result.Should().Be(isTxValid ? AcceptTxResult.Accepted : AcceptTxResult.Invalid);
            _txPool.TryGetPendingTransaction(blobTxAdded.Hash!, out Transaction blobTxReturned);
            blobTxReturned.Should().BeEquivalentTo(isTxValid ? blobTxAdded : null);

            if (isTxValid)
            {
                ShardBlobNetworkWrapper wrapper = (ShardBlobNetworkWrapper)blobTxReturned.NetworkWrapper;
                wrapper.Proofs.Length.Should().Be(isOsakaActivated ? Ckzg.CellsPerExtBlob : 1);
                wrapper.Version.Should().Be(hasTxCellProofs ? ProofVersion.V1 : ProofVersion.V0);

                blobTxStorage.TryGet(blobTxAdded.Hash, blobTxAdded.SenderAddress!, blobTxAdded.Timestamp, out Transaction blobTxFromDb).Should().Be(isPersistentStorage); // additional check for persistent db
                if (isPersistentStorage)
                {
                    blobTxFromDb.Should().BeEquivalentTo(blobTxAdded, static options => options
                        .Excluding(static t => t.GasBottleneck) // GasBottleneck is not encoded/decoded...
                        .Excluding(static t => t.PoolIndex));   // ...as well as PoolIndex
                }
            }
        }

        [Test]
        public void should_convert_blob_proofs_to_cell_proofs_if_enabled([Values(true, false)] bool isPersistentStorage, [Values(true, false)] bool isOsakaActivated, [Values(true, false)] bool isConversionEnabled)
        {
            // tx has old version of proofs, so is valid if osaka is not activated or conversion is enabled
            bool isTxValid = !isOsakaActivated || isConversionEnabled;

            TxPoolConfig txPoolConfig = new()
            {
                BlobsSupport = isPersistentStorage ? BlobsSupportMode.Storage : BlobsSupportMode.InMemory,
                Size = 10,
                ProofsTranslationEnabled = isConversionEnabled
            };
            BlobTxStorage blobTxStorage = new();

            _txPool = CreatePool(txPoolConfig,
                isOsakaActivated ? GetOsakaSpecProvider() : GetCancunSpecProvider(),
                txStorage: blobTxStorage);

            EnsureSenderBalance(TestItem.AddressA, UInt256.MaxValue);

            // update head and set correct current proof version
            _blockTree.BlockAddedToMain += Raise.EventWith(new BlockReplacementEventArgs(Build.A.Block.TestObject));

            Transaction blobTxAdded = Build.A.Transaction
                .WithShardBlobTxTypeAndFields()
                .WithMaxFeePerGas(1.GWei())
                .WithMaxPriorityFeePerGas(1.GWei())
                .WithNonce(UInt256.Zero)
                .SignedAndResolved(_ethereumEcdsa, TestItem.PrivateKeyA).TestObject;

            AcceptTxResult result = _txPool.SubmitTx(blobTxAdded, TxHandlingOptions.None);
            result.Should().Be(isTxValid ? AcceptTxResult.Accepted : AcceptTxResult.Invalid);
            _txPool.TryGetPendingTransaction(blobTxAdded.Hash!, out Transaction blobTxReturned);
            blobTxReturned.Should().BeEquivalentTo(isTxValid ? blobTxAdded : null);

            if (isTxValid)
            {
                ShardBlobNetworkWrapper wrapper = (ShardBlobNetworkWrapper)blobTxReturned.NetworkWrapper;
                wrapper.Proofs.Length.Should().Be(isOsakaActivated ? Ckzg.CellsPerExtBlob : 1);
                wrapper.Version.Should().Be(isOsakaActivated ? ProofVersion.V1 : ProofVersion.V0);

                blobTxStorage.TryGet(blobTxAdded.Hash, blobTxAdded.SenderAddress!, blobTxAdded.Timestamp, out Transaction blobTxFromDb).Should().Be(isPersistentStorage); // additional check for persistent db
                if (isPersistentStorage)
                {
                    blobTxFromDb.Should().BeEquivalentTo(blobTxAdded, static options => options
                        .Excluding(static t => t.GasBottleneck) // GasBottleneck is not encoded/decoded...
                        .Excluding(static t => t.PoolIndex));   // ...as well as PoolIndex
                }
            }
        }

        [TestCaseSource(nameof(BlobScheduleActivationsTestCaseSource))]
        public async Task<int> should_evict_based_on_proof_version_and_fork(BlobsSupportMode poolMode, TestAction[] testActions)
        {
            (ChainSpecBasedSpecProvider provider, _) = TestSpecHelper.LoadChainSpec(new ChainSpecJson
            {
                Params = new ChainSpecParamsJson
                {
                    Eip4844TransitionTimestamp = _blockTree.Head!.Timestamp,
                    Eip7002TransitionTimestamp = _blockTree.Head.Timestamp,
                    Eip7594TransitionTimestamp = _blockTree.Head.Timestamp + 1,
                }
            });

            Block head = _blockTree.Head;
            _blockTree.FindBestSuggestedHeader().Returns(head.Header);

            UInt256 nonce = 0;

            TxPoolConfig txPoolConfig = new() { BlobsSupport = poolMode, Size = 10 };
            _txPool = CreatePool(txPoolConfig, provider);
            EnsureSenderBalance(TestItem.AddressA, UInt256.MaxValue);

            IReleaseSpec v1Spec = provider.GetSpec(new ForkActivation(0, _blockTree.Head.Timestamp + 1));

            foreach (TestAction action in testActions)
            {
                switch (action)
                {
                    case TestAction.AddV0:
                        _txPool.SubmitTx(CreateBlobTx(TestItem.PrivateKeyA, nonce++), TxHandlingOptions.None);
                        break;
                    case TestAction.AddV1:
                        _txPool.SubmitTx(CreateBlobTx(TestItem.PrivateKeyA, nonce++, releaseSpec: v1Spec), TxHandlingOptions.None);
                        break;
                    case TestAction.Fork:
                        await AddBlock();
                        break;
                    case TestAction.ResetNonce:
                        nonce = 0;
                        break;
                }
            }

            return _txPool.GetPendingBlobTransactionsCount();
        }

        public enum TestAction
        {
            AddV0,
            AddV1,
            Fork,
            ResetNonce,
        }

        public static IEnumerable BlobScheduleActivationsTestCaseSource
        {
            get
            {
                TestCaseData MakeTestCase(string testName, int finalCount, BlobsSupportMode mode, params TestAction[] testActions)
                    => new(mode, testActions) { TestName = $"EvictProofVersion({mode}): {testName}", ExpectedResult = finalCount };

                foreach (BlobsSupportMode mode in new[] { BlobsSupportMode.InMemory, BlobsSupportMode.Storage })
                {
                    yield return MakeTestCase("V0 should be evicted in Osaka", 0, mode, TestAction.AddV0, TestAction.Fork);
                    yield return MakeTestCase("Take only V0 ones before Osaka", 2, mode, TestAction.AddV0, TestAction.AddV0, TestAction.AddV1);
                    yield return MakeTestCase("Evict old proof and all the next txs", 0, mode, TestAction.AddV0, TestAction.AddV0, TestAction.Fork, TestAction.AddV1);
                    yield return MakeTestCase("Replace with new proof", 1, mode, TestAction.AddV0, TestAction.Fork, TestAction.ResetNonce, TestAction.AddV1);
                    yield return MakeTestCase("Ignore V1 before Osaka, no gaps", 0, mode, TestAction.AddV1);
                }
            }
        }

        private Task AddBlock()
        {
            BlockHeader bh = new(_blockTree.Head.Hash, Keccak.EmptyTreeHash, TestItem.AddressA, 0, _blockTree.Head.Number + 1, _blockTree.Head.GasLimit, _blockTree.Head.Timestamp + 1, []);
            _blockTree.FindBestSuggestedHeader().Returns(bh);
            _blockTree.BlockAddedToMain += Raise.EventWith(new BlockReplacementEventArgs(new Block(bh, new BlockBody([], [])), _blockTree.Head));
            return Task.Delay(300);
        }

        private Transaction CreateBlobTx(PrivateKey sender, UInt256 nonce = default, int blobCount = 1, IReleaseSpec releaseSpec = default)
        {
            return Build.A.Transaction
                .WithShardBlobTxTypeAndFields(blobCount: blobCount, spec: releaseSpec)
                .WithMaxFeePerGas(1.GWei())
                .WithMaxPriorityFeePerGas(1.GWei())
                .WithNonce(nonce)
                .SignedAndResolved(_ethereumEcdsa, sender).TestObject;
        }

        [Test]
        public async Task should_evict_txs_with_too_many_blobs_after_fork()
        {
            const int regularMaxBlobCount = 9;

            TestSpecProvider provider = new(new ReleaseSpec
            {
                IsEip4844Enabled = true,
                MaxBlobCount = regularMaxBlobCount,
            })
            {
                SpecToReturn = new ReleaseSpec
                {
<<<<<<< HEAD
                    Eip4844TransitionTimestamp = 0,
                    BlobSchedule = {
                         initial with { Timestamp = _blockTree.Head!.Timestamp  },
                         updated with { Timestamp = _blockTree.Head.Timestamp + 1 },
                    },
=======
                    IsEip4844Enabled = true,
                    IsEip7594Enabled = true,
                    MaxBlobCount = regularMaxBlobCount,
>>>>>>> f05894fb
                },
                ForkOnBlockNumber = _blockTree.Head.Number + 1,
            };

            Block head = _blockTree.Head;
            _blockTree.FindBestSuggestedHeader().Returns(head.Header);

            _txPool = CreatePool(specProvider: provider);
            EnsureSenderBalance(TestItem.AddressA, UInt256.MaxValue);

            _txPool.SubmitTx(CreateBlobTx(TestItem.PrivateKeyA, 0, regularMaxBlobCount), TxHandlingOptions.None);
            Assert.That(_txPool.GetPendingBlobTransactionsCount(), Is.EqualTo(1));

            await AddBlock();

            Assert.That(_txPool.GetPendingBlobTransactionsCount(), Is.Zero);
        }

        [Test]
        public void max_blobs_per_tx_should_not_exceed_max_blobs_per_block()
        {
            const ulong regularMaxBlobCount = Eip7594Constants.MaxBlobsPerTx - 1;

            TestSpecProvider provider = new(new ReleaseSpec
            {
                IsEip4844Enabled = true,
                IsEip7594Enabled = true,
                MaxBlobCount = regularMaxBlobCount,
            });

            ulong maxBlobsPerTx = provider.GetSpec(_blockTree.Head!.Header).MaxBlobsPerTx;

            Assert.That(maxBlobsPerTx, Is.EqualTo(regularMaxBlobCount));
        }
    }
}<|MERGE_RESOLUTION|>--- conflicted
+++ resolved
@@ -1033,17 +1033,9 @@
             {
                 SpecToReturn = new ReleaseSpec
                 {
-<<<<<<< HEAD
-                    Eip4844TransitionTimestamp = 0,
-                    BlobSchedule = {
-                         initial with { Timestamp = _blockTree.Head!.Timestamp  },
-                         updated with { Timestamp = _blockTree.Head.Timestamp + 1 },
-                    },
-=======
                     IsEip4844Enabled = true,
                     IsEip7594Enabled = true,
                     MaxBlobCount = regularMaxBlobCount,
->>>>>>> f05894fb
                 },
                 ForkOnBlockNumber = _blockTree.Head.Number + 1,
             };
