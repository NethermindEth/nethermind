// SPDX-FileCopyrightText: 2022 Demerzel Solutions Limited
// SPDX-License-Identifier: LGPL-3.0-only

using System.Collections.Generic;
using System.Threading.Tasks;
using FluentAssertions;
using Nethermind.Consensus.Comparers;
using Nethermind.Core;
using Nethermind.Core.Crypto;
using Nethermind.Core.Extensions;
using Nethermind.Core.Specs;
using Nethermind.Core.Test.Builders;
using Nethermind.Crypto;
using Nethermind.Evm;
using Nethermind.Evm.Tracing.GethStyle.Custom.JavaScript;
using Nethermind.Int256;
using Nethermind.Logging;
using Nethermind.Specs;
using Nethermind.Specs.Forks;
using Nethermind.Specs.Test;
using Nethermind.TxPool.Collections;
using NSubstitute;
using NUnit.Framework;

namespace Nethermind.TxPool.Test
{
    [TestFixture]
    public partial class TxPoolTests
    {
        [Test]
        public void should_reject_blob_tx_if_blobs_not_supported([Values(true, false)] bool isBlobSupportEnabled)
        {
            TxPoolConfig txPoolConfig = new() { BlobsSupport = isBlobSupportEnabled ? BlobsSupportMode.InMemory : BlobsSupportMode.Disabled };
            _txPool = CreatePool(txPoolConfig, GetCancunSpecProvider());

            Transaction tx = Build.A.Transaction
                .WithNonce(UInt256.Zero)
                .WithShardBlobTxTypeAndFields()
                .WithMaxFeePerGas(1.GWei())
                .WithMaxPriorityFeePerGas(1.GWei())
                .SignedAndResolved(_ethereumEcdsa, TestItem.PrivateKeyA).TestObject;
            EnsureSenderBalance(TestItem.AddressA, UInt256.MaxValue);

            _txPool.SubmitTx(tx, TxHandlingOptions.PersistentBroadcast).Should().Be(isBlobSupportEnabled
                ? AcceptTxResult.Accepted
                : AcceptTxResult.NotSupportedTxType);
        }

        [Test]
        public void should_reject_blob_tx_if_max_size_is_exceeded([Values(true, false)] bool sizeExceeded, [Values(1, 2, 3, 4, 5, 6)] int numberOfBlobs)
        {
            Transaction tx = Build.A.Transaction
                .WithShardBlobTxTypeAndFields(numberOfBlobs)
                .WithMaxPriorityFeePerGas(1.GWei())
                .WithMaxFeePerGas(1.GWei())
                .SignedAndResolved(_ethereumEcdsa, TestItem.PrivateKeyA).TestObject;
            EnsureSenderBalance(TestItem.AddressA, UInt256.MaxValue);

            var txPoolConfig = new TxPoolConfig() { MaxBlobTxSize = tx.GetLength(shouldCountBlobs: false) - (sizeExceeded ? 1 : 0) };
            _txPool = CreatePool(txPoolConfig, GetCancunSpecProvider());

            AcceptTxResult result = _txPool.SubmitTx(tx, TxHandlingOptions.PersistentBroadcast);
            result.Should().Be(sizeExceeded ? AcceptTxResult.MaxTxSizeExceeded : AcceptTxResult.Accepted);
            _txPool.GetPendingBlobTransactionsCount().Should().Be(sizeExceeded ? 0 : 1);
        }

        [Test]
        public void should_calculate_blob_tx_size_properly([Values(1, 2, 3, 4, 5, 6)] int numberOfBlobs)
        {
            Transaction tx = Build.A.Transaction
                .WithShardBlobTxTypeAndFields(numberOfBlobs)
                .WithMaxPriorityFeePerGas(1.GWei())
                .WithMaxFeePerGas(1.GWei())
                .SignedAndResolved(_ethereumEcdsa, TestItem.PrivateKeyA).TestObject;
            EnsureSenderBalance(TestItem.AddressA, UInt256.MaxValue);

            var txPoolConfig = new TxPoolConfig() { MaxBlobTxSize = tx.GetLength(shouldCountBlobs: false) };
            _txPool = CreatePool(txPoolConfig, GetCancunSpecProvider());

            _txPool.SubmitTx(tx, TxHandlingOptions.PersistentBroadcast).Should().Be(AcceptTxResult.Accepted);
            _txPool.TryGetPendingBlobTransaction(tx.Hash!, out Transaction blobTx);
            blobTx!.GetLength().Should().BeGreaterThan((int)txPoolConfig.MaxBlobTxSize);
        }

        [Test]
        public void blob_pool_size_should_be_correct([Values(true, false)] bool persistentStorageEnabled)
        {
            const int poolSize = 10;
            TxPoolConfig txPoolConfig = new()
            {
                BlobsSupport = persistentStorageEnabled ? BlobsSupportMode.Storage : BlobsSupportMode.InMemory,
                PersistentBlobStorageSize = persistentStorageEnabled ? poolSize : 0,
                InMemoryBlobPoolSize = persistentStorageEnabled ? 0 : poolSize
            };
            _txPool = CreatePool(txPoolConfig, GetCancunSpecProvider());

            EnsureSenderBalance(TestItem.AddressA, UInt256.MaxValue);
            for (int i = 0; i < poolSize; i++)
            {
                Transaction tx = Build.A.Transaction
                    .WithNonce((UInt256)i)
                    .WithShardBlobTxTypeAndFields()
                    .WithMaxFeePerGas(1.GWei() + (UInt256)(100 - i))
                    .WithMaxPriorityFeePerGas(1.GWei() + (UInt256)(100 - i))
                    .SignedAndResolved(_ethereumEcdsa, TestItem.PrivateKeyA).TestObject;
                _txPool.SubmitTx(tx, TxHandlingOptions.PersistentBroadcast).Should().Be(AcceptTxResult.Accepted);
            }

            _txPool.GetPendingTransactionsCount().Should().Be(0);
            _txPool.GetPendingBlobTransactionsCount().Should().Be(poolSize);
        }

        [TestCase(TxType.EIP1559, 0, 5, 100)]
        [TestCase(TxType.Blob, 5, 0, 100)]
        [TestCase(TxType.EIP1559, 10, 0, 10)]
        [TestCase(TxType.Blob, 0, 15, 15)]
        [TestCase(TxType.EIP1559, 20, 25, 20)]
        [TestCase(TxType.Blob, 30, 35, 35)]
        public void should_reject_txs_with_nonce_too_far_in_future(TxType txType, int maxPendingTxs, int maxPendingBlobTxs, int expectedNumberOfAcceptedTxs)
        {
            TxPoolConfig txPoolConfig = new()
            {
                BlobsSupport = BlobsSupportMode.InMemory,
                Size = 100,
                MaxPendingTxsPerSender = maxPendingTxs,
                MaxPendingBlobTxsPerSender = maxPendingBlobTxs
            };
            _txPool = CreatePool(txPoolConfig, GetCancunSpecProvider());
            EnsureSenderBalance(TestItem.AddressA, UInt256.MaxValue);
            for (int nonce = 0; nonce < txPoolConfig.Size; nonce++)
            {
                Transaction tx = Build.A.Transaction
                    .WithNonce((UInt256)nonce)
                    .WithType(txType)
                    .WithShardBlobTxTypeAndFieldsIfBlobTx()
                    .WithMaxFeePerGas(1.GWei())
                    .WithMaxPriorityFeePerGas(1.GWei())
                    .SignedAndResolved(_ethereumEcdsa, TestItem.PrivateKeyA).TestObject;

                _txPool.SubmitTx(tx, TxHandlingOptions.None).Should().Be(nonce > expectedNumberOfAcceptedTxs
                    ? AcceptTxResult.NonceTooFarInFuture
                    : AcceptTxResult.Accepted);
            }
        }

        [Test]
        public void should_reject_tx_with_FeeTooLow_even_if_is_blob_type([Values(true, false)] bool isBlob, [Values(true, false)] bool persistentStorageEnabled)
        {
            const int poolSize = 10;
            TxPoolConfig txPoolConfig = new()
            {
                BlobsSupport = persistentStorageEnabled ? BlobsSupportMode.Storage : BlobsSupportMode.InMemory,
                Size = isBlob ? 0 : poolSize,
                PersistentBlobStorageSize = persistentStorageEnabled ? poolSize : 0,
                InMemoryBlobPoolSize = persistentStorageEnabled ? 0 : poolSize
            };

            _txPool = CreatePool(txPoolConfig, GetCancunSpecProvider());
            EnsureSenderBalance(TestItem.AddressA, UInt256.MaxValue);
            EnsureSenderBalance(TestItem.AddressB, UInt256.MaxValue);

            for (int i = 0; i < poolSize; i++)
            {
                Transaction tx = Build.A.Transaction
                    .WithNonce((UInt256)i)
                    .WithType(isBlob ? TxType.Blob : TxType.EIP1559)
                    .WithShardBlobTxTypeAndFieldsIfBlobTx()
                    .WithMaxFeePerGas(1.GWei() + (UInt256)(100 - i))
                    .WithMaxPriorityFeePerGas(1.GWei() + (UInt256)(100 - i))
                    .SignedAndResolved(_ethereumEcdsa, TestItem.PrivateKeyA).TestObject;
                _txPool.SubmitTx(tx, TxHandlingOptions.PersistentBroadcast).Should().Be(AcceptTxResult.Accepted);
            }

            _txPool.GetPendingTransactionsCount().Should().Be(isBlob ? 0 : poolSize);
            _txPool.GetPendingBlobTransactionsCount().Should().Be(isBlob ? poolSize : 0);

            Transaction feeTooLowTx = Build.A.Transaction
                .WithNonce(UInt256.Zero)
                .WithType(isBlob ? TxType.Blob : TxType.EIP1559)
                .WithShardBlobTxTypeAndFieldsIfBlobTx()
                .WithMaxFeePerGas(1.GWei() + UInt256.One)
                .WithMaxPriorityFeePerGas(1.GWei() + UInt256.One)
                .SignedAndResolved(_ethereumEcdsa, TestItem.PrivateKeyB).TestObject;

            _txPool.SubmitTx(feeTooLowTx, TxHandlingOptions.None).Should().Be(AcceptTxResult.FeeTooLow);
        }

        [Test]
        public void should_add_blob_tx_and_return_when_requested([Values(true, false)] bool isPersistentStorage)
        {
            TxPoolConfig txPoolConfig = new()
            {
                BlobsSupport = isPersistentStorage ? BlobsSupportMode.Storage : BlobsSupportMode.InMemory,
                Size = 10
            };
            BlobTxStorage blobTxStorage = new();
            _txPool = CreatePool(txPoolConfig, GetCancunSpecProvider(), txStorage: blobTxStorage);
            EnsureSenderBalance(TestItem.AddressA, UInt256.MaxValue);

            Transaction blobTxAdded = Build.A.Transaction
                .WithShardBlobTxTypeAndFields()
                .WithMaxFeePerGas(1.GWei())
                .WithMaxPriorityFeePerGas(1.GWei())
                .WithNonce(UInt256.Zero)
                .SignedAndResolved(_ethereumEcdsa, TestItem.PrivateKeyA).TestObject;

            _txPool.SubmitTx(blobTxAdded, TxHandlingOptions.None).Should().Be(AcceptTxResult.Accepted);
            _txPool.TryGetPendingTransaction(blobTxAdded.Hash!, out Transaction blobTxReturned);

            blobTxReturned.Should().BeEquivalentTo(blobTxAdded);

            blobTxStorage.TryGet(blobTxAdded.Hash, blobTxAdded.SenderAddress!, blobTxAdded.Timestamp, out Transaction blobTxFromDb).Should().Be(isPersistentStorage); // additional check for persistent db
            if (isPersistentStorage)
            {
                blobTxFromDb.Should().BeEquivalentTo(blobTxAdded, static options => options
                    .Excluding(static t => t.GasBottleneck) // GasBottleneck is not encoded/decoded...
                    .Excluding(static t => t.PoolIndex));   // ...as well as PoolIndex
            }
        }

        [Test]
        public void should_not_throw_when_asking_for_non_existing_tx()
        {
            TxPoolConfig txPoolConfig = new() { Size = 10 };
            BlobTxStorage blobTxStorage = new();
            _txPool = CreatePool(txPoolConfig, GetCancunSpecProvider(), txStorage: blobTxStorage);

            _txPool.TryGetPendingTransaction(TestItem.KeccakA, out Transaction blobTxReturned).Should().BeFalse();
            blobTxReturned.Should().BeNull();

            blobTxStorage.TryGet(TestItem.KeccakA, TestItem.AddressA, UInt256.One, out Transaction blobTxFromDb).Should().BeFalse();
            blobTxFromDb.Should().BeNull();
        }

        [TestCase(999_999_999, false)]
        [TestCase(1_000_000_000, true)]
        public void should_not_allow_to_add_blob_tx_with_MaxPriorityFeePerGas_lower_than_1GWei(int maxPriorityFeePerGas, bool expectedResult)
        {
            TxPoolConfig txPoolConfig = new() { BlobsSupport = BlobsSupportMode.InMemory, Size = 10 };
            _txPool = CreatePool(txPoolConfig, GetCancunSpecProvider());
            EnsureSenderBalance(TestItem.AddressA, UInt256.MaxValue);

            Transaction tx = Build.A.Transaction
                .WithShardBlobTxTypeAndFields()
                .WithMaxFeePerGas((UInt256)maxPriorityFeePerGas)
                .WithMaxPriorityFeePerGas((UInt256)maxPriorityFeePerGas)
                .SignedAndResolved(_ethereumEcdsa, TestItem.PrivateKeyA).TestObject;

            _txPool.SubmitTx(tx, TxHandlingOptions.None).Should().Be(expectedResult
                ? AcceptTxResult.Accepted
                : AcceptTxResult.FeeTooLow);
        }

        [Test]
        public void should_not_add_nonce_gap_blob_tx_even_to_not_full_TxPool([Values(true, false)] bool isBlob)
        {
            _txPool = CreatePool(new TxPoolConfig() { BlobsSupport = BlobsSupportMode.InMemory, Size = 128 }, GetCancunSpecProvider());
            EnsureSenderBalance(TestItem.AddressA, UInt256.MaxValue);

            Transaction firstTx = Build.A.Transaction
                .WithType(isBlob ? TxType.Blob : TxType.EIP1559)
                .WithShardBlobTxTypeAndFieldsIfBlobTx()
                .WithMaxFeePerGas(1.GWei())
                .WithMaxPriorityFeePerGas(1.GWei())
                .WithNonce(UInt256.Zero)
                .SignedAndResolved(_ethereumEcdsa, TestItem.PrivateKeyA).TestObject;

            Transaction nonceGapTx = Build.A.Transaction
                .WithType(isBlob ? TxType.Blob : TxType.EIP1559)
                .WithShardBlobTxTypeAndFieldsIfBlobTx()
                .WithMaxFeePerGas(1.GWei())
                .WithMaxPriorityFeePerGas(1.GWei())
                .WithNonce((UInt256)2)
                .SignedAndResolved(_ethereumEcdsa, TestItem.PrivateKeyA).TestObject;

            _txPool.SubmitTx(firstTx, TxHandlingOptions.None).Should().Be(AcceptTxResult.Accepted);
            _txPool.SubmitTx(nonceGapTx, TxHandlingOptions.None).Should().Be(isBlob ? AcceptTxResult.NonceGap : AcceptTxResult.Accepted);
        }

        [Test]
        public void should_not_allow_to_have_pending_transactions_of_both_blob_type_and_other([Values(true, false)] bool firstIsBlob, [Values(true, false)] bool secondIsBlob)
        {
            Transaction GetTx(bool isBlob, UInt256 nonce)
            {
                return Build.A.Transaction
                    .WithType(isBlob ? TxType.Blob : TxType.EIP1559)
                    .WithShardBlobTxTypeAndFieldsIfBlobTx()
                    .WithMaxFeePerGas(1.GWei())
                    .WithMaxPriorityFeePerGas(1.GWei())
                    .WithNonce(nonce)
                    .SignedAndResolved(_ethereumEcdsa, TestItem.PrivateKeyA).TestObject;
            }

            _txPool = CreatePool(new TxPoolConfig() { BlobsSupport = BlobsSupportMode.InMemory, Size = 128 }, GetCancunSpecProvider());
            EnsureSenderBalance(TestItem.AddressA, UInt256.MaxValue);

            Transaction firstTx = GetTx(firstIsBlob, UInt256.Zero);
            Transaction secondTx = GetTx(secondIsBlob, UInt256.One);

            _txPool.SubmitTx(firstTx, TxHandlingOptions.None).Should().Be(AcceptTxResult.Accepted);
            _txPool.SubmitTx(secondTx, TxHandlingOptions.None).Should().Be(firstIsBlob ^ secondIsBlob ? AcceptTxResult.PendingTxsOfConflictingType : AcceptTxResult.Accepted);
        }

        [Test]
        public void should_remove_replaced_blob_tx_from_persistent_storage_and_cache()
        {
            TxPoolConfig txPoolConfig = new()
            {
                BlobsSupport = BlobsSupportMode.Storage,
                Size = 10
            };
            BlobTxStorage blobTxStorage = new();
            _txPool = CreatePool(txPoolConfig, GetCancunSpecProvider(), txStorage: blobTxStorage);
            EnsureSenderBalance(TestItem.AddressA, UInt256.MaxValue);

            Transaction oldTx = Build.A.Transaction
                .WithShardBlobTxTypeAndFields()
                .WithNonce(UInt256.Zero)
                .WithMaxFeePerGas(1.GWei())
                .WithMaxPriorityFeePerGas(1.GWei())
                .SignedAndResolved(_ethereumEcdsa, TestItem.PrivateKeyA).TestObject;

            Transaction newTx = Build.A.Transaction
                .WithShardBlobTxTypeAndFields()
                .WithNonce(UInt256.Zero)
                .WithMaxFeePerGas(oldTx.MaxFeePerGas * 2)
                .WithMaxPriorityFeePerGas(oldTx.MaxPriorityFeePerGas * 2)
                .WithMaxFeePerBlobGas(oldTx.MaxFeePerBlobGas * 2)
                .SignedAndResolved(_ethereumEcdsa, TestItem.PrivateKeyA).TestObject;


            _txPool.SubmitTx(oldTx, TxHandlingOptions.None).Should().Be(AcceptTxResult.Accepted);
            _txPool.GetPendingBlobTransactionsCount().Should().Be(1);
            _txPool.TryGetPendingTransaction(oldTx.Hash!, out Transaction blobTxReturned).Should().BeTrue();
            blobTxReturned.Should().BeEquivalentTo(oldTx);
            blobTxStorage.TryGet(oldTx.Hash, oldTx.SenderAddress!, oldTx.Timestamp, out Transaction blobTxFromDb).Should().BeTrue();
            blobTxFromDb.Should().BeEquivalentTo(oldTx, static options => options
                .Excluding(static t => t.GasBottleneck) // GasBottleneck is not encoded/decoded...
                .Excluding(static t => t.PoolIndex));   // ...as well as PoolIndex

            _txPool.SubmitTx(newTx, TxHandlingOptions.None).Should().Be(AcceptTxResult.Accepted);
            _txPool.GetPendingBlobTransactionsCount().Should().Be(1);
            _txPool.TryGetPendingTransaction(newTx.Hash!, out blobTxReturned).Should().BeTrue();
            blobTxReturned.Should().BeEquivalentTo(newTx);
            blobTxStorage.TryGet(oldTx.Hash, oldTx.SenderAddress, oldTx.Timestamp, out blobTxFromDb).Should().BeFalse();
            blobTxStorage.TryGet(newTx.Hash, newTx.SenderAddress!, newTx.Timestamp, out blobTxFromDb).Should().BeTrue();
            blobTxFromDb.Should().BeEquivalentTo(newTx, static options => options
                .Excluding(static t => t.GasBottleneck) // GasBottleneck is not encoded/decoded...
                .Excluding(static t => t.PoolIndex));   // ...as well as PoolIndex
        }

        [Test]
        public void should_keep_in_memory_only_light_blob_tx_equivalent_if_persistent_storage_enabled([Values(true, false)] bool isPersistentStorage)
        {
            TxPoolConfig txPoolConfig = new()
            {
                BlobsSupport = isPersistentStorage ? BlobsSupportMode.Storage : BlobsSupportMode.InMemory,
                Size = 10
            };
            _txPool = CreatePool(txPoolConfig, GetCancunSpecProvider());
            EnsureSenderBalance(TestItem.AddressA, UInt256.MaxValue);

            Transaction tx = Build.A.Transaction
                .WithShardBlobTxTypeAndFields()
                .WithNonce(UInt256.Zero)
                .WithMaxFeePerGas(1.GWei())
                .WithMaxPriorityFeePerGas(1.GWei())
                .WithMaxFeePerBlobGas(UInt256.One)
                .SignedAndResolved(_ethereumEcdsa, TestItem.PrivateKeyA).TestObject;

            _txPool.SubmitTx(tx, TxHandlingOptions.None).Should().Be(AcceptTxResult.Accepted);
            _txPool.GetPendingBlobTransactionsCount().Should().Be(1);
            _txPool.GetPendingTransactionsCount().Should().Be(0);

            _txPool.TryGetBlobTxSortingEquivalent(tx.Hash!, out Transaction returned);
            returned.Should().BeEquivalentTo(isPersistentStorage ? new LightTransaction(tx) : tx);
        }

        [Test]
        public void should_dump_GasBottleneck_of_blob_tx_to_zero_if_MaxFeePerBlobGas_is_lower_than_current([Values(true, false)] bool isBlob, [Values(true, false)] bool isPersistentStorage)
        {
            TxPoolConfig txPoolConfig = new()
            {
                BlobsSupport = isPersistentStorage ? BlobsSupportMode.Storage : BlobsSupportMode.InMemory,
                Size = 10
            };
            _txPool = CreatePool(txPoolConfig, GetCancunSpecProvider());
            EnsureSenderBalance(TestItem.AddressA, UInt256.MaxValue);

            _headInfo.CurrentFeePerBlobGas = UInt256.MaxValue;

            Transaction tx = Build.A.Transaction
                .WithType(isBlob ? TxType.Blob : TxType.EIP1559)
                .WithShardBlobTxTypeAndFieldsIfBlobTx()
                .WithNonce(UInt256.Zero)
                .WithMaxFeePerGas(1.GWei())
                .WithMaxPriorityFeePerGas(1.GWei())
                .WithMaxFeePerBlobGas(isBlob ? UInt256.One : null)
                .SignedAndResolved(_ethereumEcdsa, TestItem.PrivateKeyA).TestObject;

            _txPool.SubmitTx(tx, TxHandlingOptions.None).Should().Be(AcceptTxResult.Accepted);
            _txPool.GetPendingBlobTransactionsCount().Should().Be(isBlob ? 1 : 0);
            _txPool.GetPendingTransactionsCount().Should().Be(isBlob ? 0 : 1);
            if (isBlob)
            {
                _txPool.TryGetBlobTxSortingEquivalent(tx.Hash!, out Transaction returned);
                returned.GasBottleneck.Should().Be(UInt256.Zero);
                returned.Should().BeEquivalentTo(isPersistentStorage ? new LightTransaction(tx) : tx,
                    static options => options.Excluding(static t => t.GasBottleneck));
                returned.Should().NotBeEquivalentTo(isPersistentStorage ? tx : new LightTransaction(tx));
            }
            else
            {
                _txPool.TryGetPendingTransaction(tx.Hash!, out Transaction eip1559Tx);
                eip1559Tx.Should().BeEquivalentTo(tx);
                eip1559Tx.GasBottleneck.Should().Be(1.GWei());
            }
        }

        [Test]
        public void should_not_allow_to_replace_blob_tx_by_tx_with_less_blobs([Values(1, 2, 3, 4, 5, 6)] int blobsInFirstTx, [Values(1, 2, 3, 4, 5, 6)] int blobsInSecondTx)
        {
            bool shouldReplace = blobsInFirstTx <= blobsInSecondTx;

            _txPool = CreatePool(new TxPoolConfig() { BlobsSupport = BlobsSupportMode.InMemory, Size = 128 }, GetCancunSpecProvider());
            EnsureSenderBalance(TestItem.AddressA, UInt256.MaxValue);

            Transaction firstTx = Build.A.Transaction
                .WithShardBlobTxTypeAndFields(blobsInFirstTx)
                .WithNonce(UInt256.Zero)
                .WithMaxFeePerGas(1.GWei())
                .WithMaxPriorityFeePerGas(1.GWei())
                .SignedAndResolved(_ethereumEcdsa, TestItem.PrivateKeyA).TestObject;

            Transaction secondTx = Build.A.Transaction
                .WithShardBlobTxTypeAndFields(blobsInSecondTx)
                .WithNonce(UInt256.Zero)
                .WithMaxFeePerGas(firstTx.MaxFeePerGas * 2)
                .WithMaxPriorityFeePerGas(firstTx.MaxPriorityFeePerGas * 2)
                .WithMaxFeePerBlobGas(firstTx.MaxFeePerBlobGas * 2)
                .SignedAndResolved(_ethereumEcdsa, TestItem.PrivateKeyA).TestObject;

            _txPool.SubmitTx(firstTx, TxHandlingOptions.None).Should().Be(AcceptTxResult.Accepted);

            _txPool.GetPendingBlobTransactionsCount().Should().Be(1);

            _txPool.SubmitTx(secondTx, TxHandlingOptions.None).Should().Be(shouldReplace ? AcceptTxResult.Accepted : AcceptTxResult.ReplacementNotAllowed);
            _txPool.GetPendingBlobTransactionsCount().Should().Be(1);
            _txPool.TryGetPendingTransaction(firstTx.Hash!, out Transaction returnedFirstTx).Should().Be(!shouldReplace);
            _txPool.TryGetPendingTransaction(secondTx.Hash!, out Transaction returnedSecondTx).Should().Be(shouldReplace);
            returnedFirstTx.Should().BeEquivalentTo(shouldReplace ? null : firstTx);
            returnedSecondTx.Should().BeEquivalentTo(shouldReplace ? secondTx : null);
        }

        // [Test]
        // public void should_allow_to_replace_blob_tx_by_the_one_with_network_wrapper_in_higher_version()
        // {
        //     // start with Cancun
        //     OverridableReleaseSpec releaseSpec = new OverridableReleaseSpec(Osaka.Instance);
        //     ISpecProvider specProvider = Substitute.For<ISpecProvider>();
        //     specProvider.GetSpec(Arg.Any<ForkActivation>()).Returns(releaseSpec);
        //
        //     _txPool = CreatePool(new TxPoolConfig() { BlobsSupport = BlobsSupportMode.InMemory, Size = 128 }, specProvider);
        //     EnsureSenderBalance(TestItem.AddressA, UInt256.MaxValue);
        //
        //     Transaction firstTx = Build.A.Transaction
        //         .WithShardBlobTxTypeAndFields(spec: new ReleaseSpec() { IsEip7594Enabled = false })
        //         .WithNonce(UInt256.Zero)
        //         .WithMaxFeePerGas(1.GWei())
        //         .WithMaxPriorityFeePerGas(1.GWei())
        //         .SignedAndResolved(_ethereumEcdsa, TestItem.PrivateKeyA).TestObject;
        //
        //     Transaction secondTx = Build.A.Transaction
        //         .WithShardBlobTxTypeAndFields(spec: new ReleaseSpec() { IsEip7594Enabled = true })
        //         .WithNonce(UInt256.Zero)
        //         .WithMaxFeePerGas(2.GWei())
        //         .WithMaxPriorityFeePerGas(1.GWei())
        //         .SignedAndResolved(_ethereumEcdsa, TestItem.PrivateKeyA).TestObject;
        //
        //     _txPool.SubmitTx(firstTx, TxHandlingOptions.None).Should().Be(AcceptTxResult.Accepted);
        //
        //     _txPool.GetPendingBlobTransactionsCount().Should().Be(1);
        //
        //     // switch to Osaka
        //     releaseSpec = new OverridableReleaseSpec(Osaka.Instance);
        //
        //     // update head and set correct current proof version
        //     _blockTree.BlockAddedToMain += Raise.EventWith(new BlockReplacementEventArgs(Build.A.Block.TestObject));
        //
        //     _txPool.SubmitTx(secondTx, TxHandlingOptions.None).Should().Be(AcceptTxResult.Accepted);
        //     _txPool.GetPendingBlobTransactionsCount().Should().Be(1);
        //     _txPool.TryGetPendingTransaction(firstTx.Hash!, out Transaction returnedFirstTx).Should().BeFalse();
        //     _txPool.TryGetPendingTransaction(secondTx.Hash!, out Transaction returnedSecondTx).Should().BeTrue();
        //     returnedFirstTx.Should().BeNull();
        //     returnedSecondTx.Should().BeEquivalentTo(secondTx);
        // }

        [Test]
        public void should_discard_tx_when_data_gas_cost_cause_overflow([Values(false, true)] bool supportsBlobs)
        {
            _txPool = CreatePool(new TxPoolConfig() { BlobsSupport = BlobsSupportMode.InMemory }, GetCancunSpecProvider());

            EnsureSenderBalance(TestItem.AddressA, UInt256.MaxValue);

            UInt256.MaxValue.Divide(GasCostOf.Transaction * 2, out UInt256 halfOfMaxGasPriceWithoutOverflow);

            Transaction firstTransaction = Build.A.Transaction
                .WithShardBlobTxTypeAndFields()
                .WithMaxFeePerBlobGas(UInt256.Zero)
                .WithNonce(UInt256.Zero)
                .WithMaxFeePerGas(halfOfMaxGasPriceWithoutOverflow)
                .WithMaxPriorityFeePerGas(halfOfMaxGasPriceWithoutOverflow)
                .SignedAndResolved(_ethereumEcdsa, TestItem.PrivateKeyA).TestObject;
            _txPool.SubmitTx(firstTransaction, TxHandlingOptions.PersistentBroadcast).Should().Be(AcceptTxResult.Accepted);

            Transaction transactionWithPotentialOverflow = Build.A.Transaction
                .WithShardBlobTxTypeAndFields()
                .WithMaxFeePerBlobGas(supportsBlobs
                    ? UInt256.One
                    : UInt256.Zero)
                .WithNonce(UInt256.One)
                .WithMaxFeePerGas(halfOfMaxGasPriceWithoutOverflow)
                .WithMaxPriorityFeePerGas(halfOfMaxGasPriceWithoutOverflow)
                .SignedAndResolved(_ethereumEcdsa, TestItem.PrivateKeyA).TestObject;

            _txPool.SubmitTx(transactionWithPotentialOverflow, TxHandlingOptions.PersistentBroadcast).Should().Be(supportsBlobs ? AcceptTxResult.Int256Overflow : AcceptTxResult.Accepted);
        }

        [Test]
        public async Task should_allow_to_have_pending_transaction_of_other_type_if_conflicting_one_was_included([Values(true, false)] bool firstIsBlob, [Values(true, false)] bool secondIsBlob)
        {
            Transaction GetTx(bool isBlob, UInt256 nonce)
            {
                return Build.A.Transaction
                    .WithType(isBlob ? TxType.Blob : TxType.EIP1559)
                    .WithShardBlobTxTypeAndFieldsIfBlobTx()
                    .WithMaxFeePerGas(1.GWei())
                    .WithMaxPriorityFeePerGas(1.GWei())
                    .WithNonce(nonce)
                    .SignedAndResolved(_ethereumEcdsa, TestItem.PrivateKeyA).TestObject;
            }

            _txPool = CreatePool(new TxPoolConfig() { BlobsSupport = BlobsSupportMode.InMemory, Size = 128 }, GetCancunSpecProvider());
            EnsureSenderBalance(TestItem.AddressA, UInt256.MaxValue);

            Transaction firstTx = GetTx(firstIsBlob, UInt256.Zero);
            Transaction secondTx = GetTx(secondIsBlob, UInt256.One);

            _txPool.SubmitTx(firstTx, TxHandlingOptions.None).Should().Be(AcceptTxResult.Accepted);

            _txPool.GetPendingTransactionsCount().Should().Be(firstIsBlob ? 0 : 1);
            _txPool.GetPendingBlobTransactionsCount().Should().Be(firstIsBlob ? 1 : 0);
            _stateProvider.IncrementNonce(TestItem.AddressA);
            await RaiseBlockAddedToMainAndWaitForTransactions(1);

            _txPool.GetPendingTransactionsCount().Should().Be(0);
            _txPool.GetPendingBlobTransactionsCount().Should().Be(0);
            _txPool.SubmitTx(secondTx, TxHandlingOptions.None).Should().Be(AcceptTxResult.Accepted);
            _txPool.GetPendingTransactionsCount().Should().Be(secondIsBlob ? 0 : 1);
            _txPool.GetPendingBlobTransactionsCount().Should().Be(secondIsBlob ? 1 : 0);
        }

        [TestCase(0, 97)]
        [TestCase(1, 131320)]
        [TestCase(2, 262530)]
        [TestCase(3, 393737)]
        [TestCase(4, 524944)]
        [TestCase(5, 656152)]
        [TestCase(6, 787361)]
        public void should_calculate_size_of_blob_tx_correctly(int numberOfBlobs, int expectedLength)
        {
            Transaction blobTx = Build.A.Transaction
                .WithShardBlobTxTypeAndFields(numberOfBlobs)
                .SignedAndResolved()
                .TestObject;
            blobTx.GetLength().Should().Be(expectedLength);
        }

        [Test]
        public void RecoverAddress_should_work_correctly()
        {
            Transaction tx = GetBlobTx(TestItem.PrivateKeyA);
            _ethereumEcdsa.RecoverAddress(tx).Should().Be(tx.SenderAddress);
        }

        [Test]
        public async Task should_add_processed_txs_to_db()
        {
            const long blockNumber = 358;

            BlobTxStorage blobTxStorage = new();
            ITxPoolConfig txPoolConfig = new TxPoolConfig()
            {
                Size = 128,
                BlobsSupport = BlobsSupportMode.StorageWithReorgs
            };
            _txPool = CreatePool(txPoolConfig, GetCancunSpecProvider(), txStorage: blobTxStorage);

            EnsureSenderBalance(TestItem.AddressA, UInt256.MaxValue);
            EnsureSenderBalance(TestItem.AddressB, UInt256.MaxValue);

            Transaction[] txs = { GetBlobTx(TestItem.PrivateKeyA), GetBlobTx(TestItem.PrivateKeyB) };

            _txPool.SubmitTx(txs[0], TxHandlingOptions.None).Should().Be(AcceptTxResult.Accepted);
            _txPool.SubmitTx(txs[1], TxHandlingOptions.None).Should().Be(AcceptTxResult.Accepted);

            _txPool.GetPendingTransactionsCount().Should().Be(0);
            _txPool.GetPendingBlobTransactionsCount().Should().Be(txs.Length);
            _stateProvider.IncrementNonce(TestItem.AddressA);
            _stateProvider.IncrementNonce(TestItem.AddressB);

            Block block = Build.A.Block.WithNumber(blockNumber).WithTransactions(txs).TestObject;

            await RaiseBlockAddedToMainAndWaitForTransactions(txs.Length, block);

            _txPool.GetPendingTransactionsCount().Should().Be(0);
            _txPool.GetPendingBlobTransactionsCount().Should().Be(0);

            blobTxStorage.TryGetBlobTransactionsFromBlock(blockNumber, out Transaction[] returnedTxs).Should().BeTrue();
            returnedTxs.Length.Should().Be(txs.Length);
            returnedTxs.Should().BeEquivalentTo(txs, static options => options
                .Excluding(static t => t.GasBottleneck)    // GasBottleneck is not encoded/decoded...
                .Excluding(static t => t.PoolIndex)        // ...as well as PoolIndex
                .Excluding(static t => t.SenderAddress));  // sender is recovered later, it is not returned from db

            blobTxStorage.DeleteBlobTransactionsFromBlock(blockNumber);
            blobTxStorage.TryGetBlobTransactionsFromBlock(blockNumber, out returnedTxs).Should().BeFalse();
        }

        [Test]
        public async Task should_bring_back_reorganized_blob_txs()
        {
            const long blockNumber = 358;

            BlobTxStorage blobTxStorage = new();
            ITxPoolConfig txPoolConfig = new TxPoolConfig()
            {
                Size = 128,
                BlobsSupport = BlobsSupportMode.StorageWithReorgs
            };
            _txPool = CreatePool(txPoolConfig, GetCancunSpecProvider(), txStorage: blobTxStorage);

            EnsureSenderBalance(TestItem.AddressA, UInt256.MaxValue);
            EnsureSenderBalance(TestItem.AddressB, UInt256.MaxValue);
            EnsureSenderBalance(TestItem.AddressC, UInt256.MaxValue);

            Transaction[] txsA = { GetBlobTx(TestItem.PrivateKeyA), GetBlobTx(TestItem.PrivateKeyB) };
            Transaction[] txsB = { GetBlobTx(TestItem.PrivateKeyC) };

            _txPool.SubmitTx(txsA[0], TxHandlingOptions.None).Should().Be(AcceptTxResult.Accepted);
            _txPool.SubmitTx(txsA[1], TxHandlingOptions.None).Should().Be(AcceptTxResult.Accepted);
            _txPool.SubmitTx(txsB[0], TxHandlingOptions.None).Should().Be(AcceptTxResult.Accepted);

            _txPool.GetPendingTransactionsCount().Should().Be(0);
            _txPool.GetPendingBlobTransactionsCount().Should().Be(txsA.Length + txsB.Length);

            // adding block A
            Block blockA = Build.A.Block.WithNumber(blockNumber).WithTransactions(txsA).TestObject;
            await RaiseBlockAddedToMainAndWaitForNewHead(blockA);

            _txPool.GetPendingBlobTransactionsCount().Should().Be(txsB.Length);
            _txPool.TryGetPendingBlobTransaction(txsA[0].Hash!, out _).Should().BeFalse();
            _txPool.TryGetPendingBlobTransaction(txsA[1].Hash!, out _).Should().BeFalse();
            _txPool.TryGetPendingBlobTransaction(txsB[0].Hash!, out _).Should().BeTrue();

            // reorganized from block A to block B
            Block blockB = Build.A.Block.WithNumber(blockNumber).WithTransactions(txsB).TestObject;
            await RaiseBlockAddedToMainAndWaitForNewHead(blockB, blockA);

            // tx from block B should be removed from blob pool, but present in processed txs db
            _txPool.TryGetPendingBlobTransaction(txsB[0].Hash!, out _).Should().BeFalse();
            blobTxStorage.TryGetBlobTransactionsFromBlock(blockNumber, out Transaction[] blockBTxs).Should().BeTrue();
            txsB.Should().BeEquivalentTo(blockBTxs, static options => options
                .Excluding(static t => t.GasBottleneck)    // GasBottleneck is not encoded/decoded...
                .Excluding(static t => t.PoolIndex)        // ...as well as PoolIndex
                .Excluding(static t => t.SenderAddress));  // sender is recovered later, it is not returned from db

            // blob txs from reorganized blockA should be readded to blob pool
            _txPool.GetPendingBlobTransactionsCount().Should().Be(txsA.Length);
            _txPool.TryGetPendingBlobTransaction(txsA[0].Hash!, out Transaction tx1).Should().BeTrue();
            _txPool.TryGetPendingBlobTransaction(txsA[1].Hash!, out Transaction tx2).Should().BeTrue();

            tx1.Should().BeEquivalentTo(txsA[0], static options => options
                .Excluding(static t => t.GasBottleneck)    // GasBottleneck is not encoded/decoded...
                .Excluding(static t => t.PoolIndex));      // ...as well as PoolIndex

            tx2.Should().BeEquivalentTo(txsA[1], static options => options
                .Excluding(static t => t.GasBottleneck)    // GasBottleneck is not encoded/decoded...
                .Excluding(static t => t.PoolIndex));      // ...as well as PoolIndex
        }

        [Test]
        public void should_index_blobs_when_adding_txs([Values(true, false)] bool isPersistentStorage, [Values(true, false)] bool uniqueBlobs)
        {
            const int poolSize = 10;
            TxPoolConfig txPoolConfig = new()
            {
                BlobsSupport = isPersistentStorage ? BlobsSupportMode.Storage : BlobsSupportMode.InMemory,
                PersistentBlobStorageSize = isPersistentStorage ? poolSize : 0,
                InMemoryBlobPoolSize = isPersistentStorage ? 0 : poolSize
            };

            IComparer<Transaction> comparer = new TransactionComparerProvider(_specProvider, _blockTree).GetDefaultComparer();

            BlobTxDistinctSortedPool blobPool = isPersistentStorage
                ? new PersistentBlobTxDistinctSortedPool(new BlobTxStorage(), txPoolConfig, comparer, LimboLogs.Instance)
                : new BlobTxDistinctSortedPool(txPoolConfig.InMemoryBlobPoolSize, comparer, LimboLogs.Instance);

            Transaction[] blobTxs = new Transaction[poolSize * 2];

            IBlobProofsManager blobProofsManager = IBlobProofsManager.For(ProofVersion.V1);

            // adding 2x more txs than pool capacity. First half will be evicted
            for (int i = 0; i < poolSize * 2; i++)
            {
                EnsureSenderBalance(TestItem.Addresses[i], UInt256.MaxValue);

                blobTxs[i] = Build.A.Transaction
                    .WithShardBlobTxTypeAndFields(isMempoolTx: !uniqueBlobs)
                    .WithMaxFeePerGas(1.GWei() + (UInt256)i)
                    .WithMaxPriorityFeePerGas(1.GWei() + (UInt256)i)
                    .WithMaxFeePerBlobGas(1000.Wei() + (UInt256)i)
                    .SignedAndResolved(_ethereumEcdsa, TestItem.PrivateKeys[i]).TestObject;

                // making blobs unique. Otherwise, all txs have the same blob
                if (uniqueBlobs)
                {
                    byte[] blobs = new byte[Ckzg.Ckzg.BytesPerBlob];
                    blobs[0] = (byte)(i % 256);

                    var networkWrapper = blobProofsManager.AllocateWrapper(blobs);
                    blobProofsManager.ComputeProofsAndCommitments(networkWrapper);
                    byte[][] hashes = blobProofsManager.ComputeHashes(networkWrapper);

                    blobTxs[i].NetworkWrapper = networkWrapper;
                    blobTxs[i].BlobVersionedHashes = hashes;
                }

                blobPool.TryInsert(blobTxs[i].Hash, blobTxs[i], out _).Should().BeTrue();
            }

            blobPool.BlobIndex.Count.Should().Be(uniqueBlobs ? poolSize : 1);

            // first half of txs (0, poolSize - 1) was evicted and should be removed from index
            // second half (poolSize, 2x poolSize - 1) should be indexed
            for (int i = 0; i < poolSize * 2; i++)
            {
                // if blobs are unique, we expect index to have 10 keys (poolSize, 2x poolSize - 1) with 1 value each
                if (uniqueBlobs)
                {
                    blobPool.BlobIndex.TryGetValue(blobTxs[i].BlobVersionedHashes[0]!, out List<Hash256> txHashes).Should().Be(i >= poolSize);
                    if (i >= poolSize)
                    {
                        txHashes.Count.Should().Be(1);
                        txHashes[0].Should().Be(blobTxs[i].Hash);
                    }
                }
                // if blobs are not unique, we expect index to have 1 key with 10 values (poolSize, 2x poolSize - 1)
                else
                {
                    blobPool.BlobIndex.TryGetValue(blobTxs[i].BlobVersionedHashes[0]!, out List<Hash256> values).Should().BeTrue();
                    values.Count.Should().Be(poolSize);
                    values.Contains(blobTxs[i].Hash).Should().Be(i >= poolSize);
                }
            }
        }

        [Test]
        [Repeat(3)]
        public void should_handle_indexing_blobs_when_adding_txs_in_parallel([Values(true, false)] bool isPersistentStorage)
        {
            const int txsPerSender = 10;
            int poolSize = TestItem.PrivateKeys.Length * txsPerSender;
            TxPoolConfig txPoolConfig = new()
            {
                BlobsSupport = isPersistentStorage ? BlobsSupportMode.Storage : BlobsSupportMode.InMemory,
                PersistentBlobStorageSize = isPersistentStorage ? poolSize : 0,
                InMemoryBlobPoolSize = isPersistentStorage ? 0 : poolSize
            };

            IComparer<Transaction> comparer = new TransactionComparerProvider(_specProvider, _blockTree).GetDefaultComparer();

            BlobTxDistinctSortedPool blobPool = isPersistentStorage
                ? new PersistentBlobTxDistinctSortedPool(new BlobTxStorage(), txPoolConfig, comparer, LimboLogs.Instance)
                : new BlobTxDistinctSortedPool(txPoolConfig.InMemoryBlobPoolSize, comparer, LimboLogs.Instance);

            byte[] expectedBlobVersionedHash = null;

            foreach (PrivateKey privateKey in TestItem.PrivateKeys)
            {
                EnsureSenderBalance(privateKey.Address, UInt256.MaxValue);
            }

            // adding, getting and removing txs in parallel
            Parallel.ForEach(TestItem.PrivateKeys, privateKey =>
            {
                for (int i = 0; i < txsPerSender; i++)
                {
                    Transaction tx = Build.A.Transaction
                        .WithNonce((UInt256)i)
                        .WithShardBlobTxTypeAndFields()
                        .WithMaxFeePerGas(1.GWei())
                        .WithMaxPriorityFeePerGas(1.GWei())
                        .WithMaxFeePerBlobGas(1000.Wei())
                        .SignedAndResolved(_ethereumEcdsa, privateKey).TestObject;

                    expectedBlobVersionedHash ??= tx.BlobVersionedHashes[0]!;

                    blobPool.TryInsert(tx.Hash, tx, out _).Should().BeTrue();

                    for (int j = 0; j < 100; j++)
                    {
                        blobPool.TryGetBlobAndProof(expectedBlobVersionedHash.ToBytes(), out _, out _).Should().BeTrue();
                    }

                    // removing 50% of txs
                    if (i % 2 == 0) blobPool.TryRemove(tx.Hash, out _).Should().BeTrue();
                }
            });

            // we expect index to have 1 key with poolSize/2 values (50% of txs were removed)
            blobPool.BlobIndex.Count.Should().Be(1);
            blobPool.BlobIndex.TryGetValue(expectedBlobVersionedHash, out List<Hash256> values).Should().BeTrue();
            values.Count.Should().Be(poolSize / 2);
        }

<<<<<<< HEAD
        [Test]
        public void should_add_blob_tx_in_eip7594_form_and_return_when_requested([Values(true, false)] bool isPersistentStorage, [Values(true, false)] bool hasTxCellProofs, [Values(true, false)] bool isOsakaActivated)
        {
            // tx is valid if:
            // - osaka is activated and there are cell proofs
            // - osaka is not activated and there is old proof
            bool isTxValid = !(isOsakaActivated ^ hasTxCellProofs);

            TxPoolConfig txPoolConfig = new()
            {
                BlobsSupport = isPersistentStorage ? BlobsSupportMode.Storage : BlobsSupportMode.InMemory,
                Size = 10
            };
            BlobTxStorage blobTxStorage = new();

            _txPool = CreatePool(txPoolConfig,
                isOsakaActivated ? GetOsakaSpecProvider() : GetCancunSpecProvider(),
                txStorage: blobTxStorage);

            EnsureSenderBalance(TestItem.AddressA, UInt256.MaxValue);

            Transaction blobTxAdded = Build.A.Transaction
                .WithShardBlobTxTypeAndFields(spec: new ReleaseSpec() { IsEip7594Enabled = hasTxCellProofs })
                .WithMaxFeePerGas(1.GWei())
                .WithMaxPriorityFeePerGas(1.GWei())
                .WithNonce(UInt256.Zero)
                .SignedAndResolved(_ethereumEcdsa, TestItem.PrivateKeyA).TestObject;

            AcceptTxResult result = _txPool.SubmitTx(blobTxAdded, TxHandlingOptions.None);
            result.Should().Be(isTxValid ? AcceptTxResult.Accepted : AcceptTxResult.Invalid);
            _txPool.TryGetPendingTransaction(blobTxAdded.Hash!, out Transaction blobTxReturned);
            blobTxReturned.Should().BeEquivalentTo(isTxValid ? blobTxAdded : null);

            if (isTxValid)
            {
                ShardBlobNetworkWrapper wrapper = (ShardBlobNetworkWrapper)blobTxReturned.NetworkWrapper;
                wrapper.Proofs.Length.Should().Be(isOsakaActivated ? Ckzg.Ckzg.CellsPerExtBlob : 1);
                wrapper.Version.Should().Be(hasTxCellProofs ? ProofVersion.V2 : ProofVersion.V1);

                blobTxStorage.TryGet(blobTxAdded.Hash, blobTxAdded.SenderAddress!, blobTxAdded.Timestamp, out Transaction blobTxFromDb).Should().Be(isPersistentStorage); // additional check for persistent db
                if (isPersistentStorage)
                {
                    blobTxFromDb.Should().BeEquivalentTo(blobTxAdded, static options => options
                        .Excluding(static t => t.GasBottleneck) // GasBottleneck is not encoded/decoded...
                        .Excluding(static t => t.PoolIndex));   // ...as well as PoolIndex
                }
            }
        }

        [Test]
        public void should_convert_blob_proofs_to_cell_proofs_if_enabled([Values(true, false)] bool isPersistentStorage, [Values(true, false)] bool isOsakaActivated, [Values(true, false)] bool isConversionEnabled)
        {
            // tx has old version of proofs, so is valid if osaka is not activated or conversion is enabled
            bool isTxValid = !isOsakaActivated || isConversionEnabled;

            TxPoolConfig txPoolConfig = new()
            {
                BlobsSupport = isPersistentStorage ? BlobsSupportMode.Storage : BlobsSupportMode.InMemory,
                Size = 10,
                ProofsTranslationEnabled = isConversionEnabled
            };
            BlobTxStorage blobTxStorage = new();

            _txPool = CreatePool(txPoolConfig,
                isOsakaActivated ? GetOsakaSpecProvider() : GetCancunSpecProvider(),
                txStorage: blobTxStorage);

            EnsureSenderBalance(TestItem.AddressA, UInt256.MaxValue);

            // update head and set correct current proof version
            _blockTree.BlockAddedToMain += Raise.EventWith(new BlockReplacementEventArgs(Build.A.Block.TestObject));

            Transaction blobTxAdded = Build.A.Transaction
                .WithShardBlobTxTypeAndFields()
                .WithMaxFeePerGas(1.GWei())
                .WithMaxPriorityFeePerGas(1.GWei())
                .WithNonce(UInt256.Zero)
                .SignedAndResolved(_ethereumEcdsa, TestItem.PrivateKeyA).TestObject;

            AcceptTxResult result = _txPool.SubmitTx(blobTxAdded, TxHandlingOptions.None);
            result.Should().Be(isTxValid ? AcceptTxResult.Accepted : AcceptTxResult.Invalid);
            _txPool.TryGetPendingTransaction(blobTxAdded.Hash!, out Transaction blobTxReturned);
            blobTxReturned.Should().BeEquivalentTo(isTxValid ? blobTxAdded : null);

            if (isTxValid)
            {
                ShardBlobNetworkWrapper wrapper = (ShardBlobNetworkWrapper)blobTxReturned.NetworkWrapper;
                wrapper.Proofs.Length.Should().Be(isOsakaActivated ? Ckzg.Ckzg.CellsPerExtBlob : 1);
                wrapper.Version.Should().Be(isOsakaActivated ? ProofVersion.V2 : ProofVersion.V1);

                blobTxStorage.TryGet(blobTxAdded.Hash, blobTxAdded.SenderAddress!, blobTxAdded.Timestamp, out Transaction blobTxFromDb).Should().Be(isPersistentStorage); // additional check for persistent db
                if (isPersistentStorage)
                {
                    blobTxFromDb.Should().BeEquivalentTo(blobTxAdded, static options => options
                        .Excluding(static t => t.GasBottleneck) // GasBottleneck is not encoded/decoded...
                        .Excluding(static t => t.PoolIndex));   // ...as well as PoolIndex
                }
            }
        }

        private Transaction GetTx(PrivateKey sender)
=======
        private Transaction GetBlobTx(PrivateKey sender)
>>>>>>> 635f66c9
        {
            return Build.A.Transaction
                .WithShardBlobTxTypeAndFields()
                .WithMaxFeePerGas(1.GWei())
                .WithMaxPriorityFeePerGas(1.GWei())
                .WithNonce(UInt256.Zero)
                .SignedAndResolved(_ethereumEcdsa, sender).TestObject;
        }
    }
}<|MERGE_RESOLUTION|>--- conflicted
+++ resolved
@@ -824,7 +824,6 @@
             values.Count.Should().Be(poolSize / 2);
         }
 
-<<<<<<< HEAD
         [Test]
         public void should_add_blob_tx_in_eip7594_form_and_return_when_requested([Values(true, false)] bool isPersistentStorage, [Values(true, false)] bool hasTxCellProofs, [Values(true, false)] bool isOsakaActivated)
         {
@@ -925,10 +924,7 @@
             }
         }
 
-        private Transaction GetTx(PrivateKey sender)
-=======
         private Transaction GetBlobTx(PrivateKey sender)
->>>>>>> 635f66c9
         {
             return Build.A.Transaction
                 .WithShardBlobTxTypeAndFields()
