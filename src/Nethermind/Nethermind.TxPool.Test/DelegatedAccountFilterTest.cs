// SPDX-FileCopyrightText: 2024 Demerzel Solutions Limited
// SPDX-License-Identifier: LGPL-3.0-only

using Nethermind.Core;
using Nethermind.Core.Extensions;
using Nethermind.Core.Specs;
using Nethermind.Core.Test.Builders;
using Nethermind.Crypto;
using Nethermind.Int256;
using Nethermind.Logging;
using Nethermind.Specs.Forks;
using Nethermind.Evm.State;
using Nethermind.TxPool.Collections;
using Nethermind.TxPool.Filters;
using NSubstitute;
using NUnit.Framework;
using System.Collections.Generic;
<<<<<<< HEAD
using Nethermind.Core.Test;
=======
using Nethermind.Blockchain;
using Nethermind.Core.Test;
using Nethermind.State;
>>>>>>> 2e346112

namespace Nethermind.TxPool.Test;
internal class DelegatedAccountFilterTest
{
    [Test]
    public void Accept_SenderIsNotDelegated_ReturnsAccepted()
    {
        IChainHeadSpecProvider headInfoProvider = Substitute.For<IChainHeadSpecProvider>();
        headInfoProvider.GetCurrentHeadSpec().Returns(Prague.Instance);
        TxDistinctSortedPool standardPool = new TxDistinctSortedPool(MemoryAllowance.MemPoolSize, Substitute.For<IComparer<Transaction>>(), NullLogManager.Instance);
        TxDistinctSortedPool blobPool = new BlobTxDistinctSortedPool(10, Substitute.For<IComparer<Transaction>>(), NullLogManager.Instance);
        DelegatedAccountFilter filter = new(headInfoProvider, standardPool, blobPool, Substitute.For<IReadOnlyStateProvider>(), new EthereumCodeInfoRepository(), new DelegationCache());
        Transaction transaction = Build.A.Transaction.SignedAndResolved(new EthereumEcdsa(0), TestItem.PrivateKeyA).TestObject;
        TxFilteringState state = new(transaction, Substitute.For<IAccountStateProvider>());

        AcceptTxResult result = filter.Accept(transaction, ref state, TxHandlingOptions.None);

        Assert.That(result, Is.EqualTo(AcceptTxResult.Accepted));
    }

    [Test]
    public void Accept_SenderIsDelegatedWithNoTransactionsInPool_ReturnsAccepted()
    {
<<<<<<< HEAD
        IWorldStateManager worldStateManager = TestWorldStateFactory.CreateForTest();
        IWorldState stateProvider = worldStateManager.GlobalWorldState;
=======
        TestReadOnlyStateProvider stateProvider = new TestReadOnlyStateProvider();
>>>>>>> 2e346112
        stateProvider.CreateAccount(TestItem.AddressA, 0);
        EthereumCodeInfoRepository codeInfoRepository = new();
        byte[] code = [.. Eip7702Constants.DelegationHeader, .. TestItem.PrivateKeyA.Address.Bytes];
        stateProvider.InsertCode(code, TestItem.AddressA);
        IChainHeadSpecProvider headInfoProvider = Substitute.For<IChainHeadSpecProvider>();
        headInfoProvider.GetCurrentHeadSpec().Returns(Prague.Instance);
        TxDistinctSortedPool standardPool = new TxDistinctSortedPool(MemoryAllowance.MemPoolSize, Substitute.For<IComparer<Transaction>>(), NullLogManager.Instance);
        TxDistinctSortedPool blobPool = new BlobTxDistinctSortedPool(10, Substitute.For<IComparer<Transaction>>(), NullLogManager.Instance);
        DelegatedAccountFilter filter = new(headInfoProvider, standardPool, blobPool, stateProvider, codeInfoRepository, new DelegationCache());
        Transaction transaction = Build.A.Transaction.SignedAndResolved(new EthereumEcdsa(0), TestItem.PrivateKeyA).TestObject;
        TxFilteringState state = new(transaction, stateProvider);

        AcceptTxResult result = filter.Accept(transaction, ref state, TxHandlingOptions.None);

        Assert.That(result, Is.EqualTo(AcceptTxResult.Accepted));
    }

    [Test]
    public void Accept_SenderIsDelegatedWithOneTransactionInPoolWithSameNonce_ReturnsAccepted()
    {
        IChainHeadSpecProvider headInfoProvider = Substitute.For<IChainHeadSpecProvider>();
        headInfoProvider.GetCurrentHeadSpec().Returns(Prague.Instance);
        TxDistinctSortedPool standardPool = new TxDistinctSortedPool(MemoryAllowance.MemPoolSize, Substitute.For<IComparer<Transaction>>(), NullLogManager.Instance);
        TxDistinctSortedPool blobPool = new BlobTxDistinctSortedPool(10, Substitute.For<IComparer<Transaction>>(), NullLogManager.Instance);
        Transaction inPool = Build.A.Transaction.SignedAndResolved(new EthereumEcdsa(0), TestItem.PrivateKeyA).TestObject;
        standardPool.TryInsert(inPool.Hash, inPool);
<<<<<<< HEAD
        IWorldStateManager worldStateManager = TestWorldStateFactory.CreateForTest();
        IWorldState stateProvider = worldStateManager.GlobalWorldState;
=======
        TestReadOnlyStateProvider stateProvider = new TestReadOnlyStateProvider();
>>>>>>> 2e346112
        stateProvider.CreateAccount(TestItem.AddressA, 0);
        EthereumCodeInfoRepository codeInfoRepository = new();
        byte[] code = [.. Eip7702Constants.DelegationHeader, .. TestItem.PrivateKeyA.Address.Bytes];
        stateProvider.InsertCode(code, TestItem.AddressA);
        DelegatedAccountFilter filter = new(headInfoProvider, standardPool, blobPool, stateProvider, codeInfoRepository, new DelegationCache());
        Transaction transaction = Build.A.Transaction.SignedAndResolved(new EthereumEcdsa(0), TestItem.PrivateKeyA).TestObject;
        TxFilteringState state = new(transaction, stateProvider);

        AcceptTxResult result = filter.Accept(transaction, ref state, TxHandlingOptions.None);

        Assert.That(result, Is.EqualTo(AcceptTxResult.Accepted));
    }

    [Test]
    public void Accept_SenderIsDelegatedWithOneTransactionInPoolWithDifferentNonce_ReturnsFutureNonceForDelegatedAccount()
    {
        IChainHeadSpecProvider headInfoProvider = Substitute.For<IChainHeadSpecProvider>();
        headInfoProvider.GetCurrentHeadSpec().Returns(Prague.Instance);
        TxDistinctSortedPool standardPool = new TxDistinctSortedPool(MemoryAllowance.MemPoolSize, Substitute.For<IComparer<Transaction>>(), NullLogManager.Instance);
        TxDistinctSortedPool blobPool = new BlobTxDistinctSortedPool(10, Substitute.For<IComparer<Transaction>>(), NullLogManager.Instance);
        Transaction inPool = Build.A.Transaction.SignedAndResolved(new EthereumEcdsa(0), TestItem.PrivateKeyA).TestObject;
        standardPool.TryInsert(inPool.Hash, inPool);
<<<<<<< HEAD
        IWorldStateManager worldStateManager = TestWorldStateFactory.CreateForTest();
        IWorldState stateProvider = worldStateManager.GlobalWorldState;
=======
        TestReadOnlyStateProvider stateProvider = new TestReadOnlyStateProvider();
>>>>>>> 2e346112
        stateProvider.CreateAccount(TestItem.AddressA, 0);
        EthereumCodeInfoRepository codeInfoRepository = new();
        byte[] code = [.. Eip7702Constants.DelegationHeader, .. TestItem.PrivateKeyA.Address.Bytes];
        stateProvider.InsertCode(code, TestItem.AddressA);
        DelegatedAccountFilter filter = new(headInfoProvider, standardPool, blobPool, stateProvider, codeInfoRepository, new DelegationCache());
        Transaction transaction = Build.A.Transaction.WithNonce(1).SignedAndResolved(new EthereumEcdsa(0), TestItem.PrivateKeyA).TestObject;
        TxFilteringState state = new(transaction, stateProvider);

        AcceptTxResult result = filter.Accept(transaction, ref state, TxHandlingOptions.None);

        Assert.That(result, Is.EqualTo(AcceptTxResult.NotCurrentNonceForDelegation));
    }

    private static object[] EipActiveCases =
    {
        new object[]{ true, AcceptTxResult.NotCurrentNonceForDelegation },
        new object[]{ false, AcceptTxResult.Accepted},
    };
    [TestCaseSource(nameof(EipActiveCases))]
    public void Accept_Eip7702IsNotActivated_ReturnsExpected(bool isActive, AcceptTxResult expected)
    {
        IChainHeadSpecProvider headInfoProvider = Substitute.For<IChainHeadSpecProvider>();
        headInfoProvider.GetCurrentHeadSpec().Returns(isActive ? Prague.Instance : Cancun.Instance);
        TxDistinctSortedPool standardPool = new TxDistinctSortedPool(MemoryAllowance.MemPoolSize, Substitute.For<IComparer<Transaction>>(), NullLogManager.Instance);
        TxDistinctSortedPool blobPool = new BlobTxDistinctSortedPool(10, Substitute.For<IComparer<Transaction>>(), NullLogManager.Instance);
        Transaction inPool = Build.A.Transaction.WithNonce(0).SignedAndResolved(new EthereumEcdsa(0), TestItem.PrivateKeyA).TestObject;
        standardPool.TryInsert(inPool.Hash, inPool);
<<<<<<< HEAD
        IWorldStateManager worldStateManager = TestWorldStateFactory.CreateForTest();
        IWorldState stateProvider = worldStateManager.GlobalWorldState;
=======
        TestReadOnlyStateProvider stateProvider = new TestReadOnlyStateProvider();
>>>>>>> 2e346112
        stateProvider.CreateAccount(TestItem.AddressA, 0);
        EthereumCodeInfoRepository codeInfoRepository = new();
        byte[] code = [.. Eip7702Constants.DelegationHeader, .. TestItem.PrivateKeyA.Address.Bytes];
        stateProvider.InsertCode(code, TestItem.AddressA);
        DelegatedAccountFilter filter = new(headInfoProvider, standardPool, blobPool, stateProvider, codeInfoRepository, new DelegationCache());
        Transaction transaction = Build.A.Transaction.WithNonce(1).SignedAndResolved(new EthereumEcdsa(0), TestItem.PrivateKeyA).TestObject;
        TxFilteringState state = new(transaction, stateProvider);

        AcceptTxResult result = filter.Accept(transaction, ref state, TxHandlingOptions.None);

        Assert.That(result, Is.EqualTo(expected));
    }


    private static object[] PendingDelegationNonceCases =
    {
        new object[]{ 0, AcceptTxResult.NotCurrentNonceForDelegation },
        new object[]{ 1, AcceptTxResult.Accepted },
        new object[]{ 2, AcceptTxResult.NotCurrentNonceForDelegation},
    };
    [TestCaseSource(nameof(PendingDelegationNonceCases))]
    public void Accept_SenderHasPendingDelegation_OnlyAcceptsIfNonceIsExactMatch(int nonce, AcceptTxResult expected)
    {
        IChainHeadSpecProvider headInfoProvider = Substitute.For<IChainHeadSpecProvider>();
        headInfoProvider.GetCurrentHeadSpec().Returns(Prague.Instance);
        TxDistinctSortedPool standardPool = new TxDistinctSortedPool(MemoryAllowance.MemPoolSize, Substitute.For<IComparer<Transaction>>(), NullLogManager.Instance);
        TxDistinctSortedPool blobPool = new BlobTxDistinctSortedPool(10, Substitute.For<IComparer<Transaction>>(), NullLogManager.Instance);
        DelegationCache pendingDelegations = new();
        pendingDelegations.IncrementDelegationCount(TestItem.AddressA);
        DelegatedAccountFilter filter = new(headInfoProvider, standardPool, blobPool, Substitute.For<IReadOnlyStateProvider>(), new EthereumCodeInfoRepository(), pendingDelegations);
        Transaction transaction = Build.A.Transaction.WithNonce((UInt256)nonce).SignedAndResolved(new EthereumEcdsa(0), TestItem.PrivateKeyA).TestObject;
<<<<<<< HEAD
        IWorldStateManager worldStateManager = TestWorldStateFactory.CreateForTest();
        IWorldState stateProvider = worldStateManager.GlobalWorldState;
=======
        TestReadOnlyStateProvider stateProvider = new TestReadOnlyStateProvider();
>>>>>>> 2e346112
        stateProvider.CreateAccount(TestItem.AddressA, 0, 1);
        TxFilteringState state = new(transaction, stateProvider);

        AcceptTxResult result = filter.Accept(transaction, ref state, TxHandlingOptions.None);

        Assert.That(result, Is.EqualTo(expected));
    }

    [TestCase(true)]
    [TestCase(false)]
    public void Accept_AuthorityHasPendingTransaction_ReturnsDelegatorHasPendingTx(bool useBlobPool)
    {
        IChainHeadSpecProvider headInfoProvider = Substitute.For<IChainHeadSpecProvider>();
        headInfoProvider.GetCurrentHeadSpec().Returns(Prague.Instance);
        TxDistinctSortedPool standardPool = new TxDistinctSortedPool(MemoryAllowance.MemPoolSize, Substitute.For<IComparer<Transaction>>(), NullLogManager.Instance);
        TxDistinctSortedPool blobPool = new BlobTxDistinctSortedPool(10, Substitute.For<IComparer<Transaction>>(), NullLogManager.Instance);
        DelegatedAccountFilter filter = new(headInfoProvider, standardPool, blobPool, Substitute.For<IReadOnlyStateProvider>(), new EthereumCodeInfoRepository(), new());
        Transaction transaction;
        if (useBlobPool)
        {
            transaction
                = Build.A.Transaction
                .WithShardBlobTxTypeAndFields()
                .SignedAndResolved(TestItem.PrivateKeyA).TestObject;
            blobPool.TryInsert(transaction.Hash, transaction, out _);
        }
        else
        {
            transaction
                = Build.A.Transaction
                .WithNonce(0)
                .SignedAndResolved(TestItem.PrivateKeyA).TestObject;
            standardPool.TryInsert(transaction.Hash, transaction, out _);
        }
        TxFilteringState state = new();
        EthereumEcdsa ecdsa = new EthereumEcdsa(0);
        AuthorizationTuple authTuple = new AuthorizationTuple(0, TestItem.AddressB, 0, new Core.Crypto.Signature(0, 0, 27), TestItem.AddressA);
        Transaction setCodeTx = Build.A.Transaction
            .WithType(TxType.SetCode)
            .WithAuthorizationCode(authTuple)
            .SignedAndResolved(TestItem.PrivateKeyB)
            .TestObject;

        AcceptTxResult setCodeTxResult = filter.Accept(setCodeTx, ref state, TxHandlingOptions.None);

        Assert.That(setCodeTxResult, Is.EqualTo(AcceptTxResult.DelegatorHasPendingTx));
    }

    [Test]
    public void Accept_SetCodeTxHasAuthorityWithPendingTx_ReturnsDelegatorHasPendingTx()
    {
        IChainHeadSpecProvider headInfoProvider = Substitute.For<IChainHeadSpecProvider>();
        headInfoProvider.GetCurrentHeadSpec().Returns(Prague.Instance);
        TxDistinctSortedPool standardPool = new TxDistinctSortedPool(MemoryAllowance.MemPoolSize, Substitute.For<IComparer<Transaction>>(), NullLogManager.Instance);
        TxDistinctSortedPool blobPool = new BlobTxDistinctSortedPool(10, Substitute.For<IComparer<Transaction>>(), NullLogManager.Instance);
        DelegationCache pendingDelegations = new();
        pendingDelegations.IncrementDelegationCount(TestItem.AddressA);
        DelegatedAccountFilter filter = new(headInfoProvider, standardPool, blobPool, Substitute.For<IReadOnlyStateProvider>(), new EthereumCodeInfoRepository(), pendingDelegations);
        Transaction transaction = Build.A.Transaction
            .WithNonce(1)
            .SignedAndResolved(new EthereumEcdsa(0), TestItem.PrivateKeyA).TestObject;
        standardPool.TryInsert(transaction.Hash, transaction);
        Transaction setCodeTransaction = Build.A.Transaction
            .WithNonce(0)
            .WithType(TxType.SetCode)
            .WithMaxFeePerGas(9.GWei())
            .WithMaxPriorityFeePerGas(9.GWei())
                .WithGasLimit(100_000)
            .WithAuthorizationCode(new AuthorizationTuple(0, TestItem.AddressC, 0, new Core.Crypto.Signature(new byte[64], 0), TestItem.AddressA))
            .WithTo(TestItem.AddressB)
            .SignedAndResolved(TestItem.PrivateKeyB).TestObject;
        TxFilteringState state = new();

        AcceptTxResult result = filter.Accept(setCodeTransaction, ref state, TxHandlingOptions.None);

        Assert.That(result, Is.EqualTo(AcceptTxResult.DelegatorHasPendingTx));
    }
}<|MERGE_RESOLUTION|>--- conflicted
+++ resolved
@@ -15,13 +15,9 @@
 using NSubstitute;
 using NUnit.Framework;
 using System.Collections.Generic;
-<<<<<<< HEAD
-using Nethermind.Core.Test;
-=======
 using Nethermind.Blockchain;
 using Nethermind.Core.Test;
 using Nethermind.State;
->>>>>>> 2e346112
 
 namespace Nethermind.TxPool.Test;
 internal class DelegatedAccountFilterTest
@@ -45,12 +41,7 @@
     [Test]
     public void Accept_SenderIsDelegatedWithNoTransactionsInPool_ReturnsAccepted()
     {
-<<<<<<< HEAD
-        IWorldStateManager worldStateManager = TestWorldStateFactory.CreateForTest();
-        IWorldState stateProvider = worldStateManager.GlobalWorldState;
-=======
-        TestReadOnlyStateProvider stateProvider = new TestReadOnlyStateProvider();
->>>>>>> 2e346112
+        TestReadOnlyStateProvider stateProvider = new TestReadOnlyStateProvider();
         stateProvider.CreateAccount(TestItem.AddressA, 0);
         EthereumCodeInfoRepository codeInfoRepository = new();
         byte[] code = [.. Eip7702Constants.DelegationHeader, .. TestItem.PrivateKeyA.Address.Bytes];
@@ -77,12 +68,7 @@
         TxDistinctSortedPool blobPool = new BlobTxDistinctSortedPool(10, Substitute.For<IComparer<Transaction>>(), NullLogManager.Instance);
         Transaction inPool = Build.A.Transaction.SignedAndResolved(new EthereumEcdsa(0), TestItem.PrivateKeyA).TestObject;
         standardPool.TryInsert(inPool.Hash, inPool);
-<<<<<<< HEAD
-        IWorldStateManager worldStateManager = TestWorldStateFactory.CreateForTest();
-        IWorldState stateProvider = worldStateManager.GlobalWorldState;
-=======
-        TestReadOnlyStateProvider stateProvider = new TestReadOnlyStateProvider();
->>>>>>> 2e346112
+        TestReadOnlyStateProvider stateProvider = new TestReadOnlyStateProvider();
         stateProvider.CreateAccount(TestItem.AddressA, 0);
         EthereumCodeInfoRepository codeInfoRepository = new();
         byte[] code = [.. Eip7702Constants.DelegationHeader, .. TestItem.PrivateKeyA.Address.Bytes];
@@ -105,12 +91,7 @@
         TxDistinctSortedPool blobPool = new BlobTxDistinctSortedPool(10, Substitute.For<IComparer<Transaction>>(), NullLogManager.Instance);
         Transaction inPool = Build.A.Transaction.SignedAndResolved(new EthereumEcdsa(0), TestItem.PrivateKeyA).TestObject;
         standardPool.TryInsert(inPool.Hash, inPool);
-<<<<<<< HEAD
-        IWorldStateManager worldStateManager = TestWorldStateFactory.CreateForTest();
-        IWorldState stateProvider = worldStateManager.GlobalWorldState;
-=======
-        TestReadOnlyStateProvider stateProvider = new TestReadOnlyStateProvider();
->>>>>>> 2e346112
+        TestReadOnlyStateProvider stateProvider = new TestReadOnlyStateProvider();
         stateProvider.CreateAccount(TestItem.AddressA, 0);
         EthereumCodeInfoRepository codeInfoRepository = new();
         byte[] code = [.. Eip7702Constants.DelegationHeader, .. TestItem.PrivateKeyA.Address.Bytes];
@@ -138,12 +119,7 @@
         TxDistinctSortedPool blobPool = new BlobTxDistinctSortedPool(10, Substitute.For<IComparer<Transaction>>(), NullLogManager.Instance);
         Transaction inPool = Build.A.Transaction.WithNonce(0).SignedAndResolved(new EthereumEcdsa(0), TestItem.PrivateKeyA).TestObject;
         standardPool.TryInsert(inPool.Hash, inPool);
-<<<<<<< HEAD
-        IWorldStateManager worldStateManager = TestWorldStateFactory.CreateForTest();
-        IWorldState stateProvider = worldStateManager.GlobalWorldState;
-=======
-        TestReadOnlyStateProvider stateProvider = new TestReadOnlyStateProvider();
->>>>>>> 2e346112
+        TestReadOnlyStateProvider stateProvider = new TestReadOnlyStateProvider();
         stateProvider.CreateAccount(TestItem.AddressA, 0);
         EthereumCodeInfoRepository codeInfoRepository = new();
         byte[] code = [.. Eip7702Constants.DelegationHeader, .. TestItem.PrivateKeyA.Address.Bytes];
@@ -175,12 +151,7 @@
         pendingDelegations.IncrementDelegationCount(TestItem.AddressA);
         DelegatedAccountFilter filter = new(headInfoProvider, standardPool, blobPool, Substitute.For<IReadOnlyStateProvider>(), new EthereumCodeInfoRepository(), pendingDelegations);
         Transaction transaction = Build.A.Transaction.WithNonce((UInt256)nonce).SignedAndResolved(new EthereumEcdsa(0), TestItem.PrivateKeyA).TestObject;
-<<<<<<< HEAD
-        IWorldStateManager worldStateManager = TestWorldStateFactory.CreateForTest();
-        IWorldState stateProvider = worldStateManager.GlobalWorldState;
-=======
-        TestReadOnlyStateProvider stateProvider = new TestReadOnlyStateProvider();
->>>>>>> 2e346112
+        TestReadOnlyStateProvider stateProvider = new TestReadOnlyStateProvider();
         stateProvider.CreateAccount(TestItem.AddressA, 0, 1);
         TxFilteringState state = new(transaction, stateProvider);
 
