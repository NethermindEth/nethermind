--- conflicted
+++ resolved
@@ -1864,13 +1864,8 @@
         [Test]
         public void should_add_blob_tx_and_return_when_requested([Values(true, false)] bool isPersistentStorage)
         {
-<<<<<<< HEAD
-            TxPoolConfig txPoolConfig = new() { Size = 10, PersistentBlobPoolEnabled = isPersistentStorage };
+            TxPoolConfig txPoolConfig = new() { Size = 10, PersistentBlobStorageEnabled = isPersistentStorage };
             BlobTxStorage blobTxStorage = new(new MemDb(), new MemDb());
-=======
-            TxPoolConfig txPoolConfig = new() { Size = 10, PersistentBlobStorageEnabled = isPersistentStorage };
-            BlobTxStorage blobTxStorage = new(new MemDb());
->>>>>>> 4923d2e8
             _txPool = CreatePool(txPoolConfig, GetCancunSpecProvider(), txStorage: blobTxStorage);
             EnsureSenderBalance(TestItem.AddressA, UInt256.MaxValue);
 
@@ -1913,13 +1908,8 @@
         [Test]
         public void should_remove_replaced_blob_tx_from_persistent_storage_and_cache()
         {
-<<<<<<< HEAD
-            TxPoolConfig txPoolConfig = new() { Size = 10, PersistentBlobPoolEnabled = true };
+            TxPoolConfig txPoolConfig = new() { Size = 10, PersistentBlobStorageEnabled = true };
             BlobTxStorage blobTxStorage = new(new MemDb(), new MemDb());
-=======
-            TxPoolConfig txPoolConfig = new() { Size = 10, PersistentBlobStorageEnabled = true };
-            BlobTxStorage blobTxStorage = new(new MemDb());
->>>>>>> 4923d2e8
             _txPool = CreatePool(txPoolConfig, GetCancunSpecProvider(), txStorage: blobTxStorage);
             EnsureSenderBalance(TestItem.AddressA, UInt256.MaxValue);
 
