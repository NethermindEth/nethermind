// SPDX-FileCopyrightText: 2025 Demerzel Solutions Limited
// SPDX-License-Identifier: LGPL-3.0-only

using System.Numerics;
using DotNetty.Buffers;
using DotNetty.Transport.Channels;
using Nethermind.Blockchain;
using Nethermind.Blockchain.Synchronization;
using Nethermind.Consensus;
using Nethermind.Core;
using Nethermind.Core.Collections;
using Nethermind.Core.Crypto;
using Nethermind.Core.Specs;
using Nethermind.Core.Test;
using Nethermind.Core.Test.Builders;
using Nethermind.Core.Timers;
using Nethermind.Logging;
using Nethermind.Network.Config;
using Nethermind.Network.Contract.P2P;
using Nethermind.Network.P2P;
using Nethermind.Network.P2P.Analyzers;
using Nethermind.Network.P2P.Messages;
using Nethermind.Network.P2P.ProtocolHandlers;
using Nethermind.Network.P2P.Subprotocols.Eth.V62;
using Nethermind.Network.P2P.Subprotocols.Eth.V62.Messages;
using Nethermind.Network.Rlpx;
using Nethermind.Specs;
using Nethermind.State;
using Nethermind.Stats;
using Nethermind.Stats.Model;
using Nethermind.Synchronization;
using Nethermind.Synchronization.Peers;
using Nethermind.TxPool;
using NSubstitute;
using NUnit.Framework;

namespace Nethermind.Network.Test;

[Parallelizable(ParallelScope.Self)]
public class ProtocolsManagerTests
{
    [SetUp]
    public void SetUp()
    {
    }

    public static Context When => new();

    public class Context
    {
        private readonly int _localPort = 30312;
        private readonly int _remotePort = 30000;
        private readonly string _remoteHost = "35.0.0.1";
        private ISession _currentSession;
        private readonly IDiscoveryApp _discoveryApp;
        private readonly IRlpxHost _rlpxHost;
        private readonly ProtocolsManager _manager;
        private readonly INodeStatsManager _nodeStatsManager;
        private readonly INetworkStorage _peerStorage;
        private readonly IProtocolValidator _protocolValidator;
        private readonly IMessageSerializationService _serializer;
        private readonly ISyncServer _syncServer;
        private readonly ISyncPeerPool _syncPeerPool;
        private readonly ITxPool _txPool;
        private readonly IChannelHandlerContext _channelHandlerContext;
        private readonly IChannel _channel;
        private readonly IChannelPipeline _pipeline;
        private readonly IPacketSender _packetSender;
        private readonly IBlockTree _blockTree;
        private readonly IGossipPolicy _gossipPolicy;
        private readonly IPeerManager _peerManager;
        private readonly INetworkConfig _networkConfig;

        public Context()
        {
            _channel = Substitute.For<IChannel>();
            _channelHandlerContext = Substitute.For<IChannelHandlerContext>();
            _pipeline = Substitute.For<IChannelPipeline>();
            _channelHandlerContext.Channel.Returns(_channel);
            _channel.Pipeline.Returns(_pipeline);
            _pipeline.Get<ZeroPacketSplitter>().Returns(new ZeroPacketSplitter());
            _packetSender = Substitute.For<IPacketSender>();
            _syncServer = Substitute.For<ISyncServer>();
            _syncServer = Substitute.For<ISyncServer>();
            _syncServer.Genesis.Returns(Build.A.Block.Genesis.TestObject.Header);
            _syncServer.Head.Returns(Build.A.BlockHeader.TestObject);
            _txPool = Substitute.For<ITxPool>();
            _discoveryApp = Substitute.For<IDiscoveryApp>();

            _serializer = new MessageSerializationService(
                SerializerInfo.Create(new HelloMessageSerializer()),
                SerializerInfo.Create(new StatusMessageSerializer()),
                SerializerInfo.Create(new DisconnectMessageSerializer())
                );

            _rlpxHost = Substitute.For<IRlpxHost>();
            _rlpxHost.LocalPort.Returns(_localPort);
            _rlpxHost.LocalNodeId.Returns(TestItem.PublicKeyA);
            ITimerFactory timerFactory = Substitute.For<ITimerFactory>();
            _nodeStatsManager = new NodeStatsManager(timerFactory, LimboLogs.Instance);
            _blockTree = Substitute.For<IBlockTree>();
            _blockTree.NetworkId.Returns((ulong)TestBlockchainIds.NetworkId);
            _blockTree.ChainId.Returns((ulong)TestBlockchainIds.ChainId);
            _blockTree.Genesis.Returns(Build.A.Block.Genesis.TestObject.Header);
            ForkInfo forkInfo = new(MainnetSpecProvider.Instance, _syncServer);
            _peerManager = Substitute.For<IPeerManager>();
            _networkConfig = new NetworkConfig();
            _protocolValidator = new ProtocolValidator(_nodeStatsManager, _blockTree, forkInfo, _peerManager, _networkConfig, LimboLogs.Instance);
            _peerStorage = Substitute.For<INetworkStorage>();
            _syncPeerPool = Substitute.For<ISyncPeerPool>();
            _gossipPolicy = Substitute.For<IGossipPolicy>();
            _manager = new ProtocolsManager(
                _syncPeerPool,
                _syncServer,
                RunImmediatelyScheduler.Instance,
                _txPool,
                _discoveryApp,
                _serializer,
                _rlpxHost,
                _nodeStatsManager,
                _protocolValidator,
                _peerStorage,
                forkInfo,
                _gossipPolicy,
                Substitute.For<IWorldStateManager>(),
<<<<<<< HEAD
                _blockTree,
                LimboLogs.Instance);
=======
                LimboLogs.Instance,
                Substitute.For<ITxPoolConfig>(),
                Substitute.For<ISpecProvider>());
>>>>>>> c5388661
        }

        public Context CreateIncomingSession()
        {
            IChannel channel = Substitute.For<IChannel>();
            _currentSession = new Session(_localPort, channel, NullDisconnectsAnalyzer.Instance, LimboLogs.Instance);
            _pipeline.Get<ZeroNettyP2PHandler>().Returns(new ZeroNettyP2PHandler(_currentSession, LimboLogs.Instance));
            _rlpxHost.SessionCreated += Raise.EventWith(new object(), new SessionEventArgs(_currentSession));
            return this;
        }

        public Context CreateOutgoingSession()
        {
            IChannel channel = Substitute.For<IChannel>();
            _currentSession = new Session(_localPort, new Node(TestItem.PublicKeyB, _remoteHost, _remotePort), channel, NullDisconnectsAnalyzer.Instance, LimboLogs.Instance);
            _pipeline.Get<ZeroNettyP2PHandler>().Returns(new ZeroNettyP2PHandler(_currentSession, LimboLogs.Instance));
            _rlpxHost.SessionCreated += Raise.EventWith(new object(), new SessionEventArgs(_currentSession));
            return this;
        }

        public Context Handshake()
        {
            _currentSession.Handshake(TestItem.PublicKeyB);
            return this;
        }

        public Context Init()
        {
            _currentSession.Init(5, _channelHandlerContext, _packetSender);
            return this;
        }

        public Context ActivateChannel()
        {
            _currentSession.RemoteHost = _remoteHost;
            _currentSession.RemotePort = _remotePort;
            return this;
        }

        public Context VerifyPingSenderSet()
        {
            Assert.That(_currentSession.PingSender, Is.Not.Null);
            return this;
        }

        public Context VerifyDisconnected()
        {
            Assert.That(_currentSession.State, Is.EqualTo(SessionState.Disconnected));
            return this;
        }

        public Context ReceiveDisconnect()
        {
            using DisconnectMessage message = new(EthDisconnectReason.Other);
            IByteBuffer disconnectPacket = _serializer.ZeroSerialize(message);

            // to account for AdaptivePacketType byte
            disconnectPacket.ReadByte();
            _currentSession.ReceiveMessage(new ZeroPacket(disconnectPacket) { PacketType = P2PMessageCode.Disconnect });
            return this;
        }

        public Context VerifyInitialized()
        {
            Assert.That(_currentSession.State, Is.EqualTo(SessionState.Initialized));
            return this;
        }

        public Context VerifyProtocolVersion(string protocol, int version)
        {
            Assert.That(_manager.GetHighestProtocolVersion(protocol), Is.EqualTo(version));
            return this;
        }

        public Context VerifyCompatibilityValidationType(CompatibilityValidationType expectedType)
        {
            Assert.That(_nodeStatsManager.GetOrAdd(_currentSession.Node).FailedCompatibilityValidation, Is.EqualTo(expectedType));
            return this;
        }

        public Context Disconnect()
        {
            _currentSession.MarkDisconnected(DisconnectReason.TooManyPeers, DisconnectType.Local, "test");
            return this;
        }

        public Context ReceiveStatus()
        {
            using StatusMessage msg = new();
            msg.TotalDifficulty = 1;
            msg.NetworkId = TestBlockchainIds.NetworkId;
            msg.GenesisHash = _blockTree.Genesis.Hash;
            msg.BestHash = _blockTree.Genesis.Hash;
            msg.ProtocolVersion = 66;
            msg.ForkId = new ForkId(0, 0);

            return ReceiveStatus(msg);
        }

        private Context ReceiveStatus(StatusMessage msg)
        {
            IByteBuffer statusPacket = _serializer.ZeroSerialize(msg);
            statusPacket.ReadByte();

            _currentSession.ReceiveMessage(new ZeroPacket(statusPacket) { PacketType = Eth62MessageCode.Status + 16 });
            return this;
        }

        public Context VerifyEthInitialized()
        {
            INodeStats stats = _nodeStatsManager.GetOrAdd(_currentSession.Node);
            Assert.That(stats.EthNodeDetails.NetworkId, Is.EqualTo(TestBlockchainIds.NetworkId));
            Assert.That(stats.EthNodeDetails.GenesisHash, Is.EqualTo(_blockTree.Genesis.Hash));
            Assert.That(stats.EthNodeDetails.ProtocolVersion, Is.EqualTo(66));
            Assert.That(stats.EthNodeDetails.TotalDifficulty, Is.EqualTo(BigInteger.One));
            return this;
        }

        public Context VerifySyncPeersRemoved()
        {
            _txPool.Received().RemovePeer(Arg.Any<PublicKey>());
            _syncPeerPool.Received().RemovePeer(Arg.Any<ISyncPeer>());
            return this;
        }

        private Context ReceiveHello(HelloMessage msg)
        {
            IByteBuffer helloPacket = _serializer.ZeroSerialize(msg);
            // to account for AdaptivePacketType byte
            helloPacket.ReadByte();

            _currentSession.ReceiveMessage(new ZeroPacket(helloPacket) { PacketType = P2PMessageCode.Hello });
            return this;
        }


        public Context ReceiveHello(byte p2pVersion = 5)
        {
            using HelloMessage msg = new();
            msg.Capabilities = new ArrayPoolList<Capability>(1) { new("eth", 66) };
            msg.NodeId = TestItem.PublicKeyB;
            msg.ClientId = "other client v1";
            msg.P2PVersion = p2pVersion;
            msg.ListenPort = 30314;

            return ReceiveHello(msg);
        }

        public Context ReceiveHelloNoEth()
        {
            using HelloMessage msg = new();
            msg.Capabilities = ArrayPoolList<Capability>.Empty();
            msg.NodeId = TestItem.PublicKeyB;
            msg.ClientId = "other client v1";
            msg.P2PVersion = 5;
            msg.ListenPort = 30314;
            return ReceiveHello(msg);
        }

        public Context ReceiveHelloEth(int protocolVersion)
        {
            using HelloMessage msg = new();
            msg.Capabilities = new ArrayPoolList<Capability>(1) { new("eth", protocolVersion) };
            msg.NodeId = TestItem.PublicKeyB;
            msg.ClientId = "other client v1";
            msg.P2PVersion = 5;
            msg.ListenPort = 30314;
            return ReceiveHello(msg);
        }


        public Context ReceiveHelloWrongEth()
        {
            return ReceiveHelloEth(65);
        }

        public Context ReceiveStatusWrongChain(ulong networkId)
        {
            using StatusMessage msg = new();
            msg.TotalDifficulty = 1;
            msg.NetworkId = networkId;
            msg.GenesisHash = TestItem.KeccakA;
            msg.BestHash = TestItem.KeccakA;
            msg.ProtocolVersion = 66;

            return ReceiveStatus(msg);
        }

        public Context ReceiveStatusWrongGenesis()
        {
            using StatusMessage msg = new();
            msg.TotalDifficulty = 1;
            msg.NetworkId = TestBlockchainIds.NetworkId;
            msg.GenesisHash = TestItem.KeccakB;
            msg.BestHash = TestItem.KeccakB;
            msg.ProtocolVersion = 66;

            return ReceiveStatus(msg);
        }
    }

    [Test]
    public void Sets_ping_sender_after_receiving_hello()
    {
        When
            .CreateIncomingSession()
            .ActivateChannel()
            .Handshake()
            .Init()
            .ReceiveHello()
            .VerifyPingSenderSet();
    }

    [Test]
    public void Disconnects_on_p2p_before_version_4()
    {
        When
            .CreateIncomingSession()
            .ActivateChannel()
            .Handshake()
            .Init()
            .ReceiveHello(3)
            .VerifyDisconnected();
    }

    [Test]
    public void Disconnects_on_receiving_disconnect()
    {
        When
            .CreateIncomingSession()
            .ActivateChannel()
            .Handshake()
            .Init()
            .ReceiveHello()
            .ReceiveDisconnect()
            .VerifyDisconnected();
    }

    [Test]
    public void Runs_ok_when_initializing_protocol_on_a_closing_session()
    {
        When
            .CreateIncomingSession()
            .ActivateChannel()
            .Handshake()
            .Init()
            .Disconnect()
            .ReceiveHello();
    }

    [Test]
    public void Can_initialize_a_session()
    {
        When
            .CreateIncomingSession()
            .ActivateChannel()
            .Handshake()
            .Init()
            .VerifyInitialized();
    }

    [Test]
    public void Can_initialize_eth_protocol()
    {
        When
            .CreateIncomingSession()
            .ActivateChannel()
            .Handshake()
            .Init()
            .VerifyInitialized()
            .ReceiveHello()
            .ReceiveStatus()
            .VerifyEthInitialized();
    }

    [Test]
    public void Removes_sync_peers_on_disconnect()
    {
        When
            .CreateIncomingSession()
            .ActivateChannel()
            .Handshake()
            .Init()
            .VerifyInitialized()
            .ReceiveHello()
            .ReceiveStatus()
            .VerifyEthInitialized()
            .Disconnect()
            .VerifySyncPeersRemoved();
    }

    [Test]
    public void Disconnects_on_missing_eth()
    {
        When
            .CreateIncomingSession()
            .ActivateChannel()
            .Handshake()
            .Init()
            .VerifyInitialized()
            .ReceiveHelloNoEth()
            .VerifyDisconnected();
    }

    [Test]
    public void Disconnects_on_wrong_eth()
    {
        When
            .CreateIncomingSession()
            .ActivateChannel()
            .Handshake()
            .Init()
            .VerifyInitialized()
            .ReceiveHelloWrongEth()
            .VerifyDisconnected();
    }

    [TestCase(TestBlockchainIds.NetworkId + 1)]
    [TestCase(TestBlockchainIds.ChainId)]
    public void Disconnects_on_wrong_network_id(int networkId)
    {
        When
            .CreateIncomingSession()
            .ActivateChannel()
            .Handshake()
            .Init()
            .VerifyInitialized()
            .ReceiveHello()
            .ReceiveStatusWrongChain((ulong)networkId)
            .VerifyCompatibilityValidationType(CompatibilityValidationType.NetworkId)
            .VerifyDisconnected();
    }

    [Test]
    public void Disconnects_on_wrong_genesis_hash()
    {
        When
            .CreateIncomingSession()
            .ActivateChannel()
            .Handshake()
            .Init()
            .VerifyInitialized()
            .ReceiveHello()
            .ReceiveStatusWrongGenesis()
            .VerifyDisconnected();
    }

    [Test]
    public void Initialized_with_eth66_only()
    {
        When
            .CreateIncomingSession()
            .ActivateChannel()
            .Handshake()
            .Init()
            .VerifyInitialized()
            .ReceiveHelloEth(66)
            .VerifyInitialized();
    }

    [Test]
    public void Has_correct_highest_eth_protocol_version()
    {
        When
            .CreateIncomingSession()
            .ActivateChannel()
            .Handshake()
            .Init()
            .VerifyProtocolVersion(Protocol.Eth, 68);
    }
}<|MERGE_RESOLUTION|>--- conflicted
+++ resolved
@@ -123,14 +123,9 @@
                 forkInfo,
                 _gossipPolicy,
                 Substitute.For<IWorldStateManager>(),
-<<<<<<< HEAD
-                _blockTree,
-                LimboLogs.Instance);
-=======
                 LimboLogs.Instance,
                 Substitute.For<ITxPoolConfig>(),
                 Substitute.For<ISpecProvider>());
->>>>>>> c5388661
         }
 
         public Context CreateIncomingSession()
