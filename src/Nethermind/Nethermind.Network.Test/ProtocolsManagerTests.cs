// SPDX-FileCopyrightText: 2025 Demerzel Solutions Limited
// SPDX-License-Identifier: LGPL-3.0-only

using System.Numerics;
using DotNetty.Buffers;
using DotNetty.Transport.Channels;
using Nethermind.Blockchain;
using Nethermind.Blockchain.Synchronization;
using Nethermind.Consensus;
using Nethermind.Core;
using Nethermind.Core.Collections;
using Nethermind.Core.Crypto;
using Nethermind.Core.Specs;
using Nethermind.Core.Test;
using Nethermind.Core.Test.Builders;
using Nethermind.Core.Timers;
using Nethermind.Logging;
using Nethermind.Network.Config;
using Nethermind.Network.Contract.P2P;
using Nethermind.Network.P2P;
using Nethermind.Network.P2P.Analyzers;
using Nethermind.Network.P2P.Messages;
using Nethermind.Network.P2P.ProtocolHandlers;
using Nethermind.Network.P2P.Subprotocols.Eth.V62;
using Nethermind.Network.P2P.Subprotocols.Eth.V62.Messages;
using Nethermind.Network.Rlpx;
using Nethermind.Specs;
using Nethermind.State;
using Nethermind.Stats;
using Nethermind.Stats.Model;
using Nethermind.Synchronization;
using Nethermind.Synchronization.Peers;
using Nethermind.TxPool;
using NSubstitute;
using NUnit.Framework;

namespace Nethermind.Network.Test;

[Parallelizable(ParallelScope.Self)]
public class ProtocolsManagerTests
{
    [SetUp]
    public void SetUp()
    {
    }

    public static Context When => new();

    public class Context
    {
        private readonly int _localPort = 30312;
        private readonly int _remotePort = 30000;
        private readonly string _remoteHost = "35.0.0.1";
        private ISession _currentSession;
        private readonly IDiscoveryApp _discoveryApp;
        private readonly IRlpxHost _rlpxHost;
        private readonly ProtocolsManager _manager;
        private readonly INodeStatsManager _nodeStatsManager;
        private readonly INetworkStorage _peerStorage;
        private readonly IProtocolValidator _protocolValidator;
        private readonly IMessageSerializationService _serializer;
        private readonly ISyncServer _syncServer;
        private readonly ISyncPeerPool _syncPeerPool;
        private readonly ITxPool _txPool;
        private readonly IChannelHandlerContext _channelHandlerContext;
        private readonly IChannel _channel;
        private readonly IChannelPipeline _pipeline;
        private readonly IPacketSender _packetSender;
        private readonly IBlockTree _blockTree;
        private readonly IGossipPolicy _gossipPolicy;
        private readonly IPeerManager _peerManager;
        private readonly INetworkConfig _networkConfig;

        public Context()
        {
            _channel = Substitute.For<IChannel>();
            _channelHandlerContext = Substitute.For<IChannelHandlerContext>();
            _pipeline = Substitute.For<IChannelPipeline>();
            _channelHandlerContext.Channel.Returns(_channel);
            _channel.Pipeline.Returns(_pipeline);
            _pipeline.Get<ZeroPacketSplitter>().Returns(new ZeroPacketSplitter());
            _packetSender = Substitute.For<IPacketSender>();
            _syncServer = Substitute.For<ISyncServer>();
            _syncServer = Substitute.For<ISyncServer>();
            _syncServer.Genesis.Returns(Build.A.Block.Genesis.TestObject.Header);
            _syncServer.Head.Returns(Build.A.BlockHeader.TestObject);
            _txPool = Substitute.For<ITxPool>();
            _discoveryApp = Substitute.For<IDiscoveryApp>();

            _serializer = new MessageSerializationService(
                SerializerInfo.Create(new HelloMessageSerializer()),
                SerializerInfo.Create(new StatusMessageSerializer()),
                SerializerInfo.Create(new DisconnectMessageSerializer())
                );

            _rlpxHost = Substitute.For<IRlpxHost>();
            _rlpxHost.LocalPort.Returns(_localPort);
            _rlpxHost.LocalNodeId.Returns(TestItem.PublicKeyA);
            ITimerFactory timerFactory = Substitute.For<ITimerFactory>();
            _nodeStatsManager = new NodeStatsManager(timerFactory, LimboLogs.Instance);
            _blockTree = Substitute.For<IBlockTree>();
            _blockTree.NetworkId.Returns((ulong)TestBlockchainIds.NetworkId);
            _blockTree.ChainId.Returns((ulong)TestBlockchainIds.ChainId);
            _blockTree.Genesis.Returns(Build.A.Block.Genesis.TestObject.Header);
            ForkInfo forkInfo = new(MainnetSpecProvider.Instance, _syncServer);
            _peerManager = Substitute.For<IPeerManager>();
            _networkConfig = new NetworkConfig();
            _protocolValidator = new ProtocolValidator(_nodeStatsManager, _blockTree, forkInfo, _peerManager, _networkConfig, LimboLogs.Instance);
            _peerStorage = Substitute.For<INetworkStorage>();
            _syncPeerPool = Substitute.For<ISyncPeerPool>();
            _gossipPolicy = Substitute.For<IGossipPolicy>();
            _manager = new ProtocolsManager(
                _syncPeerPool,
                _syncServer,
                RunImmediatelyScheduler.Instance,
                _txPool,
                _discoveryApp,
                _serializer,
                _rlpxHost,
                _nodeStatsManager,
                _protocolValidator,
                _peerStorage,
                forkInfo,
                _gossipPolicy,
                Substitute.For<IWorldStateManager>(),
<<<<<<< HEAD
                _blockTree,
                LimboLogs.Instance,
                Substitute.For<ITxPoolConfig>(),
                Substitute.For<ISpecProvider>());
=======
                LimboLogs.Instance);
>>>>>>> 6b9f037b
        }

        public Context CreateIncomingSession()
        {
            IChannel channel = Substitute.For<IChannel>();
            _currentSession = new Session(_localPort, channel, NullDisconnectsAnalyzer.Instance, LimboLogs.Instance);
            _pipeline.Get<ZeroNettyP2PHandler>().Returns(new ZeroNettyP2PHandler(_currentSession, LimboLogs.Instance));
            _rlpxHost.SessionCreated += Raise.EventWith(new object(), new SessionEventArgs(_currentSession));
            return this;
        }

        public Context CreateOutgoingSession()
        {
            IChannel channel = Substitute.For<IChannel>();
            _currentSession = new Session(_localPort, new Node(TestItem.PublicKeyB, _remoteHost, _remotePort), channel, NullDisconnectsAnalyzer.Instance, LimboLogs.Instance);
            _pipeline.Get<ZeroNettyP2PHandler>().Returns(new ZeroNettyP2PHandler(_currentSession, LimboLogs.Instance));
            _rlpxHost.SessionCreated += Raise.EventWith(new object(), new SessionEventArgs(_currentSession));
            return this;
        }

        public Context Handshake()
        {
            _currentSession.Handshake(TestItem.PublicKeyB);
            return this;
        }

        public Context Init()
        {
            _currentSession.Init(5, _channelHandlerContext, _packetSender);
            return this;
        }

        public Context ActivateChannel()
        {
            _currentSession.RemoteHost = _remoteHost;
            _currentSession.RemotePort = _remotePort;
            return this;
        }

        public Context VerifyPingSenderSet()
        {
            Assert.That(_currentSession.PingSender, Is.Not.Null);
            return this;
        }

        public Context VerifyDisconnected()
        {
            Assert.That(_currentSession.State, Is.EqualTo(SessionState.Disconnected));
            return this;
        }

        public Context ReceiveDisconnect()
        {
            using DisconnectMessage message = new(EthDisconnectReason.Other);
            IByteBuffer disconnectPacket = _serializer.ZeroSerialize(message);

            // to account for AdaptivePacketType byte
            disconnectPacket.ReadByte();
            _currentSession.ReceiveMessage(new ZeroPacket(disconnectPacket) { PacketType = P2PMessageCode.Disconnect });
            return this;
        }

        public Context VerifyInitialized()
        {
            Assert.That(_currentSession.State, Is.EqualTo(SessionState.Initialized));
            return this;
        }

        public Context VerifyProtocolVersion(string protocol, int version)
        {
            Assert.That(_manager.GetHighestProtocolVersion(protocol), Is.EqualTo(version));
            return this;
        }

        public Context VerifyCompatibilityValidationType(CompatibilityValidationType expectedType)
        {
            Assert.That(_nodeStatsManager.GetOrAdd(_currentSession.Node).FailedCompatibilityValidation, Is.EqualTo(expectedType));
            return this;
        }

        public Context Disconnect()
        {
            _currentSession.MarkDisconnected(DisconnectReason.TooManyPeers, DisconnectType.Local, "test");
            return this;
        }

        public Context ReceiveStatus()
        {
            using StatusMessage msg = new();
            msg.TotalDifficulty = 1;
            msg.NetworkId = TestBlockchainIds.NetworkId;
            msg.GenesisHash = _blockTree.Genesis.Hash;
            msg.BestHash = _blockTree.Genesis.Hash;
            msg.ProtocolVersion = 66;
            msg.ForkId = new ForkId(0, 0);

            return ReceiveStatus(msg);
        }

        private Context ReceiveStatus(StatusMessage msg)
        {
            IByteBuffer statusPacket = _serializer.ZeroSerialize(msg);
            statusPacket.ReadByte();

            _currentSession.ReceiveMessage(new ZeroPacket(statusPacket) { PacketType = Eth62MessageCode.Status + 16 });
            return this;
        }

        public Context VerifyEthInitialized()
        {
            INodeStats stats = _nodeStatsManager.GetOrAdd(_currentSession.Node);
            Assert.That(stats.EthNodeDetails.NetworkId, Is.EqualTo(TestBlockchainIds.NetworkId));
            Assert.That(stats.EthNodeDetails.GenesisHash, Is.EqualTo(_blockTree.Genesis.Hash));
            Assert.That(stats.EthNodeDetails.ProtocolVersion, Is.EqualTo(66));
            Assert.That(stats.EthNodeDetails.TotalDifficulty, Is.EqualTo(BigInteger.One));
            return this;
        }

        public Context VerifySyncPeersRemoved()
        {
            _txPool.Received().RemovePeer(Arg.Any<PublicKey>());
            _syncPeerPool.Received().RemovePeer(Arg.Any<ISyncPeer>());
            return this;
        }

        private Context ReceiveHello(HelloMessage msg)
        {
            IByteBuffer helloPacket = _serializer.ZeroSerialize(msg);
            // to account for AdaptivePacketType byte
            helloPacket.ReadByte();

            _currentSession.ReceiveMessage(new ZeroPacket(helloPacket) { PacketType = P2PMessageCode.Hello });
            return this;
        }


        public Context ReceiveHello(byte p2pVersion = 5)
        {
            using HelloMessage msg = new();
            msg.Capabilities = new ArrayPoolList<Capability>(1) { new("eth", 66) };
            msg.NodeId = TestItem.PublicKeyB;
            msg.ClientId = "other client v1";
            msg.P2PVersion = p2pVersion;
            msg.ListenPort = 30314;

            return ReceiveHello(msg);
        }

        public Context ReceiveHelloNoEth()
        {
            using HelloMessage msg = new();
            msg.Capabilities = ArrayPoolList<Capability>.Empty();
            msg.NodeId = TestItem.PublicKeyB;
            msg.ClientId = "other client v1";
            msg.P2PVersion = 5;
            msg.ListenPort = 30314;
            return ReceiveHello(msg);
        }

        public Context ReceiveHelloEth(int protocolVersion)
        {
            using HelloMessage msg = new();
            msg.Capabilities = new ArrayPoolList<Capability>(1) { new("eth", protocolVersion) };
            msg.NodeId = TestItem.PublicKeyB;
            msg.ClientId = "other client v1";
            msg.P2PVersion = 5;
            msg.ListenPort = 30314;
            return ReceiveHello(msg);
        }


        public Context ReceiveHelloWrongEth()
        {
            return ReceiveHelloEth(65);
        }

        public Context ReceiveStatusWrongChain(ulong networkId)
        {
            using StatusMessage msg = new();
            msg.TotalDifficulty = 1;
            msg.NetworkId = networkId;
            msg.GenesisHash = TestItem.KeccakA;
            msg.BestHash = TestItem.KeccakA;
            msg.ProtocolVersion = 66;

            return ReceiveStatus(msg);
        }

        public Context ReceiveStatusWrongGenesis()
        {
            using StatusMessage msg = new();
            msg.TotalDifficulty = 1;
            msg.NetworkId = TestBlockchainIds.NetworkId;
            msg.GenesisHash = TestItem.KeccakB;
            msg.BestHash = TestItem.KeccakB;
            msg.ProtocolVersion = 66;

            return ReceiveStatus(msg);
        }
    }

    [Test]
    public void Sets_ping_sender_after_receiving_hello()
    {
        When
            .CreateIncomingSession()
            .ActivateChannel()
            .Handshake()
            .Init()
            .ReceiveHello()
            .VerifyPingSenderSet();
    }

    [Test]
    public void Disconnects_on_p2p_before_version_4()
    {
        When
            .CreateIncomingSession()
            .ActivateChannel()
            .Handshake()
            .Init()
            .ReceiveHello(3)
            .VerifyDisconnected();
    }

    [Test]
    public void Disconnects_on_receiving_disconnect()
    {
        When
            .CreateIncomingSession()
            .ActivateChannel()
            .Handshake()
            .Init()
            .ReceiveHello()
            .ReceiveDisconnect()
            .VerifyDisconnected();
    }

    [Test]
    public void Runs_ok_when_initializing_protocol_on_a_closing_session()
    {
        When
            .CreateIncomingSession()
            .ActivateChannel()
            .Handshake()
            .Init()
            .Disconnect()
            .ReceiveHello();
    }

    [Test]
    public void Can_initialize_a_session()
    {
        When
            .CreateIncomingSession()
            .ActivateChannel()
            .Handshake()
            .Init()
            .VerifyInitialized();
    }

    [Test]
    public void Can_initialize_eth_protocol()
    {
        When
            .CreateIncomingSession()
            .ActivateChannel()
            .Handshake()
            .Init()
            .VerifyInitialized()
            .ReceiveHello()
            .ReceiveStatus()
            .VerifyEthInitialized();
    }

    [Test]
    public void Removes_sync_peers_on_disconnect()
    {
        When
            .CreateIncomingSession()
            .ActivateChannel()
            .Handshake()
            .Init()
            .VerifyInitialized()
            .ReceiveHello()
            .ReceiveStatus()
            .VerifyEthInitialized()
            .Disconnect()
            .VerifySyncPeersRemoved();
    }

    [Test]
    public void Disconnects_on_missing_eth()
    {
        When
            .CreateIncomingSession()
            .ActivateChannel()
            .Handshake()
            .Init()
            .VerifyInitialized()
            .ReceiveHelloNoEth()
            .VerifyDisconnected();
    }

    [Test]
    public void Disconnects_on_wrong_eth()
    {
        When
            .CreateIncomingSession()
            .ActivateChannel()
            .Handshake()
            .Init()
            .VerifyInitialized()
            .ReceiveHelloWrongEth()
            .VerifyDisconnected();
    }

    [TestCase(TestBlockchainIds.NetworkId + 1)]
    [TestCase(TestBlockchainIds.ChainId)]
    public void Disconnects_on_wrong_network_id(int networkId)
    {
        When
            .CreateIncomingSession()
            .ActivateChannel()
            .Handshake()
            .Init()
            .VerifyInitialized()
            .ReceiveHello()
            .ReceiveStatusWrongChain((ulong)networkId)
            .VerifyCompatibilityValidationType(CompatibilityValidationType.NetworkId)
            .VerifyDisconnected();
    }

    [Test]
    public void Disconnects_on_wrong_genesis_hash()
    {
        When
            .CreateIncomingSession()
            .ActivateChannel()
            .Handshake()
            .Init()
            .VerifyInitialized()
            .ReceiveHello()
            .ReceiveStatusWrongGenesis()
            .VerifyDisconnected();
    }

    [Test]
    public void Initialized_with_eth66_only()
    {
        When
            .CreateIncomingSession()
            .ActivateChannel()
            .Handshake()
            .Init()
            .VerifyInitialized()
            .ReceiveHelloEth(66)
            .VerifyInitialized();
    }

    [Test]
    public void Has_correct_highest_eth_protocol_version()
    {
        When
            .CreateIncomingSession()
            .ActivateChannel()
            .Handshake()
            .Init()
            .VerifyProtocolVersion(Protocol.Eth, 68);
    }
}<|MERGE_RESOLUTION|>--- conflicted
+++ resolved
@@ -123,14 +123,9 @@
                 forkInfo,
                 _gossipPolicy,
                 Substitute.For<IWorldStateManager>(),
-<<<<<<< HEAD
-                _blockTree,
                 LimboLogs.Instance,
                 Substitute.For<ITxPoolConfig>(),
                 Substitute.For<ISpecProvider>());
-=======
-                LimboLogs.Instance);
->>>>>>> 6b9f037b
         }
 
         public Context CreateIncomingSession()
