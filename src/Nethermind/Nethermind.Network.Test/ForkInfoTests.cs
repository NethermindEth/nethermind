// SPDX-FileCopyrightText: 2022 Demerzel Solutions Limited
// SPDX-License-Identifier: LGPL-3.0-only

using System.IO;
using System.Reflection;
using System.Text;
using System.Text.Unicode;
using FluentAssertions;
using Nethermind.Blockchain;
using Nethermind.Core;
using Nethermind.Core.Crypto;
using Nethermind.Core.Extensions;
using Nethermind.Core.Specs;
using Nethermind.Core.Test.Builders;
using Nethermind.Serialization.Json;
using Nethermind.Specs;
using Nethermind.Specs.ChainSpecStyle;
using NSubstitute;
using NUnit.Framework;

namespace Nethermind.Network.Test;

[Parallelizable(ParallelScope.Self)]
[TestFixture]
public class ForkInfoTests
{
    [TestCase(0, 0ul, "0xfc64ec04", 1_150_000ul, "Unsynced")]
    [TestCase(1_149_999, 0ul, "0xfc64ec04", 1_150_000ul, "Last Frontier block")]
    [TestCase(1_150_000, 0ul, "0x97c2c34c", 1_920_000ul, "First Homestead block")]
    [TestCase(1_919_999, 0ul, "0x97c2c34c", 1_920_000ul, "Last Homestead block")]
    [TestCase(1_920_000, 0ul, "0x91d1f948", 2_463_000ul, "First DAO block")]
    [TestCase(2_462_999, 0ul, "0x91d1f948", 2_463_000ul, "Last DAO block")]
    [TestCase(2_463_000, 0ul, "0x7a64da13", 2_675_000ul, "First Tangerine block")]
    [TestCase(2_674_999, 0ul, "0x7a64da13", 2_675_000ul, "Last Tangerine block")]
    [TestCase(2_675_000, 0ul, "0x3edd5b10", 4_370_000ul, "First Spurious block")]
    [TestCase(4_369_999, 0ul, "0x3edd5b10", 4_370_000ul, "Last Spurious block")]
    [TestCase(4_370_000, 0ul, "0xa00bc324", 7_280_000ul, "First Byzantium block")]
    [TestCase(7_279_999, 0ul, "0xa00bc324", 7_280_000ul, "Last Byzantium block")]
    [TestCase(7_280_000, 0ul, "0x668db0af", 9_069_000ul, "First Constantinople block")]
    [TestCase(9_068_999, 0ul, "0x668db0af", 9_069_000ul, "Last Constantinople block")]
    [TestCase(9_069_000, 0ul, "0x879d6e30", 9_200_000ul, "First Istanbul block")]
    [TestCase(9_199_999, 0ul, "0x879d6e30", 9_200_000ul, "Last Istanbul block")]
    [TestCase(9_200_000, 0ul, "0xe029e991", 12_244_000ul, "Last Muir Glacier")]
    [TestCase(12_244_000, 0ul, "0x0eb440f6", 12_965_000ul, "First Berlin")]
    [TestCase(12_964_999, 0ul, "0x0eb440f6", 12_965_000ul, "Last Berlin")]
    [TestCase(12_965_000, 0ul, "0xb715077d", 13_773_000ul, "First London")]
    [TestCase(13_772_999, 0ul, "0xb715077d", 13_773_000ul, "Last London")]
    [TestCase(13_773_000, 0ul, "0x20c327fc", 15_050_000ul, "First Arrow Glacier")]
    [TestCase(15_049_999, 0ul, "0x20c327fc", 15_050_000ul, "Last Arrow Glacier")]
    [TestCase(15_050_000, 0ul, "0xf0afd0e3", 1_681_338_455ul, "First Gray Glacier")]
    [TestCase(15_051_000, 0ul, "0xf0afd0e3", 1_681_338_455ul, "Future Gray Glacier")]
    [TestCase(15_051_000, 1_681_338_455ul, "0xdce96c2d", 1_710_338_135ul, "First Shanghai timestamp")]
    [TestCase(15_051_000, 1_710_338_134ul, "0xdce96c2d", 1_710_338_135ul, "Future Shanghai timestamp")]
    [TestCase(15_051_000, 1_710_338_135ul, "0x9f3d2254", 0ul, "First Cancun timestamp")]
    [TestCase(15_051_000, 1_810_338_135ul, "0x9f3d2254", 0ul, "Future Cancun timestamp")]
    public void Fork_id_and_hash_as_expected(long head, ulong headTimestamp, string forkHashHex, ulong next, string description)
    {
        Test(head, headTimestamp, KnownHashes.MainnetGenesis, forkHashHex, next, description, MainnetSpecProvider.Instance, "foundation.json");
    }

    [TestCase(0, 0ul, "0xfc64ec04", 1_150_000ul, "Unsynced")]
    [TestCase(1_149_999, 0ul, "0xfc64ec04", 1_150_000ul, "Last Frontier block")]
    [TestCase(1_150_000, 0ul, "0x97c2c34c", 1_920_000ul, "First Homestead block")]
    [TestCase(1_919_999, 0ul, "0x97c2c34c", 1_920_000ul, "Last Homestead block")]
    [TestCase(1_920_000, 0ul, "0x91d1f948", 2_463_000ul, "First DAO block")]
    [TestCase(2_462_999, 0ul, "0x91d1f948", 2_463_000ul, "Last DAO block")]
    [TestCase(2_463_000, 0ul, "0x7a64da13", 2_675_000ul, "First Tangerine block")]
    [TestCase(2_674_999, 0ul, "0x7a64da13", 2_675_000ul, "Last Tangerine block")]
    [TestCase(2_675_000, 0ul, "0x3edd5b10", 4_370_000ul, "First Spurious block")]
    [TestCase(4_369_999, 0ul, "0x3edd5b10", 4_370_000ul, "Last Spurious block")]
    [TestCase(4_370_000, 0ul, "0xa00bc324", 7_280_000ul, "First Byzantium block")]
    [TestCase(7_279_999, 0ul, "0xa00bc324", 7_280_000ul, "Last Byzantium block")]
    [TestCase(7_280_000, 0ul, "0x668db0af", 9_069_000ul, "First Constantinople block")]
    [TestCase(9_068_999, 0ul, "0x668db0af", 9_069_000ul, "Last Constantinople block")]
    [TestCase(9_069_000, 0ul, "0x879d6e30", 9_200_000ul, "First Istanbul block")]
    [TestCase(9_199_999, 0ul, "0x879d6e30", 9_200_000ul, "Last Istanbul block")]
    [TestCase(9_200_000, 0ul, "0xe029e991", 12_244_000ul, "Last Muir Glacier")]
    [TestCase(12_244_000, 0ul, "0x0eb440f6", 12_965_000ul, "First Berlin")]
    [TestCase(12_964_999, 0ul, "0x0eb440f6", 12_965_000ul, "Last Berlin")]
    [TestCase(12_965_000, 0ul, "0xb715077d", 13_773_000ul, "First London")]
    [TestCase(13_772_999, 0ul, "0xb715077d", 13_773_000ul, "Last London")]
    [TestCase(13_773_000, 0ul, "0x20c327fc", 15_050_000ul, "First Arrow Glacier")]
    [TestCase(15_049_999, 0ul, "0x20c327fc", 15_050_000ul, "Last Arrow Glacier")]
    [TestCase(15_050_000, 0ul, "0xf0afd0e3", 1_668_000_000ul, "First Gray Glacier")]
    [TestCase(17_999_999, 0ul, "0xf0afd0e3", 1_668_000_000ul, "Last Gray Glacier")]
    [TestCase(20_000_000, 1_668_000_000ul, "0x71147644", 0ul, "First Shanghai")]
    [TestCase(21_000_000, 1_768_000_000ul, "0x71147644", 0ul, "Future Shanghai")]
    public void Fork_id_and_hash_as_expected_with_timestamps(long head, ulong headTimestamp, string forkHashHex, ulong next, string description)
    {
        Test(head, headTimestamp, KnownHashes.MainnetGenesis, forkHashHex, next, description, "TimestampForkIdTest.json",
            $"../../../../{Assembly.GetExecutingAssembly().GetName().Name}");
    }

    [TestCase(15_050_000, 0ul, "0xf0afd0e3", 21_000_000ul, "First Gray Glacier")]
    [TestCase(21_000_000, 0ul, "0x3f5fd195", 1681338455UL, "First Merge Fork Id test")]
    [TestCase(21_811_000, 0ul, "0x3f5fd195", 1681338455UL, "Future Merge Fork Id test")]
    public void Fork_id_and_hash_as_expected_with_merge_fork_id(long head, ulong headTimestamp, string forkHashHex, ulong next, string description)
    {
        ChainSpecLoader loader = new ChainSpecLoader(new EthereumJsonSerializer());
        ChainSpec spec = loader.LoadFromFile("../../../../Chains/foundation.json");
        spec.Parameters.MergeForkIdTransition = 21_000_000L;
        spec.MergeForkIdBlockNumber = 21_000_000L;
        ChainSpecBasedSpecProvider provider = new ChainSpecBasedSpecProvider(spec, null);
        Test(head, headTimestamp, KnownHashes.MainnetGenesis, forkHashHex, next, description, provider);
    }

    [TestCase(0, 0ul, "0xa3f5ab08", 1_561_651ul, "Unsynced")]
    [TestCase(1_561_650L, 0ul, "0xa3f5ab08", 1_561_651ul, "Last Constantinople block")]
    [TestCase(1_561_651L, 0ul, "0xc25efa5c", 4_460_644ul, "First Istanbul block")]
    [TestCase(4_460_644L, 0ul, "0x757a1c47", 5_062_605ul, "First Berlin block")]
    [TestCase(4_600_000L, 0ul, "0x757a1c47", 5_062_605ul, "Future Berlin block")]
    [TestCase(5_062_605L, 0ul, "0xB8C6299D", 1678832736ul, "First London block")]
    [TestCase(6_000_000, 0ul, "0xB8C6299D", 1678832736ul, "Future London block")]
    [TestCase(6_000_001, 1678832736ul, "0xf9843abf", 1705473120ul, "First Shanghai timestamp")]
    [TestCase(6_000_001, 1705473119ul, "0xf9843abf", 1705473120ul, "Future Shanghai timestamp")]
    [TestCase(6_000_002, 1705473120ul, "0x70cc14e2", 0ul, "First Cancun timestamp")]
    [TestCase(6_000_002, 1905473119ul, "0x70cc14e2", 0ul, "Future Cancun timestamp")]
    public void Fork_id_and_hash_as_expected_on_goerli(long head, ulong headTimestamp, string forkHashHex, ulong next, string description)
    {
        Test(head, headTimestamp, KnownHashes.GoerliGenesis, forkHashHex, next, description, GoerliSpecProvider.Instance, "goerli.json");
    }

    [TestCase(0, 0ul, "0xc61a6098", 1_696_000_704ul, "Unsynced")]
    [TestCase(1, 1_696_000_703ul, "0xc61a6098", 1_696_000_704ul, "Last genesis spec block")]
    [TestCase(2, 1_696_000_704ul, "0xfd4f016b", 1_707_305_664ul, "First Shanghai block")]
    [TestCase(3, 1_707_305_663ul, "0xfd4f016b", 1_707_305_664ul, "Future Shanghai timestamp")]
    [TestCase(4, 1_707_305_664ul, "0x9b192ad0", 0ul, "First Cancun timestamp")]
    [TestCase(5, 1_717_305_664ul, "0x9b192ad0", 0ul, "Future Cancun timestamp")]
    public void Fork_id_and_hash_as_expected_on_holesky(long head, ulong headTimestamp, string forkHashHex, ulong next, string description)
    {
        Test(head, headTimestamp, KnownHashes.HoleskyGenesis, forkHashHex, next, description, HoleskySpecProvider.Instance, "holesky.json");
    }

    [TestCase(0, 0ul, "0xFE3366E7", 1735371ul, "Sepolia genesis")]
    [TestCase(1735370, 0ul, "0xFE3366E7", 1_735_371ul, "Sepolia Last block before MergeForkIdTranstion")]
    [TestCase(1735371, 0ul, "0xb96cbd13", 1_677_557_088ul, "First block - Sepolia MergeForkIdTransition")]
    [TestCase(1735372, 1_677_557_088ul, "0xf7f9bc08", 1_706_655_072ul, "Shanghai")]
    [TestCase(1735372, 1_706_655_071ul, "0xf7f9bc08", 1_706_655_072ul, "Future Shanghai")]
    [TestCase(1735373, 1_706_655_072ul, "0x88cf81d9", 0ul, "First Cancun timestamp")]
    [TestCase(1735374, 1_716_655_072ul, "0x88cf81d9", 0ul, "Future Cancun timestamp")]
    public void Fork_id_and_hash_as_expected_on_sepolia(long head, ulong headTimestamp, string forkHashHex, ulong next, string description)
    {
        Test(head, headTimestamp, KnownHashes.SepoliaGenesis, forkHashHex, next, description, SepoliaSpecProvider.Instance, "sepolia.json");
    }

    [TestCase(0, 0ul, "0xf64909b1", 1604400ul, "Unsynced, last Frontier, Homestead, Tangerine, Spurious, Byzantium")]
    [TestCase(1604399, 0ul, "0xf64909b1", 1604400ul, "Last Byzantium block")]
    [TestCase(1604400, 0ul, "0xfde2d083", 2508800ul, "First Constantinople block")]
    [TestCase(2508799, 0ul, "0xfde2d083", 2508800ul, "Last Constantinople block")]
    [TestCase(2508800, 0ul, "0xfc1d8f2f", 7298030ul, "First Petersburg block")]
    [TestCase(7298029, 0ul, "0xfc1d8f2f", 7298030ul, "Last Petersburg block")]
    [TestCase(7298030, 0ul, "0x54d05e6c", 9186425ul, "First Istanbul block")]
    [TestCase(9186424, 0ul, "0x54d05e6c", 9186425ul, "Last Istanbul block")]
    [TestCase(9186425, 0ul, "0xb6e6cd81", 16101500ul, "First POSDAO Activation block")]
    [TestCase(16101499, 0ul, "0xb6e6cd81", 16101500ul, "Last POSDAO Activation block")]
    [TestCase(16101500, 0ul, "0x069a83d9", 19040000ul, "First Berlin block")]
    [TestCase(19039999, 0ul, "0x069a83d9", 19040000ul, "Last Berlin block")]
    [TestCase(19040000, 0ul, "0x018479d3", GnosisSpecProvider.ShanghaiTimestamp, "First London block")]
    [TestCase(21735000, 0ul, "0x018479d3", GnosisSpecProvider.ShanghaiTimestamp, "First GIP-31 block")]
    [TestCase(31735000, GnosisSpecProvider.ShanghaiTimestamp, "0x2efe91ba", GnosisSpecProvider.CancunTimestamp, "First Shanghai timestamp")]
    [TestCase(41735000, GnosisSpecProvider.CancunTimestamp, "0x1384dfc1", 0ul, "First Cancun timestamp")]
    [TestCase(91735000, GnosisSpecProvider.CancunTimestamp, "0x1384dfc1", 0ul, "Future Cancun timestamp")]
    public void Fork_id_and_hash_as_expected_on_gnosis(long head, ulong headTimestamp, string forkHashHex, ulong next, string description)
    {
        ChainSpecLoader loader = new ChainSpecLoader(new EthereumJsonSerializer());
<<<<<<< HEAD
        ChainSpec spec = loader.Load(File.ReadAllText("../../../../Chains/gnosis.json"));
        ChainSpecBasedSpecProvider provider = new ChainSpecBasedSpecProvider(spec, null);
=======
        ChainSpec spec = loader.LoadFromFile("../../../../Chains/gnosis.json");
        ChainSpecBasedSpecProvider provider = new ChainSpecBasedSpecProvider(spec);
>>>>>>> d61c78af
        Test(head, headTimestamp, KnownHashes.GnosisGenesis, forkHashHex, next, description, provider);
    }

    [TestCase(0L, 0UL, "0x50d39d7b", ChiadoSpecProvider.ShanghaiTimestamp, "Chiado genesis")]
    [TestCase(3945317, ChiadoSpecProvider.ShanghaiTimestamp, "0xa15a4252", ChiadoSpecProvider.CancunTimestamp, "First Shanghai timestamp")]
    [TestCase(4_000_000, ChiadoSpecProvider.CancunTimestamp, "0x5fbc16bc", 0ul, "First Cancun timestamp")]
    [TestCase(5_000_000, 9984930320ul, "0x5fbc16bc", 0ul, "Future Cancun timestamp")]
    public void Fork_id_and_hash_as_expected_on_chiado(long head, ulong headTimestamp, string forkHashHex, ulong next, string description)
    {
        ChainSpecLoader loader = new ChainSpecLoader(new EthereumJsonSerializer());
<<<<<<< HEAD
        ChainSpec spec = loader.Load(File.ReadAllText("../../../../Chains/chiado.json"));
        ChainSpecBasedSpecProvider provider = new ChainSpecBasedSpecProvider(spec, null);
=======
        ChainSpec spec = loader.LoadFromFile("../../../../Chains/chiado.json");
        ChainSpecBasedSpecProvider provider = new ChainSpecBasedSpecProvider(spec);
>>>>>>> d61c78af
        Test(head, headTimestamp, KnownHashes.ChiadoGenesis, forkHashHex, next, description, provider);
    }

    // Local is mainnet Gray Glacier, remote announces the same. No future fork is announced.
    [TestCase(MainnetSpecProvider.GrayGlacierBlockNumber, 0ul, "0xf0afd0e3", 0ul, ValidationResult.Valid)]

    // Local is mainnet Petersburg, remote announces the same. No future fork is announced.
    [TestCase(7987396, 0ul, "0x668db0af", 0ul, ValidationResult.Valid)]

    // Local is mainnet Petersburg, remote announces the same. Remote also announces a next fork
    // at block 0xffffffff, but that is uncertain.
    [TestCase(7987396, 0ul, "0x668db0af", ulong.MaxValue, ValidationResult.Valid)]

    // Local is mainnet currently in Byzantium only (so it's aware of Petersburg), remote announces
    // also Byzantium, but it's not yet aware of Petersburg (e.g. non updated node before the fork).
    // In this case we don't know if Petersburg passed yet or not.
    [TestCase(7279999, 0ul, "0xa00bc324", 0ul, ValidationResult.Valid)]

    // Local is mainnet currently in Byzantium only (so it's aware of Petersburg), remote announces
    // also Byzantium, and it's also aware of Petersburg (e.g. updated node before the fork). We
    // don't know if Petersburg passed yet (will pass) or not.
    [TestCase(7279999, 0ul, "0xa00bc324", 7280000ul, ValidationResult.Valid)]

    // Local is mainnet currently in Byzantium only (so it's aware of Petersburg), remote announces
    // also Byzantium, and it's also aware of some random fork (e.g. misconfigured Petersburg). As
    // neither forks passed at neither nodes, they may mismatch, but we still connect for now.
    [TestCase(7279999, 0ul, "0xa00bc324", ulong.MaxValue, ValidationResult.Valid)]

    // Local is mainnet exactly on Petersburg, remote announces Byzantium + knowledge about Petersburg. Remote
    // is simply out of sync, accept.
    [TestCase(7280000, 0ul, "0xa00bc324", 7280000ul, ValidationResult.Valid)]

    // Local is mainnet Petersburg, remote announces Byzantium + knowledge about Petersburg. Remote
    // is simply out of sync, accept.
    [TestCase(7987396, 0ul, "0xa00bc324", 7280000ul, ValidationResult.Valid)]

    // Local is mainnet Petersburg, remote announces Spurious + knowledge about Byzantium. Remote
    // is definitely out of sync. It may or may not need the Petersburg update, we don't know yet.
    [TestCase(7987396, 0ul, "0x3edd5b10", 4370000ul, ValidationResult.Valid)]

    // Local is mainnet Byzantium, remote announces Petersburg. Local is out of sync, accept.
    [TestCase(7279999, 0ul, "0x668db0af", 0ul, ValidationResult.Valid)]

    // Local is mainnet Spurious, remote announces Byzantium, but is not aware of Petersburg. Local
    // out of sync. Local also knows about a future fork, but that is uncertain yet.
    [TestCase(4369999, 0ul, "0xa00bc324", 0ul, ValidationResult.Valid)]

    // Local is mainnet Petersburg. remote announces Byzantium but is not aware of further forks.
    // Remote needs software update.
    [TestCase(7987396, 0ul, "0xa00bc324", 0ul, ValidationResult.RemoteStale)]

    // Local is mainnet Petersburg, and isn't aware of more forks. Remote announces Petersburg +
    // 0xffffffff. Local needs software update, reject.
    [TestCase(7987396, 0ul, "0x5cddc0e1", 0ul, ValidationResult.IncompatibleOrStale)]

    // Local is mainnet Byzantium, and is aware of Petersburg. Remote announces Petersburg +
    // 0xffffffff. Local needs software update, reject.
    [TestCase(7279999, 0ul, "0x5cddc0e1", 0ul, ValidationResult.IncompatibleOrStale)]

    // Local is mainnet Byzantium. Remote is also in Byzantium, but announces Gopherium (non existing
    // fork) at block 7279999, before Petersburg. Local is incompatible.
    [TestCase(7279999, 0ul, "0xa00bc324", 7279999ul, ValidationResult.IncompatibleOrStale)]

    //------------------------------------
    // Block to timestamp transition tests
    //------------------------------------

    // Local is mainnet currently in Gray Glacier only (so it's aware of Shanghai), remote announces
    // also Gray Glacier, but it's not yet aware of Shanghai (e.g. non updated node before the fork).
    // In this case we don't know if Shanghai passed yet or not.
    [TestCase(15050000, 0ul, "0xf0afd0e3", 0ul, ValidationResult.Valid, true)]

    // Local is mainnet currently in Gray Glacier only (so it's aware of Shanghai), remote announces
    // also Gray Glacier, and it's also aware of Shanghai (e.g. updated node before the fork). We
    // don't know if Shanghai passed yet (will pass) or not.
    [TestCase(15050000, 0ul, "0xf0afd0e3", 1_668_000_000ul, ValidationResult.Valid, true)]

    // Local is mainnet currently in Gray Glacier only (so it's aware of Shanghai), remote announces
    // also Gray Glacier, and it's also aware of some random fork (e.g. misconfigured Shanghai). As
    // neither forks passed at neither nodes, they may mismatch, but we still connect for now.
    [TestCase(15050000, 0ul, "0xf0afd0e3", ulong.MaxValue, ValidationResult.Valid, true)]

    // Local is mainnet exactly on Shanghai, remote announces Gray Glacier + knowledge about Shanghai. Remote
    // is simply out of sync, accept.
    [TestCase(20000000, 1_668_000_000ul, "0xf0afd0e3", 1_668_000_000ul, ValidationResult.Valid, true)]

    // Local is mainnet Shanghai, remote announces Gray Glacier + knowledge about Shanghai. Remote
    // is simply out of sync, accept.
    [TestCase(20123456, 1_668_111_111ul, "0xf0afd0e3", 1_668_000_000ul, ValidationResult.Valid, true)]

    // Local is mainnet Shanghai, remote announces Arrow Glacier + knowledge about Gray Glacier. Remote
    // is definitely out of sync. It may or may not need the Shanghai update, we don't know yet.
    [TestCase(20000000, 1_668_000_000ul, "0x20c327fc", 15_050_000ul, ValidationResult.Valid, true)]

    // Local is mainnet Gray Glacier, remote announces Shanghai. Local is out of sync, accept.
    [TestCase(15_050_000, 0ul, "0x71147644", 0ul, ValidationResult.Valid, true)]

    // Local is mainnet Arrow Glacier, remote announces Gray Glacier, but is not aware of Shanghai. Local
    // out of sync. Local also knows about a future fork, but that is uncertain yet.
    [TestCase(13_773_000, 0ul, "0xf0afd0e3", 0ul, ValidationResult.Valid, true)]

    // Local is mainnet Shanghai. remote announces Gray Glacier but is not aware of further forks.
    // Remote needs software update.
    [TestCase(20000000, 1_668_000_000ul, "0xf0afd0e3", 0ul, ValidationResult.RemoteStale, true)]

    // Local is mainnet Gray Glacier, and isn't aware of more forks. Remote announces Gray Glacier +
    // 0xffffffff. Local needs software update, reject.
    [TestCase(15_050_000, 0ul, "0x87654321", ulong.MaxValue, ValidationResult.IncompatibleOrStale)]

    // Local is mainnet Gray Glacier, and is aware of Shanghai. Remote announces Shanghai +
    // 0xffffffff. Local needs software update, reject.
    [TestCase(15_050_000, 0ul, "0x98765432", ulong.MaxValue, ValidationResult.IncompatibleOrStale, true)]

    // Local is mainnet Gray Glacier. Remote is also in Gray Glacier, but announces Gopherium (non existing
    // fork) at block 7279999, before Shanghai. Local is incompatible.
    [TestCase(19999999, 1667999999ul, "0xf0afd0e3", 1667999999ul, ValidationResult.IncompatibleOrStale, true)]

    //----------------------
    // Timestamp based tests
    //----------------------

    // Local is mainnet Shanghai, remote announces the same. No future fork is announced.
    [TestCase(20000000, 1_668_000_000ul, "0x71147644", 0ul, ValidationResult.Valid, true)]

    // Local is mainnet Shanghai, remote announces the same. Remote also announces a next fork
    // at time 0xffffffff, but that is uncertain.
    [TestCase(20000000, 1_668_000_000ul, "0x71147644", ulong.MaxValue, ValidationResult.Valid, true)]

    // Local is mainnet Shanghai, and isn't aware of more forks. Remote announces Shanghai +
    // 0xffffffff. Local needs software update, reject.
    [TestCase(20000000, 1_668_000_000ul, "0x846271649", 0ul, ValidationResult.IncompatibleOrStale, true)]

    // Local is mainnet Shanghai, remote is random Shanghai.
    [TestCase(20000000, 1_668_000_000ul, "0x12345678", 0ul, ValidationResult.IncompatibleOrStale, true)]

    public void Test_fork_id_validation_mainnet(long headNumber, ulong headTimestamp, string hash, ulong next, ValidationResult result, bool UseTimestampSpec = false)
    {
        IBlockTree blockTree = Substitute.For<IBlockTree>();
        Block head = Build.A.Block.WithNumber(headNumber).WithTimestamp(headTimestamp).TestObject;
        blockTree.Head.Returns(head);

        ISpecProvider specProvider = MainnetSpecProvider.Instance;
        if (UseTimestampSpec)
        {
            ChainSpecLoader loader = new ChainSpecLoader(new EthereumJsonSerializer());
<<<<<<< HEAD
            ChainSpec spec = loader.Load(File.ReadAllText(
                $"../../../../{Assembly.GetExecutingAssembly().GetName().Name}/TimestampForkIdTest.json"));
            specProvider = new ChainSpecBasedSpecProvider(spec, null);
=======
            ChainSpec spec = loader.LoadFromFile($"../../../../{Assembly.GetExecutingAssembly().GetName().Name}/TimestampForkIdTest.json");
            specProvider = new ChainSpecBasedSpecProvider(spec);
>>>>>>> d61c78af
        }

        ForkInfo forkInfo = new(specProvider, KnownHashes.MainnetGenesis);

        forkInfo.ValidateForkId(new ForkId(Bytes.ReadEthUInt32(Bytes.FromHexString(hash)), next), head.Header).Should().Be(result);
    }


    [TestCase(2ul, 3ul, 2ul, 3ul)]
    [TestCase(2ul, null, 2ul, 2ul)]
    [TestCase(null, 3ul, 3ul, 3ul)]
    [TestCase(null, null, 1ul, 1ul)]
    public void Chain_id_and_network_id_have_proper_default_values(ulong? specNetworkId, ulong? specChainId, ulong expectedNetworkId, ulong expectedChainId)
    {
        ChainSpecLoader loader = new(new EthereumJsonSerializer());

<<<<<<< HEAD
        ChainSpec spec = loader.Load($"{{\"params\":{{\"networkID\":{specNetworkId?.ToString() ?? "null"},\"chainId\":{specChainId?.ToString() ?? "null"}}},\"engine\":{{\"NethDev\":{{}}}}}}");
        ChainSpecBasedSpecProvider provider = new(spec, null);
=======
        string chainspec = $"{{\"params\":{{\"networkID\":{specNetworkId?.ToString() ?? "null"},\"chainId\":{specChainId?.ToString() ?? "null"}}},\"engine\":{{\"NethDev\":{{}}}}}}";
        using MemoryStream memoryStream = new MemoryStream(Encoding.UTF8.GetBytes(chainspec));
        ChainSpec spec = loader.Load(memoryStream);
        ChainSpecBasedSpecProvider provider = new(spec);
>>>>>>> d61c78af

        spec.ChainId.Should().Be(expectedChainId);
        spec.NetworkId.Should().Be(expectedNetworkId);
        provider.ChainId.Should().Be(expectedChainId);
        provider.NetworkId.Should().Be(expectedNetworkId);
    }

    private static void Test(long head, ulong headTimestamp, Hash256 genesisHash, string forkHashHex, ulong next, string description, ISpecProvider specProvider, string chainSpec, string path = "../../../../Chains")
    {
        Test(head, headTimestamp, genesisHash, forkHashHex, next, description, specProvider);
        Test(head, headTimestamp, genesisHash, forkHashHex, next, description, chainSpec, path);
    }

    private static void Test(long head, ulong headTimestamp, Hash256 genesisHash, string forkHashHex, ulong next, string description, string chainSpec, string path = "../../../../Chains")
    {
        ChainSpecLoader loader = new ChainSpecLoader(new EthereumJsonSerializer());
<<<<<<< HEAD
        ChainSpec spec = loader.Load(File.ReadAllText(Path.Combine(path, chainSpec)));
        ChainSpecBasedSpecProvider provider = new ChainSpecBasedSpecProvider(spec, null);
=======
        ChainSpec spec = loader.LoadFromFile(Path.Combine(path, chainSpec));
        ChainSpecBasedSpecProvider provider = new ChainSpecBasedSpecProvider(spec);
>>>>>>> d61c78af
        Test(head, headTimestamp, genesisHash, forkHashHex, next, description, provider);
    }

    private static void Test(long head, ulong headTimestamp, Hash256 genesisHash, string forkHashHex, ulong next, string description, ISpecProvider specProvider)
    {
        uint expectedForkHash = Bytes.ReadEthUInt32(Bytes.FromHexString(forkHashHex));

        ForkId forkId = new ForkInfo(specProvider, genesisHash).GetForkId(head, headTimestamp);
        uint forkHash = forkId.ForkHash;
        forkHash.Should().Be(expectedForkHash);

        forkId.Next.Should().Be(next);
        forkId.ForkHash.Should().Be(expectedForkHash);
    }
}<|MERGE_RESOLUTION|>--- conflicted
+++ resolved
@@ -100,7 +100,7 @@
         ChainSpec spec = loader.LoadFromFile("../../../../Chains/foundation.json");
         spec.Parameters.MergeForkIdTransition = 21_000_000L;
         spec.MergeForkIdBlockNumber = 21_000_000L;
-        ChainSpecBasedSpecProvider provider = new ChainSpecBasedSpecProvider(spec, null);
+        ChainSpecBasedSpecProvider provider = new ChainSpecBasedSpecProvider(spec);
         Test(head, headTimestamp, KnownHashes.MainnetGenesis, forkHashHex, next, description, provider);
     }
 
@@ -163,13 +163,8 @@
     public void Fork_id_and_hash_as_expected_on_gnosis(long head, ulong headTimestamp, string forkHashHex, ulong next, string description)
     {
         ChainSpecLoader loader = new ChainSpecLoader(new EthereumJsonSerializer());
-<<<<<<< HEAD
-        ChainSpec spec = loader.Load(File.ReadAllText("../../../../Chains/gnosis.json"));
+        ChainSpec spec = loader.LoadFromFile("../../../../Chains/gnosis.json");
         ChainSpecBasedSpecProvider provider = new ChainSpecBasedSpecProvider(spec, null);
-=======
-        ChainSpec spec = loader.LoadFromFile("../../../../Chains/gnosis.json");
-        ChainSpecBasedSpecProvider provider = new ChainSpecBasedSpecProvider(spec);
->>>>>>> d61c78af
         Test(head, headTimestamp, KnownHashes.GnosisGenesis, forkHashHex, next, description, provider);
     }
 
@@ -180,13 +175,8 @@
     public void Fork_id_and_hash_as_expected_on_chiado(long head, ulong headTimestamp, string forkHashHex, ulong next, string description)
     {
         ChainSpecLoader loader = new ChainSpecLoader(new EthereumJsonSerializer());
-<<<<<<< HEAD
-        ChainSpec spec = loader.Load(File.ReadAllText("../../../../Chains/chiado.json"));
-        ChainSpecBasedSpecProvider provider = new ChainSpecBasedSpecProvider(spec, null);
-=======
         ChainSpec spec = loader.LoadFromFile("../../../../Chains/chiado.json");
         ChainSpecBasedSpecProvider provider = new ChainSpecBasedSpecProvider(spec);
->>>>>>> d61c78af
         Test(head, headTimestamp, KnownHashes.ChiadoGenesis, forkHashHex, next, description, provider);
     }
 
@@ -332,14 +322,8 @@
         if (UseTimestampSpec)
         {
             ChainSpecLoader loader = new ChainSpecLoader(new EthereumJsonSerializer());
-<<<<<<< HEAD
-            ChainSpec spec = loader.Load(File.ReadAllText(
-                $"../../../../{Assembly.GetExecutingAssembly().GetName().Name}/TimestampForkIdTest.json"));
+            ChainSpec spec = loader.LoadFromFile($"../../../../{Assembly.GetExecutingAssembly().GetName().Name}/TimestampForkIdTest.json");
             specProvider = new ChainSpecBasedSpecProvider(spec, null);
-=======
-            ChainSpec spec = loader.LoadFromFile($"../../../../{Assembly.GetExecutingAssembly().GetName().Name}/TimestampForkIdTest.json");
-            specProvider = new ChainSpecBasedSpecProvider(spec);
->>>>>>> d61c78af
         }
 
         ForkInfo forkInfo = new(specProvider, KnownHashes.MainnetGenesis);
@@ -356,15 +340,10 @@
     {
         ChainSpecLoader loader = new(new EthereumJsonSerializer());
 
-<<<<<<< HEAD
-        ChainSpec spec = loader.Load($"{{\"params\":{{\"networkID\":{specNetworkId?.ToString() ?? "null"},\"chainId\":{specChainId?.ToString() ?? "null"}}},\"engine\":{{\"NethDev\":{{}}}}}}");
-        ChainSpecBasedSpecProvider provider = new(spec, null);
-=======
         string chainspec = $"{{\"params\":{{\"networkID\":{specNetworkId?.ToString() ?? "null"},\"chainId\":{specChainId?.ToString() ?? "null"}}},\"engine\":{{\"NethDev\":{{}}}}}}";
         using MemoryStream memoryStream = new MemoryStream(Encoding.UTF8.GetBytes(chainspec));
         ChainSpec spec = loader.Load(memoryStream);
         ChainSpecBasedSpecProvider provider = new(spec);
->>>>>>> d61c78af
 
         spec.ChainId.Should().Be(expectedChainId);
         spec.NetworkId.Should().Be(expectedNetworkId);
@@ -381,13 +360,8 @@
     private static void Test(long head, ulong headTimestamp, Hash256 genesisHash, string forkHashHex, ulong next, string description, string chainSpec, string path = "../../../../Chains")
     {
         ChainSpecLoader loader = new ChainSpecLoader(new EthereumJsonSerializer());
-<<<<<<< HEAD
-        ChainSpec spec = loader.Load(File.ReadAllText(Path.Combine(path, chainSpec)));
-        ChainSpecBasedSpecProvider provider = new ChainSpecBasedSpecProvider(spec, null);
-=======
         ChainSpec spec = loader.LoadFromFile(Path.Combine(path, chainSpec));
         ChainSpecBasedSpecProvider provider = new ChainSpecBasedSpecProvider(spec);
->>>>>>> d61c78af
         Test(head, headTimestamp, genesisHash, forkHashHex, next, description, provider);
     }
 
