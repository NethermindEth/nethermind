// SPDX-FileCopyrightText: 2022 Demerzel Solutions Limited
// SPDX-License-Identifier: LGPL-3.0-only

using System.IO;
using System.Linq;
using FluentAssertions;
using Nethermind.Blockchain;
using Nethermind.Core;
using Nethermind.Core.Crypto;
using Nethermind.Core.Extensions;
using Nethermind.Core.Specs;
using Nethermind.Core.Test.Builders;
using Nethermind.Serialization.Json;
using Nethermind.Specs;
using Nethermind.Specs.ChainSpecStyle;
using Nethermind.Specs.Forks;
using Nethermind.Specs.Test.ChainSpecStyle;
using NSubstitute;
using NUnit.Framework;

namespace Nethermind.Network.Test
{
    [Parallelizable(ParallelScope.Self)]
    [TestFixture]
    public class ForkInfoTests
    {
        [TestCase(0, 0ul, "0xfc64ec04", 1_150_000ul, "Unsynced")]
        [TestCase(1_149_999, 0ul, "0xfc64ec04", 1_150_000ul, "Last Frontier block")]
        [TestCase(1_150_000, 0ul, "0x97c2c34c", 1_920_000ul, "First Homestead block")]
        [TestCase(1_919_999, 0ul, "0x97c2c34c", 1_920_000ul, "Last Homestead block")]
        [TestCase(1_920_000, 0ul, "0x91d1f948", 2_463_000ul, "First DAO block")]
        [TestCase(2_462_999, 0ul, "0x91d1f948", 2_463_000ul, "Last DAO block")]
        [TestCase(2_463_000, 0ul, "0x7a64da13", 2_675_000ul, "First Tangerine block")]
        [TestCase(2_674_999, 0ul, "0x7a64da13", 2_675_000ul, "Last Tangerine block")]
        [TestCase(2_675_000, 0ul, "0x3edd5b10", 4_370_000ul, "First Spurious block")]
        [TestCase(4_369_999, 0ul, "0x3edd5b10", 4_370_000ul, "Last Spurious block")]
        [TestCase(4_370_000, 0ul, "0xa00bc324", 7_280_000ul, "First Byzantium block")]
        [TestCase(7_279_999, 0ul, "0xa00bc324", 7_280_000ul, "Last Byzantium block")]
        [TestCase(7_280_000, 0ul, "0x668db0af", 9_069_000ul, "First Constantinople block")]
        [TestCase(9_068_999, 0ul, "0x668db0af", 9_069_000ul, "Last Constantinople block")]
        [TestCase(9_069_000, 0ul, "0x879d6e30", 9_200_000ul, "First Istanbul block")]
        [TestCase(9_199_999, 0ul, "0x879d6e30", 9_200_000ul, "Last Istanbul block")]
        [TestCase(9_200_000, 0ul, "0xe029e991", 12_244_000ul, "Last Muir Glacier")]
        [TestCase(12_244_000, 0ul, "0x0eb440f6", 12_965_000ul, "First Berlin")]
        [TestCase(12_964_999, 0ul, "0x0eb440f6", 12_965_000ul, "Last Berlin")]
        [TestCase(12_965_000, 0ul, "0xb715077d", 13_773_000ul, "First London")]
        [TestCase(13_772_999, 0ul, "0xb715077d", 13_773_000ul, "Last London")]
        [TestCase(13_773_000, 0ul, "0x20c327fc", 15_050_000ul, "First Arrow Glacier")]
        [TestCase(15_049_999, 0ul, "0x20c327fc", 15_050_000ul, "Last Arrow Glacier")]
        [TestCase(15_050_000, 0ul, "0xf0afd0e3", 0ul, "First Gray Glacier")]
        [TestCase(20_000_000, 0ul, "0xf0afd0e3", 0ul, "Future Gray Glacier")]
        public void Fork_id_and_hash_as_expected(long head, ulong headTimestamp, string forkHashHex, ulong next, string description)
        {
            Test(head, headTimestamp, KnownHashes.MainnetGenesis, forkHashHex, next, description, MainnetSpecProvider.Instance, "foundation.json");
        }

        [TestCase(0, 0ul, "0xfc64ec04", 1_150_000ul, "Unsynced")]
        [TestCase(1_149_999, 0ul, "0xfc64ec04", 1_150_000ul, "Last Frontier block")]
        [TestCase(1_150_000, 0ul, "0x97c2c34c", 1_920_000ul, "First Homestead block")]
        [TestCase(1_919_999, 0ul, "0x97c2c34c", 1_920_000ul, "Last Homestead block")]
        [TestCase(1_920_000, 0ul, "0x91d1f948", 2_463_000ul, "First DAO block")]
        [TestCase(2_462_999, 0ul, "0x91d1f948", 2_463_000ul, "Last DAO block")]
        [TestCase(2_463_000, 0ul, "0x7a64da13", 2_675_000ul, "First Tangerine block")]
        [TestCase(2_674_999, 0ul, "0x7a64da13", 2_675_000ul, "Last Tangerine block")]
        [TestCase(2_675_000, 0ul, "0x3edd5b10", 4_370_000ul, "First Spurious block")]
        [TestCase(4_369_999, 0ul, "0x3edd5b10", 4_370_000ul, "Last Spurious block")]
        [TestCase(4_370_000, 0ul, "0xa00bc324", 7_280_000ul, "First Byzantium block")]
        [TestCase(7_279_999, 0ul, "0xa00bc324", 7_280_000ul, "Last Byzantium block")]
        [TestCase(7_280_000, 0ul, "0x668db0af", 9_069_000ul, "First Constantinople block")]
        [TestCase(9_068_999, 0ul, "0x668db0af", 9_069_000ul, "Last Constantinople block")]
        [TestCase(9_069_000, 0ul, "0x879d6e30", 9_200_000ul, "First Istanbul block")]
        [TestCase(9_199_999, 0ul, "0x879d6e30", 9_200_000ul, "Last Istanbul block")]
        [TestCase(9_200_000, 0ul, "0xe029e991", 12_244_000ul, "Last Muir Glacier")]
        [TestCase(12_244_000, 0ul, "0x0eb440f6", 12_965_000ul, "First Berlin")]
        [TestCase(12_964_999, 0ul, "0x0eb440f6", 12_965_000ul, "Last Berlin")]
        [TestCase(12_965_000, 0ul, "0xb715077d", 13_773_000ul, "First London")]
        [TestCase(13_772_999, 0ul, "0xb715077d", 13_773_000ul, "Last London")]
        [TestCase(13_773_000, 0ul, "0x20c327fc", 15_050_000ul, "First Arrow Glacier")]
        [TestCase(15_049_999, 0ul, "0x20c327fc", 15_050_000ul, "Last Arrow Glacier")]
        [TestCase(15_050_000, 0ul, "0xf0afd0e3", 18_000_000ul, "First Gray Glacier")]
        [TestCase(17_999_999, 0ul, "0xf0afd0e3", 18_000_000ul, "Last Gray Glacier")]
        [TestCase(18_000_000, 0ul, "0x4fb8a872", 1_668_000_000ul, "First Merge Start")]
        [TestCase(20_000_000, 0ul, "0x4fb8a872", 1_668_000_000ul, "Last Merge Start")]
        [TestCase(20_000_000, 1_668_000_000ul, "0xc1fdf181", 0ul, "First Shanghai")]
        [TestCase(21_000_000, 1_768_000_000ul, "0xc1fdf181", 0ul, "Future Shanghai")]
        public void Fork_id_and_hash_as_expected_with_timestamps(long head, ulong headTimestamp, string forkHashHex, ulong next, string description)
        {
            Test(head, headTimestamp, KnownHashes.MainnetGenesis, forkHashHex, next, description, "TimestampForkIdTest.json", "../../../");
        }

        [TestCase(15_050_000, 0ul, "0xf0afd0e3", 21_000_000ul, "First Gray Glacier")]
        [TestCase(21_000_000, 0ul, "0x3f5fd195", 0ul, "First Merge Fork Id test")]
        [TestCase(21_811_000, 0ul, "0x3f5fd195", 0ul, "Future Merge Fork Id test")]
        public void Fork_id_and_hash_as_expected_with_merge_fork_id(long head, ulong headTimestamp, string forkHashHex, ulong next, string description)
        {
            ChainSpecLoader loader = new ChainSpecLoader(new EthereumJsonSerializer());
            ChainSpec spec = loader.Load(File.ReadAllText(Path.Combine("../../../../Chains", "foundation.json")));
            spec.Parameters.MergeForkIdTransition = 21_000_000L;
            spec.MergeForkIdBlockNumber = 21_000_000L;
            ChainSpecBasedSpecProvider provider = new ChainSpecBasedSpecProvider(spec);
            Test(head, headTimestamp, KnownHashes.MainnetGenesis, forkHashHex, next, description, provider);
        }

        [TestCase(0, 0ul, "0xa3f5ab08", 1_561_651ul, "Unsynced")]
        [TestCase(1_561_650L, 0ul, "0xa3f5ab08", 1_561_651ul, "Last Constantinople block")]
        [TestCase(1_561_651L, 0ul, "0xc25efa5c", 4_460_644ul, "First Istanbul block")]
        [TestCase(4_460_644L, 0ul, "0x757a1c47", 5_062_605ul, "First Berlin block")]
        [TestCase(4_600_000L, 0ul, "0x757a1c47", 5_062_605ul, "Future Berlin block")]
        [TestCase(5_062_605L, 0ul, "0xB8C6299D", 0ul, "First London block")]
        [TestCase(6_000_000, 0ul, "0xB8C6299D", 0ul, "Future London block")]
        public void Fork_id_and_hash_as_expected_on_goerli(long head, ulong headTimestamp, string forkHashHex, ulong next, string description)
        {
            Test(head, headTimestamp, KnownHashes.GoerliGenesis, forkHashHex, next, description, GoerliSpecProvider.Instance, "goerli.json");
        }

        [TestCase(0, 0ul, "0x3b8e0691", 1ul, "Unsynced, last Frontier block")]
        [TestCase(1, 0ul, "0x60949295", 2ul, "First and last Homestead block")]
        [TestCase(2, 0ul, "0x8bde40dd", 3ul, "First and last Tangerine block")]
        [TestCase(3, 0ul, "0xcb3a64bb", 1035301ul, "First Spurious block")]
        [TestCase(1_035_300L, 0ul, "0xcb3a64bb", 1_035_301ul, "Last Spurious block")]
        [TestCase(1_035_301L, 0ul, "0x8d748b57", 3_660_663ul, "First Byzantium block")]
        [TestCase(3_660_662L, 0ul, "0x8d748b57", 3_660_663ul, "Last Byzantium block")]
        [TestCase(3_660_663L, 0ul, "0xe49cab14", 4_321_234ul, "First Constantinople block")]
        [TestCase(4_321_233L, 0ul, "0xe49cab14", 4_321_234ul, "Last Constantinople block")]
        [TestCase(4_321_234L, 0ul, "0xafec6b27", 5_435_345ul, "First Petersburg block")]
        [TestCase(5_435_344L, 0ul, "0xafec6b27", 5_435_345ul, "Last Petersburg block")]
        [TestCase(5_435_345L, 0ul, "0xcbdb8838", 8_290_928ul, "First Istanbul block")]
        [TestCase(8_290_928L, 0ul, "0x6910c8bd", 8_897_988ul, "First Berlin block")]
        [TestCase(8_700_000L, 0ul, "0x6910c8bd", 8_897_988ul, "Future Berlin block")]
        [TestCase(8_897_988L, 0ul, "0x8E29F2F3", 0ul, "First London block")]
        [TestCase(9_000_000L, 0ul, "0x8E29F2F3", 0ul, "Future London block")]
        public void Fork_id_and_hash_as_expected_on_rinkeby(long head, ulong headTimestamp, string forkHashHex, ulong next, string description)
        {
            Test(head, headTimestamp, KnownHashes.RinkebyGenesis, forkHashHex, next, description, RinkebySpecProvider.Instance, "rinkeby.json");
        }

        [TestCase(0, 0ul, "0x30c7ddbc", 10ul, " Unsynced, last Frontier, Homestead and first Tangerine block")]
        [TestCase(9, 0ul, "0x30c7ddbc", 10ul, "Last Tangerine block")]
        [TestCase(10, 0ul, "0x63760190", 1_700_000ul, "First Spurious block")]
        [TestCase(1_699_999L, 0ul, "0x63760190", 1_700_000ul, "Last Spurious block")]
        [TestCase(1_700_000L, 0ul, "0x3ea159c7", 4_230_000ul, "First Byzantium block")]
        [TestCase(4_229_999L, 0ul, "0x3ea159c7", 4_230_000ul, "Last Byzantium block")]
        [TestCase(4_230_000L, 0ul, "0x97b544f3", 4_939_394ul, "First Constantinople block")]
        [TestCase(4_939_393L, 0ul, "0x97b544f3", 4_939_394ul, "Last Constantinople block")]
        [TestCase(4_939_394L, 0ul, "0xd6e2149b", 6_485_846ul, "First Petersburg block")]
        [TestCase(6_485_845L, 0ul, "0xd6e2149b", 6_485_846ul, "Last Petersburg block")]
        [TestCase(6_485_846L, 0ul, "0x4bc66396", 7_117_117ul, "First Istanbul block")]
        [TestCase(7_117_117L, 0ul, "0x6727ef90", 9_812_189ul, "First Muir Glacier block")]
        [TestCase(9_812_189L, 0ul, "0xa157d377", 10_499_401ul, "First Berlin block")]
        [TestCase(9_900_000L, 0ul, "0xa157d377", 10_499_401ul, "Future Berlin block")]
        [TestCase(10_499_401L, 0ul, "0x7119B6B3", 0ul, "First London block")]
        [TestCase(12_000_000, 0ul, "0x7119B6B3", 0ul, "Future London block")]
        public void Fork_id_and_hash_as_expected_on_ropsten(long head, ulong headTimestamp, string forkHashHex, ulong next, string description)
        {
            Test(head, headTimestamp, KnownHashes.RopstenGenesis, forkHashHex, next, description, RopstenSpecProvider.Instance, "ropsten.json");
        }

        [TestCase(0, 0ul, "0xFE3366E7", 1735371ul, "Sepolia genesis")]
        [TestCase(1735370, 0ul, "0xFE3366E7", 1735371ul, "Sepolia Last block before MergeForkIdTranstion")]
        [TestCase(1735371, 0ul, "0xb96cbd13", 0ul, "First block - Sepolia MergeForkIdTransition")]
        public void Fork_id_and_hash_as_expected_on_sepolia(long head, ulong headTimestamp, string forkHashHex, ulong next, string description)
        {
            Test(head, headTimestamp, KnownHashes.SepoliaGenesis, forkHashHex, next, description, SepoliaSpecProvider.Instance, "sepolia.json");
        }

        [TestCase(0, 0ul, "0xc42480d3", 0ul, "shandong genesis")]
        public void Fork_id_and_hash_as_expected_on_shandong(long head, ulong headTimestamp, string forkHashHex, ulong next, string description)
        {
            ChainSpecLoader loader = new(new EthereumJsonSerializer());
            string path = Path.Combine(TestContext.CurrentContext.WorkDirectory, "../../../../Chains/shandong.json");
            ChainSpec chainSpec = loader.Load(File.ReadAllText(path));
            ChainSpecBasedSpecProvider chainSpecBasedSpecProvider = new ChainSpecBasedSpecProvider(chainSpec);

            Test(head, headTimestamp, new Keccak("0xbea94d3492ed9c41556a1c45c27da4947938880fb4c15f31fb742e5a1c10a2fb"), forkHashHex, next, description, chainSpecBasedSpecProvider, "shandong.json");
        }

        [TestCase(0, 0ul, "0xf64909b1", 1604400ul, "Unsynced, last Frontier, Homestead, Tangerine, Spurious, Byzantium")]
        [TestCase(1604399, 0ul, "0xf64909b1", 1604400ul, "Last Byzantium block")]
        [TestCase(1604400, 0ul, "0xfde2d083", 2508800ul, "First Constantinople block")]
        [TestCase(2508799, 0ul, "0xfde2d083", 2508800ul, "Last Constantinople block")]
        [TestCase(2508800, 0ul, "0xfc1d8f2f", 7298030ul, "First Petersburg block")]
        [TestCase(7298029, 0ul, "0xfc1d8f2f", 7298030ul, "Last Petersburg block")]
        [TestCase(7298030, 0ul, "0x54d05e6c", 9186425ul, "First Istanbul block")]
        [TestCase(9186424, 0ul, "0x54d05e6c", 9186425ul, "Last Istanbul block")]
        [TestCase(9186425, 0ul, "0xb6e6cd81", 16101500ul, "First POSDAO Activation block")]
        [TestCase(16101499, 0ul, "0xb6e6cd81", 16101500ul, "Last POSDAO Activation block")]
        [TestCase(16101500, 0ul, "0x069a83d9", 19040000ul, "First Berlin block")]
        [TestCase(19039999, 0ul, "0x069a83d9", 19040000ul, "Last Berlin block")]
        [TestCase(19040000, 0ul, "0x018479d3", 0ul, "First London block")]
        [TestCase(21735000, 0ul, "0x018479d3", 0ul, "First GIP-31 block")]
        public void Fork_id_and_hash_as_expected_on_gnosis(long head, ulong headTimestamp, string forkHashHex, ulong next, string description)
        {
            ChainSpecLoader loader = new ChainSpecLoader(new EthereumJsonSerializer());
            ChainSpec spec = loader.Load(File.ReadAllText(Path.Combine("../../../../Chains", "gnosis.json")));
            ChainSpecBasedSpecProvider provider = new ChainSpecBasedSpecProvider(spec);
            Test(head, headTimestamp, KnownHashes.GnosisGenesis, forkHashHex, next, description, provider);
        }

        [TestCase(0, 0ul, "0x50d39d7b", 0ul, "Chiado genesis")]
        public void Fork_id_and_hash_as_expected_on_chiado(long head, ulong headTimestamp, string forkHashHex, ulong next, string description)
        {
            ChainSpecLoader loader = new ChainSpecLoader(new EthereumJsonSerializer());
            ChainSpec spec = loader.Load(File.ReadAllText(Path.Combine("../../../../Chains", "chiado.json")));
            ChainSpecBasedSpecProvider provider = new ChainSpecBasedSpecProvider(spec);
            Test(head, headTimestamp, KnownHashes.ChiadoGenesis, forkHashHex, next, description, provider);
        }

<<<<<<< HEAD
        // Local is mainnet Petersburg, remote announces the same. No future fork is announced.
        [TestCase(7987396, 0ul, "0x668db0af", 0ul, IForkInfo.ValidationResult.Valid)]

        // Local is mainnet Petersburg, remote announces the same. Remote also announces a next fork
        // at block 0xffffffff, but that is uncertain.
        [TestCase(7987396, 0ul, "0x668db0af", ulong.MaxValue, IForkInfo.ValidationResult.Valid)]

        // Local is mainnet currently in Byzantium only (so it's aware of Petersburg), remote announces
        // also Byzantium, but it's not yet aware of Petersburg (e.g. non updated node before the fork).
        // In this case we don't know if Petersburg passed yet or not.
        [TestCase(7279999, 0ul, "0xa00bc324", 0ul, IForkInfo.ValidationResult.Valid)]

        // Local is mainnet currently in Byzantium only (so it's aware of Petersburg), remote announces
        // also Byzantium, and it's also aware of Petersburg (e.g. updated node before the fork). We
        // don't know if Petersburg passed yet (will pass) or not.
        [TestCase(7279999, 0ul, "0xa00bc324", 7280000ul, IForkInfo.ValidationResult.Valid)]

        // Local is mainnet currently in Byzantium only (so it's aware of Petersburg), remote announces
        // also Byzantium, and it's also aware of some random fork (e.g. misconfigured Petersburg). As
        // neither forks passed at neither nodes, they may mismatch, but we still connect for now.
        [TestCase(7279999, 0ul, "0xa00bc324", ulong.MaxValue, IForkInfo.ValidationResult.Valid)]

        // Local is mainnet exactly on Petersburg, remote announces Byzantium + knowledge about Petersburg. Remote
        // is simply out of sync, accept.
        [TestCase(7280000, 0ul, "0xa00bc324", 7280000ul, IForkInfo.ValidationResult.Valid)]

        // Local is mainnet Petersburg, remote announces Byzantium + knowledge about Petersburg. Remote
        // is simply out of sync, accept.
        [TestCase(7987396, 0ul, "0xa00bc324", 7280000ul, IForkInfo.ValidationResult.Valid)]

        // Local is mainnet Petersburg, remote announces Spurious + knowledge about Byzantium. Remote
        // is definitely out of sync. It may or may not need the Petersburg update, we don't know yet.
        [TestCase(7987396, 0ul, "0x3edd5b10", 4370000ul, IForkInfo.ValidationResult.Valid)]

        // Local is mainnet Byzantium, remote announces Petersburg. Local is out of sync, accept.
        [TestCase(7279999, 0ul, "0x668db0af", 0ul, IForkInfo.ValidationResult.Valid)]

        // Local is mainnet Spurious, remote announces Byzantium, but is not aware of Petersburg. Local
        // out of sync. Local also knows about a future fork, but that is uncertain yet.
        [TestCase(4369999, 0ul, "0xa00bc324", 0ul, IForkInfo.ValidationResult.Valid)]

        // Local is mainnet Petersburg. remote announces Byzantium but is not aware of further forks.
        // Remote needs software update.
        [TestCase(7987396, 0ul, "0xa00bc324", 0ul, IForkInfo.ValidationResult.RemoteStale)]

        // Local is mainnet Petersburg, and isn't aware of more forks. Remote announces Petersburg +
        // 0xffffffff. Local needs software update, reject.
        [TestCase(7987396, 0ul, "0x5cddc0e1", 0ul, IForkInfo.ValidationResult.IncompatibleOrStale)]

        // Local is mainnet Byzantium, and is aware of Petersburg. Remote announces Petersburg +
        // 0xffffffff. Local needs software update, reject.
        [TestCase(7279999, 0ul, "0x5cddc0e1", 0ul, IForkInfo.ValidationResult.IncompatibleOrStale)]

        // Local is mainnet Petersburg, remote is Rinkeby Petersburg.
        [TestCase(7987396, 0ul, "0xafec6b27", 0ul, IForkInfo.ValidationResult.IncompatibleOrStale)]

        // Local is mainnet Gray Glacier, far in the future. Remote announces Gopherium (non existing fork)
        // at some future block 88888888, for itself, but past block for local. Local is incompatible.
        //
        // This case detects non-upgraded nodes with majority hash power (typical Ropsten mess).
        [TestCase(88888888, 0ul, "0xf0afd0e3", 88888888ul, IForkInfo.ValidationResult.IncompatibleOrStale)]

        // Local is mainnet Byzantium. Remote is also in Byzantium, but announces Gopherium (non existing
        // fork) at block 7279999, before Petersburg. Local is incompatible.
        [TestCase(7279999, 0ul, "0xa00bc324", 7279999ul, IForkInfo.ValidationResult.IncompatibleOrStale)]
        public void Test_fork_id_validation_mainnet(long headNumber, ulong headTimestamp, string hash, ulong next, IForkInfo.ValidationResult result)
        {
            IBlockTree blockTree = Substitute.For<IBlockTree>();
            Block head = Build.A.Block.WithNumber(headNumber).WithTimestamp(headTimestamp).TestObject;
            blockTree.Head.Returns(head);
            ForkInfo forkInfo = new(MainnetSpecProvider.Instance, KnownHashes.MainnetGenesis, blockTree);

            forkInfo.ValidateForkId(new ForkId(Bytes.FromHexString(hash), next)).Should().Be(result);
            forkInfo.ValidateForkId2(new ForkId(Bytes.FromHexString(hash), next)).Should().Be(result);
=======

        [TestCase(2ul, 3ul, 2ul, 3ul)]
        [TestCase(2ul, null, 2ul, 2ul)]
        [TestCase(null, 3ul, 3ul, 3ul)]
        [TestCase(null, null, 1ul, 1ul)]
        public void Chain_id_and_network_id_have_proper_default_values(ulong? specNetworkId, ulong? specChainId, ulong expectedNetworkId, ulong expectedChainId)
        {
            ChainSpecLoader loader = new(new EthereumJsonSerializer());

            ChainSpec spec = loader.Load($"{{\"params\":{{\"networkID\":{specNetworkId?.ToString() ?? "null"},\"chainId\":{specChainId?.ToString() ?? "null"}}},\"engine\":{{\"NethDev\":{{}}}}}}");
            ChainSpecBasedSpecProvider provider = new(spec);

            spec.ChainId.Should().Be(expectedChainId);
            spec.NetworkId.Should().Be(expectedNetworkId);
            provider.ChainId.Should().Be(expectedChainId);
            provider.NetworkId.Should().Be(expectedNetworkId);
>>>>>>> 5a849d5a
        }

        private static void Test(long head, ulong headTimestamp, Keccak genesisHash, string forkHashHex, ulong next, string description, ISpecProvider specProvider, string chainSpec, string path = "../../../../Chains")
        {
            Test(head, headTimestamp, genesisHash, forkHashHex, next, description, specProvider);
            Test(head, headTimestamp, genesisHash, forkHashHex, next, description, chainSpec, path);
        }

        private static void Test(long head, ulong headTimestamp, Keccak genesisHash, string forkHashHex, ulong next, string description, string chainSpec, string path = "../../../../Chains")
        {
            ChainSpecLoader loader = new ChainSpecLoader(new EthereumJsonSerializer());
            ChainSpec spec = loader.Load(File.ReadAllText(Path.Combine(path, chainSpec)));
            ChainSpecBasedSpecProvider provider = new ChainSpecBasedSpecProvider(spec);
            Test(head, headTimestamp, genesisHash, forkHashHex, next, description, provider);
        }

        private static void Test(long head, ulong headTimestamp, Keccak genesisHash, string forkHashHex, ulong next, string description, ISpecProvider specProvider)
        {
            byte[] expectedForkHash = Bytes.FromHexString(forkHashHex);

            ForkId forkId = new ForkInfo(specProvider, genesisHash, Substitute.For<IBlockTree>()).GetForkId(head, headTimestamp);
            byte[] forkHash = forkId.ForkHash;
            forkHash.Should().BeEquivalentTo(expectedForkHash, description);

            forkId.Next.Should().Be(next);
            forkId.ForkHash.Should().BeEquivalentTo(expectedForkHash);
        }
    }
}<|MERGE_RESOLUTION|>--- conflicted
+++ resolved
@@ -205,7 +205,6 @@
             Test(head, headTimestamp, KnownHashes.ChiadoGenesis, forkHashHex, next, description, provider);
         }
 
-<<<<<<< HEAD
         // Local is mainnet Petersburg, remote announces the same. No future fork is announced.
         [TestCase(7987396, 0ul, "0x668db0af", 0ul, IForkInfo.ValidationResult.Valid)]
 
@@ -280,7 +279,8 @@
 
             forkInfo.ValidateForkId(new ForkId(Bytes.FromHexString(hash), next)).Should().Be(result);
             forkInfo.ValidateForkId2(new ForkId(Bytes.FromHexString(hash), next)).Should().Be(result);
-=======
+        }
+
 
         [TestCase(2ul, 3ul, 2ul, 3ul)]
         [TestCase(2ul, null, 2ul, 2ul)]
@@ -297,7 +297,6 @@
             spec.NetworkId.Should().Be(expectedNetworkId);
             provider.ChainId.Should().Be(expectedChainId);
             provider.NetworkId.Should().Be(expectedNetworkId);
->>>>>>> 5a849d5a
         }
 
         private static void Test(long head, ulong headTimestamp, Keccak genesisHash, string forkHashHex, ulong next, string description, ISpecProvider specProvider, string chainSpec, string path = "../../../../Chains")
