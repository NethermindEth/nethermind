--- conflicted
+++ resolved
@@ -109,28 +109,6 @@
         Test(head, headTimestamp, KnownHashes.MainnetGenesis, forkHashHex, next, description, provider);
     }
 
-<<<<<<< HEAD
-    [TestCase(0, 0ul, "0xc61a6098", 1_696_000_704ul, "Unsynced")]
-    [TestCase(1, 1_696_000_703ul, "0xc61a6098", 1_696_000_704ul, "Last genesis spec block")]
-    [TestCase(2, 1_696_000_704ul, "0xfd4f016b", 1_707_305_664ul, "First Shanghai block")]
-    [TestCase(3, 1_707_305_663ul, "0xfd4f016b", 1_707_305_664ul, "Future Shanghai timestamp")]
-    [TestCase(4, 1_707_305_664ul, "0x9b192ad0", 1_740_434_112ul, "First Cancun timestamp")]
-    [TestCase(5, 1_717_305_664ul, "0x9b192ad0", 1_740_434_112ul, "Future Cancun timestamp")]
-    [TestCase(5, 1_740_434_112ul, "0xdfbd9bed", 1_759_308_480ul, "First Prague timestamp")]
-    [TestCase(5, 1_750_434_112ul, "0xdfbd9bed", 1_759_308_480ul, "Future Prague timestamp")]
-    [TestCase(6, 1_759_308_480ul, "0x783def52", 1_759_800_000ul, "First Osaka timestamp")]
-    [TestCase(6, 1_759_309_480ul, "0x783def52", 1_759_800_000ul, "Future Osaka timestamp")]
-    [TestCase(7, 1_759_800_000ul, "0xa280a45c", 1_760_389_824ul, "First BPO1 timestamp")]
-    [TestCase(7, 1_759_801_000ul, "0xa280a45c", 1_760_389_824ul, "Future BPO1 timestamp")]
-    [TestCase(8, 1_760_389_824ul, "0x9bc6cb31", 0ul, "First BPO2 timestamp")]
-    [TestCase(8, 1_770_389_824ul, "0x9bc6cb31", 0ul, "Future BPO2 timestamp")]
-    public void Fork_id_and_hash_as_expected_on_holesky(long head, ulong headTimestamp, string forkHashHex, ulong next, string description)
-    {
-        Test(head, headTimestamp, KnownHashes.HoleskyGenesis, forkHashHex, next, description, HoleskySpecProvider.Instance, "holesky.json");
-    }
-
-=======
->>>>>>> c5388661
     [TestCase(0, 0ul, "0xFE3366E7", 1735371ul, "Sepolia genesis")]
     [TestCase(1735370, 0ul, "0xFE3366E7", 1_735_371ul, "Sepolia Last block before MergeForkIdTranstion")]
     [TestCase(1735371, 0ul, "0xb96cbd13", 1_677_557_088ul, "First block - Sepolia MergeForkIdTransition")]
@@ -182,18 +160,11 @@
     [TestCase(3945317, ChiadoSpecProvider.ShanghaiTimestamp, "0xa15a4252", ChiadoSpecProvider.CancunTimestamp, "First Shanghai timestamp")]
     [TestCase(4_000_000, ChiadoSpecProvider.CancunTimestamp, "0x5fbc16bc", 1741254220ul, "First Cancun timestamp")]
     [TestCase(5_000_000, 1741254219u, "0x5fbc16bc", 1741254220ul, "Future Cancun timestamp")]
-<<<<<<< HEAD
-    [TestCase(5_000_000, 1741254220u, "0x8ba51786", 1761037900ul, "First Prague timestamp")]
-    [TestCase(5_000_000, 1741254420u, "0x8ba51786", 1761037900ul, "Future Prague timestamp")]
-    [TestCase(5_000_000, 1761037900u, "0x82612523", 0ul, "First Osaka timestamp")]
-    [TestCase(5_000_000, 1761038000u, "0x82612523", 0ul, "Future Osaka timestamp")]
-=======
     [TestCase(5_000_000, 1741254220u, "0x8ba51786", 0ul, "First Prague timestamp")]
     [TestCase(5_000_000, 1741254420u, "0x8ba51786", 0ul, "Future Prague timestamp")]
     // [TestCase(5_000_000, 1741254420u, "0x8ba51786", 1761037900ul, "Future Prague timestamp")]
     // [TestCase(5_000_000, 1761037900u, "0x82612523", 0ul, "First Osaka timestamp")]
     // [TestCase(5_000_000, 1761038000u, "0x82612523", 0ul, "Future Osaka timestamp")]
->>>>>>> c5388661
     public void Fork_id_and_hash_as_expected_on_chiado(long head, ulong headTimestamp, string forkHashHex, ulong next, string description)
     {
         ChainSpecFileLoader loader = new(new EthereumJsonSerializer(), LimboTraceLogger.Instance);
