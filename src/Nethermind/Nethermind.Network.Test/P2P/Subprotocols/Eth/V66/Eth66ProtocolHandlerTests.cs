// SPDX-FileCopyrightText: 2022 Demerzel Solutions Limited
// SPDX-License-Identifier: LGPL-3.0-only

using System.Collections.Generic;
using System.Linq;
using System.Net;
using System.Threading;
using System.Threading.Tasks;
using DotNetty.Buffers;
using FluentAssertions;
using Nethermind.Blockchain.Synchronization;
using Nethermind.Consensus;
using Nethermind.Core;
using Nethermind.Core.Collections;
using Nethermind.Core.Crypto;
using Nethermind.Core.Extensions;
using Nethermind.Core.Specs;
using Nethermind.Core.Test;
using Nethermind.Core.Test.Builders;
using Nethermind.Core.Timers;
using Nethermind.Crypto;
using Nethermind.Logging;
using Nethermind.Network.P2P;
using Nethermind.Network.P2P.Messages;
using Nethermind.Network.P2P.Subprotocols;
using Nethermind.Network.P2P.Subprotocols.Eth;
using Nethermind.Network.P2P.Subprotocols.Eth.V62.Messages;
using Nethermind.Network.P2P.Subprotocols.Eth.V65;
using Nethermind.Network.P2P.Subprotocols.Eth.V65.Messages;
using Nethermind.Network.P2P.Subprotocols.Eth.V66;
using Nethermind.Network.P2P.Subprotocols.Eth.V66.Messages;
using Nethermind.Network.Rlpx;
using Nethermind.Network.Test.Builders;
using Nethermind.Stats;
using Nethermind.Stats.Model;
using Nethermind.Synchronization;
using Nethermind.TxPool;
using NSubstitute;
using NUnit.Framework;
using BlockBodiesMessage = Nethermind.Network.P2P.Subprotocols.Eth.V62.Messages.BlockBodiesMessage;
using BlockHeadersMessage = Nethermind.Network.P2P.Subprotocols.Eth.V62.Messages.BlockHeadersMessage;
using GetBlockBodiesMessage = Nethermind.Network.P2P.Subprotocols.Eth.V62.Messages.GetBlockBodiesMessage;
using GetBlockHeadersMessage = Nethermind.Network.P2P.Subprotocols.Eth.V62.Messages.GetBlockHeadersMessage;
using GetNodeDataMessage = Nethermind.Network.P2P.Subprotocols.Eth.V63.Messages.GetNodeDataMessage;
using GetPooledTransactionsMessage = Nethermind.Network.P2P.Subprotocols.Eth.V65.Messages.GetPooledTransactionsMessage;
using GetReceiptsMessage = Nethermind.Network.P2P.Subprotocols.Eth.V63.Messages.GetReceiptsMessage;
using NodeDataMessage = Nethermind.Network.P2P.Subprotocols.Eth.V63.Messages.NodeDataMessage;
using PooledTransactionsMessage = Nethermind.Network.P2P.Subprotocols.Eth.V65.Messages.PooledTransactionsMessage;
using ReceiptsMessage = Nethermind.Network.P2P.Subprotocols.Eth.V63.Messages.ReceiptsMessage;

namespace Nethermind.Network.Test.P2P.Subprotocols.Eth.V66
{
    [TestFixture, Parallelizable(ParallelScope.Self)]
    public class Eth66ProtocolHandlerTests
    {
        private ISession _session = null!;
        private IMessageSerializationService _svc = null!;
        private ISyncServer _syncManager = null!;
        private ITxPool _transactionPool = null!;
        private IPooledTxsRequestor _pooledTxsRequestor = null!;
        private IGossipPolicy _gossipPolicy = null!;
        private ITimerFactory _timerFactory = null!;
        private ISpecProvider _specProvider = null!;
        private Block _genesisBlock = null!;
        private Eth66ProtocolHandler _handler = null!;
        private CompositeDisposable _disposables = null!;

        [SetUp]
        public void Setup()
        {
            _svc = Build.A.SerializationService().WithEth66().TestObject;

            NetworkDiagTracer.IsEnabled = true;

            _disposables = new();
            _session = Substitute.For<ISession>();
            Node node = new(TestItem.PublicKeyA, new IPEndPoint(IPAddress.Broadcast, 30303));
            _session.Node.Returns(node);
            _session.When(s => s.DeliverMessage(Arg.Any<P2PMessage>())).Do(c => c.Arg<P2PMessage>().AddTo(_disposables));
            _syncManager = Substitute.For<ISyncServer>();
            _transactionPool = Substitute.For<ITxPool>();
            _pooledTxsRequestor = Substitute.For<IPooledTxsRequestor>();
            _specProvider = Substitute.For<ISpecProvider>();
            _gossipPolicy = Substitute.For<IGossipPolicy>();
            _genesisBlock = Build.A.Block.Genesis.TestObject;
            _syncManager.Head.Returns(_genesisBlock.Header);
            _syncManager.Genesis.Returns(_genesisBlock.Header);
            _timerFactory = Substitute.For<ITimerFactory>();
            _handler = new Eth66ProtocolHandler(
                _session,
                _svc,
                new NodeStatsManager(_timerFactory, LimboLogs.Instance),
                _syncManager,
                RunImmediatelyScheduler.Instance,
                _transactionPool,
                _pooledTxsRequestor,
                _gossipPolicy,
                new ForkInfo(_specProvider, _genesisBlock.Header.Hash!),
                LimboLogs.Instance);
            _handler.Init();
        }

        [TearDown]
        public void TearDown()
        {
            _handler?.Dispose();
            _session?.Dispose();
            _syncManager?.Dispose();
            _disposables?.Dispose();
        }

        [Test]
        public void Metadata_correct()
        {
            _handler.ProtocolCode.Should().Be("eth");
            _handler.Name.Should().Be("eth66");
            _handler.ProtocolVersion.Should().Be(66);
            _handler.MessageIdSpaceSize.Should().Be(17);
            _handler.IncludeInTxPool.Should().BeTrue();
            _handler.ClientId.Should().Be(_session.Node?.ClientId);
            _handler.HeadHash.Should().BeNull();
            _handler.HeadNumber.Should().Be(0);
        }

        [Test]
        public void Can_handle_get_block_headers()
        {
            using var msg62 = new GetBlockHeadersMessage();
            using var msg66 = new Network.P2P.Subprotocols.Eth.V66.Messages.GetBlockHeadersMessage(1111, msg62);

            HandleIncomingStatusMessage();
            HandleZeroMessage(msg66, Eth66MessageCode.GetBlockHeaders);
            _session.Received().DeliverMessage(Arg.Any<Network.P2P.Subprotocols.Eth.V66.Messages.BlockHeadersMessage>());
        }

        [Test]
        public async Task Can_handle_block_headers()
        {
            using var msg62 = new BlockHeadersMessage(Build.A.BlockHeader.TestObjectNTimes(3).ToPooledList());
            using var msg66 = new Network.P2P.Subprotocols.Eth.V66.Messages.BlockHeadersMessage(1111, msg62);

            _session.When((session) => session.DeliverMessage(Arg.Any<Eth66Message<GetBlockHeadersMessage>>())).Do(callInfo =>
            {
                Eth66Message<GetBlockHeadersMessage> message = (Eth66Message<GetBlockHeadersMessage>)callInfo[0];
                msg66.RequestId = message.RequestId;
            });

            Task task = ((ISyncPeer)_handler).GetBlockHeaders(1, 1, 1, CancellationToken.None).AddResultTo(_disposables);
            HandleIncomingStatusMessage();
            HandleZeroMessage(msg66, Eth66MessageCode.BlockHeaders);
            await task;
        }

        [Test]
        public void Should_throw_when_receiving_unrequested_block_headers()
        {
            using var msg62 = new BlockHeadersMessage(Build.A.BlockHeader.TestObjectNTimes(3).ToPooledList());
            using var msg66 = new Network.P2P.Subprotocols.Eth.V66.Messages.BlockHeadersMessage(1111, msg62);

            HandleIncomingStatusMessage();
            System.Action act = () => HandleZeroMessage(msg66, Eth66MessageCode.BlockHeaders);
            act.Should().Throw<SubprotocolException>();
        }

        [Test]
        public void Can_handle_get_block_bodies()
        {
            using var msg62 = new GetBlockBodiesMessage(new[] { Keccak.Zero, TestItem.KeccakA });
            using var msg66 = new Network.P2P.Subprotocols.Eth.V66.Messages.GetBlockBodiesMessage(1111, msg62);

            HandleIncomingStatusMessage();
            HandleZeroMessage(msg66, Eth66MessageCode.GetBlockBodies);
            _session.Received().DeliverMessage(Arg.Any<Network.P2P.Subprotocols.Eth.V66.Messages.BlockBodiesMessage>());
        }

        [Test]
        public async Task Can_handle_block_bodies()
        {
            using var msg62 = new BlockBodiesMessage(Build.A.Block.TestObjectNTimes(3));
            using var msg66 = new Network.P2P.Subprotocols.Eth.V66.Messages.BlockBodiesMessage(1111, msg62);

            _session.When((session) => session.DeliverMessage(Arg.Any<Eth66Message<GetBlockBodiesMessage>>())).Do(callInfo =>
            {
                Eth66Message<GetBlockBodiesMessage> message = (Eth66Message<GetBlockBodiesMessage>)callInfo[0];
                msg66.RequestId = message.RequestId;
            });

            HandleIncomingStatusMessage();
            Task task = ((ISyncPeer)_handler).GetBlockBodies(new List<Hash256>(new[] { Keccak.Zero }), CancellationToken.None).AddResultTo(_disposables);
            HandleZeroMessage(msg66, Eth66MessageCode.BlockBodies);
            await task;
        }

        [Test]
        public void Should_throw_when_receiving_unrequested_block_bodies()
        {
            using var msg62 = new BlockBodiesMessage(Build.A.Block.TestObjectNTimes(3));
            using var msg66 = new Network.P2P.Subprotocols.Eth.V66.Messages.BlockBodiesMessage(1111, msg62);

            HandleIncomingStatusMessage();
            System.Action act = () => HandleZeroMessage(msg66, Eth66MessageCode.BlockBodies);
            act.Should().Throw<SubprotocolException>();
        }

        [Test]
        public void Can_handle_get_pooled_transactions()
        {
            using var msg65 = new GetPooledTransactionsMessage(new[] { Keccak.Zero, TestItem.KeccakA }.ToPooledList());
            using var msg66 = new Network.P2P.Subprotocols.Eth.V66.Messages.GetPooledTransactionsMessage(1111, msg65);

            HandleIncomingStatusMessage();
            HandleZeroMessage(msg66, Eth66MessageCode.GetPooledTransactions);
            _session.Received().DeliverMessage(Arg.Any<Network.P2P.Subprotocols.Eth.V66.Messages.PooledTransactionsMessage>());
        }

        [Test]
        public void Can_handle_pooled_transactions()
        {
<<<<<<< HEAD
            Transaction tx = Build.A.Transaction.Signed(new EthereumEcdsa(1, LimboLogs.Instance), TestItem.PrivateKeyA).TestObject;
            using var msg65 = new PooledTransactionsMessage(new ArrayPoolList<Transaction>(1) { tx });
            using var msg66 = new Network.P2P.Subprotocols.Eth.V66.Messages.PooledTransactionsMessage(1111, msg65);
=======
            Transaction tx = Build.A.Transaction.Signed(new EthereumEcdsa(1), TestItem.PrivateKeyA).TestObject;
            var msg65 = new PooledTransactionsMessage(new ArrayPoolList<Transaction>(1) { tx });
            var msg66 = new Network.P2P.Subprotocols.Eth.V66.Messages.PooledTransactionsMessage(1111, msg65);
>>>>>>> 984b602c

            HandleIncomingStatusMessage();
            HandleZeroMessage(msg66, Eth66MessageCode.PooledTransactions);
        }

        [Test]
        public void Can_handle_get_node_data()
        {
            using var msg63 = new GetNodeDataMessage(new[] { Keccak.Zero, TestItem.KeccakA }.ToPooledList());
            using var msg66 = new Network.P2P.Subprotocols.Eth.V66.Messages.GetNodeDataMessage(1111, msg63);

            HandleIncomingStatusMessage();
            HandleZeroMessage(msg66, Eth66MessageCode.GetNodeData);
            _session.Received().DeliverMessage(Arg.Any<Network.P2P.Subprotocols.Eth.V66.Messages.NodeDataMessage>());
        }

        [Test]
        public async Task Can_handle_node_data()
        {
            using var msg63 = new NodeDataMessage(ArrayPoolList<byte[]>.Empty());
            using var msg66 = new Network.P2P.Subprotocols.Eth.V66.Messages.NodeDataMessage(1111, msg63);

            _session.When((session) => session.DeliverMessage(Arg.Any<Eth66Message<GetNodeDataMessage>>())).Do(callInfo =>
            {
                Eth66Message<GetNodeDataMessage> message = (Eth66Message<GetNodeDataMessage>)callInfo[0];
                msg66.RequestId = message.RequestId;
            });

            HandleIncomingStatusMessage();
            Task task = ((ISyncPeer)_handler).GetNodeData(new List<Hash256>(new[] { Keccak.Zero }), CancellationToken.None).AddResultTo(_disposables);
            HandleZeroMessage(msg66, Eth66MessageCode.NodeData);
            await task;
        }

        [Test]
        public void Should_throw_when_receiving_unrequested_node_data()
        {
            using var msg63 = new NodeDataMessage(ArrayPoolList<byte[]>.Empty());
            using var msg66 = new Network.P2P.Subprotocols.Eth.V66.Messages.NodeDataMessage(1111, msg63);

            HandleIncomingStatusMessage();
            System.Action act = () => HandleZeroMessage(msg66, Eth66MessageCode.NodeData);
            act.Should().Throw<SubprotocolException>();
        }

        [Test]
        public void Can_handle_get_receipts()
        {
            using var msg63 = new GetReceiptsMessage(new[] { Keccak.Zero, TestItem.KeccakA }.ToPooledList());
            using var msg66 = new Network.P2P.Subprotocols.Eth.V66.Messages.GetReceiptsMessage(1111, msg63);

            HandleIncomingStatusMessage();
            HandleZeroMessage(msg66, Eth66MessageCode.GetReceipts);
            _session.Received().DeliverMessage(Arg.Any<Network.P2P.Subprotocols.Eth.V66.Messages.ReceiptsMessage>());
        }

        [Test]
        public async Task Can_handle_receipts()
        {
            using var msg63 = new ReceiptsMessage(ArrayPoolList<TxReceipt[]>.Empty());
            using var msg66 = new Network.P2P.Subprotocols.Eth.V66.Messages.ReceiptsMessage(1111, msg63);

            _session.When((session) => session.DeliverMessage(Arg.Any<Eth66Message<GetReceiptsMessage>>())).Do(callInfo =>
            {
                Eth66Message<GetReceiptsMessage> message = (Eth66Message<GetReceiptsMessage>)callInfo[0];
                msg66.RequestId = message.RequestId;
            });

            HandleIncomingStatusMessage();
            Task task = ((ISyncPeer)_handler).GetReceipts(new List<Hash256>(new[] { Keccak.Zero }), CancellationToken.None).AddResultTo(_disposables);
            HandleZeroMessage(msg66, Eth66MessageCode.Receipts);
            await task;
        }

        [Test]
        public void Should_throw_when_receiving_unrequested_receipts()
        {
            using var msg63 = new ReceiptsMessage(ArrayPoolList<TxReceipt[]>.Empty());
            using var msg66 = new Network.P2P.Subprotocols.Eth.V66.Messages.ReceiptsMessage(1111, msg63);

            HandleIncomingStatusMessage();
            System.Action act = () => HandleZeroMessage(msg66, Eth66MessageCode.Receipts);
            act.Should().Throw<SubprotocolException>();
        }


        [TestCase(0, 0)]
        [TestCase(1, 1)]
        [TestCase(256, 1)]
        [TestCase(257, 2)]
        [TestCase(512, 2)]
        [TestCase(1000, 4)]
        [TestCase(10000, 40)]
        public void should_request_in_GetPooledTransactionsMessage_up_to_256_txs(int numberOfTransactions, int expectedNumberOfMessages)
        {
            const int maxNumberOfTxsInOneMsg = 256;

            _handler = new Eth66ProtocolHandler(
                _session,
                _svc,
                new NodeStatsManager(_timerFactory, LimboLogs.Instance),
                _syncManager,
                RunImmediatelyScheduler.Instance,
                _transactionPool,
                new PooledTxsRequestor(_transactionPool, new TxPoolConfig()),
                _gossipPolicy,
                new ForkInfo(_specProvider, _genesisBlock.Header.Hash!),
                LimboLogs.Instance);

            using ArrayPoolList<Hash256> hashes = new(numberOfTransactions);

            for (int i = 0; i < numberOfTransactions; i++)
            {
                hashes.Add(new Hash256(i.ToString("X64")));
            }

            using NewPooledTransactionHashesMessage hashesMsg = new(hashes);
            HandleIncomingStatusMessage();
            HandleZeroMessage(hashesMsg, Eth65MessageCode.NewPooledTransactionHashes);

            _session.Received(expectedNumberOfMessages)
                .DeliverMessage(Arg.Is<Network.P2P.Subprotocols.Eth.V66.Messages.GetPooledTransactionsMessage>(m =>
                    m.EthMessage.Hashes.Count == maxNumberOfTxsInOneMsg ||
                    m.EthMessage.Hashes.Count == numberOfTransactions % maxNumberOfTxsInOneMsg
                ));
        }

        private void HandleZeroMessage<T>(T msg, int messageCode) where T : MessageBase
        {
            IByteBuffer getBlockHeadersPacket = _svc.ZeroSerialize(msg);
            getBlockHeadersPacket.ReadByte();
            _handler.HandleMessage(new ZeroPacket(getBlockHeadersPacket) { PacketType = (byte)messageCode });
        }
        private void HandleIncomingStatusMessage()
        {
            using var statusMsg = new StatusMessage();
            statusMsg.GenesisHash = _genesisBlock.Hash;
            statusMsg.BestHash = _genesisBlock.Hash;

            IByteBuffer statusPacket = _svc.ZeroSerialize(statusMsg);
            statusPacket.ReadByte();
            _handler.HandleMessage(new ZeroPacket(statusPacket) { PacketType = 0 });
        }
    }
}<|MERGE_RESOLUTION|>--- conflicted
+++ resolved
@@ -216,15 +216,9 @@
         [Test]
         public void Can_handle_pooled_transactions()
         {
-<<<<<<< HEAD
-            Transaction tx = Build.A.Transaction.Signed(new EthereumEcdsa(1, LimboLogs.Instance), TestItem.PrivateKeyA).TestObject;
+            Transaction tx = Build.A.Transaction.Signed(new EthereumEcdsa(1), TestItem.PrivateKeyA).TestObject;
             using var msg65 = new PooledTransactionsMessage(new ArrayPoolList<Transaction>(1) { tx });
             using var msg66 = new Network.P2P.Subprotocols.Eth.V66.Messages.PooledTransactionsMessage(1111, msg65);
-=======
-            Transaction tx = Build.A.Transaction.Signed(new EthereumEcdsa(1), TestItem.PrivateKeyA).TestObject;
-            var msg65 = new PooledTransactionsMessage(new ArrayPoolList<Transaction>(1) { tx });
-            var msg66 = new Network.P2P.Subprotocols.Eth.V66.Messages.PooledTransactionsMessage(1111, msg65);
->>>>>>> 984b602c
 
             HandleIncomingStatusMessage();
             HandleZeroMessage(msg66, Eth66MessageCode.PooledTransactions);
