--- conflicted
+++ resolved
@@ -279,11 +279,7 @@
             && m.Protocol == Protocol.Eth
             && m.GenesisHash == _genesisBlock.Hash
             && m.LatestBlockHash == _genesisBlock.Hash
-<<<<<<< HEAD
-            && m.EarliestBlock == 3));
-=======
             && m.EarliestBlock == 0));
->>>>>>> c5388661
     }
 
     private void HandleIncomingStatusMessage()
