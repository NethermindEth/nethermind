--- conflicted
+++ resolved
@@ -279,11 +279,7 @@
             && m.Protocol == Protocol.Eth
             && m.GenesisHash == _genesisBlock.Hash
             && m.LatestBlockHash == _genesisBlock.Hash
-<<<<<<< HEAD
-            && m.EarliestBlock == 3));
-=======
             && m.EarliestBlock == 0));
->>>>>>> d5256c8e
     }
 
     private void HandleIncomingStatusMessage()
