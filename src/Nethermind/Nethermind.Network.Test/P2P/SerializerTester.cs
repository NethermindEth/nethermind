--- conflicted
+++ resolved
@@ -5,11 +5,8 @@
 using System;
 using DotNetty.Buffers;
 using FluentAssertions;
-<<<<<<< HEAD
 using FluentAssertions.Equivalency;
-=======
 using Nethermind.Core.Extensions;
->>>>>>> a0737bc1
 using Nethermind.Network.P2P.Messages;
 using Nethermind.Serialization.Rlp;
 using NUnit.Framework;
@@ -28,19 +25,13 @@
                 T deserialized = serializer.Deserialize(buffer);
 
                 // RlpLength is calculated explicitly when serializing an object by Calculate method. It's null after deserialization.
-<<<<<<< HEAD
                 deserialized.Should().BeEquivalentTo(message, options =>
                 {
                     EquivalencyAssertionOptions<T>? excluded = options.Excluding(c => c.Name == "RlpLength");
-                    return additionallyExcluding is not null ? additionallyExcluding(excluded) : excluded;
+                    return (additionallyExcluding is not null ? additionallyExcluding(excluded) : excluded)
+                        .Using<Memory<byte>>((context => context.Subject.AsArray().Should().BeEquivalentTo(context.Expectation.AsArray())))
+                        .WhenTypeIs<Memory<byte>>();
                 });
-=======
-                deserialized.Should().BeEquivalentTo(message, options => options
-                    .Excluding(c => c.Name == "RlpLength")
-                    .Using<Memory<byte>>((context => context.Subject.AsArray().Should().BeEquivalentTo(context.Expectation.AsArray())))
-                    .WhenTypeIs<Memory<byte>>()
-                );
->>>>>>> a0737bc1
 
                 Assert.That(buffer.ReadableBytes, Is.EqualTo(0), "readable bytes");
 
