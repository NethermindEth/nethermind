--- conflicted
+++ resolved
@@ -6,11 +6,7 @@
 public class Pong
 {
     public ulong EnrSeq { get; set; }
-<<<<<<< HEAD
-    public byte[] CustomPayload { get; set; } = [];
-=======
 
     [SszList(64000)] // TODO: Check limit
-    public byte[] CustomPayload { get; set; } = null!;
->>>>>>> 7d779c6d
+    public byte[] CustomPayload { get; set; } = [];
 }