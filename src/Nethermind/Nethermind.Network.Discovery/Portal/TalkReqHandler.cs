// SPDX-FileCopyrightText: 2024 Demerzel Solutions Limited
// SPDX-License-Identifier: LGPL-3.0-only

using System.Collections;
using System.IO.Pipelines;
using Lantern.Discv5.Enr;
using Lantern.Discv5.WireProtocol.Messages.Requests;
using Nethermind.Core.Crypto;
using Nethermind.Core.Extensions;
using Nethermind.Int256;
using Nethermind.Logging;
using Nethermind.Network.Discovery.Kademlia;
using Nethermind.Network.Discovery.Kademlia.Content;
using Nethermind.Network.Discovery.Portal.Messages;

namespace Nethermind.Network.Discovery.Portal;

/// <summary>
/// Adapter from TalkReq's ITalkReqProtocolHandler to Kademlia's IMessageReceiver, which is its incoming transport interface.
/// </summary>
/// <param name="kad"></param>
/// <param name="selfEnr"></param>
/// <param name="utpManager"></param>
public class TalkReqHandler(
    IPortalContentNetworkStore store,
    IKademliaMessageReceiver<IEnr> kadKademliaMessageReceiver,
    IContentMessageReceiver<IEnr, byte[], LookupContentResult> kadContentMessageReceiver,
    RadiusTracker radiusTracker,
    IEnrProvider enrProvider,
    IUtpManager utpManager,
    ContentNetworkConfig config,
    ILogManager logManager
) : ITalkReqProtocolHandler
{
    private readonly ILogger _logger = logManager.GetClassLogger<TalkReqHandler>();

    private readonly TimeSpan _offerAcceptTimeout = config.OfferAcceptTimeout;

    private readonly TimeSpan _streamSenderTimeout = config.StreamSenderTimeout;

    private readonly EnrNodeHashProvider _nodeHashProvider = EnrNodeHashProvider.Instance;

    public async Task<byte[]?> OnMsgReq(IEnr sender, TalkReqMessage talkReqMessage)
    {
        try
        {
            MessageUnion message = SlowSSZ.Deserialize<MessageUnion>(talkReqMessage.Request);

            if (message.Ping is { } ping)
            {
                return await HandlePing(sender, ping);
            }

            if (message.FindNodes is { } nodes)
            {
                return await HandleFindNode(sender, nodes);
            }

            if (message.FindContent is { } findContent)
            {
                return await HandleFindContent(sender, findContent);
            }

            if (message.Offer is { } offer)
            {
                return await HandleOffer(sender, offer);
            }
        }
        catch (Exception e)
        {
            if (_logger.IsWarn) _logger.Warn($"Error handling msg req {e}");
        }

        return null;
    }

    private async Task<byte[]?> HandlePing(IEnr sender, Ping ping)
    {
        if (_logger.IsDebug) _logger.Debug($"Handling ping from {sender.NodeId.ToHexString()}");

        // Still need to call kadMessageReceiver since the ping is also used to populate bucket.
        if (ping.CustomPayload?.Length == 32)
        {
            UInt256 radius = SlowSSZ.Deserialize<UInt256>(ping.CustomPayload);
            radiusTracker.UpdatePeerRadius(sender, radius);
        }

        await kadKademliaMessageReceiver.Ping(sender, default);

        return SlowSSZ.Serialize(new MessageUnion()
        {
            Pong = new Pong()
            {
                EnrSeq = ping.EnrSeq,
                CustomPayload = config.ContentRadius.ToLittleEndian()
            }
        });
    }

    private async Task<byte[]?> HandleFindNode(IEnr sender, FindNodes nodes)
    {
        if (_logger.IsDebug) _logger.Debug($"Handling find node from {sender.NodeId.ToHexString()}");
        // So....
        // This is weird. For some reason, discv5/overlay network uses distance instead of target node like
        // with Kademlia/discv4. It also makes it more implementation specific.
        // fortunately, its basically the same as randomizing hash at a specific distance.
        // unfortunately, the protocol said to filter neighbour that is of incorrect distance...
        // which is another weird thing that I'm not sure how to handle.
        ValueHash256 theHash = Hash256XorUtils.GetRandomHashAtDistance(_nodeHashProvider.GetHash(enrProvider.SelfEnr), nodes.Distances[0]);
        var neighbours = await kadKademliaMessageReceiver.FindNeighbours(sender, theHash, CancellationToken.None);
        var neighboursAsBytes = neighbours.Select<IEnr, byte[]>(ienr => ienr.EncodeRecord()).ToArray();

        var response = new MessageUnion()
        {
            Nodes = new Nodes()
            {
                Enrs = neighboursAsBytes.Select(enr => new Messages.Enr { Data = enr }).ToArray()
            }
        };

        return SlowSSZ.Serialize(response);
    }

    private async Task<byte[]?> HandleFindContent(IEnr sender, FindContent findContent)
    {
        if (_logger.IsDebug) _logger.Debug($"Handling find content from {sender.NodeId.ToHexString()}");
<<<<<<< HEAD
        var findValueResult = await kadContentMessageReceiver.FindValue(sender, findContent.ContentKey, CancellationToken.None);
        if (findValueResult.HasValue)
=======
        var findValueResult = await kad.FindValue(sender, findContent.ContentKey.Data, CancellationToken.None);
        if (findValueResult.hasValue)
>>>>>>> 7d779c6d
        {
            // From the POV of Kademlia, there is no such thing as UTP. So when calling local kad,
            // it always return the full payload without any connection id.
            // But at transport/lantern/discv5 layer, we need to translate it to UTP, or it would be too big.
            LookupContentResult value = findValueResult.Value!;
            if (value.Payload!.Length > config.MaxContentSizeForTalkReq)
            {
                value.ConnectionId = InitiateUtpStreamSender(sender, value.Payload);
                value.Payload = null;
            }

            return SlowSSZ.Serialize(new MessageUnion()
            {
                Content = new Content()
                {
                    Payload = value.Payload,
                    ConnectionId = value.ConnectionId ?? default
                }
            });
        }

        var neighboursAsBytes = findValueResult.Neighbours.Select<IEnr, byte[]>(ienr => ienr.EncodeRecord()).ToArray();
        var response = new MessageUnion()
        {
            Content = new Content()
            {
                Enrs = neighboursAsBytes.Select(enr => new Messages.Enr { Data = enr }).ToArray()
            }
        };

        return SlowSSZ.Serialize(response);
    }

    private ushort InitiateUtpStreamSender(IEnr nodeId, byte[] valuePayload)
    {
        ushort connectionId = (ushort)Random.Shared.Next();

        Task.Run(async () =>
        {
            // So we open a task that push the data.
            // But we cancel it after 10 second.
            // The peer will need to download it within 10 second.
            using CancellationTokenSource cts = new CancellationTokenSource();
            cts.CancelAfter(_streamSenderTimeout);

            MemoryStream inputStream = new MemoryStream(valuePayload);
            await utpManager.WriteContentToUtp(nodeId, false, connectionId, inputStream, cts.Token);
        });

        return connectionId;
    }

    private Task<byte[]?> HandleOffer(IEnr sender, Offer offer)
    {
        if (_logger.IsDebug) _logger.Debug($"Handling offer from {sender.NodeId.ToHexString()}");

        if (offer.ContentKeys.Length == 0)
        {
            if (_logger.IsDebug) _logger.Debug($"Empty content keys");
            return Task.FromResult<byte[]?>(null);
        }
        BitArray toAccept = new BitArray(offer.ContentKeys.Length);
        bool hasAccept = false;
        for (var i = 0; i < toAccept.Count; i++)
        {
<<<<<<< HEAD
            if (!radiusTracker.IsContentInRadius(offer.ContentKeys[i]))
            {
                if (_logger.IsTrace) _logger.Trace($"Content {offer.ContentKeys[i].ToHexString()} not in radius");
                continue;
            }
            if (store.ShouldAcceptOffer(offer.ContentKeys[i]))
=======
            if (!contentDistributor.IsContentInRadius(offer.ContentKeys[i].Data)) continue;
            if (store.ShouldAcceptOffer(offer.ContentKeys[i].Data))
>>>>>>> 7d779c6d
            {
                toAccept[i] = true;
                hasAccept = true;
            }
        }

        if (!hasAccept)
        {
            if (_logger.IsDebug) _logger.Debug($"No content accepted");
            return Task.FromResult<byte[]?>(null);
        }

        if (_logger.IsDebug) _logger.Debug($"Accepting offer from {sender.NodeId.ToHexString()}");
        ushort connectionId = (ushort)Random.Shared.Next();
        _ = RunOfferAccept(sender, offer, toAccept, connectionId);

        return Task.FromResult<byte[]?>(SlowSSZ.Serialize(new MessageUnion()
        {
            Accept = new Accept()
            {
                ConnectionId = connectionId,
                AcceptedBits = toAccept
            }
        }));
    }

    private async Task RunOfferAccept(IEnr enr, Offer offer, BitArray accepted, ushort connectionId)
    {
        using CancellationTokenSource cts = new CancellationTokenSource();
<<<<<<< HEAD
        cts.CancelAfter(_offerAcceptTimeout);
        var token =  cts.Token;
=======
        // cts.CancelAfter(_offerAcceptTimeout);
        var token = cts.Token;
>>>>>>> 7d779c6d

        var pipe = new Pipe();
        var writeTask = utpManager.ReadContentFromUtp(enr, false, connectionId, pipe.Writer.AsStream(), token);
        var readTask = Task.Run(async () =>
        {
            var stream = pipe.Reader.AsStream();

            for (var i = 0; i < offer.ContentKeys.Length; i++)
            {
                var contentKey = offer.ContentKeys[i];
                if (!accepted[i]) continue;

                ulong length = stream.ReadLEB128Unsigned();
                byte[] buffer = new byte[length];
                await stream.ReadExactlyAsync(buffer, token);

                store.Store(contentKey.Data, buffer);
            }
        }, token);

        await Task.WhenAll(writeTask, readTask);
    }
}<|MERGE_RESOLUTION|>--- conflicted
+++ resolved
@@ -124,13 +124,8 @@
     private async Task<byte[]?> HandleFindContent(IEnr sender, FindContent findContent)
     {
         if (_logger.IsDebug) _logger.Debug($"Handling find content from {sender.NodeId.ToHexString()}");
-<<<<<<< HEAD
         var findValueResult = await kadContentMessageReceiver.FindValue(sender, findContent.ContentKey, CancellationToken.None);
         if (findValueResult.HasValue)
-=======
-        var findValueResult = await kad.FindValue(sender, findContent.ContentKey.Data, CancellationToken.None);
-        if (findValueResult.hasValue)
->>>>>>> 7d779c6d
         {
             // From the POV of Kademlia, there is no such thing as UTP. So when calling local kad,
             // it always return the full payload without any connection id.
@@ -196,17 +191,12 @@
         bool hasAccept = false;
         for (var i = 0; i < toAccept.Count; i++)
         {
-<<<<<<< HEAD
             if (!radiusTracker.IsContentInRadius(offer.ContentKeys[i]))
             {
                 if (_logger.IsTrace) _logger.Trace($"Content {offer.ContentKeys[i].ToHexString()} not in radius");
                 continue;
             }
             if (store.ShouldAcceptOffer(offer.ContentKeys[i]))
-=======
-            if (!contentDistributor.IsContentInRadius(offer.ContentKeys[i].Data)) continue;
-            if (store.ShouldAcceptOffer(offer.ContentKeys[i].Data))
->>>>>>> 7d779c6d
             {
                 toAccept[i] = true;
                 hasAccept = true;
@@ -236,13 +226,8 @@
     private async Task RunOfferAccept(IEnr enr, Offer offer, BitArray accepted, ushort connectionId)
     {
         using CancellationTokenSource cts = new CancellationTokenSource();
-<<<<<<< HEAD
         cts.CancelAfter(_offerAcceptTimeout);
         var token =  cts.Token;
-=======
-        // cts.CancelAfter(_offerAcceptTimeout);
-        var token = cts.Token;
->>>>>>> 7d779c6d
 
         var pipe = new Pipe();
         var writeTask = utpManager.ReadContentFromUtp(enr, false, connectionId, pipe.Writer.AsStream(), token);
