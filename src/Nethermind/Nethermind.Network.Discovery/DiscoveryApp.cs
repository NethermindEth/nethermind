--- conflicted
+++ resolved
@@ -125,26 +125,6 @@
         ThisNodeInfo.AddInfo("Discovery    :", $"udp://{_networkConfig.ExternalIp}:{_networkConfig.DiscoveryPort}");
 
         NetworkChange.NetworkAvailabilityChanged += ResetUnreachableStatus;
-<<<<<<< HEAD
-
-        IPAddress ip = IPAddress.Parse(_networkConfig.LocalIp!);
-        _bindingTask = NetworkHelper.HandlePortTakenError(
-            () => bootstrap.BindAsync(ip, _networkConfig.DiscoveryPort),
-            _networkConfig.DiscoveryPort
-        ).ContinueWith(t =>
-        {
-            if (t.IsFaulted)
-            {
-                _logger.Error(
-                    $"Error when establishing discovery connection on Address: {ip}({_networkConfig.LocalIp}:{_networkConfig.DiscoveryPort})",
-                    t.Exception);
-                return null;
-            }
-
-            return _channel = t.Result;
-        });
-=======
->>>>>>> c60b3c19
     }
 
     private void ResetUnreachableStatus(object? sender, NetworkAvailabilityEventArgs e)
