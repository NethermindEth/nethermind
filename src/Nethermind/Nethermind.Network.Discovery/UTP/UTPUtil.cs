// SPDX-FileCopyrightText: 2024 Demerzel Solutions Limited
// SPDX-License-Identifier: LGPL-3.0-only

using System.Diagnostics;
using NonBlocking;

namespace Nethermind.Network.Discovery.UTP;

public class UTPUtil
{
    public static ushort WrappedAddOne(ushort num)
    {
        return (ushort)(num + 1);
    }
    public static bool IsLessOrEqual(ushort num1, ushort num2)
    {
        return IsLess(num1, WrappedAddOne(num2));
    }

    public static bool IsLess(ushort num1, ushort num2)
    {
        // Why do I think there is  a better way of doing this?
        return (num1 + 32768) % 65536 < (num2 + 32768) % 65536;
    }

    public static uint GetTimestamp()
    {
        long ticks = Stopwatch.GetTimestamp();
        long microseconds = (ticks * 1) / (Stopwatch.Frequency / 1_000_000);
        return (uint)microseconds;
    }

<<<<<<< HEAD
=======
    public static byte[]? CompileSelectiveAckBitset(ushort curAck, ConcurrentDictionary<ushort, Memory<byte>?> receiveBuffer)
    {
        byte[] selectiveAck;
        // Fixed 64 bit.
        // TODO: use long
        // TODO: no need to encode trailing zeros
        selectiveAck = new byte[8];

        // Shortcut the loop if all buffer was iterated
        int counted = 0;
        int maxCounted = receiveBuffer.Count;

        for (int i = 0; i < 64 && counted < maxCounted; i++)
        {
            ushort theAck = (ushort)(curAck + 2 + i);
            if (receiveBuffer.ContainsKey(theAck))
            {
                int iIdx = i / 8;
                int iOffset = i % 8;
                selectiveAck[iIdx] = (byte)(selectiveAck[iIdx] | 1 << iOffset);
                counted++;
            }
        }

        return selectiveAck;
    }
>>>>>>> 7d779c6d
}<|MERGE_RESOLUTION|>--- conflicted
+++ resolved
@@ -30,33 +30,4 @@
         return (uint)microseconds;
     }
 
-<<<<<<< HEAD
-=======
-    public static byte[]? CompileSelectiveAckBitset(ushort curAck, ConcurrentDictionary<ushort, Memory<byte>?> receiveBuffer)
-    {
-        byte[] selectiveAck;
-        // Fixed 64 bit.
-        // TODO: use long
-        // TODO: no need to encode trailing zeros
-        selectiveAck = new byte[8];
-
-        // Shortcut the loop if all buffer was iterated
-        int counted = 0;
-        int maxCounted = receiveBuffer.Count;
-
-        for (int i = 0; i < 64 && counted < maxCounted; i++)
-        {
-            ushort theAck = (ushort)(curAck + 2 + i);
-            if (receiveBuffer.ContainsKey(theAck))
-            {
-                int iIdx = i / 8;
-                int iOffset = i % 8;
-                selectiveAck[iIdx] = (byte)(selectiveAck[iIdx] | 1 << iOffset);
-                counted++;
-            }
-        }
-
-        return selectiveAck;
-    }
->>>>>>> 7d779c6d
 }