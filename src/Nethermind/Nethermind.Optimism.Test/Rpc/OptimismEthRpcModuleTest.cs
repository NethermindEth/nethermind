--- conflicted
+++ resolved
@@ -555,10 +555,7 @@
             blockchain.FeeHistoryOracle ??
             new FeeHistoryOracle(blockchain.BlockTree, blockchain.ReceiptStorage, blockchain.SpecProvider),
             blockchain.ProtocolsManager,
-<<<<<<< HEAD
-=======
             blockchain.ForkInfo,
->>>>>>> eee5ac23
             new BlocksConfig().SecondsPerSlot,
 
             sequencerRpcClient, ecdsa, sealer, opSpecHelper
