--- conflicted
+++ resolved
@@ -8,10 +8,6 @@
     <WarningsAsErrors />
   </PropertyGroup>
   <ItemGroup>
-<<<<<<< HEAD
-    <PackageReference Include="coverlet.msbuild" Version="2.8.1" />
-    <PackageReference Include="Microsoft.NET.Test.Sdk" Version="16.5.0" />
-=======
     <Content Include="..\..\tests\KeyStoreTests\basic_tests.json" Link="basic_tests.json">
       <CopyToOutputDirectory>Always</CopyToOutputDirectory>
     </Content>
@@ -19,7 +15,6 @@
   <ItemGroup>
     <PackageReference Include="coverlet.msbuild" Version="2.9.0" />
     <PackageReference Include="Microsoft.NET.Test.Sdk" Version="16.6.1" />
->>>>>>> 3a3c69d0
     <PackageReference Include="NUnit" Version="3.12.0" />
     <PackageReference Include="NUnit3TestAdapter" Version="3.16.1" />
   </ItemGroup>
