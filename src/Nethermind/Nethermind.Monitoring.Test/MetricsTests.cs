// SPDX-FileCopyrightText: 2022 Demerzel Solutions Limited
// SPDX-License-Identifier: LGPL-3.0-only

using System;
using System.Collections.Concurrent;
using System.Collections.Generic;
using System.IO;
using System.Linq;
using System.Reflection;
using System.Runtime.Serialization;
using FluentAssertions;
using Nethermind.Core;
using Nethermind.Core.Attributes;
using Nethermind.Core.Metric;
using Nethermind.Logging;
using Nethermind.Monitoring.Config;
using Nethermind.Monitoring.Metrics;
using NUnit.Framework;

namespace Nethermind.Monitoring.Test;

public class MetricsTests
{
    public static class TestMetrics
    {
        [System.ComponentModel.Description("A test description")]
        public static long OneTwoThree { get; set; }

        [System.ComponentModel.Description("Another test description.")]
        [DataMember(Name = "one_two_three")]
        public static long OneTwoThreeSpecial { get; set; }

        [System.ComponentModel.Description("Another test description.")]
        [KeyIsLabel("somelabel")]
        public static ConcurrentDictionary<SomeEnum, long> WithLabelledDictionary { get; set; } = new();

        [KeyIsLabel("label1", "label2", "label3")]
        public static ConcurrentDictionary<CustomLabelType, long> WithCustomLabelType { get; set; } = new();

        public static IDictionary<string, long> OldDictionaryMetrics { get; set; } = new ConcurrentDictionary<string, long>();
    }

    public enum SomeEnum
    {
        Option1,
        Option2,
    }

    public struct CustomLabelType(int num1, int num2, int num3) : IMetricLabels
    {
        public readonly string[] Labels => [num1.ToString(), num2.ToString(), num3.ToString()];
    }

    [Test]
    public void Test_update_correct_gauge()
    {
        MetricsConfig metricsConfig = new()
        {
            Enabled = true
        };
        MetricsController metricsController = new(metricsConfig);
        metricsController.RegisterMetrics(typeof(TestMetrics));

        TestMetrics.OneTwoThree = 123;
        TestMetrics.OneTwoThreeSpecial = 1234;
        TestMetrics.WithLabelledDictionary[SomeEnum.Option1] = 2;
        TestMetrics.WithLabelledDictionary[SomeEnum.Option2] = 3;
        TestMetrics.WithCustomLabelType[new CustomLabelType(1, 11, 111)] = 1111;
        TestMetrics.OldDictionaryMetrics["metrics0"] = 4;
        TestMetrics.OldDictionaryMetrics["metrics1"] = 5;
        metricsController.UpdateMetrics(null);

        var gauges = metricsController._gauges;
        var keyDefault = $"{nameof(TestMetrics)}.{nameof(TestMetrics.OneTwoThree)}";
        var keySpecial = $"{nameof(TestMetrics)}.{nameof(TestMetrics.OneTwoThreeSpecial)}";
        var keyDictionary = $"{nameof(TestMetrics)}.{nameof(TestMetrics.WithLabelledDictionary)}";
        var keyDictionary2 = $"{nameof(TestMetrics)}.{nameof(TestMetrics.WithCustomLabelType)}";
        var keyOldDictionary0 = $"{nameof(TestMetrics.OldDictionaryMetrics)}.metrics0";
        var keyOldDictionary1 = $"{nameof(TestMetrics.OldDictionaryMetrics)}.metrics1";

        Assert.That(gauges.Keys, Has.Member(keyDefault));
        Assert.That(gauges.Keys, Has.Member(keySpecial));

        Assert.That(gauges[keyDefault].Name, Is.EqualTo("nethermind_one_two_three"));
        Assert.That(gauges[keySpecial].Name, Is.EqualTo("one_two_three"));
        Assert.That(gauges[keyDictionary].Name, Is.EqualTo("nethermind_with_labelled_dictionary"));
        Assert.That(gauges[keyOldDictionary0].Name, Is.EqualTo("nethermind_metrics0"));
        Assert.That(gauges[keyOldDictionary1].Name, Is.EqualTo("nethermind_metrics1"));

        Assert.That(gauges[keyDefault].Value, Is.EqualTo(123));
        Assert.That(gauges[keySpecial].Value, Is.EqualTo(1234));
        Assert.That(gauges[keyDictionary].WithLabels(SomeEnum.Option1.ToString()).Value, Is.EqualTo(2));
        Assert.That(gauges[keyDictionary].WithLabels(SomeEnum.Option2.ToString()).Value, Is.EqualTo(3));
        Assert.That(gauges[keyDictionary2].WithLabels("1", "11", "111").Value, Is.EqualTo(1111));
        Assert.That(gauges[keyOldDictionary0].Value, Is.EqualTo(4));
        Assert.That(gauges[keyOldDictionary1].Value, Is.EqualTo(5));
    }

    [Test]
    public void Register_and_update_metrics_should_not_throw_exception()
    {
        MetricsConfig metricsConfig = new()
        {
            Enabled = true
        };
        List<Type> knownMetricsTypes = new()
        {
            typeof(TxPool.Metrics),
            typeof(Blockchain.Metrics),
            typeof(Consensus.AuRa.Metrics),
            typeof(Evm.Metrics),
            typeof(JsonRpc.Metrics),
            typeof(Db.Metrics),
            typeof(Network.Metrics),
            typeof(Init.Metrics),
            typeof(Synchronization.Metrics),
            typeof(Trie.Metrics),
            typeof(Trie.Pruning.Metrics),
<<<<<<< HEAD
#pragma warning disable CA2252 // This API requires opting into preview features
            typeof(Shutter.Metrics),
#pragma warning restore CA2252 // This API requires opting into preview features
=======
            typeof(Shutter.Metrics)
>>>>>>> b81070de
        };
        MetricsController metricsController = new(metricsConfig);
        MonitoringService monitoringService = new(metricsController, metricsConfig, LimboLogs.Instance);
        List<Type> metrics = TypeDiscovery.FindNethermindBasedTypes(nameof(Metrics)).ToList();
        metrics.AddRange(knownMetricsTypes);

        Assert.DoesNotThrow(() =>
        {
            foreach (Type metric in metrics)
            {
                metricsController.RegisterMetrics(metric);
            }

            metricsController.UpdateMetrics(null);
        });
    }

    [Test]
    public void All_config_items_have_descriptions()
    {
        ValidateMetricsDescriptions();
    }

    public static void ValidateMetricsDescriptions()
    {
        ForEachProperty(CheckDescribedOrHidden);
    }

    private static void CheckDescribedOrHidden(PropertyInfo property)
    {
        System.ComponentModel.DescriptionAttribute attribute = property.GetCustomAttribute<System.ComponentModel.DescriptionAttribute>();
        attribute.Should().NotBeNull();
    }

    private static void ForEachProperty(Action<PropertyInfo> verifier)
    {
        string[] dlls = Directory.GetFiles(AppDomain.CurrentDomain.BaseDirectory, "Nethermind.*.dll");
        foreach (string dll in dlls)
        {
            Assembly assembly = Assembly.LoadFile(dll);
            Type[] configs = assembly.GetExportedTypes().Where(static t => t.Name == "Metrics").ToArray();

            foreach (Type metricsType in configs)
            {
                PropertyInfo[] properties = metricsType.GetProperties(BindingFlags.Static | BindingFlags.Public);
                foreach (PropertyInfo property in properties)
                {
                    try
                    {
                        verifier(property);
                    }
                    catch (Exception e)
                    {
                        throw new Exception(property.Name, e);
                    }
                }
            }
        }
    }
}<|MERGE_RESOLUTION|>--- conflicted
+++ resolved
@@ -116,13 +116,7 @@
             typeof(Synchronization.Metrics),
             typeof(Trie.Metrics),
             typeof(Trie.Pruning.Metrics),
-<<<<<<< HEAD
-#pragma warning disable CA2252 // This API requires opting into preview features
-            typeof(Shutter.Metrics),
-#pragma warning restore CA2252 // This API requires opting into preview features
-=======
             typeof(Shutter.Metrics)
->>>>>>> b81070de
         };
         MetricsController metricsController = new(metricsConfig);
         MonitoringService monitoringService = new(metricsController, metricsConfig, LimboLogs.Instance);
