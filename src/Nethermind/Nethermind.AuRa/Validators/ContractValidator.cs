--- conflicted
+++ resolved
@@ -22,17 +22,13 @@
 using System.Collections.Immutable;
 using System.IO;
 using System.Linq;
-using System.Threading;
 using Nethermind.Abi;
 using Nethermind.AuRa.Contracts;
 using Nethermind.Blockchain;
 using Nethermind.Core;
-<<<<<<< HEAD
-using Nethermind.Core.Extensions;
-=======
 using Nethermind.Core.Crypto;
 using Nethermind.Core.Encoding;
->>>>>>> 9328cdd0
+using Nethermind.Core.Extensions;
 using Nethermind.Core.Specs.ChainSpecStyle;
 using Nethermind.Core.Specs.Forks;
 using Nethermind.Dirichlet.Numerics;
@@ -51,28 +47,13 @@
         private readonly IDb _stateDb;
         private readonly IStateProvider _stateProvider;
         private readonly ITransactionProcessor _transactionProcessor;
-<<<<<<< HEAD
-        private readonly IBlockTree _blockTree;
-
-        private Address[] _validators;
-        private PendingValidators _pendingValidators;
-        private readonly ValidationStampCollection _validatedSinceFinalized = new ValidationStampCollection();
-
-        protected Address ContractAddress { get; }
-        protected IAbiEncoder AbiEncoder { get; }
-        protected long StartBlockNumber { get; }
-        private long LastProcessedBlockNumber { get; set; } = -1;
-        protected CallOutputTracer Output { get; } = new CallOutputTracer();
-        protected ValidatorContract ValidatorContract => _validatorContract ?? (_validatorContract = CreateValidatorContract(ContractAddress));
-        private bool IsInitialized => LastProcessedBlockNumber > 0;
-=======
         
         private ValidatorContract _validatorContract;
         private PendingValidators _currentPendingValidators;
         private long _lastProcessedBlockNumber = -1;
         private IBlockFinalizationManager _blockFinalizationManager;
         private IBlockTree _blockTree;
-        private HashSet<Address> _validators;
+        private Address[] _validators;
 
         protected Address ContractAddress { get; }
         protected IAbiEncoder AbiEncoder { get; }
@@ -80,13 +61,13 @@
         protected CallOutputTracer Output { get; } = new CallOutputTracer();
         protected ValidatorContract ValidatorContract => _validatorContract ?? (_validatorContract = CreateValidatorContract(ContractAddress));
 
-        private HashSet<Address> Validators
+        private Address[] Validators
         {
             get
             {
                 if (_validators == null && _blockTree.Head?.Number >= InitBlockNumber)
                 {
-                    _validators = LoadValidatorsFromContract(_blockTree.Head).ToHashSet();
+                    _validators = LoadValidatorsFromContract(_blockTree.Head);
                 }
 
                 return _validators;
@@ -103,7 +84,6 @@
                 SavePendingValidators();
             }
         }
->>>>>>> 9328cdd0
 
         public ContractValidator(
             AuRaParameters.Validator validator,
@@ -123,91 +103,27 @@
             _stateDb = stateDb ?? throw new ArgumentNullException(nameof(stateDb));
             _stateProvider = stateProvider ?? throw new ArgumentNullException(nameof(stateProvider));
             _transactionProcessor = transactionProcessor ?? throw new ArgumentNullException(nameof(transactionProcessor));
-            _blockTree = blockTree ?? throw new ArgumentNullException(nameof(blockTree));
             _logger = logManager?.GetClassLogger() ?? throw new ArgumentNullException(nameof(logManager));
             AbiEncoder = abiEncoder ?? throw new ArgumentNullException(nameof(abiEncoder));
             InitBlockNumber = startBlockNumber;
             LoadPendingValidators();
         }
 
-        public bool IsValidSealer(Address address) => Validators.Contains(address);
-        
-<<<<<<< HEAD
-        public bool IsValidSealer(Address address, ulong step)
-        {
-            if (_blockTree.Head.Number + 1 == StartBlockNumber)
-            {
-                
-                LazyInitializer.EnsureInitialized(ref _validators, () => LoadValidatorsFromContract(_blockTree.Head));
-            }
-            
-            return _validators.GetItemRoundRobin(step) == address;
-        }
-=======
+        public bool IsValidSealer(Address address, long step) => Validators.GetItemRoundRobin(step) == address;
+        
         public int MinSealersForFinalization => Validators.MinSealersForFinalization();
->>>>>>> 9328cdd0
 
         void IAuRaValidator.SetFinalizationManager(IBlockFinalizationManager finalizationManager)
         {
-<<<<<<< HEAD
-            var blockHeader = block.Header;
-            var isStartBlock = StartBlockNumber == blockHeader.Number;
-            if (isStartBlock || !IsInitialized)
-            {
-                Initialize(blockHeader, isStartBlock);
-=======
             if (_blockFinalizationManager != null)
             {
                 _blockFinalizationManager.BlocksFinalized -= OnBlocksFinalized;
->>>>>>> 9328cdd0
             }
 
             _blockFinalizationManager = finalizationManager;
             
             if (_blockFinalizationManager != null)
             {
-<<<<<<< HEAD
-                ClearPendingValidatorsAfterReorganisation(blockHeader);                
-            }
-
-            FinalizePendingValidatorsIfNeeded(blockHeader);
-        }
-
-        private void ClearPendingValidatorsAfterReorganisation(BlockHeader blockHeader)
-        {
-            bool reorganisationHappened = blockHeader.Number <= _validatedSinceFinalized.LastBlockNumber;
-            if (reorganisationHappened)
-            {
-                bool reorganisationBeforeInitChange = blockHeader.Number <= _pendingValidators.BlockNumber;
-                if (reorganisationBeforeInitChange)
-                {
-                    ClearPendingValidators();
-                }
-                else
-                {
-                    _validatedSinceFinalized.RemoveFromBlock(blockHeader.Number);
-                }
-            }
-        }
-
-        private void FinalizePendingValidatorsIfNeeded(BlockHeader blockHeader)
-        {
-            bool thereArePendingValidators = _pendingValidators != null;
-            if (thereArePendingValidators)
-            {
-                var shouldFinalizePendingValidators = _validatedSinceFinalized.Count > 0 && _validatedSinceFinalized.Count > _validators.Length / 2;
-                if (shouldFinalizePendingValidators)
-                {
-                    if (_logger.IsInfo) _logger.Info($"Applying validator set change signalled at block {_pendingValidators.BlockNumber} at block {blockHeader.Number}.");
-                    ValidatorContract.InvokeTransaction(blockHeader, _transactionProcessor, ValidatorContract.FinalizeChange(), Output);
-                    
-                    _validators = _pendingValidators.Addresses;
-                    ClearPendingValidators();
-                }
-                else
-                {
-                    _validatedSinceFinalized.Add(new ValidationStamp(blockHeader));                    
-=======
                 _blockFinalizationManager.BlocksFinalized += OnBlocksFinalized;
             }
         }
@@ -231,7 +147,6 @@
                     {
                         LoadPendingValidators();
                     }
->>>>>>> 9328cdd0
                 }
             }
 
@@ -242,12 +157,10 @@
         
         public virtual void PostProcess(Block block, TxReceipt[] receipts)
         {
-            var blockHeader = block.Header;
-            LastProcessedBlockNumber = blockHeader.Number;
-            if (ValidatorContract.CheckInitiateChangeEvent(ContractAddress, blockHeader, receipts, out var potentialValidators))
-            {
-                InitiateChange(blockHeader, potentialValidators);
-                if (_logger.IsInfo) _logger.Info($"Signal for transition within contract at block {blockHeader.Number}. New list: [{string.Join<Address>(", ", potentialValidators)}].");
+            if (ValidatorContract.CheckInitiateChangeEvent(ContractAddress, block.Header, receipts, out var potentialValidators))
+            {
+                InitiateChange(block, potentialValidators);
+                if (_logger.IsInfo) _logger.Info($"Signal for transition within contract at block {block.Number}. New list: [{string.Join<Address>(", ", potentialValidators)}].");
             }
         }
 
@@ -266,30 +179,13 @@
         protected virtual ValidatorContract CreateValidatorContract(Address contractAddress) => 
             new ValidatorContract(AbiEncoder, contractAddress);
 
-<<<<<<< HEAD
-        private void Initialize(BlockHeader blockHeader, bool isStartBlock)
-        {
-            if (isStartBlock)
-            {
-                CreateSystemAccount();
-            }
-            
-            // Todo if last InitiateChange is not finalized we need to load potential validators.
-            var validators = LoadValidatorsFromContract(blockHeader);
-=======
         private void Initialize(Block block)
         {
             CreateSystemAccount();
->>>>>>> 9328cdd0
             
             if (_validators == null)
             {
-<<<<<<< HEAD
-                InitiateChange(blockHeader, validators);
-                if(_logger.IsInfo) _logger.Info($"Signal for switch to contract based validator set at block {blockHeader.Number}. Initial contract validators: [{string.Join<Address>(", ", validators)}].");
-=======
-                Validators = LoadValidatorsFromContract(block.Header).ToHashSet();
->>>>>>> 9328cdd0
+                Validators = LoadValidatorsFromContract(block.Header);
             }
            
             if(_logger.IsInfo) _logger.Info($"Signal for switch to contract based validator set at block {block.Number}. Initial contract validators: [{string.Join<Address>(", ", Validators)}].");
@@ -297,24 +193,15 @@
 
         }
 
-<<<<<<< HEAD
-        private void InitiateChange(BlockHeader blockHeader, Address[] potentialValidators)
-=======
         private void InitiateChange(Block block, Address[] potentialValidators, bool areFinalized = false)
->>>>>>> 9328cdd0
         {
             // We are ignoring the signal if there are already pending validators. This replicates Parity behaviour which can be seen as a bug.
             if (CurrentPendingValidators == null && potentialValidators.Length > 0)
             {
-<<<<<<< HEAD
-                _pendingValidators = new PendingValidators(blockHeader.Number, potentialValidators);
-                _validatedSinceFinalized.Add(new ValidationStamp(blockHeader));
-=======
                 CurrentPendingValidators = new PendingValidators(block.Number, block.Hash, potentialValidators)
                 {
                     AreFinalized = areFinalized
                 };
->>>>>>> 9328cdd0
             }
         }
 
@@ -332,12 +219,7 @@
             {
                 throw new AuRaException("Failed to initialize validators list.");
             }
-<<<<<<< HEAD
-
-            _validators = validators;
-=======
            
->>>>>>> 9328cdd0
             return validators;
         }
 
@@ -359,7 +241,7 @@
                 if (currentPendingValidatorsBlockGotFinalized)
                 {
                     CurrentPendingValidators.AreFinalized = true;
-                    Validators = CurrentPendingValidators.Addresses.ToHashSet();
+                    Validators = CurrentPendingValidators.Addresses;
                     SavePendingValidators();
                 }
             }
@@ -387,16 +269,9 @@
 
             public Address[] Addresses { get; }
             public long BlockNumber { get; }
-<<<<<<< HEAD
-            
-            public Address Address { get; }
-
-            public ValidationStamp(BlockHeader block) : this(block.Number, block.Beneficiary) { }
-=======
             public Keccak BlockHash { get; }
             public bool AreFinalized { get; set; }
         }
->>>>>>> 9328cdd0
 
         private class PendingValidatorsDecoder : IRlpDecoder<PendingValidators>
         {
