--- conflicted
+++ resolved
@@ -16,11 +16,7 @@
             ITransactionProcessor transactionProcessor,
             IBlockTree blockTree,
             ILogManager logManager,
-<<<<<<< HEAD
-            long startBlockNumber) : base(validator, stateProvider, abiEncoder, transactionProcessor, blockTree, logManager, startBlockNumber)
-=======
             long startBlockNumber) : base(validator, stateDb, stateProvider, abiEncoder, transactionProcessor, blockTree, logManager, startBlockNumber)
->>>>>>> 9328cdd0
         {
         }
 
