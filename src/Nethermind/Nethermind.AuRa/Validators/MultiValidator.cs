--- conflicted
+++ resolved
@@ -33,18 +33,8 @@
         private readonly IDictionary<long, AuRaParameters.Validator> _validators;
         private readonly ILogger _logger;
         private IAuRaValidatorProcessor _currentValidator = null;
-<<<<<<< HEAD
-        private int _nextValidator = 0;
-
-        public MultiValidator(
-            AuRaParameters.Validator validator,
-            IAuRaAdditionalBlockProcessorFactory validatorFactory,
-            IBlockTree blockTree,
-            ILogManager logManager)
-=======
         
         public MultiValidator(AuRaParameters.Validator validator, IAuRaAdditionalBlockProcessorFactory validatorFactory, ILogManager logManager)
->>>>>>> 9328cdd0
         {
             if (validator == null) throw new ArgumentNullException(nameof(validator));
             if (validator.ValidatorType != AuRaParameters.ValidatorType.Multi) throw new ArgumentException("Wrong validator type.", nameof(validator));
@@ -56,13 +46,6 @@
                 : throw new ArgumentException("Multi validator cannot be empty.", nameof(validator.Validators));
         }
 
-<<<<<<< HEAD
-            _logger = logManager?.GetClassLogger() ?? throw new ArgumentNullException(nameof(logManager));
-
-            if (blockTree?.Head != null)
-            {
-                TryUpdateValidator(blockTree.Head.Number);
-=======
         private void InitCurrentValidator()
         {
             var lastFinalized = _blockFinalizationManager.LastFinalizedBlockLevel;
@@ -70,7 +53,6 @@
             if (validator != null)
             {
                 SetCurrentValidator(lastFinalized, validator);
->>>>>>> 9328cdd0
             }
         }
 
@@ -88,11 +70,7 @@
         
         public void PreProcess(Block block)
         {
-<<<<<<< HEAD
-            if (TryUpdateValidator(block.Number))
-=======
             if (_logger.IsInfo)
->>>>>>> 9328cdd0
             {
                 if (TryGetValidator(block.Header.Number, out var validator))
                 {
@@ -111,15 +89,11 @@
             _currentValidator?.PostProcess(block, receipts);
         }
         
-        public bool IsValidSealer(Address address, ulong step) => _currentValidator?.IsValidSealer(address, step) == true;
+        public bool IsValidSealer(Address address, long step) => _currentValidator?.IsValidSealer(address, step) == true;
         
-<<<<<<< HEAD
-        private bool TryUpdateValidator(long blockNumber)
-=======
         public int MinSealersForFinalization => _currentValidator.MinSealersForFinalization;
 
         void IAuRaValidator.SetFinalizationManager(IBlockFinalizationManager finalizationManager)
->>>>>>> 9328cdd0
         {
             if (_blockFinalizationManager != null)
             {
@@ -128,29 +102,18 @@
 
             _blockFinalizationManager = finalizationManager;
             
-<<<<<<< HEAD
-            // Check next validators as blocks are proceeding
-            while (_validators.Length > _nextValidator && blockNumber >= _validators[_nextValidator].Key)
-=======
             if (_blockFinalizationManager != null)
->>>>>>> 9328cdd0
             {
                 _blockFinalizationManager.BlocksFinalized += OnBlocksFinalized;
                 InitCurrentValidator();
             }
 
-<<<<<<< HEAD
-            // Check previous validators if reorganisation happened
-            var currentValidator = _nextValidator - 1;
-            while (currentValidator >= 0 && blockNumber < _validators[currentValidator].Key)
-=======
             _currentValidator?.SetFinalizationManager(finalizationManager);
         }
 
         private bool TryUpdateValidator(long finalizedBlockHeaderNumber, long finalizedAtBlockNumber)
         {
             if (TryGetValidator(finalizedBlockHeaderNumber, out var validator))
->>>>>>> 9328cdd0
             {
                 SetCurrentValidator(finalizedAtBlockNumber, validator);
                 return true;
