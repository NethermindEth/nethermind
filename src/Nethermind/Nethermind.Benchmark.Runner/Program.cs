--- conflicted
+++ resolved
@@ -31,11 +31,8 @@
 using Nethermind.Precompiles.Benchmark;
 using System.Threading.Tasks;
 using System.Threading;
-<<<<<<< HEAD
 using Perfolizer.Horology;
-=======
 using BenchmarkDotNet.Toolchains.CsProj;
->>>>>>> e4f066a7
 
 namespace Nethermind.Benchmark.Runner
 {
@@ -108,6 +105,9 @@
                 case "ilevm":
                     RunEvmBenchmarks(options.Value);
                     break;
+                case "evm-ilevm":
+                    RunIlEvmSuite(options.Value);
+                    break;
                 case "weth-bench":
                     // spawn a new process to run the WETH benchmarks
                     RunWethBenchmarksInIsolation(options.Value);
@@ -117,12 +117,8 @@
             }
         }
 
-        private static void RunWethBenchmarksInIsolation(Options value)
-        {
-            ILMode mode = (ILMode)Int32.Parse(value.Config ?? string.Empty);
-
-<<<<<<< HEAD
-
+        private static void RunIlEvmSuite(Options value)
+        {
             var summary = BenchmarkRunner.Run([
                             typeof(Nethermind.Evm.Benchmark.Fib),
                             typeof(Nethermind.Evm.Benchmark.Prime),
@@ -134,25 +130,21 @@
                                 ));
         }
 
-        private static void RunWethBenchmarksInIsolation()
-        {
-            var exePath = System.Diagnostics.Process.GetCurrentProcess().MainModule.FileName;
-
-            RunIsolatedProcess(exePath, $"-m evm-weth  -c 2");
-            RunIsolatedProcess(exePath, $"-m ilevm-weth  -c 2");
-        }
-=======
+        private static void RunWethBenchmarksInIsolation(Options value)
+        {
+            ILMode mode = (ILMode)Int32.Parse(value.Config ?? string.Empty);
+
             var config = new DashboardConfig(Job.VeryLongRun.WithToolchain(BenchmarkDotNet.Toolchains.CsProj.CsProjCoreToolchain.NetCoreApp90));
->>>>>>> e4f066a7
 
             if (mode == (ILMode.NO_ILVM | ILMode.AOT_MODE))
             {
-               BenchmarkRunner.Run(typeof(Nethermind.Evm.Benchmark.WrapedEthBenchmarks), config);
-            } else if (mode == ILMode.AOT_MODE)
+                BenchmarkRunner.Run(typeof(Nethermind.Evm.Benchmark.WrapedEthBenchmarks), config);
+            }
+            else if (mode == ILMode.AOT_MODE)
             {
                 BenchmarkRunner.Run<WrapedEthBenchmarksSetup<VirtualMachine.IsPrecompiling>>(config);
             }
-            else if(mode == ILMode.NO_ILVM)
+            else if (mode == ILMode.NO_ILVM)
             {
                 BenchmarkRunner.Run<WrapedEthBenchmarksSetup<VirtualMachine.NotOptimizing>>(config);
             }
