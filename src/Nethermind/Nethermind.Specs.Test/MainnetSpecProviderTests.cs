--- conflicted
+++ resolved
@@ -79,16 +79,12 @@
         {
             _specProvider.GetSpec(new ForkActivation(blockNumber, timestamp)).IsEip7594Enabled.Should().Be(isEnabled);
             _specProvider.GetSpec(new ForkActivation(blockNumber, timestamp)).IsEip7823Enabled.Should().Be(isEnabled);
-<<<<<<< HEAD
-            _specProvider.GetSpec(new ForkActivation(blockNumber, timestamp)).IsEip7883Enabled.Should().Be(isEnabled);
-=======
             _specProvider.GetSpec(new ForkActivation(blockNumber, timestamp)).IsEip7825Enabled.Should().Be(isEnabled);
             _specProvider.GetSpec(new ForkActivation(blockNumber, timestamp)).IsEip7883Enabled.Should().Be(isEnabled);
             _specProvider.GetSpec(new ForkActivation(blockNumber, timestamp)).IsEip7918Enabled.Should().Be(isEnabled);
             _specProvider.GetSpec(new ForkActivation(blockNumber, timestamp)).IsEip7934Enabled.Should().Be(isEnabled);
             _specProvider.GetSpec(new ForkActivation(blockNumber, timestamp)).IsEip7939Enabled.Should().Be(isEnabled);
             _specProvider.GetSpec(new ForkActivation(blockNumber, timestamp)).IsEip7951Enabled.Should().Be(isEnabled);
->>>>>>> 2e346112
         }
 
         [Test]
