// SPDX-FileCopyrightText: 2024 Demerzel Solutions Limited
// SPDX-License-Identifier: LGPL-3.0-only

using System;
using System.Collections;
using System.Collections.Generic;
using System.IO;
using System.Linq;
using System.Reflection;
using FluentAssertions;
using Nethermind.Config;
using Nethermind.Consensus.AuRa.Config;
using Nethermind.Core;
using Nethermind.Core.Exceptions;
using Nethermind.Core.Extensions;
using Nethermind.Core.Specs;
using Nethermind.Evm;
using Nethermind.Int256;
using Nethermind.Logging;
using Nethermind.Serialization.Json;
using Nethermind.Specs.ChainSpecStyle;
using NSubstitute;
using NUnit.Framework;

namespace Nethermind.Specs.Test.ChainSpecStyle;

[NonParallelizable]
[TestFixture]
public class ChainSpecBasedSpecProviderTests
{
    private const double GnosisBlockTime = 5;

    [SetUp]
    public void Setup()
    {
        Eip4844Constants.OverrideIfAny(1);
    }

    [TestCase(0, null, false)]
    [TestCase(0, 0ul, false)]
    [TestCase(0, 4660ul, false)]
    [TestCase(1, 4660ul, false)]
    [TestCase(1, 4661ul, false)]
    [TestCase(4, 4672ul, true)]
    [TestCase(4, 4673ul, true)]
    [TestCase(5, 4680ul, true)]
    [NonParallelizable]
    public void Timstamp_activation_equal_to_genesis_timestamp_loads_correctly(long blockNumber, ulong? timestamp, bool isEip3855Enabled)
    {
        var loader = new ChainSpecFileLoader(new EthereumJsonSerializer(), LimboTraceLogger.Instance);
        string path = Path.Combine(TestContext.CurrentContext.WorkDirectory,
            $"../../../../{Assembly.GetExecutingAssembly().GetName().Name}/Specs/Timstamp_activation_equal_to_genesis_timestamp_test.json");
        ChainSpec chainSpec = loader.LoadEmbeddedOrFromFile(path);
        chainSpec.Parameters.Eip2537Transition.Should().BeNull();
        ILogger logger = new(Substitute.ForPartsOf<LimboTraceLogger>());
        var logManager = Substitute.For<ILogManager>();
        logManager.GetClassLogger<ChainSpecBasedSpecProvider>().Returns(logger);
        ChainSpecBasedSpecProvider provider = new(chainSpec);
        ReleaseSpec expectedSpec = ((ReleaseSpec)MainnetSpecProvider
            .Instance.GetSpec((MainnetSpecProvider.GrayGlacierBlockNumber, null))).Clone();
        expectedSpec.Name = "Genesis_with_non_zero_timestamp";
        expectedSpec.IsEip3651Enabled = true;
        expectedSpec.IsEip3198Enabled = false;
        expectedSpec.Eip1559TransitionBlock = 0;
        expectedSpec.DifficultyBombDelay = 0;
        expectedSpec.IsEip3855Enabled = isEip3855Enabled;
        TestSpecProvider testProvider = TestSpecProvider.Instance;
        testProvider.SpecToReturn = expectedSpec;
        testProvider.TerminalTotalDifficulty = 0;
        testProvider.GenesisSpec = expectedSpec;

        CompareSpecs(testProvider, provider, (blockNumber, timestamp));
        Assert.That(provider.GenesisSpec.Eip1559TransitionBlock, Is.EqualTo(testProvider.GenesisSpec.Eip1559TransitionBlock));
        Assert.That(provider.GenesisSpec.DifficultyBombDelay, Is.EqualTo(testProvider.GenesisSpec.DifficultyBombDelay));
    }

    [Test]
    public void Missing_dependent_property()
    {
        var loader = new ChainSpecFileLoader(new EthereumJsonSerializer(), LimboTraceLogger.Instance);
        string path = Path.Combine(TestContext.CurrentContext.WorkDirectory,
            $"../../../../{Assembly.GetExecutingAssembly().GetName().Name}/Specs/holesky_missing_deposit_contract.json");
        InvalidDataException? exception = Assert.Throws<InvalidDataException>(() => loader.LoadEmbeddedOrFromFile(path));
        Assert.Multiple(() =>
        {
            Assert.That(exception, Is.Not.Null);
            Assert.That(exception.InnerException, Is.TypeOf<InvalidConfigurationException>());
            Assert.That(((InvalidConfigurationException?)exception.InnerException)?.ExitCode, Is.EqualTo(ExitCodes.MissingChainspecEipConfiguration));
        });
    }


    [TestCase(0, null, false, false, false)]
    [TestCase(0, 0ul, false, false, false)]
    [TestCase(0, 4660ul, false, false, false)]
    [TestCase(1, 4660ul, false, false, false)]
    [TestCase(1, 4661ul, false, false, false)]
    [TestCase(1, 4672ul, false, false, false)]
    [TestCase(2, 4673ul, false, false, true)]
    [TestCase(3, 4680ul, false, false, true)]
    [TestCase(4, 4672ul, false, true, false)]
    [TestCase(5, 4672ul, true, true, false)]
    [TestCase(5, 4673ul, true, true, false)]
    [TestCase(6, 4680ul, true, true, false)]
    [NonParallelizable]
    public void Logs_warning_when_timestampActivation_happens_before_blockActivation(long blockNumber, ulong? timestamp, bool isEip3855Enabled, bool isEip3198Enabled, bool receivesWarning)
    {
        var loader = new ChainSpecFileLoader(new EthereumJsonSerializer(), LimboTraceLogger.Instance);
        string path = Path.Combine(TestContext.CurrentContext.WorkDirectory,
            $"../../../../{Assembly.GetExecutingAssembly().GetName().Name}/Specs/Logs_warning_when_timestampActivation_happens_before_blockActivation_test.json");
        ChainSpec chainSpec = loader.LoadEmbeddedOrFromFile(path);
        chainSpec.Parameters.Eip2537Transition.Should().BeNull();
        InterfaceLogger iLogger = Substitute.For<InterfaceLogger>();
        iLogger.IsWarn.Returns(true);
        ILogger logger = new(iLogger);
        var logManager = Substitute.For<ILogManager>();
        logManager.GetClassLogger<ChainSpecBasedSpecProvider>().Returns(logger);
        ChainSpecBasedSpecProvider provider = new(chainSpec, logManager);
        ReleaseSpec expectedSpec = ((ReleaseSpec)MainnetSpecProvider
            .Instance.GetSpec((MainnetSpecProvider.GrayGlacierBlockNumber, null))).Clone();
        expectedSpec.Name = "Genesis_with_non_zero_timestamp";
        expectedSpec.IsEip3651Enabled = true;
        expectedSpec.IsEip3198Enabled = isEip3198Enabled;
        expectedSpec.IsEip3855Enabled = isEip3855Enabled;
        expectedSpec.Eip1559TransitionBlock = 0;
        expectedSpec.DifficultyBombDelay = 0;
        List<ForkActivation> forkActivationsToTest = new()
        {
            (blockNumber, timestamp),
        };

        foreach (ForkActivation activation in forkActivationsToTest)
        {
            provider.GetSpec(activation);
        }

        if (receivesWarning)
        {
            iLogger.Received(1).Warn(Arg.Is("Chainspec file is misconfigured! Timestamp transition is configured to happen before the last block transition."));
        }
        else
        {
            iLogger.DidNotReceive().Warn(Arg.Is("Chainspec file is misconfigured! Timestamp transition is configured to happen before the last block transition."));
        }
    }

    public static IEnumerable<TestCaseData> SepoliaActivations
    {
        get
        {
            yield return new TestCaseData((ForkActivation)(2, 0)) { TestName = "First" };
            yield return new TestCaseData((ForkActivation)(120_000_000, 0)) { TestName = "Block number" };
            yield return new TestCaseData((ForkActivation)(1735372, 3)) { TestName = "Low timestamp" };
            yield return new TestCaseData((ForkActivation)(1735372, 1677557088)) { TestName = "1677557088" };
            yield return new TestCaseData((ForkActivation)(1735372, 1677557087)) { TestName = "1677557087" };
            yield return new TestCaseData(new ForkActivation(1735372, SepoliaSpecProvider.CancunTimestamp - 1)) { TestName = "Before Cancun" };
            yield return new TestCaseData(new ForkActivation(1735372, SepoliaSpecProvider.CancunTimestamp)) { TestName = "First Cancun" };
            yield return new TestCaseData(new ForkActivation(1735372, SepoliaSpecProvider.CancunTimestamp + 100000000)) { TestName = "Cancun" };
            yield return new TestCaseData(new ForkActivation(1735372, SepoliaSpecProvider.PragueTimestamp)) { TestName = "First Prague" };
            yield return new TestCaseData(new ForkActivation(1735372, SepoliaSpecProvider.PragueTimestamp + 100000000)) { TestName = "Prague" };
        }
    }

    [TestCaseSource(nameof(SepoliaActivations))]
    public void Sepolia_loads_properly(ForkActivation forkActivation)
    {
        ChainSpec chainSpec = LoadChainSpecFromChainFolder("sepolia");
        ChainSpecBasedSpecProvider provider = new(chainSpec);
        SepoliaSpecProvider sepolia = SepoliaSpecProvider.Instance;

        CompareSpecs(sepolia, provider, forkActivation);
        Assert.That(provider.TerminalTotalDifficulty, Is.EqualTo(SepoliaSpecProvider.Instance.TerminalTotalDifficulty));
        Assert.That(provider.GenesisSpec.Eip1559TransitionBlock, Is.EqualTo(0));
        Assert.That(provider.GenesisSpec.DifficultyBombDelay, Is.EqualTo(long.MaxValue));
        Assert.That(provider.ChainId, Is.EqualTo(BlockchainIds.Sepolia));
        Assert.That(provider.NetworkId, Is.EqualTo(BlockchainIds.Sepolia));

        GetTransitionTimestamps(chainSpec.Parameters).Should().AllSatisfy(
            static t => ValidateSlotByTimestamp(t, SepoliaSpecProvider.BeaconChainGenesisTimestampConst).Should().BeTrue());
        IReleaseSpec postCancunSpec = provider.GetSpec((2, SepoliaSpecProvider.CancunTimestamp));

        VerifyCancunSpecificsForMainnetAndHoleskyAndSepolia(postCancunSpec);

        IReleaseSpec postPragueSpec = provider.GetSpec((2, SepoliaSpecProvider.PragueTimestamp));
        VerifyPragueSpecificsForMainnetHoleskyHoodiAndSepolia(provider.ChainId, postPragueSpec);
    }

    public static IEnumerable<TestCaseData> HoleskyActivations
    {
        get
        {
            yield return new TestCaseData(new ForkActivation(0, HoleskySpecProvider.GenesisTimestamp)) { TestName = "Genesis" };
            yield return new TestCaseData(new ForkActivation(1, HoleskySpecProvider.ShanghaiTimestamp)) { TestName = "Shanghai" };
            yield return new TestCaseData(new ForkActivation(3, HoleskySpecProvider.ShanghaiTimestamp + 24)) { TestName = "Post Shanghai" };
            yield return new TestCaseData(new ForkActivation(4, HoleskySpecProvider.CancunTimestamp - 1)) { TestName = "Before Cancun" };
            yield return new TestCaseData(new ForkActivation(5, HoleskySpecProvider.CancunTimestamp)) { TestName = "Cancun" };
            yield return new TestCaseData(new ForkActivation(6, HoleskySpecProvider.CancunTimestamp + 24)) { TestName = "Post Cancun" };
            yield return new TestCaseData(new ForkActivation(7, HoleskySpecProvider.PragueTimestamp - 1)) { TestName = "Before Prague" };
            yield return new TestCaseData(new ForkActivation(8, HoleskySpecProvider.PragueTimestamp)) { TestName = "Prague" };
            yield return new TestCaseData(new ForkActivation(9, HoleskySpecProvider.PragueTimestamp + 100000000)) { TestName = "Future Prague" };
        }
    }

    [TestCaseSource(nameof(HoleskyActivations))]
    public void Holesky_loads_properly(ForkActivation forkActivation)
    {
        ChainSpec chainSpec = LoadChainSpecFromChainFolder("holesky");
        ChainSpecBasedSpecProvider provider = new(chainSpec);
        ISpecProvider hardCodedSpec = HoleskySpecProvider.Instance;

        CompareSpecs(hardCodedSpec, provider, forkActivation);
        Assert.That(provider.TerminalTotalDifficulty, Is.EqualTo(hardCodedSpec.TerminalTotalDifficulty));
        Assert.That(provider.GenesisSpec.Eip1559TransitionBlock, Is.EqualTo(0));
        Assert.That(provider.GenesisSpec.DifficultyBombDelay, Is.EqualTo(0));
        Assert.That(provider.ChainId, Is.EqualTo(BlockchainIds.Holesky));
        Assert.That(provider.NetworkId, Is.EqualTo(BlockchainIds.Holesky));

        IReleaseSpec postCancunSpec = provider.GetSpec((2, HoleskySpecProvider.CancunTimestamp));
        VerifyCancunSpecificsForMainnetAndHoleskyAndSepolia(postCancunSpec);
        IReleaseSpec postPragueSpec = provider.GetSpec((2, HoleskySpecProvider.PragueTimestamp));
        VerifyPragueSpecificsForMainnetHoleskyHoodiAndSepolia(provider.ChainId, postPragueSpec);

        // because genesis time for holesky is set 5 minutes before the launch of the chain. this test fails.
        //GetTransitionTimestamps(chainSpec.Parameters).Should().AllSatisfy(
        //    t => ValidateSlotByTimestamp(t, HoleskySpecProvider.GenesisTimestamp).Should().BeTrue());
    }

    private static void VerifyCancunSpecificsForMainnetAndHoleskyAndSepolia(IReleaseSpec spec)
    {
        Assert.Multiple(() =>
        {
            Assert.That(spec.BlobBaseFeeUpdateFraction, Is.EqualTo((UInt256)3338477));
            Assert.That(spec.GetMaxBlobGasPerBlock(), Is.EqualTo(786432));
            Assert.That(Eip4844Constants.MinBlobGasPrice, Is.EqualTo(1.Wei()));
            Assert.That(spec.GetTargetBlobGasPerBlock(), Is.EqualTo(393216));
        });
    }

    private static void VerifyPragueSpecificsForMainnetHoleskyHoodiAndSepolia(ulong chainId, IReleaseSpec spec)
    {
        Assert.Multiple(() =>
        {
            Assert.That(spec.BlobBaseFeeUpdateFraction, Is.EqualTo((UInt256)5007716));
            Assert.That(spec.MaxBlobCount, Is.EqualTo(9));
            Assert.That(spec.TargetBlobCount, Is.EqualTo(6));
            Assert.That(spec.Eip2935ContractAddress, Is.EqualTo(Eip2935Constants.BlockHashHistoryAddress));
        });

        Address expectedDepositContractAddress;
        switch (chainId)
        {
            case BlockchainIds.Mainnet:
                expectedDepositContractAddress = Eip6110Constants.MainnetDepositContractAddress;
                break;
            case BlockchainIds.Holesky:
                expectedDepositContractAddress = Eip6110Constants.HoleskyDepositContractAddress;
                break;
            case BlockchainIds.Hoodi:
                expectedDepositContractAddress = Eip6110Constants.HoodiDepositContractAddress;
                break;
            case BlockchainIds.Sepolia:
                expectedDepositContractAddress = Eip6110Constants.SepoliaDepositContractAddress;
                break;
            default:
                Assert.Fail("Unrecognised chain id when verifying Prague specifics.");
                return;
        }

        Assert.That(spec.DepositContractAddress, Is.EqualTo(expectedDepositContractAddress));
    }

    public static IEnumerable<TestCaseData> HoodiActivations
    {
        get
        {
            yield return new TestCaseData(new ForkActivation(0, HoodiSpecProvider.GenesisTimestamp)) { TestName = "Genesis" };
            yield return new TestCaseData(new ForkActivation(1, HoodiSpecProvider.ShanghaiTimestamp)) { TestName = "Shanghai" };
            yield return new TestCaseData(new ForkActivation(3, HoodiSpecProvider.ShanghaiTimestamp)) { TestName = "Post Shanghai" };
            yield return new TestCaseData(new ForkActivation(4, HoodiSpecProvider.CancunTimestamp)) { TestName = "Before Cancun" };
            yield return new TestCaseData(new ForkActivation(5, HoodiSpecProvider.CancunTimestamp)) { TestName = "Cancun" };
            yield return new TestCaseData(new ForkActivation(6, HoodiSpecProvider.CancunTimestamp)) { TestName = "Post Cancun" };
            yield return new TestCaseData(new ForkActivation(7, HoodiSpecProvider.PragueTimestamp - 1)) { TestName = "Before Prague" };
            yield return new TestCaseData(new ForkActivation(8, HoodiSpecProvider.PragueTimestamp)) { TestName = "Prague" };
            yield return new TestCaseData(new ForkActivation(9, HoodiSpecProvider.PragueTimestamp + 100000000)) { TestName = "Future Prague" };
        }
    }

    [TestCaseSource(nameof(HoodiActivations))]
    public void Hoodi_loads_properly(ForkActivation forkActivation)
    {
        ChainSpec chainSpec = LoadChainSpecFromChainFolder("hoodi");
        ChainSpecBasedSpecProvider provider = new(chainSpec);
        ISpecProvider hardCodedSpec = HoodiSpecProvider.Instance;

        CompareSpecs(hardCodedSpec, provider, forkActivation);
        Assert.That(provider.TerminalTotalDifficulty, Is.EqualTo(hardCodedSpec.TerminalTotalDifficulty));
        Assert.That(provider.GenesisSpec.Eip1559TransitionBlock, Is.EqualTo(0));
        Assert.That(provider.GenesisSpec.DifficultyBombDelay, Is.EqualTo(0));
        Assert.That(provider.ChainId, Is.EqualTo(BlockchainIds.Hoodi));
        Assert.That(provider.NetworkId, Is.EqualTo(BlockchainIds.Hoodi));

        IReleaseSpec postCancunSpec = provider.GetSpec((2, HoodiSpecProvider.CancunTimestamp));
        VerifyCancunSpecificsForMainnetAndHoleskyAndSepolia(postCancunSpec);
        IReleaseSpec postPragueSpec = provider.GetSpec((2, HoodiSpecProvider.PragueTimestamp));
        VerifyPragueSpecificsForMainnetHoleskyHoodiAndSepolia(provider.ChainId, postPragueSpec);
    }

    public static IEnumerable<TestCaseData> ChiadoActivations
    {
        get
        {
            yield return new TestCaseData((ForkActivation)0) { TestName = "Genesis" };
            yield return new TestCaseData((ForkActivation)(1, 20)) { TestName = "(1, 20)" };
            yield return new TestCaseData((ForkActivation)(1, ChiadoSpecProvider.ShanghaiTimestamp - 1)) { TestName = "Before Shanghai" };
            yield return new TestCaseData((ForkActivation)(1, ChiadoSpecProvider.ShanghaiTimestamp)) { TestName = "Shanghai" };
            yield return new TestCaseData((ForkActivation)(1, ChiadoSpecProvider.CancunTimestamp - 1)) { TestName = "Before Cancun" };
            yield return new TestCaseData((ForkActivation)(1, ChiadoSpecProvider.CancunTimestamp)) { TestName = "Cancun" };
            yield return new TestCaseData((ForkActivation)(1, ChiadoSpecProvider.CancunTimestamp + 100000000)) { TestName = "Future" };
            yield return new TestCaseData((ForkActivation)(1, ChiadoSpecProvider.PragueTimestamp - 1)) { TestName = "Before Prague" };
            yield return new TestCaseData((ForkActivation)(1, ChiadoSpecProvider.PragueTimestamp)) { TestName = "Prague" };
            yield return new TestCaseData((ForkActivation)(1, ChiadoSpecProvider.PragueTimestamp + 100000000)) { TestName = "Future" };
        }
    }

    [TestCaseSource(nameof(ChiadoActivations))]
    public void Chiado_loads_properly(ForkActivation forkActivation)
    {
        // We need this to discover AuthorityRoundEngineParams
        new AuRaConfig();
        ChainSpec chainSpec = LoadChainSpecFromChainFolder("chiado");
        ChainSpecBasedSpecProvider provider = new(chainSpec);
        ChiadoSpecProvider chiado = ChiadoSpecProvider.Instance;

        CompareSpecs(chiado, provider, forkActivation, CompareSpecsOptions.IsGnosis);
        Assert.Multiple(() =>
        {
            Assert.That(provider.TerminalTotalDifficulty, Is.EqualTo(ChiadoSpecProvider.Instance.TerminalTotalDifficulty));
            Assert.That(provider.ChainId, Is.EqualTo(BlockchainIds.Chiado));
            Assert.That(provider.NetworkId, Is.EqualTo(BlockchainIds.Chiado));
        });

        IReleaseSpec? preShanghaiSpec = provider.GetSpec((1, ChiadoSpecProvider.ShanghaiTimestamp - 1));
        IReleaseSpec? postShanghaiSpec = provider.GetSpec((1, ChiadoSpecProvider.ShanghaiTimestamp));
        IReleaseSpec? postCancunSpec = provider.GetSpec((1, ChiadoSpecProvider.CancunTimestamp));
        IReleaseSpec? prePragueSpec = provider.GetSpec((1, ChiadoSpecProvider.PragueTimestamp - 1));
        IReleaseSpec? postPragueSpec = provider.GetSpec((1, ChiadoSpecProvider.PragueTimestamp));

        VerifyGnosisShanghaiSpecifics(preShanghaiSpec, postShanghaiSpec);
        VerifyGnosisCancunSpecifics(postCancunSpec);
        VerifyGnosisPragueSpecifics(prePragueSpec, postPragueSpec, ChiadoSpecProvider.FeeCollector);
        GetTransitionTimestamps(chainSpec.Parameters).Should().AllSatisfy(
            static t => ValidateSlotByTimestamp(t, ChiadoSpecProvider.BeaconChainGenesisTimestampConst, GnosisBlockTime).Should().BeTrue());
        Assert.That(postPragueSpec.DepositContractAddress, Is.EqualTo(new Address("0xb97036A26259B7147018913bD58a774cf91acf25")));
    }

    public static IEnumerable<TestCaseData> GnosisActivations
    {
        get
        {
            yield return new TestCaseData((ForkActivation)0) { TestName = "Genesis" };
            yield return new TestCaseData((ForkActivation)1) { TestName = "Genesis + 1" };
            yield return new TestCaseData((ForkActivation)(GnosisSpecProvider.ConstantinopoleBlockNumber - 1)) { TestName = "Before Constantinopole" };
            yield return new TestCaseData((ForkActivation)GnosisSpecProvider.ConstantinopoleBlockNumber) { TestName = "Constantinopole" };
            yield return new TestCaseData((ForkActivation)(GnosisSpecProvider.ConstantinopoleFixBlockNumber - 1)) { TestName = "Before ConstantinopoleFix" };
            yield return new TestCaseData((ForkActivation)GnosisSpecProvider.ConstantinopoleFixBlockNumber) { TestName = "ConstantinopoleFix" };
            yield return new TestCaseData((ForkActivation)(GnosisSpecProvider.IstanbulBlockNumber - 1)) { TestName = "Before Istanbul" };
            yield return new TestCaseData((ForkActivation)GnosisSpecProvider.IstanbulBlockNumber) { TestName = "Istanbul" };
            yield return new TestCaseData((ForkActivation)(GnosisSpecProvider.BerlinBlockNumber - 1)) { TestName = "Before Berlin" };
            yield return new TestCaseData((ForkActivation)GnosisSpecProvider.BerlinBlockNumber) { TestName = "Berlin" };
            yield return new TestCaseData((ForkActivation)(GnosisSpecProvider.LondonBlockNumber - 1)) { TestName = "Before London" };
            yield return new TestCaseData((ForkActivation)GnosisSpecProvider.LondonBlockNumber) { TestName = "London" };
            yield return new TestCaseData((ForkActivation)(GnosisSpecProvider.LondonBlockNumber + 1, GnosisSpecProvider.ShanghaiTimestamp - 1))
            { TestName = "Before Shanghai" };
            yield return new TestCaseData((ForkActivation)(GnosisSpecProvider.LondonBlockNumber + 1, GnosisSpecProvider.ShanghaiTimestamp))
            { TestName = "Shanghai" };
            yield return new TestCaseData((ForkActivation)(GnosisSpecProvider.LondonBlockNumber + 2, GnosisSpecProvider.CancunTimestamp - 1))
            { TestName = "Before Cancun" };
            yield return new TestCaseData((ForkActivation)(GnosisSpecProvider.LondonBlockNumber + 2, GnosisSpecProvider.CancunTimestamp))
            { TestName = "Cancun" };
            yield return new TestCaseData((ForkActivation)(GnosisSpecProvider.LondonBlockNumber + 2, GnosisSpecProvider.CancunTimestamp + 100000000))
            { TestName = "Future" };
            yield return new TestCaseData((ForkActivation)(GnosisSpecProvider.LondonBlockNumber + 2, GnosisSpecProvider.PragueTimestamp - 1))
            { TestName = "Before Prague" };
            yield return new TestCaseData((ForkActivation)(GnosisSpecProvider.LondonBlockNumber + 2, GnosisSpecProvider.PragueTimestamp))
            { TestName = "Prague" };
            yield return new TestCaseData((ForkActivation)(GnosisSpecProvider.LondonBlockNumber + 2, GnosisSpecProvider.PragueTimestamp + 100000000))
            { TestName = "Future" };
        }
    }

    [TestCaseSource(nameof(GnosisActivations))]
    public void Gnosis_loads_properly(ForkActivation forkActivation)
    {
        ChainSpec chainSpec = LoadChainSpecFromChainFolder("gnosis");
        ChainSpecBasedSpecProvider provider = new(chainSpec);
        GnosisSpecProvider gnosisSpecProvider = GnosisSpecProvider.Instance;

        CompareSpecs(gnosisSpecProvider, provider, forkActivation, CompareSpecsOptions.IsGnosis);
        Assert.Multiple(() =>
        {
            Assert.That(provider.TerminalTotalDifficulty, Is.EqualTo(GnosisSpecProvider.Instance.TerminalTotalDifficulty));
            Assert.That(provider.ChainId, Is.EqualTo(BlockchainIds.Gnosis));
            Assert.That(provider.NetworkId, Is.EqualTo(BlockchainIds.Gnosis));
        });

        VerifyGnosisPreShanghaiSpecifics(provider);

        IReleaseSpec? preShanghaiSpec = provider.GetSpec((1, GnosisSpecProvider.ShanghaiTimestamp - 1));
        IReleaseSpec? postShanghaiSpec = provider.GetSpec((1, GnosisSpecProvider.ShanghaiTimestamp));
        IReleaseSpec? postCancunSpec = provider.GetSpec((1, GnosisSpecProvider.CancunTimestamp));
        IReleaseSpec? prePragueSpec = provider.GetSpec((1, GnosisSpecProvider.PragueTimestamp - 1));
        IReleaseSpec? postPragueSpec = provider.GetSpec((1, GnosisSpecProvider.PragueTimestamp));

        VerifyGnosisShanghaiSpecifics(preShanghaiSpec, postShanghaiSpec);
        VerifyGnosisCancunSpecifics(postCancunSpec);
        VerifyGnosisPragueSpecifics(prePragueSpec, postPragueSpec, GnosisSpecProvider.FeeCollector);
        Assert.That(postPragueSpec.DepositContractAddress, Is.EqualTo(new Address("0x0B98057eA310F4d31F2a452B414647007d1645d9")));
        GetTransitionTimestamps(chainSpec.Parameters).Should().AllSatisfy(
            static t => ValidateSlotByTimestamp(t, GnosisSpecProvider.BeaconChainGenesisTimestampConst, GnosisBlockTime).Should().BeTrue());
    }

    private static void VerifyGnosisPragueSpecifics(IReleaseSpec prePragueSpec, IReleaseSpec postPragueSpec, Address feeCollector)
    {
        Assert.Multiple(() =>
        {
            Assert.That(prePragueSpec.FeeCollector, Is.EqualTo(feeCollector));
            Assert.That(postPragueSpec.FeeCollector, Is.EqualTo(feeCollector));
            Assert.That(prePragueSpec.IsEip4844FeeCollectorEnabled, Is.EqualTo(false));
            Assert.That(postPragueSpec.IsEip4844FeeCollectorEnabled, Is.EqualTo(true));
            Assert.That(postPragueSpec.Eip2935ContractAddress, Is.EqualTo(Eip2935Constants.BlockHashHistoryAddress));
        });

        // should be unchanged
        VerifyGnosisCancunSpecifics(postPragueSpec);
    }

    private static void VerifyGnosisCancunSpecifics(IReleaseSpec spec)
    {
        GnosisSpecProvider gnosisSpecProvider = GnosisSpecProvider.Instance;
        IReleaseSpec spec = gnosisSpecProvider.GetFinalSpec();
        Assert.Multiple(() =>
        {
<<<<<<< HEAD
            Assert.That(Eip4844Constants.BlobGasPriceUpdateFraction, Is.EqualTo((UInt256)1112826));
            Assert.That(Eip4844Constants.MaxBlobGasPerBlock, Is.EqualTo(262144));
            Assert.That(Eip4844Constants.GetMinBlobGasPrice(spec), Is.EqualTo(1.GWei()));
            Assert.That(Eip4844Constants.TargetBlobGasPerBlock, Is.EqualTo(131072));
=======
            Assert.That(spec.BlobBaseFeeUpdateFraction, Is.EqualTo((UInt256)1112826));
            Assert.That(spec.GetMaxBlobGasPerBlock(), Is.EqualTo(262144));
            Assert.That(Eip4844Constants.MinBlobGasPrice, Is.EqualTo(1.GWei()));
            Assert.That(spec.GetTargetBlobGasPerBlock(), Is.EqualTo(131072));
>>>>>>> 65189ede
        });
    }

    private static void VerifyGnosisShanghaiSpecifics(IReleaseSpec preShanghaiSpec, IReleaseSpec postShanghaiSpec)
    {
        preShanghaiSpec.MaxCodeSize.Should().Be(long.MaxValue);
        postShanghaiSpec.MaxCodeSize.Should().Be(24576L);

        preShanghaiSpec.MaxInitCodeSize.Should().Be(-2L); // doesn't have meaningful value before EIP3860
        postShanghaiSpec.MaxInitCodeSize.Should().Be(2 * 24576L);

        preShanghaiSpec.LimitCodeSize.Should().Be(false);
        postShanghaiSpec.LimitCodeSize.Should().Be(true);

        preShanghaiSpec.IsEip170Enabled.Should().Be(false);
        postShanghaiSpec.IsEip170Enabled.Should().Be(true);
    }

    private static void VerifyGnosisPreShanghaiSpecifics(ISpecProvider specProvider)
    {
        specProvider.GenesisSpec.MaximumUncleCount.Should().Be(0);
        specProvider.GetSpec((ForkActivation)(GnosisSpecProvider.ConstantinopoleBlockNumber - 1)).IsEip1283Enabled.Should()
            .BeFalse();
        specProvider.GetSpec((ForkActivation)GnosisSpecProvider.ConstantinopoleBlockNumber).IsEip1283Enabled.Should()
            .BeTrue();
        specProvider.GetSpec((ForkActivation)(GnosisSpecProvider.ConstantinopoleBlockNumber - 1)).UseConstantinopleNetGasMetering.Should()
            .BeFalse();
        specProvider.GetSpec((ForkActivation)GnosisSpecProvider.ConstantinopoleBlockNumber).UseConstantinopleNetGasMetering.Should()
            .BeTrue();
    }

    public static IEnumerable<TestCaseData> MainnetActivations
    {
        get
        {
            yield return new TestCaseData((ForkActivation)0) { TestName = "Genesis" };
            yield return new TestCaseData((ForkActivation)(0, null)) { TestName = "Genesis null" };
            yield return new TestCaseData((ForkActivation)(0, 0)) { TestName = "Genesis timestamp" };
            yield return new TestCaseData((ForkActivation)1) { TestName = "Genesis + 1" };
            yield return new TestCaseData((ForkActivation)(MainnetSpecProvider.HomesteadBlockNumber - 1)) { TestName = "Before Homestead" };
            yield return new TestCaseData((ForkActivation)MainnetSpecProvider.HomesteadBlockNumber) { TestName = "Homestead" };
            yield return new TestCaseData((ForkActivation)(MainnetSpecProvider.TangerineWhistleBlockNumber - 1)) { TestName = "Before TangerineWhistle" };
            yield return new TestCaseData((ForkActivation)MainnetSpecProvider.TangerineWhistleBlockNumber) { TestName = "TangerineWhistle" };
            yield return new TestCaseData((ForkActivation)(MainnetSpecProvider.SpuriousDragonBlockNumber - 1)) { TestName = "Before SpuriousDragon" };
            yield return new TestCaseData((ForkActivation)MainnetSpecProvider.SpuriousDragonBlockNumber) { TestName = "SpuriousDragon" };
            yield return new TestCaseData((ForkActivation)(MainnetSpecProvider.ByzantiumBlockNumber - 1)) { TestName = "Before Byzantium" };
            yield return new TestCaseData((ForkActivation)MainnetSpecProvider.ByzantiumBlockNumber) { TestName = "Byzantium" };
            yield return new TestCaseData((ForkActivation)(MainnetSpecProvider.ConstantinopleFixBlockNumber - 1)) { TestName = "Before Constantinople" };
            yield return new TestCaseData((ForkActivation)MainnetSpecProvider.ConstantinopleFixBlockNumber) { TestName = "Constantinople" };
            yield return new TestCaseData((ForkActivation)(MainnetSpecProvider.IstanbulBlockNumber - 1)) { TestName = "Before Istanbul" };
            yield return new TestCaseData((ForkActivation)MainnetSpecProvider.IstanbulBlockNumber) { TestName = "Istanbul" };
            yield return new TestCaseData((ForkActivation)(MainnetSpecProvider.MuirGlacierBlockNumber - 1)) { TestName = "Before MuirGlacier" };
            yield return new TestCaseData((ForkActivation)MainnetSpecProvider.MuirGlacierBlockNumber) { TestName = "MuirGlacier" };
            yield return new TestCaseData((ForkActivation)(MainnetSpecProvider.BerlinBlockNumber - 1)) { TestName = "Before Berlin" };
            yield return new TestCaseData((ForkActivation)MainnetSpecProvider.BerlinBlockNumber) { TestName = "Berlin" };
            yield return new TestCaseData((ForkActivation)(MainnetSpecProvider.LondonBlockNumber - 1)) { TestName = "Before London" };
            yield return new TestCaseData((ForkActivation)MainnetSpecProvider.LondonBlockNumber) { TestName = "London" };
            yield return new TestCaseData((ForkActivation)(MainnetSpecProvider.ArrowGlacierBlockNumber - 1)) { TestName = "Before ArrowGlacier" };
            yield return new TestCaseData((ForkActivation)MainnetSpecProvider.ArrowGlacierBlockNumber) { TestName = "ArrowGlacier" };
            yield return new TestCaseData((ForkActivation)(MainnetSpecProvider.ArrowGlacierBlockNumber - 1)) { TestName = "Before GrayGlacier" };
            yield return new TestCaseData((ForkActivation)MainnetSpecProvider.ArrowGlacierBlockNumber) { TestName = "GrayGlacier" };
            yield return new TestCaseData(MainnetSpecProvider.ShanghaiActivation) { TestName = "Shanghai" };
            yield return new TestCaseData(new ForkActivation(MainnetSpecProvider.ParisBlockNumber, MainnetSpecProvider.CancunBlockTimestamp - 1)) { TestName = "Before Cancun" };
            yield return new TestCaseData(MainnetSpecProvider.CancunActivation) { TestName = "Cancun" };
            yield return new TestCaseData(new ForkActivation(MainnetSpecProvider.ParisBlockNumber, MainnetSpecProvider.PragueBlockTimestamp - 1)) { TestName = "Before Prague" };
            yield return new TestCaseData(MainnetSpecProvider.PragueActivation) { TestName = "Prague" };
            yield return new TestCaseData(new ForkActivation(MainnetSpecProvider.ParisBlockNumber, MainnetSpecProvider.PragueBlockTimestamp + 100000000)) { TestName = "Future" };
        }
    }

    [TestCaseSource(nameof(MainnetActivations))]
    public void Mainnet_loads_properly(ForkActivation forkActivation)
    {
        ChainSpec chainSpec = LoadChainSpecFromChainFolder("foundation");
        ChainSpecBasedSpecProvider provider = new(chainSpec);
        MainnetSpecProvider mainnet = MainnetSpecProvider.Instance;

        CompareSpecs(mainnet, provider, forkActivation, CompareSpecsOptions.CheckDifficultyBomb);
        provider.GetSpec((MainnetSpecProvider.SpuriousDragonBlockNumber, null)).MaxCodeSize.Should().Be(24576L);
        provider.GetSpec((MainnetSpecProvider.SpuriousDragonBlockNumber, null)).MaxInitCodeSize.Should().Be(2 * 24576L);

        provider.GetSpec((ForkActivation)(long.MaxValue - 1)).IsEip2537Enabled.Should().BeFalse();
        Assert.That(provider.GenesisSpec.Eip1559TransitionBlock, Is.EqualTo(MainnetSpecProvider.LondonBlockNumber));
        Assert.That(provider.GetSpec((ForkActivation)4_369_999).DifficultyBombDelay, Is.EqualTo(0_000_000));
        Assert.That(provider.GetSpec((ForkActivation)4_370_000).DifficultyBombDelay, Is.EqualTo(3_000_000));
        Assert.That(provider.GetSpec((ForkActivation)7_279_999).DifficultyBombDelay, Is.EqualTo(3_000_000));
        Assert.That(provider.GetSpec((ForkActivation)7_279_999).DifficultyBombDelay, Is.EqualTo(3_000_000));
        Assert.That(provider.GetSpec((ForkActivation)7_280_000).DifficultyBombDelay, Is.EqualTo(5_000_000));
        Assert.That(provider.GetSpec((ForkActivation)9_199_999).DifficultyBombDelay, Is.EqualTo(5_000_000));
        Assert.That(provider.GetSpec((ForkActivation)9_200_000).DifficultyBombDelay, Is.EqualTo(9_000_000));
        Assert.That(provider.GetSpec((ForkActivation)12_000_000).DifficultyBombDelay, Is.EqualTo(9_000_000));
        Assert.That(provider.GetSpec((ForkActivation)12_964_999).DifficultyBombDelay, Is.EqualTo(9_000_000));
        Assert.That(provider.GetSpec((ForkActivation)12_965_000).DifficultyBombDelay, Is.EqualTo(9_700_000));
        Assert.That(provider.GetSpec((ForkActivation)13_772_999).DifficultyBombDelay, Is.EqualTo(9_700_000));
        Assert.That(provider.GetSpec((ForkActivation)13_773_000).DifficultyBombDelay, Is.EqualTo(10_700_000));
        Assert.That(provider.GetSpec((ForkActivation)15_049_999).DifficultyBombDelay, Is.EqualTo(10_700_000));
        Assert.That(provider.GetSpec((ForkActivation)15_050_000).DifficultyBombDelay, Is.EqualTo(11_400_000));
        Assert.That(provider.GetSpec((ForkActivation)99_414_000).DifficultyBombDelay, Is.EqualTo(11_400_000));
        Assert.That(provider.TerminalTotalDifficulty, Is.EqualTo(MainnetSpecProvider.Instance.TerminalTotalDifficulty));
        Assert.That(provider.ChainId, Is.EqualTo(BlockchainIds.Mainnet));
        Assert.That(provider.NetworkId, Is.EqualTo(BlockchainIds.Mainnet));

        GetTransitionTimestamps(chainSpec.Parameters).Should().AllSatisfy(
            static t => ValidateSlotByTimestamp(t, MainnetSpecProvider.BeaconChainGenesisTimestampConst).Should().BeTrue());
        IReleaseSpec postCancunSpec = provider.GetSpec(MainnetSpecProvider.CancunActivation);
        IReleaseSpec postPragueSpec = provider.GetSpec(MainnetSpecProvider.PragueActivation);

        VerifyCancunSpecificsForMainnetAndHoleskyAndSepolia(postCancunSpec);
        VerifyPragueSpecificsForMainnetHoleskyHoodiAndSepolia(provider.ChainId, postPragueSpec);
    }

    [Flags]
    enum CompareSpecsOptions
    {
        None = 0,
        IsMainnet = 1,
        CheckDifficultyBomb = 2,
        IsGnosis = 4 // for Gnosis and Chiado testnets
    }

    private static void CompareSpecs(
        ISpecProvider oldSpecProvider,
        ISpecProvider newSpecProvider,
        ForkActivation activation,
        CompareSpecsOptions compareSpecsOptions = CompareSpecsOptions.None)
    {
        IReleaseSpec oldSpec = oldSpecProvider.GetSpec(activation);
        IReleaseSpec newSpec = newSpecProvider.GetSpec(activation);
        long? daoBlockNumber = newSpecProvider.DaoBlockNumber;

        bool isMainnet = daoBlockNumber is not null;
        if (isMainnet)
            compareSpecsOptions |= CompareSpecsOptions.IsMainnet;

        CompareSpecs(oldSpec, newSpec, activation, compareSpecsOptions);
    }

    private static void CompareSpecs(IReleaseSpec expectedSpec, IReleaseSpec actualSpec, ForkActivation activation, CompareSpecsOptions compareSpecsOptions)
    {
        bool isMainnet = (compareSpecsOptions & CompareSpecsOptions.IsMainnet) != 0;
        bool checkDifficultyBomb = (compareSpecsOptions & CompareSpecsOptions.CheckDifficultyBomb) != 0;
        bool isGnosis = (compareSpecsOptions & CompareSpecsOptions.IsGnosis) != 0;

        PropertyInfo[] propertyInfos =
            typeof(IReleaseSpec).GetProperties(BindingFlags.Public | BindingFlags.Instance);
        foreach (PropertyInfo propertyInfo in propertyInfos
                     .Where(p => p.Name != nameof(IReleaseSpec.Name))

                     // handle mainnet specific exceptions
                     .Where(p => isMainnet || p.Name != nameof(IReleaseSpec.MaximumExtraDataSize))
                     .Where(p => isMainnet || p.Name != nameof(IReleaseSpec.BlockReward))
                     .Where(p => isMainnet || checkDifficultyBomb || p.Name != nameof(IReleaseSpec.DifficultyBombDelay))
                     .Where(p => isMainnet || checkDifficultyBomb || p.Name != nameof(IReleaseSpec.DifficultyBoundDivisor))
                     .Where(p => isMainnet || p.Name != nameof(IReleaseSpec.DepositContractAddress))

                     // handle RLP decoders
                     .Where(p => p.Name != nameof(IReleaseSpec.Eip1559TransitionBlock))
                     .Where(p => p.Name != nameof(IReleaseSpec.WithdrawalTimestamp))
                     .Where(p => p.Name != nameof(IReleaseSpec.Eip4844TransitionTimestamp))
<<<<<<< HEAD
                     // Skip EIP-4844 parameter validation
                     .Where(p => p.Name != nameof(Eip4844Constants.BlobGasPriceUpdateFraction))
                     .Where(p => p.Name != nameof(Eip4844Constants.MaxBlobGasPerBlock))
                     .Where(p => p.Name != nameof(Eip4844Constants.TargetBlobGasPerBlock))
=======

>>>>>>> 65189ede
                     // handle gnosis specific exceptions
                     .Where(p => !isGnosis || p.Name != nameof(IReleaseSpec.MaxCodeSize))
                     .Where(p => !isGnosis || p.Name != nameof(IReleaseSpec.MaxInitCodeSize))
                     .Where(p => !isGnosis || p.Name != nameof(IReleaseSpec.MaximumUncleCount))
                     .Where(p => !isGnosis || p.Name != nameof(IReleaseSpec.IsEip170Enabled))
                     .Where(p => !isGnosis || p.Name != nameof(IReleaseSpec.IsEip1283Enabled))
                     .Where(p => !isGnosis || p.Name != nameof(IReleaseSpec.LimitCodeSize))
                     .Where(p => !isGnosis || p.Name != nameof(IReleaseSpec.UseConstantinopleNetGasMetering)))
        {
            Assert.That(propertyInfo.GetValue(actualSpec), Is.EqualTo(propertyInfo.GetValue(expectedSpec)),
                activation + "." + propertyInfo.Name);
        }
    }

    private ChainSpec LoadChainSpecFromChainFolder(string chain)
    {
        var loader = new ChainSpecFileLoader(new EthereumJsonSerializer(), LimboTraceLogger.Instance);
        string path = Path.Combine(TestContext.CurrentContext.WorkDirectory, $"../../../../Chains/{chain}.json");
        var chainSpec = loader.LoadEmbeddedOrFromFile(path);
        return chainSpec;
    }

    [Test]
    public void Chain_id_is_set_correctly()
    {
        ChainSpec chainSpec = new() { Parameters = new ChainParameters(), NetworkId = 2, ChainId = 5 };
        chainSpec.EngineChainSpecParametersProvider = TestChainSpecParametersProvider.NethDev;

        ChainSpecBasedSpecProvider provider = new(chainSpec);
        Assert.That(provider.NetworkId, Is.EqualTo(2));
        Assert.That(provider.ChainId, Is.EqualTo(5));
    }

    [Test]
    public void Dao_block_number_is_set_correctly()
    {
        ChainSpec chainSpec = new();
        chainSpec.EngineChainSpecParametersProvider = TestChainSpecParametersProvider.NethDev;
        chainSpec.Parameters = new ChainParameters();
        chainSpec.DaoForkBlockNumber = 23;

        ChainSpecBasedSpecProvider provider = new(chainSpec);
        Assert.That(provider.DaoBlockNumber, Is.EqualTo(23));
    }

    [Test]
    public void Max_code_transition_loaded_correctly()
    {
        const long maxCodeTransition = 13;
        const long maxCodeSize = 100;

        ChainSpec chainSpec = new()
        {
            Parameters = new ChainParameters
            {
                MaxCodeSizeTransition = maxCodeTransition,
                MaxCodeSize = maxCodeSize
            }
        };
        chainSpec.EngineChainSpecParametersProvider = TestChainSpecParametersProvider.NethDev;

        ChainSpecBasedSpecProvider provider = new(chainSpec);
        Assert.That(provider.GetSpec((ForkActivation)(maxCodeTransition - 1)).MaxCodeSize, Is.EqualTo(long.MaxValue), "one before");
        Assert.That(provider.GetSpec((ForkActivation)maxCodeTransition).MaxCodeSize, Is.EqualTo(maxCodeSize), "at transition");
        Assert.That(provider.GetSpec((ForkActivation)(maxCodeTransition + 1)).MaxCodeSize, Is.EqualTo(maxCodeSize), "one after");
    }

    [Test]
    public void Eip2200_is_set_correctly_directly()
    {
        ChainSpec chainSpec = new() { Parameters = new ChainParameters { Eip2200Transition = 5 } };
        chainSpec.EngineChainSpecParametersProvider = TestChainSpecParametersProvider.NethDev;

        ChainSpecBasedSpecProvider provider = new(chainSpec);
        provider.GetSpec((ForkActivation)5).IsEip2200Enabled.Should().BeTrue();
    }

    [Test]
    public void Eip2200_is_set_correctly_indirectly()
    {
        ChainSpec chainSpec =
            new() { Parameters = new ChainParameters { Eip1706Transition = 5, Eip1283Transition = 5 } };
        chainSpec.EngineChainSpecParametersProvider = TestChainSpecParametersProvider.NethDev;

        ChainSpecBasedSpecProvider provider = new(chainSpec);
        provider.GetSpec((ForkActivation)5).IsEip2200Enabled.Should().BeTrue();
    }

    [Test]
    public void Eip2200_is_set_correctly_indirectly_after_disabling_eip1283_and_reenabling()
    {
        ChainSpec chainSpec = new()
        {
            Parameters = new ChainParameters
            {
                Eip1706Transition = 5,
                Eip1283Transition = 1,
                Eip1283DisableTransition = 4,
                Eip1283ReenableTransition = 5
            }
        };
        chainSpec.EngineChainSpecParametersProvider = TestChainSpecParametersProvider.NethDev;

        ChainSpecBasedSpecProvider provider = new(chainSpec);
        provider.GetSpec((ForkActivation)5).IsEip2200Enabled.Should().BeTrue();
    }

    [Test]
    public void Eip2200_is_not_set_correctly_indirectly_after_disabling_eip1283()
    {
        ChainSpec chainSpec = new()
        {
            Parameters = new ChainParameters
            {
                Eip1706Transition = 5,
                Eip1283Transition = 1,
                Eip1283DisableTransition = 4
            }
        };
        chainSpec.EngineChainSpecParametersProvider = TestChainSpecParametersProvider.NethDev;

        ChainSpecBasedSpecProvider provider = new(chainSpec);
        provider.GetSpec((ForkActivation)5).IsEip2200Enabled.Should().BeFalse();
    }

    [Test]
    public void Eip150_and_Eip2537_fork_by_block_number()
    {
        ChainSpec chainSpec = new()
        {
            Parameters = new ChainParameters
            {
                MaxCodeSizeTransition = 10,
                Eip2537Transition = 20,
                MaxCodeSize = 1
            }
        };
        chainSpec.EngineChainSpecParametersProvider = TestChainSpecParametersProvider.NethDev;

        ChainSpecBasedSpecProvider provider = new(chainSpec);

        provider.GetSpec((ForkActivation)9).IsEip170Enabled.Should().BeFalse();
        provider.GetSpec((ForkActivation)10).IsEip170Enabled.Should().BeTrue();
        provider.GetSpec((ForkActivation)11).IsEip170Enabled.Should().BeTrue();
        provider.GetSpec((ForkActivation)11).MaxCodeSize.Should().Be(1);
        provider.GetSpec((ForkActivation)9).MaxCodeSize.Should().Be(long.MaxValue);

        provider.GetSpec((ForkActivation)19).IsEip2537Enabled.Should().BeFalse();
        provider.GetSpec((ForkActivation)20).IsEip2537Enabled.Should().BeTrue();
        provider.GetSpec((ForkActivation)21).IsEip2537Enabled.Should().BeTrue();
    }

    [Test]
    public void Eip150_and_Eip2537_fork_by_timestamp()
    {
        ChainSpec chainSpec = new()
        {
            Parameters = new ChainParameters
            {
                MaxCodeSizeTransitionTimestamp = 10,
                Eip2537TransitionTimestamp = 20,
                MaxCodeSize = 1
            }
        };
        chainSpec.EngineChainSpecParametersProvider = TestChainSpecParametersProvider.NethDev;

        ChainSpecBasedSpecProvider provider = new(chainSpec);

        provider.GetSpec((100, 9)).IsEip170Enabled.Should().BeFalse();
        provider.GetSpec((100, 10)).IsEip170Enabled.Should().BeTrue();
        provider.GetSpec((100, 11)).IsEip170Enabled.Should().BeTrue();
        provider.GetSpec((100, 11)).MaxCodeSize.Should().Be(1);
        provider.GetSpec((100, 9)).MaxCodeSize.Should().Be(long.MaxValue);

        provider.GetSpec((100, 19)).IsEip2537Enabled.Should().BeFalse();
        provider.GetSpec((100, 20)).IsEip2537Enabled.Should().BeTrue();
        provider.GetSpec((100, 21)).IsEip2537Enabled.Should().BeTrue();
    }

    [TestCaseSource(nameof(BlockNumbersAndTimestampsNearForkActivations))]
    public void Forks_should_be_selected_properly_for_exact_matches(ForkActivation forkActivation, bool isEip3651Enabled, bool isEip3198Enabled, bool isEip3855Enabled)
    {
        ISpecProvider provider = new CustomSpecProvider(
            (new ForkActivation(0), new ReleaseSpec() { IsEip3651Enabled = true }),
            (new ForkActivation(2, 10), new ReleaseSpec() { IsEip3651Enabled = true, IsEip3198Enabled = true, }),
            (new ForkActivation(2, 20), new ReleaseSpec() { IsEip3651Enabled = true, IsEip3198Enabled = true, IsEip3855Enabled = true })
            );

        IReleaseSpec spec = provider.GetSpec(forkActivation);
        Assert.Multiple(() =>
        {
            Assert.That(spec.IsEip3651Enabled, Is.EqualTo(isEip3651Enabled));
            Assert.That(spec.IsEip3198Enabled, Is.EqualTo(isEip3198Enabled));
            Assert.That(spec.IsEip3855Enabled, Is.EqualTo(isEip3855Enabled));
        });
    }

    public static IEnumerable BlockNumbersAndTimestampsNearForkActivations
    {
        get
        {
            yield return new TestCaseData(new ForkActivation(1), true, false, false);
            yield return new TestCaseData(new ForkActivation(2), true, false, false);
            yield return new TestCaseData(new ForkActivation(3), true, false, false);
            yield return new TestCaseData(new ForkActivation(1, 9), true, false, false);
            yield return new TestCaseData(new ForkActivation(2, 9), true, false, false);
            yield return new TestCaseData(new ForkActivation(2, 10), true, true, false);
            yield return new TestCaseData(new ForkActivation(2, 11), true, true, false);
            yield return new TestCaseData(new ForkActivation(2, 19), true, true, false);
            yield return new TestCaseData(new ForkActivation(2, 20), true, true, true);
            yield return new TestCaseData(new ForkActivation(2, 21), true, true, true);
            yield return new TestCaseData(new ForkActivation(3, 10), true, true, false);
            yield return new TestCaseData(new ForkActivation(3, 11), true, true, false);
            yield return new TestCaseData(new ForkActivation(3, 19), true, true, false);
            yield return new TestCaseData(new ForkActivation(3, 20), true, true, true);
            yield return new TestCaseData(new ForkActivation(3, 21), true, true, true);
        }
    }

    private static IEnumerable<ulong> GetTransitionTimestamps(ChainParameters parameters) => parameters.GetType()
        .Properties()
        .Where(p => p.Name.EndsWith("TransitionTimestamp", StringComparison.Ordinal))
        .Select(p => (ulong?)p.GetValue(parameters))
        .Where(t => t is not null)
        .Select(t => t!.Value);

    /// <summary>
    /// Validates the timestamp specified by making sure the resulting slot is a multiple of 8192.
    /// </summary>
    /// <param name="timestamp">The timestamp to validate</param>
    /// <param name="genesisTimestamp">The network's genesis timestamp</param>
    /// <param name="blockTime">The network's block time in seconds</param>
    /// <returns><c>true</c> if the timestamp is valid; otherwise, <c>false</c>.</returns>
    private static bool ValidateSlotByTimestamp(ulong timestamp, ulong genesisTimestamp, double blockTime = 12) =>
        timestamp > genesisTimestamp &&
        Math.Round((timestamp - genesisTimestamp) / blockTime) % 0x2000 == 0 &&
        Math.Ceiling((timestamp - genesisTimestamp) / blockTime) % 0x2000 == 0;
}<|MERGE_RESOLUTION|>--- conflicted
+++ resolved
@@ -231,7 +231,7 @@
         {
             Assert.That(spec.BlobBaseFeeUpdateFraction, Is.EqualTo((UInt256)3338477));
             Assert.That(spec.GetMaxBlobGasPerBlock(), Is.EqualTo(786432));
-            Assert.That(Eip4844Constants.MinBlobGasPrice, Is.EqualTo(1.Wei()));
+            Assert.That(Eip4844Constants.GetMinBlobGasPrice(spec), Is.EqualTo(1.Wei()));
             Assert.That(spec.GetTargetBlobGasPerBlock(), Is.EqualTo(393216));
         });
     }
@@ -421,6 +421,8 @@
 
     private static void VerifyGnosisPragueSpecifics(IReleaseSpec prePragueSpec, IReleaseSpec postPragueSpec, Address feeCollector)
     {
+        GnosisSpecProvider gnosisSpecProvider = GnosisSpecProvider.Instance;
+        IReleaseSpec spec = gnosisSpecProvider.GetFinalSpec();
         Assert.Multiple(() =>
         {
             Assert.That(prePragueSpec.FeeCollector, Is.EqualTo(feeCollector));
@@ -436,21 +438,12 @@
 
     private static void VerifyGnosisCancunSpecifics(IReleaseSpec spec)
     {
-        GnosisSpecProvider gnosisSpecProvider = GnosisSpecProvider.Instance;
-        IReleaseSpec spec = gnosisSpecProvider.GetFinalSpec();
         Assert.Multiple(() =>
         {
-<<<<<<< HEAD
-            Assert.That(Eip4844Constants.BlobGasPriceUpdateFraction, Is.EqualTo((UInt256)1112826));
-            Assert.That(Eip4844Constants.MaxBlobGasPerBlock, Is.EqualTo(262144));
-            Assert.That(Eip4844Constants.GetMinBlobGasPrice(spec), Is.EqualTo(1.GWei()));
-            Assert.That(Eip4844Constants.TargetBlobGasPerBlock, Is.EqualTo(131072));
-=======
             Assert.That(spec.BlobBaseFeeUpdateFraction, Is.EqualTo((UInt256)1112826));
             Assert.That(spec.GetMaxBlobGasPerBlock(), Is.EqualTo(262144));
-            Assert.That(Eip4844Constants.MinBlobGasPrice, Is.EqualTo(1.GWei()));
+            Assert.That(Eip4844Constants.GetMinBlobGasPrice(spec), Is.EqualTo(1.GWei()));
             Assert.That(spec.GetTargetBlobGasPerBlock(), Is.EqualTo(131072));
->>>>>>> 65189ede
         });
     }
 
@@ -610,14 +603,6 @@
                      .Where(p => p.Name != nameof(IReleaseSpec.Eip1559TransitionBlock))
                      .Where(p => p.Name != nameof(IReleaseSpec.WithdrawalTimestamp))
                      .Where(p => p.Name != nameof(IReleaseSpec.Eip4844TransitionTimestamp))
-<<<<<<< HEAD
-                     // Skip EIP-4844 parameter validation
-                     .Where(p => p.Name != nameof(Eip4844Constants.BlobGasPriceUpdateFraction))
-                     .Where(p => p.Name != nameof(Eip4844Constants.MaxBlobGasPerBlock))
-                     .Where(p => p.Name != nameof(Eip4844Constants.TargetBlobGasPerBlock))
-=======
-
->>>>>>> 65189ede
                      // handle gnosis specific exceptions
                      .Where(p => !isGnosis || p.Name != nameof(IReleaseSpec.MaxCodeSize))
                      .Where(p => !isGnosis || p.Name != nameof(IReleaseSpec.MaxInitCodeSize))
