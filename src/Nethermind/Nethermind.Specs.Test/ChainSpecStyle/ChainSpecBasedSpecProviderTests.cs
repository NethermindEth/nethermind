// SPDX-FileCopyrightText: 2024 Demerzel Solutions Limited
// SPDX-License-Identifier: LGPL-3.0-only

using System;
using System.Collections;
using System.Collections.Generic;
using System.IO;
using System.Linq;
using System.Reflection;
using FluentAssertions;
using Nethermind.Consensus.AuRa.Config;
using Nethermind.Core;
using Nethermind.Core.Extensions;
using Nethermind.Core.Specs;
using Nethermind.Evm;
using Nethermind.Int256;
using Nethermind.Logging;
using Nethermind.Serialization.Json;
using Nethermind.Specs.ChainSpecStyle;
using NSubstitute;
using NUnit.Framework;

namespace Nethermind.Specs.Test.ChainSpecStyle;

[Parallelizable(ParallelScope.All)]
[TestFixture]
public class ChainSpecBasedSpecProviderTests
{
    private const double GnosisBlockTime = 5;

    [TestCase(0, null, false)]
    [TestCase(0, 0ul, false)]
    [TestCase(0, 4660ul, false)]
    [TestCase(1, 4660ul, false)]
    [TestCase(1, 4661ul, false)]
    [TestCase(4, 4672ul, true)]
    [TestCase(4, 4673ul, true)]
    [TestCase(5, 4680ul, true)]
    [NonParallelizable]
    public void Timstamp_activation_equal_to_genesis_timestamp_loads_correctly(long blockNumber, ulong? timestamp, bool isEip3855Enabled)
    {
        ChainSpecLoader loader = new(new EthereumJsonSerializer());
        string path = Path.Combine(TestContext.CurrentContext.WorkDirectory,
            $"../../../../{Assembly.GetExecutingAssembly().GetName().Name}/Specs/Timstamp_activation_equal_to_genesis_timestamp_test.json");
        ChainSpec chainSpec = loader.LoadFromFile(path);
        chainSpec.Parameters.Eip2537Transition.Should().BeNull();
        ILogger logger = new(Substitute.ForPartsOf<LimboTraceLogger>());
        var logManager = Substitute.For<ILogManager>();
        logManager.GetClassLogger<ChainSpecBasedSpecProvider>().Returns(logger);
        ChainSpecBasedSpecProvider provider = new(chainSpec);
        ReleaseSpec expectedSpec = ((ReleaseSpec)MainnetSpecProvider
            .Instance.GetSpec((MainnetSpecProvider.GrayGlacierBlockNumber, null))).Clone();
        expectedSpec.Name = "Genesis_with_non_zero_timestamp";
        expectedSpec.IsEip3651Enabled = true;
        expectedSpec.IsEip3198Enabled = false;
        expectedSpec.Eip1559TransitionBlock = 0;
        expectedSpec.DifficultyBombDelay = 0;
        expectedSpec.IsEip3855Enabled = isEip3855Enabled;
        TestSpecProvider testProvider = TestSpecProvider.Instance;
        testProvider.SpecToReturn = expectedSpec;
        testProvider.TerminalTotalDifficulty = 0;
        testProvider.GenesisSpec = expectedSpec;

        CompareSpecs(testProvider, provider, (blockNumber, timestamp));
        Assert.That(provider.GenesisSpec.Eip1559TransitionBlock, Is.EqualTo(testProvider.GenesisSpec.Eip1559TransitionBlock));
        Assert.That(provider.GenesisSpec.DifficultyBombDelay, Is.EqualTo(testProvider.GenesisSpec.DifficultyBombDelay));
    }


    [TestCase(0, null, false, false, false)]
    [TestCase(0, 0ul, false, false, false)]
    [TestCase(0, 4660ul, false, false, false)]
    [TestCase(1, 4660ul, false, false, false)]
    [TestCase(1, 4661ul, false, false, false)]
    [TestCase(1, 4672ul, false, false, false)]
    [TestCase(2, 4673ul, false, false, true)]
    [TestCase(3, 4680ul, false, false, true)]
    [TestCase(4, 4672ul, false, true, false)]
    [TestCase(5, 4672ul, true, true, false)]
    [TestCase(5, 4673ul, true, true, false)]
    [TestCase(6, 4680ul, true, true, false)]
    [NonParallelizable]
    public void Logs_warning_when_timestampActivation_happens_before_blockActivation(long blockNumber, ulong? timestamp, bool isEip3855Enabled, bool isEip3198Enabled, bool receivesWarning)
    {
        ChainSpecLoader loader = new(new EthereumJsonSerializer());
        string path = Path.Combine(TestContext.CurrentContext.WorkDirectory,
            $"../../../../{Assembly.GetExecutingAssembly().GetName().Name}/Specs/Logs_warning_when_timestampActivation_happens_before_blockActivation_test.json");
        ChainSpec chainSpec = loader.LoadFromFile(path);
        chainSpec.Parameters.Eip2537Transition.Should().BeNull();
        InterfaceLogger iLogger = Substitute.For<InterfaceLogger>();
        iLogger.IsWarn.Returns(true);
        ILogger logger = new(iLogger);
        var logManager = Substitute.For<ILogManager>();
        logManager.GetClassLogger<ChainSpecBasedSpecProvider>().Returns(logger);
        ChainSpecBasedSpecProvider provider = new(chainSpec, logManager);
        ReleaseSpec expectedSpec = ((ReleaseSpec)MainnetSpecProvider
            .Instance.GetSpec((MainnetSpecProvider.GrayGlacierBlockNumber, null))).Clone();
        expectedSpec.Name = "Genesis_with_non_zero_timestamp";
        expectedSpec.IsEip3651Enabled = true;
        expectedSpec.IsEip3198Enabled = isEip3198Enabled;
        expectedSpec.IsEip3855Enabled = isEip3855Enabled;
        expectedSpec.Eip1559TransitionBlock = 0;
        expectedSpec.DifficultyBombDelay = 0;
        List<ForkActivation> forkActivationsToTest = new()
        {
            (blockNumber, timestamp),
        };

        foreach (ForkActivation activation in forkActivationsToTest)
        {
            provider.GetSpec(activation);
        }

        if (receivesWarning)
        {
            iLogger.Received(1).Warn(Arg.Is("Chainspec file is misconfigured! Timestamp transition is configured to happen before the last block transition."));
        }
        else
        {
            iLogger.DidNotReceive().Warn(Arg.Is("Chainspec file is misconfigured! Timestamp transition is configured to happen before the last block transition."));
        }
    }

    public static IEnumerable<TestCaseData> SepoliaActivations
    {
        get
        {
            yield return new TestCaseData((ForkActivation)(2, 0)) { TestName = "First" };
            yield return new TestCaseData((ForkActivation)(120_000_000, 0)) { TestName = "Block number" };
            yield return new TestCaseData((ForkActivation)(1735372, 3)) { TestName = "Low timestamp" };
            yield return new TestCaseData((ForkActivation)(1735372, 1677557088)) { TestName = "1677557088" };
            yield return new TestCaseData((ForkActivation)(1735372, 1677557087)) { TestName = "1677557087" };
            yield return new TestCaseData(new ForkActivation(1735372, SepoliaSpecProvider.CancunTimestamp - 1)) { TestName = "Before Cancun" };
            yield return new TestCaseData(new ForkActivation(1735372, SepoliaSpecProvider.CancunTimestamp)) { TestName = "Cancun" };
            yield return new TestCaseData(new ForkActivation(1735372, SepoliaSpecProvider.CancunTimestamp + 100000000)) { TestName = "Future" };
        }
    }

    [TestCaseSource(nameof(SepoliaActivations))]
    public void Sepolia_loads_properly(ForkActivation forkActivation)
    {
        ChainSpec chainSpec = LoadChainSpecFromChainFolder("sepolia");
        ChainSpecBasedSpecProvider provider = new(chainSpec);
        SepoliaSpecProvider sepolia = SepoliaSpecProvider.Instance;

        CompareSpecs(sepolia, provider, forkActivation);
        Assert.That(provider.TerminalTotalDifficulty, Is.EqualTo(SepoliaSpecProvider.Instance.TerminalTotalDifficulty));
        Assert.That(provider.GenesisSpec.Eip1559TransitionBlock, Is.EqualTo(0));
        Assert.That(provider.GenesisSpec.DifficultyBombDelay, Is.EqualTo(long.MaxValue));
        Assert.That(provider.ChainId, Is.EqualTo(BlockchainIds.Sepolia));
        Assert.That(provider.NetworkId, Is.EqualTo(BlockchainIds.Sepolia));

        GetTransitionTimestamps(chainSpec.Parameters).Should().AllSatisfy(
            static t => ValidateSlotByTimestamp(t, SepoliaSpecProvider.BeaconChainGenesisTimestampConst).Should().BeTrue());
        IReleaseSpec postCancunSpec = provider.GetSpec((2, SepoliaSpecProvider.CancunTimestamp));

        VerifyCancunSpecificsForMainnetAndHoleskyAndSepolia(postCancunSpec);
    }

    public static IEnumerable<TestCaseData> HoleskyActivations
    {
        get
        {
            yield return new TestCaseData(new ForkActivation(0, HoleskySpecProvider.GenesisTimestamp)) { TestName = "Genesis" };
            yield return new TestCaseData(new ForkActivation(1, HoleskySpecProvider.ShanghaiTimestamp)) { TestName = "Shanghai" };
            yield return new TestCaseData(new ForkActivation(3, HoleskySpecProvider.ShanghaiTimestamp + 24)) { TestName = "Post Shanghai" };
            yield return new TestCaseData(new ForkActivation(4, HoleskySpecProvider.CancunTimestamp - 1)) { TestName = "Before Cancun" };
            yield return new TestCaseData(new ForkActivation(5, HoleskySpecProvider.CancunTimestamp)) { TestName = "Cancun" };
            yield return new TestCaseData(new ForkActivation(6, HoleskySpecProvider.CancunTimestamp + 100000000)) { TestName = "Future" };
        }
    }

    [TestCaseSource(nameof(HoleskyActivations))]
    public void Holesky_loads_properly(ForkActivation forkActivation)
    {
        ChainSpec chainSpec = LoadChainSpecFromChainFolder("holesky");
        ChainSpecBasedSpecProvider provider = new(chainSpec);
        ISpecProvider hardCodedSpec = HoleskySpecProvider.Instance;

        CompareSpecs(hardCodedSpec, provider, forkActivation);
        Assert.That(provider.TerminalTotalDifficulty, Is.EqualTo(hardCodedSpec.TerminalTotalDifficulty));
        Assert.That(provider.GenesisSpec.Eip1559TransitionBlock, Is.EqualTo(0));
        Assert.That(provider.GenesisSpec.DifficultyBombDelay, Is.EqualTo(0));
        Assert.That(provider.ChainId, Is.EqualTo(BlockchainIds.Holesky));
        Assert.That(provider.NetworkId, Is.EqualTo(BlockchainIds.Holesky));

        IReleaseSpec postCancunSpec = provider.GetSpec((2, HoleskySpecProvider.CancunTimestamp));
        VerifyCancunSpecificsForMainnetAndHoleskyAndSepolia(postCancunSpec);
        // because genesis time for holesky is set 5 minutes before the launch of the chain. this test fails.
        //GetTransitionTimestamps(chainSpec.Parameters).Should().AllSatisfy(
        //    t => ValidateSlotByTimestamp(t, HoleskySpecProvider.GenesisTimestamp).Should().BeTrue());
    }

    private static void VerifyCancunSpecificsForMainnetAndHoleskyAndSepolia(IReleaseSpec spec)
    {
        Assert.Multiple(() =>
        {
            Assert.That(spec.BlobBaseFeeUpdateFraction, Is.EqualTo((UInt256)3338477));
            Assert.That(spec.GetMaxBlobGasPerBlock(), Is.EqualTo(786432));
            Assert.That(Eip4844Constants.MinBlobGasPrice, Is.EqualTo(1.GWei()));
            Assert.That(spec.GetTargetBlobGasPerBlock(), Is.EqualTo(393216));
        });
    }

    public static IEnumerable<TestCaseData> ChiadoActivations
    {
        get
        {
            yield return new TestCaseData((ForkActivation)0) { TestName = "Genesis" };
            yield return new TestCaseData((ForkActivation)(1, 20)) { TestName = "(1, 20)" };
            yield return new TestCaseData((ForkActivation)(1, ChiadoSpecProvider.ShanghaiTimestamp - 1)) { TestName = "Before Shanghai" };
            yield return new TestCaseData((ForkActivation)(1, ChiadoSpecProvider.ShanghaiTimestamp)) { TestName = "Shanghai" };
            yield return new TestCaseData((ForkActivation)(1, ChiadoSpecProvider.CancunTimestamp - 1)) { TestName = "Before Cancun" };
            yield return new TestCaseData((ForkActivation)(1, ChiadoSpecProvider.CancunTimestamp)) { TestName = "Cancun" };
            yield return new TestCaseData((ForkActivation)(1, ChiadoSpecProvider.CancunTimestamp + 100000000)) { TestName = "Future" };
            //     yield return new TestCaseData((ForkActivation)(1, ChiadoSpecProvider.PragueTimestamp - 1)) { TestName = "Before Prague" };
            //     yield return new TestCaseData((ForkActivation)(1, ChiadoSpecProvider.PragueTimestamp)) { TestName = "Prague" };
            //     yield return new TestCaseData((ForkActivation)(1, ChiadoSpecProvider.PragueTimestamp + 100000000)) { TestName = "Future" };
        }
    }

    [TestCaseSource(nameof(ChiadoActivations))]
    public void Chiado_loads_properly(ForkActivation forkActivation)
    {
        // We need this to discover AuthorityRoundEngineParams
        new AuRaConfig();
        ChainSpec chainSpec = LoadChainSpecFromChainFolder("chiado");
        ChainSpecBasedSpecProvider provider = new(chainSpec);
        ChiadoSpecProvider chiado = ChiadoSpecProvider.Instance;

        CompareSpecs(chiado, provider, forkActivation, CompareSpecsOptions.IsGnosis);
        Assert.Multiple(() =>
        {
            Assert.That(provider.TerminalTotalDifficulty, Is.EqualTo(ChiadoSpecProvider.Instance.TerminalTotalDifficulty));
            Assert.That(provider.ChainId, Is.EqualTo(BlockchainIds.Chiado));
            Assert.That(provider.NetworkId, Is.EqualTo(BlockchainIds.Chiado));
        });

        IReleaseSpec? preShanghaiSpec = provider.GetSpec((1, ChiadoSpecProvider.ShanghaiTimestamp - 1));
        IReleaseSpec? postShanghaiSpec = provider.GetSpec((1, ChiadoSpecProvider.ShanghaiTimestamp));
        IReleaseSpec? prePragueSpec = provider.GetSpec((1, ChiadoSpecProvider.PragueTimestamp - 1));
        IReleaseSpec? postPragueSpec = provider.GetSpec((1, ChiadoSpecProvider.PragueTimestamp));

        VerifyGnosisShanghaiSpecifics(preShanghaiSpec, postShanghaiSpec);
<<<<<<< HEAD

        IReleaseSpec? postCancunSpec = provider.GetSpec((2, GnosisSpecProvider.CancunTimestamp));
        VerifyGnosisCancunSpecifics(postCancunSpec);
=======
        VerifyGnosisCancunSpecifics();
        // VerifyGnosisPragueSpecifics(prePragueSpec, postPragueSpec, ChiadoSpecProvider.FeeCollector);
>>>>>>> 448f7371
        GetTransitionTimestamps(chainSpec.Parameters).Should().AllSatisfy(
            static t => ValidateSlotByTimestamp(t, ChiadoSpecProvider.BeaconChainGenesisTimestampConst, GnosisBlockTime).Should().BeTrue());
    }

    public static IEnumerable<TestCaseData> GnosisActivations
    {
        get
        {
            yield return new TestCaseData((ForkActivation)0) { TestName = "Genesis" };
            yield return new TestCaseData((ForkActivation)1) { TestName = "Genesis + 1" };
            yield return new TestCaseData((ForkActivation)(GnosisSpecProvider.ConstantinopoleBlockNumber - 1)) { TestName = "Before Constantinopole" };
            yield return new TestCaseData((ForkActivation)GnosisSpecProvider.ConstantinopoleBlockNumber) { TestName = "Constantinopole" };
            yield return new TestCaseData((ForkActivation)(GnosisSpecProvider.ConstantinopoleFixBlockNumber - 1)) { TestName = "Before ConstantinopoleFix" };
            yield return new TestCaseData((ForkActivation)GnosisSpecProvider.ConstantinopoleFixBlockNumber) { TestName = "ConstantinopoleFix" };
            yield return new TestCaseData((ForkActivation)(GnosisSpecProvider.IstanbulBlockNumber - 1)) { TestName = "Before Istanbul" };
            yield return new TestCaseData((ForkActivation)GnosisSpecProvider.IstanbulBlockNumber) { TestName = "Istanbul" };
            yield return new TestCaseData((ForkActivation)(GnosisSpecProvider.BerlinBlockNumber - 1)) { TestName = "Before Berlin" };
            yield return new TestCaseData((ForkActivation)GnosisSpecProvider.BerlinBlockNumber) { TestName = "Berlin" };
            yield return new TestCaseData((ForkActivation)(GnosisSpecProvider.LondonBlockNumber - 1)) { TestName = "Before London" };
            yield return new TestCaseData((ForkActivation)GnosisSpecProvider.LondonBlockNumber) { TestName = "London" };
            yield return new TestCaseData((ForkActivation)(GnosisSpecProvider.LondonBlockNumber + 1, GnosisSpecProvider.ShanghaiTimestamp - 1))
            { TestName = "Before Shanghai" };
            yield return new TestCaseData((ForkActivation)(GnosisSpecProvider.LondonBlockNumber + 1, GnosisSpecProvider.ShanghaiTimestamp))
            { TestName = "Shanghai" };
            yield return new TestCaseData((ForkActivation)(GnosisSpecProvider.LondonBlockNumber + 2, GnosisSpecProvider.CancunTimestamp - 1))
            { TestName = "Before Cancun" };
            yield return new TestCaseData((ForkActivation)(GnosisSpecProvider.LondonBlockNumber + 2, GnosisSpecProvider.CancunTimestamp))
            { TestName = "Cancun" };
            yield return new TestCaseData((ForkActivation)(GnosisSpecProvider.LondonBlockNumber + 2, GnosisSpecProvider.CancunTimestamp + 100000000))
            { TestName = "Future" };
            // yield return new TestCaseData((ForkActivation)(GnosisSpecProvider.LondonBlockNumber + 2, GnosisSpecProvider.PragueTimestamp - 1))
            // { TestName = "Before Prague" };
            // yield return new TestCaseData((ForkActivation)(GnosisSpecProvider.LondonBlockNumber + 2, GnosisSpecProvider.PragueTimestamp))
            // { TestName = "Prague" };
            // yield return new TestCaseData((ForkActivation)(GnosisSpecProvider.LondonBlockNumber + 2, GnosisSpecProvider.PragueTimestamp + 100000000))
            // { TestName = "Future" };
        }
    }

    [TestCaseSource(nameof(GnosisActivations))]
    public void Gnosis_loads_properly(ForkActivation forkActivation)
    {
        ChainSpec chainSpec = LoadChainSpecFromChainFolder("gnosis");
        ChainSpecBasedSpecProvider provider = new(chainSpec);
        GnosisSpecProvider gnosisSpecProvider = GnosisSpecProvider.Instance;

        CompareSpecs(gnosisSpecProvider, provider, forkActivation, CompareSpecsOptions.IsGnosis);
        Assert.Multiple(() =>
        {
            Assert.That(provider.TerminalTotalDifficulty, Is.EqualTo(GnosisSpecProvider.Instance.TerminalTotalDifficulty));
            Assert.That(provider.ChainId, Is.EqualTo(BlockchainIds.Gnosis));
            Assert.That(provider.NetworkId, Is.EqualTo(BlockchainIds.Gnosis));
        });

        VerifyGnosisPreShanghaiSpecifics(provider);

        IReleaseSpec? preShanghaiSpec = provider.GetSpec((1, GnosisSpecProvider.ShanghaiTimestamp - 1));
        IReleaseSpec? postShanghaiSpec = provider.GetSpec((1, GnosisSpecProvider.ShanghaiTimestamp));
        IReleaseSpec? prePragueSpec = provider.GetSpec((1, GnosisSpecProvider.PragueTimestamp - 1));
        IReleaseSpec? postPragueSpec = provider.GetSpec((1, GnosisSpecProvider.PragueTimestamp));

        VerifyGnosisShanghaiSpecifics(preShanghaiSpec, postShanghaiSpec);
<<<<<<< HEAD

        IReleaseSpec? postCancunSpec = provider.GetSpec((2, GnosisSpecProvider.CancunTimestamp));
        VerifyGnosisCancunSpecifics(postCancunSpec);
=======
        VerifyGnosisCancunSpecifics();
        // VerifyGnosisPragueSpecifics(prePragueSpec, postPragueSpec, GnosisSpecProvider.FeeCollector);
>>>>>>> 448f7371
        GetTransitionTimestamps(chainSpec.Parameters).Should().AllSatisfy(
            static t => ValidateSlotByTimestamp(t, GnosisSpecProvider.BeaconChainGenesisTimestampConst, GnosisBlockTime).Should().BeTrue());
    }

<<<<<<< HEAD
    private static void VerifyGnosisCancunSpecifics(IReleaseSpec spec)
=======
    private static void VerifyGnosisPragueSpecifics(IReleaseSpec prePragueSpec, IReleaseSpec postPragueSpec, Address feeCollector)
    {
        Assert.Multiple(() =>
        {
            Assert.That(prePragueSpec.FeeCollector, Is.EqualTo(feeCollector));
            Assert.That(postPragueSpec.FeeCollector, Is.EqualTo(feeCollector));
            Assert.That(prePragueSpec.IsEip4844FeeCollectorEnabled, Is.EqualTo(false));
            Assert.That(postPragueSpec.IsEip4844FeeCollectorEnabled, Is.EqualTo(true));
        });
    }

    private static void VerifyGnosisCancunSpecifics()
>>>>>>> 448f7371
    {
        Assert.Multiple(() =>
        {
            Assert.That(spec.BlobBaseFeeUpdateFraction, Is.EqualTo((UInt256)1112826));
            Assert.That(spec.GetMaxBlobGasPerBlock(), Is.EqualTo(262144));
            Assert.That(Eip4844Constants.MinBlobGasPrice, Is.EqualTo(1.GWei()));
            Assert.That(spec.GetTargetBlobGasPerBlock(), Is.EqualTo(131072));
        });
    }

    private static void VerifyGnosisShanghaiSpecifics(IReleaseSpec preShanghaiSpec, IReleaseSpec postShanghaiSpec)
    {
        preShanghaiSpec.MaxCodeSize.Should().Be(long.MaxValue);
        postShanghaiSpec.MaxCodeSize.Should().Be(24576L);

        preShanghaiSpec.MaxInitCodeSize.Should().Be(-2L); // doesn't have meaningful value before EIP3860
        postShanghaiSpec.MaxInitCodeSize.Should().Be(2 * 24576L);

        preShanghaiSpec.LimitCodeSize.Should().Be(false);
        postShanghaiSpec.LimitCodeSize.Should().Be(true);

        preShanghaiSpec.IsEip170Enabled.Should().Be(false);
        postShanghaiSpec.IsEip170Enabled.Should().Be(true);
    }

    private static void VerifyGnosisPreShanghaiSpecifics(ISpecProvider specProvider)
    {
        specProvider.GenesisSpec.MaximumUncleCount.Should().Be(0);
        specProvider.GetSpec((ForkActivation)(GnosisSpecProvider.ConstantinopoleBlockNumber - 1)).IsEip1283Enabled.Should()
            .BeFalse();
        specProvider.GetSpec((ForkActivation)GnosisSpecProvider.ConstantinopoleBlockNumber).IsEip1283Enabled.Should()
            .BeTrue();
        specProvider.GetSpec((ForkActivation)(GnosisSpecProvider.ConstantinopoleBlockNumber - 1)).UseConstantinopleNetGasMetering.Should()
            .BeFalse();
        specProvider.GetSpec((ForkActivation)GnosisSpecProvider.ConstantinopoleBlockNumber).UseConstantinopleNetGasMetering.Should()
            .BeTrue();
    }

    public static IEnumerable<TestCaseData> MainnetActivations
    {
        get
        {
            yield return new TestCaseData((ForkActivation)0) { TestName = "Genesis" };
            yield return new TestCaseData((ForkActivation)(0, null)) { TestName = "Genesis null" };
            yield return new TestCaseData((ForkActivation)(0, 0)) { TestName = "Genesis timestamp" };
            yield return new TestCaseData((ForkActivation)1) { TestName = "Genesis + 1" };
            yield return new TestCaseData((ForkActivation)(MainnetSpecProvider.HomesteadBlockNumber - 1)) { TestName = "Before Homestead" };
            yield return new TestCaseData((ForkActivation)MainnetSpecProvider.HomesteadBlockNumber) { TestName = "Homestead" };
            yield return new TestCaseData((ForkActivation)(MainnetSpecProvider.TangerineWhistleBlockNumber - 1)) { TestName = "Before TangerineWhistle" };
            yield return new TestCaseData((ForkActivation)MainnetSpecProvider.TangerineWhistleBlockNumber) { TestName = "TangerineWhistle" };
            yield return new TestCaseData((ForkActivation)(MainnetSpecProvider.SpuriousDragonBlockNumber - 1)) { TestName = "Before SpuriousDragon" };
            yield return new TestCaseData((ForkActivation)MainnetSpecProvider.SpuriousDragonBlockNumber) { TestName = "SpuriousDragon" };
            yield return new TestCaseData((ForkActivation)(MainnetSpecProvider.ByzantiumBlockNumber - 1)) { TestName = "Before Byzantium" };
            yield return new TestCaseData((ForkActivation)MainnetSpecProvider.ByzantiumBlockNumber) { TestName = "Byzantium" };
            yield return new TestCaseData((ForkActivation)(MainnetSpecProvider.ConstantinopleFixBlockNumber - 1)) { TestName = "Before Constantinople" };
            yield return new TestCaseData((ForkActivation)MainnetSpecProvider.ConstantinopleFixBlockNumber) { TestName = "Constantinople" };
            yield return new TestCaseData((ForkActivation)(MainnetSpecProvider.IstanbulBlockNumber - 1)) { TestName = "Before Istanbul" };
            yield return new TestCaseData((ForkActivation)MainnetSpecProvider.IstanbulBlockNumber) { TestName = "Istanbul" };
            yield return new TestCaseData((ForkActivation)(MainnetSpecProvider.MuirGlacierBlockNumber - 1)) { TestName = "Before MuirGlacier" };
            yield return new TestCaseData((ForkActivation)MainnetSpecProvider.MuirGlacierBlockNumber) { TestName = "MuirGlacier" };
            yield return new TestCaseData((ForkActivation)(MainnetSpecProvider.BerlinBlockNumber - 1)) { TestName = "Before Berlin" };
            yield return new TestCaseData((ForkActivation)MainnetSpecProvider.BerlinBlockNumber) { TestName = "Berlin" };
            yield return new TestCaseData((ForkActivation)(MainnetSpecProvider.LondonBlockNumber - 1)) { TestName = "Before London" };
            yield return new TestCaseData((ForkActivation)MainnetSpecProvider.LondonBlockNumber) { TestName = "London" };
            yield return new TestCaseData((ForkActivation)(MainnetSpecProvider.ArrowGlacierBlockNumber - 1)) { TestName = "Before ArrowGlacier" };
            yield return new TestCaseData((ForkActivation)MainnetSpecProvider.ArrowGlacierBlockNumber) { TestName = "ArrowGlacier" };
            yield return new TestCaseData((ForkActivation)(MainnetSpecProvider.ArrowGlacierBlockNumber - 1)) { TestName = "Before GrayGlacier" };
            yield return new TestCaseData((ForkActivation)MainnetSpecProvider.ArrowGlacierBlockNumber) { TestName = "GrayGlacier" };
            yield return new TestCaseData(MainnetSpecProvider.ShanghaiActivation) { TestName = "Shanghai" };
            yield return new TestCaseData(new ForkActivation(MainnetSpecProvider.ParisBlockNumber, MainnetSpecProvider.CancunBlockTimestamp - 1)) { TestName = "Before Cancun" };
            yield return new TestCaseData(MainnetSpecProvider.CancunActivation) { TestName = "Cancun" };
            yield return new TestCaseData(new ForkActivation(MainnetSpecProvider.ParisBlockNumber, MainnetSpecProvider.CancunBlockTimestamp + 100000000)) { TestName = "Future" };
        }
    }

    [TestCaseSource(nameof(MainnetActivations))]
    public void Mainnet_loads_properly(ForkActivation forkActivation)
    {
        ChainSpec chainSpec = LoadChainSpecFromChainFolder("foundation");
        ChainSpecBasedSpecProvider provider = new(chainSpec);
        MainnetSpecProvider mainnet = MainnetSpecProvider.Instance;

        CompareSpecs(mainnet, provider, forkActivation, CompareSpecsOptions.CheckDifficultyBomb);
        provider.GetSpec((MainnetSpecProvider.SpuriousDragonBlockNumber, null)).MaxCodeSize.Should().Be(24576L);
        provider.GetSpec((MainnetSpecProvider.SpuriousDragonBlockNumber, null)).MaxInitCodeSize.Should().Be(2 * 24576L);

        provider.GetSpec((ForkActivation)(long.MaxValue - 1)).IsEip2537Enabled.Should().BeFalse();
        Assert.That(provider.GenesisSpec.Eip1559TransitionBlock, Is.EqualTo(MainnetSpecProvider.LondonBlockNumber));
        Assert.That(provider.GetSpec((ForkActivation)4_369_999).DifficultyBombDelay, Is.EqualTo(0_000_000));
        Assert.That(provider.GetSpec((ForkActivation)4_370_000).DifficultyBombDelay, Is.EqualTo(3_000_000));
        Assert.That(provider.GetSpec((ForkActivation)7_279_999).DifficultyBombDelay, Is.EqualTo(3_000_000));
        Assert.That(provider.GetSpec((ForkActivation)7_279_999).DifficultyBombDelay, Is.EqualTo(3_000_000));
        Assert.That(provider.GetSpec((ForkActivation)7_280_000).DifficultyBombDelay, Is.EqualTo(5_000_000));
        Assert.That(provider.GetSpec((ForkActivation)9_199_999).DifficultyBombDelay, Is.EqualTo(5_000_000));
        Assert.That(provider.GetSpec((ForkActivation)9_200_000).DifficultyBombDelay, Is.EqualTo(9_000_000));
        Assert.That(provider.GetSpec((ForkActivation)12_000_000).DifficultyBombDelay, Is.EqualTo(9_000_000));
        Assert.That(provider.GetSpec((ForkActivation)12_964_999).DifficultyBombDelay, Is.EqualTo(9_000_000));
        Assert.That(provider.GetSpec((ForkActivation)12_965_000).DifficultyBombDelay, Is.EqualTo(9_700_000));
        Assert.That(provider.GetSpec((ForkActivation)13_772_999).DifficultyBombDelay, Is.EqualTo(9_700_000));
        Assert.That(provider.GetSpec((ForkActivation)13_773_000).DifficultyBombDelay, Is.EqualTo(10_700_000));
        Assert.That(provider.GetSpec((ForkActivation)15_049_999).DifficultyBombDelay, Is.EqualTo(10_700_000));
        Assert.That(provider.GetSpec((ForkActivation)15_050_000).DifficultyBombDelay, Is.EqualTo(11_400_000));
        Assert.That(provider.GetSpec((ForkActivation)99_414_000).DifficultyBombDelay, Is.EqualTo(11_400_000));
        Assert.That(provider.TerminalTotalDifficulty, Is.EqualTo(MainnetSpecProvider.Instance.TerminalTotalDifficulty));
        Assert.That(provider.ChainId, Is.EqualTo(BlockchainIds.Mainnet));
        Assert.That(provider.NetworkId, Is.EqualTo(BlockchainIds.Mainnet));

        GetTransitionTimestamps(chainSpec.Parameters).Should().AllSatisfy(
            static t => ValidateSlotByTimestamp(t, MainnetSpecProvider.BeaconChainGenesisTimestampConst).Should().BeTrue());
        IReleaseSpec postCancunSpec = provider.GetSpec(MainnetSpecProvider.CancunActivation);
        VerifyCancunSpecificsForMainnetAndHoleskyAndSepolia(postCancunSpec);
    }

    [Flags]
    enum CompareSpecsOptions
    {
        None = 0,
        IsMainnet = 1,
        CheckDifficultyBomb = 2,
        IsGnosis = 4 // for Gnosis and Chiado testnets
    }

    private static void CompareSpecs(
        ISpecProvider oldSpecProvider,
        ISpecProvider newSpecProvider,
        ForkActivation activation,
        CompareSpecsOptions compareSpecsOptions = CompareSpecsOptions.None)
    {
        IReleaseSpec oldSpec = oldSpecProvider.GetSpec(activation);
        IReleaseSpec newSpec = newSpecProvider.GetSpec(activation);
        long? daoBlockNumber = newSpecProvider.DaoBlockNumber;

        bool isMainnet = daoBlockNumber is not null;
        if (isMainnet)
            compareSpecsOptions |= CompareSpecsOptions.IsMainnet;

        CompareSpecs(oldSpec, newSpec, activation, compareSpecsOptions);
    }

    private static void CompareSpecs(IReleaseSpec expectedSpec, IReleaseSpec actualSpec, ForkActivation activation, CompareSpecsOptions compareSpecsOptions)
    {
        bool isMainnet = (compareSpecsOptions & CompareSpecsOptions.IsMainnet) != 0;
        bool checkDifficultyBomb = (compareSpecsOptions & CompareSpecsOptions.CheckDifficultyBomb) != 0;
        bool isGnosis = (compareSpecsOptions & CompareSpecsOptions.IsGnosis) != 0;

        PropertyInfo[] propertyInfos =
            typeof(IReleaseSpec).GetProperties(BindingFlags.Public | BindingFlags.Instance);
        foreach (PropertyInfo propertyInfo in propertyInfos
                     .Where(p => p.Name != nameof(IReleaseSpec.Name))
                     // handle mainnet specific exceptions
                     .Where(p => isMainnet || p.Name != nameof(IReleaseSpec.MaximumExtraDataSize))
                     .Where(p => isMainnet || p.Name != nameof(IReleaseSpec.BlockReward))
                     .Where(p => isMainnet || checkDifficultyBomb ||
                                 p.Name != nameof(IReleaseSpec.DifficultyBombDelay))
                     .Where(p => isMainnet || checkDifficultyBomb ||
                                 p.Name != nameof(IReleaseSpec.DifficultyBoundDivisor))
                     // handle RLP decoders
                     .Where(p => p.Name != nameof(IReleaseSpec.Eip1559TransitionBlock))
                     .Where(p => p.Name != nameof(IReleaseSpec.WithdrawalTimestamp))
                     .Where(p => p.Name != nameof(IReleaseSpec.Eip4844TransitionTimestamp))
                     // Skip EIP-4844 parameter validation
                     .Where(p => p.Name != nameof(IReleaseSpec.BlobBaseFeeUpdateFraction))
                     .Where(p => p.Name != nameof(IReleaseSpec.MaxBlobCount))
                     .Where(p => p.Name != nameof(Eip4844Constants.MinBlobGasPrice))
                     .Where(p => p.Name != nameof(IReleaseSpec.TargetBlobCount))
                     // handle gnosis specific exceptions
                     .Where(p => !isGnosis || p.Name != nameof(IReleaseSpec.MaxCodeSize))
                     .Where(p => !isGnosis || p.Name != nameof(IReleaseSpec.MaxInitCodeSize))
                     .Where(p => !isGnosis || p.Name != nameof(IReleaseSpec.MaximumUncleCount))
                     .Where(p => !isGnosis || p.Name != nameof(IReleaseSpec.IsEip170Enabled))
                     .Where(p => !isGnosis || p.Name != nameof(IReleaseSpec.IsEip1283Enabled))
                     .Where(p => !isGnosis || p.Name != nameof(IReleaseSpec.LimitCodeSize))
                     .Where(p => !isGnosis || p.Name != nameof(IReleaseSpec.UseConstantinopleNetGasMetering)))
        {
            Assert.That(propertyInfo.GetValue(actualSpec), Is.EqualTo(propertyInfo.GetValue(expectedSpec)),
                activation + "." + propertyInfo.Name);
        }
    }

    private ChainSpec LoadChainSpecFromChainFolder(string chain)
    {
        ChainSpecLoader loader = new(new EthereumJsonSerializer());
        string path = Path.Combine(TestContext.CurrentContext.WorkDirectory, $"../../../../Chains/{chain}.json");
        return loader.LoadFromFile(path);
    }

    [Test]
    public void Chain_id_is_set_correctly()
    {
        ChainSpec chainSpec = new() { Parameters = new ChainParameters(), NetworkId = 2, ChainId = 5 };
        chainSpec.EngineChainSpecParametersProvider = TestChainSpecParametersProvider.NethDev;

        ChainSpecBasedSpecProvider provider = new(chainSpec);
        Assert.That(provider.NetworkId, Is.EqualTo(2));
        Assert.That(provider.ChainId, Is.EqualTo(5));
    }

    [Test]
    public void Dao_block_number_is_set_correctly()
    {
        ChainSpec chainSpec = new();
        chainSpec.EngineChainSpecParametersProvider = TestChainSpecParametersProvider.NethDev;
        chainSpec.Parameters = new ChainParameters();
        chainSpec.DaoForkBlockNumber = 23;

        ChainSpecBasedSpecProvider provider = new(chainSpec);
        Assert.That(provider.DaoBlockNumber, Is.EqualTo(23));
    }

    [Test]
    public void Max_code_transition_loaded_correctly()
    {
        const long maxCodeTransition = 13;
        const long maxCodeSize = 100;

        ChainSpec chainSpec = new()
        {
            Parameters = new ChainParameters
            {
                MaxCodeSizeTransition = maxCodeTransition,
                MaxCodeSize = maxCodeSize
            }
        };
        chainSpec.EngineChainSpecParametersProvider = TestChainSpecParametersProvider.NethDev;

        ChainSpecBasedSpecProvider provider = new(chainSpec);
        Assert.That(provider.GetSpec((ForkActivation)(maxCodeTransition - 1)).MaxCodeSize, Is.EqualTo(long.MaxValue), "one before");
        Assert.That(provider.GetSpec((ForkActivation)maxCodeTransition).MaxCodeSize, Is.EqualTo(maxCodeSize), "at transition");
        Assert.That(provider.GetSpec((ForkActivation)(maxCodeTransition + 1)).MaxCodeSize, Is.EqualTo(maxCodeSize), "one after");
    }

    [Test]
    public void Eip2200_is_set_correctly_directly()
    {
        ChainSpec chainSpec = new() { Parameters = new ChainParameters { Eip2200Transition = 5 } };
        chainSpec.EngineChainSpecParametersProvider = TestChainSpecParametersProvider.NethDev;

        ChainSpecBasedSpecProvider provider = new(chainSpec);
        provider.GetSpec((ForkActivation)5).IsEip2200Enabled.Should().BeTrue();
    }

    [Test]
    public void Eip2200_is_set_correctly_indirectly()
    {
        ChainSpec chainSpec =
            new() { Parameters = new ChainParameters { Eip1706Transition = 5, Eip1283Transition = 5 } };
        chainSpec.EngineChainSpecParametersProvider = TestChainSpecParametersProvider.NethDev;

        ChainSpecBasedSpecProvider provider = new(chainSpec);
        provider.GetSpec((ForkActivation)5).IsEip2200Enabled.Should().BeTrue();
    }

    [Test]
    public void Eip2200_is_set_correctly_indirectly_after_disabling_eip1283_and_reenabling()
    {
        ChainSpec chainSpec = new()
        {
            Parameters = new ChainParameters
            {
                Eip1706Transition = 5,
                Eip1283Transition = 1,
                Eip1283DisableTransition = 4,
                Eip1283ReenableTransition = 5
            }
        };
        chainSpec.EngineChainSpecParametersProvider = TestChainSpecParametersProvider.NethDev;

        ChainSpecBasedSpecProvider provider = new(chainSpec);
        provider.GetSpec((ForkActivation)5).IsEip2200Enabled.Should().BeTrue();
    }

    [Test]
    public void Eip2200_is_not_set_correctly_indirectly_after_disabling_eip1283()
    {
        ChainSpec chainSpec = new()
        {
            Parameters = new ChainParameters
            {
                Eip1706Transition = 5,
                Eip1283Transition = 1,
                Eip1283DisableTransition = 4
            }
        };
        chainSpec.EngineChainSpecParametersProvider = TestChainSpecParametersProvider.NethDev;

        ChainSpecBasedSpecProvider provider = new(chainSpec);
        provider.GetSpec((ForkActivation)5).IsEip2200Enabled.Should().BeFalse();
    }

    [Test]
    public void Eip150_and_Eip2537_fork_by_block_number()
    {
        ChainSpec chainSpec = new()
        {
            Parameters = new ChainParameters
            {
                MaxCodeSizeTransition = 10,
                Eip2537Transition = 20,
                MaxCodeSize = 1
            }
        };
        chainSpec.EngineChainSpecParametersProvider = TestChainSpecParametersProvider.NethDev;

        ChainSpecBasedSpecProvider provider = new(chainSpec);

        provider.GetSpec((ForkActivation)9).IsEip170Enabled.Should().BeFalse();
        provider.GetSpec((ForkActivation)10).IsEip170Enabled.Should().BeTrue();
        provider.GetSpec((ForkActivation)11).IsEip170Enabled.Should().BeTrue();
        provider.GetSpec((ForkActivation)11).MaxCodeSize.Should().Be(1);
        provider.GetSpec((ForkActivation)9).MaxCodeSize.Should().Be(long.MaxValue);

        provider.GetSpec((ForkActivation)19).IsEip2537Enabled.Should().BeFalse();
        provider.GetSpec((ForkActivation)20).IsEip2537Enabled.Should().BeTrue();
        provider.GetSpec((ForkActivation)21).IsEip2537Enabled.Should().BeTrue();
    }

    [Test]
    public void Eip150_and_Eip2537_fork_by_timestamp()
    {
        ChainSpec chainSpec = new()
        {
            Parameters = new ChainParameters
            {
                MaxCodeSizeTransitionTimestamp = 10,
                Eip2537TransitionTimestamp = 20,
                MaxCodeSize = 1
            }
        };
        chainSpec.EngineChainSpecParametersProvider = TestChainSpecParametersProvider.NethDev;

        ChainSpecBasedSpecProvider provider = new(chainSpec);

        provider.GetSpec((100, 9)).IsEip170Enabled.Should().BeFalse();
        provider.GetSpec((100, 10)).IsEip170Enabled.Should().BeTrue();
        provider.GetSpec((100, 11)).IsEip170Enabled.Should().BeTrue();
        provider.GetSpec((100, 11)).MaxCodeSize.Should().Be(1);
        provider.GetSpec((100, 9)).MaxCodeSize.Should().Be(long.MaxValue);

        provider.GetSpec((100, 19)).IsEip2537Enabled.Should().BeFalse();
        provider.GetSpec((100, 20)).IsEip2537Enabled.Should().BeTrue();
        provider.GetSpec((100, 21)).IsEip2537Enabled.Should().BeTrue();
    }

    [TestCaseSource(nameof(BlockNumbersAndTimestampsNearForkActivations))]
    public void Forks_should_be_selected_properly_for_exact_matches(ForkActivation forkActivation, bool isEip3651Enabled, bool isEip3198Enabled, bool isEip3855Enabled)
    {
        ISpecProvider provider = new CustomSpecProvider(
            (new ForkActivation(0), new ReleaseSpec() { IsEip3651Enabled = true }),
            (new ForkActivation(2, 10), new ReleaseSpec() { IsEip3651Enabled = true, IsEip3198Enabled = true, }),
            (new ForkActivation(2, 20), new ReleaseSpec() { IsEip3651Enabled = true, IsEip3198Enabled = true, IsEip3855Enabled = true })
            );

        IReleaseSpec spec = provider.GetSpec(forkActivation);
        Assert.Multiple(() =>
        {
            Assert.That(spec.IsEip3651Enabled, Is.EqualTo(isEip3651Enabled));
            Assert.That(spec.IsEip3198Enabled, Is.EqualTo(isEip3198Enabled));
            Assert.That(spec.IsEip3855Enabled, Is.EqualTo(isEip3855Enabled));
        });
    }

    public static IEnumerable BlockNumbersAndTimestampsNearForkActivations
    {
        get
        {
            yield return new TestCaseData(new ForkActivation(1), true, false, false);
            yield return new TestCaseData(new ForkActivation(2), true, false, false);
            yield return new TestCaseData(new ForkActivation(3), true, false, false);
            yield return new TestCaseData(new ForkActivation(1, 9), true, false, false);
            yield return new TestCaseData(new ForkActivation(2, 9), true, false, false);
            yield return new TestCaseData(new ForkActivation(2, 10), true, true, false);
            yield return new TestCaseData(new ForkActivation(2, 11), true, true, false);
            yield return new TestCaseData(new ForkActivation(2, 19), true, true, false);
            yield return new TestCaseData(new ForkActivation(2, 20), true, true, true);
            yield return new TestCaseData(new ForkActivation(2, 21), true, true, true);
            yield return new TestCaseData(new ForkActivation(3, 10), true, true, false);
            yield return new TestCaseData(new ForkActivation(3, 11), true, true, false);
            yield return new TestCaseData(new ForkActivation(3, 19), true, true, false);
            yield return new TestCaseData(new ForkActivation(3, 20), true, true, true);
            yield return new TestCaseData(new ForkActivation(3, 21), true, true, true);
        }
    }

    private static IEnumerable<ulong> GetTransitionTimestamps(ChainParameters parameters) => parameters.GetType()
        .Properties()
        .Where(p => p.Name.EndsWith("TransitionTimestamp", StringComparison.Ordinal))
        .Select(p => (ulong?)p.GetValue(parameters))
        .Where(t => t is not null)
        .Select(t => t!.Value);

    /// <summary>
    /// Validates the timestamp specified by making sure the resulting slot is a multiple of 8192.
    /// </summary>
    /// <param name="timestamp">The timestamp to validate</param>
    /// <param name="genesisTimestamp">The network's genesis timestamp</param>
    /// <param name="blockTime">The network's block time in seconds</param>
    /// <returns><c>true</c> if the timestamp is valid; otherwise, <c>false</c>.</returns>
    private static bool ValidateSlotByTimestamp(ulong timestamp, ulong genesisTimestamp, double blockTime = 12) =>
        timestamp > genesisTimestamp &&
        Math.Round((timestamp - genesisTimestamp) / blockTime) % 0x2000 == 0 &&
        Math.Ceiling((timestamp - genesisTimestamp) / blockTime) % 0x2000 == 0;
}<|MERGE_RESOLUTION|>--- conflicted
+++ resolved
@@ -242,14 +242,11 @@
         IReleaseSpec? postPragueSpec = provider.GetSpec((1, ChiadoSpecProvider.PragueTimestamp));
 
         VerifyGnosisShanghaiSpecifics(preShanghaiSpec, postShanghaiSpec);
-<<<<<<< HEAD
 
         IReleaseSpec? postCancunSpec = provider.GetSpec((2, GnosisSpecProvider.CancunTimestamp));
         VerifyGnosisCancunSpecifics(postCancunSpec);
-=======
         VerifyGnosisCancunSpecifics();
         // VerifyGnosisPragueSpecifics(prePragueSpec, postPragueSpec, ChiadoSpecProvider.FeeCollector);
->>>>>>> 448f7371
         GetTransitionTimestamps(chainSpec.Parameters).Should().AllSatisfy(
             static t => ValidateSlotByTimestamp(t, ChiadoSpecProvider.BeaconChainGenesisTimestampConst, GnosisBlockTime).Should().BeTrue());
     }
@@ -312,21 +309,14 @@
         IReleaseSpec? postPragueSpec = provider.GetSpec((1, GnosisSpecProvider.PragueTimestamp));
 
         VerifyGnosisShanghaiSpecifics(preShanghaiSpec, postShanghaiSpec);
-<<<<<<< HEAD
 
         IReleaseSpec? postCancunSpec = provider.GetSpec((2, GnosisSpecProvider.CancunTimestamp));
         VerifyGnosisCancunSpecifics(postCancunSpec);
-=======
-        VerifyGnosisCancunSpecifics();
         // VerifyGnosisPragueSpecifics(prePragueSpec, postPragueSpec, GnosisSpecProvider.FeeCollector);
->>>>>>> 448f7371
         GetTransitionTimestamps(chainSpec.Parameters).Should().AllSatisfy(
             static t => ValidateSlotByTimestamp(t, GnosisSpecProvider.BeaconChainGenesisTimestampConst, GnosisBlockTime).Should().BeTrue());
     }
 
-<<<<<<< HEAD
-    private static void VerifyGnosisCancunSpecifics(IReleaseSpec spec)
-=======
     private static void VerifyGnosisPragueSpecifics(IReleaseSpec prePragueSpec, IReleaseSpec postPragueSpec, Address feeCollector)
     {
         Assert.Multiple(() =>
@@ -338,8 +328,7 @@
         });
     }
 
-    private static void VerifyGnosisCancunSpecifics()
->>>>>>> 448f7371
+    private static void VerifyGnosisCancunSpecifics(IReleaseSpec spec)
     {
         Assert.Multiple(() =>
         {
