// SPDX-FileCopyrightText: 2024 Demerzel Solutions Limited
// SPDX-License-Identifier: LGPL-3.0-only

using System;
using System.Collections;
using System.Collections.Generic;
using System.IO;
using System.Linq;
using System.Reflection;
using FluentAssertions;
using Nethermind.Consensus.AuRa.Config;
using Nethermind.Core;
using Nethermind.Core.Extensions;
using Nethermind.Core.Specs;
using Nethermind.Evm;
using Nethermind.Int256;
using Nethermind.Logging;
using Nethermind.Serialization.Json;
using Nethermind.Specs.ChainSpecStyle;
using Nethermind.Specs.Forks;
using Nethermind.Specs.GnosisForks;
using NSubstitute;
using NUnit.Framework;

namespace Nethermind.Specs.Test.ChainSpecStyle;

[Parallelizable(ParallelScope.All)]
[TestFixture]
public class ChainSpecBasedSpecProviderTests
{
    private const double GnosisBlockTime = 5;

    [TestCase(0, null, false)]
    [TestCase(0, 0ul, false)]
    [TestCase(0, 4660ul, false)]
    [TestCase(1, 4660ul, false)]
    [TestCase(1, 4661ul, false)]
    [TestCase(4, 4672ul, true)]
    [TestCase(4, 4673ul, true)]
    [TestCase(5, 4680ul, true)]
    [NonParallelizable]
    public void Timstamp_activation_equal_to_genesis_timestamp_loads_correctly(long blockNumber, ulong? timestamp, bool isEip3855Enabled)
    {
        ChainSpecLoader loader = new(new EthereumJsonSerializer());
        string path = Path.Combine(TestContext.CurrentContext.WorkDirectory,
            $"../../../../{Assembly.GetExecutingAssembly().GetName().Name}/Specs/Timstamp_activation_equal_to_genesis_timestamp_test.json");
        ChainSpec chainSpec = loader.LoadFromFile(path);
        chainSpec.Parameters.Eip2537Transition.Should().BeNull();
        ILogger logger = new(Substitute.ForPartsOf<LimboTraceLogger>());
        var logManager = Substitute.For<ILogManager>();
        logManager.GetClassLogger<ChainSpecBasedSpecProvider>().Returns(logger);
        ChainSpecBasedSpecProvider provider = new(chainSpec);
        ReleaseSpec expectedSpec = ((ReleaseSpec)MainnetSpecProvider
            .Instance.GetSpec((MainnetSpecProvider.GrayGlacierBlockNumber, null))).Clone();
        expectedSpec.Name = "Genesis_with_non_zero_timestamp";
        expectedSpec.IsEip3651Enabled = true;
        expectedSpec.IsEip3198Enabled = false;
        expectedSpec.Eip1559TransitionBlock = 0;
        expectedSpec.DifficultyBombDelay = 0;
        expectedSpec.IsEip3855Enabled = isEip3855Enabled;
        TestSpecProvider testProvider = TestSpecProvider.Instance;
        testProvider.SpecToReturn = expectedSpec;
        testProvider.TerminalTotalDifficulty = 0;
        testProvider.GenesisSpec = expectedSpec;

        CompareSpecs(testProvider, provider, (blockNumber, timestamp));
        Assert.That(provider.GenesisSpec.Eip1559TransitionBlock, Is.EqualTo(testProvider.GenesisSpec.Eip1559TransitionBlock));
        Assert.That(provider.GenesisSpec.DifficultyBombDelay, Is.EqualTo(testProvider.GenesisSpec.DifficultyBombDelay));
    }


    [TestCase(0, null, false, false, false)]
    [TestCase(0, 0ul, false, false, false)]
    [TestCase(0, 4660ul, false, false, false)]
    [TestCase(1, 4660ul, false, false, false)]
    [TestCase(1, 4661ul, false, false, false)]
    [TestCase(1, 4672ul, false, false, false)]
    [TestCase(2, 4673ul, false, false, true)]
    [TestCase(3, 4680ul, false, false, true)]
    [TestCase(4, 4672ul, false, true, false)]
    [TestCase(5, 4672ul, true, true, false)]
    [TestCase(5, 4673ul, true, true, false)]
    [TestCase(6, 4680ul, true, true, false)]
    [NonParallelizable]
    public void Logs_warning_when_timestampActivation_happens_before_blockActivation(long blockNumber, ulong? timestamp, bool isEip3855Enabled, bool isEip3198Enabled, bool receivesWarning)
    {
        ChainSpecLoader loader = new(new EthereumJsonSerializer());
        string path = Path.Combine(TestContext.CurrentContext.WorkDirectory,
            $"../../../../{Assembly.GetExecutingAssembly().GetName().Name}/Specs/Logs_warning_when_timestampActivation_happens_before_blockActivation_test.json");
        ChainSpec chainSpec = loader.LoadFromFile(path);
        chainSpec.Parameters.Eip2537Transition.Should().BeNull();
        InterfaceLogger iLogger = Substitute.For<InterfaceLogger>();
        iLogger.IsWarn.Returns(true);
        ILogger logger = new(iLogger);
        var logManager = Substitute.For<ILogManager>();
        logManager.GetClassLogger<ChainSpecBasedSpecProvider>().Returns(logger);
        ChainSpecBasedSpecProvider provider = new(chainSpec, logManager);
        ReleaseSpec expectedSpec = ((ReleaseSpec)MainnetSpecProvider
            .Instance.GetSpec((MainnetSpecProvider.GrayGlacierBlockNumber, null))).Clone();
        expectedSpec.Name = "Genesis_with_non_zero_timestamp";
        expectedSpec.IsEip3651Enabled = true;
        expectedSpec.IsEip3198Enabled = isEip3198Enabled;
        expectedSpec.IsEip3855Enabled = isEip3855Enabled;
        expectedSpec.Eip1559TransitionBlock = 0;
        expectedSpec.DifficultyBombDelay = 0;
        List<ForkActivation> forkActivationsToTest = new()
        {
            (blockNumber, timestamp),
        };

        foreach (ForkActivation activation in forkActivationsToTest)
        {
            provider.GetSpec(activation);
        }

        if (receivesWarning)
        {
            iLogger.Received(1).Warn(Arg.Is("Chainspec file is misconfigured! Timestamp transition is configured to happen before the last block transition."));
        }
        else
        {
            iLogger.DidNotReceive().Warn(Arg.Is("Chainspec file is misconfigured! Timestamp transition is configured to happen before the last block transition."));
        }
    }

    public static IEnumerable<TestCaseData> SepoliaActivations
    {
        get
        {
            yield return new TestCaseData((ForkActivation)(2, 0)) { TestName = "First" };
            yield return new TestCaseData((ForkActivation)(120_000_000, 0)) { TestName = "Block number" };
            yield return new TestCaseData((ForkActivation)(1735372, 3)) { TestName = "Low timestamp" };
            yield return new TestCaseData((ForkActivation)(1735372, 1677557088)) { TestName = "1677557088" };
            yield return new TestCaseData((ForkActivation)(1735372, 1677557087)) { TestName = "1677557087" };
            yield return new TestCaseData(new ForkActivation(1735372, SepoliaSpecProvider.CancunTimestamp - 1)) { TestName = "Before Cancun" };
            yield return new TestCaseData(new ForkActivation(1735372, SepoliaSpecProvider.CancunTimestamp)) { TestName = "Cancun" };
            yield return new TestCaseData(new ForkActivation(1735372, SepoliaSpecProvider.CancunTimestamp + 100000000)) { TestName = "Future" };
        }
    }

    [TestCaseSource(nameof(SepoliaActivations))]
    public void Sepolia_loads_properly(ForkActivation forkActivation)
    {
        ChainSpec chainSpec = LoadChainSpecFromChainFolder("sepolia");
        ChainSpecBasedSpecProvider provider = new(chainSpec);
        SepoliaSpecProvider sepolia = SepoliaSpecProvider.Instance;

        CompareSpecs(sepolia, provider, forkActivation);
        Assert.That(provider.TerminalTotalDifficulty, Is.EqualTo(SepoliaSpecProvider.Instance.TerminalTotalDifficulty));
        Assert.That(provider.GenesisSpec.Eip1559TransitionBlock, Is.EqualTo(0));
        Assert.That(provider.GenesisSpec.DifficultyBombDelay, Is.EqualTo(long.MaxValue));
        Assert.That(provider.ChainId, Is.EqualTo(BlockchainIds.Sepolia));
        Assert.That(provider.NetworkId, Is.EqualTo(BlockchainIds.Sepolia));

        GetTransitionTimestamps(chainSpec.Parameters).Should().AllSatisfy(
            static t => ValidateSlotByTimestamp(t, SepoliaSpecProvider.BeaconChainGenesisTimestampConst).Should().BeTrue());
        IReleaseSpec postCancunSpec = provider.GetSpec((2, SepoliaSpecProvider.CancunTimestamp));

        VerifyCancunSpecificsForMainnetAndHoleskyAndSepolia(postCancunSpec);
    }

    public static IEnumerable<TestCaseData> HoleskyActivations
    {
        get
        {
            yield return new TestCaseData(new ForkActivation(0, HoleskySpecProvider.GenesisTimestamp)) { TestName = "Genesis" };
            yield return new TestCaseData(new ForkActivation(1, HoleskySpecProvider.ShanghaiTimestamp)) { TestName = "Shanghai" };
            yield return new TestCaseData(new ForkActivation(3, HoleskySpecProvider.ShanghaiTimestamp + 24)) { TestName = "Post Shanghai" };
            yield return new TestCaseData(new ForkActivation(4, HoleskySpecProvider.CancunTimestamp - 1)) { TestName = "Before Cancun" };
            yield return new TestCaseData(new ForkActivation(5, HoleskySpecProvider.CancunTimestamp)) { TestName = "Cancun" };
            yield return new TestCaseData(new ForkActivation(6, HoleskySpecProvider.CancunTimestamp + 100000000)) { TestName = "Future" };
        }
    }

    [TestCaseSource(nameof(HoleskyActivations))]
    public void Holesky_loads_properly(ForkActivation forkActivation)
    {
        ChainSpec chainSpec = LoadChainSpecFromChainFolder("holesky");
        ChainSpecBasedSpecProvider provider = new(chainSpec);
        ISpecProvider hardCodedSpec = HoleskySpecProvider.Instance;

        CompareSpecs(hardCodedSpec, provider, forkActivation);
        Assert.That(provider.TerminalTotalDifficulty, Is.EqualTo(hardCodedSpec.TerminalTotalDifficulty));
        Assert.That(provider.GenesisSpec.Eip1559TransitionBlock, Is.EqualTo(0));
        Assert.That(provider.GenesisSpec.DifficultyBombDelay, Is.EqualTo(0));
        Assert.That(provider.ChainId, Is.EqualTo(BlockchainIds.Holesky));
        Assert.That(provider.NetworkId, Is.EqualTo(BlockchainIds.Holesky));

        IReleaseSpec postCancunSpec = provider.GetSpec((2, HoleskySpecProvider.CancunTimestamp));
        VerifyCancunSpecificsForMainnetAndHoleskyAndSepolia(postCancunSpec);
        // because genesis time for holesky is set 5 minutes before the launch of the chain. this test fails.
        //GetTransitionTimestamps(chainSpec.Parameters).Should().AllSatisfy(
        //    t => ValidateSlotByTimestamp(t, HoleskySpecProvider.GenesisTimestamp).Should().BeTrue());
    }

    private static void VerifyCancunSpecificsForMainnetAndHoleskyAndSepolia(IReleaseSpec spec)
    {
        Assert.Multiple(() =>
        {
            Assert.That(spec.BlobBaseFeeUpdateFraction, Is.EqualTo((UInt256)3338477));
<<<<<<< HEAD
            Assert.That(spec.GetMaxBlobGas(), Is.EqualTo(786432));
            Assert.That(Eip4844Constants.MinBlobGasPrice, Is.EqualTo(1.Wei()));
            Assert.That(spec.GetTargetBlobGas(), Is.EqualTo(393216));
=======
            Assert.That(spec.MaxBlobCount * Eip4844Constants.GasPerBlob, Is.EqualTo(786432));
            Assert.That(Eip4844Constants.MinBlobGasPrice, Is.EqualTo(1.GWei()));
            Assert.That(spec.TargetBlobCount * Eip4844Constants.GasPerBlob, Is.EqualTo(393216));
>>>>>>> 255ec4fc
        });
    }

    public static IEnumerable<TestCaseData> ChiadoActivations
    {
        get
        {
            yield return new TestCaseData((ForkActivation)0) { TestName = "Genesis" };
            yield return new TestCaseData((ForkActivation)(1, 20)) { TestName = "(1, 20)" };
            yield return new TestCaseData((ForkActivation)(1, ChiadoSpecProvider.ShanghaiTimestamp - 1)) { TestName = "Before Shanghai" };
            yield return new TestCaseData((ForkActivation)(1, ChiadoSpecProvider.ShanghaiTimestamp)) { TestName = "Shanghai" };
            yield return new TestCaseData((ForkActivation)(1, ChiadoSpecProvider.CancunTimestamp - 1)) { TestName = "Before Cancun" };
            yield return new TestCaseData((ForkActivation)(1, ChiadoSpecProvider.CancunTimestamp)) { TestName = "Cancun" };
            yield return new TestCaseData((ForkActivation)(1, ChiadoSpecProvider.CancunTimestamp + 100000000)) { TestName = "Future" };
        }
    }

    [TestCaseSource(nameof(ChiadoActivations))]
    public void Chiado_loads_properly(ForkActivation forkActivation)
    {
        // We need this to discover AuthorityRoundEngineParams
        new AuRaConfig();
        ChainSpec chainSpec = LoadChainSpecFromChainFolder("chiado");
        ChainSpecBasedSpecProvider provider = new(chainSpec);
        ChiadoSpecProvider chiado = ChiadoSpecProvider.Instance;

        CompareSpecs(chiado, provider, forkActivation, CompareSpecsOptions.IsGnosis);
        Assert.That(provider.TerminalTotalDifficulty, Is.EqualTo(ChiadoSpecProvider.Instance.TerminalTotalDifficulty));
        Assert.That(provider.ChainId, Is.EqualTo(BlockchainIds.Chiado));
        Assert.That(provider.NetworkId, Is.EqualTo(BlockchainIds.Chiado));

        IReleaseSpec? preShanghaiSpec = provider.GetSpec((1, ChiadoSpecProvider.ShanghaiTimestamp - 1));
        IReleaseSpec? postShanghaiSpec = provider.GetSpec((1, ChiadoSpecProvider.ShanghaiTimestamp));

        VerifyGnosisShanghaiSpecifics(preShanghaiSpec, postShanghaiSpec);

        IReleaseSpec? postCancunSpec = provider.GetSpec((2, GnosisSpecProvider.CancunTimestamp));
        VerifyGnosisCancunSpecifics(postCancunSpec);
        GetTransitionTimestamps(chainSpec.Parameters).Should().AllSatisfy(
            static t => ValidateSlotByTimestamp(t, ChiadoSpecProvider.BeaconChainGenesisTimestampConst, GnosisBlockTime).Should().BeTrue());
    }

    public static IEnumerable<TestCaseData> GnosisActivations
    {
        get
        {
            yield return new TestCaseData((ForkActivation)0) { TestName = "Genesis" };
            yield return new TestCaseData((ForkActivation)1) { TestName = "Genesis + 1" };
            yield return new TestCaseData((ForkActivation)(GnosisSpecProvider.ConstantinopoleBlockNumber - 1)) { TestName = "Before Constantinopole" };
            yield return new TestCaseData((ForkActivation)GnosisSpecProvider.ConstantinopoleBlockNumber) { TestName = "Constantinopole" };
            yield return new TestCaseData((ForkActivation)(GnosisSpecProvider.ConstantinopoleFixBlockNumber - 1)) { TestName = "Before ConstantinopoleFix" };
            yield return new TestCaseData((ForkActivation)GnosisSpecProvider.ConstantinopoleFixBlockNumber) { TestName = "ConstantinopoleFix" };
            yield return new TestCaseData((ForkActivation)(GnosisSpecProvider.IstanbulBlockNumber - 1)) { TestName = "Before Istanbul" };
            yield return new TestCaseData((ForkActivation)GnosisSpecProvider.IstanbulBlockNumber) { TestName = "Istanbul" };
            yield return new TestCaseData((ForkActivation)(GnosisSpecProvider.BerlinBlockNumber - 1)) { TestName = "Before Berlin" };
            yield return new TestCaseData((ForkActivation)GnosisSpecProvider.BerlinBlockNumber) { TestName = "Berlin" };
            yield return new TestCaseData((ForkActivation)(GnosisSpecProvider.LondonBlockNumber - 1)) { TestName = "Before London" };
            yield return new TestCaseData((ForkActivation)GnosisSpecProvider.LondonBlockNumber) { TestName = "London" };
            yield return new TestCaseData((ForkActivation)(GnosisSpecProvider.LondonBlockNumber + 1, GnosisSpecProvider.ShanghaiTimestamp - 1))
            { TestName = "Before Shanghai" };
            yield return new TestCaseData((ForkActivation)(GnosisSpecProvider.LondonBlockNumber + 1, GnosisSpecProvider.ShanghaiTimestamp))
            { TestName = "Shanghai" };
            yield return new TestCaseData((ForkActivation)(GnosisSpecProvider.LondonBlockNumber + 2, GnosisSpecProvider.CancunTimestamp - 1))
            { TestName = "Before Cancun" };
            yield return new TestCaseData((ForkActivation)(GnosisSpecProvider.LondonBlockNumber + 2, GnosisSpecProvider.CancunTimestamp))
            { TestName = "Cancun" };
            yield return new TestCaseData((ForkActivation)(GnosisSpecProvider.LondonBlockNumber + 2, GnosisSpecProvider.CancunTimestamp + 100000000))
            { TestName = "Future" };
        }
    }

    [TestCaseSource(nameof(GnosisActivations))]
    public void Gnosis_loads_properly(ForkActivation forkActivation)
    {
        ChainSpec chainSpec = LoadChainSpecFromChainFolder("gnosis");
        ChainSpecBasedSpecProvider provider = new(chainSpec);
        GnosisSpecProvider gnosisSpecProvider = GnosisSpecProvider.Instance;

        CompareSpecs(gnosisSpecProvider, provider, forkActivation, CompareSpecsOptions.IsGnosis);
        Assert.That(provider.TerminalTotalDifficulty, Is.EqualTo(GnosisSpecProvider.Instance.TerminalTotalDifficulty));
        Assert.That(provider.ChainId, Is.EqualTo(BlockchainIds.Gnosis));
        Assert.That(provider.NetworkId, Is.EqualTo(BlockchainIds.Gnosis));

        VerifyGnosisPreShanghaiSpecifics(provider);

        IReleaseSpec? preShanghaiSpec = provider.GetSpec((1, GnosisSpecProvider.ShanghaiTimestamp - 1));
        IReleaseSpec? postShanghaiSpec = provider.GetSpec((1, GnosisSpecProvider.ShanghaiTimestamp));

        VerifyGnosisShanghaiSpecifics(preShanghaiSpec, postShanghaiSpec);

        IReleaseSpec? postCancunSpec = provider.GetSpec((2, GnosisSpecProvider.CancunTimestamp));
        VerifyGnosisCancunSpecifics(postCancunSpec);
        GetTransitionTimestamps(chainSpec.Parameters).Should().AllSatisfy(
            static t => ValidateSlotByTimestamp(t, GnosisSpecProvider.BeaconChainGenesisTimestampConst, GnosisBlockTime).Should().BeTrue());
    }

    private static void VerifyGnosisCancunSpecifics(IReleaseSpec spec)
    {
        Assert.Multiple(() =>
        {
            Assert.That(spec.BlobBaseFeeUpdateFraction, Is.EqualTo((UInt256)1112826));
            Assert.That(spec.GetMaxBlobGas(), Is.EqualTo(262144));
            Assert.That(Eip4844Constants.MinBlobGasPrice, Is.EqualTo(1.GWei()));
            Assert.That(spec.GetTargetBlobGas(), Is.EqualTo(131072));
        });
    }

    private static void VerifyGnosisShanghaiSpecifics(IReleaseSpec preShanghaiSpec, IReleaseSpec postShanghaiSpec)
    {
        preShanghaiSpec.MaxCodeSize.Should().Be(long.MaxValue);
        postShanghaiSpec.MaxCodeSize.Should().Be(24576L);

        preShanghaiSpec.MaxInitCodeSize.Should().Be(-2L); // doesn't have meaningful value before EIP3860
        postShanghaiSpec.MaxInitCodeSize.Should().Be(2 * 24576L);

        preShanghaiSpec.LimitCodeSize.Should().Be(false);
        postShanghaiSpec.LimitCodeSize.Should().Be(true);

        preShanghaiSpec.IsEip170Enabled.Should().Be(false);
        postShanghaiSpec.IsEip170Enabled.Should().Be(true);
    }

    private static void VerifyGnosisPreShanghaiSpecifics(ISpecProvider specProvider)
    {
        specProvider.GenesisSpec.MaximumUncleCount.Should().Be(0);
        specProvider.GetSpec((ForkActivation)(GnosisSpecProvider.ConstantinopoleBlockNumber - 1)).IsEip1283Enabled.Should()
            .BeFalse();
        specProvider.GetSpec((ForkActivation)GnosisSpecProvider.ConstantinopoleBlockNumber).IsEip1283Enabled.Should()
            .BeTrue();
        specProvider.GetSpec((ForkActivation)(GnosisSpecProvider.ConstantinopoleBlockNumber - 1)).UseConstantinopleNetGasMetering.Should()
            .BeFalse();
        specProvider.GetSpec((ForkActivation)GnosisSpecProvider.ConstantinopoleBlockNumber).UseConstantinopleNetGasMetering.Should()
            .BeTrue();
    }

    public static IEnumerable<TestCaseData> MainnetActivations
    {
        get
        {
            yield return new TestCaseData((ForkActivation)0) { TestName = "Genesis" };
            yield return new TestCaseData((ForkActivation)(0, null)) { TestName = "Genesis null" };
            yield return new TestCaseData((ForkActivation)(0, 0)) { TestName = "Genesis timestamp" };
            yield return new TestCaseData((ForkActivation)1) { TestName = "Genesis + 1" };
            yield return new TestCaseData((ForkActivation)(MainnetSpecProvider.HomesteadBlockNumber - 1)) { TestName = "Before Homestead" };
            yield return new TestCaseData((ForkActivation)MainnetSpecProvider.HomesteadBlockNumber) { TestName = "Homestead" };
            yield return new TestCaseData((ForkActivation)(MainnetSpecProvider.TangerineWhistleBlockNumber - 1)) { TestName = "Before TangerineWhistle" };
            yield return new TestCaseData((ForkActivation)MainnetSpecProvider.TangerineWhistleBlockNumber) { TestName = "TangerineWhistle" };
            yield return new TestCaseData((ForkActivation)(MainnetSpecProvider.SpuriousDragonBlockNumber - 1)) { TestName = "Before SpuriousDragon" };
            yield return new TestCaseData((ForkActivation)MainnetSpecProvider.SpuriousDragonBlockNumber) { TestName = "SpuriousDragon" };
            yield return new TestCaseData((ForkActivation)(MainnetSpecProvider.ByzantiumBlockNumber - 1)) { TestName = "Before Byzantium" };
            yield return new TestCaseData((ForkActivation)MainnetSpecProvider.ByzantiumBlockNumber) { TestName = "Byzantium" };
            yield return new TestCaseData((ForkActivation)(MainnetSpecProvider.ConstantinopleFixBlockNumber - 1)) { TestName = "Before Constantinople" };
            yield return new TestCaseData((ForkActivation)MainnetSpecProvider.ConstantinopleFixBlockNumber) { TestName = "Constantinople" };
            yield return new TestCaseData((ForkActivation)(MainnetSpecProvider.IstanbulBlockNumber - 1)) { TestName = "Before Istanbul" };
            yield return new TestCaseData((ForkActivation)MainnetSpecProvider.IstanbulBlockNumber) { TestName = "Istanbul" };
            yield return new TestCaseData((ForkActivation)(MainnetSpecProvider.MuirGlacierBlockNumber - 1)) { TestName = "Before MuirGlacier" };
            yield return new TestCaseData((ForkActivation)MainnetSpecProvider.MuirGlacierBlockNumber) { TestName = "MuirGlacier" };
            yield return new TestCaseData((ForkActivation)(MainnetSpecProvider.BerlinBlockNumber - 1)) { TestName = "Before Berlin" };
            yield return new TestCaseData((ForkActivation)MainnetSpecProvider.BerlinBlockNumber) { TestName = "Berlin" };
            yield return new TestCaseData((ForkActivation)(MainnetSpecProvider.LondonBlockNumber - 1)) { TestName = "Before London" };
            yield return new TestCaseData((ForkActivation)MainnetSpecProvider.LondonBlockNumber) { TestName = "London" };
            yield return new TestCaseData((ForkActivation)(MainnetSpecProvider.ArrowGlacierBlockNumber - 1)) { TestName = "Before ArrowGlacier" };
            yield return new TestCaseData((ForkActivation)MainnetSpecProvider.ArrowGlacierBlockNumber) { TestName = "ArrowGlacier" };
            yield return new TestCaseData((ForkActivation)(MainnetSpecProvider.ArrowGlacierBlockNumber - 1)) { TestName = "Before GrayGlacier" };
            yield return new TestCaseData((ForkActivation)MainnetSpecProvider.ArrowGlacierBlockNumber) { TestName = "GrayGlacier" };
            yield return new TestCaseData(MainnetSpecProvider.ShanghaiActivation) { TestName = "Shanghai" };
            yield return new TestCaseData(new ForkActivation(MainnetSpecProvider.ParisBlockNumber, MainnetSpecProvider.CancunBlockTimestamp - 1)) { TestName = "Before Cancun" };
            yield return new TestCaseData(MainnetSpecProvider.CancunActivation) { TestName = "Cancun" };
            yield return new TestCaseData(new ForkActivation(MainnetSpecProvider.ParisBlockNumber, MainnetSpecProvider.CancunBlockTimestamp + 100000000)) { TestName = "Future" };
        }
    }

    [TestCaseSource(nameof(MainnetActivations))]
    public void Mainnet_loads_properly(ForkActivation forkActivation)
    {
        ChainSpec chainSpec = LoadChainSpecFromChainFolder("foundation");
        ChainSpecBasedSpecProvider provider = new(chainSpec);
        MainnetSpecProvider mainnet = MainnetSpecProvider.Instance;

        CompareSpecs(mainnet, provider, forkActivation, CompareSpecsOptions.CheckDifficultyBomb);
        provider.GetSpec((MainnetSpecProvider.SpuriousDragonBlockNumber, null)).MaxCodeSize.Should().Be(24576L);
        provider.GetSpec((MainnetSpecProvider.SpuriousDragonBlockNumber, null)).MaxInitCodeSize.Should().Be(2 * 24576L);

        provider.GetSpec((ForkActivation)(long.MaxValue - 1)).IsEip2537Enabled.Should().BeFalse();
        Assert.That(provider.GenesisSpec.Eip1559TransitionBlock, Is.EqualTo(MainnetSpecProvider.LondonBlockNumber));
        Assert.That(provider.GetSpec((ForkActivation)4_369_999).DifficultyBombDelay, Is.EqualTo(0_000_000));
        Assert.That(provider.GetSpec((ForkActivation)4_370_000).DifficultyBombDelay, Is.EqualTo(3_000_000));
        Assert.That(provider.GetSpec((ForkActivation)7_279_999).DifficultyBombDelay, Is.EqualTo(3_000_000));
        Assert.That(provider.GetSpec((ForkActivation)7_279_999).DifficultyBombDelay, Is.EqualTo(3_000_000));
        Assert.That(provider.GetSpec((ForkActivation)7_280_000).DifficultyBombDelay, Is.EqualTo(5_000_000));
        Assert.That(provider.GetSpec((ForkActivation)9_199_999).DifficultyBombDelay, Is.EqualTo(5_000_000));
        Assert.That(provider.GetSpec((ForkActivation)9_200_000).DifficultyBombDelay, Is.EqualTo(9_000_000));
        Assert.That(provider.GetSpec((ForkActivation)12_000_000).DifficultyBombDelay, Is.EqualTo(9_000_000));
        Assert.That(provider.GetSpec((ForkActivation)12_964_999).DifficultyBombDelay, Is.EqualTo(9_000_000));
        Assert.That(provider.GetSpec((ForkActivation)12_965_000).DifficultyBombDelay, Is.EqualTo(9_700_000));
        Assert.That(provider.GetSpec((ForkActivation)13_772_999).DifficultyBombDelay, Is.EqualTo(9_700_000));
        Assert.That(provider.GetSpec((ForkActivation)13_773_000).DifficultyBombDelay, Is.EqualTo(10_700_000));
        Assert.That(provider.GetSpec((ForkActivation)15_049_999).DifficultyBombDelay, Is.EqualTo(10_700_000));
        Assert.That(provider.GetSpec((ForkActivation)15_050_000).DifficultyBombDelay, Is.EqualTo(11_400_000));
        Assert.That(provider.GetSpec((ForkActivation)99_414_000).DifficultyBombDelay, Is.EqualTo(11_400_000));
        Assert.That(provider.TerminalTotalDifficulty, Is.EqualTo(MainnetSpecProvider.Instance.TerminalTotalDifficulty));
        Assert.That(provider.ChainId, Is.EqualTo(BlockchainIds.Mainnet));
        Assert.That(provider.NetworkId, Is.EqualTo(BlockchainIds.Mainnet));

        GetTransitionTimestamps(chainSpec.Parameters).Should().AllSatisfy(
            static t => ValidateSlotByTimestamp(t, MainnetSpecProvider.BeaconChainGenesisTimestampConst).Should().BeTrue());
        IReleaseSpec postCancunSpec = provider.GetSpec(MainnetSpecProvider.CancunActivation);
        VerifyCancunSpecificsForMainnetAndHoleskyAndSepolia(postCancunSpec);
    }

    [Flags]
    enum CompareSpecsOptions
    {
        None = 0,
        IsMainnet = 1,
        CheckDifficultyBomb = 2,
        IsGnosis = 4 // for Gnosis and Chiado testnets
    }

    private static void CompareSpecs(
        ISpecProvider oldSpecProvider,
        ISpecProvider newSpecProvider,
        ForkActivation activation,
        CompareSpecsOptions compareSpecsOptions = CompareSpecsOptions.None)
    {
        IReleaseSpec oldSpec = oldSpecProvider.GetSpec(activation);
        IReleaseSpec newSpec = newSpecProvider.GetSpec(activation);
        long? daoBlockNumber = newSpecProvider.DaoBlockNumber;

        bool isMainnet = daoBlockNumber is not null;
        if (isMainnet)
            compareSpecsOptions |= CompareSpecsOptions.IsMainnet;

        CompareSpecs(oldSpec, newSpec, activation, compareSpecsOptions);
    }

    private static void CompareSpecs(IReleaseSpec expectedSpec, IReleaseSpec actualSpec, ForkActivation activation, CompareSpecsOptions compareSpecsOptions)
    {
        bool isMainnet = (compareSpecsOptions & CompareSpecsOptions.IsMainnet) != 0;
        bool checkDifficultyBomb = (compareSpecsOptions & CompareSpecsOptions.CheckDifficultyBomb) != 0;
        bool isGnosis = (compareSpecsOptions & CompareSpecsOptions.IsGnosis) != 0;

        PropertyInfo[] propertyInfos =
            typeof(IReleaseSpec).GetProperties(BindingFlags.Public | BindingFlags.Instance);
        foreach (PropertyInfo propertyInfo in propertyInfos
                     .Where(p => p.Name != nameof(IReleaseSpec.Name))
                     // handle mainnet specific exceptions
                     .Where(p => isMainnet || p.Name != nameof(IReleaseSpec.MaximumExtraDataSize))
                     .Where(p => isMainnet || p.Name != nameof(IReleaseSpec.BlockReward))
                     .Where(p => isMainnet || checkDifficultyBomb ||
                                 p.Name != nameof(IReleaseSpec.DifficultyBombDelay))
                     .Where(p => isMainnet || checkDifficultyBomb ||
                                 p.Name != nameof(IReleaseSpec.DifficultyBoundDivisor))
                     // handle RLP decoders
                     .Where(p => p.Name != nameof(IReleaseSpec.Eip1559TransitionBlock))
                     .Where(p => p.Name != nameof(IReleaseSpec.WithdrawalTimestamp))
                     .Where(p => p.Name != nameof(IReleaseSpec.Eip4844TransitionTimestamp))
                     // Skip EIP-4844 parameter validation
                     .Where(p => p.Name != nameof(IReleaseSpec.BlobBaseFeeUpdateFraction))
                     .Where(p => p.Name != nameof(IReleaseSpec.MaxBlobCount))
                     .Where(p => p.Name != nameof(Eip4844Constants.MinBlobGasPrice))
                     .Where(p => p.Name != nameof(IReleaseSpec.TargetBlobCount))
                     // handle gnosis specific exceptions
                     .Where(p => !isGnosis || p.Name != nameof(IReleaseSpec.MaxCodeSize))
                     .Where(p => !isGnosis || p.Name != nameof(IReleaseSpec.MaxInitCodeSize))
                     .Where(p => !isGnosis || p.Name != nameof(IReleaseSpec.MaximumUncleCount))
                     .Where(p => !isGnosis || p.Name != nameof(IReleaseSpec.IsEip170Enabled))
                     .Where(p => !isGnosis || p.Name != nameof(IReleaseSpec.IsEip1283Enabled))
                     .Where(p => !isGnosis || p.Name != nameof(IReleaseSpec.LimitCodeSize))
                     .Where(p => !isGnosis || p.Name != nameof(IReleaseSpec.UseConstantinopleNetGasMetering)))
        {
            Assert.That(propertyInfo.GetValue(actualSpec), Is.EqualTo(propertyInfo.GetValue(expectedSpec)),
                activation + "." + propertyInfo.Name);
        }
    }

    private ChainSpec LoadChainSpecFromChainFolder(string chain)
    {
        ChainSpecLoader loader = new(new EthereumJsonSerializer());
        string path = Path.Combine(TestContext.CurrentContext.WorkDirectory, $"../../../../Chains/{chain}.json");
        return loader.LoadFromFile(path);
    }

    [Test]
    public void Chain_id_is_set_correctly()
    {
        ChainSpec chainSpec = new() { Parameters = new ChainParameters(), NetworkId = 2, ChainId = 5 };
        chainSpec.EngineChainSpecParametersProvider = TestChainSpecParametersProvider.NethDev;

        ChainSpecBasedSpecProvider provider = new(chainSpec);
        Assert.That(provider.NetworkId, Is.EqualTo(2));
        Assert.That(provider.ChainId, Is.EqualTo(5));
    }

    [Test]
    public void Dao_block_number_is_set_correctly()
    {
        ChainSpec chainSpec = new();
        chainSpec.EngineChainSpecParametersProvider = TestChainSpecParametersProvider.NethDev;
        chainSpec.Parameters = new ChainParameters();
        chainSpec.DaoForkBlockNumber = 23;

        ChainSpecBasedSpecProvider provider = new(chainSpec);
        Assert.That(provider.DaoBlockNumber, Is.EqualTo(23));
    }

    [Test]
    public void Max_code_transition_loaded_correctly()
    {
        const long maxCodeTransition = 13;
        const long maxCodeSize = 100;

        ChainSpec chainSpec = new()
        {
            Parameters = new ChainParameters
            {
                MaxCodeSizeTransition = maxCodeTransition,
                MaxCodeSize = maxCodeSize
            }
        };
        chainSpec.EngineChainSpecParametersProvider = TestChainSpecParametersProvider.NethDev;

        ChainSpecBasedSpecProvider provider = new(chainSpec);
        Assert.That(provider.GetSpec((ForkActivation)(maxCodeTransition - 1)).MaxCodeSize, Is.EqualTo(long.MaxValue), "one before");
        Assert.That(provider.GetSpec((ForkActivation)maxCodeTransition).MaxCodeSize, Is.EqualTo(maxCodeSize), "at transition");
        Assert.That(provider.GetSpec((ForkActivation)(maxCodeTransition + 1)).MaxCodeSize, Is.EqualTo(maxCodeSize), "one after");
    }

    [Test]
    public void Eip2200_is_set_correctly_directly()
    {
        ChainSpec chainSpec = new() { Parameters = new ChainParameters { Eip2200Transition = 5 } };
        chainSpec.EngineChainSpecParametersProvider = TestChainSpecParametersProvider.NethDev;

        ChainSpecBasedSpecProvider provider = new(chainSpec);
        provider.GetSpec((ForkActivation)5).IsEip2200Enabled.Should().BeTrue();
    }

    [Test]
    public void Eip2200_is_set_correctly_indirectly()
    {
        ChainSpec chainSpec =
            new() { Parameters = new ChainParameters { Eip1706Transition = 5, Eip1283Transition = 5 } };
        chainSpec.EngineChainSpecParametersProvider = TestChainSpecParametersProvider.NethDev;

        ChainSpecBasedSpecProvider provider = new(chainSpec);
        provider.GetSpec((ForkActivation)5).IsEip2200Enabled.Should().BeTrue();
    }

    [Test]
    public void Eip2200_is_set_correctly_indirectly_after_disabling_eip1283_and_reenabling()
    {
        ChainSpec chainSpec = new()
        {
            Parameters = new ChainParameters
            {
                Eip1706Transition = 5,
                Eip1283Transition = 1,
                Eip1283DisableTransition = 4,
                Eip1283ReenableTransition = 5
            }
        };
        chainSpec.EngineChainSpecParametersProvider = TestChainSpecParametersProvider.NethDev;

        ChainSpecBasedSpecProvider provider = new(chainSpec);
        provider.GetSpec((ForkActivation)5).IsEip2200Enabled.Should().BeTrue();
    }

    [Test]
    public void Eip2200_is_not_set_correctly_indirectly_after_disabling_eip1283()
    {
        ChainSpec chainSpec = new()
        {
            Parameters = new ChainParameters
            {
                Eip1706Transition = 5,
                Eip1283Transition = 1,
                Eip1283DisableTransition = 4
            }
        };
        chainSpec.EngineChainSpecParametersProvider = TestChainSpecParametersProvider.NethDev;

        ChainSpecBasedSpecProvider provider = new(chainSpec);
        provider.GetSpec((ForkActivation)5).IsEip2200Enabled.Should().BeFalse();
    }

    [Test]
    public void Eip150_and_Eip2537_fork_by_block_number()
    {
        ChainSpec chainSpec = new()
        {
            Parameters = new ChainParameters
            {
                MaxCodeSizeTransition = 10,
                Eip2537Transition = 20,
                MaxCodeSize = 1
            }
        };
        chainSpec.EngineChainSpecParametersProvider = TestChainSpecParametersProvider.NethDev;

        ChainSpecBasedSpecProvider provider = new(chainSpec);

        provider.GetSpec((ForkActivation)9).IsEip170Enabled.Should().BeFalse();
        provider.GetSpec((ForkActivation)10).IsEip170Enabled.Should().BeTrue();
        provider.GetSpec((ForkActivation)11).IsEip170Enabled.Should().BeTrue();
        provider.GetSpec((ForkActivation)11).MaxCodeSize.Should().Be(1);
        provider.GetSpec((ForkActivation)9).MaxCodeSize.Should().Be(long.MaxValue);

        provider.GetSpec((ForkActivation)19).IsEip2537Enabled.Should().BeFalse();
        provider.GetSpec((ForkActivation)20).IsEip2537Enabled.Should().BeTrue();
        provider.GetSpec((ForkActivation)21).IsEip2537Enabled.Should().BeTrue();
    }

    [Test]
    public void Eip150_and_Eip2537_fork_by_timestamp()
    {
        ChainSpec chainSpec = new()
        {
            Parameters = new ChainParameters
            {
                MaxCodeSizeTransitionTimestamp = 10,
                Eip2537TransitionTimestamp = 20,
                MaxCodeSize = 1
            }
        };
        chainSpec.EngineChainSpecParametersProvider = TestChainSpecParametersProvider.NethDev;

        ChainSpecBasedSpecProvider provider = new(chainSpec);

        provider.GetSpec((100, 9)).IsEip170Enabled.Should().BeFalse();
        provider.GetSpec((100, 10)).IsEip170Enabled.Should().BeTrue();
        provider.GetSpec((100, 11)).IsEip170Enabled.Should().BeTrue();
        provider.GetSpec((100, 11)).MaxCodeSize.Should().Be(1);
        provider.GetSpec((100, 9)).MaxCodeSize.Should().Be(long.MaxValue);

        provider.GetSpec((100, 19)).IsEip2537Enabled.Should().BeFalse();
        provider.GetSpec((100, 20)).IsEip2537Enabled.Should().BeTrue();
        provider.GetSpec((100, 21)).IsEip2537Enabled.Should().BeTrue();
    }

    [TestCaseSource(nameof(BlockNumbersAndTimestampsNearForkActivations))]
    public void Forks_should_be_selected_properly_for_exact_matches(ForkActivation forkActivation, bool isEip3651Enabled, bool isEip3198Enabled, bool isEip3855Enabled)
    {
        ISpecProvider provider = new CustomSpecProvider(
            (new ForkActivation(0), new ReleaseSpec() { IsEip3651Enabled = true }),
            (new ForkActivation(2, 10), new ReleaseSpec() { IsEip3651Enabled = true, IsEip3198Enabled = true, }),
            (new ForkActivation(2, 20), new ReleaseSpec() { IsEip3651Enabled = true, IsEip3198Enabled = true, IsEip3855Enabled = true })
            );

        IReleaseSpec spec = provider.GetSpec(forkActivation);
        Assert.Multiple(() =>
        {
            Assert.That(spec.IsEip3651Enabled, Is.EqualTo(isEip3651Enabled));
            Assert.That(spec.IsEip3198Enabled, Is.EqualTo(isEip3198Enabled));
            Assert.That(spec.IsEip3855Enabled, Is.EqualTo(isEip3855Enabled));
        });
    }

    public static IEnumerable BlockNumbersAndTimestampsNearForkActivations
    {
        get
        {
            yield return new TestCaseData(new ForkActivation(1), true, false, false);
            yield return new TestCaseData(new ForkActivation(2), true, false, false);
            yield return new TestCaseData(new ForkActivation(3), true, false, false);
            yield return new TestCaseData(new ForkActivation(1, 9), true, false, false);
            yield return new TestCaseData(new ForkActivation(2, 9), true, false, false);
            yield return new TestCaseData(new ForkActivation(2, 10), true, true, false);
            yield return new TestCaseData(new ForkActivation(2, 11), true, true, false);
            yield return new TestCaseData(new ForkActivation(2, 19), true, true, false);
            yield return new TestCaseData(new ForkActivation(2, 20), true, true, true);
            yield return new TestCaseData(new ForkActivation(2, 21), true, true, true);
            yield return new TestCaseData(new ForkActivation(3, 10), true, true, false);
            yield return new TestCaseData(new ForkActivation(3, 11), true, true, false);
            yield return new TestCaseData(new ForkActivation(3, 19), true, true, false);
            yield return new TestCaseData(new ForkActivation(3, 20), true, true, true);
            yield return new TestCaseData(new ForkActivation(3, 21), true, true, true);
        }
    }

    private static IEnumerable<ulong> GetTransitionTimestamps(ChainParameters parameters) => parameters.GetType()
        .Properties()
        .Where(p => p.Name.EndsWith("TransitionTimestamp", StringComparison.Ordinal))
        .Select(p => (ulong?)p.GetValue(parameters))
        .Where(t => t is not null)
        .Select(t => t!.Value);

    /// <summary>
    /// Validates the timestamp specified by making sure the resulting slot is a multiple of 8192.
    /// </summary>
    /// <param name="timestamp">The timestamp to validate</param>
    /// <param name="genesisTimestamp">The network's genesis timestamp</param>
    /// <param name="blockTime">The network's block time in seconds</param>
    /// <returns><c>true</c> if the timestamp is valid; otherwise, <c>false</c>.</returns>
    private static bool ValidateSlotByTimestamp(ulong timestamp, ulong genesisTimestamp, double blockTime = 12) =>
        timestamp > genesisTimestamp &&
        Math.Round((timestamp - genesisTimestamp) / blockTime) % 0x2000 == 0 &&
        Math.Ceiling((timestamp - genesisTimestamp) / blockTime) % 0x2000 == 0;
}<|MERGE_RESOLUTION|>--- conflicted
+++ resolved
@@ -12,6 +12,7 @@
 using Nethermind.Core;
 using Nethermind.Core.Extensions;
 using Nethermind.Core.Specs;
+using Nethermind.Evm;
 using Nethermind.Evm;
 using Nethermind.Int256;
 using Nethermind.Logging;
@@ -198,15 +199,9 @@
         Assert.Multiple(() =>
         {
             Assert.That(spec.BlobBaseFeeUpdateFraction, Is.EqualTo((UInt256)3338477));
-<<<<<<< HEAD
             Assert.That(spec.GetMaxBlobGas(), Is.EqualTo(786432));
-            Assert.That(Eip4844Constants.MinBlobGasPrice, Is.EqualTo(1.Wei()));
+            Assert.That(Eip4844Constants.MinBlobGasPrice, Is.EqualTo(1.GWei()));
             Assert.That(spec.GetTargetBlobGas(), Is.EqualTo(393216));
-=======
-            Assert.That(spec.MaxBlobCount * Eip4844Constants.GasPerBlob, Is.EqualTo(786432));
-            Assert.That(Eip4844Constants.MinBlobGasPrice, Is.EqualTo(1.GWei()));
-            Assert.That(spec.TargetBlobCount * Eip4844Constants.GasPerBlob, Is.EqualTo(393216));
->>>>>>> 255ec4fc
         });
     }
 
