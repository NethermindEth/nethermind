--- conflicted
+++ resolved
@@ -249,19 +249,12 @@
 
         IReleaseSpec? preShanghaiSpec = provider.GetSpec((1, ChiadoSpecProvider.ShanghaiTimestamp - 1));
         IReleaseSpec? postShanghaiSpec = provider.GetSpec((1, ChiadoSpecProvider.ShanghaiTimestamp));
-<<<<<<< HEAD
-=======
         IReleaseSpec? postCancunSpec = provider.GetSpec((1, ChiadoSpecProvider.CancunTimestamp));
->>>>>>> a9350358
         IReleaseSpec? prePragueSpec = provider.GetSpec((1, ChiadoSpecProvider.PragueTimestamp - 1));
         IReleaseSpec? postPragueSpec = provider.GetSpec((1, ChiadoSpecProvider.PragueTimestamp));
 
         VerifyGnosisShanghaiSpecifics(preShanghaiSpec, postShanghaiSpec);
-<<<<<<< HEAD
-        VerifyGnosisCancunSpecifics();
-=======
         VerifyGnosisCancunSpecifics(postCancunSpec);
->>>>>>> a9350358
         // VerifyGnosisPragueSpecifics(prePragueSpec, postPragueSpec, ChiadoSpecProvider.FeeCollector);
         GetTransitionTimestamps(chainSpec.Parameters).Should().AllSatisfy(
             static t => ValidateSlotByTimestamp(t, ChiadoSpecProvider.BeaconChainGenesisTimestampConst, GnosisBlockTime).Should().BeTrue());
@@ -321,39 +314,18 @@
 
         IReleaseSpec? preShanghaiSpec = provider.GetSpec((1, GnosisSpecProvider.ShanghaiTimestamp - 1));
         IReleaseSpec? postShanghaiSpec = provider.GetSpec((1, GnosisSpecProvider.ShanghaiTimestamp));
-<<<<<<< HEAD
-=======
         IReleaseSpec? postCancunSpec = provider.GetSpec((1, GnosisSpecProvider.CancunTimestamp));
->>>>>>> a9350358
         IReleaseSpec? prePragueSpec = provider.GetSpec((1, GnosisSpecProvider.PragueTimestamp - 1));
         IReleaseSpec? postPragueSpec = provider.GetSpec((1, GnosisSpecProvider.PragueTimestamp));
 
         VerifyGnosisShanghaiSpecifics(preShanghaiSpec, postShanghaiSpec);
-<<<<<<< HEAD
-        VerifyGnosisCancunSpecifics();
-=======
         VerifyGnosisCancunSpecifics(postCancunSpec);
->>>>>>> a9350358
         // VerifyGnosisPragueSpecifics(prePragueSpec, postPragueSpec, GnosisSpecProvider.FeeCollector);
         GetTransitionTimestamps(chainSpec.Parameters).Should().AllSatisfy(
             static t => ValidateSlotByTimestamp(t, GnosisSpecProvider.BeaconChainGenesisTimestampConst, GnosisBlockTime).Should().BeTrue());
     }
 
     private static void VerifyGnosisPragueSpecifics(IReleaseSpec prePragueSpec, IReleaseSpec postPragueSpec, Address feeCollector)
-<<<<<<< HEAD
-    {
-        Assert.Multiple(() =>
-        {
-            Assert.That(prePragueSpec.FeeCollector, Is.EqualTo(feeCollector));
-            Assert.That(postPragueSpec.FeeCollector, Is.EqualTo(feeCollector));
-            Assert.That(prePragueSpec.IsEip4844FeeCollectorEnabled, Is.EqualTo(false));
-            Assert.That(postPragueSpec.IsEip4844FeeCollectorEnabled, Is.EqualTo(true));
-        });
-    }
-
-    private static void VerifyGnosisCancunSpecifics()
-=======
->>>>>>> a9350358
     {
         Assert.Multiple(() =>
         {
@@ -526,11 +498,11 @@
                      .Where(p => p.Name != nameof(IReleaseSpec.Eip1559TransitionBlock))
                      .Where(p => p.Name != nameof(IReleaseSpec.WithdrawalTimestamp))
                      .Where(p => p.Name != nameof(IReleaseSpec.Eip4844TransitionTimestamp))
-                     // Skip EIP-4844 parameter validation
-                     .Where(p => p.Name != nameof(IReleaseSpec.BlobBaseFeeUpdateFraction))
-                     .Where(p => p.Name != nameof(IReleaseSpec.MaxBlobCount))
-                     .Where(p => p.Name != nameof(Eip4844Constants.MinBlobGasPrice))
-                     .Where(p => p.Name != nameof(IReleaseSpec.TargetBlobCount))
+                     // // Skip EIP-4844 parameter validation
+                     // .Where(p => p.Name != nameof(IReleaseSpec.BlobBaseFeeUpdateFraction))
+                     // .Where(p => p.Name != nameof(IReleaseSpec.MaxBlobCount))
+                     // .Where(p => p.Name != nameof(Eip4844Constants.MinBlobGasPrice))
+                     // .Where(p => p.Name != nameof(IReleaseSpec.TargetBlobCount))
                      // handle gnosis specific exceptions
                      .Where(p => !isGnosis || p.Name != nameof(IReleaseSpec.MaxCodeSize))
                      .Where(p => !isGnosis || p.Name != nameof(IReleaseSpec.MaxInitCodeSize))
