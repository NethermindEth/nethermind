--- conflicted
+++ resolved
@@ -140,8 +140,6 @@
         Assert.That(provider.GenesisSpec.DifficultyBombDelay, Is.EqualTo(long.MaxValue));
         Assert.That(provider.ChainId, Is.EqualTo(BlockchainIds.Sepolia));
         Assert.That(provider.NetworkId, Is.EqualTo(BlockchainIds.Sepolia));
-<<<<<<< HEAD
-=======
 
         GetTransitionTimestamps(chainSpec.Parameters).Should().AllSatisfy(
             t => ValidateSlotByTimestamp(t, SepoliaSpecProvider.BeaconChainGenesisTimestamp).Should().BeTrue());
@@ -173,7 +171,6 @@
         // because genesis time for holesky is set 5 minutes before the launch of the chain. this test fails.
         //GetTransitionTimestamps(chainSpec.Parameters).Should().AllSatisfy(
         //    t => ValidateSlotByTimestamp(t, HoleskySpecProvider.GenesisTimestamp).Should().BeTrue());
->>>>>>> 6472650d
     }
 
     [Test]
