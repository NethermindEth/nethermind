--- conflicted
+++ resolved
@@ -108,10 +108,6 @@
 
         [Test]
         [NonParallelizable]
-<<<<<<< HEAD
-
-=======
->>>>>>> 25f696ac
         public void Logs_warning_when_timestampActivation_happens_before_blockActivation()
         {
             ChainSpecLoader loader = new(new EthereumJsonSerializer());
