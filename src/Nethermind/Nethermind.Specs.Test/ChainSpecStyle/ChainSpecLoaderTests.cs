--- conflicted
+++ resolved
@@ -222,13 +222,8 @@
             ChainSpec chainSpec = LoadChainSpec(path);
 
             Assert.AreEqual(1.GWei(), chainSpec.Parameters.Eip1559BaseFeeInitialValue, $"fork base fee");
-<<<<<<< HEAD
             Assert.AreEqual(100, chainSpec.NetworkId, $"{nameof(chainSpec.NetworkId)}");
-            Assert.AreEqual("DaiChain", chainSpec.Name, $"{nameof(chainSpec.Name)}");
-=======
-            Assert.AreEqual(100, chainSpec.ChainId, $"{nameof(chainSpec.ChainId)}");
             Assert.AreEqual("GnosisChain", chainSpec.Name, $"{nameof(chainSpec.Name)}");
->>>>>>> 24552f19
             Assert.AreEqual(SealEngineType.AuRa, chainSpec.SealEngineType, "engine");
 
             int berlinXdaiBlockNumber = 16101500;
