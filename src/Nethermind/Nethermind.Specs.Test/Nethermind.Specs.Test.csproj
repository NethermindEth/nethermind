﻿<Project Sdk="Microsoft.NET.Sdk">

    <PropertyGroup>
        <TargetFramework>net7.0</TargetFramework>
        <IsPackable>false</IsPackable>
        <Nullable>enable</Nullable>
        <TreatWarningsAsErrors>true</TreatWarningsAsErrors>
    </PropertyGroup>

    <ItemGroup>
<<<<<<< HEAD
        <PackageReference Include="FluentAssertions" Version="6.8.0" />
=======
        <PackageReference Include="FluentAssertions" Version="6.7.0" />
        <PackageReference Include="NSubstitute" Version="4.3.0" />
>>>>>>> 4c86a4ff
        <PackageReference Include="NUnit" Version="3.13.3" />
        <PackageReference Include="NUnit3TestAdapter" Version="4.3.1" />
        <PackageReference Include="Microsoft.NET.Test.Sdk" Version="17.4.0" />
    </ItemGroup>

    <ItemGroup>
            <ProjectReference Include="..\Nethermind.Specs\Nethermind.Specs.csproj" />
    </ItemGroup>

    <ItemGroup>
      <Content Include="Specs\genesis_test.json">
        <CopyToOutputDirectory>PreserveNewest</CopyToOutputDirectory>
      </Content>
      <Content Include="Specs\hive.json">
        <CopyToOutputDirectory>PreserveNewest</CopyToOutputDirectory>
      </Content>
    </ItemGroup>

    <ItemGroup>
      <None Update="Specs\posdao.json">
        <CopyToOutputDirectory>PreserveNewest</CopyToOutputDirectory>
      </None>
    </ItemGroup>

</Project><|MERGE_RESOLUTION|>--- conflicted
+++ resolved
@@ -8,12 +8,8 @@
     </PropertyGroup>
 
     <ItemGroup>
-<<<<<<< HEAD
         <PackageReference Include="FluentAssertions" Version="6.8.0" />
-=======
-        <PackageReference Include="FluentAssertions" Version="6.7.0" />
-        <PackageReference Include="NSubstitute" Version="4.3.0" />
->>>>>>> 4c86a4ff
+        <PackageReference Include="NSubstitute" Version="4.4.0" />
         <PackageReference Include="NUnit" Version="3.13.3" />
         <PackageReference Include="NUnit3TestAdapter" Version="4.3.1" />
         <PackageReference Include="Microsoft.NET.Test.Sdk" Version="17.4.0" />
