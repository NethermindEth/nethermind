--- conflicted
+++ resolved
@@ -161,12 +161,9 @@
         public UInt256 ForkBaseFee => _spec.ForkBaseFee;
         public UInt256 BaseFeeMaxChangeDenominator => _spec.BaseFeeMaxChangeDenominator;
         public long ElasticityMultiplier => _spec.ElasticityMultiplier;
-<<<<<<< HEAD
 
         public bool IsEofEnabled => _spec.IsEofEnabled;
-=======
         public bool IsEip6110Enabled => _spec.IsEip6110Enabled;
         public Address DepositContractAddress => _spec.DepositContractAddress;
->>>>>>> f9ae527a
     }
 }