--- conflicted
+++ resolved
@@ -199,10 +199,7 @@
         public bool IsEip7939Enabled => spec.IsEip7939Enabled;
         public bool IsEip7907Enabled => spec.IsEip7907Enabled;
         public bool IsRip7728Enabled => spec.IsRip7728Enabled;
-<<<<<<< HEAD
         public bool IsEip7928Enabled { get; set; } = spec.IsEip7928Enabled;
-=======
         HashSet<AddressAsKey> IReleaseSpec.Precompiles => spec.Precompiles;
->>>>>>> 94f22144
     }
 }