// SPDX-FileCopyrightText: 2022 Demerzel Solutions Limited
// SPDX-License-Identifier: LGPL-3.0-only

using Nethermind.Core;
using Nethermind.Core.Specs;
using Nethermind.Int256;

namespace Nethermind.Specs.Test
{
    /// <summary>
    /// Only for testing purposes.
    /// If we want to override only a few properties for tests based on different releases spec we can use this class.
    /// </summary>
    public class OverridableReleaseSpec : IReleaseSpec
    {
        private readonly IReleaseSpec _spec;

        public OverridableReleaseSpec(IReleaseSpec spec)
        {
            _spec = spec;
            IsEip3607Enabled = _spec.IsEip3607Enabled;
        }

        public string Name => "OverridableReleaseSpec";

        public long MaximumExtraDataSize => _spec.MaximumExtraDataSize;

        public long MaxCodeSize => _spec.MaxCodeSize;

        public long MinGasLimit => _spec.MinGasLimit;

        public long GasLimitBoundDivisor => _spec.GasLimitBoundDivisor;

        public UInt256 BlockReward => _spec.BlockReward;

        public long DifficultyBombDelay => _spec.DifficultyBombDelay;

        public long DifficultyBoundDivisor => _spec.DifficultyBoundDivisor;

        public long? FixedDifficulty => _spec.FixedDifficulty;

        public int MaximumUncleCount => _spec.MaximumUncleCount;

        public bool IsTimeAdjustmentPostOlympic => _spec.IsTimeAdjustmentPostOlympic;

        public bool IsEip2Enabled => _spec.IsEip2Enabled;

        public bool IsEip7Enabled => _spec.IsEip7Enabled;

        public bool IsEip100Enabled => _spec.IsEip100Enabled;

        public bool IsEip140Enabled => _spec.IsEip140Enabled;

        public bool IsEip150Enabled => _spec.IsEip150Enabled;

        public bool IsEip155Enabled => _spec.IsEip155Enabled;

        public bool IsEip158Enabled => _spec.IsEip1559Enabled;

        public bool IsEip160Enabled => _spec.IsEip160Enabled;

        public bool IsEip170Enabled => _spec.IsEip170Enabled;

        public bool IsEip196Enabled => _spec.IsEip196Enabled;

        public bool IsEip197Enabled => _spec.IsEip197Enabled;

        public bool IsEip198Enabled => _spec.IsEip198Enabled;

        public bool IsEip211Enabled => _spec.IsEip211Enabled;

        public bool IsEip214Enabled => _spec.IsEip214Enabled;

        public bool IsEip649Enabled => _spec.IsEip649Enabled;

        public bool IsEip658Enabled => _spec.IsEip658Enabled;

        public bool IsEip145Enabled => _spec.IsEip145Enabled;

        public bool IsEip1014Enabled => _spec.IsEip1014Enabled;

        public bool IsEip1052Enabled => _spec.IsEip1052Enabled;

        public bool IsEip1283Enabled => _spec.IsEip1283Enabled;

        public bool IsEip1234Enabled => _spec.IsEip1234Enabled;

        public bool IsEip1344Enabled => _spec.IsEip1344Enabled;

        public bool IsEip2028Enabled => _spec.IsEip2028Enabled;

        public bool IsEip152Enabled => _spec.IsEip152Enabled;

        public bool IsEip1108Enabled => _spec.IsEip1108Enabled;

        public bool IsEip1884Enabled => _spec.IsEip1884Enabled;

        public bool IsEip2200Enabled => _spec.IsEip2200Enabled;

        public bool IsEip2315Enabled => _spec.IsEip2315Enabled;

        public bool IsEip2537Enabled => _spec.IsEip2315Enabled;

        public bool IsEip2565Enabled => _spec.IsEip2565Enabled;

        public bool IsEip2929Enabled => _spec.IsEip2929Enabled;

        public bool IsEip2930Enabled => _spec.IsEip2930Enabled;

        public bool IsEip1559Enabled => _spec.IsEip1559Enabled;
        public bool IsEip3198Enabled => _spec.IsEip3198Enabled;
        public bool IsEip3529Enabled => _spec.IsEip3529Enabled;

        public bool IsEip3541Enabled => _spec.IsEip3541Enabled;
        public bool IsEip4844Enabled => _spec.IsEip4844Enabled;
        public bool IsEip3607Enabled { get; set; }

        public bool IsEip158IgnoredAccount(Address address)
        {
            return _spec.IsEip158IgnoredAccount(address);
        }

        private long? _overridenEip1559TransitionBlock;
        public long Eip1559TransitionBlock
        {
            get => _overridenEip1559TransitionBlock ?? _spec.Eip1559TransitionBlock;
            set => _overridenEip1559TransitionBlock = value;
        }

        private Address? _overridenEip1559FeeCollector;
        public Address? Eip1559FeeCollector
        {
            get => _overridenEip1559FeeCollector ?? _spec.Eip1559FeeCollector;
            set => _overridenEip1559FeeCollector = value;
        }

        private ulong? _overridenEip4844TransitionTimeStamp;
        public ulong Eip4844TransitionTimestamp
        {
            get
            {
                return _overridenEip4844TransitionTimeStamp ?? _spec.Eip4844TransitionTimestamp;
            }
            set
            {
                _overridenEip4844TransitionTimeStamp = value;
            }
        }

        public bool IsEip1153Enabled => _spec.IsEip1153Enabled;
        public bool IsEip3651Enabled => _spec.IsEip3651Enabled;
        public bool IsEip3855Enabled => _spec.IsEip3855Enabled;
        public bool IsEip3860Enabled => _spec.IsEip3860Enabled;
<<<<<<< HEAD
        public bool IsEip4758Enabled => _spec.IsEip4758Enabled;
=======
        public bool IsEip4895Enabled => _spec.IsEip4895Enabled;
        public ulong WithdrawalTimestamp => _spec.WithdrawalTimestamp;
>>>>>>> 5103c6ae
    }
}<|MERGE_RESOLUTION|>--- conflicted
+++ resolved
@@ -151,11 +151,8 @@
         public bool IsEip3651Enabled => _spec.IsEip3651Enabled;
         public bool IsEip3855Enabled => _spec.IsEip3855Enabled;
         public bool IsEip3860Enabled => _spec.IsEip3860Enabled;
-<<<<<<< HEAD
-        public bool IsEip4758Enabled => _spec.IsEip4758Enabled;
-=======
         public bool IsEip4895Enabled => _spec.IsEip4895Enabled;
         public ulong WithdrawalTimestamp => _spec.WithdrawalTimestamp;
->>>>>>> 5103c6ae
+        public bool IsEip6780Enabled => _spec.IsEip6780Enabled;
     }
 }