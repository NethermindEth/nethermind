//  Copyright (c) 2021 Demerzel Solutions Limited
//  This file is part of the Nethermind library.
// 
//  The Nethermind library is free software: you can redistribute it and/or modify
//  it under the terms of the GNU Lesser General Public License as published by
//  the Free Software Foundation, either version 3 of the License, or
//  (at your option) any later version.
// 
//  The Nethermind library is distributed in the hope that it will be useful,
//  but WITHOUT ANY WARRANTY; without even the implied warranty of
//  MERCHANTABILITY or FITNESS FOR A PARTICULAR PURPOSE. See the
//  GNU Lesser General Public License for more details.
// 
//  You should have received a copy of the GNU Lesser General Public License
//  along with the Nethermind. If not, see <http://www.gnu.org/licenses/>.
// 

using Nethermind.Core;
using Nethermind.Core.Specs;
using Nethermind.Int256;

namespace Nethermind.Specs.Test
{
    /// <summary>
    /// Only for testing purposes.
    /// If we want to override only a few properties for tests based on different releases spec we can use this class.
    /// </summary>
    public class OverridableReleaseSpec : IReleaseSpec
    {
        private readonly IReleaseSpec _spec;

        public OverridableReleaseSpec(IReleaseSpec spec)
        {
            _spec = spec;
            IsEip3607Enabled = _spec.IsEip3607Enabled;
        }

        public string Name => "OverridableReleaseSpec";

        public long MaximumExtraDataSize => _spec.MaximumExtraDataSize;

        public long MaxCodeSize => _spec.MaxCodeSize;

        public long MinGasLimit => _spec.MinGasLimit;

        public long GasLimitBoundDivisor => _spec.GasLimitBoundDivisor;

        public UInt256 BlockReward => _spec.BlockReward;

        public long DifficultyBombDelay => _spec.DifficultyBombDelay;

        public long DifficultyBoundDivisor => _spec.DifficultyBoundDivisor;

        public long? FixedDifficulty => _spec.FixedDifficulty;

        public int MaximumUncleCount => _spec.MaximumUncleCount;

        public bool IsTimeAdjustmentPostOlympic => _spec.IsTimeAdjustmentPostOlympic;

        public bool IsEip2Enabled => _spec.IsEip2Enabled;

        public bool IsEip7Enabled => _spec.IsEip7Enabled;

        public bool IsEip100Enabled => _spec.IsEip100Enabled;

        public bool IsEip140Enabled => _spec.IsEip140Enabled;

        public bool IsEip150Enabled => _spec.IsEip150Enabled;

        public bool IsEip155Enabled => _spec.IsEip155Enabled;

        public bool IsEip158Enabled => _spec.IsEip1559Enabled;

        public bool IsEip160Enabled => _spec.IsEip160Enabled;

        public bool IsEip170Enabled => _spec.IsEip170Enabled;

        public bool IsEip196Enabled => _spec.IsEip196Enabled;

        public bool IsEip197Enabled => _spec.IsEip197Enabled;

        public bool IsEip198Enabled => _spec.IsEip198Enabled;

        public bool IsEip211Enabled => _spec.IsEip211Enabled;

        public bool IsEip214Enabled => _spec.IsEip214Enabled;

        public bool IsEip649Enabled => _spec.IsEip649Enabled;

        public bool IsEip658Enabled => _spec.IsEip658Enabled;

        public bool IsEip145Enabled => _spec.IsEip145Enabled;

        public bool IsEip1014Enabled => _spec.IsEip1014Enabled;

        public bool IsEip1052Enabled => _spec.IsEip1052Enabled;

        public bool IsEip1283Enabled => _spec.IsEip1283Enabled;

        public bool IsEip1234Enabled => _spec.IsEip1234Enabled;

        public bool IsEip1344Enabled => _spec.IsEip1344Enabled;

        public bool IsEip2028Enabled => _spec.IsEip2028Enabled;

        public bool IsEip152Enabled => _spec.IsEip152Enabled;

        public bool IsEip1108Enabled => _spec.IsEip1108Enabled;

        public bool IsEip1884Enabled => _spec.IsEip1884Enabled;

        public bool IsEip2200Enabled => _spec.IsEip2200Enabled;

        public bool IsEip2315Enabled => _spec.IsEip2315Enabled;

        public bool IsEip2537Enabled => _spec.IsEip2315Enabled;

        public bool IsEip2565Enabled => _spec.IsEip2565Enabled;

        public bool IsEip2929Enabled => _spec.IsEip2929Enabled;

        public bool IsEip2930Enabled => _spec.IsEip2930Enabled;

        public bool IsEip1559Enabled => _spec.IsEip1559Enabled;
        public bool IsEip3198Enabled => _spec.IsEip3198Enabled;
        public bool IsEip3529Enabled => _spec.IsEip3529Enabled;

        public bool IsEip3541Enabled => _spec.IsEip3541Enabled;
        public bool IsEip3607Enabled { get; set; }

        public bool IsEip158IgnoredAccount(Address address)
        {
            return _spec.IsEip158IgnoredAccount(address);
        }

        private long? _overridenEip1559TransitionBlock;
        public long Eip1559TransitionBlock
        {
            get
            {
                return _overridenEip1559TransitionBlock ?? _spec.Eip1559TransitionBlock;
            }
            set
            {
                _overridenEip1559TransitionBlock = value;
            }
        }

        public Address? Eip1559FeeCollector => _spec.Eip1559FeeCollector;
        public bool IsEip1153Enabled => _spec.IsEip1153Enabled;
        public bool IsEip3675Enabled => _spec.IsEip3675Enabled;
        public bool IsEip3651Enabled => _spec.IsEip3651Enabled;
        public bool IsEip3855Enabled => _spec.IsEip3855Enabled;
<<<<<<< HEAD
        public bool IsEip3540Enabled => _spec.IsEip3540Enabled;
=======
        public bool IsEip3860Enabled => _spec.IsEip3860Enabled;
>>>>>>> 26a00ee0
    }
}<|MERGE_RESOLUTION|>--- conflicted
+++ resolved
@@ -151,10 +151,7 @@
         public bool IsEip3675Enabled => _spec.IsEip3675Enabled;
         public bool IsEip3651Enabled => _spec.IsEip3651Enabled;
         public bool IsEip3855Enabled => _spec.IsEip3855Enabled;
-<<<<<<< HEAD
+        public bool IsEip3860Enabled => _spec.IsEip3860Enabled;
         public bool IsEip3540Enabled => _spec.IsEip3540Enabled;
-=======
-        public bool IsEip3860Enabled => _spec.IsEip3860Enabled;
->>>>>>> 26a00ee0
     }
 }