// SPDX-FileCopyrightText: 2022 Demerzel Solutions Limited
// SPDX-License-Identifier: LGPL-3.0-only

using System;
using Nethermind.Core;
using Nethermind.Core.Specs;
using Nethermind.Int256;

namespace Nethermind.Specs.Test
{
    /// <summary>
    /// Only for testing purposes.
    /// If we want to override only a few properties for tests based on different releases spec we can use this class.
    /// </summary>
    public class OverridableReleaseSpec(IReleaseSpec spec) : IReleaseSpec
    {
        public string Name => "OverridableReleaseSpec";

        public long MaximumExtraDataSize => spec.MaximumExtraDataSize;

        public long MaxCodeSize => spec.MaxCodeSize;

        public long MinGasLimit => spec.MinGasLimit;

        public long GasLimitBoundDivisor => spec.GasLimitBoundDivisor;

        private UInt256? _blockReward = spec.BlockReward;
        public UInt256 BlockReward
        {
            get => _blockReward ?? spec.BlockReward;
            set => _blockReward = value;
        }

        public long DifficultyBombDelay => spec.DifficultyBombDelay;

        public long DifficultyBoundDivisor => spec.DifficultyBoundDivisor;

        public long? FixedDifficulty => spec.FixedDifficulty;

        public int MaximumUncleCount => spec.MaximumUncleCount;

        public bool IsTimeAdjustmentPostOlympic => spec.IsTimeAdjustmentPostOlympic;

        public bool IsEip2Enabled => spec.IsEip2Enabled;

        public bool IsEip7Enabled => spec.IsEip7Enabled;

        public bool IsEip100Enabled => spec.IsEip100Enabled;

        public bool IsEip140Enabled => spec.IsEip140Enabled;

        public bool IsEip150Enabled => spec.IsEip150Enabled;

        public bool IsEip155Enabled => spec.IsEip155Enabled;

        public bool IsEip158Enabled => spec.IsEip158Enabled;

        public bool IsEip160Enabled => spec.IsEip160Enabled;

        public bool IsEip170Enabled => spec.IsEip170Enabled;

        public bool IsEip196Enabled => spec.IsEip196Enabled;

        public bool IsEip197Enabled => spec.IsEip197Enabled;

        public bool IsEip198Enabled => spec.IsEip198Enabled;

        public bool IsEip211Enabled => spec.IsEip211Enabled;

        public bool IsEip214Enabled => spec.IsEip214Enabled;

        public bool IsEip649Enabled => spec.IsEip649Enabled;

        public bool IsEip658Enabled => spec.IsEip658Enabled;

        public bool IsEip145Enabled => spec.IsEip145Enabled;

        public bool IsEip1014Enabled => spec.IsEip1014Enabled;

        public bool IsEip1052Enabled => spec.IsEip1052Enabled;

        public bool IsEip1283Enabled => spec.IsEip1283Enabled;

        public bool IsEip1234Enabled => spec.IsEip1234Enabled;

        public bool IsEip1344Enabled => spec.IsEip1344Enabled;

        public bool IsEip2028Enabled => spec.IsEip2028Enabled;

        public bool IsEip152Enabled => spec.IsEip152Enabled;

        public bool IsEip1108Enabled => spec.IsEip1108Enabled;

        public bool IsEip1884Enabled => spec.IsEip1884Enabled;

        public bool IsEip2200Enabled => spec.IsEip2200Enabled;

        public bool IsEip2537Enabled => spec.IsEip2537Enabled;

        public bool IsEip2565Enabled => spec.IsEip2565Enabled;

        public bool IsEip2929Enabled => spec.IsEip2929Enabled;

        public bool IsEip2930Enabled => spec.IsEip2930Enabled;

        public bool IsEip1559Enabled => spec.IsEip1559Enabled;
        public bool IsEip3198Enabled => spec.IsEip3198Enabled;
        public bool IsEip3529Enabled => spec.IsEip3529Enabled;

<<<<<<< HEAD
        public bool IsEip3541Enabled => _spec.IsEip3541Enabled;
        public bool IsEip4844Enabled => _spec.IsEip4844Enabled;
        public bool IsEip7951Enabled => _spec.IsEip7951Enabled;
        public bool IsOpGraniteEnabled => _spec.IsOpGraniteEnabled;
        public bool IsOpHoloceneEnabled => _spec.IsOpHoloceneEnabled;
        public bool IsOpIsthmusEnabled => _spec.IsOpIsthmusEnabled;
=======
        public bool IsEip3541Enabled => spec.IsEip3541Enabled;
        public bool IsEip4844Enabled => spec.IsEip4844Enabled;
        public bool IsRip7212Enabled => spec.IsRip7212Enabled;
        public bool IsOpGraniteEnabled => spec.IsOpGraniteEnabled;
        public bool IsOpHoloceneEnabled => spec.IsOpHoloceneEnabled;
        public bool IsOpIsthmusEnabled => spec.IsOpIsthmusEnabled;
>>>>>>> 7d5972b9

        public bool IsEip7623Enabled => spec.IsEip7623Enabled;
        public bool IsEip7918Enabled => spec.IsEip7918Enabled;

        public bool IsEip7883Enabled => spec.IsEip7883Enabled;

        public bool IsEip3607Enabled { get; set; } = spec.IsEip3607Enabled;

        public bool IsEip158IgnoredAccount(Address address) => spec.IsEip158IgnoredAccount(address);

        private long? _overridenEip1559TransitionBlock;
        public long Eip1559TransitionBlock
        {
            get => _overridenEip1559TransitionBlock ?? spec.Eip1559TransitionBlock;
            set => _overridenEip1559TransitionBlock = value;
        }

        private Address? _overridenFeeCollector;
        public Address? FeeCollector
        {
            get => _overridenFeeCollector ?? spec.FeeCollector;
            set => _overridenFeeCollector = value;
        }

        private ulong? _overridenEip4844TransitionTimeStamp;

        public ulong Eip4844TransitionTimestamp
        {
            get
            {
                return _overridenEip4844TransitionTimeStamp ?? spec.Eip4844TransitionTimestamp;
            }
            set
            {
                _overridenEip4844TransitionTimeStamp = value;
            }
        }

        public ulong TargetBlobCount => spec.TargetBlobCount;
        public ulong MaxBlobCount => spec.MaxBlobCount;
        public UInt256 BlobBaseFeeUpdateFraction => spec.BlobBaseFeeUpdateFraction;
        public bool IsEip1153Enabled => spec.IsEip1153Enabled;
        public bool IsEip3651Enabled => spec.IsEip3651Enabled;
        public bool IsEip3855Enabled => spec.IsEip3855Enabled;
        public bool IsEip3860Enabled => spec.IsEip3860Enabled;
        public bool IsEip4895Enabled => spec.IsEip4895Enabled;
        public ulong WithdrawalTimestamp => spec.WithdrawalTimestamp;
        public bool IsEip5656Enabled => spec.IsEip5656Enabled;
        public bool IsEip6780Enabled => spec.IsEip6780Enabled;
        public bool IsEip4788Enabled => spec.IsEip4788Enabled;
        public bool IsEip4844FeeCollectorEnabled => spec.IsEip4844FeeCollectorEnabled;
        public Address? Eip4788ContractAddress => spec.Eip4788ContractAddress;
        public bool IsEip7002Enabled => spec.IsEip7002Enabled;
        public Address Eip7002ContractAddress => spec.Eip7002ContractAddress;
        public bool IsEip7251Enabled => spec.IsEip7251Enabled;
        public Address Eip7251ContractAddress => spec.Eip7251ContractAddress;
        public bool IsEip2935Enabled => spec.IsEip2935Enabled;
        public bool IsEip7709Enabled => spec.IsEip7709Enabled;
        public Address Eip2935ContractAddress => spec.Eip2935ContractAddress;
        public bool IsEip7702Enabled => spec.IsEip7702Enabled;
        public bool IsEip7823Enabled => spec.IsEip7823Enabled;
        public bool IsEip7825Enabled { get; set; } = spec.IsEip7825Enabled;
        public UInt256 ForkBaseFee => spec.ForkBaseFee;
        public UInt256 BaseFeeMaxChangeDenominator => spec.BaseFeeMaxChangeDenominator;
        public long ElasticityMultiplier => spec.ElasticityMultiplier;
        public IBaseFeeCalculator BaseFeeCalculator => spec.BaseFeeCalculator;
        public bool IsEofEnabled => spec.IsEofEnabled;
        public bool IsEip6110Enabled => spec.IsEip6110Enabled;
        public Address DepositContractAddress => spec.DepositContractAddress;
        public bool IsEip7594Enabled => spec.IsEip7594Enabled;

        Array? IReleaseSpec.EvmInstructionsNoTrace { get => spec.EvmInstructionsNoTrace; set => spec.EvmInstructionsNoTrace = value; }
        Array? IReleaseSpec.EvmInstructionsTraced { get => spec.EvmInstructionsTraced; set => spec.EvmInstructionsTraced = value; }
    }
}<|MERGE_RESOLUTION|>--- conflicted
+++ resolved
@@ -107,21 +107,12 @@
         public bool IsEip3198Enabled => spec.IsEip3198Enabled;
         public bool IsEip3529Enabled => spec.IsEip3529Enabled;
 
-<<<<<<< HEAD
-        public bool IsEip3541Enabled => _spec.IsEip3541Enabled;
-        public bool IsEip4844Enabled => _spec.IsEip4844Enabled;
-        public bool IsEip7951Enabled => _spec.IsEip7951Enabled;
-        public bool IsOpGraniteEnabled => _spec.IsOpGraniteEnabled;
-        public bool IsOpHoloceneEnabled => _spec.IsOpHoloceneEnabled;
-        public bool IsOpIsthmusEnabled => _spec.IsOpIsthmusEnabled;
-=======
         public bool IsEip3541Enabled => spec.IsEip3541Enabled;
         public bool IsEip4844Enabled => spec.IsEip4844Enabled;
-        public bool IsRip7212Enabled => spec.IsRip7212Enabled;
+        public bool IsEip7951Enabled => spec.IsEip7951Enabled;
         public bool IsOpGraniteEnabled => spec.IsOpGraniteEnabled;
         public bool IsOpHoloceneEnabled => spec.IsOpHoloceneEnabled;
         public bool IsOpIsthmusEnabled => spec.IsOpIsthmusEnabled;
->>>>>>> 7d5972b9
 
         public bool IsEip7623Enabled => spec.IsEip7623Enabled;
         public bool IsEip7918Enabled => spec.IsEip7918Enabled;
