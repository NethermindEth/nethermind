// SPDX-FileCopyrightText: 2022 Demerzel Solutions Limited
// SPDX-License-Identifier: LGPL-3.0-only

using Nethermind.Core;
using Nethermind.Core.Specs;
using Nethermind.Int256;

namespace Nethermind.Specs.Test
{
    /// <summary>
    /// Only for testing purposes.
    /// If we want to override only a few properties for tests based on different releases spec we can use this class.
    /// </summary>
    public class OverridableReleaseSpec : IReleaseSpec
    {
        private readonly IReleaseSpec _spec;

        public OverridableReleaseSpec(IReleaseSpec spec)
        {
            _spec = spec;
            IsEip3607Enabled = _spec.IsEip3607Enabled;
        }

        public string Name => "OverridableReleaseSpec";

        public long MaximumExtraDataSize => _spec.MaximumExtraDataSize;

        public long MaxCodeSize => _spec.MaxCodeSize;

        public long MinGasLimit => _spec.MinGasLimit;

        public long GasLimitBoundDivisor => _spec.GasLimitBoundDivisor;

        public UInt256 BlockReward => _spec.BlockReward;

        public long DifficultyBombDelay => _spec.DifficultyBombDelay;

        public long DifficultyBoundDivisor => _spec.DifficultyBoundDivisor;

        public long? FixedDifficulty => _spec.FixedDifficulty;

        public int MaximumUncleCount => _spec.MaximumUncleCount;

        public bool IsTimeAdjustmentPostOlympic => _spec.IsTimeAdjustmentPostOlympic;

        public bool IsEip2Enabled => _spec.IsEip2Enabled;

        public bool IsEip7Enabled => _spec.IsEip7Enabled;

        public bool IsEip100Enabled => _spec.IsEip100Enabled;

        public bool IsEip140Enabled => _spec.IsEip140Enabled;

        public bool IsEip150Enabled => _spec.IsEip150Enabled;

        public bool IsEip155Enabled => _spec.IsEip155Enabled;

        public bool IsEip158Enabled => _spec.IsEip1559Enabled;

        public bool IsEip160Enabled => _spec.IsEip160Enabled;

        public bool IsEip170Enabled => _spec.IsEip170Enabled;

        public bool IsEip196Enabled => _spec.IsEip196Enabled;

        public bool IsEip197Enabled => _spec.IsEip197Enabled;

        public bool IsEip198Enabled => _spec.IsEip198Enabled;

        public bool IsEip211Enabled => _spec.IsEip211Enabled;

        public bool IsEip214Enabled => _spec.IsEip214Enabled;

        public bool IsEip649Enabled => _spec.IsEip649Enabled;

        public bool IsEip658Enabled => _spec.IsEip658Enabled;

        public bool IsEip145Enabled => _spec.IsEip145Enabled;

        public bool IsEip1014Enabled => _spec.IsEip1014Enabled;

        public bool IsEip1052Enabled => _spec.IsEip1052Enabled;

        public bool IsEip1283Enabled => _spec.IsEip1283Enabled;

        public bool IsEip1234Enabled => _spec.IsEip1234Enabled;

        public bool IsEip1344Enabled => _spec.IsEip1344Enabled;

        public bool IsEip2028Enabled => _spec.IsEip2028Enabled;

        public bool IsEip152Enabled => _spec.IsEip152Enabled;

        public bool IsEip1108Enabled => _spec.IsEip1108Enabled;

        public bool IsEip1884Enabled => _spec.IsEip1884Enabled;

        public bool IsEip2200Enabled => _spec.IsEip2200Enabled;

        public bool? _IsEip2315Enabled = null;
        public bool IsEip2315Enabled
        {
            get => _IsEip2315Enabled ?? _spec.IsEip2315Enabled;
            set => _IsEip2315Enabled = value;
        }

        public bool IsEip2537Enabled => _spec.IsEip2315Enabled;

        public bool IsEip2565Enabled => _spec.IsEip2565Enabled;

        public bool IsEip2929Enabled => _spec.IsEip2929Enabled;

        public bool IsEip2930Enabled => _spec.IsEip2930Enabled;

        public bool IsEip1559Enabled => _spec.IsEip1559Enabled;
        public bool IsEip3198Enabled => _spec.IsEip3198Enabled;
        public bool IsEip3529Enabled => _spec.IsEip3529Enabled;

        public bool IsEip3541Enabled => _spec.IsEip3541Enabled;
        public bool IsEip4844Enabled => _spec.IsEip4844Enabled;
        public bool IsEip3607Enabled { get; set; }

        public bool IsEip158IgnoredAccount(Address address) => _spec.IsEip158IgnoredAccount(address);

        private long? _overridenEip1559TransitionBlock;
        public long Eip1559TransitionBlock
        {
            get => _overridenEip1559TransitionBlock ?? _spec.Eip1559TransitionBlock;
            set => _overridenEip1559TransitionBlock = value;
        }

        private Address? _overridenEip1559FeeCollector;
        public Address? Eip1559FeeCollector
        {
            get => _overridenEip1559FeeCollector ?? _spec.Eip1559FeeCollector;
            set => _overridenEip1559FeeCollector = value;
        }

        private ulong? _overridenEip4844TransitionTimeStamp;
        public ulong Eip4844TransitionTimestamp
        {
            get
            {
                return _overridenEip4844TransitionTimeStamp ?? _spec.Eip4844TransitionTimestamp;
            }
            set
            {
                _overridenEip4844TransitionTimeStamp = value;
            }
        }

        public bool IsEip1153Enabled => _spec.IsEip1153Enabled;
        public bool IsEip3651Enabled => _spec.IsEip3651Enabled;
        public bool IsEip3855Enabled => _spec.IsEip3855Enabled;
        public bool IsEip3860Enabled => _spec.IsEip3860Enabled;
<<<<<<< HEAD

        private bool? _overridenEip3540Status;
        public bool IsEip3540Enabled
        {
            get => _overridenEip3540Status ?? _spec.IsEip3540Enabled;
            set => _overridenEip3540Status = value;
        }

        private bool? _overridenEip3670Status;
        public bool IsEip3670Enabled
        {
            get
            {
                return _overridenEip3670Status ?? _spec.IsEip3670Enabled;
            }
            set
            {
                _overridenEip3670Status = value;
            }
        }

        private bool? _overridenEip4200Status;
        public bool IsEip4200Enabled
        {
            get
            {
                return _overridenEip4200Status ?? _spec.IsEip4200Enabled;
            }
            set
            {
                _overridenEip4200Status = value;
            }
        }

        private bool? _overridenEip4750Status;
        public bool IsEip4750Enabled
        {
            get
            {
                return _overridenEip4750Status ?? _spec.IsEip4750Enabled;
            }
            set
            {
                _overridenEip4750Status = value;
            }
        }
=======
        public bool IsEip4895Enabled => _spec.IsEip4895Enabled;
        public ulong WithdrawalTimestamp => _spec.WithdrawalTimestamp;
>>>>>>> 4407c979
    }
}<|MERGE_RESOLUTION|>--- conflicted
+++ resolved
@@ -153,7 +153,6 @@
         public bool IsEip3651Enabled => _spec.IsEip3651Enabled;
         public bool IsEip3855Enabled => _spec.IsEip3855Enabled;
         public bool IsEip3860Enabled => _spec.IsEip3860Enabled;
-<<<<<<< HEAD
 
         private bool? _overridenEip3540Status;
         public bool IsEip3540Enabled
@@ -200,9 +199,7 @@
                 _overridenEip4750Status = value;
             }
         }
-=======
         public bool IsEip4895Enabled => _spec.IsEip4895Enabled;
         public ulong WithdrawalTimestamp => _spec.WithdrawalTimestamp;
->>>>>>> 4407c979
     }
 }