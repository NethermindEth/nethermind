// SPDX-FileCopyrightText: 2022 Demerzel Solutions Limited
// SPDX-License-Identifier: LGPL-3.0-only 

using Nethermind.Core;
using Nethermind.Core.Specs;
using Nethermind.Int256;

namespace Nethermind.Specs.Test
{
    /// <summary>
    /// Only for testing purposes.
    /// If we want to override only a few properties for tests based on different releases spec we can use this class.
    /// </summary>
    public class OverridableReleaseSpec : IReleaseSpec
    {
        private readonly IReleaseSpec _spec;

        public OverridableReleaseSpec(IReleaseSpec spec)
        {
            _spec = spec;
            IsEip3607Enabled = _spec.IsEip3607Enabled;
        }

        public string Name => "OverridableReleaseSpec";

        public long MaximumExtraDataSize => _spec.MaximumExtraDataSize;

        public long MaxCodeSize => _spec.MaxCodeSize;

        public long MinGasLimit => _spec.MinGasLimit;

        public long GasLimitBoundDivisor => _spec.GasLimitBoundDivisor;

        public UInt256 BlockReward => _spec.BlockReward;

        public long DifficultyBombDelay => _spec.DifficultyBombDelay;

        public long DifficultyBoundDivisor => _spec.DifficultyBoundDivisor;

        public long? FixedDifficulty => _spec.FixedDifficulty;

        public int MaximumUncleCount => _spec.MaximumUncleCount;

        public bool IsTimeAdjustmentPostOlympic => _spec.IsTimeAdjustmentPostOlympic;

        public bool IsEip2Enabled => _spec.IsEip2Enabled;

        public bool IsEip7Enabled => _spec.IsEip7Enabled;

        public bool IsEip100Enabled => _spec.IsEip100Enabled;

        public bool IsEip140Enabled => _spec.IsEip140Enabled;

        public bool IsEip150Enabled => _spec.IsEip150Enabled;

        public bool IsEip155Enabled => _spec.IsEip155Enabled;

        public bool IsEip158Enabled => _spec.IsEip1559Enabled;

        public bool IsEip160Enabled => _spec.IsEip160Enabled;

        public bool IsEip170Enabled => _spec.IsEip170Enabled;

        public bool IsEip196Enabled => _spec.IsEip196Enabled;

        public bool IsEip197Enabled => _spec.IsEip197Enabled;

        public bool IsEip198Enabled => _spec.IsEip198Enabled;

        public bool IsEip211Enabled => _spec.IsEip211Enabled;

        public bool IsEip214Enabled => _spec.IsEip214Enabled;

        public bool IsEip649Enabled => _spec.IsEip649Enabled;

        public bool IsEip658Enabled => _spec.IsEip658Enabled;

        public bool IsEip145Enabled => _spec.IsEip145Enabled;

        public bool IsEip1014Enabled => _spec.IsEip1014Enabled;

        public bool IsEip1052Enabled => _spec.IsEip1052Enabled;

        public bool IsEip1283Enabled => _spec.IsEip1283Enabled;

        public bool IsEip1234Enabled => _spec.IsEip1234Enabled;

        public bool IsEip1344Enabled => _spec.IsEip1344Enabled;

        public bool IsEip2028Enabled => _spec.IsEip2028Enabled;

        public bool IsEip152Enabled => _spec.IsEip152Enabled;

        public bool IsEip1108Enabled => _spec.IsEip1108Enabled;

        public bool IsEip1884Enabled => _spec.IsEip1884Enabled;

        public bool IsEip2200Enabled => _spec.IsEip2200Enabled;

        public bool? _IsEip2315Enabled = null;
        public bool IsEip2315Enabled
        {
            get => _IsEip2315Enabled ?? _spec.IsEip2315Enabled;
            set => _IsEip2315Enabled = value;
        }

        public bool IsEip2537Enabled => _spec.IsEip2315Enabled;

        public bool IsEip2565Enabled => _spec.IsEip2565Enabled;

        public bool IsEip2929Enabled => _spec.IsEip2929Enabled;

        public bool IsEip2930Enabled => _spec.IsEip2930Enabled;

        public bool IsEip1559Enabled => _spec.IsEip1559Enabled;
        public bool IsEip3198Enabled => _spec.IsEip3198Enabled;
        public bool IsEip3529Enabled => _spec.IsEip3529Enabled;

        public bool IsEip3541Enabled => _spec.IsEip3541Enabled;
        public bool IsEip3607Enabled { get; set; }

        public bool IsEip158IgnoredAccount(Address address)
        {
            return _spec.IsEip158IgnoredAccount(address);
        }

        private long? _overridenEip1559TransitionBlock;
        public long Eip1559TransitionBlock
        {
            get
            {
                return _overridenEip1559TransitionBlock ?? _spec.Eip1559TransitionBlock;
            }
            set
            {
                _overridenEip1559TransitionBlock = value;
            }
        }

        public Address? Eip1559FeeCollector => _spec.Eip1559FeeCollector;
        public bool IsEip1153Enabled => _spec.IsEip1153Enabled;
        public bool IsEip3675Enabled => _spec.IsEip3675Enabled;
        public bool IsEip3651Enabled => _spec.IsEip3651Enabled;
        public bool IsEip3855Enabled => _spec.IsEip3855Enabled;
        public bool IsEip3860Enabled => _spec.IsEip3860Enabled;

        private bool? _overridenEip3540Status;
        public bool IsEip3540Enabled
        {
            get
            {
                return _overridenEip3540Status ?? _spec.IsEip3540Enabled;
            }
            set
            {
                _overridenEip3540Status = value;
            }
        }

        private bool? _overridenEip3670Status;
        public bool IsEip3670Enabled
        {
            get
            {
                return _overridenEip3670Status ?? _spec.IsEip3670Enabled;
            }
            set
            {
                _overridenEip3670Status = value;
            }
        }
<<<<<<< HEAD

        private bool? _overridenEip4200Status;
        public bool IsEip4200Enabled
        {
            get
            {
                return _overridenEip4200Status ?? _spec.IsEip4200Enabled;
            }
            set
            {
                _overridenEip4200Status = value;
            }
        }
=======
>>>>>>> d6d8eb1a
    }
}<|MERGE_RESOLUTION|>--- conflicted
+++ resolved
@@ -169,7 +169,6 @@
                 _overridenEip3670Status = value;
             }
         }
-<<<<<<< HEAD
 
         private bool? _overridenEip4200Status;
         public bool IsEip4200Enabled
@@ -183,7 +182,5 @@
                 _overridenEip4200Status = value;
             }
         }
-=======
->>>>>>> d6d8eb1a
     }
 }