--- conflicted
+++ resolved
@@ -18,12 +18,8 @@
 
         public long MaximumExtraDataSize => spec.MaximumExtraDataSize;
 
-<<<<<<< HEAD
-        public long MaxCodeSize => _spec.MaxCodeSize;
-        public long MaxInitCodeSize => _spec.MaxInitCodeSize;
-=======
         public long MaxCodeSize => spec.MaxCodeSize;
->>>>>>> 7d5972b9
+        public long MaxInitCodeSize => spec.MaxInitCodeSize;
 
         public long MinGasLimit => spec.MinGasLimit;
 
