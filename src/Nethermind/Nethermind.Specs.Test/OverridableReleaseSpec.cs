//  Copyright (c) 2021 Demerzel Solutions Limited
//  This file is part of the Nethermind library.
// 
//  The Nethermind library is free software: you can redistribute it and/or modify
//  it under the terms of the GNU Lesser General Public License as published by
//  the Free Software Foundation, either version 3 of the License, or
//  (at your option) any later version.
// 
//  The Nethermind library is distributed in the hope that it will be useful,
//  but WITHOUT ANY WARRANTY; without even the implied warranty of
//  MERCHANTABILITY or FITNESS FOR A PARTICULAR PURPOSE. See the
//  GNU Lesser General Public License for more details.
// 
//  You should have received a copy of the GNU Lesser General Public License
//  along with the Nethermind. If not, see <http://www.gnu.org/licenses/>.
// 

using Nethermind.Core;
using Nethermind.Core.Specs;
using Nethermind.Int256;

namespace Nethermind.Specs.Test
{
    /// <summary>
    /// Only for testing purposes.
    /// If we want to override only a few properties for tests based on different releases spec we can use this class.
    /// </summary>
    public class OverridableReleaseSpec : IReleaseSpec
    {
        private readonly IReleaseSpec _spec;

        public OverridableReleaseSpec(IReleaseSpec spec)
        {
            _spec = spec;
            IsEip3607Enabled = _spec.IsEip3607Enabled;
        }

        public string Name => "OverridableReleaseSpec";

        public long MaximumExtraDataSize => _spec.MaximumExtraDataSize;

        public long MaxCodeSize => _spec.MaxCodeSize;

        public long MinGasLimit => _spec.MinGasLimit;

        public long GasLimitBoundDivisor => _spec.GasLimitBoundDivisor;

        public UInt256 BlockReward => _spec.BlockReward;

        public long DifficultyBombDelay => _spec.DifficultyBombDelay;

        public long DifficultyBoundDivisor => _spec.DifficultyBoundDivisor;

        public long? FixedDifficulty => _spec.FixedDifficulty;

        public int MaximumUncleCount => _spec.MaximumUncleCount;

        public bool IsTimeAdjustmentPostOlympic => _spec.IsTimeAdjustmentPostOlympic;

        public bool IsEip2Enabled => _spec.IsEip2Enabled;

        public bool IsEip7Enabled => _spec.IsEip7Enabled;

        public bool IsEip100Enabled => _spec.IsEip100Enabled;

        public bool IsEip140Enabled => _spec.IsEip140Enabled;

        public bool IsEip150Enabled => _spec.IsEip150Enabled;

        public bool IsEip155Enabled => _spec.IsEip155Enabled;

        public bool IsEip158Enabled => _spec.IsEip1559Enabled;

        public bool IsEip160Enabled => _spec.IsEip160Enabled;

        public bool IsEip170Enabled => _spec.IsEip170Enabled;

        public bool IsEip196Enabled => _spec.IsEip196Enabled;

        public bool IsEip197Enabled => _spec.IsEip197Enabled;

        public bool IsEip198Enabled => _spec.IsEip198Enabled;

        public bool IsEip211Enabled => _spec.IsEip211Enabled;

        public bool IsEip214Enabled => _spec.IsEip214Enabled;

        public bool IsEip649Enabled => _spec.IsEip649Enabled;

        public bool IsEip658Enabled => _spec.IsEip658Enabled;

        public bool IsEip145Enabled => _spec.IsEip145Enabled;

        public bool IsEip1014Enabled => _spec.IsEip1014Enabled;

        public bool IsEip1052Enabled => _spec.IsEip1052Enabled;

        public bool IsEip1283Enabled => _spec.IsEip1283Enabled;

        public bool IsEip1234Enabled => _spec.IsEip1234Enabled;

        public bool IsEip1344Enabled => _spec.IsEip1344Enabled;

        public bool IsEip2028Enabled => _spec.IsEip2028Enabled;

        public bool IsEip152Enabled => _spec.IsEip152Enabled;

        public bool IsEip1108Enabled => _spec.IsEip1108Enabled;

        public bool IsEip1884Enabled => _spec.IsEip1884Enabled;

        public bool IsEip2200Enabled => _spec.IsEip2200Enabled;

        public bool IsEip2315Enabled => _spec.IsEip2315Enabled;

        public bool IsEip2537Enabled => _spec.IsEip2315Enabled;

        public bool IsEip2565Enabled => _spec.IsEip2565Enabled;

        public bool IsEip2929Enabled => _spec.IsEip2929Enabled;

        public bool IsEip2930Enabled => _spec.IsEip2930Enabled;

        public bool IsEip1559Enabled => _spec.IsEip1559Enabled;
        public bool IsEip3198Enabled => _spec.IsEip3198Enabled;
        public bool IsEip3529Enabled => _spec.IsEip3529Enabled;

        public bool IsEip3541Enabled => _spec.IsEip3541Enabled;
        public bool IsEip3607Enabled { get; set; }

        public bool IsEip158IgnoredAccount(Address address)
        {
            return _spec.IsEip158IgnoredAccount(address);
        }

        private long? _overridenEip1559TransitionBlock;
        public long Eip1559TransitionBlock
        {
            get
            {
                return _overridenEip1559TransitionBlock ?? _spec.Eip1559TransitionBlock;
            }
            set
            {
                _overridenEip1559TransitionBlock = value;
            }
        }

        public Address? Eip1559FeeCollector => _spec.Eip1559FeeCollector;
        public bool IsEip1153Enabled => _spec.IsEip1153Enabled;
        public bool IsEip3675Enabled => _spec.IsEip3675Enabled;
        public bool IsEip3651Enabled => _spec.IsEip3651Enabled;
<<<<<<< HEAD
        public bool IsEip3860Enabled => _spec.IsEip3860Enabled;
=======
        public bool IsEip3855Enabled => _spec.IsEip3855Enabled;
>>>>>>> 96767b25
    }
}<|MERGE_RESOLUTION|>--- conflicted
+++ resolved
@@ -150,10 +150,7 @@
         public bool IsEip1153Enabled => _spec.IsEip1153Enabled;
         public bool IsEip3675Enabled => _spec.IsEip3675Enabled;
         public bool IsEip3651Enabled => _spec.IsEip3651Enabled;
-<<<<<<< HEAD
+        public bool IsEip3855Enabled => _spec.IsEip3855Enabled;
         public bool IsEip3860Enabled => _spec.IsEip3860Enabled;
-=======
-        public bool IsEip3855Enabled => _spec.IsEip3855Enabled;
->>>>>>> 96767b25
     }
 }