--- conflicted
+++ resolved
@@ -113,15 +113,8 @@
         public bool IsEip4844Enabled => _spec.IsEip4844Enabled;
         public bool IsRip7212Enabled => _spec.IsRip7212Enabled;
         public bool IsEip3607Enabled { get; set; }
-<<<<<<< HEAD
-        public bool IsEip158IgnoredAccount(Address address)
-        {
-            return _spec.IsEip158IgnoredAccount(address);
-        }
-=======
 
         public bool IsEip158IgnoredAccount(Address address) => _spec.IsEip158IgnoredAccount(address);
->>>>>>> aa0196b8
 
         private long? _overridenEip1559TransitionBlock;
         public long Eip1559TransitionBlock
@@ -149,7 +142,6 @@
                 _overridenEip4844TransitionTimeStamp = value;
             }
         }
-        public bool AuRaSystemCalls => _spec.AuRaSystemCalls;
 
         public bool IsEip1153Enabled => _spec.IsEip1153Enabled;
         public bool IsEip3651Enabled => _spec.IsEip3651Enabled;
@@ -163,11 +155,8 @@
         public Address? Eip4788ContractAddress => _spec.Eip4788ContractAddress;
         public bool IsEip7002Enabled => _spec.IsEip7002Enabled;
         public Address Eip7002ContractAddress => _spec.Eip7002ContractAddress;
-<<<<<<< HEAD
         public bool IsEip7251Enabled => _spec.IsEip7251Enabled;
         public Address Eip7251ContractAddress => _spec.Eip7251ContractAddress;
-=======
->>>>>>> aa0196b8
         public bool IsEip2935Enabled => _spec.IsEip2935Enabled;
         public bool IsEip7709Enabled => _spec.IsEip7709Enabled;
         public Address Eip2935ContractAddress => _spec.Eip2935ContractAddress;
