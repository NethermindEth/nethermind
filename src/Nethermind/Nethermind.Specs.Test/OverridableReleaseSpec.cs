--- conflicted
+++ resolved
@@ -126,11 +126,8 @@
         public bool IsEip3529Enabled => _spec.IsEip3529Enabled;
         
         public bool IsEip3541Enabled => _spec.IsEip3541Enabled;
-<<<<<<< HEAD
         public bool IsEip3607Enabled { get; set; }
-=======
         public bool IsEip3675Enabled => _spec.IsEip3675Enabled;
->>>>>>> 28632424
 
         public bool IsEip158IgnoredAccount(Address address)
         {
