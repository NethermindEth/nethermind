// SPDX-FileCopyrightText: 2022 Demerzel Solutions Limited
// SPDX-License-Identifier: LGPL-3.0-only 

using Nethermind.Core;
using Nethermind.Core.Specs;
using Nethermind.Int256;

namespace Nethermind.Specs.Test
{
    /// <summary>
    /// Only for testing purposes.
    /// If we want to override only a few properties for tests based on different releases spec we can use this class.
    /// </summary>
    public class OverridableReleaseSpec : IReleaseSpec
    {
        private readonly IReleaseSpec _spec;

        public OverridableReleaseSpec(IReleaseSpec spec)
        {
            _spec = spec;
            IsEip3607Enabled = _spec.IsEip3607Enabled;
        }

        public string Name => "OverridableReleaseSpec";

        public long MaximumExtraDataSize => _spec.MaximumExtraDataSize;

        public long MaxCodeSize => _spec.MaxCodeSize;

        public long MinGasLimit => _spec.MinGasLimit;

        public long GasLimitBoundDivisor => _spec.GasLimitBoundDivisor;

        public UInt256 BlockReward => _spec.BlockReward;

        public long DifficultyBombDelay => _spec.DifficultyBombDelay;

        public long DifficultyBoundDivisor => _spec.DifficultyBoundDivisor;

        public long? FixedDifficulty => _spec.FixedDifficulty;

        public int MaximumUncleCount => _spec.MaximumUncleCount;

        public bool IsTimeAdjustmentPostOlympic => _spec.IsTimeAdjustmentPostOlympic;

        public bool IsEip2Enabled => _spec.IsEip2Enabled;

        public bool IsEip7Enabled => _spec.IsEip7Enabled;

        public bool IsEip100Enabled => _spec.IsEip100Enabled;

        public bool IsEip140Enabled => _spec.IsEip140Enabled;

        public bool IsEip150Enabled => _spec.IsEip150Enabled;

        public bool IsEip155Enabled => _spec.IsEip155Enabled;

        public bool IsEip158Enabled => _spec.IsEip1559Enabled;

        public bool IsEip160Enabled => _spec.IsEip160Enabled;

        public bool IsEip170Enabled => _spec.IsEip170Enabled;

        public bool IsEip196Enabled => _spec.IsEip196Enabled;

        public bool IsEip197Enabled => _spec.IsEip197Enabled;

        public bool IsEip198Enabled => _spec.IsEip198Enabled;

        public bool IsEip211Enabled => _spec.IsEip211Enabled;

        public bool IsEip214Enabled => _spec.IsEip214Enabled;

        public bool IsEip649Enabled => _spec.IsEip649Enabled;

        public bool IsEip658Enabled => _spec.IsEip658Enabled;

        public bool IsEip145Enabled => _spec.IsEip145Enabled;

        public bool IsEip1014Enabled => _spec.IsEip1014Enabled;

        public bool IsEip1052Enabled => _spec.IsEip1052Enabled;

        public bool IsEip1283Enabled => _spec.IsEip1283Enabled;

        public bool IsEip1234Enabled => _spec.IsEip1234Enabled;

        public bool IsEip1344Enabled => _spec.IsEip1344Enabled;

        public bool IsEip2028Enabled => _spec.IsEip2028Enabled;

        public bool IsEip152Enabled => _spec.IsEip152Enabled;

        public bool IsEip1108Enabled => _spec.IsEip1108Enabled;

        public bool IsEip1884Enabled => _spec.IsEip1884Enabled;

        public bool IsEip2200Enabled => _spec.IsEip2200Enabled;

        public bool? _IsEip2315Enabled = null;
        public bool IsEip2315Enabled
        {
            get => _IsEip2315Enabled ?? _spec.IsEip2315Enabled;
            set => _IsEip2315Enabled = value;
        }

        public bool IsEip2537Enabled => _spec.IsEip2315Enabled;

        public bool IsEip2565Enabled => _spec.IsEip2565Enabled;

        public bool IsEip2929Enabled => _spec.IsEip2929Enabled;

        public bool IsEip2930Enabled => _spec.IsEip2930Enabled;

        public bool IsEip1559Enabled => _spec.IsEip1559Enabled;
        public bool IsEip3198Enabled => _spec.IsEip3198Enabled;
        public bool IsEip3529Enabled => _spec.IsEip3529Enabled;

        public bool IsEip3541Enabled => _spec.IsEip3541Enabled;
        public bool IsEip3607Enabled { get; set; }

        public bool IsEip158IgnoredAccount(Address address)
        {
            return _spec.IsEip158IgnoredAccount(address);
        }

        private long? _overridenEip1559TransitionBlock;
        public long Eip1559TransitionBlock
        {
            get
            {
                return _overridenEip1559TransitionBlock ?? _spec.Eip1559TransitionBlock;
            }
            set
            {
                _overridenEip1559TransitionBlock = value;
            }
        }

        public Address? Eip1559FeeCollector => _spec.Eip1559FeeCollector;
        public bool IsEip1153Enabled => _spec.IsEip1153Enabled;
        public bool IsEip3675Enabled => _spec.IsEip3675Enabled;
        public bool IsEip3651Enabled => _spec.IsEip3651Enabled;
        public bool IsEip3855Enabled => _spec.IsEip3855Enabled;
        public bool IsEip3860Enabled => _spec.IsEip3860Enabled;

        private bool? _overridenEip3540Status;
        public bool IsEip3540Enabled
        {
            get
            {
                return _overridenEip3540Status ?? _spec.IsEip3540Enabled;
            }
            set
            {
                _overridenEip3540Status = value;
            }
        }

        private bool? _overridenEip3670Status;
        public bool IsEip3670Enabled
        {
            get
            {
                return _overridenEip3670Status ?? _spec.IsEip3670Enabled;
            }
            set
            {
                _overridenEip3670Status = value;
            }
        }

        private bool? _overridenEip4200Status;
        public bool IsEip4200Enabled
        {
            get
            {
                return _overridenEip4200Status ?? _spec.IsEip4200Enabled;
            }
            set
            {
                _overridenEip4200Status = value;
            }
        }
<<<<<<< HEAD

        private bool? _overridenEip4750Status;
        public bool IsEip4750Enabled
        {
            get
            {
                return _overridenEip4750Status ?? _spec.IsEip4750Enabled;
            }
            set
            {
                _overridenEip4750Status = value;
            }
        }
=======
>>>>>>> 0c0573a9
    }
}<|MERGE_RESOLUTION|>--- conflicted
+++ resolved
@@ -182,7 +182,6 @@
                 _overridenEip4200Status = value;
             }
         }
-<<<<<<< HEAD
 
         private bool? _overridenEip4750Status;
         public bool IsEip4750Enabled
@@ -196,7 +195,5 @@
                 _overridenEip4750Status = value;
             }
         }
-=======
->>>>>>> 0c0573a9
     }
 }