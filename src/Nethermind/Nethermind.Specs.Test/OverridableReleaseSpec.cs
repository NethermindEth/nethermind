// SPDX-FileCopyrightText: 2022 Demerzel Solutions Limited
// SPDX-License-Identifier: LGPL-3.0-only

using System;
using Nethermind.Core;
using Nethermind.Core.Specs;
using Nethermind.Int256;

namespace Nethermind.Specs.Test
{
    /// <summary>
    /// Only for testing purposes.
    /// If we want to override only a few properties for tests based on different releases spec we can use this class.
    /// </summary>
    public class OverridableReleaseSpec(IReleaseSpec spec) : IReleaseSpec
    {
        public string Name => "OverridableReleaseSpec";

        public long MaximumExtraDataSize => spec.MaximumExtraDataSize;

        public long MaxCodeSize => spec.MaxCodeSize;

        public long MinGasLimit => spec.MinGasLimit;

<<<<<<< HEAD
        public long MinHistoryRetentionEpochs => _spec.MinHistoryRetentionEpochs;

        public long GasLimitBoundDivisor => _spec.GasLimitBoundDivisor;
=======
        public long GasLimitBoundDivisor => spec.GasLimitBoundDivisor;
>>>>>>> 7d5972b9

        private UInt256? _blockReward = spec.BlockReward;
        public UInt256 BlockReward
        {
            get => _blockReward ?? spec.BlockReward;
            set => _blockReward = value;
        }

        public long DifficultyBombDelay => spec.DifficultyBombDelay;

        public long DifficultyBoundDivisor => spec.DifficultyBoundDivisor;

        public long? FixedDifficulty => spec.FixedDifficulty;

        public int MaximumUncleCount => spec.MaximumUncleCount;

        public bool IsTimeAdjustmentPostOlympic => spec.IsTimeAdjustmentPostOlympic;

        public bool IsEip2Enabled => spec.IsEip2Enabled;

        public bool IsEip7Enabled => spec.IsEip7Enabled;

        public bool IsEip100Enabled => spec.IsEip100Enabled;

        public bool IsEip140Enabled => spec.IsEip140Enabled;

        public bool IsEip150Enabled => spec.IsEip150Enabled;

        public bool IsEip155Enabled => spec.IsEip155Enabled;

        public bool IsEip158Enabled => spec.IsEip158Enabled;

        public bool IsEip160Enabled => spec.IsEip160Enabled;

        public bool IsEip170Enabled => spec.IsEip170Enabled;

        public bool IsEip196Enabled => spec.IsEip196Enabled;

        public bool IsEip197Enabled => spec.IsEip197Enabled;

        public bool IsEip198Enabled => spec.IsEip198Enabled;

        public bool IsEip211Enabled => spec.IsEip211Enabled;

        public bool IsEip214Enabled => spec.IsEip214Enabled;

        public bool IsEip649Enabled => spec.IsEip649Enabled;

        public bool IsEip658Enabled => spec.IsEip658Enabled;

        public bool IsEip145Enabled => spec.IsEip145Enabled;

        public bool IsEip1014Enabled => spec.IsEip1014Enabled;

        public bool IsEip1052Enabled => spec.IsEip1052Enabled;

        public bool IsEip1283Enabled => spec.IsEip1283Enabled;

        public bool IsEip1234Enabled => spec.IsEip1234Enabled;

        public bool IsEip1344Enabled => spec.IsEip1344Enabled;

        public bool IsEip2028Enabled => spec.IsEip2028Enabled;

        public bool IsEip152Enabled => spec.IsEip152Enabled;

        public bool IsEip1108Enabled => spec.IsEip1108Enabled;

        public bool IsEip1884Enabled => spec.IsEip1884Enabled;

        public bool IsEip2200Enabled => spec.IsEip2200Enabled;

        public bool IsEip2537Enabled => spec.IsEip2537Enabled;

        public bool IsEip2565Enabled => spec.IsEip2565Enabled;

        public bool IsEip2929Enabled => spec.IsEip2929Enabled;

        public bool IsEip2930Enabled => spec.IsEip2930Enabled;

        public bool IsEip1559Enabled => spec.IsEip1559Enabled;
        public bool IsEip3198Enabled => spec.IsEip3198Enabled;
        public bool IsEip3529Enabled => spec.IsEip3529Enabled;

        public bool IsEip3541Enabled => spec.IsEip3541Enabled;
        public bool IsEip4844Enabled => spec.IsEip4844Enabled;
        public bool IsRip7212Enabled => spec.IsRip7212Enabled;
        public bool IsOpGraniteEnabled => spec.IsOpGraniteEnabled;
        public bool IsOpHoloceneEnabled => spec.IsOpHoloceneEnabled;
        public bool IsOpIsthmusEnabled => spec.IsOpIsthmusEnabled;

        public bool IsEip7623Enabled => spec.IsEip7623Enabled;
        public bool IsEip7918Enabled => spec.IsEip7918Enabled;

        public bool IsEip7883Enabled => spec.IsEip7883Enabled;

        public bool IsEip3607Enabled { get; set; } = spec.IsEip3607Enabled;

        public bool IsEip158IgnoredAccount(Address address) => spec.IsEip158IgnoredAccount(address);

        private long? _overridenEip1559TransitionBlock;
        public long Eip1559TransitionBlock
        {
            get => _overridenEip1559TransitionBlock ?? spec.Eip1559TransitionBlock;
            set => _overridenEip1559TransitionBlock = value;
        }

        private Address? _overridenFeeCollector;
        public Address? FeeCollector
        {
            get => _overridenFeeCollector ?? spec.FeeCollector;
            set => _overridenFeeCollector = value;
        }

        private ulong? _overridenEip4844TransitionTimeStamp;

        public ulong Eip4844TransitionTimestamp
        {
            get
            {
                return _overridenEip4844TransitionTimeStamp ?? spec.Eip4844TransitionTimestamp;
            }
            set
            {
                _overridenEip4844TransitionTimeStamp = value;
            }
        }

        public ulong TargetBlobCount => spec.TargetBlobCount;
        public ulong MaxBlobCount => spec.MaxBlobCount;
        public UInt256 BlobBaseFeeUpdateFraction => spec.BlobBaseFeeUpdateFraction;
        public bool IsEip1153Enabled => spec.IsEip1153Enabled;
        public bool IsEip3651Enabled => spec.IsEip3651Enabled;
        public bool IsEip3855Enabled => spec.IsEip3855Enabled;
        public bool IsEip3860Enabled => spec.IsEip3860Enabled;
        public bool IsEip4895Enabled => spec.IsEip4895Enabled;
        public ulong WithdrawalTimestamp => spec.WithdrawalTimestamp;
        public bool IsEip5656Enabled => spec.IsEip5656Enabled;
        public bool IsEip6780Enabled => spec.IsEip6780Enabled;
        public bool IsEip4788Enabled => spec.IsEip4788Enabled;
        public bool IsEip4844FeeCollectorEnabled => spec.IsEip4844FeeCollectorEnabled;
        public Address? Eip4788ContractAddress => spec.Eip4788ContractAddress;
        public bool IsEip7002Enabled => spec.IsEip7002Enabled;
        public Address Eip7002ContractAddress => spec.Eip7002ContractAddress;
        public bool IsEip7251Enabled => spec.IsEip7251Enabled;
        public Address Eip7251ContractAddress => spec.Eip7251ContractAddress;
        public bool IsEip2935Enabled => spec.IsEip2935Enabled;
        public bool IsEip7709Enabled => spec.IsEip7709Enabled;
        public Address Eip2935ContractAddress => spec.Eip2935ContractAddress;
        public bool IsEip7702Enabled => spec.IsEip7702Enabled;
        public bool IsEip7823Enabled => spec.IsEip7823Enabled;
        public bool IsEip7825Enabled { get; set; } = spec.IsEip7825Enabled;
        public UInt256 ForkBaseFee => spec.ForkBaseFee;
        public UInt256 BaseFeeMaxChangeDenominator => spec.BaseFeeMaxChangeDenominator;
        public long ElasticityMultiplier => spec.ElasticityMultiplier;
        public IBaseFeeCalculator BaseFeeCalculator => spec.BaseFeeCalculator;
        public bool IsEofEnabled => spec.IsEofEnabled;
        public bool IsEip6110Enabled => spec.IsEip6110Enabled;
        public Address DepositContractAddress => spec.DepositContractAddress;
        public bool IsEip7594Enabled => spec.IsEip7594Enabled;

        Array? IReleaseSpec.EvmInstructionsNoTrace { get => spec.EvmInstructionsNoTrace; set => spec.EvmInstructionsNoTrace = value; }
        Array? IReleaseSpec.EvmInstructionsTraced { get => spec.EvmInstructionsTraced; set => spec.EvmInstructionsTraced = value; }
    }
}<|MERGE_RESOLUTION|>--- conflicted
+++ resolved
@@ -22,13 +22,9 @@
 
         public long MinGasLimit => spec.MinGasLimit;
 
-<<<<<<< HEAD
-        public long MinHistoryRetentionEpochs => _spec.MinHistoryRetentionEpochs;
+        public long MinHistoryRetentionEpochs => spec.MinHistoryRetentionEpochs;
 
-        public long GasLimitBoundDivisor => _spec.GasLimitBoundDivisor;
-=======
         public long GasLimitBoundDivisor => spec.GasLimitBoundDivisor;
->>>>>>> 7d5972b9
 
         private UInt256? _blockReward = spec.BlockReward;
         public UInt256 BlockReward
