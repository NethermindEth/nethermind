// SPDX-FileCopyrightText: 2022 Demerzel Solutions Limited
// SPDX-License-Identifier: LGPL-3.0-only

using System;
using System.Linq;
using Nethermind.Core;
using Nethermind.Core.Collections;
using Nethermind.Core.Specs;
using Nethermind.Int256;
using Nethermind.Specs.Forks;

namespace Nethermind.Specs.Test
{
    public class CustomSpecProvider : ISpecProvider
    {
        private ForkActivation? _theMergeBlock = null;
        private readonly (ForkActivation Activation, IReleaseSpec Spec)[] _transitions;

        public ulong ChainId { get; }
        public ForkActivation[] TransitionActivations { get; }

        public CustomSpecProvider(params (ForkActivation Activation, IReleaseSpec Spec)[] transitions) : this(0, transitions)
        {
        }

        public CustomSpecProvider(ulong chainId, params (ForkActivation Activation, IReleaseSpec Spec)[] transitions)
        {
            ChainId = chainId;

            if (transitions.Length == 0)
            {
                throw new ArgumentException($"There must be at least one release specified when instantiating {nameof(CustomSpecProvider)}", $"{nameof(transitions)}");
            }

<<<<<<< HEAD
            _transitions = transitions.OrderBy(r => r.forkActivation).ToArray();
            TransitionActivations = _transitions.Select(t => t.forkActivation).ToArray();
=======
            _transitions = transitions.OrderBy(r => r.Activation).ToArray();
            TransitionActivations = _transitions.Select(t => t.Activation).ToArray();
>>>>>>> f0d2f6a1

            if (transitions[0].Activation.BlockNumber != 0L)
            {
                throw new ArgumentException($"First release specified when instantiating {nameof(CustomSpecProvider)} should be at genesis block (0)", $"{nameof(transitions)}");
            }
        }

        public void UpdateMergeTransitionInfo(long? blockNumber, UInt256? terminalTotalDifficulty = null)
        {
            if (blockNumber is not null)
                _theMergeBlock = (ForkActivation)blockNumber;
            if (terminalTotalDifficulty is not null)
                TerminalTotalDifficulty = terminalTotalDifficulty;
        }

        public ForkActivation? MergeBlockNumber => _theMergeBlock;
        public UInt256? TerminalTotalDifficulty { get; set; }

#pragma warning disable CS8602
#pragma warning disable CS8603
        public IReleaseSpec GenesisSpec => _transitions.Length == 0 ? null : _transitions[0].Spec;
#pragma warning restore CS8603
#pragma warning restore CS8602

        public IReleaseSpec GetSpec(ForkActivation forkActivation) =>
            _transitions.TryGetSearchedItem(forkActivation,
                CompareTransitionOnBlock,
<<<<<<< HEAD
                out (ForkActivation, IReleaseSpec Release) transition)
                ? transition.Release
                : GenesisSpec;

        private static int CompareTransitionOnBlock(ForkActivation forkActivation, (ForkActivation activation, IReleaseSpec Release) transition) =>
            forkActivation.CompareTo(transition.activation);
=======
                out (ForkActivation Activation, IReleaseSpec Spec) transition)
                ? transition.Spec
                : GenesisSpec;

        private static int CompareTransitionOnBlock(ForkActivation forkActivation, (ForkActivation Activation, IReleaseSpec Spec) transition) =>
            forkActivation.CompareTo(transition.Activation);
>>>>>>> f0d2f6a1

        public long? DaoBlockNumber
        {
            get
            {
                (ForkActivation forkActivation, IReleaseSpec daoRelease) = _transitions.SingleOrDefault(t => t.Spec == Dao.Instance);
                return daoRelease is not null ? forkActivation.BlockNumber : null;
            }
        }

    }
}<|MERGE_RESOLUTION|>--- conflicted
+++ resolved
@@ -32,13 +32,8 @@
                 throw new ArgumentException($"There must be at least one release specified when instantiating {nameof(CustomSpecProvider)}", $"{nameof(transitions)}");
             }
 
-<<<<<<< HEAD
-            _transitions = transitions.OrderBy(r => r.forkActivation).ToArray();
-            TransitionActivations = _transitions.Select(t => t.forkActivation).ToArray();
-=======
             _transitions = transitions.OrderBy(r => r.Activation).ToArray();
             TransitionActivations = _transitions.Select(t => t.Activation).ToArray();
->>>>>>> f0d2f6a1
 
             if (transitions[0].Activation.BlockNumber != 0L)
             {
@@ -66,21 +61,12 @@
         public IReleaseSpec GetSpec(ForkActivation forkActivation) =>
             _transitions.TryGetSearchedItem(forkActivation,
                 CompareTransitionOnBlock,
-<<<<<<< HEAD
-                out (ForkActivation, IReleaseSpec Release) transition)
-                ? transition.Release
-                : GenesisSpec;
-
-        private static int CompareTransitionOnBlock(ForkActivation forkActivation, (ForkActivation activation, IReleaseSpec Release) transition) =>
-            forkActivation.CompareTo(transition.activation);
-=======
                 out (ForkActivation Activation, IReleaseSpec Spec) transition)
                 ? transition.Spec
                 : GenesisSpec;
 
         private static int CompareTransitionOnBlock(ForkActivation forkActivation, (ForkActivation Activation, IReleaseSpec Spec) transition) =>
             forkActivation.CompareTo(transition.Activation);
->>>>>>> f0d2f6a1
 
         public long? DaoBlockNumber
         {
