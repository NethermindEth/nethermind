--- conflicted
+++ resolved
@@ -30,15 +30,9 @@
             _skipDuplicatedContext = skipDuplicatedContext;
         }
 
-<<<<<<< HEAD
-        public IBlockImprovementContext StartBlockImprovementContext(Block currentBestBlock, BlockHeader parentHeader, PayloadAttributes payloadAttributes, DateTimeOffset startDateTime, CancellationToken cancellationToken)
+        public IBlockImprovementContext StartBlockImprovementContext(Block currentBestBlock, BlockHeader parentHeader, PayloadAttributes payloadAttributes, DateTimeOffset startDateTime, UInt256 currentBlockFees, CancellationToken cancellationToken)
         {
-            IBlockImprovementContext blockImprovementContext = _blockImprovementContextFactory.StartBlockImprovementContext(currentBestBlock, parentHeader, payloadAttributes, startDateTime, cancellationToken);
-            CreatedContexts.Add(blockImprovementContext);
-=======
-        public IBlockImprovementContext StartBlockImprovementContext(Block currentBestBlock, BlockHeader parentHeader, PayloadAttributes payloadAttributes, DateTimeOffset startDateTime, UInt256 currentBlockFees)
-        {
-            IBlockImprovementContext blockImprovementContext = _blockImprovementContextFactory.StartBlockImprovementContext(currentBestBlock, parentHeader, payloadAttributes, startDateTime, currentBlockFees);
+            IBlockImprovementContext blockImprovementContext = _blockImprovementContextFactory.StartBlockImprovementContext(currentBestBlock, parentHeader, payloadAttributes, startDateTime, currentBlockFees, cancellationToken);
             if (_skipDuplicatedContext
                 && CreatedContexts.Count > 0
                 && CreatedContexts[^1].CurrentBestBlock == blockImprovementContext.CurrentBestBlock)
@@ -51,7 +45,6 @@
                 CreatedContexts.Add(blockImprovementContext);
             }
             blockImprovementContext.ImprovementTask.ContinueWith(LogProductionResult);
->>>>>>> a7a31e6b
             Task.Run(() => ImprovementStarted?.Invoke(this, new ImprovementStartedEventArgs(blockImprovementContext)));
             return blockImprovementContext;
         }
