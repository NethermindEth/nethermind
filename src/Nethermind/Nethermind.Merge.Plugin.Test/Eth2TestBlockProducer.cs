--- conflicted
+++ resolved
@@ -1,4 +1,4 @@
-//  Copyright (c) 2021 Demerzel Solutions Limited
+﻿//  Copyright (c) 2021 Demerzel Solutions Limited
 //  This file is part of the Nethermind library.
 // 
 //  The Nethermind library is free software: you can redistribute it and/or modify
@@ -31,13 +31,9 @@
 namespace Nethermind.Merge.Plugin.Test
 {
     internal class Eth2TestBlockProducer : Eth2BlockProducer, ITestBlockProducer
-<<<<<<< HEAD
     {
         private Block? _lastProducedBlock;
 
-=======
-    {  
->>>>>>> 1b840d2b
         public Eth2TestBlockProducer(
             ITxSource txSource, 
             IBlockchainProcessor processor, 
@@ -46,16 +42,11 @@
             IStateProvider stateProvider, 
             IGasLimitCalculator gasLimitCalculator, 
             ISigner signer,
-<<<<<<< HEAD
             ITimestamper timestamper,
             IStateReader stateReader,
+            ISpecProvider specProvider,			
             ILogManager logManager) 
-            : base(txSource, processor, blockTree, blockProcessingQueue, stateProvider, gasLimitCalculator, signer, timestamper, logManager)
-=======
-            ISpecProvider specProvider,
-            ILogManager logManager) 
-            : base(txSource, processor, blockTree, blockProcessingQueue, stateProvider, gasLimitCalculator, signer, specProvider, logManager)
->>>>>>> 1b840d2b
+            : base(txSource, processor, blockTree, blockProcessingQueue, stateProvider, gasLimitCalculator, signer, timestamper, specProvider, logManager)
         {
         }
         
