--- conflicted
+++ resolved
@@ -435,21 +435,12 @@
         chain.BlockFinder.SearchForBlock(new BlockParameter(getPayloadResult.BlockHash)).IsError.Should().BeTrue();
     }
 
-<<<<<<< HEAD
-        [Test]
-        public async Task executePayloadV1_result_is_fail_when_blockchainprocessor_report_exception()
-        {
-            using MergeTestBlockchain chain = await CreateBaseBlockChain(null, null)
-                .Build(new SingleReleaseSpecProvider(London.Instance, TestBlockchainIds.NetworkId, TestBlockchainIds.ChainId));
-            IEngineRpcModule rpc = CreateEngineModule(chain);
-=======
     [Test]
     public async Task executePayloadV1_result_is_fail_when_blockchainprocessor_report_exception()
     {
         using MergeTestBlockchain chain = await CreateBaseBlockChain(null, null)
-            .Build(new SingleReleaseSpecProvider(London.Instance, 1));
-        IEngineRpcModule rpc = CreateEngineModule(chain);
->>>>>>> e55177aa
+            .Build(new SingleReleaseSpecProvider(London.Instance, TestBlockchainIds.NetworkId, TestBlockchainIds.ChainId));
+        IEngineRpcModule rpc = CreateEngineModule(chain);
 
         ((TestBlockProcessorInterceptor)chain.BlockProcessor).ExceptionToThrow =
             new Exception("unxpected exception");
@@ -466,7 +457,7 @@
     {
         using MergeTestBlockchain chain = await CreateBaseBlockChain()
             .ThrottleBlockProcessor(throttleBlockProcessor ? 100 : 0)
-            .Build(new SingleReleaseSpecProvider(London.Instance, 1));
+            .Build(new SingleReleaseSpecProvider(London.Instance, TestBlockchainIds.NetworkId, TestBlockchainIds.ChainId));
 
         IEngineRpcModule rpc = CreateEngineModule(chain);
         Block block = Build.A.Block.WithNumber(1).WithParent(chain.BlockTree.Head!).WithDifficulty(0).WithNonce(0)
@@ -477,31 +468,6 @@
         using SemaphoreSlim bestBlockProcessed = new(0);
         chain.BlockTree.NewHeadBlock += (s, e) =>
         {
-<<<<<<< HEAD
-            using MergeTestBlockchain chain = await CreateBaseBlockChain()
-                .ThrottleBlockProcessor(throttleBlockProcessor ? 100 : 0)
-                .Build(new SingleReleaseSpecProvider(London.Instance, TestBlockchainIds.NetworkId, TestBlockchainIds.ChainId));
-
-            IEngineRpcModule rpc = CreateEngineModule(chain);
-            Block block = Build.A.Block.WithNumber(1).WithParent(chain.BlockTree.Head!).WithDifficulty(0).WithNonce(0)
-                .WithStateRoot(new Keccak("0x1ef7300d8961797263939a3d29bbba4ccf1702fabf02d8ad7a20b454edb6fd2f"))
-                .TestObject;
-            block.Header.IsPostMerge = true;
-            block.Header.Hash = block.CalculateHash();
-            using SemaphoreSlim bestBlockProcessed = new(0);
-            chain.BlockTree.NewHeadBlock += (s, e) =>
-            {
-                if (e.Block.Hash == block!.Hash)
-                    bestBlockProcessed.Release(1);
-            };
-            await chain.BlockTree.SuggestBlockAsync(block!);
-
-            await bestBlockProcessed.WaitAsync();
-            ExecutionPayloadV1 blockRequest = new(block);
-            ResultWrapper<PayloadStatusV1> executePayloadResult = await rpc.engine_newPayloadV1(blockRequest);
-            executePayloadResult.Data.Status.Should().Be(PayloadStatus.Valid);
-        }
-=======
             if (e.Block.Hash == block!.Hash)
                 bestBlockProcessed.Release(1);
         };
@@ -512,7 +478,6 @@
         ResultWrapper<PayloadStatusV1> executePayloadResult = await rpc.engine_newPayloadV1(blockRequest);
         executePayloadResult.Data.Status.Should().Be(PayloadStatus.Valid);
     }
->>>>>>> e55177aa
 
     [Test]
     public async Task forkchoiceUpdatedV1_should_work_with_zero_keccak_for_finalization()
