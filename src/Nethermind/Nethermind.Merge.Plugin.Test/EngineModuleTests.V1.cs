﻿//  Copyright (c) 2021 Demerzel Solutions Limited
//  This file is part of the Nethermind library.
// 
//  The Nethermind library is free software: you can redistribute it and/or modify
//  it under the terms of the GNU Lesser General Public License as published by
//  the Free Software Foundation, either version 3 of the License, or
//  (at your option) any later version.
// 
//  The Nethermind library is distributed in the hope that it will be useful,
//  but WITHOUT ANY WARRANTY; without even the implied warranty of
//  MERCHANTABILITY or FITNESS FOR A PARTICULAR PURPOSE. See the
//  GNU Lesser General Public License for more details.
// 
//  You should have received a copy of the GNU Lesser General Public License
//  along with the Nethermind. If not, see <http://www.gnu.org/licenses/>.
// 

using System;
using System.Collections;
using System.Collections.Generic;
using System.Linq;
using System.Runtime.Versioning;
using System.Threading;
using System.Threading.Tasks;
using FluentAssertions;
using Nethermind.Blockchain;
using Nethermind.Consensus.Producers;
using Nethermind.Core;
using Nethermind.Core.Crypto;
using Nethermind.Core.Extensions;
using Nethermind.Core.Test.Builders;
using Nethermind.Core.Timers;
using Nethermind.Crypto;
using Nethermind.Evm;
using Nethermind.Int256;
using Nethermind.JsonRpc;
using Nethermind.JsonRpc.Test;
using Nethermind.Merge.Plugin.Data;
using Nethermind.Merge.Plugin.Data.V1;
using Nethermind.Merge.Plugin.Handlers;
using Nethermind.Merge.Plugin.Synchronization;
using Nethermind.State;
using Nethermind.Trie;
using Newtonsoft.Json;
using NLog;
using NSubstitute;
using NUnit.Framework;

namespace Nethermind.Merge.Plugin.Test
{
    public partial class EngineModuleTests
    {
        [Test]
        public async Task getPayload_correctlyEncodeTransactions()
        {
            byte[] payload = new byte[0];
            IPayloadPreparationService payloadPreparationService = Substitute.For<IPayloadPreparationService>();
            Block block = Build.A.Block.WithTransactions(
                new[]
                {
                    Build.A.Transaction.WithTo(TestItem.AddressD)
                        .SignedAndResolved(TestItem.PrivateKeyA).TestObject,
                    Build.A.Transaction.WithTo(TestItem.AddressD).WithType(TxType.EIP1559).WithMaxFeePerGas(20)
                        .SignedAndResolved(TestItem.PrivateKeyA).TestObject
                }).TestObject;
            payloadPreparationService.GetPayload(Arg.Any<byte[]>()).Returns(block);
            using MergeTestBlockchain chain = await CreateBlockChain(null, payloadPreparationService);

            IEngineRpcModule rpc = CreateEngineModule(chain);

            string result = RpcTest.TestSerializedRequest(rpc, "engine_getPayloadV1", payload.ToHexString(true));
            Assert.AreEqual(result,
                "{\"jsonrpc\":\"2.0\",\"result\":{\"parentHash\":\"0xff483e972a04a9a62bb4b7d04ae403c615604e4090521ecc5bb7af67f71be09c\",\"feeRecipient\":\"0x0000000000000000000000000000000000000000\",\"stateRoot\":\"0x56e81f171bcc55a6ff8345e692c0f86e5b48e01b996cadc001622fb5e363b421\",\"receiptsRoot\":\"0x56e81f171bcc55a6ff8345e692c0f86e5b48e01b996cadc001622fb5e363b421\",\"logsBloom\":\"0x00000000000000000000000000000000000000000000000000000000000000000000000000000000000000000000000000000000000000000000000000000000000000000000000000000000000000000000000000000000000000000000000000000000000000000000000000000000000000000000000000000000000000000000000000000000000000000000000000000000000000000000000000000000000000000000000000000000000000000000000000000000000000000000000000000000000000000000000000000000000000000000000000000000000000000000000000000000000000000000000000000000000000000000000000000000\",\"prevRandao\":\"0x2ba5557a4c62a513c7e56d1bf13373e0da6bec016755483e91589fe1c6d212e2\",\"blockNumber\":\"0x0\",\"gasLimit\":\"0x3d0900\",\"gasUsed\":\"0x0\",\"timestamp\":\"0xf4240\",\"extraData\":\"0x010203\",\"baseFeePerGas\":\"0x0\",\"blockHash\":\"0x5fd61518405272d77fd6cdc8a824a109d75343e32024ee4f6769408454b1823d\",\"transactions\":[\"0xf85f800182520894475674cb523a0a2736b7f7534390288fce16982c018025a0634db2f18f24d740be29e03dd217eea5757ed7422680429bdd458c582721b6c2a02f0fa83931c9a99d3448a46b922261447d6a41d8a58992b5596089d15d521102\",\"0x02f8620180011482520894475674cb523a0a2736b7f7534390288fce16982c0180c001a0033e85439a128c42f2ba47ca278f1375ef211e61750018ff21bcd9750d1893f2a04ee981fe5261f8853f95c865232ffdab009abcc7858ca051fb624c49744bf18d\"]},\"id\":67}");
        }

        [Test]
        public async Task processing_block_should_serialize_valid_responses()
        {
            using MergeTestBlockchain chain = await CreateBlockChain(new MergeConfig()
            {
                Enabled = true, FeeRecipient = Address.Zero.ToString(), TerminalTotalDifficulty = "0"
            });
            IEngineRpcModule rpc = CreateEngineModule(chain);
            Keccak startingHead = chain.BlockTree.HeadHash;
            Keccak prevRandao = Keccak.Zero;
            Address feeRecipient = TestItem.AddressC;
            UInt256 timestamp = Timestamper.UnixTime.Seconds;

            byte[] expectedPayloadId = Bytes.FromHexString("0x6454408c425ddd96");

            var forkChoiceUpdatedParams = new
            {
                headBlockHash = startingHead.ToString(),
                safeBlockHash = startingHead.ToString(),
                finalizedBlockHash = Keccak.Zero.ToString(),
            };
            var preparePayloadParams = new
            {
                timestamp = timestamp.ToHexString(true),
                prevRandao = prevRandao.ToString(),
                suggestedFeeRecipient = feeRecipient.ToString(),
            };
            string?[] parameters =
            {
                JsonConvert.SerializeObject(forkChoiceUpdatedParams),
                JsonConvert.SerializeObject(preparePayloadParams)
            };
            // prepare a payload
            string result = RpcTest.TestSerializedRequest(rpc, "engine_forkchoiceUpdatedV1", parameters);
            result.Should()
                .Be(
                    $"{{\"jsonrpc\":\"2.0\",\"result\":{{\"payloadStatus\":{{\"status\":\"VALID\",\"latestValidHash\":\"0x1c53bdbf457025f80c6971a9cf50986974eed02f0a9acaeeb49cafef10efd133\",\"validationError\":null}},\"payloadId\":\"{expectedPayloadId.ToHexString(true)}\"}},\"id\":67}}");

            Keccak blockHash = new("0x2de2042d5ab1cf7c89d97f93b1572ddac3c6f77d84b6d44d1d9cec42f76505a7");
            var expectedPayload = new
            {
                parentHash = startingHead.ToString(),
                feeRecipient = feeRecipient.ToString(),
                stateRoot = chain.BlockTree.Head!.StateRoot!.ToString(),
                receiptsRoot = chain.BlockTree.Head!.ReceiptsRoot!.ToString(),
                logsBloom = Bloom.Empty.Bytes.ToHexString(true),
                prevRandao = prevRandao.ToString(),
                blockNumber = "0x1",
                gasLimit = chain.BlockTree.Head!.GasLimit.ToHexString(true),
                gasUsed = "0x0",
                timestamp = timestamp.ToHexString(true),
                extraData = "0x",
                baseFeePerGas = "0x0",
                blockHash = blockHash.ToString(),
                transactions = Array.Empty<object>(),
            };
            string expectedPayloadString = JsonConvert.SerializeObject(expectedPayload);
            // get the payload
            result = RpcTest.TestSerializedRequest(rpc, "engine_getPayloadV1", expectedPayloadId.ToHexString(true));
            result.Should().Be($"{{\"jsonrpc\":\"2.0\",\"result\":{expectedPayloadString},\"id\":67}}");
            // execute the payload
            result = RpcTest.TestSerializedRequest(rpc, "engine_newPayloadV1", expectedPayloadString);
            result.Should()
                .Be(
                    $"{{\"jsonrpc\":\"2.0\",\"result\":{{\"status\":\"VALID\",\"latestValidHash\":\"{blockHash}\",\"validationError\":null}},\"id\":67}}");

            forkChoiceUpdatedParams = new
            {
                headBlockHash = blockHash.ToString(true),
                safeBlockHash = blockHash.ToString(true),
                finalizedBlockHash = startingHead.ToString(true),
            };
            parameters = new[] { JsonConvert.SerializeObject(forkChoiceUpdatedParams), null };
            // update the fork choice
            result = RpcTest.TestSerializedRequest(rpc, "engine_forkchoiceUpdatedV1", parameters);
            result.Should()
                .Be(
                    "{\"jsonrpc\":\"2.0\",\"result\":{\"payloadStatus\":{\"status\":\"VALID\",\"latestValidHash\":\"0x2de2042d5ab1cf7c89d97f93b1572ddac3c6f77d84b6d44d1d9cec42f76505a7\",\"validationError\":null},\"payloadId\":null},\"id\":67}");
        }

        [Test]
        public async Task can_parse_forkchoiceUpdated_with_implicit_null_payloadAttributes()
        {
            using MergeTestBlockchain chain = await CreateBlockChain();
            IEngineRpcModule rpc = CreateEngineModule(chain);
            var forkChoiceUpdatedParams = new
            {
                headBlockHash = Keccak.Zero.ToString(),
                safeBlockHash = Keccak.Zero.ToString(),
                finalizedBlockHash = Keccak.Zero.ToString(),
            };
            string[] parameters = new[] { JsonConvert.SerializeObject(forkChoiceUpdatedParams) };
            string? result = RpcTest.TestSerializedRequest(rpc, "engine_forkchoiceUpdatedV1", parameters);
            result.Should()
                .Be(
                    "{\"jsonrpc\":\"2.0\",\"result\":{\"payloadStatus\":{\"status\":\"SYNCING\",\"latestValidHash\":null,\"validationError\":null},\"payloadId\":null},\"id\":67}");
        }

        [Test]
        public async Task getPayload_should_serialize_unknown_payload_response_properly()
        {
            using MergeTestBlockchain chain = await CreateBlockChain();
            IEngineRpcModule rpc = CreateEngineModule(chain);
            byte[] payloadId = Bytes.FromHexString("0x1111111111111111");
            ;

            string parameters = payloadId.ToHexString(true);
            string result = RpcTest.TestSerializedRequest(rpc, "engine_getPayloadV1", parameters);
            result.Should()
                .Be("{\"jsonrpc\":\"2.0\",\"error\":{\"code\":-32001,\"message\":\"unknown payload\"},\"id\":67}");
        }

        [Test]
        public async Task
            engine_forkchoiceUpdatedV1_with_payload_attributes_should_create_block_on_top_of_genesis_and_not_change_head()
        {
            using MergeTestBlockchain chain = await CreateBlockChain();
            IEngineRpcModule rpc = CreateEngineModule(chain);
            Keccak startingHead = chain.BlockTree.HeadHash;
            ulong timestamp = 30;
            Keccak random = Keccak.Zero;
            Address feeRecipient = TestItem.AddressD;

            BlockRequestResult? blockRequestResult = await BuildAndGetPayloadResult(rpc, chain, startingHead,
                Keccak.Zero, startingHead, timestamp, random, feeRecipient);

            BlockRequestResult expected = CreateParentBlockRequestOnHead(chain.BlockTree);
            expected.GasLimit = 4000000L;
            expected.BlockHash = new Keccak("0x3ee80ba456bac700bfaf5b2827270406134e2392eb03ec50f6c23de28dd08811");
            expected.LogsBloom = Bloom.Empty;
            expected.FeeRecipient = feeRecipient;
            expected.BlockNumber = 1;
            expected.PrevRandao = random;
            expected.ParentHash = startingHead;
            expected.SetTransactions(Array.Empty<Transaction>());
            expected.Timestamp = timestamp;
            expected.PrevRandao = random;
            expected.ExtraData = Array.Empty<byte>();

            blockRequestResult.Should().BeEquivalentTo(expected);
            Keccak actualHead = chain.BlockTree.HeadHash;
            actualHead.Should().NotBe(expected.BlockHash);
            actualHead.Should().Be(startingHead);
        }

        [Test]
        public async Task getPayloadV1_should_return_error_if_there_was_no_corresponding_prepare_call()
        {
            using MergeTestBlockchain chain = await CreateBlockChain();
            IEngineRpcModule rpc = CreateEngineModule(chain);
            Keccak startingHead = chain.BlockTree.HeadHash;
            UInt256 timestamp = Timestamper.UnixTime.Seconds;
            Keccak random = Keccak.Zero;
            Address feeRecipient = Address.Zero;
            string _ = rpc.engine_forkchoiceUpdatedV1(new ForkchoiceStateV1(startingHead, Keccak.Zero, startingHead),
                    new PayloadAttributes { Timestamp = timestamp, SuggestedFeeRecipient = feeRecipient, PrevRandao = random }).Result.Data
                .PayloadId!;

            byte[] requestedPayloadId = Bytes.FromHexString("0x45bd36a8143d860d");
            ResultWrapper<BlockRequestResult?> response = await rpc.engine_getPayloadV1(requestedPayloadId);

            response.ErrorCode.Should().Be(MergeErrorCodes.UnavailablePayloadV1);
        }

        [Test]
        public async Task getPayloadV1_should_return_error_if_called_after_timeout()
        {
            const int timeout = 2000;

            MergeConfig mergeConfig = new() { Enabled = true, SecondsPerSlot = 1, TerminalTotalDifficulty = "0" };
            using MergeTestBlockchain chain = await CreateBlockChain( mergeConfig);
            chain.PayloadPreparationService = new PayloadPreparationService(chain.PostMergeBlockProducer!, chain.BlockProductionTrigger,
                chain.SealEngine,
                mergeConfig, TimerFactory.Default, chain.LogManager, 1);
            IEngineRpcModule rpc = CreateEngineModule(chain);
            Keccak startingHead = chain.BlockTree.HeadHash;
            UInt256 timestamp = Timestamper.UnixTime.Seconds;
            Keccak random = Keccak.Zero;
            Address feeRecipient = Address.Zero;

            string payloadId = rpc.engine_forkchoiceUpdatedV1(new ForkchoiceStateV1(startingHead, Keccak.Zero, startingHead),
                    new PayloadAttributes { Timestamp = timestamp, SuggestedFeeRecipient = feeRecipient, PrevRandao = random }).Result.Data
                .PayloadId!;

            Thread.Sleep(timeout);

            ResultWrapper<BlockRequestResult?> response = await rpc.engine_getPayloadV1(Bytes.FromHexString(payloadId));

            response.ErrorCode.Should().Be(MergeErrorCodes.UnavailablePayloadV1);
        }

        [Test]
        public async Task
            getPayloadBodiesV1_should_return_payload_bodies_in_order_of_request_block_hashes_and_skip_unknown_hashes()
        {
            using MergeTestBlockchain chain = await CreateBlockChain();
            IEngineRpcModule rpc = CreateEngineModule(chain);

            BlockRequestResult blockRequestResult1 = await SendNewBlockV1(rpc, chain);

            PrivateKey from = TestItem.PrivateKeyA;
            Address to = TestItem.AddressB;
            Transaction[] txs = BuildTransactions(chain, blockRequestResult1.BlockHash, from, to, 3, 0, out _, out _);
            chain.AddTransactions(txs);
            BlockRequestResult? blockRequestResult2 = await BuildAndSendNewBlockV1(rpc, chain, true);
            Keccak[] blockHashes =
                new[] { blockRequestResult1.BlockHash, TestItem.KeccakA, blockRequestResult2.BlockHash };
            ExecutionPayloadBodyV1Result[] payloadBodies = rpc.engine_getPayloadBodiesV1(blockHashes).Result.Data;
            ExecutionPayloadBodyV1Result[] expected = new[]
            {
                new ExecutionPayloadBodyV1Result(Array.Empty<Transaction>()), new ExecutionPayloadBodyV1Result(txs)
            };
            payloadBodies.Should().BeEquivalentTo(expected, o => o.WithStrictOrdering());
        }

        [Test]
        public async Task forkchoiceUpdatedV1_should_not_create_block_or_change_head_with_unknown_parent()
        {
            using MergeTestBlockchain chain = await CreateBlockChain();
            IEngineRpcModule rpc = CreateEngineModule(chain);
            Keccak startingHead = chain.BlockTree.HeadHash;
            Keccak notExistingHash = TestItem.KeccakH;
            UInt256 timestamp = Timestamper.UnixTime.Seconds;
            Keccak random = Keccak.Zero;
            Address feeRecipient = Address.Zero;

            ResultWrapper<ForkchoiceUpdatedV1Result> forkchoiceUpdatedV1Response = await rpc.engine_forkchoiceUpdatedV1(
                new ForkchoiceStateV1(notExistingHash, Keccak.Zero, notExistingHash),
                new PayloadAttributes { Timestamp = timestamp, SuggestedFeeRecipient = feeRecipient, PrevRandao = random });

            forkchoiceUpdatedV1Response.Data.PayloadStatus.Status.Should()
                .Be(PayloadStatus.Syncing); // ToDo wait for final PostMerge sync
            byte[] payloadId = Bytes.FromHexString("0x5d071947bfcc3e65");
            ResultWrapper<BlockRequestResult?> getResponse = await rpc.engine_getPayloadV1(payloadId);

            getResponse.ErrorCode.Should().Be(MergeErrorCodes.UnavailablePayloadV1);
            Keccak actualHead = chain.BlockTree.HeadHash;
            actualHead.Should().NotBe(notExistingHash);
            actualHead.Should().Be(startingHead);
        }

        [Test]
        public async Task executePayloadV1_accepts_previously_assembled_block_multiple_times([Values(1, 3)] int times)
        {
            using MergeTestBlockchain chain = await CreateBlockChain();
            IEngineRpcModule rpc = CreateEngineModule(chain);
            Keccak startingHead = chain.BlockTree.HeadHash;
            BlockHeader startingBestSuggestedHeader = chain.BlockTree.BestSuggestedHeader!;
            BlockRequestResult getPayloadResult = await BuildAndGetPayloadResult(chain, rpc);
            getPayloadResult.ParentHash.Should().Be(startingHead);


            for (int i = 0; i < times; i++)
            {
                ResultWrapper<PayloadStatusV1> executePayloadResult =
                    await rpc.engine_newPayloadV1(getPayloadResult);
                executePayloadResult.Data.Status.Should().Be(PayloadStatus.Valid);
            }

            Keccak bestSuggestedHeaderHash = chain.BlockTree.BestSuggestedHeader!.Hash!;
            bestSuggestedHeaderHash.Should().Be(getPayloadResult.BlockHash);
            bestSuggestedHeaderHash.Should().NotBe(startingBestSuggestedHeader!.Hash!);
        }

        [Test]
        public async Task executePayloadV1_accepts_previously_prepared_block_multiple_times([Values(1, 3)] int times)
        {
            using MergeTestBlockchain chain = await CreateBlockChain();
            IEngineRpcModule rpc = CreateEngineModule(chain);
            Keccak startingHead = chain.BlockTree.HeadHash;
            BlockHeader startingBestSuggestedHeader = chain.BlockTree.BestSuggestedHeader!;
            BlockRequestResult getPayloadResult = await PrepareAndGetPayloadResultV1(chain, rpc);
            getPayloadResult.ParentHash.Should().Be(startingHead);


            for (int i = 0; i < times; i++)
            {
                ResultWrapper<PayloadStatusV1>? executePayloadResult =
                    await rpc.engine_newPayloadV1(getPayloadResult);
                executePayloadResult.Data.Status.Should().Be(PayloadStatus.Valid);
            }

            Keccak bestSuggestedHeaderHash = chain.BlockTree.BestSuggestedHeader!.Hash!;
            bestSuggestedHeaderHash.Should().Be(getPayloadResult.BlockHash);
            bestSuggestedHeaderHash.Should().NotBe(startingBestSuggestedHeader!.Hash!);
        }


        private async Task<BlockRequestResult> PrepareAndGetPayloadResultV1(MergeTestBlockchain chain,
            IEngineRpcModule rpc)
        {
            Keccak startingHead = chain.BlockTree.HeadHash;
            UInt256 timestamp = Timestamper.UnixTime.Seconds;
            Keccak random = Keccak.Zero;
            Address feeRecipient = Address.Zero;
            return await PrepareAndGetPayloadResultV1(rpc, startingHead, timestamp, random, feeRecipient);
        }

        private async Task<BlockRequestResult> PrepareAndGetPayloadResultV1(
            IEngineRpcModule rpc, Keccak currentHead, UInt256 timestamp, Keccak random, Address feeRecipient)
        {
            PayloadAttributes? payloadAttributes = new()
            {
                PrevRandao = random, SuggestedFeeRecipient = feeRecipient, Timestamp = timestamp
            };
            ForkchoiceStateV1? forkchoiceStateV1 = new(currentHead, currentHead, currentHead);
            ResultWrapper<ForkchoiceUpdatedV1Result>? forkchoiceUpdatedResult =
                await rpc.engine_forkchoiceUpdatedV1(forkchoiceStateV1, payloadAttributes);
            byte[] payloadId = Bytes.FromHexString(forkchoiceUpdatedResult.Data.PayloadId);
            ResultWrapper<BlockRequestResult?> getPayloadResult = await rpc.engine_getPayloadV1(payloadId);
            return getPayloadResult.Data!;
        }

        public static IEnumerable WrongInputTestsV1
        {
            get
            {
                yield return GetNewBlockRequestBadDataTestCase(r => r.ReceiptsRoot, TestItem.KeccakD);
                yield return GetNewBlockRequestBadDataTestCase(r => r.StateRoot, TestItem.KeccakD);

                Bloom bloom = new();
                bloom.Add(new[]
                {
                    Build.A.LogEntry.WithAddress(TestItem.AddressA).WithTopics(TestItem.KeccakG).TestObject
                });
                yield return GetNewBlockRequestBadDataTestCase(r => r.LogsBloom, bloom);
                yield return GetNewBlockRequestBadDataTestCase(r => r.Transactions, new[] { new byte[] { 1 } });
                yield return GetNewBlockRequestBadDataTestCase(r => r.GasUsed, 1);
            }
        }

        // ToDo wait for final PostMerge sync
        [Test]
        public async Task executePayloadV1_unknown_parentHash_return_syncing()
        {
            using MergeTestBlockchain chain = await CreateBlockChain();
            IEngineRpcModule rpc = CreateEngineModule(chain);
            BlockRequestResult getPayloadResult = await BuildAndGetPayloadResult(chain, rpc);
            Keccak blockHash = getPayloadResult.BlockHash;
            getPayloadResult.ParentHash = TestItem.KeccakF;
            if (blockHash == getPayloadResult.BlockHash && TryCalculateHash(getPayloadResult, out Keccak? hash))
            {
                getPayloadResult.BlockHash = hash;
            }

            ResultWrapper<PayloadStatusV1>
                executePayloadResult = await rpc.engine_newPayloadV1(getPayloadResult);
            executePayloadResult.Data.Status.Should().Be(PayloadStatus.Accepted);
        }

        [TestCaseSource(nameof(WrongInputTestsV1))]
        public async Task executePayloadV1_rejects_incorrect_input(Action<BlockRequestResult> breakerAction)
        {
            using MergeTestBlockchain chain = await CreateBlockChain();
            IEngineRpcModule rpc = CreateEngineModule(chain);
            BlockRequestResult getPayloadResult = await BuildAndGetPayloadResult(chain, rpc);
            breakerAction(getPayloadResult);
            if (TryCalculateHash(getPayloadResult, out Keccak? hash))
            {
                getPayloadResult.BlockHash = hash;
            }

            ResultWrapper<PayloadStatusV1>
                executePayloadResult = await rpc.engine_newPayloadV1(getPayloadResult);
            executePayloadResult.Data.Status.Should().Be(PayloadStatus.Invalid);
        }

        [Test]
        public async Task executePayloadV1_rejects_invalid_blockHash()
        {
            using MergeTestBlockchain chain = await CreateBlockChain();
            IEngineRpcModule rpc = CreateEngineModule(chain);
            BlockRequestResult getPayloadResult = await BuildAndGetPayloadResult(chain, rpc);
            getPayloadResult.BlockHash = TestItem.KeccakC;

            ResultWrapper<PayloadStatusV1>
                executePayloadResult = await rpc.engine_newPayloadV1(getPayloadResult);
            executePayloadResult.Data.Status.Should().Be(PayloadStatus.InvalidBlockHash);
        }


        [Test]
        public async Task executePayloadV1_accepts_already_known_block()
        {
            using MergeTestBlockchain chain = await CreateBlockChain();
            IEngineRpcModule rpc = CreateEngineModule(chain);
            Block block = Build.A.Block.WithNumber(1).WithParent(chain.BlockTree.Head!).WithDifficulty(0).WithNonce(0)
                .WithStateRoot(new Keccak("0x1ef7300d8961797263939a3d29bbba4ccf1702fabf02d8ad7a20b454edb6fd2f"))
                .TestObject;
            block.Header.IsPostMerge = true;
            block.Header.Hash = block.CalculateHash();
            await chain.BlockTree.SuggestBlockAsync(block!);
            BlockRequestResult blockRequest = new(block);
            ResultWrapper<PayloadStatusV1> executePayloadResult =
                await rpc.engine_newPayloadV1(blockRequest);
            executePayloadResult.Data.Status.Should().Be(PayloadStatus.Valid);
        }

        [Test]
        public async Task forkchoiceUpdatedV1_should_work_with_zero_keccak_for_finalization()
        {
            using MergeTestBlockchain chain = await CreateBlockChain();
            IEngineRpcModule rpc = CreateEngineModule(chain);
            Keccak startingHead = chain.BlockTree.HeadHash;
            BlockRequestResult blockRequestResult = await SendNewBlockV1(rpc, chain);

            Keccak newHeadHash = blockRequestResult.BlockHash;
            ForkchoiceStateV1 forkchoiceStateV1 = new(newHeadHash!, Keccak.Zero, startingHead);
            ResultWrapper<ForkchoiceUpdatedV1Result> forkchoiceUpdatedResult =
                await rpc.engine_forkchoiceUpdatedV1(forkchoiceStateV1, null);
            forkchoiceUpdatedResult.Data.PayloadStatus.Status.Should().Be(PayloadStatus.Valid);
            forkchoiceUpdatedResult.Data.PayloadId.Should().Be(null);

            Keccak actualHead = chain.BlockTree.HeadHash;
            actualHead.Should().NotBe(startingHead);
            actualHead.Should().Be(newHeadHash);
            AssertExecutionStatusChanged(rpc, newHeadHash!, Keccak.Zero, startingHead);
        }

        [Test]
        public async Task forkchoiceUpdatedV1_with_no_payload_attributes_should_change_head()
        {
            using MergeTestBlockchain chain = await CreateBlockChain();
            IEngineRpcModule rpc = CreateEngineModule(chain);
            Keccak startingHead = chain.BlockTree.HeadHash;
            BlockRequestResult blockRequestResult = await SendNewBlockV1(rpc, chain);

            Keccak newHeadHash = blockRequestResult.BlockHash;
            ForkchoiceStateV1 forkchoiceStateV1 = new(newHeadHash!, startingHead, startingHead!);
            ResultWrapper<ForkchoiceUpdatedV1Result> forkchoiceUpdatedResult =
                await rpc.engine_forkchoiceUpdatedV1(forkchoiceStateV1, null);
            forkchoiceUpdatedResult.Data.PayloadStatus.Status.Should().Be(PayloadStatus.Valid);
            forkchoiceUpdatedResult.Data.PayloadId.Should().Be(null);

            Keccak actualHead = chain.BlockTree.HeadHash;
            actualHead.Should().NotBe(startingHead);
            actualHead.Should().Be(newHeadHash);
            AssertExecutionStatusChangedV1(rpc, newHeadHash!, startingHead, startingHead);
        }

        [Test]
        public async Task forkChoiceUpdatedV1_to_unknown_block_fails()
        {
            using MergeTestBlockchain chain = await CreateBlockChain();
            IEngineRpcModule rpc = CreateEngineModule(chain);
            ForkchoiceStateV1 forkchoiceStateV1 =
                new(TestItem.KeccakF, TestItem.KeccakF, TestItem.KeccakF);
            ResultWrapper<ForkchoiceUpdatedV1Result> forkchoiceUpdatedResult =
                await rpc.engine_forkchoiceUpdatedV1(forkchoiceStateV1, null);
            forkchoiceUpdatedResult.Data.PayloadStatus.Status.Should()
                .Be(nameof(PayloadStatus.Syncing).ToUpper()); // ToDo wait for final PostMerge sync
            AssertExecutionStatusNotChangedV1(rpc, TestItem.KeccakF, TestItem.KeccakF, TestItem.KeccakF);
        }

        [Test]
        public async Task forkChoiceUpdatedV1_to_unknown_safeBlock_hash_should_fail()
        {
            using MergeTestBlockchain chain = await CreateBlockChain();
            IEngineRpcModule rpc = CreateEngineModule(chain);
            Keccak startingHead = chain.BlockTree.HeadHash;
            BlockRequestResult blockRequestResult = await SendNewBlockV1(rpc, chain);

            Keccak newHeadHash = blockRequestResult.BlockHash;
            ForkchoiceStateV1 forkchoiceStateV1 = new(newHeadHash!, startingHead, TestItem.KeccakF);
            ResultWrapper<ForkchoiceUpdatedV1Result> forkchoiceUpdatedResult =
                await rpc.engine_forkchoiceUpdatedV1(forkchoiceStateV1, null);
            forkchoiceUpdatedResult.ErrorCode.Should()
                .Be(ErrorCodes.InvalidParams);

            Keccak actualHead = chain.BlockTree.HeadHash;
            actualHead.Should().NotBe(newHeadHash);
        }

        [Test]
        public async Task forkChoiceUpdatedV1_no_common_branch_failsk()
        {
            using MergeTestBlockchain chain = await CreateBlockChain();
            IEngineRpcModule rpc = CreateEngineModule(chain);
            Keccak? startingHead = chain.BlockTree.HeadHash;
<<<<<<< HEAD
            BlockHeader parent = Build.A.BlockHeader.WithNumber(1).WithHash(TestItem.KeccakA).TestObject;
            Block block = Build.A.Block.WithNumber(2).WithParent(parent).TestObject;
            await rpc.engine_newPayloadV1(new BlockRequestResult(block));

            ForkchoiceStateV1 forkchoiceStateV1 = new(block.Hash!, startingHead, startingHead);
=======
            Block parent = Build.A.Block.WithNumber(2).WithParentHash(TestItem.KeccakA).WithNonce(0).WithDifficulty(0).TestObject;
            Block block = Build.A.Block.WithNumber(3).WithParent(parent).WithNonce(0).WithDifficulty(0).TestObject;
            
            await rpc.engine_newPayloadV1(new BlockRequestResult(parent));
            
            ForkchoiceStateV1 forkchoiceStateV1 = new(parent.Hash!, startingHead, startingHead);
>>>>>>> 0cba5467
            ResultWrapper<ForkchoiceUpdatedV1Result> forkchoiceUpdatedResult =
                await rpc.engine_forkchoiceUpdatedV1(forkchoiceStateV1, null);
            forkchoiceUpdatedResult.Data.PayloadStatus.Status.Should()
                .Be("SYNCING");
            
            await rpc.engine_newPayloadV1(new BlockRequestResult(block));
            
            ForkchoiceStateV1 forkchoiceStateV1_1 = new(parent.Hash!, startingHead, startingHead);
            ResultWrapper<ForkchoiceUpdatedV1Result> forkchoiceUpdatedResult_1 =
                await rpc.engine_forkchoiceUpdatedV1(forkchoiceStateV1_1, null);
            forkchoiceUpdatedResult_1.Data.PayloadStatus.Status.Should()
                .Be("SYNCING");
            
            AssertExecutionStatusNotChangedV1(rpc, block.Hash!, startingHead, startingHead);

        }

        [Test]
        public async Task forkchoiceUpdatedV1_should_change_head_when_all_parameters_are_the_newHeadHash()
        {
            using MergeTestBlockchain chain = await CreateBlockChain();
            IEngineRpcModule rpc = CreateEngineModule(chain);
            BlockRequestResult blockRequestResult = await SendNewBlockV1(rpc, chain);

            Keccak newHeadHash = blockRequestResult.BlockHash;
            ForkchoiceStateV1 forkchoiceStateV1 = new(newHeadHash, newHeadHash, newHeadHash);
            ResultWrapper<ForkchoiceUpdatedV1Result> forkchoiceUpdatedResult =
                await rpc.engine_forkchoiceUpdatedV1(forkchoiceStateV1, null);
            forkchoiceUpdatedResult.Data.PayloadStatus.Status.Should().Be(PayloadStatus.Valid);
            forkchoiceUpdatedResult.Data.PayloadId.Should().Be(null);
            AssertExecutionStatusChangedV1(rpc, newHeadHash, newHeadHash, newHeadHash);
        }

        [Test]
        public async Task Can_transition_from_PoW_chain()
        {
            using MergeTestBlockchain chain =
                await CreateBlockChain(new MergeConfig() { Enabled = true, TerminalTotalDifficulty = "1000001" });
            IEngineRpcModule rpc = CreateEngineModule(chain);

            // adding PoW block
            await chain.AddBlock();

            // creating PoS block
            Block? head = chain.BlockTree.Head;
            BlockRequestResult blockRequestResult = await SendNewBlockV1(rpc, chain);
            await rpc.engine_forkchoiceUpdatedV1(
                new ForkchoiceStateV1(blockRequestResult.BlockHash, blockRequestResult.BlockHash,
                    blockRequestResult.BlockHash), null);
            Assert.AreEqual(2, chain.BlockTree.Head!.Number);
        }

        [TestCase(null)]
        [TestCase(1000000000)]
        [TestCase(1000001)]
        public async Task executePayloadV1_should_not_accept_blocks_with_incorrect_ttd(long? terminalTotalDifficulty)
        {
            using MergeTestBlockchain chain = await CreateBlockChain(new MergeConfig()
            {
                Enabled = true, TerminalTotalDifficulty = $"{terminalTotalDifficulty}"
            });
            IEngineRpcModule rpc = CreateEngineModule(chain);
            BlockRequestResult blockRequestResult = CreateBlockRequest(
                CreateParentBlockRequestOnHead(chain.BlockTree),
                TestItem.AddressD);
            ResultWrapper<PayloadStatusV1> resultWrapper = await rpc.engine_newPayloadV1(blockRequestResult);
            resultWrapper.Data.Status.Should().Be(PayloadStatus.InvalidTerminalBlock);
        }

        [TestCase(null)]
        [TestCase(1000000000)]
        [TestCase(1000001)]
        public async Task forkchoiceUpdatedV1_should_not_accept_blocks_with_incorrect_ttd(long? terminalTotalDifficulty)
        {
            using MergeTestBlockchain chain = await CreateBlockChain(new MergeConfig()
            {
                Enabled = true, TerminalTotalDifficulty = $"{terminalTotalDifficulty}"
            });
            IEngineRpcModule rpc = CreateEngineModule(chain);
            Keccak blockHash = chain.BlockTree.HeadHash;
            ResultWrapper<ForkchoiceUpdatedV1Result> resultWrapper =
                await rpc.engine_forkchoiceUpdatedV1(new ForkchoiceStateV1(blockHash, blockHash, blockHash), null);
            resultWrapper.Data.PayloadStatus.Status.Should().Be(PayloadStatus.InvalidTerminalBlock);
        }

        [Test]
        public async Task executePayloadV1_accepts_first_block()
        {
            using MergeTestBlockchain chain = await CreateBlockChain();
            IEngineRpcModule rpc = CreateEngineModule(chain);
            BlockRequestResult blockRequestResult = CreateBlockRequest(
                CreateParentBlockRequestOnHead(chain.BlockTree),
                TestItem.AddressD);
            ResultWrapper<PayloadStatusV1> resultWrapper = await rpc.engine_newPayloadV1(blockRequestResult);
            resultWrapper.Data.Status.Should().Be(PayloadStatus.Valid);
            new BlockRequestResult(chain.BlockTree.BestSuggestedBody).Should()
                .BeEquivalentTo(blockRequestResult);
        }

        [Test]
        public async Task executePayloadV1_calculate_hash_for_cached_blocks()
        {
            using MergeTestBlockchain chain = await CreateBlockChain();
            IEngineRpcModule rpc = CreateEngineModule(chain);
            BlockRequestResult blockRequestResult = CreateBlockRequest(
                CreateParentBlockRequestOnHead(chain.BlockTree),
                TestItem.AddressD);
            ResultWrapper<PayloadStatusV1> resultWrapper = await rpc.engine_newPayloadV1(blockRequestResult);
            resultWrapper.Data.Status.Should().Be(PayloadStatus.Valid);
            ResultWrapper<PayloadStatusV1>
                resultWrapper2 = await rpc.engine_newPayloadV1(blockRequestResult);
            resultWrapper2.Data.Status.Should().Be(PayloadStatus.Valid);
            blockRequestResult.ParentHash = blockRequestResult.BlockHash;
            ResultWrapper<PayloadStatusV1> invalidBlockRequest =
                await rpc.engine_newPayloadV1(blockRequestResult);
            invalidBlockRequest.Data.Status.Should().Be(PayloadStatus.InvalidBlockHash);
        }

        [TestCase(30)]
        public async Task can_progress_chain_one_by_one_v1(int count)
        {
            using MergeTestBlockchain chain = await CreateBlockChain();
            IEngineRpcModule rpc = CreateEngineModule(chain);
            Keccak lastHash = (await ProduceBranchV1(rpc, chain, count,
                    CreateParentBlockRequestOnHead(chain.BlockTree), true))
                .Last()
                .BlockHash;
            chain.BlockTree.HeadHash.Should().Be(lastHash);
            Block? last = RunForAllBlocksInBranch(chain.BlockTree, chain.BlockTree.HeadHash, b => b.IsGenesis, true);
            last.Should().NotBeNull();
            last!.IsGenesis.Should().BeTrue();
        }

        [Test]
        public async Task forkchoiceUpdatedV1_can_reorganize_to_last_block()
        {
            using MergeTestBlockchain chain = await CreateBlockChain();
            IEngineRpcModule rpc = CreateEngineModule(chain);

            async Task CanReorganizeToBlock(BlockRequestResult block, MergeTestBlockchain testChain)
            {
                ForkchoiceStateV1 forkchoiceStateV1 =
                    new(block.BlockHash, block.BlockHash, block.BlockHash);
                ResultWrapper<ForkchoiceUpdatedV1Result> result =
                    await rpc.engine_forkchoiceUpdatedV1(forkchoiceStateV1, null);
                result.Data.PayloadStatus.Status.Should().Be(PayloadStatus.Valid);
                result.Data.PayloadId.Should().Be(null);
                testChain.BlockTree.HeadHash.Should().Be(block.BlockHash);
                testChain.BlockTree.Head!.Number.Should().Be(block.BlockNumber);
                testChain.State.StateRoot.Should().Be(testChain.BlockTree.Head!.StateRoot!);
            }

            async Task CanReorganizeToLastBlock(MergeTestBlockchain testChain,
                params IReadOnlyList<BlockRequestResult>[] branches)
            {
                foreach (IReadOnlyList<BlockRequestResult>? branch in branches)
                {
                    await CanReorganizeToBlock(branch.Last(), testChain);
                }
            }

            IReadOnlyList<BlockRequestResult> branch1 =
                await ProduceBranchV1(rpc, chain, 10, CreateParentBlockRequestOnHead(chain.BlockTree), true);
            IReadOnlyList<BlockRequestResult> branch2 =
                await ProduceBranchV1(rpc, chain, 6, branch1[3], true, TestItem.KeccakC);

            await CanReorganizeToLastBlock(chain, branch1, branch2);
        }
        
        [Test]
        public async Task forkchoiceUpdatedV1_head_block_after_reorg()
        {
            using MergeTestBlockchain chain = await CreateBlockChain();
            IEngineRpcModule rpc = CreateEngineModule(chain);

            async Task CanReorganizeToBlock(BlockRequestResult block, MergeTestBlockchain testChain)
            {
                ForkchoiceStateV1 forkchoiceStateV1 =
                    new(block.BlockHash, block.BlockHash, block.BlockHash);
                ResultWrapper<ForkchoiceUpdatedV1Result> result =
                    await rpc.engine_forkchoiceUpdatedV1(forkchoiceStateV1, null);
                result.Data.PayloadStatus.Status.Should().Be(PayloadStatus.Valid);
                result.Data.PayloadId.Should().Be(null);
                testChain.BlockTree.HeadHash.Should().Be(block.BlockHash);
                testChain.BlockTree.Head!.Number.Should().Be(block.BlockNumber);
                testChain.State.StateRoot.Should().Be(testChain.BlockTree.Head!.StateRoot!);
            }

            IReadOnlyList<BlockRequestResult> branch1 =
                await ProduceBranchV1(rpc, chain, 10, CreateParentBlockRequestOnHead(chain.BlockTree), true);
            IReadOnlyList<BlockRequestResult> branch2 =
                await ProduceBranchV1(rpc, chain, 6, branch1[3], true, TestItem.KeccakC);

            await CanReorganizeToBlock(branch2.Last(), chain);
        }

        [Test]
        public async Task newPayloadV1_should_return_accepted_for_side_branch()
        {
            using MergeTestBlockchain chain = await CreateBlockChain();
            IEngineRpcModule rpc = CreateEngineModule(chain);
            BlockRequestResult blockRequestResult = CreateBlockRequest(
                CreateParentBlockRequestOnHead(chain.BlockTree),
                TestItem.AddressD);
            ResultWrapper<PayloadStatusV1> resultWrapper = await rpc.engine_newPayloadV1(blockRequestResult);
            resultWrapper.Data.Status.Should().Be(PayloadStatus.Valid);
            ForkchoiceStateV1 forkChoiceUpdatedRequest = new(blockRequestResult.BlockHash,
                blockRequestResult.BlockHash, blockRequestResult.BlockHash);
            ResultWrapper<ForkchoiceUpdatedV1Result> fcu1 = (await rpc.engine_forkchoiceUpdatedV1(forkChoiceUpdatedRequest,
                new PayloadAttributes()
                {
                    PrevRandao = TestItem.KeccakA,
                    SuggestedFeeRecipient = Address.Zero,
                    Timestamp = blockRequestResult.Timestamp + 1
                }));
            await rpc.engine_getPayloadV1(Bytes.FromHexString(fcu1.Data.PayloadId!));
        }

        [TestCase(false)]
        [TestCase(true)]
        public async Task executePayloadV1_processes_passed_transactions(bool moveHead)
        {
            using MergeTestBlockchain chain = await CreateBlockChain();
            IEngineRpcModule rpc = CreateEngineModule(chain);
            IReadOnlyList<BlockRequestResult> branch =
                await ProduceBranchV1(rpc, chain, 8, CreateParentBlockRequestOnHead(chain.BlockTree),
                    moveHead);

            foreach (BlockRequestResult block in branch)
            {
                uint count = 10;
                BlockRequestResult executePayloadRequest = CreateBlockRequest(block, TestItem.AddressA);
                PrivateKey from = TestItem.PrivateKeyB;
                Address to = TestItem.AddressD;
                (_, UInt256 toBalanceAfter) = AddTransactions(chain, executePayloadRequest, from, to, count, 1,
                    out BlockHeader? parentHeader);

                executePayloadRequest.GasUsed = GasCostOf.Transaction * count;
                executePayloadRequest.StateRoot =
                    new Keccak("0x3d2e3ced6da0d1e94e65894dc091190480f045647610ef614e1cab4241ca66e0");
                executePayloadRequest.ReceiptsRoot =
                    new Keccak("0xc538d36ed1acf6c28187110a2de3e5df707d6d38982f436eb0db7a623f9dc2cd");
                TryCalculateHash(executePayloadRequest, out Keccak? hash);
                executePayloadRequest.BlockHash = hash;
                ResultWrapper<PayloadStatusV1> result = await rpc.engine_newPayloadV1(executePayloadRequest);
                result.Data.Status.Should().Be(PayloadStatus.Valid);
                RootCheckVisitor rootCheckVisitor = new();
                chain.StateReader.RunTreeVisitor(rootCheckVisitor, executePayloadRequest.StateRoot);
                rootCheckVisitor.HasRoot.Should().BeTrue();
                
                chain.StateReader.GetBalance(executePayloadRequest.StateRoot, to).Should().Be(toBalanceAfter);
                if (moveHead)
                {
                    ForkchoiceStateV1 forkChoiceUpdatedRequest = new(executePayloadRequest.BlockHash,
                        executePayloadRequest.BlockHash, executePayloadRequest.BlockHash);
                    await rpc.engine_forkchoiceUpdatedV1(forkChoiceUpdatedRequest, null);
                    chain.State.StateRoot.Should().Be(executePayloadRequest.StateRoot);
                    chain.State.StateRoot.Should().NotBe(parentHeader.StateRoot!);
                }
            }
        }

        [Test]
        public async Task executePayloadV1_transactions_produce_receipts()
        {
            using MergeTestBlockchain chain = await CreateBlockChain();
            IEngineRpcModule rpc = CreateEngineModule(chain);
            IReadOnlyList<BlockRequestResult> branch =
                await ProduceBranchV1(rpc, chain, 1, CreateParentBlockRequestOnHead(chain.BlockTree), false);

            foreach (BlockRequestResult block in branch)
            {
                uint count = 10;
                BlockRequestResult executionPayload = CreateBlockRequest(block, TestItem.AddressA);
                PrivateKey from = TestItem.PrivateKeyB;
                Address to = TestItem.AddressD;
                (_, UInt256 toBalanceAfter) =
                    AddTransactions(chain, executionPayload, from, to, count, 1, out BlockHeader parentHeader);

                UInt256 fromBalance = chain.StateReader.GetBalance(parentHeader.StateRoot!, from.Address);
                executionPayload.GasUsed = GasCostOf.Transaction * count;
                executionPayload.StateRoot =
                    new Keccak("0x3d2e3ced6da0d1e94e65894dc091190480f045647610ef614e1cab4241ca66e0");
                executionPayload.ReceiptsRoot =
                    new Keccak("0xc538d36ed1acf6c28187110a2de3e5df707d6d38982f436eb0db7a623f9dc2cd");
                TryCalculateHash(executionPayload, out Keccak hash);
                executionPayload.BlockHash = hash;
                ResultWrapper<PayloadStatusV1> result = await rpc.engine_newPayloadV1(executionPayload);

                result.Data.Status.Should().Be(PayloadStatus.Valid);
                RootCheckVisitor rootCheckVisitor = new();
                chain.StateReader.RunTreeVisitor(rootCheckVisitor, executionPayload.StateRoot);
                rootCheckVisitor.HasRoot.Should().BeTrue();

                UInt256 fromBalanceAfter = chain.StateReader.GetBalance(executionPayload.StateRoot, from.Address); 
                Assert.True(fromBalanceAfter < fromBalance - toBalanceAfter);
                chain.StateReader.GetBalance(executionPayload.StateRoot, to).Should().Be(toBalanceAfter);
                Block findBlock = chain.BlockTree.FindBlock(executionPayload.BlockHash, BlockTreeLookupOptions.None)!;
                TxReceipt[]? receipts = chain.ReceiptStorage.Get(findBlock);
                findBlock.Transactions.Select(t => t.Hash).Should().BeEquivalentTo(receipts.Select(r => r.TxHash));
            }
        }

        [Test]
        public async Task getPayloadV1_picks_transactions_from_pool_v1()
        {
            SemaphoreSlim blockImprovementLock = new(0);
            using MergeTestBlockchain chain = await CreateBlockChain();
            IEngineRpcModule rpc = CreateEngineModule(chain);
            Keccak startingHead = chain.BlockTree.HeadHash;
            uint count = 3;
            int value = 10;
            Address recipient = TestItem.AddressF;
            PrivateKey sender = TestItem.PrivateKeyB;
            Transaction[] transactions =
                BuildTransactions(chain, startingHead, sender, recipient, count, value, out _, out _);
            chain.AddTransactions(transactions);
            chain.PayloadPreparationService!.BlockImproved += (s, e) =>
            {
                blockImprovementLock.Release(1);
            };
            string? payloadId = rpc.engine_forkchoiceUpdatedV1(
                new ForkchoiceStateV1(startingHead, Keccak.Zero, startingHead),
                new PayloadAttributes()
                {
                    Timestamp = 100, PrevRandao = TestItem.KeccakA, SuggestedFeeRecipient = Address.Zero
                }).Result.Data.PayloadId!;
            await blockImprovementLock.WaitAsync(10000);
            BlockRequestResult getPayloadResult =
                (await rpc.engine_getPayloadV1(Bytes.FromHexString(payloadId!))).Data!;

            getPayloadResult.StateRoot.Should().NotBe(chain.BlockTree.Genesis!.StateRoot!);

            Transaction[] transactionsInBlock = getPayloadResult.GetTransactions();
            transactionsInBlock.Should().BeEquivalentTo(transactions,
                o => o.Excluding(t => t.ChainId)
                    .Excluding(t => t.SenderAddress)
                    .Excluding(t => t.Timestamp)
                    .Excluding(t => t.PoolIndex)
                    .Excluding(t => t.GasBottleneck));

            ResultWrapper<PayloadStatusV1> executePayloadResult =
                await rpc.engine_newPayloadV1(getPayloadResult);
            executePayloadResult.Data.Status.Should().Be(PayloadStatus.Valid);

            UInt256 totalValue = ((int)(count * value)).GWei();
            chain.StateReader.GetBalance(getPayloadResult.StateRoot, recipient).Should().Be(totalValue);
        }

        [Test]
        public async Task getPayloadV1_return_correct_block_values_for_empty_block()
        {
            using MergeTestBlockchain chain = await CreateBlockChain();
            IEngineRpcModule rpc = CreateEngineModule(chain);
            Keccak startingHead = chain.BlockTree.HeadHash;
            Keccak? random = TestItem.KeccakF;
            UInt256 timestamp = chain.BlockTree.Head!.Timestamp + 5;
            Address? suggestedFeeRecipient = TestItem.AddressC;
            PayloadAttributes? payloadAttributes = new()
            {
                PrevRandao = random, Timestamp = timestamp, SuggestedFeeRecipient = suggestedFeeRecipient
            };
            BlockRequestResult getPayloadResult = await BuildAndGetPayloadResult(chain, rpc, payloadAttributes);
            getPayloadResult.ParentHash.Should().Be(startingHead);


            ResultWrapper<PayloadStatusV1> executePayloadResult =
                await rpc.engine_newPayloadV1(getPayloadResult);
            executePayloadResult.Data.Status.Should().Be(PayloadStatus.Valid);

            BlockHeader? currentHeader = chain.BlockTree.BestSuggestedHeader!;

            Assert.AreEqual("0x1dcc4de8dec75d7aab85b567b6ccd41ad312451b948a7413f0a142fd40d49347",
                currentHeader.UnclesHash!.ToString());
            Assert.AreEqual((UInt256)0, currentHeader.Difficulty);
            Assert.AreEqual(0, currentHeader.Nonce);
            Assert.AreEqual(random, currentHeader.MixHash);
        }

<<<<<<< HEAD

        private async Task<IReadOnlyList<BlockRequestResult>> ProduceBranchV1(IEngineRpcModule rpc,
            MergeTestBlockchain chain,
            int count, BlockRequestResult startingParentBlock, bool setHead, Keccak? random = null)
        {
            List<BlockRequestResult> blocks = new();
            BlockRequestResult parentBlock = startingParentBlock;
            parentBlock.TryGetBlock(out Block? block);
            UInt256? startingTotalDifficulty = block!.IsGenesis
                ? block.Difficulty : chain.BlockFinder.FindHeader(block!.Header!.ParentHash!)!.TotalDifficulty;
            BlockHeader parentHeader = block!.Header;
            parentHeader.TotalDifficulty = startingTotalDifficulty +
                                           parentHeader.Difficulty;
            for (int i = 0; i < count; i++)
            {
                BlockRequestResult? getPayloadResult = await BuildAndGetPayloadOnBranch(rpc, chain, parentHeader,
                    parentBlock.Timestamp + 12,
                    random ?? TestItem.KeccakA, Address.Zero);
                PayloadStatusV1 payloadStatusResponse =
                    (await rpc.engine_newPayloadV1(getPayloadResult)).Data;
                payloadStatusResponse.Status.Should().Be(PayloadStatus.Valid);
                if (setHead)
                {
                    Keccak newHead = getPayloadResult!.BlockHash;
                    ForkchoiceStateV1 forkchoiceStateV1 = new(newHead, newHead, newHead);
                    ResultWrapper<ForkchoiceUpdatedV1Result> setHeadResponse =
                        await rpc.engine_forkchoiceUpdatedV1(forkchoiceStateV1, null);
                    setHeadResponse.Data.PayloadStatus.Status.Should().Be(PayloadStatus.Valid);
                    setHeadResponse.Data.PayloadId.Should().Be(null);
                }

                blocks.Add((getPayloadResult));
                parentBlock = getPayloadResult;
                parentBlock.TryGetBlock(out block!);
                parentHeader = block!.Header;
            }

            return blocks;
        }

=======
>>>>>>> 0cba5467
        [Test]
        public async Task blockRequestResult_set_and_get_transactions_roundtrip()
        {
            using MergeTestBlockchain chain = await CreateBlockChain();
            Keccak startingHead = chain.BlockTree.HeadHash;
            uint count = 3;
            int value = 10;
            Address recipient = TestItem.AddressD;
            PrivateKey sender = TestItem.PrivateKeyB;

            Transaction[] txsSource =
                BuildTransactions(chain, startingHead, sender, recipient, count, value, out _, out _);

            BlockRequestResult blockRequestResult = new();
            blockRequestResult.SetTransactions(txsSource);

            Transaction[] txsReceived = blockRequestResult.GetTransactions();

            txsReceived.Should().BeEquivalentTo(txsSource, options => options
                .Excluding(t => t.ChainId)
                .Excluding(t => t.SenderAddress)
                .Excluding(t => t.Timestamp)
            );
        }

        [Test]
        public async Task payloadV1_suggestedFeeRecipient_in_config()
        {
            using MergeTestBlockchain chain =
                await CreateBlockChain(new MergeConfig()
                {
                    Enabled = true, FeeRecipient = TestItem.AddressB.ToString(), TerminalTotalDifficulty = "0"
                });
            IEngineRpcModule rpc = CreateEngineModule(chain);
            Keccak startingHead = chain.BlockTree.HeadHash;
            UInt256 timestamp = Timestamper.UnixTime.Seconds;
            Keccak random = Keccak.Zero;
            Address feeRecipient = TestItem.AddressC;
            string payloadId = rpc.engine_forkchoiceUpdatedV1(new ForkchoiceStateV1(startingHead, Keccak.Zero, startingHead),
                    new PayloadAttributes { Timestamp = timestamp, SuggestedFeeRecipient = feeRecipient, PrevRandao = random }).Result.Data
                .PayloadId!;
            (await rpc.engine_getPayloadV1(Bytes.FromHexString(payloadId))).Data!.FeeRecipient.Should()
                .Be(TestItem.AddressB);
        }

        [Test]
        public async Task payloadV1_no_suggestedFeeRecipient_in_config()
        {
            using MergeTestBlockchain chain =
                await CreateBlockChain(new MergeConfig() { Enabled = true, TerminalTotalDifficulty = "0" });
            IEngineRpcModule rpc = CreateEngineModule(chain);
            Keccak startingHead = chain.BlockTree.HeadHash;
            UInt256 timestamp = Timestamper.UnixTime.Seconds;
            Keccak random = Keccak.Zero;
            Address feeRecipient = TestItem.AddressC;
            string payloadId = rpc.engine_forkchoiceUpdatedV1(new ForkchoiceStateV1(startingHead, Keccak.Zero, startingHead),
                    new PayloadAttributes { Timestamp = timestamp, SuggestedFeeRecipient = feeRecipient, PrevRandao = random }).Result.Data
                .PayloadId!;
            (await rpc.engine_getPayloadV1(Bytes.FromHexString(payloadId))).Data!.FeeRecipient.Should()
                .Be(TestItem.AddressC);
        }
        
        [TestCase(0, "0x0000000000000000000000000000000000000000000000000000000000000000")]
        [TestCase(1000001, "0x191dc9697d77129ee5b6f6d57074d2c854a38129913e3fdd3d9f0ebc930503a6")]
        public async Task exchangeTransitionConfiguration_return_expected_results(long clTtd, string terminalBlockHash)
        {
            using MergeTestBlockchain chain =
                await CreateBlockChain(new MergeConfig() { Enabled = true, TerminalTotalDifficulty = "1000001", TerminalBlockHash = new Keccak("0x191dc9697d77129ee5b6f6d57074d2c854a38129913e3fdd3d9f0ebc930503a6").ToString(true), TerminalBlockNumber = 1 });
            IEngineRpcModule rpc = CreateEngineModule(chain);
            
            TransitionConfigurationV1 result = rpc.engine_exchangeTransitionConfigurationV1(new TransitionConfigurationV1()
            {
                TerminalBlockNumber = 0,
                TerminalBlockHash = new Keccak(terminalBlockHash),
                TerminalTotalDifficulty = (UInt256)clTtd
            }).Data;
            
            Assert.AreEqual((UInt256)1000001, result.TerminalTotalDifficulty);
            Assert.AreEqual(1, result.TerminalBlockNumber);
            Assert.AreEqual("0x191dc9697d77129ee5b6f6d57074d2c854a38129913e3fdd3d9f0ebc930503a6", result.TerminalBlockHash.ToString());
        }
        
        [TestCase(0, "0x0000000000000000000000000000000000000000000000000000000000000000")]
        [TestCase(1000001, "0x191dc9697d77129ee5b6f6d57074d2c854a38129913e3fdd3d9f0ebc930503a6")]
        public async Task exchangeTransitionConfiguration_return_with_empty_Nethermind_configuration(long clTtd, string terminalBlockHash)
        {
            using MergeTestBlockchain chain =
                await CreateBlockChain(new MergeConfig() { Enabled = true });
            IEngineRpcModule rpc = CreateEngineModule(chain);
            
            TransitionConfigurationV1 result = rpc.engine_exchangeTransitionConfigurationV1(new TransitionConfigurationV1()
            {
                TerminalBlockNumber = 0,
                TerminalBlockHash = new Keccak(terminalBlockHash),
                TerminalTotalDifficulty = (UInt256)clTtd
            }).Data;
            
            Assert.AreEqual((UInt256)0, result.TerminalTotalDifficulty);
            Assert.AreEqual(0, result.TerminalBlockNumber);
            Assert.AreEqual("0x0000000000000000000000000000000000000000000000000000000000000000", result.TerminalBlockHash.ToString());
        }

        private async Task<BlockRequestResult> SendNewBlockV1(IEngineRpcModule rpc, MergeTestBlockchain chain)
        {
            BlockRequestResult blockRequestResult = CreateBlockRequest(
                CreateParentBlockRequestOnHead(chain.BlockTree),
                TestItem.AddressD);
            ResultWrapper<PayloadStatusV1> executePayloadResult =
                await rpc.engine_newPayloadV1(blockRequestResult);
            executePayloadResult.Data.Status.Should().Be(PayloadStatus.Valid);
            return blockRequestResult;
        }

        private async Task<BlockRequestResult> BuildAndSendNewBlockV1(IEngineRpcModule rpc, MergeTestBlockchain chain, bool waitForBlockImprovement)
        {
            Keccak head = chain.BlockTree.HeadHash;
            UInt256 timestamp = Timestamper.UnixTime.Seconds;
            Keccak random = Keccak.Zero;
            Address feeRecipient = Address.Zero;
            BlockRequestResult blockRequestResult = await BuildAndGetPayloadResult(rpc, chain, head,
                Keccak.Zero, head, timestamp, random, feeRecipient, waitForBlockImprovement);
            ResultWrapper<PayloadStatusV1> executePayloadResult =
                await rpc.engine_newPayloadV1(blockRequestResult);
            executePayloadResult.Data.Status.Should().Be(PayloadStatus.Valid);
            return blockRequestResult;
        }

        private async Task<BlockRequestResult> BuildAndGetPayloadOnBranch(
            IEngineRpcModule rpc, MergeTestBlockchain chain, BlockHeader parentHeader,
            UInt256 timestamp, Keccak random, Address feeRecipient)
        {
            PayloadAttributes payloadAttributes =
                new() { Timestamp = timestamp, PrevRandao = random, SuggestedFeeRecipient = feeRecipient };

            // we're using payloadService directly, because we can't use fcU for branch
            string payloadId = chain.PayloadPreparationService!.StartPreparingPayload(parentHeader, payloadAttributes)!;

            ResultWrapper<BlockRequestResult?> getPayloadResult =
                await rpc.engine_getPayloadV1(Bytes.FromHexString(payloadId));
            return getPayloadResult.Data!;
        }

        [Test]
        public async Task payloadV1_invalid_parent_hash()
        {
            using MergeTestBlockchain chain =
                await CreateBlockChain(new MergeConfig() {Enabled = true, TerminalTotalDifficulty = "0"});
            IEngineRpcModule rpc = CreateEngineModule(chain);

            // Correct new payload
            BlockRequestResult blockRequestResult1 = CreateBlockRequest(
                CreateParentBlockRequestOnHead(chain.BlockTree),
                TestItem.AddressA);
            ResultWrapper<PayloadStatusV1> newPayloadResult1 = await rpc.engine_newPayloadV1(blockRequestResult1);
            newPayloadResult1.Data.Status.Should().Be(PayloadStatus.Valid);

            // Fork choice updated with first np hash
            ForkchoiceStateV1 forkChoiceState1 = new ForkchoiceStateV1(blockRequestResult1.BlockHash, blockRequestResult1.BlockHash,
                blockRequestResult1.BlockHash);
            ResultWrapper<ForkchoiceUpdatedV1Result> forkchoiceUpdatedResult1 = await rpc.engine_forkchoiceUpdatedV1(forkChoiceState1);
            forkchoiceUpdatedResult1.Data.PayloadStatus.Status.Should().Be(PayloadStatus.Valid);

            // New payload unknown parent hash
            BlockRequestResult blockRequestResult2A = CreateBlockRequest(blockRequestResult1, TestItem.AddressA);
            blockRequestResult2A.ParentHash = TestItem.KeccakB;
            TryCalculateHash(blockRequestResult2A, out Keccak? hash);
            blockRequestResult2A.BlockHash = hash;
            ResultWrapper<PayloadStatusV1> newPayloadResult2A = await rpc.engine_newPayloadV1(blockRequestResult2A);
            newPayloadResult2A.Data.Status.Should().Be(PayloadStatus.Accepted);

            // Fork choice updated with unknown parent hash
            ForkchoiceStateV1 forkChoiceState2A = new ForkchoiceStateV1(blockRequestResult2A.BlockHash,
                blockRequestResult2A.BlockHash,
                blockRequestResult2A.BlockHash);
            ResultWrapper<ForkchoiceUpdatedV1Result> forkchoiceUpdatedResult2A = await rpc.engine_forkchoiceUpdatedV1(forkChoiceState2A);
            forkchoiceUpdatedResult2A.Data.PayloadStatus.Status.Should().Be(PayloadStatus.Syncing);

            // New payload with correct parent hash
            BlockRequestResult blockRequestResult2B = CreateBlockRequest(blockRequestResult1, TestItem.AddressA);
            ResultWrapper<PayloadStatusV1> newPayloadResult2B = await rpc.engine_newPayloadV1(blockRequestResult2B);
            newPayloadResult2B.Data.Status.Should().Be(PayloadStatus.Valid);

            // Fork choice updated with correct parent hash
            ForkchoiceStateV1 forkChoiceState2B = new ForkchoiceStateV1(blockRequestResult2B.BlockHash, blockRequestResult2B.BlockHash,
                blockRequestResult2B.BlockHash);
            ResultWrapper<ForkchoiceUpdatedV1Result> forkchoiceUpdatedResult2B = await rpc.engine_forkchoiceUpdatedV1(forkChoiceState2B);
            forkchoiceUpdatedResult2B.Data.PayloadStatus.Status.Should().Be(PayloadStatus.Valid);
        }

        private async Task<BlockRequestResult> BuildAndGetPayloadResult(
            IEngineRpcModule rpc, MergeTestBlockchain chain, Keccak headBlockHash, Keccak finalizedBlockHash,
            Keccak safeBlockHash,
            UInt256 timestamp, Keccak random, Address feeRecipient, bool waitForBlockImprovement = true)
        {
            SemaphoreSlim blockImprovementLock = new(0);
            if (waitForBlockImprovement)
            {
                chain.PayloadPreparationService!.BlockImproved += (s, e) =>
                {
                    blockImprovementLock.Release(1);
                };
            }

            ForkchoiceStateV1 forkchoiceState = new(headBlockHash, finalizedBlockHash, safeBlockHash);
            PayloadAttributes payloadAttributes =
                new() { Timestamp = timestamp, PrevRandao = random, SuggestedFeeRecipient = feeRecipient };
            string payloadId = rpc.engine_forkchoiceUpdatedV1(forkchoiceState, payloadAttributes).Result.Data.PayloadId;
            if (waitForBlockImprovement)
                await blockImprovementLock.WaitAsync(10000);
            ResultWrapper<BlockRequestResult?> getPayloadResult =
                await rpc.engine_getPayloadV1(Bytes.FromHexString(payloadId));
            return getPayloadResult.Data!;
        }

        private async Task<BlockRequestResult> BuildAndGetPayloadResult(MergeTestBlockchain chain,
            IEngineRpcModule rpc, PayloadAttributes payloadAttributes)
        {
            Keccak startingHead = chain.BlockTree.HeadHash;
            Keccak parentHead = chain.BlockTree.Head!.ParentHash!;

            return await BuildAndGetPayloadResult(rpc, chain, startingHead, parentHead, startingHead,
                payloadAttributes.Timestamp, payloadAttributes.PrevRandao!, payloadAttributes.SuggestedFeeRecipient);
        }

        private async Task<BlockRequestResult> BuildAndGetPayloadResult(MergeTestBlockchain chain,
            IEngineRpcModule rpc)
        {
            Keccak startingHead = chain.BlockTree.HeadHash;
            Keccak parentHead = chain.BlockTree.Head!.ParentHash!;

            UInt256 timestamp = Timestamper.UnixTime.Seconds;
            Keccak random = Keccak.Zero;
            Address feeRecipient = Address.Zero;

            return await BuildAndGetPayloadResult(rpc, chain, startingHead, parentHead, startingHead,
                timestamp, random, feeRecipient);
        }

        private void AssertExecutionStatusChangedV1(IEngineRpcModule rpc, Keccak headBlockHash,
            Keccak finalizedBlockHash,
            Keccak confirmedBlockHash)
        {
            ExecutionStatusResult? result = rpc.engine_executionStatus().Data;
            Assert.AreEqual(headBlockHash, result.HeadBlockHash);
            Assert.AreEqual(finalizedBlockHash, result.FinalizedBlockHash);
            Assert.AreEqual(confirmedBlockHash, result.SafeBlockHash);
        }

        private void AssertExecutionStatusNotChangedV1(IEngineRpcModule rpc, Keccak headBlockHash,
            Keccak finalizedBlockHash, Keccak confirmedBlockHash)
        {
            ExecutionStatusResult? result = rpc.engine_executionStatus().Data;
            Assert.AreNotEqual(headBlockHash, result.HeadBlockHash);
            Assert.AreNotEqual(finalizedBlockHash, result.FinalizedBlockHash);
            Assert.AreNotEqual(confirmedBlockHash, result.SafeBlockHash);
        }
    }
}<|MERGE_RESOLUTION|>--- conflicted
+++ resolved
@@ -552,20 +552,12 @@
             using MergeTestBlockchain chain = await CreateBlockChain();
             IEngineRpcModule rpc = CreateEngineModule(chain);
             Keccak? startingHead = chain.BlockTree.HeadHash;
-<<<<<<< HEAD
-            BlockHeader parent = Build.A.BlockHeader.WithNumber(1).WithHash(TestItem.KeccakA).TestObject;
-            Block block = Build.A.Block.WithNumber(2).WithParent(parent).TestObject;
-            await rpc.engine_newPayloadV1(new BlockRequestResult(block));
-
-            ForkchoiceStateV1 forkchoiceStateV1 = new(block.Hash!, startingHead, startingHead);
-=======
             Block parent = Build.A.Block.WithNumber(2).WithParentHash(TestItem.KeccakA).WithNonce(0).WithDifficulty(0).TestObject;
             Block block = Build.A.Block.WithNumber(3).WithParent(parent).WithNonce(0).WithDifficulty(0).TestObject;
             
             await rpc.engine_newPayloadV1(new BlockRequestResult(parent));
             
             ForkchoiceStateV1 forkchoiceStateV1 = new(parent.Hash!, startingHead, startingHead);
->>>>>>> 0cba5467
             ResultWrapper<ForkchoiceUpdatedV1Result> forkchoiceUpdatedResult =
                 await rpc.engine_forkchoiceUpdatedV1(forkchoiceStateV1, null);
             forkchoiceUpdatedResult.Data.PayloadStatus.Status.Should()
@@ -945,7 +937,6 @@
             Assert.AreEqual(random, currentHeader.MixHash);
         }
 
-<<<<<<< HEAD
 
         private async Task<IReadOnlyList<BlockRequestResult>> ProduceBranchV1(IEngineRpcModule rpc,
             MergeTestBlockchain chain,
@@ -986,8 +977,6 @@
             return blocks;
         }
 
-=======
->>>>>>> 0cba5467
         [Test]
         public async Task blockRequestResult_set_and_get_transactions_roundtrip()
         {
