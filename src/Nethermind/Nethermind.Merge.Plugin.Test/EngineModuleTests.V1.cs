--- conflicted
+++ resolved
@@ -1136,8 +1136,6 @@
             }
         }
 
-<<<<<<< HEAD
-=======
         [Test]
         public async Task getPayloadV1_picks_transactions_from_pool_v1()
         {
@@ -1242,7 +1240,6 @@
         }
 
 
->>>>>>> be19ff33
         private async Task<IReadOnlyList<ExecutionPayloadV1>> ProduceBranchV1(IEngineRpcModule rpc,
             MergeTestBlockchain chain,
             int count, ExecutionPayloadV1 startingParentBlock, bool setHead, Keccak? random = null)
