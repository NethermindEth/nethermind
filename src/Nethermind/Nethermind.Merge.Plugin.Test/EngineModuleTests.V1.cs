﻿//  Copyright (c) 2021 Demerzel Solutions Limited
//  This file is part of the Nethermind library.
// 
//  The Nethermind library is free software: you can redistribute it and/or modify
//  it under the terms of the GNU Lesser General Public License as published by
//  the Free Software Foundation, either version 3 of the License, or
//  (at your option) any later version.
// 
//  The Nethermind library is distributed in the hope that it will be useful,
//  but WITHOUT ANY WARRANTY; without even the implied warranty of
//  MERCHANTABILITY or FITNESS FOR A PARTICULAR PURPOSE. See the
//  GNU Lesser General Public License for more details.
// 
//  You should have received a copy of the GNU Lesser General Public License
//  along with the Nethermind. If not, see <http://www.gnu.org/licenses/>.
// 

using System;
using System.Collections;
using System.Collections.Generic;
using System.Linq;
using System.Runtime.Versioning;
using System.Threading;
using System.Threading.Tasks;
using FluentAssertions;
using Nethermind.Blockchain;
using Nethermind.Blockchain.Find;
using Nethermind.Consensus.Producers;
using Nethermind.Core;
using Nethermind.Core.Crypto;
using Nethermind.Core.Extensions;
using Nethermind.Core.Test.Builders;
using Nethermind.Core.Timers;
using Nethermind.Crypto;
using Nethermind.Evm;
using Nethermind.Int256;
using Nethermind.JsonRpc;
using Nethermind.JsonRpc.Modules.Eth;
using Nethermind.JsonRpc.Test;
using Nethermind.JsonRpc.Test.Modules;
using Nethermind.Merge.Plugin.BlockProduction;
using Nethermind.Merge.Plugin.Data;
using Nethermind.Merge.Plugin.Data.V1;
using Nethermind.Merge.Plugin.Handlers;
using Nethermind.Merge.Plugin.Synchronization;
using Nethermind.State;
using Nethermind.Trie;
using Newtonsoft.Json;
using NLog;
using NSubstitute;
using NUnit.Framework;

namespace Nethermind.Merge.Plugin.Test
{
    public partial class EngineModuleTests
    {
        [Test]
        public async Task getPayload_correctlyEncodeTransactions()
        {
            byte[] payload = new byte[0];
            IPayloadPreparationService payloadPreparationService = Substitute.For<IPayloadPreparationService>();
            Block block = Build.A.Block.WithTransactions(
                new[]
                {
                    Build.A.Transaction.WithTo(TestItem.AddressD)
                        .SignedAndResolved(TestItem.PrivateKeyA).TestObject,
                    Build.A.Transaction.WithTo(TestItem.AddressD).WithType(TxType.EIP1559).WithMaxFeePerGas(20)
                        .SignedAndResolved(TestItem.PrivateKeyA).TestObject
                }).TestObject;
            payloadPreparationService.GetPayload(Arg.Any<string>()).Returns(block);
            using MergeTestBlockchain chain = await CreateBlockChain(null, payloadPreparationService);

            IEngineRpcModule rpc = CreateEngineModule(chain);

            string result = RpcTest.TestSerializedRequest(rpc, "engine_getPayloadV1", payload.ToHexString(true));
            Assert.AreEqual(result,
                "{\"jsonrpc\":\"2.0\",\"result\":{\"parentHash\":\"0xff483e972a04a9a62bb4b7d04ae403c615604e4090521ecc5bb7af67f71be09c\",\"feeRecipient\":\"0x0000000000000000000000000000000000000000\",\"stateRoot\":\"0x56e81f171bcc55a6ff8345e692c0f86e5b48e01b996cadc001622fb5e363b421\",\"receiptsRoot\":\"0x56e81f171bcc55a6ff8345e692c0f86e5b48e01b996cadc001622fb5e363b421\",\"logsBloom\":\"0x00000000000000000000000000000000000000000000000000000000000000000000000000000000000000000000000000000000000000000000000000000000000000000000000000000000000000000000000000000000000000000000000000000000000000000000000000000000000000000000000000000000000000000000000000000000000000000000000000000000000000000000000000000000000000000000000000000000000000000000000000000000000000000000000000000000000000000000000000000000000000000000000000000000000000000000000000000000000000000000000000000000000000000000000000000000\",\"prevRandao\":\"0x2ba5557a4c62a513c7e56d1bf13373e0da6bec016755483e91589fe1c6d212e2\",\"blockNumber\":\"0x0\",\"gasLimit\":\"0x3d0900\",\"gasUsed\":\"0x0\",\"timestamp\":\"0xf4240\",\"extraData\":\"0x010203\",\"baseFeePerGas\":\"0x0\",\"blockHash\":\"0x5fd61518405272d77fd6cdc8a824a109d75343e32024ee4f6769408454b1823d\",\"transactions\":[\"0xf85f800182520894475674cb523a0a2736b7f7534390288fce16982c018025a0634db2f18f24d740be29e03dd217eea5757ed7422680429bdd458c582721b6c2a02f0fa83931c9a99d3448a46b922261447d6a41d8a58992b5596089d15d521102\",\"0x02f8620180011482520894475674cb523a0a2736b7f7534390288fce16982c0180c001a0033e85439a128c42f2ba47ca278f1375ef211e61750018ff21bcd9750d1893f2a04ee981fe5261f8853f95c865232ffdab009abcc7858ca051fb624c49744bf18d\"]},\"id\":67}");
        }

        [Test]
        public async Task processing_block_should_serialize_valid_responses()
        {
            using MergeTestBlockchain chain = await CreateBlockChain(new MergeConfig()
            {
                Enabled = true, FeeRecipient = Address.Zero.ToString(), TerminalTotalDifficulty = "0"
            });
            IEngineRpcModule rpc = CreateEngineModule(chain);
            Keccak startingHead = chain.BlockTree.HeadHash;
            Keccak prevRandao = Keccak.Zero;
            Address feeRecipient = TestItem.AddressC;
            UInt256 timestamp = Timestamper.UnixTime.Seconds;

            byte[] expectedPayloadId = Bytes.FromHexString("0x6454408c425ddd96");

            var forkChoiceUpdatedParams = new
            {
                headBlockHash = startingHead.ToString(),
                safeBlockHash = startingHead.ToString(),
                finalizedBlockHash = Keccak.Zero.ToString(),
            };
            var preparePayloadParams = new
            {
                timestamp = timestamp.ToHexString(true),
                prevRandao = prevRandao.ToString(),
                suggestedFeeRecipient = feeRecipient.ToString(),
            };
            string?[] parameters =
            {
                JsonConvert.SerializeObject(forkChoiceUpdatedParams),
                JsonConvert.SerializeObject(preparePayloadParams)
            };
            // prepare a payload
            string result = RpcTest.TestSerializedRequest(rpc, "engine_forkchoiceUpdatedV1", parameters);
            result.Should()
                .Be(
                    $"{{\"jsonrpc\":\"2.0\",\"result\":{{\"payloadStatus\":{{\"status\":\"VALID\",\"latestValidHash\":\"0x1c53bdbf457025f80c6971a9cf50986974eed02f0a9acaeeb49cafef10efd133\",\"validationError\":null}},\"payloadId\":\"{expectedPayloadId.ToHexString(true)}\"}},\"id\":67}}");

            Keccak blockHash = new("0x2de2042d5ab1cf7c89d97f93b1572ddac3c6f77d84b6d44d1d9cec42f76505a7");
            var expectedPayload = new
            {
                parentHash = startingHead.ToString(),
                feeRecipient = feeRecipient.ToString(),
                stateRoot = chain.BlockTree.Head!.StateRoot!.ToString(),
                receiptsRoot = chain.BlockTree.Head!.ReceiptsRoot!.ToString(),
                logsBloom = Bloom.Empty.Bytes.ToHexString(true),
                prevRandao = prevRandao.ToString(),
                blockNumber = "0x1",
                gasLimit = chain.BlockTree.Head!.GasLimit.ToHexString(true),
                gasUsed = "0x0",
                timestamp = timestamp.ToHexString(true),
                extraData = "0x",
                baseFeePerGas = "0x0",
                blockHash = blockHash.ToString(),
                transactions = Array.Empty<object>(),
            };
            string expectedPayloadString = JsonConvert.SerializeObject(expectedPayload);
            // get the payload
            result = RpcTest.TestSerializedRequest(rpc, "engine_getPayloadV1", expectedPayloadId.ToHexString(true));
            result.Should().Be($"{{\"jsonrpc\":\"2.0\",\"result\":{expectedPayloadString},\"id\":67}}");
            // execute the payload
            result = RpcTest.TestSerializedRequest(rpc, "engine_newPayloadV1", expectedPayloadString);
            result.Should()
                .Be(
                    $"{{\"jsonrpc\":\"2.0\",\"result\":{{\"status\":\"VALID\",\"latestValidHash\":\"{blockHash}\",\"validationError\":null}},\"id\":67}}");

            forkChoiceUpdatedParams = new
            {
                headBlockHash = blockHash.ToString(true),
                safeBlockHash = blockHash.ToString(true),
                finalizedBlockHash = startingHead.ToString(true),
            };
            parameters = new[] { JsonConvert.SerializeObject(forkChoiceUpdatedParams), null };
            // update the fork choice
            result = RpcTest.TestSerializedRequest(rpc, "engine_forkchoiceUpdatedV1", parameters);
            result.Should()
                .Be(
                    "{\"jsonrpc\":\"2.0\",\"result\":{\"payloadStatus\":{\"status\":\"VALID\",\"latestValidHash\":\"0x2de2042d5ab1cf7c89d97f93b1572ddac3c6f77d84b6d44d1d9cec42f76505a7\",\"validationError\":null},\"payloadId\":null},\"id\":67}");
        }

        [Test]
        public async Task can_parse_forkchoiceUpdated_with_implicit_null_payloadAttributes()
        {
            using MergeTestBlockchain chain = await CreateBlockChain();
            IEngineRpcModule rpc = CreateEngineModule(chain);
            var forkChoiceUpdatedParams = new
            {
                headBlockHash = Keccak.Zero.ToString(),
                safeBlockHash = Keccak.Zero.ToString(),
                finalizedBlockHash = Keccak.Zero.ToString(),
            };
            string[] parameters = new[] { JsonConvert.SerializeObject(forkChoiceUpdatedParams) };
            string? result = RpcTest.TestSerializedRequest(rpc, "engine_forkchoiceUpdatedV1", parameters);
            result.Should()
                .Be(
                    "{\"jsonrpc\":\"2.0\",\"result\":{\"payloadStatus\":{\"status\":\"SYNCING\",\"latestValidHash\":null,\"validationError\":null},\"payloadId\":null},\"id\":67}");
        }

        [Test]
        public async Task getPayload_should_serialize_unknown_payload_response_properly()
        {
            using MergeTestBlockchain chain = await CreateBlockChain();
            IEngineRpcModule rpc = CreateEngineModule(chain);
            byte[] payloadId = Bytes.FromHexString("0x1111111111111111");
            ;

            string parameters = payloadId.ToHexString(true);
            string result = RpcTest.TestSerializedRequest(rpc, "engine_getPayloadV1", parameters);
            result.Should()
                .Be("{\"jsonrpc\":\"2.0\",\"error\":{\"code\":-38001,\"message\":\"unknown payload\"},\"id\":67}");
        }

        [Test]
        public async Task
            engine_forkchoiceUpdatedV1_with_payload_attributes_should_create_block_on_top_of_genesis_and_not_change_head()
        {
            using MergeTestBlockchain chain = await CreateBlockChain();
            IEngineRpcModule rpc = CreateEngineModule(chain);
            Keccak startingHead = chain.BlockTree.HeadHash;
            ulong timestamp = 30;
            Keccak random = Keccak.Zero;
            Address feeRecipient = TestItem.AddressD;

            ExecutionPayloadV1? executionPayloadV1 = await BuildAndGetPayloadResult(rpc, chain, startingHead,
                Keccak.Zero, startingHead, timestamp, random, feeRecipient);

            ExecutionPayloadV1 expected = CreateParentBlockRequestOnHead(chain.BlockTree);
            expected.GasLimit = 4000000L;
            expected.BlockHash = new Keccak("0x3ee80ba456bac700bfaf5b2827270406134e2392eb03ec50f6c23de28dd08811");
            expected.LogsBloom = Bloom.Empty;
            expected.FeeRecipient = feeRecipient;
            expected.BlockNumber = 1;
            expected.PrevRandao = random;
            expected.ParentHash = startingHead;
            expected.SetTransactions(Array.Empty<Transaction>());
            expected.Timestamp = timestamp;
            expected.PrevRandao = random;
            expected.ExtraData = Array.Empty<byte>();

            executionPayloadV1.Should().BeEquivalentTo(expected);
            Keccak actualHead = chain.BlockTree.HeadHash;
            actualHead.Should().NotBe(expected.BlockHash);
            actualHead.Should().Be(startingHead);
        }

        [Test]
        public async Task getPayloadV1_should_return_error_if_there_was_no_corresponding_prepare_call()
        {
            using MergeTestBlockchain chain = await CreateBlockChain();
            IEngineRpcModule rpc = CreateEngineModule(chain);
            Keccak startingHead = chain.BlockTree.HeadHash;
            UInt256 timestamp = Timestamper.UnixTime.Seconds;
            Keccak random = Keccak.Zero;
            Address feeRecipient = Address.Zero;
            string _ = rpc.engine_forkchoiceUpdatedV1(new ForkchoiceStateV1(startingHead, Keccak.Zero, startingHead),
                    new PayloadAttributes { Timestamp = timestamp, SuggestedFeeRecipient = feeRecipient, PrevRandao = random }).Result.Data
                .PayloadId!;

            byte[] requestedPayloadId = Bytes.FromHexString("0x45bd36a8143d860d");
            ResultWrapper<ExecutionPayloadV1?> response = await rpc.engine_getPayloadV1(requestedPayloadId);

            response.ErrorCode.Should().Be(MergeErrorCodes.UnknownPayload);
        }

        [Test]
        public async Task getPayloadV1_should_return_error_if_called_after_cleanup_timer()
        {
            MergeConfig mergeConfig = new() { Enabled = true, SecondsPerSlot = 1, TerminalTotalDifficulty = "0" };
            using MergeTestBlockchain chain = await CreateBlockChain(mergeConfig);
            BlockImprovementContextFactory improvementContextFactory = new(chain.BlockProductionTrigger, TimeSpan.FromSeconds(1));
            TimeSpan timePerSlot = TimeSpan.FromMilliseconds(10);
            chain.PayloadPreparationService = new PayloadPreparationService(
                chain.PostMergeBlockProducer!,
                improvementContextFactory,
                chain.SealEngine, 
                TimerFactory.Default, 
                chain.LogManager, 
                timePerSlot);
            
            IEngineRpcModule rpc = CreateEngineModule(chain);
            Keccak startingHead = chain.BlockTree.HeadHash;
            UInt256 timestamp = Timestamper.UnixTime.Seconds;
            Keccak random = Keccak.Zero;
            Address feeRecipient = Address.Zero;

            string payloadId = rpc.engine_forkchoiceUpdatedV1(new ForkchoiceStateV1(startingHead, Keccak.Zero, startingHead),
                    new PayloadAttributes { Timestamp = timestamp, SuggestedFeeRecipient = feeRecipient, PrevRandao = random }).Result.Data
                .PayloadId!;

            await Task.Delay(PayloadPreparationService.SlotsPerOldPayloadCleanup * 2 * timePerSlot + timePerSlot);

            ResultWrapper<ExecutionPayloadV1?> response = await rpc.engine_getPayloadV1(Bytes.FromHexString(payloadId));

            response.ErrorCode.Should().Be(MergeErrorCodes.UnknownPayload);
        }

        [Test]
        public async Task getPayloadBodiesV1_should_return_payload_bodies_in_order_of_request_block_hashes_and_skip_unknown_hashes()
        {
            using MergeTestBlockchain chain = await CreateBlockChain();
            IEngineRpcModule rpc = CreateEngineModule(chain);

            ExecutionPayloadV1 executionPayloadV11 = await SendNewBlockV1(rpc, chain);

            PrivateKey from = TestItem.PrivateKeyA;
            Address to = TestItem.AddressB;
            Transaction[] txs = BuildTransactions(chain, executionPayloadV11.BlockHash, from, to, 3, 0, out _, out _);
            chain.AddTransactions(txs);
            ExecutionPayloadV1 executionPayloadV12 = await BuildAndSendNewBlockV1(rpc, chain, true);
            Keccak?[] blockHashes = { executionPayloadV11.BlockHash, TestItem.KeccakA, executionPayloadV12.BlockHash };
            ExecutionPayloadBodyV1Result[] payloadBodies = rpc.engine_getPayloadBodiesV1(blockHashes).Result.Data;
            ExecutionPayloadBodyV1Result[] expected = { new(Array.Empty<Transaction>()), new(txs) };
            payloadBodies.Should().BeEquivalentTo(expected, o => o.WithStrictOrdering());
        }

        [Test]
        public async Task forkchoiceUpdatedV1_should_not_create_block_or_change_head_with_unknown_parent()
        {
            using MergeTestBlockchain chain = await CreateBlockChain();
            IEngineRpcModule rpc = CreateEngineModule(chain);
            Keccak startingHead = chain.BlockTree.HeadHash;
            Keccak notExistingHash = TestItem.KeccakH;
            UInt256 timestamp = Timestamper.UnixTime.Seconds;
            Keccak random = Keccak.Zero;
            Address feeRecipient = Address.Zero;

            ResultWrapper<ForkchoiceUpdatedV1Result> forkchoiceUpdatedV1Response = await rpc.engine_forkchoiceUpdatedV1(
                new ForkchoiceStateV1(notExistingHash, Keccak.Zero, notExistingHash),
                new PayloadAttributes { Timestamp = timestamp, SuggestedFeeRecipient = feeRecipient, PrevRandao = random });

            forkchoiceUpdatedV1Response.Data.PayloadStatus.Status.Should()
                .Be(PayloadStatus.Syncing); // ToDo wait for final PostMerge sync
            byte[] payloadId = Bytes.FromHexString("0x5d071947bfcc3e65");
            ResultWrapper<ExecutionPayloadV1?> getResponse = await rpc.engine_getPayloadV1(payloadId);

            getResponse.ErrorCode.Should().Be(MergeErrorCodes.UnknownPayload);
            Keccak actualHead = chain.BlockTree.HeadHash;
            actualHead.Should().NotBe(notExistingHash);
            actualHead.Should().Be(startingHead);
        }

        [Test]
        public async Task executePayloadV1_accepts_previously_assembled_block_multiple_times([Values(1, 3)] int times)
        {
            using MergeTestBlockchain chain = await CreateBlockChain();
            IEngineRpcModule rpc = CreateEngineModule(chain);
            Keccak startingHead = chain.BlockTree.HeadHash;
            BlockHeader startingBestSuggestedHeader = chain.BlockTree.BestSuggestedHeader!;
            ExecutionPayloadV1 getPayloadResult = await BuildAndGetPayloadResult(chain, rpc);
            getPayloadResult.ParentHash.Should().Be(startingHead);


            for (int i = 0; i < times; i++)
            {
                ResultWrapper<PayloadStatusV1> executePayloadResult = await rpc.engine_newPayloadV1(getPayloadResult);
                executePayloadResult.Data.Status.Should().Be(PayloadStatus.Valid);
            }

            Keccak bestSuggestedHeaderHash = chain.BlockTree.BestSuggestedHeader!.Hash!;
            bestSuggestedHeaderHash.Should().Be(getPayloadResult.BlockHash);
            bestSuggestedHeaderHash.Should().NotBe(startingBestSuggestedHeader!.Hash!);
        }

        [Test]
        public async Task executePayloadV1_accepts_previously_prepared_block_multiple_times([Values(1, 3)] int times)
        {
            using MergeTestBlockchain chain = await CreateBlockChain();
            IEngineRpcModule rpc = CreateEngineModule(chain);
            Keccak startingHead = chain.BlockTree.HeadHash;
            BlockHeader startingBestSuggestedHeader = chain.BlockTree.BestSuggestedHeader!;
            ExecutionPayloadV1 getPayloadResult = await PrepareAndGetPayloadResultV1(chain, rpc);
            getPayloadResult.ParentHash.Should().Be(startingHead);


            for (int i = 0; i < times; i++)
            {
                ResultWrapper<PayloadStatusV1>? executePayloadResult = await rpc.engine_newPayloadV1(getPayloadResult);
                executePayloadResult.Data.Status.Should().Be(PayloadStatus.Valid);
            }

            Keccak bestSuggestedHeaderHash = chain.BlockTree.BestSuggestedHeader!.Hash!;
            bestSuggestedHeaderHash.Should().Be(getPayloadResult.BlockHash);
            bestSuggestedHeaderHash.Should().NotBe(startingBestSuggestedHeader!.Hash!);
        }

<<<<<<< HEAD
        [Test]
        public async Task block_should_not_be_canonical_before_forkchoiceUpdatedV1()
        {
            using MergeTestBlockchain chain = await CreateBlockChain();
            IEngineRpcModule rpc = CreateEngineModule(chain);
            
            ExecutionPayloadV1 getPayloadResult = await BuildAndGetPayloadResult(chain, rpc);
            Keccak newHead = getPayloadResult.BlockHash!;

            await rpc.engine_newPayloadV1(getPayloadResult);
            chain.BlockTree.FindBlock(newHead, BlockTreeLookupOptions.RequireCanonical).Should().BeNull();
            chain.BlockTree.FindBlock(newHead, BlockTreeLookupOptions.None).Should().NotBeNull();

            await rpc.engine_forkchoiceUpdatedV1(new ForkchoiceStateV1(newHead, Keccak.Zero, Keccak.Zero));
            chain.BlockTree.FindBlock(newHead, BlockTreeLookupOptions.RequireCanonical).Should().NotBeNull();
            chain.BlockTree.FindBlock(newHead, BlockTreeLookupOptions.None).Should().NotBeNull();
        }
        
        [Test]
        public async Task block_should_not_be_canonical_after_reorg()
        {
            using MergeTestBlockchain chain = await CreateBlockChain();
            IEngineRpcModule rpc = CreateEngineModule(chain);
            Keccak startingHead = chain.BlockTree.HeadHash;
            Keccak finalizedHash = Keccak.Zero;
            ulong timestamp = 30;
            Keccak random = Keccak.Zero;
            Address feeRecipientA = TestItem.AddressD;
            Address feeRecipientB = TestItem.AddressE;
            
            ExecutionPayloadV1 getPayloadResultA = await BuildAndGetPayloadResult(rpc, chain, startingHead,
                finalizedHash, startingHead, timestamp, random, feeRecipientA);
            Keccak blochHashA = getPayloadResultA.BlockHash!;
            
            ExecutionPayloadV1 getPayloadResultB = await BuildAndGetPayloadResult(rpc, chain, startingHead,
                finalizedHash, startingHead, timestamp, random, feeRecipientB);
            Keccak blochHashB = getPayloadResultB.BlockHash!;
            
            await rpc.engine_newPayloadV1(getPayloadResultA);
            chain.BlockTree.FindBlock(blochHashA, BlockTreeLookupOptions.RequireCanonical).Should().BeNull();
            chain.BlockTree.FindBlock(blochHashB, BlockTreeLookupOptions.RequireCanonical).Should().BeNull();
            chain.BlockTree.FindBlock(blochHashA, BlockTreeLookupOptions.None).Should().NotBeNull();
            chain.BlockTree.FindBlock(blochHashB, BlockTreeLookupOptions.None).Should().BeNull();

            await rpc.engine_newPayloadV1(getPayloadResultB);
            chain.BlockTree.FindBlock(blochHashA, BlockTreeLookupOptions.RequireCanonical).Should().BeNull();
            chain.BlockTree.FindBlock(blochHashB, BlockTreeLookupOptions.RequireCanonical).Should().BeNull();
            chain.BlockTree.FindBlock(blochHashA, BlockTreeLookupOptions.None).Should().NotBeNull();
            chain.BlockTree.FindBlock(blochHashB, BlockTreeLookupOptions.None).Should().NotBeNull();
            
            await rpc.engine_forkchoiceUpdatedV1(new ForkchoiceStateV1(blochHashA, finalizedHash, startingHead));
            chain.BlockTree.FindBlock(blochHashA, BlockTreeLookupOptions.RequireCanonical).Should().NotBeNull();
            chain.BlockTree.FindBlock(blochHashB, BlockTreeLookupOptions.RequireCanonical).Should().BeNull();
            chain.BlockTree.FindBlock(blochHashA, BlockTreeLookupOptions.None).Should().NotBeNull();
            chain.BlockTree.FindBlock(blochHashB, BlockTreeLookupOptions.None).Should().NotBeNull();
            
            await rpc.engine_forkchoiceUpdatedV1(new ForkchoiceStateV1(blochHashB, finalizedHash, startingHead));
            chain.BlockTree.FindBlock(blochHashA, BlockTreeLookupOptions.RequireCanonical).Should().BeNull();
            chain.BlockTree.FindBlock(blochHashB, BlockTreeLookupOptions.RequireCanonical).Should().NotBeNull();
            chain.BlockTree.FindBlock(blochHashA, BlockTreeLookupOptions.None).Should().NotBeNull();
            chain.BlockTree.FindBlock(blochHashB, BlockTreeLookupOptions.None).Should().NotBeNull();
            
            await rpc.engine_forkchoiceUpdatedV1(new ForkchoiceStateV1(blochHashA, finalizedHash, startingHead));
            chain.BlockTree.FindBlock(blochHashA, BlockTreeLookupOptions.RequireCanonical).Should().NotBeNull();
            chain.BlockTree.FindBlock(blochHashB, BlockTreeLookupOptions.RequireCanonical).Should().BeNull();
            chain.BlockTree.FindBlock(blochHashA, BlockTreeLookupOptions.None).Should().NotBeNull();
            chain.BlockTree.FindBlock(blochHashB, BlockTreeLookupOptions.None).Should().NotBeNull();
        }

=======
>>>>>>> 631a6c95
        private async Task<ExecutionPayloadV1> PrepareAndGetPayloadResultV1(MergeTestBlockchain chain,
            IEngineRpcModule rpc)
        {
            Keccak startingHead = chain.BlockTree.HeadHash;
            UInt256 timestamp = Timestamper.UnixTime.Seconds;
            Keccak random = Keccak.Zero;
            Address feeRecipient = Address.Zero;
            return await PrepareAndGetPayloadResultV1(rpc, startingHead, timestamp, random, feeRecipient);
        }

        private async Task<ExecutionPayloadV1> PrepareAndGetPayloadResultV1(
            IEngineRpcModule rpc, Keccak currentHead, UInt256 timestamp, Keccak random, Address feeRecipient)
        {
            PayloadAttributes? payloadAttributes = new()
            {
                PrevRandao = random, SuggestedFeeRecipient = feeRecipient, Timestamp = timestamp
            };
            ForkchoiceStateV1? forkchoiceStateV1 = new(currentHead, currentHead, currentHead);
            ResultWrapper<ForkchoiceUpdatedV1Result>? forkchoiceUpdatedResult = await rpc.engine_forkchoiceUpdatedV1(forkchoiceStateV1, payloadAttributes);
            byte[] payloadId = Bytes.FromHexString(forkchoiceUpdatedResult.Data.PayloadId);
            ResultWrapper<ExecutionPayloadV1?> getPayloadResult = await rpc.engine_getPayloadV1(payloadId);
            return getPayloadResult.Data!;
        }

        public static IEnumerable WrongInputTestsV1
        {
            get
            {
                yield return GetNewBlockRequestBadDataTestCase(r => r.ReceiptsRoot, TestItem.KeccakD);
                yield return GetNewBlockRequestBadDataTestCase(r => r.StateRoot, TestItem.KeccakD);

                Bloom bloom = new();
                bloom.Add(new[]
                {
                    Build.A.LogEntry.WithAddress(TestItem.AddressA).WithTopics(TestItem.KeccakG).TestObject
                });
                yield return GetNewBlockRequestBadDataTestCase(r => r.LogsBloom, bloom);
                yield return GetNewBlockRequestBadDataTestCase(r => r.Transactions, new[] { new byte[] { 1 } });
                yield return GetNewBlockRequestBadDataTestCase(r => r.GasUsed, 1);
            }
        }
        
        [Test]
        public async Task executePayloadV1_unknown_parentHash_return_accepted()
        {
            using MergeTestBlockchain chain = await CreateBlockChain();
            IEngineRpcModule rpc = CreateEngineModule(chain);
            ExecutionPayloadV1 getPayloadResult = await BuildAndGetPayloadResult(chain, rpc);
            Keccak blockHash = getPayloadResult.BlockHash;
            getPayloadResult.ParentHash = TestItem.KeccakF;
            if (blockHash == getPayloadResult.BlockHash && TryCalculateHash(getPayloadResult, out Keccak? hash))
            {
                getPayloadResult.BlockHash = hash;
            }

            ResultWrapper<PayloadStatusV1> executePayloadResult = await rpc.engine_newPayloadV1(getPayloadResult);
            executePayloadResult.Data.Status.Should().Be(PayloadStatus.Accepted);
        }

        [TestCaseSource(nameof(WrongInputTestsV1))]
        public async Task executePayloadV1_rejects_incorrect_input(Action<ExecutionPayloadV1> breakerAction)
        {
            using MergeTestBlockchain chain = await CreateBlockChain();
            IEngineRpcModule rpc = CreateEngineModule(chain);
            ExecutionPayloadV1 getPayloadResult = await BuildAndGetPayloadResult(chain, rpc);
            breakerAction(getPayloadResult);
            if (TryCalculateHash(getPayloadResult, out Keccak? hash))
            {
                getPayloadResult.BlockHash = hash;
            }

            ResultWrapper<PayloadStatusV1> executePayloadResult = await rpc.engine_newPayloadV1(getPayloadResult);
            executePayloadResult.Data.Status.Should().Be(PayloadStatus.Invalid);
        }

        [Test]
        public async Task executePayloadV1_rejects_invalid_blockHash()
        {
            using MergeTestBlockchain chain = await CreateBlockChain();
            IEngineRpcModule rpc = CreateEngineModule(chain);
            ExecutionPayloadV1 getPayloadResult = await BuildAndGetPayloadResult(chain, rpc);
            getPayloadResult.BlockHash = TestItem.KeccakC;

            ResultWrapper<PayloadStatusV1> executePayloadResult = await rpc.engine_newPayloadV1(getPayloadResult);
            executePayloadResult.Data.Status.Should().Be(PayloadStatus.InvalidBlockHash);
        }


        [Test]
        public async Task executePayloadV1_accepts_already_known_block()
        {
            using MergeTestBlockchain chain = await CreateBlockChain();
            IEngineRpcModule rpc = CreateEngineModule(chain);
            Block block = Build.A.Block.WithNumber(1).WithParent(chain.BlockTree.Head!).WithDifficulty(0).WithNonce(0)
                .WithStateRoot(new Keccak("0x1ef7300d8961797263939a3d29bbba4ccf1702fabf02d8ad7a20b454edb6fd2f"))
                .TestObject;
            block.Header.IsPostMerge = true;
            block.Header.Hash = block.CalculateHash();
            await chain.BlockTree.SuggestBlockAsync(block!);
            ExecutionPayloadV1 blockRequest = new(block);
            ResultWrapper<PayloadStatusV1> executePayloadResult = await rpc.engine_newPayloadV1(blockRequest);
            executePayloadResult.Data.Status.Should().Be(PayloadStatus.Valid);
        }

        [Test]
        public async Task forkchoiceUpdatedV1_should_work_with_zero_keccak_for_finalization()
        {
            using MergeTestBlockchain chain = await CreateBlockChain();
            IEngineRpcModule rpc = CreateEngineModule(chain);
            Keccak startingHead = chain.BlockTree.HeadHash;
            ExecutionPayloadV1 executionPayload = await SendNewBlockV1(rpc, chain);

            Keccak newHeadHash = executionPayload.BlockHash;
            ForkchoiceStateV1 forkchoiceStateV1 = new(newHeadHash!, Keccak.Zero, startingHead);
            ResultWrapper<ForkchoiceUpdatedV1Result> forkchoiceUpdatedResult = await rpc.engine_forkchoiceUpdatedV1(forkchoiceStateV1);
            forkchoiceUpdatedResult.Data.PayloadStatus.Status.Should().Be(PayloadStatus.Valid);
            forkchoiceUpdatedResult.Data.PayloadId.Should().Be(null);

            Keccak actualHead = chain.BlockTree.HeadHash;
            actualHead.Should().NotBe(startingHead);
            actualHead.Should().Be(newHeadHash);
            AssertExecutionStatusChanged(rpc, newHeadHash!, Keccak.Zero, startingHead);
        }
        
        [Test]
        public async Task forkchoiceUpdatedV1_should_update_finalized_block_hash()
        {
            using MergeTestBlockchain chain = await CreateBlockChain();
            TestRpcBlockchain testRpc = await CreateTestRpc(chain);
            IEngineRpcModule rpc = CreateEngineModule(chain);
            Keccak startingHead = chain.BlockTree.HeadHash;
            ExecutionPayloadV1 executionPayload = await SendNewBlockV1(rpc, chain);

            Keccak newHeadHash = executionPayload.BlockHash;
            ForkchoiceStateV1 forkchoiceStateV1 = new(newHeadHash!, startingHead, startingHead!);
            ResultWrapper<ForkchoiceUpdatedV1Result> forkchoiceUpdatedResult = await rpc.engine_forkchoiceUpdatedV1(forkchoiceStateV1);
            forkchoiceUpdatedResult.Data.PayloadStatus.Status.Should().Be(PayloadStatus.Valid);
            forkchoiceUpdatedResult.Data.PayloadId.Should().Be(null);
            
            Keccak? actualFinalizedHash = chain.BlockTree.FinalizedHash;
            actualFinalizedHash.Should().NotBeNull();
            actualFinalizedHash.Should().Be(startingHead);
            
            BlockForRpc blockForRpc = testRpc.EthRpcModule.eth_getBlockByNumber(BlockParameter.Finalized).Data;
            blockForRpc.Should().NotBeNull();
            actualFinalizedHash = blockForRpc.Hash;
            actualFinalizedHash.Should().NotBeNull();
            actualFinalizedHash.Should().Be(startingHead);

            Assert.AreEqual(actualFinalizedHash, chain.BlockFinalizationManager.LastFinalizedHash);
            AssertExecutionStatusChanged(rpc, newHeadHash!, startingHead, startingHead);
        }
        
        [Test]
        public async Task forkchoiceUpdatedV1_should_update_safe_block_hash()
        {
            using MergeTestBlockchain chain = await CreateBlockChain();
            TestRpcBlockchain testRpc = await CreateTestRpc(chain);
            IEngineRpcModule rpc = CreateEngineModule(chain);
            Keccak startingHead = chain.BlockTree.HeadHash;
            ExecutionPayloadV1 executionPayload = await SendNewBlockV1(rpc, chain);

            Keccak newHeadHash = executionPayload.BlockHash;
            ForkchoiceStateV1 forkchoiceStateV1 = new(newHeadHash!, startingHead, startingHead!);
            ResultWrapper<ForkchoiceUpdatedV1Result> forkchoiceUpdatedResult = await rpc.engine_forkchoiceUpdatedV1(forkchoiceStateV1);
            forkchoiceUpdatedResult.Data.PayloadStatus.Status.Should().Be(PayloadStatus.Valid);
            forkchoiceUpdatedResult.Data.PayloadId.Should().Be(null);
            
            Keccak? actualSafeHash = chain.BlockTree.SafeHash;
            actualSafeHash.Should().NotBeNull();
            actualSafeHash.Should().Be(startingHead);
            
            BlockForRpc blockForRpc = testRpc.EthRpcModule.eth_getBlockByNumber(BlockParameter.Safe).Data;
            blockForRpc.Should().NotBeNull();
            actualSafeHash = blockForRpc.Hash;
            actualSafeHash.Should().NotBeNull();
            actualSafeHash.Should().Be(startingHead);
            
            AssertExecutionStatusChanged(rpc, newHeadHash!, startingHead, startingHead);
        }
        
        
        [Test]
        public async Task forkchoiceUpdatedV1_should_work_with_zero_keccak_as_safe_block()
        {
            using MergeTestBlockchain chain = await CreateBlockChain();
            IEngineRpcModule rpc = CreateEngineModule(chain);
            Keccak startingHead = chain.BlockTree.HeadHash;
            ExecutionPayloadV1 executionPayload = await SendNewBlockV1(rpc, chain);

            Keccak newHeadHash = executionPayload.BlockHash;
            ForkchoiceStateV1 forkchoiceStateV1 = new(newHeadHash!, newHeadHash!, Keccak.Zero);
            ResultWrapper<ForkchoiceUpdatedV1Result> forkchoiceUpdatedResult = await rpc.engine_forkchoiceUpdatedV1(forkchoiceStateV1);
            forkchoiceUpdatedResult.Data.PayloadStatus.Status.Should().Be(PayloadStatus.Valid);
            forkchoiceUpdatedResult.Data.PayloadId.Should().Be(null);

            Keccak actualHead = chain.BlockTree.HeadHash;
            actualHead.Should().NotBe(startingHead);
            actualHead.Should().Be(newHeadHash);
            AssertExecutionStatusChanged(rpc, newHeadHash!, newHeadHash!, Keccak.Zero);
        }

        [Test]
        public async Task forkchoiceUpdatedV1_with_no_payload_attributes_should_change_head()
        {
            using MergeTestBlockchain chain = await CreateBlockChain();
            IEngineRpcModule rpc = CreateEngineModule(chain);
            Keccak startingHead = chain.BlockTree.HeadHash;
            ExecutionPayloadV1 executionPayload = await SendNewBlockV1(rpc, chain);

            Keccak newHeadHash = executionPayload.BlockHash;
            ForkchoiceStateV1 forkchoiceStateV1 = new(newHeadHash!, startingHead, startingHead!);
            ResultWrapper<ForkchoiceUpdatedV1Result> forkchoiceUpdatedResult = await rpc.engine_forkchoiceUpdatedV1(forkchoiceStateV1);
            forkchoiceUpdatedResult.Data.PayloadStatus.Status.Should().Be(PayloadStatus.Valid);
            forkchoiceUpdatedResult.Data.PayloadId.Should().Be(null);

            Keccak actualHead = chain.BlockTree.HeadHash;
            actualHead.Should().NotBe(startingHead);
            actualHead.Should().Be(newHeadHash);
            AssertExecutionStatusChangedV1(rpc, newHeadHash!, startingHead, startingHead);
        }

        [Test]
        public async Task forkChoiceUpdatedV1_to_unknown_block_fails()
        {
            using MergeTestBlockchain chain = await CreateBlockChain();
            IEngineRpcModule rpc = CreateEngineModule(chain);
            ForkchoiceStateV1 forkchoiceStateV1 = new(TestItem.KeccakF, TestItem.KeccakF, TestItem.KeccakF);
            ResultWrapper<ForkchoiceUpdatedV1Result> forkchoiceUpdatedResult = await rpc.engine_forkchoiceUpdatedV1(forkchoiceStateV1);
            forkchoiceUpdatedResult.Data.PayloadStatus.Status.Should().Be(nameof(PayloadStatus.Syncing).ToUpper()); // ToDo wait for final PostMerge sync
            AssertExecutionStatusNotChangedV1(rpc, TestItem.KeccakF, TestItem.KeccakF, TestItem.KeccakF);
        }

        [Test]
        public async Task forkChoiceUpdatedV1_to_unknown_safeBlock_hash_should_fail()
        {
            using MergeTestBlockchain chain = await CreateBlockChain();
            IEngineRpcModule rpc = CreateEngineModule(chain);
            Keccak startingHead = chain.BlockTree.HeadHash;
            ExecutionPayloadV1 executionPayload = await SendNewBlockV1(rpc, chain);

            Keccak newHeadHash = executionPayload.BlockHash;
            ForkchoiceStateV1 forkchoiceStateV1 = new(newHeadHash!, startingHead, TestItem.KeccakF);
            ResultWrapper<ForkchoiceUpdatedV1Result> forkchoiceUpdatedResult = await rpc.engine_forkchoiceUpdatedV1(forkchoiceStateV1, null);
            forkchoiceUpdatedResult.ErrorCode.Should().Be(MergeErrorCodes.InvalidForkchoiceState);

            Keccak actualHead = chain.BlockTree.HeadHash;
            actualHead.Should().NotBe(newHeadHash);
        }

        [Test]
        public async Task forkChoiceUpdatedV1_no_common_branch_fails()
        {
            using MergeTestBlockchain chain = await CreateBlockChain();
            IEngineRpcModule rpc = CreateEngineModule(chain);
            Keccak? startingHead = chain.BlockTree.HeadHash;
            Block parent = Build.A.Block.WithNumber(2).WithParentHash(TestItem.KeccakA).WithNonce(0).WithDifficulty(0).TestObject;
            Block block = Build.A.Block.WithNumber(3).WithParent(parent).WithNonce(0).WithDifficulty(0).TestObject;
            
            await rpc.engine_newPayloadV1(new ExecutionPayloadV1(parent));
            
            ForkchoiceStateV1 forkchoiceStateV1 = new(parent.Hash!, startingHead, startingHead);
            ResultWrapper<ForkchoiceUpdatedV1Result> forkchoiceUpdatedResult = await rpc.engine_forkchoiceUpdatedV1(forkchoiceStateV1);
            forkchoiceUpdatedResult.Data.PayloadStatus.Status.Should().Be("SYNCING");
            
            await rpc.engine_newPayloadV1(new ExecutionPayloadV1(block));
            
            ForkchoiceStateV1 forkchoiceStateV11 = new(parent.Hash!, startingHead, startingHead);
            ResultWrapper<ForkchoiceUpdatedV1Result> forkchoiceUpdatedResult_1 = await rpc.engine_forkchoiceUpdatedV1(forkchoiceStateV11);
            forkchoiceUpdatedResult_1.Data.PayloadStatus.Status.Should().Be("SYNCING");
            
            AssertExecutionStatusNotChangedV1(rpc, block.Hash!, startingHead, startingHead);

        }

        [Test]
        public async Task forkchoiceUpdatedV1_should_change_head_when_all_parameters_are_the_newHeadHash()
        {
            using MergeTestBlockchain chain = await CreateBlockChain();
            IEngineRpcModule rpc = CreateEngineModule(chain);
            ExecutionPayloadV1 executionPayload = await SendNewBlockV1(rpc, chain);

            Keccak newHeadHash = executionPayload.BlockHash;
            ForkchoiceStateV1 forkchoiceStateV1 = new(newHeadHash, newHeadHash, newHeadHash);
            ResultWrapper<ForkchoiceUpdatedV1Result> forkchoiceUpdatedResult =
                await rpc.engine_forkchoiceUpdatedV1(forkchoiceStateV1, null);
            forkchoiceUpdatedResult.Data.PayloadStatus.Status.Should().Be(PayloadStatus.Valid);
            forkchoiceUpdatedResult.Data.PayloadId.Should().Be(null);
            AssertExecutionStatusChangedV1(rpc, newHeadHash, newHeadHash, newHeadHash);
        }

        [Test]
        public async Task Can_transition_from_PoW_chain()
        {
            using MergeTestBlockchain chain =
                await CreateBlockChain(new MergeConfig() { Enabled = true, TerminalTotalDifficulty = "1000001" });
            IEngineRpcModule rpc = CreateEngineModule(chain);

            // adding PoW block
            await chain.AddBlock();

            // creating PoS block
            Block? head = chain.BlockTree.Head;
            ExecutionPayloadV1 executionPayload = await SendNewBlockV1(rpc, chain);
            await rpc.engine_forkchoiceUpdatedV1(
                new ForkchoiceStateV1(executionPayload.BlockHash, executionPayload.BlockHash, executionPayload.BlockHash));
            Assert.AreEqual(2, chain.BlockTree.Head!.Number);
        }

        [TestCase(null)]
        [TestCase(1000000000)]
        [TestCase(1000001)]
        public async Task executePayloadV1_should_not_accept_blocks_with_incorrect_ttd(long? terminalTotalDifficulty)
        {
            using MergeTestBlockchain chain = await CreateBlockChain(new MergeConfig()
            {
                Enabled = true, TerminalTotalDifficulty = $"{terminalTotalDifficulty}"
            });
            IEngineRpcModule rpc = CreateEngineModule(chain);
            ExecutionPayloadV1 executionPayload = CreateBlockRequest(CreateParentBlockRequestOnHead(chain.BlockTree), TestItem.AddressD);
            ResultWrapper<PayloadStatusV1> resultWrapper = await rpc.engine_newPayloadV1(executionPayload);
            resultWrapper.Data.Status.Should().Be(PayloadStatus.Invalid);
            resultWrapper.Data.LatestValidHash.Should().Be(Keccak.Zero);
        }

        [TestCase(null)]
        [TestCase(1000000000)]
        [TestCase(1000001)]
        public async Task forkchoiceUpdatedV1_should_not_accept_blocks_with_incorrect_ttd(long? terminalTotalDifficulty)
        {
            using MergeTestBlockchain chain = await CreateBlockChain(new MergeConfig()
            {
                Enabled = true, TerminalTotalDifficulty = $"{terminalTotalDifficulty}"
            });
            IEngineRpcModule rpc = CreateEngineModule(chain);
            Keccak blockHash = chain.BlockTree.HeadHash;
            ResultWrapper<ForkchoiceUpdatedV1Result> resultWrapper = await rpc.engine_forkchoiceUpdatedV1(new ForkchoiceStateV1(blockHash, blockHash, blockHash), null);
            resultWrapper.Data.PayloadStatus.Status.Should().Be(PayloadStatus.Invalid);
            resultWrapper.Data.PayloadStatus.LatestValidHash.Should().Be(Keccak.Zero);
        }

        [Test]
        public async Task executePayloadV1_accepts_first_block()
        {
            using MergeTestBlockchain chain = await CreateBlockChain();
            IEngineRpcModule rpc = CreateEngineModule(chain);
            ExecutionPayloadV1 executionPayload = CreateBlockRequest(CreateParentBlockRequestOnHead(chain.BlockTree), TestItem.AddressD);
            ResultWrapper<PayloadStatusV1> resultWrapper = await rpc.engine_newPayloadV1(executionPayload);
            resultWrapper.Data.Status.Should().Be(PayloadStatus.Valid);
            new ExecutionPayloadV1(chain.BlockTree.BestSuggestedBody).Should().BeEquivalentTo(executionPayload);
        }

        [Test]
        public async Task executePayloadV1_calculate_hash_for_cached_blocks()
        {
            using MergeTestBlockchain chain = await CreateBlockChain();
            IEngineRpcModule rpc = CreateEngineModule(chain);
            ExecutionPayloadV1 executionPayload = CreateBlockRequest(CreateParentBlockRequestOnHead(chain.BlockTree), TestItem.AddressD);
            ResultWrapper<PayloadStatusV1> resultWrapper = await rpc.engine_newPayloadV1(executionPayload);
            resultWrapper.Data.Status.Should().Be(PayloadStatus.Valid);
            ResultWrapper<PayloadStatusV1> resultWrapper2 = await rpc.engine_newPayloadV1(executionPayload);
            resultWrapper2.Data.Status.Should().Be(PayloadStatus.Valid);
            executionPayload.ParentHash = executionPayload.BlockHash;
            ResultWrapper<PayloadStatusV1> invalidBlockRequest = await rpc.engine_newPayloadV1(executionPayload);
            invalidBlockRequest.Data.Status.Should().Be(PayloadStatus.InvalidBlockHash);
        }

        [TestCase(30)]
        public async Task can_progress_chain_one_by_one_v1(int count)
        {
            using MergeTestBlockchain chain = await CreateBlockChain();
            IEngineRpcModule rpc = CreateEngineModule(chain);
            Keccak lastHash = (await ProduceBranchV1(rpc, chain, count, CreateParentBlockRequestOnHead(chain.BlockTree), true))
                .Last().BlockHash;
            chain.BlockTree.HeadHash.Should().Be(lastHash);
            Block? last = RunForAllBlocksInBranch(chain.BlockTree, chain.BlockTree.HeadHash, b => b.IsGenesis, true);
            last.Should().NotBeNull();
            last!.IsGenesis.Should().BeTrue();
        }

        [Test]
        public async Task forkchoiceUpdatedV1_can_reorganize_to_last_block()
        {
            using MergeTestBlockchain chain = await CreateBlockChain();
            IEngineRpcModule rpc = CreateEngineModule(chain);

            async Task CanReorganizeToBlock(ExecutionPayloadV1 block, MergeTestBlockchain testChain)
            {
                ForkchoiceStateV1 forkchoiceStateV1 = new(block.BlockHash, block.BlockHash, block.BlockHash);
                ResultWrapper<ForkchoiceUpdatedV1Result> result = await rpc.engine_forkchoiceUpdatedV1(forkchoiceStateV1, null);
                result.Data.PayloadStatus.Status.Should().Be(PayloadStatus.Valid);
                result.Data.PayloadId.Should().Be(null);
                testChain.BlockTree.HeadHash.Should().Be(block.BlockHash);
                testChain.BlockTree.Head!.Number.Should().Be(block.BlockNumber);
                testChain.State.StateRoot.Should().Be(testChain.BlockTree.Head!.StateRoot!);
            }

            async Task CanReorganizeToLastBlock(MergeTestBlockchain testChain,
                params IReadOnlyList<ExecutionPayloadV1>[] branches)
            {
                foreach (IReadOnlyList<ExecutionPayloadV1>? branch in branches)
                {
                    await CanReorganizeToBlock(branch.Last(), testChain);
                }
            }

            IReadOnlyList<ExecutionPayloadV1> branch1 = await ProduceBranchV1(rpc, chain, 10, CreateParentBlockRequestOnHead(chain.BlockTree), true);
            IReadOnlyList<ExecutionPayloadV1> branch2 = await ProduceBranchV1(rpc, chain, 6, branch1[3], true, TestItem.KeccakC);

            await CanReorganizeToLastBlock(chain, branch1, branch2);
        }
        
        [Test]
        public async Task forkchoiceUpdatedV1_head_block_after_reorg()
        {
            using MergeTestBlockchain chain = await CreateBlockChain();
            IEngineRpcModule rpc = CreateEngineModule(chain);

            async Task CanReorganizeToBlock(ExecutionPayloadV1 block, MergeTestBlockchain testChain)
            {
                ForkchoiceStateV1 forkchoiceStateV1 = new(block.BlockHash, block.BlockHash, block.BlockHash);
                ResultWrapper<ForkchoiceUpdatedV1Result> result = await rpc.engine_forkchoiceUpdatedV1(forkchoiceStateV1, null);
                result.Data.PayloadStatus.Status.Should().Be(PayloadStatus.Valid);
                result.Data.PayloadId.Should().Be(null);
                testChain.BlockTree.HeadHash.Should().Be(block.BlockHash);
                testChain.BlockTree.Head!.Number.Should().Be(block.BlockNumber);
                testChain.State.StateRoot.Should().Be(testChain.BlockTree.Head!.StateRoot!);
            }

            IReadOnlyList<ExecutionPayloadV1> branch1 = await ProduceBranchV1(rpc, chain, 10, CreateParentBlockRequestOnHead(chain.BlockTree), true);
            IReadOnlyList<ExecutionPayloadV1> branch2 = await ProduceBranchV1(rpc, chain, 6, branch1[3], true, TestItem.KeccakC);

            await CanReorganizeToBlock(branch2.Last(), chain);
        }

        [Test]
        public async Task newPayloadV1_should_return_accepted_for_side_branch()
        {
            using MergeTestBlockchain chain = await CreateBlockChain();
            IEngineRpcModule rpc = CreateEngineModule(chain);
            ExecutionPayloadV1 executionPayload = CreateBlockRequest(CreateParentBlockRequestOnHead(chain.BlockTree), TestItem.AddressD);
            ResultWrapper<PayloadStatusV1> resultWrapper = await rpc.engine_newPayloadV1(executionPayload);
            resultWrapper.Data.Status.Should().Be(PayloadStatus.Valid);
            ForkchoiceStateV1 forkChoiceUpdatedRequest = new(executionPayload.BlockHash, executionPayload.BlockHash, executionPayload.BlockHash);
            ResultWrapper<ForkchoiceUpdatedV1Result> fcu1 = (await rpc.engine_forkchoiceUpdatedV1(forkChoiceUpdatedRequest,
                new PayloadAttributes()
                {
                    PrevRandao = TestItem.KeccakA,
                    SuggestedFeeRecipient = Address.Zero,
                    Timestamp = executionPayload.Timestamp + 1
                }));
            await rpc.engine_getPayloadV1(Bytes.FromHexString(fcu1.Data.PayloadId!));
        }

        [TestCase(false)]
        [TestCase(true)]
        public async Task executePayloadV1_processes_passed_transactions(bool moveHead)
        {
            using MergeTestBlockchain chain = await CreateBlockChain();
            IEngineRpcModule rpc = CreateEngineModule(chain);
            IReadOnlyList<ExecutionPayloadV1> branch = await ProduceBranchV1(rpc, chain, 8, CreateParentBlockRequestOnHead(chain.BlockTree), moveHead);

            foreach (ExecutionPayloadV1 block in branch)
            {
                uint count = 10;
                ExecutionPayloadV1 executePayloadRequest = CreateBlockRequest(block, TestItem.AddressA);
                PrivateKey from = TestItem.PrivateKeyB;
                Address to = TestItem.AddressD;
                (_, UInt256 toBalanceAfter) = AddTransactions(chain, executePayloadRequest, from, to, count, 1, out BlockHeader? parentHeader);

                executePayloadRequest.GasUsed = GasCostOf.Transaction * count;
                executePayloadRequest.StateRoot =
                    new Keccak("0x3d2e3ced6da0d1e94e65894dc091190480f045647610ef614e1cab4241ca66e0");
                executePayloadRequest.ReceiptsRoot =
                    new Keccak("0xc538d36ed1acf6c28187110a2de3e5df707d6d38982f436eb0db7a623f9dc2cd");
                TryCalculateHash(executePayloadRequest, out Keccak? hash);
                executePayloadRequest.BlockHash = hash;
                ResultWrapper<PayloadStatusV1> result = await rpc.engine_newPayloadV1(executePayloadRequest);
                result.Data.Status.Should().Be(PayloadStatus.Valid);
                RootCheckVisitor rootCheckVisitor = new();
                chain.StateReader.RunTreeVisitor(rootCheckVisitor, executePayloadRequest.StateRoot);
                rootCheckVisitor.HasRoot.Should().BeTrue();
                
                chain.StateReader.GetBalance(executePayloadRequest.StateRoot, to).Should().Be(toBalanceAfter);
                if (moveHead)
                {
                    ForkchoiceStateV1 forkChoiceUpdatedRequest = new(executePayloadRequest.BlockHash, executePayloadRequest.BlockHash, executePayloadRequest.BlockHash);
                    await rpc.engine_forkchoiceUpdatedV1(forkChoiceUpdatedRequest, null);
                    chain.State.StateRoot.Should().Be(executePayloadRequest.StateRoot);
                    chain.State.StateRoot.Should().NotBe(parentHeader.StateRoot!);
                }
            }
        }

        [Test]
        public async Task executePayloadV1_transactions_produce_receipts()
        {
            using MergeTestBlockchain chain = await CreateBlockChain();
            IEngineRpcModule rpc = CreateEngineModule(chain);
            IReadOnlyList<ExecutionPayloadV1> branch = await ProduceBranchV1(rpc, chain, 1, CreateParentBlockRequestOnHead(chain.BlockTree), false);

            foreach (ExecutionPayloadV1 block in branch)
            {
                uint count = 10;
                ExecutionPayloadV1 executionPayload = CreateBlockRequest(block, TestItem.AddressA);
                PrivateKey from = TestItem.PrivateKeyB;
                Address to = TestItem.AddressD;
                (_, UInt256 toBalanceAfter) = AddTransactions(chain, executionPayload, from, to, count, 1, out BlockHeader parentHeader);

                UInt256 fromBalance = chain.StateReader.GetBalance(parentHeader.StateRoot!, from.Address);
                executionPayload.GasUsed = GasCostOf.Transaction * count;
                executionPayload.StateRoot =
                    new Keccak("0x3d2e3ced6da0d1e94e65894dc091190480f045647610ef614e1cab4241ca66e0");
                executionPayload.ReceiptsRoot =
                    new Keccak("0xc538d36ed1acf6c28187110a2de3e5df707d6d38982f436eb0db7a623f9dc2cd");
                TryCalculateHash(executionPayload, out Keccak hash);
                executionPayload.BlockHash = hash;
                ResultWrapper<PayloadStatusV1> result = await rpc.engine_newPayloadV1(executionPayload);

                result.Data.Status.Should().Be(PayloadStatus.Valid);
                RootCheckVisitor rootCheckVisitor = new();
                chain.StateReader.RunTreeVisitor(rootCheckVisitor, executionPayload.StateRoot);
                rootCheckVisitor.HasRoot.Should().BeTrue();

                UInt256 fromBalanceAfter = chain.StateReader.GetBalance(executionPayload.StateRoot, from.Address); 
                Assert.True(fromBalanceAfter < fromBalance - toBalanceAfter);
                chain.StateReader.GetBalance(executionPayload.StateRoot, to).Should().Be(toBalanceAfter);
                Block findBlock = chain.BlockTree.FindBlock(executionPayload.BlockHash, BlockTreeLookupOptions.None)!;
                TxReceipt[]? receipts = chain.ReceiptStorage.Get(findBlock);
                findBlock.Transactions.Select(t => t.Hash).Should().BeEquivalentTo(receipts.Select(r => r.TxHash));
            }
        }

        [Test]
        public async Task getPayloadV1_picks_transactions_from_pool_v1()
        {
            SemaphoreSlim blockImprovementLock = new(0);
            using MergeTestBlockchain chain = await CreateBlockChain();
            IEngineRpcModule rpc = CreateEngineModule(chain);
            Keccak startingHead = chain.BlockTree.HeadHash;
            uint count = 3;
            int value = 10;
            Address recipient = TestItem.AddressF;
            PrivateKey sender = TestItem.PrivateKeyB;
            Transaction[] transactions = BuildTransactions(chain, startingHead, sender, recipient, count, value, out _, out _);
            chain.AddTransactions(transactions);
            chain.PayloadPreparationService!.BlockImproved += (_, _) => { blockImprovementLock.Release(1); };
            string? payloadId = rpc.engine_forkchoiceUpdatedV1(
                new ForkchoiceStateV1(startingHead, Keccak.Zero, startingHead),
                new PayloadAttributes() { Timestamp = 100, PrevRandao = TestItem.KeccakA, SuggestedFeeRecipient = Address.Zero })
                .Result.Data.PayloadId!;
            
            await blockImprovementLock.WaitAsync(10000);
            ExecutionPayloadV1 getPayloadResult = (await rpc.engine_getPayloadV1(Bytes.FromHexString(payloadId))).Data!;

            getPayloadResult.StateRoot.Should().NotBe(chain.BlockTree.Genesis!.StateRoot!);

            Transaction[] transactionsInBlock = getPayloadResult.GetTransactions();
            transactionsInBlock.Should().BeEquivalentTo(transactions, o => o
                .Excluding(t => t.ChainId)
                .Excluding(t => t.SenderAddress)
                .Excluding(t => t.Timestamp)
                .Excluding(t => t.PoolIndex)
                .Excluding(t => t.GasBottleneck));

            ResultWrapper<PayloadStatusV1> executePayloadResult = await rpc.engine_newPayloadV1(getPayloadResult);
            executePayloadResult.Data.Status.Should().Be(PayloadStatus.Valid);

            UInt256 totalValue = ((int)(count * value)).GWei();
            chain.StateReader.GetBalance(getPayloadResult.StateRoot, recipient).Should().Be(totalValue);
        }
        
        [TestCase(PayloadPreparationService.GetPayloadWaitForFullBlockMillisecondsDelay / 10, ExpectedResult = 3)]
        [TestCase(PayloadPreparationService.GetPayloadWaitForFullBlockMillisecondsDelay * 2, ExpectedResult = 0)]
        public async Task<int> getPayloadV1_waits_for_block_production(int delay)
        {
            using MergeTestBlockchain chain = await CreateBlockChain();
            
            DelayBlockImprovementContextFactory improvementContextFactory = new(chain.BlockProductionTrigger, TimeSpan.FromSeconds(10), delay);
            chain.PayloadPreparationService = new PayloadPreparationService(
                chain.PostMergeBlockProducer!,
                improvementContextFactory,
                chain.SealEngine, 
                TimerFactory.Default, 
                chain.LogManager, 
                TimeSpan.FromSeconds(10));

            IEngineRpcModule rpc = CreateEngineModule(chain);
            Keccak startingHead = chain.BlockTree.HeadHash;
            uint count = 3;
            int value = 10;
            Address recipient = TestItem.AddressF;
            PrivateKey sender = TestItem.PrivateKeyB;
            Transaction[] transactions = BuildTransactions(chain, startingHead, sender, recipient, count, value, out _, out _);
            chain.AddTransactions(transactions);
            string payloadId = rpc.engine_forkchoiceUpdatedV1(
                new ForkchoiceStateV1(startingHead, Keccak.Zero, startingHead),
                new PayloadAttributes { Timestamp = 100, PrevRandao = TestItem.KeccakA, SuggestedFeeRecipient = Address.Zero })
                .Result.Data.PayloadId!;
            
            ExecutionPayloadV1 getPayloadResult = (await rpc.engine_getPayloadV1(Bytes.FromHexString(payloadId))).Data!;

            return getPayloadResult.Transactions.Length;
        }

        [Test]
        public async Task getPayloadV1_return_correct_block_values_for_empty_block()
        {
            using MergeTestBlockchain chain = await CreateBlockChain();
            IEngineRpcModule rpc = CreateEngineModule(chain);
            Keccak startingHead = chain.BlockTree.HeadHash;
            Keccak? random = TestItem.KeccakF;
            UInt256 timestamp = chain.BlockTree.Head!.Timestamp + 5;
            Address? suggestedFeeRecipient = TestItem.AddressC;
            PayloadAttributes? payloadAttributes = new()
            {
                PrevRandao = random, Timestamp = timestamp, SuggestedFeeRecipient = suggestedFeeRecipient
            };
            ExecutionPayloadV1 getPayloadResult = await BuildAndGetPayloadResult(chain, rpc, payloadAttributes);
            getPayloadResult.ParentHash.Should().Be(startingHead);


            ResultWrapper<PayloadStatusV1> executePayloadResult =
                await rpc.engine_newPayloadV1(getPayloadResult);
            executePayloadResult.Data.Status.Should().Be(PayloadStatus.Valid);

            BlockHeader? currentHeader = chain.BlockTree.BestSuggestedHeader!;

            Assert.AreEqual("0x1dcc4de8dec75d7aab85b567b6ccd41ad312451b948a7413f0a142fd40d49347",
                currentHeader.UnclesHash!.ToString());
            Assert.AreEqual((UInt256)0, currentHeader.Difficulty);
            Assert.AreEqual(0, currentHeader.Nonce);
            Assert.AreEqual(random, currentHeader.MixHash);
        }


        private async Task<IReadOnlyList<ExecutionPayloadV1>> ProduceBranchV1(IEngineRpcModule rpc,
            MergeTestBlockchain chain,
            int count, ExecutionPayloadV1 startingParentBlock, bool setHead, Keccak? random = null)
        {
            List<ExecutionPayloadV1> blocks = new();
            ExecutionPayloadV1 parentBlock = startingParentBlock;
            parentBlock.TryGetBlock(out Block? block);
            UInt256? startingTotalDifficulty = block!.IsGenesis
                ? block.Difficulty : chain.BlockFinder.FindHeader(block!.Header!.ParentHash!)!.TotalDifficulty;
            BlockHeader parentHeader = block!.Header;
            parentHeader.TotalDifficulty = startingTotalDifficulty +
                                           parentHeader.Difficulty;
            for (int i = 0; i < count; i++)
            {
                ExecutionPayloadV1? getPayloadResult = await BuildAndGetPayloadOnBranch(rpc, chain, parentHeader,
                    parentBlock.Timestamp + 12,
                    random ?? TestItem.KeccakA, Address.Zero);
                PayloadStatusV1 payloadStatusResponse =
                    (await rpc.engine_newPayloadV1(getPayloadResult)).Data;
                payloadStatusResponse.Status.Should().Be(PayloadStatus.Valid);
                if (setHead)
                {
                    Keccak newHead = getPayloadResult!.BlockHash;
                    ForkchoiceStateV1 forkchoiceStateV1 = new(newHead, newHead, newHead);
                    ResultWrapper<ForkchoiceUpdatedV1Result> setHeadResponse =
                        await rpc.engine_forkchoiceUpdatedV1(forkchoiceStateV1, null);
                    setHeadResponse.Data.PayloadStatus.Status.Should().Be(PayloadStatus.Valid);
                    setHeadResponse.Data.PayloadId.Should().Be(null);
                }

                blocks.Add((getPayloadResult));
                parentBlock = getPayloadResult;
                parentBlock.TryGetBlock(out block!);
                block.Header.TotalDifficulty = parentHeader.TotalDifficulty + block.Header.Difficulty;
                parentHeader = block.Header;
            }

            return blocks;
        }

        [Test]
        public async Task ExecutionPayloadV1_set_and_get_transactions_roundtrip()
        {
            using MergeTestBlockchain chain = await CreateBlockChain();
            Keccak startingHead = chain.BlockTree.HeadHash;
            uint count = 3;
            int value = 10;
            Address recipient = TestItem.AddressD;
            PrivateKey sender = TestItem.PrivateKeyB;

            Transaction[] txsSource =
                BuildTransactions(chain, startingHead, sender, recipient, count, value, out _, out _);

            ExecutionPayloadV1 executionPayload = new();
            executionPayload.SetTransactions(txsSource);

            Transaction[] txsReceived = executionPayload.GetTransactions();

            txsReceived.Should().BeEquivalentTo(txsSource, options => options
                .Excluding(t => t.ChainId)
                .Excluding(t => t.SenderAddress)
                .Excluding(t => t.Timestamp)
            );
        }

        [Test]
        public async Task payloadV1_suggestedFeeRecipient_in_config()
        {
            using MergeTestBlockchain chain =
                await CreateBlockChain(new MergeConfig()
                {
                    Enabled = true, FeeRecipient = TestItem.AddressB.ToString(), TerminalTotalDifficulty = "0"
                });
            IEngineRpcModule rpc = CreateEngineModule(chain);
            Keccak startingHead = chain.BlockTree.HeadHash;
            UInt256 timestamp = Timestamper.UnixTime.Seconds;
            Keccak random = Keccak.Zero;
            Address feeRecipient = TestItem.AddressC;
            string payloadId = rpc.engine_forkchoiceUpdatedV1(new ForkchoiceStateV1(startingHead, Keccak.Zero, startingHead),
                    new PayloadAttributes { Timestamp = timestamp, SuggestedFeeRecipient = feeRecipient, PrevRandao = random }).Result.Data
                .PayloadId!;
            (await rpc.engine_getPayloadV1(Bytes.FromHexString(payloadId))).Data!.FeeRecipient.Should()
                .Be(TestItem.AddressB);
        }

        [Test]
        public async Task payloadV1_no_suggestedFeeRecipient_in_config()
        {
            using MergeTestBlockchain chain =
                await CreateBlockChain(new MergeConfig() { Enabled = true, TerminalTotalDifficulty = "0" });
            IEngineRpcModule rpc = CreateEngineModule(chain);
            Keccak startingHead = chain.BlockTree.HeadHash;
            UInt256 timestamp = Timestamper.UnixTime.Seconds;
            Keccak random = Keccak.Zero;
            Address feeRecipient = TestItem.AddressC;
            string payloadId = rpc.engine_forkchoiceUpdatedV1(new ForkchoiceStateV1(startingHead, Keccak.Zero, startingHead),
                    new PayloadAttributes { Timestamp = timestamp, SuggestedFeeRecipient = feeRecipient, PrevRandao = random }).Result.Data
                .PayloadId!;
            (await rpc.engine_getPayloadV1(Bytes.FromHexString(payloadId))).Data!.FeeRecipient.Should()
                .Be(TestItem.AddressC);
        }
        
        [TestCase(0, "0x0000000000000000000000000000000000000000000000000000000000000000")]
        [TestCase(1000001, "0x191dc9697d77129ee5b6f6d57074d2c854a38129913e3fdd3d9f0ebc930503a6")]
        public async Task exchangeTransitionConfiguration_return_expected_results(long clTtd, string terminalBlockHash)
        {
            using MergeTestBlockchain chain =
                await CreateBlockChain(new MergeConfig() { Enabled = true, TerminalTotalDifficulty = "1000001", TerminalBlockHash = new Keccak("0x191dc9697d77129ee5b6f6d57074d2c854a38129913e3fdd3d9f0ebc930503a6").ToString(true), TerminalBlockNumber = 1 });
            IEngineRpcModule rpc = CreateEngineModule(chain);
            
            TransitionConfigurationV1 result = rpc.engine_exchangeTransitionConfigurationV1(new TransitionConfigurationV1()
            {
                TerminalBlockNumber = 0,
                TerminalBlockHash = new Keccak(terminalBlockHash),
                TerminalTotalDifficulty = (UInt256)clTtd
            }).Data;
            
            Assert.AreEqual((UInt256)1000001, result.TerminalTotalDifficulty);
            Assert.AreEqual(1, result.TerminalBlockNumber);
            Assert.AreEqual("0x191dc9697d77129ee5b6f6d57074d2c854a38129913e3fdd3d9f0ebc930503a6", result.TerminalBlockHash.ToString());
        }
        
        [TestCase(0, "0x0000000000000000000000000000000000000000000000000000000000000000")]
        [TestCase(1000001, "0x191dc9697d77129ee5b6f6d57074d2c854a38129913e3fdd3d9f0ebc930503a6")]
        public async Task exchangeTransitionConfiguration_return_with_empty_Nethermind_configuration(long clTtd, string terminalBlockHash)
        {
            using MergeTestBlockchain chain =
                await CreateBlockChain(new MergeConfig() { Enabled = true });
            IEngineRpcModule rpc = CreateEngineModule(chain);
            
            TransitionConfigurationV1 result = rpc.engine_exchangeTransitionConfigurationV1(new TransitionConfigurationV1()
            {
                TerminalBlockNumber = 0,
                TerminalBlockHash = new Keccak(terminalBlockHash),
                TerminalTotalDifficulty = (UInt256)clTtd
            }).Data;
            
            Assert.AreEqual((UInt256)0, result.TerminalTotalDifficulty);
            Assert.AreEqual(0, result.TerminalBlockNumber);
            Assert.AreEqual("0x0000000000000000000000000000000000000000000000000000000000000000", result.TerminalBlockHash.ToString());
        }

        private async Task<ExecutionPayloadV1> SendNewBlockV1(IEngineRpcModule rpc, MergeTestBlockchain chain)
        {
            ExecutionPayloadV1 executionPayload = CreateBlockRequest(
                CreateParentBlockRequestOnHead(chain.BlockTree),
                TestItem.AddressD);
            ResultWrapper<PayloadStatusV1> executePayloadResult =
                await rpc.engine_newPayloadV1(executionPayload);
            executePayloadResult.Data.Status.Should().Be(PayloadStatus.Valid);
            return executionPayload;
        }

        private async Task<ExecutionPayloadV1> BuildAndSendNewBlockV1(IEngineRpcModule rpc, MergeTestBlockchain chain, bool waitForBlockImprovement)
        {
            Keccak head = chain.BlockTree.HeadHash;
            UInt256 timestamp = Timestamper.UnixTime.Seconds;
            Keccak random = Keccak.Zero;
            Address feeRecipient = Address.Zero;
            ExecutionPayloadV1 executionPayload = await BuildAndGetPayloadResult(rpc, chain, head,
                Keccak.Zero, head, timestamp, random, feeRecipient, waitForBlockImprovement);
            ResultWrapper<PayloadStatusV1> executePayloadResult =
                await rpc.engine_newPayloadV1(executionPayload);
            executePayloadResult.Data.Status.Should().Be(PayloadStatus.Valid);
            return executionPayload;
        }

        private async Task<ExecutionPayloadV1> BuildAndGetPayloadOnBranch(
            IEngineRpcModule rpc, MergeTestBlockchain chain, BlockHeader parentHeader,
            UInt256 timestamp, Keccak random, Address feeRecipient)
        {
            PayloadAttributes payloadAttributes =
                new() { Timestamp = timestamp, PrevRandao = random, SuggestedFeeRecipient = feeRecipient };

            // we're using payloadService directly, because we can't use fcU for branch
            string payloadId = chain.PayloadPreparationService!.StartPreparingPayload(parentHeader, payloadAttributes)!;

            ResultWrapper<ExecutionPayloadV1?> getPayloadResult =
                await rpc.engine_getPayloadV1(Bytes.FromHexString(payloadId));
            return getPayloadResult.Data!;
        }


        [Test]
        public async Task repeat_the_same_payload_after_fcu_should_return_valid_and_be_ignored()
        {
            using MergeTestBlockchain chain =
                await CreateBlockChain(new MergeConfig() { Enabled = true, TerminalTotalDifficulty = "0" });
            IEngineRpcModule rpc = CreateEngineModule(chain);

            // Correct new payload
            ExecutionPayloadV1 executionPayloadV11 = CreateBlockRequest(
                CreateParentBlockRequestOnHead(chain.BlockTree),
                TestItem.AddressA);
            ResultWrapper<PayloadStatusV1> newPayloadResult1 = await rpc.engine_newPayloadV1(executionPayloadV11);
            newPayloadResult1.Data.Status.Should().Be(PayloadStatus.Valid);

            // Fork choice updated with first np hash
            ForkchoiceStateV1 forkChoiceState1 = new ForkchoiceStateV1(executionPayloadV11.BlockHash,
                executionPayloadV11.BlockHash,
                executionPayloadV11.BlockHash);
            ResultWrapper<ForkchoiceUpdatedV1Result> forkchoiceUpdatedResult1 =
                await rpc.engine_forkchoiceUpdatedV1(forkChoiceState1);
            forkchoiceUpdatedResult1.Data.PayloadStatus.Status.Should().Be(PayloadStatus.Valid);
            
            ResultWrapper<PayloadStatusV1> newPayloadResult2 = await rpc.engine_newPayloadV1(executionPayloadV11);
            newPayloadResult2.Data.Status.Should().Be(PayloadStatus.Valid);
            newPayloadResult2.Data.LatestValidHash.Should().Be(executionPayloadV11.BlockHash);
        }

        [Test]
        public async Task payloadV1_invalid_parent_hash()
        {
            using MergeTestBlockchain chain =
                await CreateBlockChain(new MergeConfig() {Enabled = true, TerminalTotalDifficulty = "0"});
            IEngineRpcModule rpc = CreateEngineModule(chain);

            // Correct new payload
            ExecutionPayloadV1 executionPayloadV11 = CreateBlockRequest(
                CreateParentBlockRequestOnHead(chain.BlockTree),
                TestItem.AddressA);
            ResultWrapper<PayloadStatusV1> newPayloadResult1 = await rpc.engine_newPayloadV1(executionPayloadV11);
            newPayloadResult1.Data.Status.Should().Be(PayloadStatus.Valid);

            // Fork choice updated with first np hash
            ForkchoiceStateV1 forkChoiceState1 = new ForkchoiceStateV1(executionPayloadV11.BlockHash, executionPayloadV11.BlockHash,
                executionPayloadV11.BlockHash);
            ResultWrapper<ForkchoiceUpdatedV1Result> forkchoiceUpdatedResult1 = await rpc.engine_forkchoiceUpdatedV1(forkChoiceState1);
            forkchoiceUpdatedResult1.Data.PayloadStatus.Status.Should().Be(PayloadStatus.Valid);

            // New payload unknown parent hash
            ExecutionPayloadV1 executionPayloadV12A = CreateBlockRequest(executionPayloadV11, TestItem.AddressA);
            executionPayloadV12A.ParentHash = TestItem.KeccakB;
            TryCalculateHash(executionPayloadV12A, out Keccak? hash);
            executionPayloadV12A.BlockHash = hash;
            ResultWrapper<PayloadStatusV1> newPayloadResult2A = await rpc.engine_newPayloadV1(executionPayloadV12A);
            newPayloadResult2A.Data.Status.Should().Be(PayloadStatus.Accepted);

            // Fork choice updated with unknown parent hash
            ForkchoiceStateV1 forkChoiceState2A = new ForkchoiceStateV1(executionPayloadV12A.BlockHash,
                executionPayloadV12A.BlockHash,
                executionPayloadV12A.BlockHash);
            ResultWrapper<ForkchoiceUpdatedV1Result> forkchoiceUpdatedResult2A = await rpc.engine_forkchoiceUpdatedV1(forkChoiceState2A);
            forkchoiceUpdatedResult2A.Data.PayloadStatus.Status.Should().Be(PayloadStatus.Syncing);

            // New payload with correct parent hash
            ExecutionPayloadV1 executionPayloadV12B = CreateBlockRequest(executionPayloadV11, TestItem.AddressA);
            ResultWrapper<PayloadStatusV1> newPayloadResult2B = await rpc.engine_newPayloadV1(executionPayloadV12B);
            newPayloadResult2B.Data.Status.Should().Be(PayloadStatus.Valid);

            // Fork choice updated with correct parent hash
            ForkchoiceStateV1 forkChoiceState2B = new ForkchoiceStateV1(executionPayloadV12B.BlockHash, executionPayloadV12B.BlockHash,
                executionPayloadV12B.BlockHash);
            ResultWrapper<ForkchoiceUpdatedV1Result> forkchoiceUpdatedResult2B = await rpc.engine_forkchoiceUpdatedV1(forkChoiceState2B);
            forkchoiceUpdatedResult2B.Data.PayloadStatus.Status.Should().Be(PayloadStatus.Valid);
            
            // New payload unknown parent hash
            ExecutionPayloadV1 executionPayloadV13A = CreateBlockRequest(executionPayloadV12A, TestItem.AddressA);
            ResultWrapper<PayloadStatusV1> newPayloadResult3A = await rpc.engine_newPayloadV1(executionPayloadV13A);
            newPayloadResult3A.Data.Status.Should().Be(PayloadStatus.Accepted);

            // Fork choice updated with unknown parent hash
            ForkchoiceStateV1 forkChoiceState3A = new ForkchoiceStateV1(executionPayloadV13A.BlockHash,
                executionPayloadV13A.BlockHash,
                executionPayloadV13A.BlockHash);
            ResultWrapper<ForkchoiceUpdatedV1Result> forkchoiceUpdatedResult3A = await rpc.engine_forkchoiceUpdatedV1(forkChoiceState3A);
            forkchoiceUpdatedResult3A.Data.PayloadStatus.Status.Should().Be(PayloadStatus.Syncing);
            
            ExecutionPayloadV1 executionPayloadV13B = CreateBlockRequest(executionPayloadV12B, TestItem.AddressA);
            ResultWrapper<PayloadStatusV1> newPayloadResult3B = await rpc.engine_newPayloadV1(executionPayloadV13B);
            newPayloadResult3B.Data.Status.Should().Be(PayloadStatus.Valid);

            // Fork choice updated with correct parent hash
            ForkchoiceStateV1 forkChoiceState3B = new ForkchoiceStateV1(executionPayloadV13B.BlockHash, executionPayloadV13B.BlockHash,
                executionPayloadV13B.BlockHash);
            ResultWrapper<ForkchoiceUpdatedV1Result> forkchoiceUpdatedResult3B = await rpc.engine_forkchoiceUpdatedV1(forkChoiceState3B);
            forkchoiceUpdatedResult3B.Data.PayloadStatus.Status.Should().Be(PayloadStatus.Valid);
        }

        [Test]
        public async Task inconsistent_finalized_hash()
        {
            using MergeTestBlockchain chain =
                await CreateBlockChain(new MergeConfig() { Enabled = true, TerminalTotalDifficulty = "0" });
            IEngineRpcModule rpc = CreateEngineModule(chain);
            
            ExecutionPayloadV1 blockRequestResult1 = CreateBlockRequest(
                CreateParentBlockRequestOnHead(chain.BlockTree),
                TestItem.AddressA);
            ResultWrapper<PayloadStatusV1> newPayloadResult1 = await rpc.engine_newPayloadV1(blockRequestResult1);
            newPayloadResult1.Data.Status.Should().Be(PayloadStatus.Valid);
            
            ForkchoiceStateV1 forkChoiceState1 = new ForkchoiceStateV1(blockRequestResult1.BlockHash, blockRequestResult1.BlockHash,
                blockRequestResult1.BlockHash);
            ResultWrapper<ForkchoiceUpdatedV1Result> forkchoiceUpdatedResult1 = await rpc.engine_forkchoiceUpdatedV1(forkChoiceState1);
            forkchoiceUpdatedResult1.Data.PayloadStatus.Status.Should().Be(PayloadStatus.Valid);
            
            ExecutionPayloadV1 blockRequestResult2A = CreateBlockRequest(blockRequestResult1, TestItem.AddressB);
            ResultWrapper<PayloadStatusV1> newPayloadResult2A = await rpc.engine_newPayloadV1(blockRequestResult2A);
            newPayloadResult2A.Data.Status.Should().Be(PayloadStatus.Valid);
            
            ExecutionPayloadV1 blockRequestResult2B = CreateBlockRequest(blockRequestResult1, TestItem.AddressA);
            ResultWrapper<PayloadStatusV1> newPayloadResult2B = await rpc.engine_newPayloadV1(blockRequestResult2B);
            newPayloadResult2B.Data.Status.Should().Be(PayloadStatus.Valid);
            
            ExecutionPayloadV1 blockRequestResult3B = CreateBlockRequest(blockRequestResult2B, TestItem.AddressA);
            ResultWrapper<PayloadStatusV1> newPayloadResult3B = await rpc.engine_newPayloadV1(blockRequestResult3B);
            newPayloadResult3B.Data.Status.Should().Be(PayloadStatus.Valid);
            
            ForkchoiceStateV1 forkChoiceState3 = new ForkchoiceStateV1(blockRequestResult3B.BlockHash, blockRequestResult2A.BlockHash,
                blockRequestResult3B.BlockHash); // finalized hash - inconsistent blockRequestResult2A
            ResultWrapper<ForkchoiceUpdatedV1Result> forkchoiceUpdatedResult3 = await rpc.engine_forkchoiceUpdatedV1(forkChoiceState3);
            forkchoiceUpdatedResult3.ErrorCode.Should().Be(MergeErrorCodes.InvalidForkchoiceState);
        }
        
        [Test]
        public async Task inconsistent_safe_hash()
        {
            using MergeTestBlockchain chain =
                await CreateBlockChain(new MergeConfig() { Enabled = true, TerminalTotalDifficulty = "0" });
            IEngineRpcModule rpc = CreateEngineModule(chain);

            ExecutionPayloadV1 blockRequestResult1 = CreateBlockRequest(
                CreateParentBlockRequestOnHead(chain.BlockTree),
                TestItem.AddressA);
            ResultWrapper<PayloadStatusV1> newPayloadResult1 = await rpc.engine_newPayloadV1(blockRequestResult1);
            newPayloadResult1.Data.Status.Should().Be(PayloadStatus.Valid);

            ForkchoiceStateV1 forkChoiceState1 = new ForkchoiceStateV1(blockRequestResult1.BlockHash, blockRequestResult1.BlockHash,
                blockRequestResult1.BlockHash);
            ResultWrapper<ForkchoiceUpdatedV1Result> forkchoiceUpdatedResult1 = await rpc.engine_forkchoiceUpdatedV1(forkChoiceState1);
            forkchoiceUpdatedResult1.Data.PayloadStatus.Status.Should().Be(PayloadStatus.Valid);
            
            ExecutionPayloadV1 blockRequestResult2A = CreateBlockRequest(blockRequestResult1, TestItem.AddressB);
            ResultWrapper<PayloadStatusV1> newPayloadResult2A = await rpc.engine_newPayloadV1(blockRequestResult2A);
            newPayloadResult2A.Data.Status.Should().Be(PayloadStatus.Valid);
            
            ExecutionPayloadV1 blockRequestResult2B = CreateBlockRequest(blockRequestResult1, TestItem.AddressA);
            ResultWrapper<PayloadStatusV1> newPayloadResult2B = await rpc.engine_newPayloadV1(blockRequestResult2B);
            newPayloadResult2B.Data.Status.Should().Be(PayloadStatus.Valid);
            
            ExecutionPayloadV1 blockRequestResult3B = CreateBlockRequest(blockRequestResult2B, TestItem.AddressA);
            ResultWrapper<PayloadStatusV1> newPayloadResult3B = await rpc.engine_newPayloadV1(blockRequestResult3B);
            newPayloadResult3B.Data.Status.Should().Be(PayloadStatus.Valid);
            
            ForkchoiceStateV1 forkChoiceState3 = new ForkchoiceStateV1(blockRequestResult3B.BlockHash, blockRequestResult3B.BlockHash,
                blockRequestResult2A.BlockHash); // safe block hash - inconsistent blockRequestResult2A
            ResultWrapper<ForkchoiceUpdatedV1Result> forkchoiceUpdatedResult3 = await rpc.engine_forkchoiceUpdatedV1(forkChoiceState3);
            forkchoiceUpdatedResult3.ErrorCode.Should().Be(MergeErrorCodes.InvalidForkchoiceState);
        }
        

        [Test]
        public async Task payloadV1_latest_block_after_reorg()
        {
            using MergeTestBlockchain chain =
                await CreateBlockChain(new MergeConfig() {Enabled = true, TerminalTotalDifficulty = "0"});
            IEngineRpcModule rpc = CreateEngineModule(chain);

            Keccak prevRandao1 = TestItem.KeccakA;
            Keccak prevRandao2 = TestItem.KeccakB;
            Keccak prevRandao3 = TestItem.KeccakC;

            {
                ForkchoiceStateV1 forkChoiceStateGen = new(chain.BlockTree.Head!.Hash!, chain.BlockTree.Head!.Hash!,
                    chain.BlockTree.Head!.Hash!);
                ResultWrapper<ForkchoiceUpdatedV1Result> forkchoiceUpdatedResultGen =
                    await rpc.engine_forkchoiceUpdatedV1(forkChoiceStateGen,
                        new PayloadAttributes()
                        {
                            Timestamp = Timestamper.UnixTime.Seconds,
                            PrevRandao = prevRandao1,
                            SuggestedFeeRecipient = Address.Zero
                        });
                forkchoiceUpdatedResultGen.Data.PayloadStatus.Status.Should().Be(PayloadStatus.Valid);
            }

            // Add one block
            ExecutionPayloadV1 executionPayloadV11 = CreateBlockRequest(
                CreateParentBlockRequestOnHead(chain.BlockTree),
                TestItem.AddressA);
            executionPayloadV11.PrevRandao = prevRandao1;

            TryCalculateHash(executionPayloadV11, out Keccak? hash1);
            executionPayloadV11.BlockHash = hash1;

            ResultWrapper<PayloadStatusV1> newPayloadResult1 = await rpc.engine_newPayloadV1(executionPayloadV11);
            newPayloadResult1.Data.Status.Should().Be(PayloadStatus.Valid);

            ForkchoiceStateV1 forkChoiceState1 = new(executionPayloadV11.BlockHash,
                executionPayloadV11.BlockHash, executionPayloadV11.BlockHash);
            ResultWrapper<ForkchoiceUpdatedV1Result> forkchoiceUpdatedResult1 =
                await rpc.engine_forkchoiceUpdatedV1(forkChoiceState1,
                    new PayloadAttributes()
                    {
                        Timestamp = Timestamper.UnixTime.Seconds,
                        PrevRandao = prevRandao2,
                        SuggestedFeeRecipient = Address.Zero
                    });
            forkchoiceUpdatedResult1.Data.PayloadStatus.Status.Should().Be(PayloadStatus.Valid);


            {
                ExecutionPayloadV1 executionPayloadV12 = CreateBlockRequest(
                    executionPayloadV11,
                    TestItem.AddressA);

                executionPayloadV12.PrevRandao = prevRandao3;

                TryCalculateHash(executionPayloadV12, out Keccak? hash);
                executionPayloadV12.BlockHash = hash;

                ResultWrapper<PayloadStatusV1> newPayloadResult2 = await rpc.engine_newPayloadV1(executionPayloadV12);
                newPayloadResult2.Data.Status.Should().Be(PayloadStatus.Valid);

                ForkchoiceStateV1 forkChoiceState2 = new(executionPayloadV12.BlockHash,
                    executionPayloadV11.BlockHash, executionPayloadV11.BlockHash);
                ResultWrapper<ForkchoiceUpdatedV1Result> forkchoiceUpdatedResult2 =
                    await rpc.engine_forkchoiceUpdatedV1(forkChoiceState2);
                forkchoiceUpdatedResult2.Data.PayloadStatus.Status.Should().Be(PayloadStatus.Valid);

                Keccak currentBlockHash = chain.BlockTree.Head!.Hash!;
                Assert.True(currentBlockHash == executionPayloadV12.BlockHash);
            }

            // re-org
            {
                ExecutionPayloadV1 executionPayloadV13 = CreateBlockRequest(
                    executionPayloadV11,
                    TestItem.AddressA);

                executionPayloadV13.PrevRandao = prevRandao2;

                TryCalculateHash(executionPayloadV13, out Keccak? hash);
                executionPayloadV13.BlockHash = hash;

                ResultWrapper<PayloadStatusV1> newPayloadResult3 = await rpc.engine_newPayloadV1(executionPayloadV13);
                newPayloadResult3.Data.Status.Should().Be(PayloadStatus.Valid);

                ForkchoiceStateV1 forkChoiceState3 = new (executionPayloadV13.BlockHash,
                    executionPayloadV11.BlockHash, executionPayloadV11.BlockHash);
                ResultWrapper<ForkchoiceUpdatedV1Result> forkchoiceUpdatedResult3 =
                    await rpc.engine_forkchoiceUpdatedV1(forkChoiceState3);
                forkchoiceUpdatedResult3.Data.PayloadStatus.Status.Should().Be(PayloadStatus.Valid);

                Keccak currentBlockHash = chain.BlockTree.Head!.Hash!;
                Assert.False(currentBlockHash != forkChoiceState3.HeadBlockHash ||
                             currentBlockHash == forkChoiceState3.SafeBlockHash ||
                             currentBlockHash == forkChoiceState3.FinalizedBlockHash);
            }
        }

        private async Task<ExecutionPayloadV1> BuildAndGetPayloadResult(
            IEngineRpcModule rpc, MergeTestBlockchain chain, Keccak headBlockHash, Keccak finalizedBlockHash,
            Keccak safeBlockHash,
            UInt256 timestamp, Keccak random, Address feeRecipient, bool waitForBlockImprovement = true)
        {
            SemaphoreSlim blockImprovementLock = new(0);
            if (waitForBlockImprovement)
            {
                chain.PayloadPreparationService!.BlockImproved += (s, e) =>
                {
                    blockImprovementLock.Release(1);
                };
            }

            ForkchoiceStateV1 forkchoiceState = new(headBlockHash, finalizedBlockHash, safeBlockHash);
            PayloadAttributes payloadAttributes =
                new() { Timestamp = timestamp, PrevRandao = random, SuggestedFeeRecipient = feeRecipient };
            string payloadId = rpc.engine_forkchoiceUpdatedV1(forkchoiceState, payloadAttributes).Result.Data.PayloadId;
            if (waitForBlockImprovement)
                await blockImprovementLock.WaitAsync(10000);
            ResultWrapper<ExecutionPayloadV1?> getPayloadResult =
                await rpc.engine_getPayloadV1(Bytes.FromHexString(payloadId));
            return getPayloadResult.Data!;
        }

        private async Task<ExecutionPayloadV1> BuildAndGetPayloadResult(MergeTestBlockchain chain,
            IEngineRpcModule rpc, PayloadAttributes payloadAttributes)
        {
            Keccak startingHead = chain.BlockTree.HeadHash;
            Keccak parentHead = chain.BlockTree.Head!.ParentHash!;

            return await BuildAndGetPayloadResult(rpc, chain, startingHead, parentHead, startingHead,
                payloadAttributes.Timestamp, payloadAttributes.PrevRandao!, payloadAttributes.SuggestedFeeRecipient);
        }

        private async Task<ExecutionPayloadV1> BuildAndGetPayloadResult(MergeTestBlockchain chain,
            IEngineRpcModule rpc)
        {
            Keccak startingHead = chain.BlockTree.HeadHash;
            Keccak parentHead = chain.BlockTree.Head!.ParentHash!;

            UInt256 timestamp = Timestamper.UnixTime.Seconds;
            Keccak random = Keccak.Zero;
            Address feeRecipient = Address.Zero;

            return await BuildAndGetPayloadResult(rpc, chain, startingHead, parentHead, startingHead,
                timestamp, random, feeRecipient);
        }

        private void AssertExecutionStatusChangedV1(IEngineRpcModule rpc, Keccak headBlockHash,
            Keccak finalizedBlockHash,
            Keccak confirmedBlockHash)
        {
            ExecutionStatusResult? result = rpc.engine_executionStatus().Data;
            Assert.AreEqual(headBlockHash, result.HeadBlockHash);
            Assert.AreEqual(finalizedBlockHash, result.FinalizedBlockHash);
            Assert.AreEqual(confirmedBlockHash, result.SafeBlockHash);
        }

        private void AssertExecutionStatusNotChangedV1(IEngineRpcModule rpc, Keccak headBlockHash,
            Keccak finalizedBlockHash, Keccak confirmedBlockHash)
        {
            ExecutionStatusResult? result = rpc.engine_executionStatus().Data;
            Assert.AreNotEqual(headBlockHash, result.HeadBlockHash);
            Assert.AreNotEqual(finalizedBlockHash, result.FinalizedBlockHash);
            Assert.AreNotEqual(confirmedBlockHash, result.SafeBlockHash);
        }
    }
}<|MERGE_RESOLUTION|>--- conflicted
+++ resolved
@@ -362,7 +362,6 @@
             bestSuggestedHeaderHash.Should().NotBe(startingBestSuggestedHeader!.Hash!);
         }
 
-<<<<<<< HEAD
         [Test]
         public async Task block_should_not_be_canonical_before_forkchoiceUpdatedV1()
         {
@@ -432,8 +431,6 @@
             chain.BlockTree.FindBlock(blochHashB, BlockTreeLookupOptions.None).Should().NotBeNull();
         }
 
-=======
->>>>>>> 631a6c95
         private async Task<ExecutionPayloadV1> PrepareAndGetPayloadResultV1(MergeTestBlockchain chain,
             IEngineRpcModule rpc)
         {
