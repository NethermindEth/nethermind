// SPDX-FileCopyrightText: 2022 Demerzel Solutions Limited
// SPDX-License-Identifier: LGPL-3.0-only

using System;
using System.Collections;
using System.Collections.Generic;
using System.IO;
using System.Linq;
using System.Text;
using System.Text.Json;
using System.Threading;
using System.Threading.Tasks;
using FluentAssertions;
using Nethermind.Blockchain;
using Nethermind.Blockchain.Find;
using Nethermind.Consensus.Producers;
using Nethermind.Core;
using Nethermind.Core.Crypto;
using Nethermind.Core.Extensions;
using Nethermind.Core.Specs;
using Nethermind.Core.Test.Builders;
using Nethermind.Crypto;
using Nethermind.Evm;
using Nethermind.Facade.Eth;
using Nethermind.HealthChecks;
using Nethermind.Int256;
using Nethermind.JsonRpc;
using Nethermind.JsonRpc.Modules;
using Nethermind.JsonRpc.Test;
using Nethermind.JsonRpc.Test.Modules;
using Nethermind.Logging;
using Nethermind.Merge.Plugin.Data;
using Nethermind.Merge.Plugin.Handlers;
using Nethermind.Serialization.Json;
using Nethermind.Specs;
using Nethermind.Specs.ChainSpecStyle;
using Nethermind.Specs.Forks;
using Nethermind.State;
using NSubstitute;
using NUnit.Framework;

namespace Nethermind.Merge.Plugin.Test;

public partial class EngineModuleTests
{
    [TestCase(
        "0xb1b3b07ef3832bd409a04fdea9bf2bfa83d7af0f537ff25f4a3d2eb632ebfb0f",
        "0x1c53bdbf457025f80c6971a9cf50986974eed02f0a9acaeeb49cafef10efd133",
        "0x5adf9b330b6c3fe0")]
    public virtual async Task processing_block_should_serialize_valid_responses(string blockHash, string latestValidHash, string payloadId)
    {
        using MergeTestBlockchain chain = await CreateBlockchain(null, new MergeConfig()
        {
            TerminalTotalDifficulty = "0"
        });
        IEngineRpcModule rpc = chain.EngineRpcModule;
        Hash256 startingHead = chain.BlockTree.HeadHash;
        Hash256 prevRandao = Keccak.Zero;
        Address feeRecipient = TestItem.AddressC;
        UInt256 timestamp = Timestamper.UnixTime.Seconds;
        var forkChoiceUpdatedParams = new
        {
            headBlockHash = startingHead.ToString(),
            safeBlockHash = startingHead.ToString(),
            finalizedBlockHash = Keccak.Zero.ToString(),
        };
        var preparePayloadParams = new
        {
            timestamp = timestamp.ToHexString(true),
            prevRandao = prevRandao.ToString(),
            suggestedFeeRecipient = feeRecipient.ToString(),
        };
        string?[] parameters =
        {
            JsonSerializer.Serialize(forkChoiceUpdatedParams),
            JsonSerializer.Serialize(preparePayloadParams)
        };
        // prepare a payload
        string result = await RpcTest.TestSerializedRequest(rpc, "engine_forkchoiceUpdatedV1", parameters!);
        byte[] expectedPayloadId = Bytes.FromHexString(payloadId);
        result.Should().Be($"{{\"jsonrpc\":\"2.0\",\"result\":{{\"payloadStatus\":{{\"status\":\"VALID\",\"latestValidHash\":\"{latestValidHash}\",\"validationError\":null}},\"payloadId\":\"{expectedPayloadId.ToHexString(true)}\"}},\"id\":67}}");

        Hash256 expectedBlockHash = new(blockHash);
        string? expectedPayload = chain.JsonSerializer.Serialize(new ExecutionPayload
        {
            BaseFeePerGas = 0,
            BlockHash = expectedBlockHash,
            BlockNumber = 1,
            ExtraData = Bytes.FromHexString("0x4e65746865726d696e64"), // Nethermind
            FeeRecipient = feeRecipient,
            GasLimit = chain.BlockTree.Head!.GasLimit,
            GasUsed = 0,
            LogsBloom = Bloom.Empty,
            ParentHash = startingHead,
            PrevRandao = prevRandao,
            ReceiptsRoot = chain.BlockTree.Head!.ReceiptsRoot!,
            StateRoot = chain.BlockTree.Head!.StateRoot!,
            Timestamp = timestamp.ToUInt64(null),
            Transactions = []
        });
        // get the payload
        result = await RpcTest.TestSerializedRequest(rpc, "engine_getPayloadV1", expectedPayloadId.ToHexString(true));
        result.Should().Be($"{{\"jsonrpc\":\"2.0\",\"result\":{expectedPayload},\"id\":67}}");
        // execute the payload
        result = await RpcTest.TestSerializedRequest(rpc, "engine_newPayloadV1", expectedPayload);
        result.Should().Be($"{{\"jsonrpc\":\"2.0\",\"result\":{{\"status\":\"VALID\",\"latestValidHash\":\"{expectedBlockHash}\",\"validationError\":null}},\"id\":67}}");

        forkChoiceUpdatedParams = new
        {
            headBlockHash = expectedBlockHash.ToString(true),
            safeBlockHash = expectedBlockHash.ToString(true),
            finalizedBlockHash = startingHead.ToString(true),
        };
        parameters = new[] { JsonSerializer.Serialize(forkChoiceUpdatedParams), null };
        // update the fork choice
        result = await RpcTest.TestSerializedRequest(rpc, "engine_forkchoiceUpdatedV1", parameters!);
        result.Should().Be("{\"jsonrpc\":\"2.0\",\"result\":{\"payloadStatus\":{\"status\":\"VALID\",\"latestValidHash\":\"" +
                           expectedBlockHash +
                           "\",\"validationError\":null},\"payloadId\":null},\"id\":67}");
    }

    [Test]
    public async Task can_parse_forkchoiceUpdated_with_implicit_null_payloadAttributes()
    {
        using MergeTestBlockchain chain = await CreateBlockchain();
        IEngineRpcModule rpc = chain.EngineRpcModule;
        var forkChoiceUpdatedParams = new
        {
            headBlockHash = Keccak.Zero.ToString(),
            safeBlockHash = Keccak.Zero.ToString(),
            finalizedBlockHash = Keccak.Zero.ToString(),
        };
        string[] parameters = new[] { JsonSerializer.Serialize(forkChoiceUpdatedParams) };
        string? result = await RpcTest.TestSerializedRequest(rpc, "engine_forkchoiceUpdatedV1", parameters);
        result.Should().Be("{\"jsonrpc\":\"2.0\",\"result\":{\"payloadStatus\":{\"status\":\"SYNCING\",\"latestValidHash\":null,\"validationError\":null},\"payloadId\":null},\"id\":67}");
    }

    [Test]
    public void ForkchoiceV1_ToString_returns_correct_results()
    {
        ForkchoiceStateV1 forkchoiceState = new(TestItem.KeccakA, TestItem.KeccakF, TestItem.KeccakC);
        forkchoiceState.ToString().Should().Be("ForkChoice: 0x03783f...35b760, Safe: 0x017e66...b18f72, Finalized: 0xe61d9a...97c37a");
    }

    [Test]
    public void ForkchoiceV1_ToString_with_block_numbers_returns_correct_results()
    {
        ForkchoiceStateV1 forkchoiceState = new(TestItem.KeccakA, TestItem.KeccakF, TestItem.KeccakC);
        forkchoiceState.ToString(1, 2, 3).Should().Be("ForkChoice: 1 (0x03783f...35b760), Safe: 2 (0x017e66...b18f72), Finalized: 3 (0xe61d9a...97c37a)");
    }

    [Test]
    public async Task engine_forkchoiceUpdatedV1_with_payload_attributes_should_create_block_on_top_of_genesis_and_not_change_head()
    {
        using MergeTestBlockchain chain = await CreateBlockchain();
        IEngineRpcModule rpc = chain.EngineRpcModule;
        Hash256 startingHead = chain.BlockTree.HeadHash;
        ulong timestamp = 30;
        Hash256 random = Keccak.Zero;
        Address feeRecipient = TestItem.AddressD;

        ExecutionPayload? executionPayloadV1 = await BuildAndGetPayloadResult(rpc, chain, startingHead,
            Keccak.Zero, startingHead, timestamp, random, feeRecipient);

        ExecutionPayload expected = CreateParentBlockRequestOnHead(chain.BlockTree);
        expected.GasLimit = 4000000L;
        expected.BlockHash = ExpectedBlockHash;
        expected.LogsBloom = Bloom.Empty;
        expected.FeeRecipient = feeRecipient;
        expected.BlockNumber = 1;
        expected.PrevRandao = random;
        expected.ParentHash = startingHead;
        expected.SetTransactions([]);
        expected.Timestamp = timestamp;
        expected.PrevRandao = random;
        expected.ExtraData = Encoding.UTF8.GetBytes("Nethermind");

        executionPayloadV1.Should().BeEquivalentTo(expected, static o => o.IgnoringCyclicReferences());
        Hash256 actualHead = chain.BlockTree.HeadHash;
        actualHead.Should().NotBe(expected.BlockHash);
        actualHead.Should().Be(startingHead);
    }

    protected virtual Hash256 ExpectedBlockHash => new("0x3accc4186d73f4826acf1a8da3f7c696f16c3863e4f76b1315d65daa88fe28ff");

    [Test]
    public async Task forkchoiceUpdatedV1_should_not_create_block_or_change_head_with_unknown_parent()
    {
        using MergeTestBlockchain chain = await CreateBlockchain();
        IEngineRpcModule rpc = chain.EngineRpcModule;
        Hash256 startingHead = chain.BlockTree.HeadHash;
        Hash256 notExistingHash = TestItem.KeccakH;
        ulong timestamp = Timestamper.UnixTime.Seconds;
        Hash256 random = Keccak.Zero;
        Address feeRecipient = Address.Zero;

        ResultWrapper<ForkchoiceUpdatedV1Result> forkchoiceUpdatedV1Response = await rpc.engine_forkchoiceUpdatedV1(
            new ForkchoiceStateV1(notExistingHash, Keccak.Zero, notExistingHash),
            new PayloadAttributes { Timestamp = timestamp, SuggestedFeeRecipient = feeRecipient, PrevRandao = random });

        forkchoiceUpdatedV1Response.Data.PayloadStatus.Status.Should()
            .Be(PayloadStatus.Syncing); // ToDo wait for final PostMerge sync
        byte[] payloadId = Bytes.FromHexString("0x5d071947bfcc3e65");
        ResultWrapper<ExecutionPayload?> getResponse = await rpc.engine_getPayloadV1(payloadId);

        getResponse.ErrorCode.Should().Be(MergeErrorCodes.UnknownPayload);
        Hash256 actualHead = chain.BlockTree.HeadHash;
        actualHead.Should().NotBe(notExistingHash);
        actualHead.Should().Be(startingHead);
    }

    [Test]
    public async Task executePayloadV1_accepts_previously_assembled_block_multiple_times([Values(1, 3)] int times)
    {
        using MergeTestBlockchain chain = await CreateBlockchain();
        IEngineRpcModule rpc = chain.EngineRpcModule;
        Hash256 startingHead = chain.BlockTree.HeadHash;
        BlockHeader startingBestSuggestedHeader = chain.BlockTree.BestSuggestedHeader!;
        ExecutionPayload getPayloadResult = await BuildAndGetPayloadResult(chain, rpc);
        getPayloadResult.ParentHash.Should().Be(startingHead);


        for (int i = 0; i < times; i++)
        {
            ResultWrapper<PayloadStatusV1> executePayloadResult = await rpc.engine_newPayloadV1(getPayloadResult);
            executePayloadResult.Data.Status.Should().Be(PayloadStatus.Valid);
        }

        Hash256 bestSuggestedHeaderHash = chain.BlockTree.BestSuggestedHeader!.Hash!;
        bestSuggestedHeaderHash.Should().Be(getPayloadResult.BlockHash);
        bestSuggestedHeaderHash.Should().NotBe(startingBestSuggestedHeader!.Hash!);
    }

    [Test]
    public async Task executePayloadV1_accepts_previously_prepared_block_multiple_times([Values(1, 3)] int times)
    {
        using MergeTestBlockchain chain = await CreateBlockchain();
        IEngineRpcModule rpc = chain.EngineRpcModule;
        Hash256 startingHead = chain.BlockTree.HeadHash;
        BlockHeader startingBestSuggestedHeader = chain.BlockTree.BestSuggestedHeader!;
        ExecutionPayload getPayloadResult = await PrepareAndGetPayloadResultV1(chain, rpc);
        getPayloadResult.ParentHash.Should().Be(startingHead);


        for (int i = 0; i < times; i++)
        {
            ResultWrapper<PayloadStatusV1>? executePayloadResult = await rpc.engine_newPayloadV1(getPayloadResult);
            executePayloadResult.Data.Status.Should().Be(PayloadStatus.Valid);
        }

        Hash256 bestSuggestedHeaderHash = chain.BlockTree.BestSuggestedHeader!.Hash!;
        bestSuggestedHeaderHash.Should().Be(getPayloadResult.BlockHash);
        bestSuggestedHeaderHash.Should().NotBe(startingBestSuggestedHeader!.Hash!);
    }

    [Test]
    public async Task block_should_not_be_canonical_before_forkchoiceUpdatedV1()
    {
        using MergeTestBlockchain chain = await CreateBlockchain();
        IEngineRpcModule rpc = chain.EngineRpcModule;

        ExecutionPayload getPayloadResult = await BuildAndGetPayloadResult(chain, rpc);
        Hash256 newHead = getPayloadResult.BlockHash!;

        await rpc.engine_newPayloadV1(getPayloadResult);
        chain.BlockTree.FindBlock(newHead, BlockTreeLookupOptions.RequireCanonical).Should().BeNull();
        chain.BlockTree.FindBlock(newHead, BlockTreeLookupOptions.None).Should().NotBeNull();

        await rpc.engine_forkchoiceUpdatedV1(new ForkchoiceStateV1(newHead, Keccak.Zero, Keccak.Zero));
        chain.BlockTree.FindBlock(newHead, BlockTreeLookupOptions.RequireCanonical).Should().NotBeNull();
        chain.BlockTree.FindBlock(newHead, BlockTreeLookupOptions.None).Should().NotBeNull();
    }

    [Test]
    public async Task block_should_not_be_canonical_after_reorg()
    {
        using MergeTestBlockchain chain = await CreateBlockchain();
        IEngineRpcModule rpc = chain.EngineRpcModule;
        Hash256 startingHead = chain.BlockTree.HeadHash;
        Hash256 finalizedHash = Keccak.Zero;
        ulong timestamp = 30;
        Hash256 random = Keccak.Zero;
        Address feeRecipientA = TestItem.AddressD;
        Address feeRecipientB = TestItem.AddressE;

        ExecutionPayload getPayloadResultA = await BuildAndGetPayloadResult(rpc, chain, startingHead,
            finalizedHash, startingHead, timestamp, random, feeRecipientA);
        Hash256 blochHashA = getPayloadResultA.BlockHash!;

        ExecutionPayload getPayloadResultB = await BuildAndGetPayloadResult(rpc, chain, startingHead,
            finalizedHash, startingHead, timestamp, random, feeRecipientB);
        Hash256 blochHashB = getPayloadResultB.BlockHash!;

        await rpc.engine_newPayloadV1(getPayloadResultA);
        chain.BlockTree.FindBlock(blochHashA, BlockTreeLookupOptions.RequireCanonical).Should().BeNull();
        chain.BlockTree.FindBlock(blochHashB, BlockTreeLookupOptions.RequireCanonical).Should().BeNull();
        chain.BlockTree.FindBlock(blochHashA, BlockTreeLookupOptions.None).Should().NotBeNull();
        chain.BlockTree.FindBlock(blochHashB, BlockTreeLookupOptions.None).Should().BeNull();

        await rpc.engine_newPayloadV1(getPayloadResultB);
        chain.BlockTree.FindBlock(blochHashA, BlockTreeLookupOptions.RequireCanonical).Should().BeNull();
        chain.BlockTree.FindBlock(blochHashB, BlockTreeLookupOptions.RequireCanonical).Should().BeNull();
        chain.BlockTree.FindBlock(blochHashA, BlockTreeLookupOptions.None).Should().NotBeNull();
        chain.BlockTree.FindBlock(blochHashB, BlockTreeLookupOptions.None).Should().NotBeNull();

        await rpc.engine_forkchoiceUpdatedV1(new ForkchoiceStateV1(blochHashA, finalizedHash, startingHead));
        chain.BlockTree.FindBlock(blochHashA, BlockTreeLookupOptions.RequireCanonical).Should().NotBeNull();
        chain.BlockTree.FindBlock(blochHashB, BlockTreeLookupOptions.RequireCanonical).Should().BeNull();
        chain.BlockTree.FindBlock(blochHashA, BlockTreeLookupOptions.None).Should().NotBeNull();
        chain.BlockTree.FindBlock(blochHashB, BlockTreeLookupOptions.None).Should().NotBeNull();

        await rpc.engine_forkchoiceUpdatedV1(new ForkchoiceStateV1(blochHashB, finalizedHash, startingHead));
        chain.BlockTree.FindBlock(blochHashA, BlockTreeLookupOptions.RequireCanonical).Should().BeNull();
        chain.BlockTree.FindBlock(blochHashB, BlockTreeLookupOptions.RequireCanonical).Should().NotBeNull();
        chain.BlockTree.FindBlock(blochHashA, BlockTreeLookupOptions.None).Should().NotBeNull();
        chain.BlockTree.FindBlock(blochHashB, BlockTreeLookupOptions.None).Should().NotBeNull();

        await rpc.engine_forkchoiceUpdatedV1(new ForkchoiceStateV1(blochHashA, finalizedHash, startingHead));
        chain.BlockTree.FindBlock(blochHashA, BlockTreeLookupOptions.RequireCanonical).Should().NotBeNull();
        chain.BlockTree.FindBlock(blochHashB, BlockTreeLookupOptions.RequireCanonical).Should().BeNull();
        chain.BlockTree.FindBlock(blochHashA, BlockTreeLookupOptions.None).Should().NotBeNull();
        chain.BlockTree.FindBlock(blochHashB, BlockTreeLookupOptions.None).Should().NotBeNull();
    }

    private async Task<ExecutionPayload> PrepareAndGetPayloadResultV1(MergeTestBlockchain chain,
        IEngineRpcModule rpc)
    {
        Hash256 startingHead = chain.BlockTree.HeadHash;
        ulong timestamp = Timestamper.UnixTime.Seconds;
        Hash256 random = Keccak.Zero;
        Address feeRecipient = Address.Zero;
        return await PrepareAndGetPayloadResultV1(rpc, startingHead, timestamp, random, feeRecipient);
    }

    private async Task<ExecutionPayload> PrepareAndGetPayloadResultV1(
        IEngineRpcModule rpc, Hash256 currentHead, ulong timestamp, Hash256 random, Address feeRecipient)
    {
        PayloadAttributes? payloadAttributes = new()
        {
            PrevRandao = random,
            SuggestedFeeRecipient = feeRecipient,
            Timestamp = timestamp
        };
        ForkchoiceStateV1? forkchoiceStateV1 = new(currentHead, currentHead, currentHead);
        ResultWrapper<ForkchoiceUpdatedV1Result>? forkchoiceUpdatedResult = await rpc.engine_forkchoiceUpdatedV1(forkchoiceStateV1, payloadAttributes);
        byte[] payloadId = Bytes.FromHexString(forkchoiceUpdatedResult.Data.PayloadId!);
        ResultWrapper<ExecutionPayload?> getPayloadResult = await rpc.engine_getPayloadV1(payloadId);
        return getPayloadResult.Data!;
    }

    public static IEnumerable WrongInputTestsV1
    {
        get
        {
            yield return GetNewBlockRequestBadDataTestCase(static r => r.ReceiptsRoot, TestItem.KeccakD);
            yield return GetNewBlockRequestBadDataTestCase(static r => r.StateRoot, TestItem.KeccakD);

            Bloom bloom = new();
            bloom.Add([
                Build.A.LogEntry.WithAddress(TestItem.AddressA).WithTopics(TestItem.KeccakG).TestObject
            ]);
            yield return GetNewBlockRequestBadDataTestCase(static r => r.LogsBloom, bloom);
            yield return GetNewBlockRequestBadDataTestCase(static r => r.Transactions, [[1]]);
            yield return GetNewBlockRequestBadDataTestCase(static r => r.GasUsed, 1);
        }
    }

    [Test]
    public async Task executePayloadV1_unknown_parentHash_return_syncing()
    {
        using MergeTestBlockchain chain = await CreateBlockchain();
        IEngineRpcModule rpc = chain.EngineRpcModule;
        ExecutionPayload getPayloadResult = await BuildAndGetPayloadResult(chain, rpc);
        Hash256 blockHash = getPayloadResult.BlockHash;
        getPayloadResult.ParentHash = TestItem.KeccakF;
        if (blockHash == getPayloadResult.BlockHash && TryCalculateHash(getPayloadResult, out Hash256? hash))
        {
            getPayloadResult.BlockHash = hash;
        }

        ResultWrapper<PayloadStatusV1> executePayloadResult = await rpc.engine_newPayloadV1(getPayloadResult);
        executePayloadResult.Data.Status.Should().Be(PayloadStatus.Syncing);
    }

    [TestCaseSource(nameof(WrongInputTestsV1))]
    public async Task executePayloadV1_rejects_incorrect_input(Action<ExecutionPayload> breakerAction)
    {
        using MergeTestBlockchain chain = await CreateBlockchain();
        IEngineRpcModule rpc = chain.EngineRpcModule;
        ExecutionPayload getPayloadResult = await BuildAndGetPayloadResult(chain, rpc);
        breakerAction(getPayloadResult);
        if (TryCalculateHash(getPayloadResult, out Hash256? hash))
        {
            getPayloadResult.BlockHash = hash;
        }

        ResultWrapper<PayloadStatusV1> executePayloadResult = await rpc.engine_newPayloadV1(getPayloadResult);
        executePayloadResult.Data.Status.Should().Be(PayloadStatus.Invalid);
    }

    [Test]
    public async Task executePayloadV1_rejects_invalid_blockHash()
    {
        using MergeTestBlockchain chain = await CreateBlockchain();
        IEngineRpcModule rpc = chain.EngineRpcModule;
        ExecutionPayload getPayloadResult = await BuildAndGetPayloadResult(chain, rpc);
        getPayloadResult.BlockHash = TestItem.KeccakC;

        ResultWrapper<PayloadStatusV1> executePayloadResult = await rpc.engine_newPayloadV1(getPayloadResult);
        executePayloadResult.Data.Status.Should().Be(PayloadStatus.Invalid);
    }

    [Test]
    public async Task executePayloadV1_rejects_block_with_invalid_timestamp()
    {
        using MergeTestBlockchain chain = await CreateBlockchain();
        IEngineRpcModule rpc = chain.EngineRpcModule;
        ExecutionPayload getPayloadResult = await BuildAndGetPayloadResult(chain, rpc);
        getPayloadResult.Timestamp = chain.BlockTree.Head!.Timestamp - 1;
        Block? block = getPayloadResult.TryGetBlock().Block;
        getPayloadResult.BlockHash = block!.Header.CalculateHash();

        ResultWrapper<PayloadStatusV1> executePayloadResult = await rpc.engine_newPayloadV1(getPayloadResult);
        executePayloadResult.Data.Status.Should().Be(PayloadStatus.Invalid);
    }

    [Test]
    public async Task executePayloadV1_rejects_block_with_invalid_receiptsRoot()
    {
        using MergeTestBlockchain chain = await CreateBlockchain();
        IEngineRpcModule rpc = chain.EngineRpcModule;
        ExecutionPayload getPayloadResult = await BuildAndGetPayloadResult(chain, rpc);
        getPayloadResult.ReceiptsRoot = TestItem.KeccakA;
        Block? block = getPayloadResult.TryGetBlock().Block;
        getPayloadResult.BlockHash = block!.Header.CalculateHash();

        ResultWrapper<PayloadStatusV1> executePayloadResult = await rpc.engine_newPayloadV1(getPayloadResult);
        executePayloadResult.Data.Status.Should().Be(PayloadStatus.Invalid);
        chain.BlockFinder.SearchForBlock(new BlockParameter(getPayloadResult.BlockHash)).IsError.Should().BeTrue();
    }

    [Test]
    public async Task executePayloadV1_result_is_fail_when_blockchainprocessor_report_exception()
    {
        using MergeTestBlockchain chain = await CreateBaseBlockchain()
            .Build(new TestSingleReleaseSpecProvider(London.Instance));
        IEngineRpcModule rpc = chain.EngineRpcModule;

        ((TestBlockProcessorInterceptor)chain.BlockProcessor).ExceptionToThrow =
            new Exception("unxpected exception");

        ExecutionPayload executionPayload = CreateBlockRequest(chain, CreateParentBlockRequestOnHead(chain.BlockTree), TestItem.AddressD);
        ResultWrapper<PayloadStatusV1> resultWrapper = await rpc.engine_newPayloadV1(executionPayload);
        resultWrapper.Result.ResultType.Should().Be(ResultType.Failure);
    }


    [TestCase(true)]
    [TestCase(false)]
    public virtual async Task executePayloadV1_accepts_already_known_block(bool throttleBlockProcessor)
    {
        using MergeTestBlockchain chain = await CreateBaseBlockchain()
            .ThrottleBlockProcessor(throttleBlockProcessor ? 100 : 0)
            .Build(new TestSingleReleaseSpecProvider(London.Instance));

        IEngineRpcModule rpc = chain.EngineRpcModule;
        Block block = Build.A.Block.WithNumber(1).WithParent(chain.BlockTree.Head!).WithDifficulty(0).WithNonce(0)
            .WithStateRoot(new Hash256("0x1ef7300d8961797263939a3d29bbba4ccf1702fabf02d8ad7a20b454edb6fd2f"))
            .TestObject;
        block.Header.IsPostMerge = true;
        block.Header.Hash = block.CalculateHash();
        using SemaphoreSlim bestBlockProcessed = new(0);
        chain.BlockTree.NewHeadBlock += (s, e) =>
        {
            if (e.Block.Hash == block!.Hash)
                bestBlockProcessed.Release(1);
        };
        await chain.BlockTree.SuggestBlockAsync(block!);

        await bestBlockProcessed.WaitAsync();
        ExecutionPayload blockRequest = ExecutionPayload.Create(block);
        ResultWrapper<PayloadStatusV1> executePayloadResult = await rpc.engine_newPayloadV1(blockRequest);
        executePayloadResult.Data.Status.Should().Be(PayloadStatus.Valid);
    }

    [Test]
    public async Task forkchoiceUpdatedV1_should_work_with_zero_keccak_for_finalization()
    {
        using MergeTestBlockchain chain = await CreateBlockchain();
        IEngineRpcModule rpc = chain.EngineRpcModule;
        Hash256 startingHead = chain.BlockTree.HeadHash;
        ExecutionPayload executionPayload = await SendNewBlockV1(rpc, chain);

        Hash256 newHeadHash = executionPayload.BlockHash;
        ForkchoiceStateV1 forkchoiceStateV1 = new(newHeadHash!, Keccak.Zero, startingHead);
        ResultWrapper<ForkchoiceUpdatedV1Result> forkchoiceUpdatedResult = await rpc.engine_forkchoiceUpdatedV1(forkchoiceStateV1);
        forkchoiceUpdatedResult.Data.PayloadStatus.Status.Should().Be(PayloadStatus.Valid);
        forkchoiceUpdatedResult.Data.PayloadId.Should().Be(null);

        Hash256 actualHead = chain.BlockTree.HeadHash;
        actualHead.Should().NotBe(startingHead);
        actualHead.Should().Be(newHeadHash);
        AssertExecutionStatusChanged(chain.BlockFinder, newHeadHash!, Keccak.Zero, startingHead);
    }

    [Test]
    public async Task forkchoiceUpdatedV1_should_update_finalized_block_hash()
    {
        using MergeTestBlockchain chain = await CreateBlockchain();
        TestRpcBlockchain testRpc = await CreateTestRpc(chain);
        IEngineRpcModule rpc = chain.EngineRpcModule;
        Hash256 startingHead = chain.BlockTree.HeadHash;
        ExecutionPayload executionPayload = await SendNewBlockV1(rpc, chain);

        Hash256 newHeadHash = executionPayload.BlockHash;
        ForkchoiceStateV1 forkchoiceStateV1 = new(newHeadHash!, startingHead, startingHead!);
        ResultWrapper<ForkchoiceUpdatedV1Result> forkchoiceUpdatedResult = await rpc.engine_forkchoiceUpdatedV1(forkchoiceStateV1);
        forkchoiceUpdatedResult.Data.PayloadStatus.Status.Should().Be(PayloadStatus.Valid);
        forkchoiceUpdatedResult.Data.PayloadId.Should().Be(null);

        Hash256? actualFinalizedHash = chain.BlockTree.FinalizedHash;
        actualFinalizedHash.Should().NotBeNull();
        actualFinalizedHash.Should().Be(startingHead);

        BlockForRpc blockForRpc = testRpc.EthRpcModule.eth_getBlockByNumber(BlockParameter.Finalized).Data;
        blockForRpc.Should().NotBeNull();
        actualFinalizedHash = blockForRpc.Hash;
        actualFinalizedHash.Should().NotBeNull();
        actualFinalizedHash.Should().Be(startingHead);

        Assert.That(chain.BlockFinalizationManager.LastFinalizedHash, Is.EqualTo(actualFinalizedHash));
        AssertExecutionStatusChanged(chain.BlockFinder, newHeadHash!, startingHead, startingHead);
    }

    [Test]
    public async Task forkchoiceUpdatedV1_should_update_safe_block_hash()
    {
        using MergeTestBlockchain chain = await CreateBlockchain();
        TestRpcBlockchain testRpc = await CreateTestRpc(chain);
        IEngineRpcModule rpc = chain.EngineRpcModule;
        Hash256 startingHead = chain.BlockTree.HeadHash;
        ExecutionPayload executionPayload = await SendNewBlockV1(rpc, chain);

        Hash256 newHeadHash = executionPayload.BlockHash;
        ForkchoiceStateV1 forkchoiceStateV1 = new(newHeadHash!, startingHead, startingHead!);
        ResultWrapper<ForkchoiceUpdatedV1Result> forkchoiceUpdatedResult = await rpc.engine_forkchoiceUpdatedV1(forkchoiceStateV1);
        forkchoiceUpdatedResult.Data.PayloadStatus.Status.Should().Be(PayloadStatus.Valid);
        forkchoiceUpdatedResult.Data.PayloadId.Should().Be(null);

        Hash256? actualSafeHash = chain.BlockTree.SafeHash;
        actualSafeHash.Should().NotBeNull();
        actualSafeHash.Should().Be(startingHead);

        BlockForRpc blockForRpc = testRpc.EthRpcModule.eth_getBlockByNumber(BlockParameter.Safe).Data;
        blockForRpc.Should().NotBeNull();
        actualSafeHash = blockForRpc.Hash;
        actualSafeHash.Should().NotBeNull();
        actualSafeHash.Should().Be(startingHead);

        AssertExecutionStatusChanged(chain.BlockFinder, newHeadHash!, startingHead, startingHead);
    }


    [Test]
    public async Task forkchoiceUpdatedV1_should_work_with_zero_keccak_as_safe_block()
    {
        using MergeTestBlockchain chain = await CreateBlockchain();
        IEngineRpcModule rpc = chain.EngineRpcModule;
        Hash256 startingHead = chain.BlockTree.HeadHash;
        ExecutionPayload executionPayload = await SendNewBlockV1(rpc, chain);

        Hash256 newHeadHash = executionPayload.BlockHash!;
        ForkchoiceStateV1 forkchoiceStateV1 = new(newHeadHash, newHeadHash, Keccak.Zero);
        ResultWrapper<ForkchoiceUpdatedV1Result> forkchoiceUpdatedResult = await rpc.engine_forkchoiceUpdatedV1(forkchoiceStateV1);
        forkchoiceUpdatedResult.Data.PayloadStatus.Status.Should().Be(PayloadStatus.Valid);
        forkchoiceUpdatedResult.Data.PayloadId.Should().Be(null);

        Hash256 actualHead = chain.BlockTree.HeadHash;
        actualHead.Should().NotBe(startingHead);
        actualHead.Should().Be(newHeadHash);
        AssertExecutionStatusChanged(chain.BlockFinder, newHeadHash!, newHeadHash, Keccak.Zero);
    }

    [Test]
    public async Task forkchoiceUpdatedV1_with_no_payload_attributes_should_change_head()
    {
        using MergeTestBlockchain chain = await CreateBlockchain();
        IEngineRpcModule rpc = chain.EngineRpcModule;
        Hash256 startingHead = chain.BlockTree.HeadHash;
        ExecutionPayload executionPayload = await SendNewBlockV1(rpc, chain);

        Hash256 newHeadHash = executionPayload.BlockHash!;
        ForkchoiceStateV1 forkchoiceStateV1 = new(newHeadHash, startingHead, startingHead);
        ResultWrapper<ForkchoiceUpdatedV1Result> forkchoiceUpdatedResult = await rpc.engine_forkchoiceUpdatedV1(forkchoiceStateV1);
        forkchoiceUpdatedResult.Data.PayloadStatus.Status.Should().Be(PayloadStatus.Valid);
        forkchoiceUpdatedResult.Data.PayloadId.Should().Be(null);

        Hash256 actualHead = chain.BlockTree.HeadHash;
        actualHead.Should().NotBe(startingHead);
        actualHead.Should().Be(newHeadHash);
        AssertExecutionStatusChangedV1(chain.BlockFinder, newHeadHash, startingHead, startingHead);
    }

    [Test]
    public async Task forkChoiceUpdatedV1_to_unknown_block_fails()
    {
        using MergeTestBlockchain chain = await CreateBlockchain();
        IEngineRpcModule rpc = chain.EngineRpcModule;
        ForkchoiceStateV1 forkchoiceStateV1 = new(TestItem.KeccakF, TestItem.KeccakF, TestItem.KeccakF);
        ResultWrapper<ForkchoiceUpdatedV1Result> forkchoiceUpdatedResult = await rpc.engine_forkchoiceUpdatedV1(forkchoiceStateV1);
        forkchoiceUpdatedResult.Data.PayloadStatus.Status.Should().Be(nameof(PayloadStatus.Syncing).ToUpper()); // ToDo wait for final PostMerge sync
        AssertExecutionStatusNotChangedV1(chain.BlockFinder, TestItem.KeccakF, TestItem.KeccakF, TestItem.KeccakF);
    }

    [Test]
    public async Task forkChoiceUpdatedV1_to_unknown_safeBlock_hash_should_fail()
    {
        using MergeTestBlockchain chain = await CreateBlockchain();
        IEngineRpcModule rpc = chain.EngineRpcModule;
        Hash256 startingHead = chain.BlockTree.HeadHash;
        ExecutionPayload executionPayload = await SendNewBlockV1(rpc, chain);

        Hash256 newHeadHash = executionPayload.BlockHash!;
        ForkchoiceStateV1 forkchoiceStateV1 = new(newHeadHash, startingHead, TestItem.KeccakF);
        ResultWrapper<ForkchoiceUpdatedV1Result> forkchoiceUpdatedResult = await rpc.engine_forkchoiceUpdatedV1(forkchoiceStateV1, null);
        forkchoiceUpdatedResult.ErrorCode.Should().Be(MergeErrorCodes.InvalidForkchoiceState);

        Hash256 actualHead = chain.BlockTree.HeadHash;
        actualHead.Should().NotBe(newHeadHash);
    }

    [Test]
    public async Task forkChoiceUpdatedV1_no_common_branch_fails()
    {
        using MergeTestBlockchain chain = await CreateBlockchain();
        IEngineRpcModule rpc = chain.EngineRpcModule;
        Hash256? startingHead = chain.BlockTree.HeadHash;
        Block parent = Build.A.Block.WithNumber(2).WithParentHash(TestItem.KeccakA).WithNonce(0).WithDifficulty(0).TestObject;
        Block block = Build.A.Block.WithNumber(3).WithParent(parent).WithNonce(0).WithDifficulty(0).TestObject;

        await rpc.engine_newPayloadV1(ExecutionPayload.Create(parent));

        ForkchoiceStateV1 forkchoiceStateV1 = new(parent.Hash!, startingHead, startingHead);
        ResultWrapper<ForkchoiceUpdatedV1Result> forkchoiceUpdatedResult = await rpc.engine_forkchoiceUpdatedV1(forkchoiceStateV1);
        forkchoiceUpdatedResult.Data.PayloadStatus.Status.Should().Be("SYNCING");

        await rpc.engine_newPayloadV1(ExecutionPayload.Create(block));

        ForkchoiceStateV1 forkchoiceStateV11 = new(parent.Hash!, startingHead, startingHead);
        ResultWrapper<ForkchoiceUpdatedV1Result> forkchoiceUpdatedResult_1 = await rpc.engine_forkchoiceUpdatedV1(forkchoiceStateV11);
        forkchoiceUpdatedResult_1.Data.PayloadStatus.Status.Should().Be("SYNCING");

        AssertExecutionStatusNotChangedV1(chain.BlockFinder, block.Hash!, startingHead, startingHead);
    }

    [Test, NonParallelizable]
    public async Task forkChoiceUpdatedV1_block_still_processing()
    {
        using MergeTestBlockchain chain = await CreateBlockchain(mergeConfig: new MergeConfig()
        {
            NewPayloadTimeout = 0.1
        });

        IEngineRpcModule rpc = chain.EngineRpcModule;
        Hash256 startingHead = chain.BlockTree.HeadHash;
        Block blockTreeHead = chain.BlockTree.Head!;
        Block block = Build.A.Block.WithNumber(blockTreeHead.Number + 1).WithParent(blockTreeHead).WithNonce(0).WithDifficulty(0).TestObject;

        chain.ThrottleBlockProcessor(200);
        ResultWrapper<PayloadStatusV1> newPayloadV1 =
            await rpc.engine_newPayloadV1(ExecutionPayload.Create(block));
        newPayloadV1.Data.Status.Should().Be("SYNCING");

        ForkchoiceStateV1 forkchoiceStateV1 = new(block.Hash!, startingHead, startingHead);
        ResultWrapper<ForkchoiceUpdatedV1Result> forkchoiceUpdatedResult =
            await rpc.engine_forkchoiceUpdatedV1(forkchoiceStateV1);
        forkchoiceUpdatedResult.Data.PayloadStatus.Status.Should().Be("SYNCING");

        AssertExecutionStatusNotChangedV1(chain.BlockFinder, block.Hash!, startingHead, startingHead);
    }

    [Test, NonParallelizable]
    public async Task AlreadyKnown_not_cached_block_should_return_valid()
    {
        using MergeTestBlockchain? chain = await CreateBlockchain(mergeConfig: new MergeConfig()
        {
            NewPayloadTimeout = 0.1,
            NewPayloadCacheSize = 0
        });

        IEngineRpcModule? rpc = chain.EngineRpcModule;
        Block? head = chain.BlockTree.Head!;

        Block? b4 = Build.A.Block
            .WithNumber(head.Number + 1)
            .WithParent(head)
            .WithNonce(0)
            .WithDifficulty(0)
            .WithStateRoot(head.StateRoot!)
            .WithBeneficiary(Build.An.Address.TestObject)
            .TestObject;

        (await rpc.engine_newPayloadV1(ExecutionPayload.Create(b4))).Data.Status.Should().Be(PayloadStatus.Valid);

        Block? b5 = Build.A.Block
            .WithNumber(b4.Number + 1)
            .WithParent(b4)
            .WithNonce(0)
            .WithDifficulty(0)
            .WithStateRoot(b4.StateRoot!)
            .TestObject;

        (await rpc.engine_newPayloadV1(ExecutionPayload.Create(b5))).Data.Status.Should().Be(PayloadStatus.Valid);
        (await rpc.engine_newPayloadV1(ExecutionPayload.Create(b5))).Data.Status.Should().Be(PayloadStatus.Valid);
    }

    [Test, NonParallelizable]
    public async Task Invalid_block_on_processing_wont_be_accepted_if_sent_twice_in_a_row_when_block_processing_queue_is_not_empty()
    {
        using MergeTestBlockchain? chain = await CreateBlockchain(mergeConfig: new MergeConfig()
        {
            NewPayloadTimeout = 0.1,
            NewPayloadCacheSize = 10
        });

        IEngineRpcModule? rpc = chain.EngineRpcModule;
        Block? head = chain.BlockTree.Head!;

        // make sure AddressA has enough balance to send tx
        chain.ReadOnlyState.GetBalance(TestItem.AddressA).Should().BeGreaterThan(UInt256.One);

        // block is an invalid block, but it is impossible to detect until we process it.
        // it is invalid because after you processs its transactions, the root of the state trie
        // doesn't match the state root in the block
        Block? block = Build.A.Block
            .WithNumber(head.Number + 1)
            .WithParent(head)
            .WithNonce(0)
            .WithDifficulty(0)
            .WithTransactions(
                Build.A.Transaction
                    .WithTo(TestItem.AddressD)
                    .WithValue(100.GWei())
                    .SignedAndResolved(TestItem.PrivateKeyA)
                    .TestObject
            )
            .WithGasUsed(21000)
            .WithStateRoot(head.StateRoot!) // after processing transaction, this state root is wrong
            .TestObject;

        chain.ThrottleBlockProcessor(1000); // throttle the block processor enough so that the block processing queue is never empty
        (await rpc.engine_newPayloadV1(ExecutionPayload.Create(block))).Data.Status.Should().Be(PayloadStatus.Syncing);
        (await rpc.engine_newPayloadV1(ExecutionPayload.Create(block))).Data.Status.Should().BeOneOf(PayloadStatus.Syncing);
    }

    [Test]
    public async Task forkchoiceUpdatedV1_should_change_head_when_all_parameters_are_the_newHeadHash()
    {
        using MergeTestBlockchain chain = await CreateBlockchain();
        IEngineRpcModule rpc = chain.EngineRpcModule;
        ExecutionPayload executionPayload = await SendNewBlockV1(rpc, chain);
        Hash256 newHeadHash = executionPayload.BlockHash;
        ForkchoiceStateV1 forkchoiceStateV1 = new(newHeadHash, newHeadHash, newHeadHash);
        ResultWrapper<ForkchoiceUpdatedV1Result> forkchoiceUpdatedResult =
            await rpc.engine_forkchoiceUpdatedV1(forkchoiceStateV1, null);
        forkchoiceUpdatedResult.Data.PayloadStatus.Status.Should().Be(PayloadStatus.Valid);
        forkchoiceUpdatedResult.Data.PayloadId.Should().Be(null);
        AssertExecutionStatusChangedV1(chain.BlockFinder, newHeadHash, newHeadHash, newHeadHash);
    }

    [Test]
    public async Task Can_transition_from_PoW_chain()
    {
        using MergeTestBlockchain chain =
            await CreateBlockchain(null, new MergeConfig() { TerminalTotalDifficulty = "1000001" });
        IEngineRpcModule rpc = chain.EngineRpcModule;

        // adding PoW block
        await chain.AddBlockThroughPoW();

        // creating PoS block
        Block? head = chain.BlockTree.Head;
        ExecutionPayload executionPayload = await SendNewBlockV1(rpc, chain);
        await rpc.engine_forkchoiceUpdatedV1(
            new ForkchoiceStateV1(executionPayload.BlockHash, executionPayload.BlockHash, executionPayload.BlockHash));
        Assert.That(chain.BlockTree.Head!.Number, Is.EqualTo(2));
    }

    [TestCase(null)]
    [TestCase(1000000000)]
    [TestCase(1000001)]
    public async Task executePayloadV1_should_not_accept_blocks_with_incorrect_ttd(long? terminalTotalDifficulty)
    {
        using MergeTestBlockchain chain = await CreateBlockchain(null, new MergeConfig()
        {
            TerminalTotalDifficulty = $"{terminalTotalDifficulty}"
        });
        IEngineRpcModule rpc = chain.EngineRpcModule;
        ExecutionPayload executionPayload = CreateBlockRequest(chain, CreateParentBlockRequestOnHead(chain.BlockTree), TestItem.AddressD);
        ResultWrapper<PayloadStatusV1> resultWrapper = await rpc.engine_newPayloadV1(executionPayload);
        resultWrapper.Data.Status.Should().Be(PayloadStatus.Invalid);
        resultWrapper.Data.LatestValidHash.Should().Be(Keccak.Zero);
    }

    [TestCase(null)]
    [TestCase(1000000000)]
    [TestCase(1000001)]
    public async Task forkchoiceUpdatedV1_should_not_accept_blocks_with_incorrect_ttd(long? terminalTotalDifficulty)
    {
        using MergeTestBlockchain chain = await CreateBlockchain(null, new MergeConfig()
        {
            TerminalTotalDifficulty = $"{terminalTotalDifficulty}"
        });
        IEngineRpcModule rpc = chain.EngineRpcModule;
        Hash256 blockHash = chain.BlockTree.HeadHash;
        ResultWrapper<ForkchoiceUpdatedV1Result> resultWrapper = await rpc.engine_forkchoiceUpdatedV1(new ForkchoiceStateV1(blockHash, blockHash, blockHash), null);
        resultWrapper.Data.PayloadStatus.Status.Should().Be(PayloadStatus.Invalid);
        resultWrapper.Data.PayloadStatus.LatestValidHash.Should().Be(Keccak.Zero);
    }

    [Test]
    public async Task executePayloadV1_on_top_of_terminal_block()
    {
        using MergeTestBlockchain chain = await CreateBlockchain(null, new MergeConfig()
        {
            TerminalTotalDifficulty = $"{1900000}"
        });
        IEngineRpcModule rpc = chain.EngineRpcModule;
        Block newBlock = Build.A.Block.WithNumber(chain.BlockTree.Head!.Number)
            .WithParent(chain.BlockTree.Head!)
            .WithNonce(0)
            .WithDifficulty(1000000)
            .WithTotalDifficulty(2000000L)
            .WithStateRoot(new Hash256("0x1ef7300d8961797263939a3d29bbba4ccf1702fabf02d8ad7a20b454edb6fd2f")).TestObject;
        newBlock.CalculateHash();
        Block oneMoreTerminalBlock = Build.A.Block.WithNumber(chain.BlockTree.Head!.Number)
            .WithParent(chain.BlockTree.Head!)
            .WithNonce(0)
            .WithDifficulty(900000)
            .WithTotalDifficulty(1900000L)
            .WithStateRoot(new Hash256("0x1ef7300d8961797263939a3d29bbba4ccf1702fabf02d8ad7a20b454edb6fd2f")).TestObject;

        using SemaphoreSlim bestBlockProcessed = new(0);
        chain.BlockTree.NewHeadBlock += (s, e) =>
        {
            if (e.Block.Hash == newBlock!.Hash)
                bestBlockProcessed.Release(1);
        };
        await chain.BlockTree.SuggestBlockAsync(newBlock);
        (await bestBlockProcessed.WaitAsync(TimeSpan.FromSeconds(5))).Should().Be(true);

        oneMoreTerminalBlock.CalculateHash();
        await chain.BlockTree.SuggestBlockAsync(oneMoreTerminalBlock);

        Block firstPoSBlock = Build.A.Block.WithParent(oneMoreTerminalBlock).
            WithNumber(oneMoreTerminalBlock.Number + 1)
            .WithStateRoot(new Hash256("0x1ef7300d8961797263939a3d29bbba4ccf1702fabf02d8ad7a20b454edb6fd2f"))
            .WithDifficulty(0).WithNonce(0).TestObject;
        firstPoSBlock.CalculateHash();
        ExecutionPayload executionPayload = ExecutionPayload.Create(firstPoSBlock);
        ResultWrapper<PayloadStatusV1> resultWrapper = await rpc.engine_newPayloadV1(executionPayload);
        resultWrapper.Data.Status.Should().Be(PayloadStatus.Valid);
        ExecutionPayload.Create(chain.BlockTree.BestSuggestedBody!).Should().BeEquivalentTo(executionPayload, o => o.IgnoringCyclicReferences());
    }

    [Test]
    public async Task executePayloadV1_on_top_of_not_processed_invalid_terminal_block()
    {
        using MergeTestBlockchain chain = await CreateBlockchain(null, new MergeConfig()
        {
            TerminalTotalDifficulty = $"{1900000}"
        });
        IEngineRpcModule rpc = chain.EngineRpcModule;
        Block newBlock = Build.A.Block.WithNumber(chain.BlockTree.Head!.Number)
            .WithParent(chain.BlockTree.Head!)
            .WithNonce(0)
            .WithDifficulty(1000000)
            .WithTotalDifficulty(2000000L)
            .WithStateRoot(new Hash256("0x1ef7300d8961797263939a3d29bbba4ccf1702fabf02d8ad7a20b454edb6fd2f")).TestObject;
        newBlock.CalculateHash();
        Block oneMoreTerminalBlock = Build.A.Block.WithNumber(chain.BlockTree.Head!.Number)
            .WithParent(chain.BlockTree.Head!)
            .WithNonce(0)
            .WithDifficulty(900000)
            .WithTotalDifficulty(1900000L)
            .WithStateRoot(new Hash256("0x1ef7300d8961797263939a3d29bfba4ccf1702fabf02d8ad7a20b454edb6fd2f")).TestObject; //incorrect state root

        using SemaphoreSlim bestBlockProcessed = new(0);
        chain.BlockTree.NewHeadBlock += (s, e) =>
        {
            if (e.Block.Hash == newBlock!.Hash)
                bestBlockProcessed.Release(1);
        };
        await chain.BlockTree.SuggestBlockAsync(newBlock);
        (await bestBlockProcessed.WaitAsync(TimeSpan.FromSeconds(5))).Should().Be(true);

        oneMoreTerminalBlock.CalculateHash();
        await chain.BlockTree.SuggestBlockAsync(oneMoreTerminalBlock);

        Block firstPoSBlock = Build.A.Block.WithParent(oneMoreTerminalBlock).
            WithNumber(oneMoreTerminalBlock.Number + 1)
            .WithStateRoot(new Hash256("0x1ef7300d8961797263939a3d29bbba4ccf1702fabf02d8ad7a20b454edb6fd2f"))
            .WithDifficulty(0).WithNonce(0).TestObject;
        firstPoSBlock.CalculateHash();
        ExecutionPayload executionPayload = ExecutionPayload.Create(firstPoSBlock);
        ResultWrapper<PayloadStatusV1> resultWrapper = await rpc.engine_newPayloadV1(executionPayload);
        resultWrapper.Data.Status.Should().Be(PayloadStatus.Invalid);
        resultWrapper.Data.LatestValidHash.Should().Be(Keccak.Zero);
    }

    [Test]
    public async Task executePayloadV1_accepts_first_block()
    {
        using MergeTestBlockchain chain = await CreateBlockchain();
        IEngineRpcModule rpc = chain.EngineRpcModule;
        ExecutionPayload executionPayload = CreateBlockRequest(chain, CreateParentBlockRequestOnHead(chain.BlockTree), TestItem.AddressD);
        ResultWrapper<PayloadStatusV1> resultWrapper = await rpc.engine_newPayloadV1(executionPayload);
        resultWrapper.Data.Status.Should().Be(PayloadStatus.Valid);
        ExecutionPayload.Create(chain.BlockTree.BestSuggestedBody!).Should().BeEquivalentTo(executionPayload, static o => o.IgnoringCyclicReferences());
    }

    [Test]
    public async Task executePayloadV1_calculate_hash_for_cached_blocks()
    {
        using MergeTestBlockchain chain = await CreateBlockchain();
        IEngineRpcModule rpc = chain.EngineRpcModule;
        ExecutionPayload executionPayload = CreateBlockRequest(
            chain, CreateParentBlockRequestOnHead(chain.BlockTree),
            TestItem.AddressD);
        ResultWrapper<PayloadStatusV1> resultWrapper = await rpc.engine_newPayloadV1(executionPayload);
        resultWrapper.Data.Status.Should().Be(PayloadStatus.Valid);
        ResultWrapper<PayloadStatusV1>
            resultWrapper2 = await rpc.engine_newPayloadV1(executionPayload);
        resultWrapper2.Data.Status.Should().Be(PayloadStatus.Valid);
        executionPayload.ParentHash = executionPayload.BlockHash!;
        ResultWrapper<PayloadStatusV1> invalidBlockRequest = await rpc.engine_newPayloadV1(executionPayload);
        invalidBlockRequest.Data.Status.Should().Be(PayloadStatus.Invalid);
    }

    [TestCase(30)]
    public async Task can_progress_chain_one_by_one_v1(int count)
    {
        using MergeTestBlockchain chain = await CreateBlockchain();
        IEngineRpcModule rpc = chain.EngineRpcModule;
        Hash256 lastHash = (await ProduceBranchV1(rpc, chain, count, CreateParentBlockRequestOnHead(chain.BlockTree), true))
            .LastOrDefault()?.BlockHash ?? Keccak.Zero;
        chain.BlockTree.HeadHash.Should().Be(lastHash);
        Block? last = RunForAllBlocksInBranch(chain.BlockTree, chain.BlockTree.HeadHash, static b => b.IsGenesis, true);
        last.Should().NotBeNull();
        last!.IsGenesis.Should().BeTrue();
    }

    [Test]
    public async Task forkchoiceUpdatedV1_can_reorganize_to_last_block()
    {
        using MergeTestBlockchain chain = await CreateBlockchain();
        IEngineRpcModule rpc = chain.EngineRpcModule;

        async Task CanReorganizeToBlock(ExecutionPayload block, MergeTestBlockchain testChain)
        {
            ForkchoiceStateV1 forkchoiceStateV1 = new(block.BlockHash, block.BlockHash, block.BlockHash);
            ResultWrapper<ForkchoiceUpdatedV1Result> result = await rpc.engine_forkchoiceUpdatedV1(forkchoiceStateV1, null);
            result.Data.PayloadStatus.Status.Should().Be(PayloadStatus.Valid);
            result.Data.PayloadId.Should().Be(null);
            testChain.BlockTree.HeadHash.Should().Be(block.BlockHash);
            testChain.BlockTree.Head!.Number.Should().Be(block.BlockNumber);
            testChain.WorldStateManager.GlobalWorldState.StateRoot.Should().Be(testChain.BlockTree.Head!.StateRoot!);
        }

        async Task CanReorganizeToLastBlock(MergeTestBlockchain testChain,
            params IReadOnlyList<ExecutionPayload>[] branches)
        {
            foreach (IReadOnlyList<ExecutionPayload>? branch in branches)
            {
                await CanReorganizeToBlock(branch.Last(), testChain);
            }
        }

        IReadOnlyList<ExecutionPayload> branch1 = await ProduceBranchV1(rpc, chain, 10, CreateParentBlockRequestOnHead(chain.BlockTree), true);
        IReadOnlyList<ExecutionPayload> branch2 = await ProduceBranchV1(rpc, chain, 6, branch1[3], true, TestItem.KeccakC);

        await CanReorganizeToLastBlock(chain, branch1, branch2);
    }

    [Test]
    public async Task forkchoiceUpdatedV1_head_block_after_reorg()
    {
        using MergeTestBlockchain chain = await CreateBlockchain();
        IEngineRpcModule rpc = chain.EngineRpcModule;

        async Task CanReorganizeToBlock(ExecutionPayload block, MergeTestBlockchain testChain)
        {
            ForkchoiceStateV1 forkchoiceStateV1 = new(block.BlockHash, block.BlockHash, block.BlockHash);
            ResultWrapper<ForkchoiceUpdatedV1Result> result = await rpc.engine_forkchoiceUpdatedV1(forkchoiceStateV1, null);
            result.Data.PayloadStatus.Status.Should().Be(PayloadStatus.Valid);
            result.Data.PayloadId.Should().Be(null);
            testChain.BlockTree.HeadHash.Should().Be(block.BlockHash);
            testChain.BlockTree.Head!.Number.Should().Be(block.BlockNumber);
            testChain.WorldStateManager.GlobalWorldState.StateRoot.Should().Be(testChain.BlockTree.Head!.StateRoot!);
        }

        IReadOnlyList<ExecutionPayload> branch1 = await ProduceBranchV1(rpc, chain, 10, CreateParentBlockRequestOnHead(chain.BlockTree), true);
        IReadOnlyList<ExecutionPayload> branch2 = await ProduceBranchV1(rpc, chain, 6, branch1[3], true, TestItem.KeccakC);

        await CanReorganizeToBlock(branch2.Last(), chain);
    }

    [Test]
    public async Task newPayloadV1_should_return_accepted_for_side_branch()
    {
        using MergeTestBlockchain chain = await CreateBlockchain();
        IEngineRpcModule rpc = chain.EngineRpcModule;
        ExecutionPayload executionPayload = CreateBlockRequest(chain, CreateParentBlockRequestOnHead(chain.BlockTree), TestItem.AddressD);
        ResultWrapper<PayloadStatusV1> resultWrapper = await rpc.engine_newPayloadV1(executionPayload);
        resultWrapper.Data.Status.Should().Be(PayloadStatus.Valid);
        ForkchoiceStateV1 forkChoiceUpdatedRequest = new(executionPayload.BlockHash, executionPayload.BlockHash, executionPayload.BlockHash);
        ResultWrapper<ForkchoiceUpdatedV1Result> fcu1 = (await rpc.engine_forkchoiceUpdatedV1(forkChoiceUpdatedRequest,
            new PayloadAttributes()
            {
                PrevRandao = TestItem.KeccakA,
                SuggestedFeeRecipient = Address.Zero,
                Timestamp = executionPayload.Timestamp + 1
            }));
        await rpc.engine_getPayloadV1(Bytes.FromHexString(fcu1.Data.PayloadId!));
    }

    [TestCase(false)]
    [TestCase(true)]
    public async Task executePayloadV1_processes_passed_transactions(bool moveHead)
    {
        using MergeTestBlockchain chain = await CreateBlockchain();
        IEngineRpcModule rpc = chain.EngineRpcModule;
        IReadOnlyList<ExecutionPayload> branch = await ProduceBranchV1(rpc, chain, 8, CreateParentBlockRequestOnHead(chain.BlockTree), moveHead);

        foreach (ExecutionPayload block in branch)
        {
            uint count = 10;
            ExecutionPayload executePayloadRequest = CreateBlockRequest(chain, block, TestItem.AddressA);
            PrivateKey from = TestItem.PrivateKeyB;
            Address to = TestItem.AddressD;
            (_, UInt256 toBalanceAfter) = AddTransactions(chain, executePayloadRequest, from, to, count, 1, out BlockHeader? parentHeader);

            executePayloadRequest.GasUsed = GasCostOf.Transaction * count;
            executePayloadRequest.StateRoot = new Hash256("0x3d2e3ced6da0d1e94e65894dc091190480f045647610ef614e1cab4241ca66e0");
            executePayloadRequest.ReceiptsRoot = new Hash256("0xb34a29e4a30ab5d32fdbc0292a97ac1cf1028c085f538dec2d91d91c6d0b0562");
            TryCalculateHash(executePayloadRequest, out Hash256? hash);
            executePayloadRequest.BlockHash = hash;
            ResultWrapper<PayloadStatusV1> result = await rpc.engine_newPayloadV1(executePayloadRequest);
            result.Data.Status.Should().Be(PayloadStatus.Valid);

            BlockHeader? payloadBlock = chain.BlockFinder.FindHeader(executePayloadRequest.BlockHash);
            chain.StateReader.HasStateForBlock(payloadBlock).Should().BeTrue();
            chain.StateReader.GetBalance(payloadBlock, to).Should().Be(toBalanceAfter);
            if (moveHead)
            {
                ForkchoiceStateV1 forkChoiceUpdatedRequest = new(executePayloadRequest.BlockHash, executePayloadRequest.BlockHash, executePayloadRequest.BlockHash);
                await rpc.engine_forkchoiceUpdatedV1(forkChoiceUpdatedRequest);
                chain.ReadOnlyState.StateRoot.Should().Be(executePayloadRequest.StateRoot);
                chain.ReadOnlyState.StateRoot.Should().NotBe(parentHeader.StateRoot!);
            }
        }
    }

    [Test]
    public async Task executePayloadV1_transactions_produce_receipts()
    {
        using MergeTestBlockchain chain = await CreateBlockchain();
        IEngineRpcModule rpc = chain.EngineRpcModule;
        IReadOnlyList<ExecutionPayload> branch = await ProduceBranchV1(rpc, chain, 1, CreateParentBlockRequestOnHead(chain.BlockTree), false);

        foreach (ExecutionPayload block in branch)
        {
            uint count = 10;
            ExecutionPayload executionPayload = CreateBlockRequest(chain, block, TestItem.AddressA);
            PrivateKey from = TestItem.PrivateKeyB;
            Address to = TestItem.AddressD;
            (_, UInt256 toBalanceAfter) = AddTransactions(chain, executionPayload, from, to, count, 1, out BlockHeader parentHeader);

            UInt256 fromBalance = chain.StateReader.GetBalance(parentHeader!, from.Address);
            executionPayload.GasUsed = GasCostOf.Transaction * count;
            executionPayload.StateRoot =
                new Hash256("0x3d2e3ced6da0d1e94e65894dc091190480f045647610ef614e1cab4241ca66e0");
            executionPayload.ReceiptsRoot =
                new Hash256("0xb34a29e4a30ab5d32fdbc0292a97ac1cf1028c085f538dec2d91d91c6d0b0562");
            TryCalculateHash(executionPayload, out Hash256 hash);
            executionPayload.BlockHash = hash;
            ResultWrapper<PayloadStatusV1> result = await rpc.engine_newPayloadV1(executionPayload);

            result.Data.Status.Should().Be(PayloadStatus.Valid);

            BlockHeader? payloadBlock = chain.BlockFinder.FindHeader(executionPayload.BlockHash);
            chain.StateReader.HasStateForBlock(payloadBlock).Should().BeTrue();

            UInt256 fromBalanceAfter = chain.StateReader.GetBalance(payloadBlock, from.Address);
            Assert.That(fromBalanceAfter, Is.LessThan(fromBalance - toBalanceAfter));
            chain.StateReader.GetBalance(payloadBlock, to).Should().Be(toBalanceAfter);
            Block findBlock = chain.BlockTree.FindBlock(executionPayload.BlockHash, BlockTreeLookupOptions.None)!;
            TxReceipt[]? receipts = chain.ReceiptStorage.Get(findBlock);
            findBlock.Transactions.Select(static t => t.Hash).Should().BeEquivalentTo(receipts.Select(static r => r.TxHash));
        }
    }

    [Test]
    public async Task ExecutionPayloadV1_set_and_get_transactions_roundtrip()
    {
        using MergeTestBlockchain chain = await CreateBlockchain();
        Hash256 startingHead = chain.BlockTree.HeadHash;
        uint count = 3;
        int value = 10;
        Address recipient = TestItem.AddressD;
        PrivateKey sender = TestItem.PrivateKeyB;

        Transaction[] txsSource =
            BuildTransactions(chain, startingHead, sender, recipient, count, value, out _, out _);

        ExecutionPayload executionPayload = new();
        executionPayload.SetTransactions(txsSource);

        Transaction[] txsReceived = executionPayload.TryGetTransactions().Transactions;

        txsReceived.Should().BeEquivalentTo(txsSource, static options => options
            .Excluding(static t => t.ChainId)
            .Excluding(static t => t.Data)
            .Excluding(static t => t.SenderAddress)
            .Excluding(static t => t.Timestamp)
        );
    }

    [Test]
    public async Task payloadV1_no_suggestedFeeRecipient_in_config()
    {
        using MergeTestBlockchain chain =
            await CreateBlockchain(null, new MergeConfig() { TerminalTotalDifficulty = "0" });
        IEngineRpcModule rpc = chain.EngineRpcModule;
        Hash256 startingHead = chain.BlockTree.HeadHash;
        ulong timestamp = Timestamper.UnixTime.Seconds;
        Hash256 random = Keccak.Zero;
        Address feeRecipient = TestItem.AddressC;
        string payloadId = rpc.engine_forkchoiceUpdatedV1(new ForkchoiceStateV1(startingHead, Keccak.Zero, startingHead),
                new PayloadAttributes { Timestamp = timestamp, SuggestedFeeRecipient = feeRecipient, PrevRandao = random }).Result.Data
            .PayloadId!;
        (await rpc.engine_getPayloadV1(Bytes.FromHexString(payloadId))).Data!.FeeRecipient.Should()
            .Be(TestItem.AddressC);
    }

    [TestCase(0, "0x0000000000000000000000000000000000000000000000000000000000000000")]
    [TestCase(1000001, "0x191dc9697d77129ee5b6f6d57074d2c854a38129913e3fdd3d9f0ebc930503a6")]
    public async Task exchangeTransitionConfiguration_return_expected_results(long clTtd, string terminalBlockHash)
    {
        using MergeTestBlockchain chain =
            await CreateBlockchain(null, new MergeConfig() { TerminalTotalDifficulty = "1000001", TerminalBlockHash = new Hash256("0x191dc9697d77129ee5b6f6d57074d2c854a38129913e3fdd3d9f0ebc930503a6").ToString(true), TerminalBlockNumber = 1 });
        IEngineRpcModule rpc = chain.EngineRpcModule;

        TransitionConfigurationV1 result = rpc.engine_exchangeTransitionConfigurationV1(new TransitionConfigurationV1()
        {
            TerminalBlockNumber = 0,
            TerminalBlockHash = new Hash256(terminalBlockHash),
            TerminalTotalDifficulty = (UInt256)clTtd
        }).Data;

        Assert.That(result.TerminalTotalDifficulty, Is.EqualTo((UInt256)1000001));
        Assert.That(result.TerminalBlockNumber, Is.EqualTo(1));
        Assert.That(result.TerminalBlockHash.ToString(), Is.EqualTo("0x191dc9697d77129ee5b6f6d57074d2c854a38129913e3fdd3d9f0ebc930503a6"));
    }

    [TestCase(0, "0x0000000000000000000000000000000000000000000000000000000000000000")]
    [TestCase(1000001, "0x191dc9697d77129ee5b6f6d57074d2c854a38129913e3fdd3d9f0ebc930503a6")]
    public async Task exchangeTransitionConfiguration_return_with_empty_Nethermind_configuration(long clTtd, string terminalBlockHash)
    {
        using MergeTestBlockchain chain = await CreateBlockchain(configurer: builder => builder
            .AddDecorator<IMergeConfig>((ctx, mergeConfig) =>
            {
                mergeConfig.TerminalTotalDifficulty = null; // Clear default test config that set a TTD
                return mergeConfig;
            }));
        IEngineRpcModule rpc = chain.EngineRpcModule;

        TransitionConfigurationV1 result = rpc.engine_exchangeTransitionConfigurationV1(new TransitionConfigurationV1()
        {
            TerminalBlockNumber = 0,
            TerminalBlockHash = new Hash256(terminalBlockHash),
            TerminalTotalDifficulty = (UInt256)clTtd
        }).Data;

        Assert.That(result.TerminalTotalDifficulty, Is.EqualTo(UInt256.Parse("115792089237316195423570985008687907853269984665640564039457584007913129638912")));
        Assert.That(result.TerminalBlockNumber, Is.EqualTo(0));
        Assert.That(result.TerminalBlockHash.ToString(), Is.EqualTo("0x0000000000000000000000000000000000000000000000000000000000000000"));
    }

    private async Task<ExecutionPayload> SendNewBlockV1(IEngineRpcModule rpc, MergeTestBlockchain chain)
    {
        ExecutionPayload executionPayload = CreateBlockRequest(
            chain, CreateParentBlockRequestOnHead(chain.BlockTree),
            TestItem.AddressD);
        ResultWrapper<PayloadStatusV1> executePayloadResult =
            await rpc.engine_newPayloadV1(executionPayload);
        executePayloadResult.Data.Status.Should().Be(PayloadStatus.Valid);
        return executionPayload;
    }

    private async Task<ExecutionPayload> BuildAndSendNewBlockV1(IEngineRpcModule rpc, MergeTestBlockchain chain, bool waitForBlockImprovement)
    {
        Hash256 head = chain.BlockTree.HeadHash;
        ulong timestamp = Timestamper.UnixTime.Seconds;
        Hash256 random = Keccak.Zero;
        Address feeRecipient = Address.Zero;
        ExecutionPayload executionPayload = await BuildAndGetPayloadResult(rpc, chain, head,
            Keccak.Zero, head, timestamp, random, feeRecipient, waitForBlockImprovement);
        ResultWrapper<PayloadStatusV1> executePayloadResult =
            await rpc.engine_newPayloadV1(executionPayload);
        executePayloadResult.Data.Status.Should().Be(PayloadStatus.Valid);
        return executionPayload;
    }


    [Test]
    public async Task repeat_the_same_payload_after_fcu_should_return_valid_and_be_ignored()
    {
        using MergeTestBlockchain chain =
            await CreateBlockchain(null, new MergeConfig() { TerminalTotalDifficulty = "0" });
        IEngineRpcModule rpc = chain.EngineRpcModule;

        // Correct new payload
        ExecutionPayload executionPayloadV11 = CreateBlockRequest(
            chain, CreateParentBlockRequestOnHead(chain.BlockTree),
            TestItem.AddressA);
        ResultWrapper<PayloadStatusV1> newPayloadResult1 = await rpc.engine_newPayloadV1(executionPayloadV11);
        newPayloadResult1.Data.Status.Should().Be(PayloadStatus.Valid);

        // Fork choice updated with first np hash
        ForkchoiceStateV1 forkChoiceState1 = new(executionPayloadV11.BlockHash,
            executionPayloadV11.BlockHash,
            executionPayloadV11.BlockHash);
        ResultWrapper<ForkchoiceUpdatedV1Result> forkchoiceUpdatedResult1 =
            await rpc.engine_forkchoiceUpdatedV1(forkChoiceState1);
        forkchoiceUpdatedResult1.Data.PayloadStatus.Status.Should().Be(PayloadStatus.Valid);

        ResultWrapper<PayloadStatusV1> newPayloadResult2 = await rpc.engine_newPayloadV1(executionPayloadV11);
        newPayloadResult2.Data.Status.Should().Be(PayloadStatus.Valid);
        newPayloadResult2.Data.LatestValidHash.Should().Be(executionPayloadV11.BlockHash);
    }

    [Test]
    public async Task payloadV1_invalid_parent_hash()
    {
        using MergeTestBlockchain chain =
            await CreateBlockchain(null, new MergeConfig() { TerminalTotalDifficulty = "0" });
        IEngineRpcModule rpc = chain.EngineRpcModule;

        // Correct new payload
        ExecutionPayload executionPayloadV11 = CreateBlockRequest(
            chain, CreateParentBlockRequestOnHead(chain.BlockTree),
            TestItem.AddressA);
        ResultWrapper<PayloadStatusV1> newPayloadResult1 = await rpc.engine_newPayloadV1(executionPayloadV11);
        newPayloadResult1.Data.Status.Should().Be(PayloadStatus.Valid);

        // Fork choice updated with first np hash
        ForkchoiceStateV1 forkChoiceState1 = new(executionPayloadV11.BlockHash, executionPayloadV11.BlockHash,
            executionPayloadV11.BlockHash);
        ResultWrapper<ForkchoiceUpdatedV1Result> forkchoiceUpdatedResult1 = await rpc.engine_forkchoiceUpdatedV1(forkChoiceState1);
        forkchoiceUpdatedResult1.Data.PayloadStatus.Status.Should().Be(PayloadStatus.Valid);

        // New payload unknown parent hash
        ExecutionPayload executionPayloadV12A = CreateBlockRequest(chain, executionPayloadV11, TestItem.AddressA);
        executionPayloadV12A.ParentHash = TestItem.KeccakB;
        TryCalculateHash(executionPayloadV12A, out Hash256? hash);
        executionPayloadV12A.BlockHash = hash;
        ResultWrapper<PayloadStatusV1> newPayloadResult2A = await rpc.engine_newPayloadV1(executionPayloadV12A);
        newPayloadResult2A.Data.Status.Should().Be(PayloadStatus.Syncing);

        // Fork choice updated with unknown parent hash
        ForkchoiceStateV1 forkChoiceState2A = new(executionPayloadV12A.BlockHash,
            executionPayloadV12A.BlockHash,
            executionPayloadV12A.BlockHash);
        ResultWrapper<ForkchoiceUpdatedV1Result> forkchoiceUpdatedResult2A = await rpc.engine_forkchoiceUpdatedV1(forkChoiceState2A);
        forkchoiceUpdatedResult2A.Data.PayloadStatus.Status.Should().Be(PayloadStatus.Syncing);

        // New payload with correct parent hash
        ExecutionPayload executionPayloadV12B = CreateBlockRequest(chain, executionPayloadV11, TestItem.AddressA);
        ResultWrapper<PayloadStatusV1> newPayloadResult2B = await rpc.engine_newPayloadV1(executionPayloadV12B);
        newPayloadResult2B.Data.Status.Should().Be(PayloadStatus.Valid);

        // Fork choice updated with correct parent hash
        ForkchoiceStateV1 forkChoiceState2B = new(executionPayloadV12B.BlockHash, executionPayloadV12B.BlockHash,
            executionPayloadV12B.BlockHash);
        ResultWrapper<ForkchoiceUpdatedV1Result> forkchoiceUpdatedResult2B = await rpc.engine_forkchoiceUpdatedV1(forkChoiceState2B);
        forkchoiceUpdatedResult2B.Data.PayloadStatus.Status.Should().Be(PayloadStatus.Valid);

        // New payload unknown parent hash
        ExecutionPayload executionPayloadV13A = CreateBlockRequest(chain, executionPayloadV12A, TestItem.AddressA);
        ResultWrapper<PayloadStatusV1> newPayloadResult3A = await rpc.engine_newPayloadV1(executionPayloadV13A);
        newPayloadResult3A.Data.Status.Should().Be(PayloadStatus.Syncing);

        // Fork choice updated with unknown parent hash
        ForkchoiceStateV1 forkChoiceState3A = new(executionPayloadV13A.BlockHash,
            executionPayloadV13A.BlockHash,
            executionPayloadV13A.BlockHash);
        ResultWrapper<ForkchoiceUpdatedV1Result> forkchoiceUpdatedResult3A = await rpc.engine_forkchoiceUpdatedV1(forkChoiceState3A);
        forkchoiceUpdatedResult3A.Data.PayloadStatus.Status.Should().Be(PayloadStatus.Syncing);

        ExecutionPayload executionPayloadV13B = CreateBlockRequest(chain, executionPayloadV12B, TestItem.AddressA);
        ResultWrapper<PayloadStatusV1> newPayloadResult3B = await rpc.engine_newPayloadV1(executionPayloadV13B);
        newPayloadResult3B.Data.Status.Should().Be(PayloadStatus.Valid);

        // Fork choice updated with correct parent hash
        ForkchoiceStateV1 forkChoiceState3B = new(executionPayloadV13B.BlockHash, executionPayloadV13B.BlockHash,
            executionPayloadV13B.BlockHash);
        ResultWrapper<ForkchoiceUpdatedV1Result> forkchoiceUpdatedResult3B = await rpc.engine_forkchoiceUpdatedV1(forkChoiceState3B);
        forkchoiceUpdatedResult3B.Data.PayloadStatus.Status.Should().Be(PayloadStatus.Valid);
    }

    [Test]
    public async Task inconsistent_finalized_hash()
    {
        using MergeTestBlockchain chain =
            await CreateBlockchain(null, new MergeConfig() { TerminalTotalDifficulty = "0" });
        IEngineRpcModule rpc = chain.EngineRpcModule;

        ExecutionPayload blockRequestResult1 = CreateBlockRequest(
            chain, CreateParentBlockRequestOnHead(chain.BlockTree),
            TestItem.AddressA);
        ResultWrapper<PayloadStatusV1> newPayloadResult1 = await rpc.engine_newPayloadV1(blockRequestResult1);
        newPayloadResult1.Data.Status.Should().Be(PayloadStatus.Valid);

        ForkchoiceStateV1 forkChoiceState1 = new(blockRequestResult1.BlockHash, blockRequestResult1.BlockHash,
            blockRequestResult1.BlockHash);
        ResultWrapper<ForkchoiceUpdatedV1Result> forkchoiceUpdatedResult1 = await rpc.engine_forkchoiceUpdatedV1(forkChoiceState1);
        forkchoiceUpdatedResult1.Data.PayloadStatus.Status.Should().Be(PayloadStatus.Valid);

        ExecutionPayload blockRequestResult2A = CreateBlockRequest(chain, blockRequestResult1, TestItem.AddressB);
        ResultWrapper<PayloadStatusV1> newPayloadResult2A = await rpc.engine_newPayloadV1(blockRequestResult2A);
        newPayloadResult2A.Data.Status.Should().Be(PayloadStatus.Valid);

        ExecutionPayload blockRequestResult2B = CreateBlockRequest(chain, blockRequestResult1, TestItem.AddressA);
        ResultWrapper<PayloadStatusV1> newPayloadResult2B = await rpc.engine_newPayloadV1(blockRequestResult2B);
        newPayloadResult2B.Data.Status.Should().Be(PayloadStatus.Valid);

        ExecutionPayload blockRequestResult3B = CreateBlockRequest(chain, blockRequestResult2B, TestItem.AddressA);
        ResultWrapper<PayloadStatusV1> newPayloadResult3B = await rpc.engine_newPayloadV1(blockRequestResult3B);
        newPayloadResult3B.Data.Status.Should().Be(PayloadStatus.Valid);

        ForkchoiceStateV1 forkChoiceState3 = new(blockRequestResult3B.BlockHash, blockRequestResult2A.BlockHash,
            blockRequestResult3B.BlockHash); // finalized hash - inconsistent blockRequestResult2A
        ResultWrapper<ForkchoiceUpdatedV1Result> forkchoiceUpdatedResult3 = await rpc.engine_forkchoiceUpdatedV1(forkChoiceState3);
        forkchoiceUpdatedResult3.ErrorCode.Should().Be(MergeErrorCodes.InvalidForkchoiceState);
    }

    [Test]
    public async Task inconsistent_safe_hash()
    {
        using MergeTestBlockchain chain =
            await CreateBlockchain(null, new MergeConfig() { TerminalTotalDifficulty = "0" });
        IEngineRpcModule rpc = chain.EngineRpcModule;

        ExecutionPayload blockRequestResult1 = CreateBlockRequest(
            chain, CreateParentBlockRequestOnHead(chain.BlockTree),
            TestItem.AddressA);
        ResultWrapper<PayloadStatusV1> newPayloadResult1 = await rpc.engine_newPayloadV1(blockRequestResult1);
        newPayloadResult1.Data.Status.Should().Be(PayloadStatus.Valid);

        ForkchoiceStateV1 forkChoiceState1 = new(blockRequestResult1.BlockHash, blockRequestResult1.BlockHash,
            blockRequestResult1.BlockHash);
        ResultWrapper<ForkchoiceUpdatedV1Result> forkchoiceUpdatedResult1 = await rpc.engine_forkchoiceUpdatedV1(forkChoiceState1);
        forkchoiceUpdatedResult1.Data.PayloadStatus.Status.Should().Be(PayloadStatus.Valid);

        ExecutionPayload blockRequestResult2A = CreateBlockRequest(chain, blockRequestResult1, TestItem.AddressB);
        ResultWrapper<PayloadStatusV1> newPayloadResult2A = await rpc.engine_newPayloadV1(blockRequestResult2A);
        newPayloadResult2A.Data.Status.Should().Be(PayloadStatus.Valid);

        ExecutionPayload blockRequestResult2B = CreateBlockRequest(chain, blockRequestResult1, TestItem.AddressA);
        ResultWrapper<PayloadStatusV1> newPayloadResult2B = await rpc.engine_newPayloadV1(blockRequestResult2B);
        newPayloadResult2B.Data.Status.Should().Be(PayloadStatus.Valid);

        ExecutionPayload blockRequestResult3B = CreateBlockRequest(chain, blockRequestResult2B, TestItem.AddressA);
        ResultWrapper<PayloadStatusV1> newPayloadResult3B = await rpc.engine_newPayloadV1(blockRequestResult3B);
        newPayloadResult3B.Data.Status.Should().Be(PayloadStatus.Valid);

        ForkchoiceStateV1 forkChoiceState3 = new(blockRequestResult3B.BlockHash, blockRequestResult3B.BlockHash,
            blockRequestResult2A.BlockHash); // safe block hash - inconsistent blockRequestResult2A
        ResultWrapper<ForkchoiceUpdatedV1Result> forkchoiceUpdatedResult3 = await rpc.engine_forkchoiceUpdatedV1(forkChoiceState3);
        forkchoiceUpdatedResult3.ErrorCode.Should().Be(MergeErrorCodes.InvalidForkchoiceState);
    }


    [Test]
    public async Task payloadV1_latest_block_after_reorg()
    {
        using MergeTestBlockchain chain =
            await CreateBlockchain(null, new MergeConfig() { TerminalTotalDifficulty = "0" });
        IEngineRpcModule rpc = chain.EngineRpcModule;

        Hash256 prevRandao1 = TestItem.KeccakA;
        Hash256 prevRandao2 = TestItem.KeccakB;
        Hash256 prevRandao3 = TestItem.KeccakC;

        {
            ForkchoiceStateV1 forkChoiceStateGen = new(chain.BlockTree.Head!.Hash!, chain.BlockTree.Head!.Hash!,
                chain.BlockTree.Head!.Hash!);
            ResultWrapper<ForkchoiceUpdatedV1Result> forkchoiceUpdatedResultGen =
                await rpc.engine_forkchoiceUpdatedV1(forkChoiceStateGen,
                    new PayloadAttributes()
                    {
                        Timestamp = Timestamper.UnixTime.Seconds,
                        PrevRandao = prevRandao1,
                        SuggestedFeeRecipient = Address.Zero
                    });
            forkchoiceUpdatedResultGen.Data.PayloadStatus.Status.Should().Be(PayloadStatus.Valid);
        }

        // Add one block
        ExecutionPayload executionPayloadV11 = CreateBlockRequest(
            chain, CreateParentBlockRequestOnHead(chain.BlockTree),
            TestItem.AddressA);
        executionPayloadV11.PrevRandao = prevRandao1;

        TryCalculateHash(executionPayloadV11, out Hash256? hash1);
        executionPayloadV11.BlockHash = hash1;

        ResultWrapper<PayloadStatusV1> newPayloadResult1 = await rpc.engine_newPayloadV1(executionPayloadV11);
        newPayloadResult1.Data.Status.Should().Be(PayloadStatus.Valid);

        ForkchoiceStateV1 forkChoiceState1 = new(executionPayloadV11.BlockHash,
            executionPayloadV11.BlockHash, executionPayloadV11.BlockHash);
        ResultWrapper<ForkchoiceUpdatedV1Result> forkchoiceUpdatedResult1 =
            await rpc.engine_forkchoiceUpdatedV1(forkChoiceState1,
                new PayloadAttributes()
                {
                    Timestamp = Timestamper.UnixTime.Seconds,
                    PrevRandao = prevRandao2,
                    SuggestedFeeRecipient = Address.Zero
                });
        forkchoiceUpdatedResult1.Data.PayloadStatus.Status.Should().Be(PayloadStatus.Valid);


        {
            ExecutionPayload executionPayloadV12 = CreateBlockRequest(
                chain, executionPayloadV11,
                TestItem.AddressA);

            executionPayloadV12.PrevRandao = prevRandao3;

            TryCalculateHash(executionPayloadV12, out Hash256? hash);
            executionPayloadV12.BlockHash = hash;

            ResultWrapper<PayloadStatusV1> newPayloadResult2 = await rpc.engine_newPayloadV1(executionPayloadV12);
            newPayloadResult2.Data.Status.Should().Be(PayloadStatus.Valid);

            ForkchoiceStateV1 forkChoiceState2 = new(executionPayloadV12.BlockHash,
                executionPayloadV11.BlockHash, executionPayloadV11.BlockHash);
            ResultWrapper<ForkchoiceUpdatedV1Result> forkchoiceUpdatedResult2 =
                await rpc.engine_forkchoiceUpdatedV1(forkChoiceState2);
            forkchoiceUpdatedResult2.Data.PayloadStatus.Status.Should().Be(PayloadStatus.Valid);

            Hash256 currentBlockHash = chain.BlockTree.Head!.Hash!;
            Assert.That(currentBlockHash == executionPayloadV12.BlockHash, Is.True);
        }

        // re-org
        {
            ExecutionPayload executionPayloadV13 = CreateBlockRequest(chain, executionPayloadV11, TestItem.AddressA);

            executionPayloadV13.PrevRandao = prevRandao2;

            TryCalculateHash(executionPayloadV13, out Hash256? hash);
            executionPayloadV13.BlockHash = hash;

            ResultWrapper<PayloadStatusV1> newPayloadResult3 = await rpc.engine_newPayloadV1(executionPayloadV13);
            newPayloadResult3.Data.Status.Should().Be(PayloadStatus.Valid);

            ForkchoiceStateV1 forkChoiceState3 = new(executionPayloadV13.BlockHash,
                executionPayloadV11.BlockHash, executionPayloadV11.BlockHash);
            ResultWrapper<ForkchoiceUpdatedV1Result> forkchoiceUpdatedResult3 =
                await rpc.engine_forkchoiceUpdatedV1(forkChoiceState3);
            forkchoiceUpdatedResult3.Data.PayloadStatus.Status.Should().Be(PayloadStatus.Valid);

            Hash256 currentBlockHash = chain.BlockTree.Head!.Hash!;
            Assert.That(currentBlockHash != forkChoiceState3.HeadBlockHash ||
                        currentBlockHash == forkChoiceState3.SafeBlockHash ||
                        currentBlockHash == forkChoiceState3.FinalizedBlockHash, Is.False);
        }
    }

    [Test]
    public async Task Should_return_ClientVersionV1()
    {
        using MergeTestBlockchain chain = await CreateBlockchain();
        IEngineRpcModule rpcModule = chain.EngineRpcModule;
        ResultWrapper<ClientVersionV1[]> result = rpcModule.engine_getClientVersionV1(new ClientVersionV1());
        result.Data.Should().BeEquivalentTo([new ClientVersionV1()]);
    }

<<<<<<< HEAD
    // fails due to Osaka capabilities
    // [Test]
    // public async Task Should_return_capabilities()
    // {
    //     using MergeTestBlockchain chain = await CreateBlockchain(Fork7805.Instance);
    //     IEngineRpcModule rpcModule = CreateEngineModule(chain);
    //     IOrderedEnumerable<string> expected = typeof(IEngineRpcModule).GetMethods()
    //         .Select(static m => m.Name)
    //         .Where(static m => !m.Equals(nameof(IEngineRpcModule.engine_exchangeCapabilities), StringComparison.Ordinal))
    //         .Order();

    //     ResultWrapper<IEnumerable<string>> result = rpcModule.engine_exchangeCapabilities(expected);

    //     result.Data.Should().BeEquivalentTo(expected);
    // }
=======
    [Test]
    public async Task Should_return_capabilities()
    {
        using MergeTestBlockchain chain = await CreateBlockchain(Osaka.Instance);
        IEngineRpcModule rpcModule = chain.EngineRpcModule;
        IOrderedEnumerable<string> expected = typeof(IEngineRpcModule).GetMethods()
            .Select(static m => m.Name)
            .Where(static m => !m.Equals(nameof(IEngineRpcModule.engine_exchangeCapabilities), StringComparison.Ordinal))
            .Order();

        ResultWrapper<IEnumerable<string>> result = rpcModule.engine_exchangeCapabilities(expected);

        result.Data.Should().BeEquivalentTo(expected);
    }
>>>>>>> bea66a5b

    [Test]
    public void Should_return_expected_capabilities_for_mainnet()
    {
        var loader = new ChainSpecFileLoader(new EthereumJsonSerializer(), LimboTraceLogger.Instance);
        string path = Path.Combine(TestContext.CurrentContext.WorkDirectory, "../../../../", "Chains/foundation.json");
        var chainSpec = loader.LoadEmbeddedOrFromFile(path);
        ChainSpecBasedSpecProvider specProvider = new(chainSpec);
        EngineRpcCapabilitiesProvider engineRpcCapabilitiesProvider = new(specProvider);
        ExchangeCapabilitiesHandler exchangeCapabilitiesHandler = new(engineRpcCapabilitiesProvider, LimboLogs.Instance);
        string[] result = exchangeCapabilitiesHandler.Handle(Array.Empty<string>()).Data.ToArray();
        var expectedMethods = new string[]
        {
            nameof(IEngineRpcModule.engine_getClientVersionV1),

            nameof(IEngineRpcModule.engine_getPayloadV1),
            nameof(IEngineRpcModule.engine_forkchoiceUpdatedV1),
            nameof(IEngineRpcModule.engine_newPayloadV1),
            nameof(IEngineRpcModule.engine_exchangeTransitionConfigurationV1),

            nameof(IEngineRpcModule.engine_getPayloadV2),
            nameof(IEngineRpcModule.engine_forkchoiceUpdatedV2),
            nameof(IEngineRpcModule.engine_newPayloadV2),
            nameof(IEngineRpcModule.engine_getPayloadBodiesByHashV1),
            nameof(IEngineRpcModule.engine_getPayloadBodiesByRangeV1),

            nameof(IEngineRpcModule.engine_getPayloadV3),
            nameof(IEngineRpcModule.engine_forkchoiceUpdatedV3),
            nameof(IEngineRpcModule.engine_newPayloadV3),
            nameof(IEngineRpcModule.engine_getBlobsV1),

            nameof(IEngineRpcModule.engine_getPayloadV4),
            nameof(IEngineRpcModule.engine_newPayloadV4),
        };
        Assert.That(result, Is.EquivalentTo(expectedMethods));
    }

    [Test]
    public async Task Should_warn_for_missing_capabilities()
    {
        var loggerManager = Substitute.For<ILogManager>();
        var iLogger = Substitute.For<InterfaceLogger>();
        iLogger.IsWarn.Returns(true);
        var logger = new ILogger(iLogger);
        loggerManager.GetClassLogger(Arg.Any<string>()).Returns(logger);

        using MergeTestBlockchain chain = await CreateBaseBlockchain()
            .BuildMergeTestBlockchain(configurer: builder => builder
                .AddSingleton<ISpecProvider>(new TestSingleReleaseSpecProvider(Prague.Instance))
                .AddSingleton<ILogManager>(loggerManager));

        IEngineRpcModule rpcModule = chain.EngineRpcModule;
        string[] list = new[]
        {
            nameof(IEngineRpcModule.engine_forkchoiceUpdatedV3),
            nameof(IEngineRpcModule.engine_newPayloadV3),
            nameof(IEngineRpcModule.engine_newPayloadV4),
            nameof(IEngineRpcModule.engine_getPayloadV3)
        };

        ResultWrapper<IEnumerable<string>> result = rpcModule.engine_exchangeCapabilities(list);

        chain.LogManager.GetClassLogger().UnderlyingLogger.Received().Warn(
            Arg.Is<string>(static a =>
                a.Contains(nameof(IEngineRpcModule.engine_getPayloadV4), StringComparison.Ordinal)));
    }

    private async Task<ExecutionPayload> BuildAndGetPayloadResult(
        IEngineRpcModule rpc, MergeTestBlockchain chain, Hash256 headBlockHash, Hash256 finalizedBlockHash,
        Hash256 safeBlockHash,
        ulong timestamp, Hash256 random, Address feeRecipient, bool waitForBlockImprovement = true)
    {
        Task blockImprovementWait = waitForBlockImprovement
            ? chain.WaitForImprovedBlock()
            : Task.CompletedTask;

        ForkchoiceStateV1 forkchoiceState = new(headBlockHash, finalizedBlockHash, safeBlockHash);
        PayloadAttributes payloadAttributes =
            new() { Timestamp = timestamp, PrevRandao = random, SuggestedFeeRecipient = feeRecipient };
        string payloadId = rpc.engine_forkchoiceUpdatedV1(forkchoiceState, payloadAttributes).Result.Data.PayloadId!;
        await blockImprovementWait;
        ResultWrapper<ExecutionPayload?> getPayloadResult =
            await rpc.engine_getPayloadV1(Bytes.FromHexString(payloadId));
        return getPayloadResult.Data!;
    }

    private async Task<ExecutionPayload> BuildAndGetPayloadResult(MergeTestBlockchain chain,
        IEngineRpcModule rpc, PayloadAttributes payloadAttributes)
    {
        Hash256 startingHead = chain.BlockTree.HeadHash;
        Hash256 parentHead = chain.BlockTree.Head!.ParentHash!;

        return await BuildAndGetPayloadResult(rpc, chain, startingHead, parentHead, startingHead,
            payloadAttributes.Timestamp, payloadAttributes.PrevRandao!, payloadAttributes.SuggestedFeeRecipient);
    }

    private async Task<ExecutionPayload> BuildAndGetPayloadResult(MergeTestBlockchain chain,
        IEngineRpcModule rpc)
    {
        Hash256 startingHead = chain.BlockTree.HeadHash;
        Hash256 parentHead = chain.BlockTree.Head!.ParentHash!;

        ulong timestamp = Timestamper.UnixTime.Seconds;
        Hash256 random = Keccak.Zero;
        Address feeRecipient = Address.Zero;

        return await BuildAndGetPayloadResult(rpc, chain, startingHead, parentHead, startingHead,
            timestamp, random, feeRecipient);
    }

    private void AssertExecutionStatusChangedV1(IBlockFinder blockFinder, Hash256 headBlockHash,
        Hash256 finalizedBlockHash,
        Hash256 confirmedBlockHash)
    {
        Assert.That(blockFinder.HeadHash, Is.EqualTo(headBlockHash));
        Assert.That(blockFinder.FinalizedHash, Is.EqualTo(finalizedBlockHash));
        Assert.That(blockFinder.SafeHash, Is.EqualTo(confirmedBlockHash));
    }

    private void AssertExecutionStatusNotChangedV1(IBlockFinder blockFinder, Hash256 headBlockHash,
        Hash256 finalizedBlockHash, Hash256 confirmedBlockHash)
    {
        Assert.That(blockFinder.HeadHash, Is.Not.EqualTo(headBlockHash));
        Assert.That(blockFinder.FinalizedHash, Is.Not.EqualTo(finalizedBlockHash));
        Assert.That(blockFinder.SafeHash, Is.Not.EqualTo(confirmedBlockHash));
    }
}<|MERGE_RESOLUTION|>--- conflicted
+++ resolved
@@ -1489,13 +1489,12 @@
         result.Data.Should().BeEquivalentTo([new ClientVersionV1()]);
     }
 
-<<<<<<< HEAD
     // fails due to Osaka capabilities
     // [Test]
     // public async Task Should_return_capabilities()
     // {
     //     using MergeTestBlockchain chain = await CreateBlockchain(Fork7805.Instance);
-    //     IEngineRpcModule rpcModule = CreateEngineModule(chain);
+    //     IEngineRpcModule rpcModule = chain.EngineRpcModule;
     //     IOrderedEnumerable<string> expected = typeof(IEngineRpcModule).GetMethods()
     //         .Select(static m => m.Name)
     //         .Where(static m => !m.Equals(nameof(IEngineRpcModule.engine_exchangeCapabilities), StringComparison.Ordinal))
@@ -1505,22 +1504,6 @@
 
     //     result.Data.Should().BeEquivalentTo(expected);
     // }
-=======
-    [Test]
-    public async Task Should_return_capabilities()
-    {
-        using MergeTestBlockchain chain = await CreateBlockchain(Osaka.Instance);
-        IEngineRpcModule rpcModule = chain.EngineRpcModule;
-        IOrderedEnumerable<string> expected = typeof(IEngineRpcModule).GetMethods()
-            .Select(static m => m.Name)
-            .Where(static m => !m.Equals(nameof(IEngineRpcModule.engine_exchangeCapabilities), StringComparison.Ordinal))
-            .Order();
-
-        ResultWrapper<IEnumerable<string>> result = rpcModule.engine_exchangeCapabilities(expected);
-
-        result.Data.Should().BeEquivalentTo(expected);
-    }
->>>>>>> bea66a5b
 
     [Test]
     public void Should_return_expected_capabilities_for_mainnet()
