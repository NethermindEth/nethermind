// SPDX-FileCopyrightText: 2022 Demerzel Solutions Limited
// SPDX-License-Identifier: LGPL-3.0-only

using System;
using System.Collections;
using System.Collections.Generic;
using System.IO;
using System.Linq;
using System.Text;
using System.Threading;
using System.Threading.Tasks;
using FluentAssertions;
using Nethermind.Blockchain;
using Nethermind.Blockchain.Find;
using Nethermind.Consensus.Producers;
using Nethermind.Core;
using Nethermind.Core.Crypto;
using Nethermind.Core.Extensions;
using Nethermind.Core.Test.Builders;
using Nethermind.Crypto;
using Nethermind.Evm;
using Nethermind.HealthChecks;
using Nethermind.Int256;
using Nethermind.JsonRpc;
using Nethermind.JsonRpc.Modules;
using Nethermind.JsonRpc.Modules.Eth;
using Nethermind.JsonRpc.Test;
using Nethermind.JsonRpc.Test.Modules;
using Nethermind.Logging;
using Nethermind.Merge.Plugin.Data;
using Nethermind.Merge.Plugin.Handlers;
using Nethermind.Serialization.Json;
using Nethermind.Specs;
using Nethermind.Specs.ChainSpecStyle;
using Nethermind.Specs.Forks;
using Nethermind.State;
using Nethermind.Trie;
using Newtonsoft.Json;
using NSubstitute;
using NUnit.Framework;

namespace Nethermind.Merge.Plugin.Test;

public partial class EngineModuleTests
{
    [TestCase(
        "0xb1b3b07ef3832bd409a04fdea9bf2bfa83d7af0f537ff25f4a3d2eb632ebfb0f",
        "0x1c53bdbf457025f80c6971a9cf50986974eed02f0a9acaeeb49cafef10efd133",
        "0x6454408c425ddd96")]
    public virtual async Task processing_block_should_serialize_valid_responses(string blockHash, string latestValidHash, string payloadId)
    {
        using MergeTestBlockchain chain = await CreateBlockchain(null, new MergeConfig()
        {
            TerminalTotalDifficulty = "0"
        });
        IEngineRpcModule rpc = CreateEngineModule(chain);
        Keccak startingHead = chain.BlockTree.HeadHash;
        Keccak prevRandao = Keccak.Zero;
        Address feeRecipient = TestItem.AddressC;
        UInt256 timestamp = Timestamper.UnixTime.Seconds;
        var forkChoiceUpdatedParams = new
        {
            headBlockHash = startingHead.ToString(),
            safeBlockHash = startingHead.ToString(),
            finalizedBlockHash = Keccak.Zero.ToString(),
        };
        var preparePayloadParams = new
        {
            timestamp = timestamp.ToHexString(true),
            prevRandao = prevRandao.ToString(),
            suggestedFeeRecipient = feeRecipient.ToString(),
        };
        string?[] parameters =
        {
            JsonConvert.SerializeObject(forkChoiceUpdatedParams),
            JsonConvert.SerializeObject(preparePayloadParams)
        };
        // prepare a payload
        string result = RpcTest.TestSerializedRequest(rpc, "engine_forkchoiceUpdatedV1", parameters!);
        byte[] expectedPayloadId = Bytes.FromHexString(payloadId);
        result.Should().Be($"{{\"jsonrpc\":\"2.0\",\"result\":{{\"payloadStatus\":{{\"status\":\"VALID\",\"latestValidHash\":\"{latestValidHash}\",\"validationError\":null}},\"payloadId\":\"{expectedPayloadId.ToHexString(true)}\"}},\"id\":67}}");

        Keccak expectedBlockHash = new(blockHash);
        string? expectedPayload = chain.JsonSerializer.Serialize(new ExecutionPayload
        {
            BaseFeePerGas = 0,
            BlockHash = expectedBlockHash,
            BlockNumber = 1,
            ExtraData = Bytes.FromHexString("0x4e65746865726d696e64"), // Nethermind
            FeeRecipient = feeRecipient,
            GasLimit = chain.BlockTree.Head!.GasLimit,
            GasUsed = 0,
            LogsBloom = Bloom.Empty,
            ParentHash = startingHead,
            PrevRandao = prevRandao,
            ReceiptsRoot = chain.BlockTree.Head!.ReceiptsRoot!,
            StateRoot = chain.BlockTree.Head!.StateRoot!,
            Timestamp = timestamp.ToUInt64(null),
            Transactions = Array.Empty<byte[]>()
        });
        // get the payload
        result = RpcTest.TestSerializedRequest(rpc, "engine_getPayloadV1", expectedPayloadId.ToHexString(true));
        result.Should().Be($"{{\"jsonrpc\":\"2.0\",\"result\":{expectedPayload},\"id\":67}}");
        // execute the payload
        result = RpcTest.TestSerializedRequest(rpc, "engine_newPayloadV1", expectedPayload);
        result.Should().Be($"{{\"jsonrpc\":\"2.0\",\"result\":{{\"status\":\"VALID\",\"latestValidHash\":\"{expectedBlockHash}\",\"validationError\":null}},\"id\":67}}");

        forkChoiceUpdatedParams = new
        {
            headBlockHash = expectedBlockHash.ToString(true),
            safeBlockHash = expectedBlockHash.ToString(true),
            finalizedBlockHash = startingHead.ToString(true),
        };
        parameters = new[] { JsonConvert.SerializeObject(forkChoiceUpdatedParams), null };
        // update the fork choice
        result = RpcTest.TestSerializedRequest(rpc, "engine_forkchoiceUpdatedV1", parameters!);
        result.Should().Be("{\"jsonrpc\":\"2.0\",\"result\":{\"payloadStatus\":{\"status\":\"VALID\",\"latestValidHash\":\"" +
                           expectedBlockHash +
                           "\",\"validationError\":null},\"payloadId\":null},\"id\":67}");
    }

    [Test]
    public async Task can_parse_forkchoiceUpdated_with_implicit_null_payloadAttributes()
    {
        using MergeTestBlockchain chain = await CreateBlockchain();
        IEngineRpcModule rpc = CreateEngineModule(chain);
        var forkChoiceUpdatedParams = new
        {
            headBlockHash = Keccak.Zero.ToString(),
            safeBlockHash = Keccak.Zero.ToString(),
            finalizedBlockHash = Keccak.Zero.ToString(),
        };
        string[] parameters = new[] { JsonConvert.SerializeObject(forkChoiceUpdatedParams) };
        string? result = RpcTest.TestSerializedRequest(rpc, "engine_forkchoiceUpdatedV1", parameters);
        result.Should().Be("{\"jsonrpc\":\"2.0\",\"result\":{\"payloadStatus\":{\"status\":\"SYNCING\",\"latestValidHash\":null,\"validationError\":null},\"payloadId\":null},\"id\":67}");
    }

    [Test]
    public void ForkchoiceV1_ToString_returns_correct_results()
    {
        ForkchoiceStateV1 forkchoiceState = new(TestItem.KeccakA, TestItem.KeccakF, TestItem.KeccakC);
        forkchoiceState.ToString().Should().Be("ForkchoiceState: (HeadBlockHash: 0x03783fac2efed8fbc9ad443e592ee30e61d65f471140c10ca155e937b435b760, SafeBlockHash: 0x017e667f4b8c174291d1543c466717566e206df1bfd6f30271055ddafdb18f72, FinalizedBlockHash: 0xe61d9a3d3848fb2cdd9a2ab61e2f21a10ea431275aed628a0557f9dee697c37a)");
    }

    [Test]
    public async Task engine_forkchoiceUpdatedV1_with_payload_attributes_should_create_block_on_top_of_genesis_and_not_change_head()
    {
        using MergeTestBlockchain chain = await CreateBlockchain();
        IEngineRpcModule rpc = CreateEngineModule(chain);
        Keccak startingHead = chain.BlockTree.HeadHash;
        ulong timestamp = 30;
        Keccak random = Keccak.Zero;
        Address feeRecipient = TestItem.AddressD;

        ExecutionPayload? executionPayloadV1 = await BuildAndGetPayloadResult(rpc, chain, startingHead,
            Keccak.Zero, startingHead, timestamp, random, feeRecipient);

        ExecutionPayload expected = CreateParentBlockRequestOnHead(chain.BlockTree);
        expected.GasLimit = 4000000L;
        expected.BlockHash = ExpectedBlockHash;
        expected.LogsBloom = Bloom.Empty;
        expected.FeeRecipient = feeRecipient;
        expected.BlockNumber = 1;
        expected.PrevRandao = random;
        expected.ParentHash = startingHead;
        expected.SetTransactions(Array.Empty<Transaction>());
        expected.Timestamp = timestamp;
        expected.PrevRandao = random;
        expected.ExtraData = Encoding.UTF8.GetBytes("Nethermind");

        executionPayloadV1.Should().BeEquivalentTo(expected);
        Keccak actualHead = chain.BlockTree.HeadHash;
        actualHead.Should().NotBe(expected.BlockHash);
        actualHead.Should().Be(startingHead);
    }

    protected virtual Keccak ExpectedBlockHash => new("0x3accc4186d73f4826acf1a8da3f7c696f16c3863e4f76b1315d65daa88fe28ff");

    [Test]
    public async Task forkchoiceUpdatedV1_should_not_create_block_or_change_head_with_unknown_parent()
    {
        using MergeTestBlockchain chain = await CreateBlockchain();
        IEngineRpcModule rpc = CreateEngineModule(chain);
        Keccak startingHead = chain.BlockTree.HeadHash;
        Keccak notExistingHash = TestItem.KeccakH;
        ulong timestamp = Timestamper.UnixTime.Seconds;
        Keccak random = Keccak.Zero;
        Address feeRecipient = Address.Zero;

        ResultWrapper<ForkchoiceUpdatedV1Result> forkchoiceUpdatedV1Response = await rpc.engine_forkchoiceUpdatedV1(
            new ForkchoiceStateV1(notExistingHash, Keccak.Zero, notExistingHash),
            new PayloadAttributes { Timestamp = timestamp, SuggestedFeeRecipient = feeRecipient, PrevRandao = random });

        forkchoiceUpdatedV1Response.Data.PayloadStatus.Status.Should()
            .Be(PayloadStatus.Syncing); // ToDo wait for final PostMerge sync
        byte[] payloadId = Bytes.FromHexString("0x5d071947bfcc3e65");
        ResultWrapper<ExecutionPayload?> getResponse = await rpc.engine_getPayloadV1(payloadId);

        getResponse.ErrorCode.Should().Be(MergeErrorCodes.UnknownPayload);
        Keccak actualHead = chain.BlockTree.HeadHash;
        actualHead.Should().NotBe(notExistingHash);
        actualHead.Should().Be(startingHead);
    }

    [Test]
    public async Task executePayloadV1_accepts_previously_assembled_block_multiple_times([Values(1, 3)] int times)
    {
        using MergeTestBlockchain chain = await CreateBlockchain();
        IEngineRpcModule rpc = CreateEngineModule(chain);
        Keccak startingHead = chain.BlockTree.HeadHash;
        BlockHeader startingBestSuggestedHeader = chain.BlockTree.BestSuggestedHeader!;
        ExecutionPayload getPayloadResult = await BuildAndGetPayloadResult(chain, rpc);
        getPayloadResult.ParentHash.Should().Be(startingHead);


        for (int i = 0; i < times; i++)
        {
            ResultWrapper<PayloadStatusV1> executePayloadResult = await rpc.engine_newPayloadV1(getPayloadResult);
            executePayloadResult.Data.Status.Should().Be(PayloadStatus.Valid);
        }

        Keccak bestSuggestedHeaderHash = chain.BlockTree.BestSuggestedHeader!.Hash!;
        bestSuggestedHeaderHash.Should().Be(getPayloadResult.BlockHash);
        bestSuggestedHeaderHash.Should().NotBe(startingBestSuggestedHeader!.Hash!);
    }

    [Test]
    public async Task executePayloadV1_accepts_previously_prepared_block_multiple_times([Values(1, 3)] int times)
    {
        using MergeTestBlockchain chain = await CreateBlockchain();
        IEngineRpcModule rpc = CreateEngineModule(chain);
        Keccak startingHead = chain.BlockTree.HeadHash;
        BlockHeader startingBestSuggestedHeader = chain.BlockTree.BestSuggestedHeader!;
        ExecutionPayload getPayloadResult = await PrepareAndGetPayloadResultV1(chain, rpc);
        getPayloadResult.ParentHash.Should().Be(startingHead);


        for (int i = 0; i < times; i++)
        {
            ResultWrapper<PayloadStatusV1>? executePayloadResult = await rpc.engine_newPayloadV1(getPayloadResult);
            executePayloadResult.Data.Status.Should().Be(PayloadStatus.Valid);
        }

        Keccak bestSuggestedHeaderHash = chain.BlockTree.BestSuggestedHeader!.Hash!;
        bestSuggestedHeaderHash.Should().Be(getPayloadResult.BlockHash);
        bestSuggestedHeaderHash.Should().NotBe(startingBestSuggestedHeader!.Hash!);
    }

    [Test]
    public async Task block_should_not_be_canonical_before_forkchoiceUpdatedV1()
    {
        using MergeTestBlockchain chain = await CreateBlockchain();
        IEngineRpcModule rpc = CreateEngineModule(chain);

        ExecutionPayload getPayloadResult = await BuildAndGetPayloadResult(chain, rpc);
        Keccak newHead = getPayloadResult.BlockHash!;

        await rpc.engine_newPayloadV1(getPayloadResult);
        chain.BlockTree.FindBlock(newHead, BlockTreeLookupOptions.RequireCanonical).Should().BeNull();
        chain.BlockTree.FindBlock(newHead, BlockTreeLookupOptions.None).Should().NotBeNull();

        await rpc.engine_forkchoiceUpdatedV1(new ForkchoiceStateV1(newHead, Keccak.Zero, Keccak.Zero));
        chain.BlockTree.FindBlock(newHead, BlockTreeLookupOptions.RequireCanonical).Should().NotBeNull();
        chain.BlockTree.FindBlock(newHead, BlockTreeLookupOptions.None).Should().NotBeNull();
    }

    [Test]
    public async Task block_should_not_be_canonical_after_reorg()
    {
        using MergeTestBlockchain chain = await CreateBlockchain();
        IEngineRpcModule rpc = CreateEngineModule(chain);
        Keccak startingHead = chain.BlockTree.HeadHash;
        Keccak finalizedHash = Keccak.Zero;
        ulong timestamp = 30;
        Keccak random = Keccak.Zero;
        Address feeRecipientA = TestItem.AddressD;
        Address feeRecipientB = TestItem.AddressE;

        ExecutionPayload getPayloadResultA = await BuildAndGetPayloadResult(rpc, chain, startingHead,
            finalizedHash, startingHead, timestamp, random, feeRecipientA);
        Keccak blochHashA = getPayloadResultA.BlockHash!;

        ExecutionPayload getPayloadResultB = await BuildAndGetPayloadResult(rpc, chain, startingHead,
            finalizedHash, startingHead, timestamp, random, feeRecipientB);
        Keccak blochHashB = getPayloadResultB.BlockHash!;

        await rpc.engine_newPayloadV1(getPayloadResultA);
        chain.BlockTree.FindBlock(blochHashA, BlockTreeLookupOptions.RequireCanonical).Should().BeNull();
        chain.BlockTree.FindBlock(blochHashB, BlockTreeLookupOptions.RequireCanonical).Should().BeNull();
        chain.BlockTree.FindBlock(blochHashA, BlockTreeLookupOptions.None).Should().NotBeNull();
        chain.BlockTree.FindBlock(blochHashB, BlockTreeLookupOptions.None).Should().BeNull();

        await rpc.engine_newPayloadV1(getPayloadResultB);
        chain.BlockTree.FindBlock(blochHashA, BlockTreeLookupOptions.RequireCanonical).Should().BeNull();
        chain.BlockTree.FindBlock(blochHashB, BlockTreeLookupOptions.RequireCanonical).Should().BeNull();
        chain.BlockTree.FindBlock(blochHashA, BlockTreeLookupOptions.None).Should().NotBeNull();
        chain.BlockTree.FindBlock(blochHashB, BlockTreeLookupOptions.None).Should().NotBeNull();

        await rpc.engine_forkchoiceUpdatedV1(new ForkchoiceStateV1(blochHashA, finalizedHash, startingHead));
        chain.BlockTree.FindBlock(blochHashA, BlockTreeLookupOptions.RequireCanonical).Should().NotBeNull();
        chain.BlockTree.FindBlock(blochHashB, BlockTreeLookupOptions.RequireCanonical).Should().BeNull();
        chain.BlockTree.FindBlock(blochHashA, BlockTreeLookupOptions.None).Should().NotBeNull();
        chain.BlockTree.FindBlock(blochHashB, BlockTreeLookupOptions.None).Should().NotBeNull();

        await rpc.engine_forkchoiceUpdatedV1(new ForkchoiceStateV1(blochHashB, finalizedHash, startingHead));
        chain.BlockTree.FindBlock(blochHashA, BlockTreeLookupOptions.RequireCanonical).Should().BeNull();
        chain.BlockTree.FindBlock(blochHashB, BlockTreeLookupOptions.RequireCanonical).Should().NotBeNull();
        chain.BlockTree.FindBlock(blochHashA, BlockTreeLookupOptions.None).Should().NotBeNull();
        chain.BlockTree.FindBlock(blochHashB, BlockTreeLookupOptions.None).Should().NotBeNull();

        await rpc.engine_forkchoiceUpdatedV1(new ForkchoiceStateV1(blochHashA, finalizedHash, startingHead));
        chain.BlockTree.FindBlock(blochHashA, BlockTreeLookupOptions.RequireCanonical).Should().NotBeNull();
        chain.BlockTree.FindBlock(blochHashB, BlockTreeLookupOptions.RequireCanonical).Should().BeNull();
        chain.BlockTree.FindBlock(blochHashA, BlockTreeLookupOptions.None).Should().NotBeNull();
        chain.BlockTree.FindBlock(blochHashB, BlockTreeLookupOptions.None).Should().NotBeNull();
    }

    private async Task<ExecutionPayload> PrepareAndGetPayloadResultV1(MergeTestBlockchain chain,
        IEngineRpcModule rpc)
    {
        Keccak startingHead = chain.BlockTree.HeadHash;
        ulong timestamp = Timestamper.UnixTime.Seconds;
        Keccak random = Keccak.Zero;
        Address feeRecipient = Address.Zero;
        return await PrepareAndGetPayloadResultV1(rpc, startingHead, timestamp, random, feeRecipient);
    }

    private async Task<ExecutionPayload> PrepareAndGetPayloadResultV1(
        IEngineRpcModule rpc, Keccak currentHead, ulong timestamp, Keccak random, Address feeRecipient)
    {
        PayloadAttributes? payloadAttributes = new()
        {
            PrevRandao = random,
            SuggestedFeeRecipient = feeRecipient,
            Timestamp = timestamp
        };
        ForkchoiceStateV1? forkchoiceStateV1 = new(currentHead, currentHead, currentHead);
        ResultWrapper<ForkchoiceUpdatedV1Result>? forkchoiceUpdatedResult = await rpc.engine_forkchoiceUpdatedV1(forkchoiceStateV1, payloadAttributes);
        byte[] payloadId = Bytes.FromHexString(forkchoiceUpdatedResult.Data.PayloadId!);
        ResultWrapper<ExecutionPayload?> getPayloadResult = await rpc.engine_getPayloadV1(payloadId);
        return getPayloadResult.Data!;
    }

    public static IEnumerable WrongInputTestsV1
    {
        get
        {
            yield return GetNewBlockRequestBadDataTestCase(r => r.ReceiptsRoot, TestItem.KeccakD);
            yield return GetNewBlockRequestBadDataTestCase(r => r.StateRoot, TestItem.KeccakD);

            Bloom bloom = new();
            bloom.Add(new[]
            {
                Build.A.LogEntry.WithAddress(TestItem.AddressA).WithTopics(TestItem.KeccakG).TestObject
            });
            yield return GetNewBlockRequestBadDataTestCase(r => r.LogsBloom, bloom);
            yield return GetNewBlockRequestBadDataTestCase(r => r.Transactions, new[] { new byte[] { 1 } });
            yield return GetNewBlockRequestBadDataTestCase(r => r.GasUsed, 1);
        }
    }

    [Test]
    public async Task executePayloadV1_unknown_parentHash_return_syncing()
    {
        using MergeTestBlockchain chain = await CreateBlockchain();
        IEngineRpcModule rpc = CreateEngineModule(chain);
        ExecutionPayload getPayloadResult = await BuildAndGetPayloadResult(chain, rpc);
        Keccak blockHash = getPayloadResult.BlockHash;
        getPayloadResult.ParentHash = TestItem.KeccakF;
        if (blockHash == getPayloadResult.BlockHash && TryCalculateHash(getPayloadResult, out Keccak? hash))
        {
            getPayloadResult.BlockHash = hash;
        }

        ResultWrapper<PayloadStatusV1> executePayloadResult = await rpc.engine_newPayloadV1(getPayloadResult);
        executePayloadResult.Data.Status.Should().Be(PayloadStatus.Syncing);
    }

    [TestCaseSource(nameof(WrongInputTestsV1))]
    public async Task executePayloadV1_rejects_incorrect_input(Action<ExecutionPayload> breakerAction)
    {
        using MergeTestBlockchain chain = await CreateBlockchain();
        IEngineRpcModule rpc = CreateEngineModule(chain);
        ExecutionPayload getPayloadResult = await BuildAndGetPayloadResult(chain, rpc);
        breakerAction(getPayloadResult);
        if (TryCalculateHash(getPayloadResult, out Keccak? hash))
        {
            getPayloadResult.BlockHash = hash;
        }

        ResultWrapper<PayloadStatusV1> executePayloadResult = await rpc.engine_newPayloadV1(getPayloadResult);
        executePayloadResult.Data.Status.Should().Be(PayloadStatus.Invalid);
    }

    [Test]
    public async Task executePayloadV1_rejects_invalid_blockHash()
    {
        using MergeTestBlockchain chain = await CreateBlockchain();
        IEngineRpcModule rpc = CreateEngineModule(chain);
        ExecutionPayload getPayloadResult = await BuildAndGetPayloadResult(chain, rpc);
        getPayloadResult.BlockHash = TestItem.KeccakC;

        ResultWrapper<PayloadStatusV1> executePayloadResult = await rpc.engine_newPayloadV1(getPayloadResult);
        executePayloadResult.Data.Status.Should().Be(PayloadStatus.Invalid);
    }

    [Test]
    public async Task executePayloadV1_rejects_block_with_invalid_timestamp()
    {
        using MergeTestBlockchain chain = await CreateBlockchain();
        IEngineRpcModule rpc = CreateEngineModule(chain);
        ExecutionPayload getPayloadResult = await BuildAndGetPayloadResult(chain, rpc);
        getPayloadResult.Timestamp = (ulong)chain.BlockTree.Head!.Timestamp - 1;
        getPayloadResult.TryGetBlock(out Block? block);
        getPayloadResult.BlockHash = block!.Header.CalculateHash();

        ResultWrapper<PayloadStatusV1> executePayloadResult = await rpc.engine_newPayloadV1(getPayloadResult);
        executePayloadResult.Data.Status.Should().Be(PayloadStatus.Invalid);
    }

    [Test]
    public async Task executePayloadV1_rejects_block_with_invalid_receiptsRoot()
    {
        using MergeTestBlockchain chain = await CreateBlockchain();
        IEngineRpcModule rpc = CreateEngineModule(chain);
        ExecutionPayload getPayloadResult = await BuildAndGetPayloadResult(chain, rpc);
        getPayloadResult.ReceiptsRoot = TestItem.KeccakA;
        getPayloadResult.TryGetBlock(out Block? block);
        getPayloadResult.BlockHash = block!.Header.CalculateHash();

        ResultWrapper<PayloadStatusV1> executePayloadResult = await rpc.engine_newPayloadV1(getPayloadResult);
        executePayloadResult.Data.Status.Should().Be(PayloadStatus.Invalid);
        chain.BlockFinder.SearchForBlock(new BlockParameter(getPayloadResult.BlockHash)).IsError.Should().BeTrue();
    }

    [Test]
    public async Task executePayloadV1_result_is_fail_when_blockchainprocessor_report_exception()
    {
        using MergeTestBlockchain chain = await CreateBaseBlockchain(null, null)
            .Build(new TestSingleReleaseSpecProvider(London.Instance));
        IEngineRpcModule rpc = CreateEngineModule(chain);

        ((TestBlockProcessorInterceptor)chain.BlockProcessor).ExceptionToThrow =
            new Exception("unxpected exception");

<<<<<<< HEAD
        ExecutionPayload executionPayload = CreateBlockRequest(CreateParentBlockRequestOnHead(chain.BlockTree), TestItem.AddressD);
=======
        ExecutionPayload executionPayload = CreateBlockRequest(chain, CreateParentBlockRequestOnHead(chain.BlockTree), TestItem.AddressD);
>>>>>>> 6472650d
        ResultWrapper<PayloadStatusV1> resultWrapper = await rpc.engine_newPayloadV1(executionPayload);
        resultWrapper.Result.ResultType.Should().Be(ResultType.Failure);
    }


    [TestCase(true)]
    [TestCase(false)]
    public virtual async Task executePayloadV1_accepts_already_known_block(bool throttleBlockProcessor)
    {
        using MergeTestBlockchain chain = await CreateBaseBlockchain()
            .ThrottleBlockProcessor(throttleBlockProcessor ? 100 : 0)
            .Build(new TestSingleReleaseSpecProvider(London.Instance));

        IEngineRpcModule rpc = CreateEngineModule(chain);
        Block block = Build.A.Block.WithNumber(1).WithParent(chain.BlockTree.Head!).WithDifficulty(0).WithNonce(0)
            .WithStateRoot(new Keccak("0x1ef7300d8961797263939a3d29bbba4ccf1702fabf02d8ad7a20b454edb6fd2f"))
            .TestObject;
        block.Header.IsPostMerge = true;
        block.Header.Hash = block.CalculateHash();
        using SemaphoreSlim bestBlockProcessed = new(0);
        chain.BlockTree.NewHeadBlock += (s, e) =>
        {
            if (e.Block.Hash == block!.Hash)
                bestBlockProcessed.Release(1);
        };
        await chain.BlockTree.SuggestBlockAsync(block!);

        await bestBlockProcessed.WaitAsync();
        ExecutionPayload blockRequest = new(block);
        ResultWrapper<PayloadStatusV1> executePayloadResult = await rpc.engine_newPayloadV1(blockRequest);
        executePayloadResult.Data.Status.Should().Be(PayloadStatus.Valid);
    }

    [Test]
    public async Task forkchoiceUpdatedV1_should_work_with_zero_keccak_for_finalization()
    {
        using MergeTestBlockchain chain = await CreateBlockchain();
        IEngineRpcModule rpc = CreateEngineModule(chain);
        Keccak startingHead = chain.BlockTree.HeadHash;
        ExecutionPayload executionPayload = await SendNewBlockV1(rpc, chain);

        Keccak newHeadHash = executionPayload.BlockHash;
        ForkchoiceStateV1 forkchoiceStateV1 = new(newHeadHash!, Keccak.Zero, startingHead);
        ResultWrapper<ForkchoiceUpdatedV1Result> forkchoiceUpdatedResult = await rpc.engine_forkchoiceUpdatedV1(forkchoiceStateV1);
        forkchoiceUpdatedResult.Data.PayloadStatus.Status.Should().Be(PayloadStatus.Valid);
        forkchoiceUpdatedResult.Data.PayloadId.Should().Be(null);

        Keccak actualHead = chain.BlockTree.HeadHash;
        actualHead.Should().NotBe(startingHead);
        actualHead.Should().Be(newHeadHash);
        AssertExecutionStatusChanged(chain.BlockFinder, newHeadHash!, Keccak.Zero, startingHead);
    }

    [Test]
    public async Task forkchoiceUpdatedV1_should_update_finalized_block_hash()
    {
        using MergeTestBlockchain chain = await CreateBlockchain();
        TestRpcBlockchain testRpc = await CreateTestRpc(chain);
        IEngineRpcModule rpc = CreateEngineModule(chain);
        Keccak startingHead = chain.BlockTree.HeadHash;
        ExecutionPayload executionPayload = await SendNewBlockV1(rpc, chain);

        Keccak newHeadHash = executionPayload.BlockHash;
        ForkchoiceStateV1 forkchoiceStateV1 = new(newHeadHash!, startingHead, startingHead!);
        ResultWrapper<ForkchoiceUpdatedV1Result> forkchoiceUpdatedResult = await rpc.engine_forkchoiceUpdatedV1(forkchoiceStateV1);
        forkchoiceUpdatedResult.Data.PayloadStatus.Status.Should().Be(PayloadStatus.Valid);
        forkchoiceUpdatedResult.Data.PayloadId.Should().Be(null);

        Keccak? actualFinalizedHash = chain.BlockTree.FinalizedHash;
        actualFinalizedHash.Should().NotBeNull();
        actualFinalizedHash.Should().Be(startingHead);

        BlockForRpc blockForRpc = testRpc.EthRpcModule.eth_getBlockByNumber(BlockParameter.Finalized).Data;
        blockForRpc.Should().NotBeNull();
        actualFinalizedHash = blockForRpc.Hash;
        actualFinalizedHash.Should().NotBeNull();
        actualFinalizedHash.Should().Be(startingHead);

        Assert.That(chain.BlockFinalizationManager.LastFinalizedHash, Is.EqualTo(actualFinalizedHash));
        AssertExecutionStatusChanged(chain.BlockFinder, newHeadHash!, startingHead, startingHead);
    }

    [Test]
    public async Task forkchoiceUpdatedV1_should_update_safe_block_hash()
    {
        using MergeTestBlockchain chain = await CreateBlockchain();
        TestRpcBlockchain testRpc = await CreateTestRpc(chain);
        IEngineRpcModule rpc = CreateEngineModule(chain);
        Keccak startingHead = chain.BlockTree.HeadHash;
        ExecutionPayload executionPayload = await SendNewBlockV1(rpc, chain);

        Keccak newHeadHash = executionPayload.BlockHash;
        ForkchoiceStateV1 forkchoiceStateV1 = new(newHeadHash!, startingHead, startingHead!);
        ResultWrapper<ForkchoiceUpdatedV1Result> forkchoiceUpdatedResult = await rpc.engine_forkchoiceUpdatedV1(forkchoiceStateV1);
        forkchoiceUpdatedResult.Data.PayloadStatus.Status.Should().Be(PayloadStatus.Valid);
        forkchoiceUpdatedResult.Data.PayloadId.Should().Be(null);

        Keccak? actualSafeHash = chain.BlockTree.SafeHash;
        actualSafeHash.Should().NotBeNull();
        actualSafeHash.Should().Be(startingHead);

        BlockForRpc blockForRpc = testRpc.EthRpcModule.eth_getBlockByNumber(BlockParameter.Safe).Data;
        blockForRpc.Should().NotBeNull();
        actualSafeHash = blockForRpc.Hash;
        actualSafeHash.Should().NotBeNull();
        actualSafeHash.Should().Be(startingHead);

        AssertExecutionStatusChanged(chain.BlockFinder, newHeadHash!, startingHead, startingHead);
    }


    [Test]
    public async Task forkchoiceUpdatedV1_should_work_with_zero_keccak_as_safe_block()
    {
        using MergeTestBlockchain chain = await CreateBlockchain();
        IEngineRpcModule rpc = CreateEngineModule(chain);
        Keccak startingHead = chain.BlockTree.HeadHash;
        ExecutionPayload executionPayload = await SendNewBlockV1(rpc, chain);

        Keccak newHeadHash = executionPayload.BlockHash!;
        ForkchoiceStateV1 forkchoiceStateV1 = new(newHeadHash, newHeadHash, Keccak.Zero);
        ResultWrapper<ForkchoiceUpdatedV1Result> forkchoiceUpdatedResult = await rpc.engine_forkchoiceUpdatedV1(forkchoiceStateV1);
        forkchoiceUpdatedResult.Data.PayloadStatus.Status.Should().Be(PayloadStatus.Valid);
        forkchoiceUpdatedResult.Data.PayloadId.Should().Be(null);

        Keccak actualHead = chain.BlockTree.HeadHash;
        actualHead.Should().NotBe(startingHead);
        actualHead.Should().Be(newHeadHash);
        AssertExecutionStatusChanged(chain.BlockFinder, newHeadHash!, newHeadHash, Keccak.Zero);
    }

    [Test]
    public async Task forkchoiceUpdatedV1_with_no_payload_attributes_should_change_head()
    {
        using MergeTestBlockchain chain = await CreateBlockchain();
        IEngineRpcModule rpc = CreateEngineModule(chain);
        Keccak startingHead = chain.BlockTree.HeadHash;
        ExecutionPayload executionPayload = await SendNewBlockV1(rpc, chain);

        Keccak newHeadHash = executionPayload.BlockHash!;
        ForkchoiceStateV1 forkchoiceStateV1 = new(newHeadHash, startingHead, startingHead);
        ResultWrapper<ForkchoiceUpdatedV1Result> forkchoiceUpdatedResult = await rpc.engine_forkchoiceUpdatedV1(forkchoiceStateV1);
        forkchoiceUpdatedResult.Data.PayloadStatus.Status.Should().Be(PayloadStatus.Valid);
        forkchoiceUpdatedResult.Data.PayloadId.Should().Be(null);

        Keccak actualHead = chain.BlockTree.HeadHash;
        actualHead.Should().NotBe(startingHead);
        actualHead.Should().Be(newHeadHash);
        AssertExecutionStatusChangedV1(chain.BlockFinder, newHeadHash, startingHead, startingHead);
    }

    [Test]
    public async Task forkChoiceUpdatedV1_to_unknown_block_fails()
    {
        using MergeTestBlockchain chain = await CreateBlockchain();
        IEngineRpcModule rpc = CreateEngineModule(chain);
        ForkchoiceStateV1 forkchoiceStateV1 = new(TestItem.KeccakF, TestItem.KeccakF, TestItem.KeccakF);
        ResultWrapper<ForkchoiceUpdatedV1Result> forkchoiceUpdatedResult = await rpc.engine_forkchoiceUpdatedV1(forkchoiceStateV1);
        forkchoiceUpdatedResult.Data.PayloadStatus.Status.Should().Be(nameof(PayloadStatus.Syncing).ToUpper()); // ToDo wait for final PostMerge sync
        AssertExecutionStatusNotChangedV1(chain.BlockFinder, TestItem.KeccakF, TestItem.KeccakF, TestItem.KeccakF);
    }

    [Test]
    public async Task forkChoiceUpdatedV1_to_unknown_safeBlock_hash_should_fail()
    {
        using MergeTestBlockchain chain = await CreateBlockchain();
        IEngineRpcModule rpc = CreateEngineModule(chain);
        Keccak startingHead = chain.BlockTree.HeadHash;
        ExecutionPayload executionPayload = await SendNewBlockV1(rpc, chain);

        Keccak newHeadHash = executionPayload.BlockHash!;
        ForkchoiceStateV1 forkchoiceStateV1 = new(newHeadHash, startingHead, TestItem.KeccakF);
        ResultWrapper<ForkchoiceUpdatedV1Result> forkchoiceUpdatedResult = await rpc.engine_forkchoiceUpdatedV1(forkchoiceStateV1, null);
        forkchoiceUpdatedResult.ErrorCode.Should().Be(MergeErrorCodes.InvalidForkchoiceState);

        Keccak actualHead = chain.BlockTree.HeadHash;
        actualHead.Should().NotBe(newHeadHash);
    }

    [Test]
    public async Task forkChoiceUpdatedV1_no_common_branch_fails()
    {
        using MergeTestBlockchain chain = await CreateBlockchain();
        IEngineRpcModule rpc = CreateEngineModule(chain);
        Keccak? startingHead = chain.BlockTree.HeadHash;
        Block parent = Build.A.Block.WithNumber(2).WithParentHash(TestItem.KeccakA).WithNonce(0).WithDifficulty(0).TestObject;
        Block block = Build.A.Block.WithNumber(3).WithParent(parent).WithNonce(0).WithDifficulty(0).TestObject;

        await rpc.engine_newPayloadV1(new ExecutionPayload(parent));

        ForkchoiceStateV1 forkchoiceStateV1 = new(parent.Hash!, startingHead, startingHead);
        ResultWrapper<ForkchoiceUpdatedV1Result> forkchoiceUpdatedResult = await rpc.engine_forkchoiceUpdatedV1(forkchoiceStateV1);
        forkchoiceUpdatedResult.Data.PayloadStatus.Status.Should().Be("SYNCING");

        await rpc.engine_newPayloadV1(new ExecutionPayload(block));

        ForkchoiceStateV1 forkchoiceStateV11 = new(parent.Hash!, startingHead, startingHead);
        ResultWrapper<ForkchoiceUpdatedV1Result> forkchoiceUpdatedResult_1 = await rpc.engine_forkchoiceUpdatedV1(forkchoiceStateV11);
        forkchoiceUpdatedResult_1.Data.PayloadStatus.Status.Should().Be("SYNCING");

        AssertExecutionStatusNotChangedV1(chain.BlockFinder, block.Hash!, startingHead, startingHead);
    }

    [Test, NonParallelizable]
    public async Task forkChoiceUpdatedV1_block_still_processing()
    {
        using MergeTestBlockchain chain = await CreateBlockchain();

        IEngineRpcModule rpc = CreateEngineModule(chain, newPayloadTimeout: TimeSpan.FromMilliseconds(100));
        Keccak startingHead = chain.BlockTree.HeadHash;
        Block blockTreeHead = chain.BlockTree.Head!;
        Block block = Build.A.Block.WithNumber(blockTreeHead.Number + 1).WithParent(blockTreeHead).WithNonce(0).WithDifficulty(0).TestObject;

        chain.ThrottleBlockProcessor(200);
        ResultWrapper<PayloadStatusV1> newPayloadV1 =
            await rpc.engine_newPayloadV1(new ExecutionPayload(block));
        newPayloadV1.Data.Status.Should().Be("SYNCING");

        ForkchoiceStateV1 forkchoiceStateV1 = new(block.Hash!, startingHead, startingHead);
        ResultWrapper<ForkchoiceUpdatedV1Result> forkchoiceUpdatedResult =
            await rpc.engine_forkchoiceUpdatedV1(forkchoiceStateV1);
        forkchoiceUpdatedResult.Data.PayloadStatus.Status.Should().Be("SYNCING");

        AssertExecutionStatusNotChangedV1(chain.BlockFinder, block.Hash!, startingHead, startingHead);
    }

    [Test, NonParallelizable]
    public async Task AlreadyKnown_not_cached_block_should_return_valid()
    {
        using MergeTestBlockchain? chain = await CreateBlockchain();

        IEngineRpcModule? rpc = CreateEngineModule(chain, newPayloadTimeout: TimeSpan.FromMilliseconds(100), newPayloadCacheSize: 0);
        Block? head = chain.BlockTree.Head!;

        Block? b4 = Build.A.Block
            .WithNumber(head.Number + 1)
            .WithParent(head)
            .WithNonce(0)
            .WithDifficulty(0)
            .WithStateRoot(head.StateRoot!)
            .WithBeneficiary(Build.An.Address.TestObject)
            .TestObject;

        (await rpc.engine_newPayloadV1(new ExecutionPayload(b4))).Data.Status.Should().Be(PayloadStatus.Valid);

        Block? b5 = Build.A.Block
            .WithNumber(b4.Number + 1)
            .WithParent(b4)
            .WithNonce(0)
            .WithDifficulty(0)
            .WithStateRoot(b4.StateRoot!)
            .TestObject;

        (await rpc.engine_newPayloadV1(new ExecutionPayload(b5))).Data.Status.Should().Be(PayloadStatus.Valid);
        (await rpc.engine_newPayloadV1(new ExecutionPayload(b5))).Data.Status.Should().Be(PayloadStatus.Valid);
    }

    [Test, NonParallelizable]
    public async Task Invalid_block_on_processing_wont_be_accepted_if_sent_twice_in_a_row_when_block_processing_queue_is_not_empty()
    {
        using MergeTestBlockchain? chain = await CreateBlockchain();

        IEngineRpcModule? rpc = CreateEngineModule(chain, newPayloadTimeout: TimeSpan.FromMilliseconds(100), newPayloadCacheSize: 10);
        Block? head = chain.BlockTree.Head!;

        // make sure AddressA has enough balance to send tx
        chain.State.GetBalance(TestItem.AddressA).Should().BeGreaterThan(UInt256.One);

        // block is an invalid block, but it is impossible to detect until we process it.
        // it is invalid because after you processs its transactions, the root of the state trie
        // doesn't match the state root in the block
        Block? block = Build.A.Block
            .WithNumber(head.Number + 1)
            .WithParent(head)
            .WithNonce(0)
            .WithDifficulty(0)
            .WithTransactions(
                Build.A.Transaction
                .WithTo(TestItem.AddressD)
                .WithValue(100.GWei())
                .SignedAndResolved(TestItem.PrivateKeyA)
                .TestObject
            )
            .WithGasUsed(21000)
            .WithStateRoot(head.StateRoot!) // after processing transaction, this state root is wrong
            .TestObject;

        chain.ThrottleBlockProcessor(1000); // throttle the block processor enough so that the block processing queue is never empty
        (await rpc.engine_newPayloadV1(new ExecutionPayload(block))).Data.Status.Should().Be(PayloadStatus.Syncing);
        (await rpc.engine_newPayloadV1(new ExecutionPayload(block))).Data.Status.Should().BeOneOf(PayloadStatus.Syncing);
    }

    [Test]
    public async Task forkchoiceUpdatedV1_should_change_head_when_all_parameters_are_the_newHeadHash()
    {
        using MergeTestBlockchain chain = await CreateBlockchain();
        IEngineRpcModule rpc = CreateEngineModule(chain);
        ExecutionPayload executionPayload = await SendNewBlockV1(rpc, chain);
        Keccak newHeadHash = executionPayload.BlockHash;
        ForkchoiceStateV1 forkchoiceStateV1 = new(newHeadHash, newHeadHash, newHeadHash);
        ResultWrapper<ForkchoiceUpdatedV1Result> forkchoiceUpdatedResult =
            await rpc.engine_forkchoiceUpdatedV1(forkchoiceStateV1, null);
        forkchoiceUpdatedResult.Data.PayloadStatus.Status.Should().Be(PayloadStatus.Valid);
        forkchoiceUpdatedResult.Data.PayloadId.Should().Be(null);
        AssertExecutionStatusChangedV1(chain.BlockFinder, newHeadHash, newHeadHash, newHeadHash);
    }

    [Test]
    public async Task Can_transition_from_PoW_chain()
    {
        using MergeTestBlockchain chain =
            await CreateBlockchain(null, new MergeConfig() { TerminalTotalDifficulty = "1000001" });
        IEngineRpcModule rpc = CreateEngineModule(chain);

        // adding PoW block
        await chain.AddBlock();

        // creating PoS block
        Block? head = chain.BlockTree.Head;
        ExecutionPayload executionPayload = await SendNewBlockV1(rpc, chain);
        await rpc.engine_forkchoiceUpdatedV1(
            new ForkchoiceStateV1(executionPayload.BlockHash, executionPayload.BlockHash, executionPayload.BlockHash));
        Assert.That(chain.BlockTree.Head!.Number, Is.EqualTo(2));
    }

    [TestCase(null)]
    [TestCase(1000000000)]
    [TestCase(1000001)]
    public async Task executePayloadV1_should_not_accept_blocks_with_incorrect_ttd(long? terminalTotalDifficulty)
    {
        using MergeTestBlockchain chain = await CreateBlockchain(null, new MergeConfig()
        {
            TerminalTotalDifficulty = $"{terminalTotalDifficulty}"
        });
        IEngineRpcModule rpc = CreateEngineModule(chain);
<<<<<<< HEAD
        ExecutionPayload executionPayload = CreateBlockRequest(CreateParentBlockRequestOnHead(chain.BlockTree), TestItem.AddressD);
=======
        ExecutionPayload executionPayload = CreateBlockRequest(chain, CreateParentBlockRequestOnHead(chain.BlockTree), TestItem.AddressD);
>>>>>>> 6472650d
        ResultWrapper<PayloadStatusV1> resultWrapper = await rpc.engine_newPayloadV1(executionPayload);
        resultWrapper.Data.Status.Should().Be(PayloadStatus.Invalid);
        resultWrapper.Data.LatestValidHash.Should().Be(Keccak.Zero);
    }

    [TestCase(null)]
    [TestCase(1000000000)]
    [TestCase(1000001)]
    public async Task forkchoiceUpdatedV1_should_not_accept_blocks_with_incorrect_ttd(long? terminalTotalDifficulty)
    {
        using MergeTestBlockchain chain = await CreateBlockchain(null, new MergeConfig()
        {
            TerminalTotalDifficulty = $"{terminalTotalDifficulty}"
        });
        IEngineRpcModule rpc = CreateEngineModule(chain);
        Keccak blockHash = chain.BlockTree.HeadHash;
        ResultWrapper<ForkchoiceUpdatedV1Result> resultWrapper = await rpc.engine_forkchoiceUpdatedV1(new ForkchoiceStateV1(blockHash, blockHash, blockHash), null);
        resultWrapper.Data.PayloadStatus.Status.Should().Be(PayloadStatus.Invalid);
        resultWrapper.Data.PayloadStatus.LatestValidHash.Should().Be(Keccak.Zero);
    }

    [Test]
    public async Task executePayloadV1_on_top_of_terminal_block()
    {
        using MergeTestBlockchain chain = await CreateBlockchain(null, new MergeConfig()
        {
            TerminalTotalDifficulty = $"{1900000}"
        });
        IEngineRpcModule rpc = CreateEngineModule(chain);
        Block newBlock = Build.A.Block.WithNumber(chain.BlockTree.Head!.Number)
            .WithParent(chain.BlockTree.Head!)
            .WithNonce(0)
            .WithDifficulty(1000000)
            .WithTotalDifficulty(2000000L)
            .WithStateRoot(new Keccak("0x1ef7300d8961797263939a3d29bbba4ccf1702fabf02d8ad7a20b454edb6fd2f")).TestObject;
        newBlock.CalculateHash();
        Block oneMoreTerminalBlock = Build.A.Block.WithNumber(chain.BlockTree.Head!.Number)
            .WithParent(chain.BlockTree.Head!)
            .WithNonce(0)
            .WithDifficulty(900000)
            .WithTotalDifficulty(1900000L)
            .WithStateRoot(new Keccak("0x1ef7300d8961797263939a3d29bbba4ccf1702fabf02d8ad7a20b454edb6fd2f")).TestObject;

        using SemaphoreSlim bestBlockProcessed = new(0);
        chain.BlockTree.NewHeadBlock += (s, e) =>
        {
            if (e.Block.Hash == newBlock!.Hash)
                bestBlockProcessed.Release(1);
        };
        await chain.BlockTree.SuggestBlockAsync(newBlock);
        (await bestBlockProcessed.WaitAsync(TimeSpan.FromSeconds(5))).Should().Be(true);

        oneMoreTerminalBlock.CalculateHash();
        await chain.BlockTree.SuggestBlockAsync(oneMoreTerminalBlock);

        Block firstPoSBlock = Build.A.Block.WithParent(oneMoreTerminalBlock).
            WithNumber(oneMoreTerminalBlock.Number + 1)
            .WithStateRoot(new Keccak("0x1ef7300d8961797263939a3d29bbba4ccf1702fabf02d8ad7a20b454edb6fd2f"))
            .WithDifficulty(0).WithNonce(0).TestObject;
        firstPoSBlock.CalculateHash();
        ExecutionPayload executionPayload = new(firstPoSBlock);
        ResultWrapper<PayloadStatusV1> resultWrapper = await rpc.engine_newPayloadV1(executionPayload);
        resultWrapper.Data.Status.Should().Be(PayloadStatus.Valid);
        new ExecutionPayload(chain.BlockTree.BestSuggestedBody!).Should().BeEquivalentTo(executionPayload);
    }

    [Test]
    public async Task executePayloadV1_on_top_of_not_processed_invalid_terminal_block()
    {
        using MergeTestBlockchain chain = await CreateBlockchain(null, new MergeConfig()
        {
            TerminalTotalDifficulty = $"{1900000}"
        });
        IEngineRpcModule rpc = CreateEngineModule(chain);
        Block newBlock = Build.A.Block.WithNumber(chain.BlockTree.Head!.Number)
            .WithParent(chain.BlockTree.Head!)
            .WithNonce(0)
            .WithDifficulty(1000000)
            .WithTotalDifficulty(2000000L)
            .WithStateRoot(new Keccak("0x1ef7300d8961797263939a3d29bbba4ccf1702fabf02d8ad7a20b454edb6fd2f")).TestObject;
        newBlock.CalculateHash();
        Block oneMoreTerminalBlock = Build.A.Block.WithNumber(chain.BlockTree.Head!.Number)
            .WithParent(chain.BlockTree.Head!)
            .WithNonce(0)
            .WithDifficulty(900000)
            .WithTotalDifficulty(1900000L)
            .WithStateRoot(new Keccak("0x1ef7300d8961797263939a3d29bfba4ccf1702fabf02d8ad7a20b454edb6fd2f")).TestObject; //incorrect state root

        using SemaphoreSlim bestBlockProcessed = new(0);
        chain.BlockTree.NewHeadBlock += (s, e) =>
        {
            if (e.Block.Hash == newBlock!.Hash)
                bestBlockProcessed.Release(1);
        };
        await chain.BlockTree.SuggestBlockAsync(newBlock);
        (await bestBlockProcessed.WaitAsync(TimeSpan.FromSeconds(5))).Should().Be(true);

        oneMoreTerminalBlock.CalculateHash();
        await chain.BlockTree.SuggestBlockAsync(oneMoreTerminalBlock);

        Block firstPoSBlock = Build.A.Block.WithParent(oneMoreTerminalBlock).
            WithNumber(oneMoreTerminalBlock.Number + 1)
            .WithStateRoot(new Keccak("0x1ef7300d8961797263939a3d29bbba4ccf1702fabf02d8ad7a20b454edb6fd2f"))
            .WithDifficulty(0).WithNonce(0).TestObject;
        firstPoSBlock.CalculateHash();
        ExecutionPayload executionPayload = new(firstPoSBlock);
        ResultWrapper<PayloadStatusV1> resultWrapper = await rpc.engine_newPayloadV1(executionPayload);
        resultWrapper.Data.Status.Should().Be(PayloadStatus.Invalid);
        resultWrapper.Data.LatestValidHash.Should().Be(Keccak.Zero);
    }

    [Test]
    public async Task executePayloadV1_accepts_first_block()
    {
        using MergeTestBlockchain chain = await CreateBlockchain();
        IEngineRpcModule rpc = CreateEngineModule(chain);
<<<<<<< HEAD
        ExecutionPayload executionPayload = CreateBlockRequest(CreateParentBlockRequestOnHead(chain.BlockTree), TestItem.AddressD);
=======
        ExecutionPayload executionPayload = CreateBlockRequest(chain, CreateParentBlockRequestOnHead(chain.BlockTree), TestItem.AddressD);
>>>>>>> 6472650d
        ResultWrapper<PayloadStatusV1> resultWrapper = await rpc.engine_newPayloadV1(executionPayload);
        resultWrapper.Data.Status.Should().Be(PayloadStatus.Valid);
        new ExecutionPayload(chain.BlockTree.BestSuggestedBody!).Should().BeEquivalentTo(executionPayload);
    }

    [Test]
    public async Task executePayloadV1_calculate_hash_for_cached_blocks()
    {
        using MergeTestBlockchain chain = await CreateBlockchain();
        IEngineRpcModule rpc = CreateEngineModule(chain);
        ExecutionPayload executionPayload = CreateBlockRequest(
<<<<<<< HEAD
            CreateParentBlockRequestOnHead(chain.BlockTree),
=======
            chain, CreateParentBlockRequestOnHead(chain.BlockTree),
>>>>>>> 6472650d
            TestItem.AddressD);
        ResultWrapper<PayloadStatusV1> resultWrapper = await rpc.engine_newPayloadV1(executionPayload);
        resultWrapper.Data.Status.Should().Be(PayloadStatus.Valid);
        ResultWrapper<PayloadStatusV1>
            resultWrapper2 = await rpc.engine_newPayloadV1(executionPayload);
        resultWrapper2.Data.Status.Should().Be(PayloadStatus.Valid);
        executionPayload.ParentHash = executionPayload.BlockHash!;
        ResultWrapper<PayloadStatusV1> invalidBlockRequest = await rpc.engine_newPayloadV1(executionPayload);
        invalidBlockRequest.Data.Status.Should().Be(PayloadStatus.Invalid);
    }

    [TestCase(30)]
    public async Task can_progress_chain_one_by_one_v1(int count)
    {
        using MergeTestBlockchain chain = await CreateBlockchain();
        IEngineRpcModule rpc = CreateEngineModule(chain);
        Keccak lastHash = (await ProduceBranchV1(rpc, chain, count, CreateParentBlockRequestOnHead(chain.BlockTree), true))
            .LastOrDefault()?.BlockHash ?? Keccak.Zero;
        chain.BlockTree.HeadHash.Should().Be(lastHash);
        Block? last = RunForAllBlocksInBranch(chain.BlockTree, chain.BlockTree.HeadHash, b => b.IsGenesis, true);
        last.Should().NotBeNull();
        last!.IsGenesis.Should().BeTrue();
    }

    [Test]
    public async Task forkchoiceUpdatedV1_can_reorganize_to_last_block()
    {
        using MergeTestBlockchain chain = await CreateBlockchain();
        IEngineRpcModule rpc = CreateEngineModule(chain);

        async Task CanReorganizeToBlock(ExecutionPayload block, MergeTestBlockchain testChain)
        {
            ForkchoiceStateV1 forkchoiceStateV1 = new(block.BlockHash, block.BlockHash, block.BlockHash);
            ResultWrapper<ForkchoiceUpdatedV1Result> result = await rpc.engine_forkchoiceUpdatedV1(forkchoiceStateV1, null);
            result.Data.PayloadStatus.Status.Should().Be(PayloadStatus.Valid);
            result.Data.PayloadId.Should().Be(null);
            testChain.BlockTree.HeadHash.Should().Be(block.BlockHash);
            testChain.BlockTree.Head!.Number.Should().Be(block.BlockNumber);
            testChain.State.StateRoot.Should().Be(testChain.BlockTree.Head!.StateRoot!);
        }

        async Task CanReorganizeToLastBlock(MergeTestBlockchain testChain,
            params IReadOnlyList<ExecutionPayload>[] branches)
        {
            foreach (IReadOnlyList<ExecutionPayload>? branch in branches)
            {
                await CanReorganizeToBlock(branch.Last(), testChain);
            }
        }

        IReadOnlyList<ExecutionPayload> branch1 = await ProduceBranchV1(rpc, chain, 10, CreateParentBlockRequestOnHead(chain.BlockTree), true);
        IReadOnlyList<ExecutionPayload> branch2 = await ProduceBranchV1(rpc, chain, 6, branch1[3], true, TestItem.KeccakC);

        await CanReorganizeToLastBlock(chain, branch1, branch2);
    }

    [Test]
    public async Task forkchoiceUpdatedV1_head_block_after_reorg()
    {
        using MergeTestBlockchain chain = await CreateBlockchain();
        IEngineRpcModule rpc = CreateEngineModule(chain);

        async Task CanReorganizeToBlock(ExecutionPayload block, MergeTestBlockchain testChain)
        {
            ForkchoiceStateV1 forkchoiceStateV1 = new(block.BlockHash, block.BlockHash, block.BlockHash);
            ResultWrapper<ForkchoiceUpdatedV1Result> result = await rpc.engine_forkchoiceUpdatedV1(forkchoiceStateV1, null);
            result.Data.PayloadStatus.Status.Should().Be(PayloadStatus.Valid);
            result.Data.PayloadId.Should().Be(null);
            testChain.BlockTree.HeadHash.Should().Be(block.BlockHash);
            testChain.BlockTree.Head!.Number.Should().Be(block.BlockNumber);
            testChain.State.StateRoot.Should().Be(testChain.BlockTree.Head!.StateRoot!);
        }

        IReadOnlyList<ExecutionPayload> branch1 = await ProduceBranchV1(rpc, chain, 10, CreateParentBlockRequestOnHead(chain.BlockTree), true);
        IReadOnlyList<ExecutionPayload> branch2 = await ProduceBranchV1(rpc, chain, 6, branch1[3], true, TestItem.KeccakC);

        await CanReorganizeToBlock(branch2.Last(), chain);
    }

    [Test]
    public async Task newPayloadV1_should_return_accepted_for_side_branch()
    {
        using MergeTestBlockchain chain = await CreateBlockchain();
        IEngineRpcModule rpc = CreateEngineModule(chain);
<<<<<<< HEAD
        ExecutionPayload executionPayload = CreateBlockRequest(CreateParentBlockRequestOnHead(chain.BlockTree), TestItem.AddressD);
=======
        ExecutionPayload executionPayload = CreateBlockRequest(chain, CreateParentBlockRequestOnHead(chain.BlockTree), TestItem.AddressD);
>>>>>>> 6472650d
        ResultWrapper<PayloadStatusV1> resultWrapper = await rpc.engine_newPayloadV1(executionPayload);
        resultWrapper.Data.Status.Should().Be(PayloadStatus.Valid);
        ForkchoiceStateV1 forkChoiceUpdatedRequest = new(executionPayload.BlockHash, executionPayload.BlockHash, executionPayload.BlockHash);
        ResultWrapper<ForkchoiceUpdatedV1Result> fcu1 = (await rpc.engine_forkchoiceUpdatedV1(forkChoiceUpdatedRequest,
            new PayloadAttributes()
            {
                PrevRandao = TestItem.KeccakA,
                SuggestedFeeRecipient = Address.Zero,
                Timestamp = executionPayload.Timestamp + 1
            }));
        await rpc.engine_getPayloadV1(Bytes.FromHexString(fcu1.Data.PayloadId!));
    }

    [TestCase(false)]
    [TestCase(true)]
    public async Task executePayloadV1_processes_passed_transactions(bool moveHead)
    {
        using MergeTestBlockchain chain = await CreateBlockchain();
        IEngineRpcModule rpc = CreateEngineModule(chain);
        IReadOnlyList<ExecutionPayload> branch = await ProduceBranchV1(rpc, chain, 8, CreateParentBlockRequestOnHead(chain.BlockTree), moveHead);

        foreach (ExecutionPayload block in branch)
        {
            uint count = 10;
<<<<<<< HEAD
            ExecutionPayload executePayloadRequest = CreateBlockRequest(block, TestItem.AddressA);
=======
            ExecutionPayload executePayloadRequest = CreateBlockRequest(chain, block, TestItem.AddressA);
>>>>>>> 6472650d
            PrivateKey from = TestItem.PrivateKeyB;
            Address to = TestItem.AddressD;
            (_, UInt256 toBalanceAfter) = AddTransactions(chain, executePayloadRequest, from, to, count, 1, out BlockHeader? parentHeader);

            executePayloadRequest.GasUsed = GasCostOf.Transaction * count;
            executePayloadRequest.StateRoot = new Keccak("0x3d2e3ced6da0d1e94e65894dc091190480f045647610ef614e1cab4241ca66e0");
            executePayloadRequest.ReceiptsRoot = new Keccak("0xc538d36ed1acf6c28187110a2de3e5df707d6d38982f436eb0db7a623f9dc2cd");
            TryCalculateHash(executePayloadRequest, out Keccak? hash);
            executePayloadRequest.BlockHash = hash;
            ResultWrapper<PayloadStatusV1> result = await rpc.engine_newPayloadV1(executePayloadRequest);
            result.Data.Status.Should().Be(PayloadStatus.Valid);
            RootCheckVisitor rootCheckVisitor = new();
            chain.StateReader.RunTreeVisitor(rootCheckVisitor, executePayloadRequest.StateRoot);
            rootCheckVisitor.HasRoot.Should().BeTrue();

            chain.StateReader.GetBalance(executePayloadRequest.StateRoot, to).Should().Be(toBalanceAfter);
            if (moveHead)
            {
                ForkchoiceStateV1 forkChoiceUpdatedRequest = new(executePayloadRequest.BlockHash, executePayloadRequest.BlockHash, executePayloadRequest.BlockHash);
                await rpc.engine_forkchoiceUpdatedV1(forkChoiceUpdatedRequest);
                chain.ReadOnlyState.StateRoot.Should().Be(executePayloadRequest.StateRoot);
                chain.ReadOnlyState.StateRoot.Should().NotBe(parentHeader.StateRoot!);
            }
        }
    }

    [Test]
    public async Task executePayloadV1_transactions_produce_receipts()
    {
        using MergeTestBlockchain chain = await CreateBlockchain();
        IEngineRpcModule rpc = CreateEngineModule(chain);
        IReadOnlyList<ExecutionPayload> branch = await ProduceBranchV1(rpc, chain, 1, CreateParentBlockRequestOnHead(chain.BlockTree), false);

        foreach (ExecutionPayload block in branch)
        {
            uint count = 10;
<<<<<<< HEAD
            ExecutionPayload executionPayload = CreateBlockRequest(block, TestItem.AddressA);
=======
            ExecutionPayload executionPayload = CreateBlockRequest(chain, block, TestItem.AddressA);
>>>>>>> 6472650d
            PrivateKey from = TestItem.PrivateKeyB;
            Address to = TestItem.AddressD;
            (_, UInt256 toBalanceAfter) = AddTransactions(chain, executionPayload, from, to, count, 1, out BlockHeader parentHeader);

            UInt256 fromBalance = chain.StateReader.GetBalance(parentHeader.StateRoot!, from.Address);
            executionPayload.GasUsed = GasCostOf.Transaction * count;
            executionPayload.StateRoot =
                new Keccak("0x3d2e3ced6da0d1e94e65894dc091190480f045647610ef614e1cab4241ca66e0");
            executionPayload.ReceiptsRoot =
                new Keccak("0xc538d36ed1acf6c28187110a2de3e5df707d6d38982f436eb0db7a623f9dc2cd");
            TryCalculateHash(executionPayload, out Keccak hash);
            executionPayload.BlockHash = hash;
            ResultWrapper<PayloadStatusV1> result = await rpc.engine_newPayloadV1(executionPayload);

            result.Data.Status.Should().Be(PayloadStatus.Valid);
            RootCheckVisitor rootCheckVisitor = new();
            chain.StateReader.RunTreeVisitor(rootCheckVisitor, executionPayload.StateRoot);
            rootCheckVisitor.HasRoot.Should().BeTrue();

            UInt256 fromBalanceAfter = chain.StateReader.GetBalance(executionPayload.StateRoot, from.Address);
            Assert.True(fromBalanceAfter < fromBalance - toBalanceAfter);
            chain.StateReader.GetBalance(executionPayload.StateRoot, to).Should().Be(toBalanceAfter);
            Block findBlock = chain.BlockTree.FindBlock(executionPayload.BlockHash, BlockTreeLookupOptions.None)!;
            TxReceipt[]? receipts = chain.ReceiptStorage.Get(findBlock);
            findBlock.Transactions.Select(t => t.Hash).Should().BeEquivalentTo(receipts.Select(r => r.TxHash));
        }
    }

    private async Task<IReadOnlyList<ExecutionPayload>> ProduceBranchV1(IEngineRpcModule rpc,
        MergeTestBlockchain chain,
        int count, ExecutionPayload startingParentBlock, bool setHead, Keccak? random = null)
    {
        List<ExecutionPayload> blocks = new();
        ExecutionPayload parentBlock = startingParentBlock;
        parentBlock.TryGetBlock(out Block? block);
        UInt256? startingTotalDifficulty = block!.IsGenesis
            ? block.Difficulty : chain.BlockFinder.FindHeader(block!.Header!.ParentHash!)!.TotalDifficulty;
        BlockHeader parentHeader = block!.Header;
        parentHeader.TotalDifficulty = startingTotalDifficulty +
                                       parentHeader.Difficulty;
        for (int i = 0; i < count; i++)
        {
            ExecutionPayload? getPayloadResult = await BuildAndGetPayloadOnBranch(rpc, chain, parentHeader,
                parentBlock.Timestamp + 12,
                random ?? TestItem.KeccakA, Address.Zero);
            PayloadStatusV1 payloadStatusResponse = (await rpc.engine_newPayloadV1(getPayloadResult)).Data;
            payloadStatusResponse.Status.Should().Be(PayloadStatus.Valid);
            if (setHead)
            {
                Keccak newHead = getPayloadResult!.BlockHash;
                ForkchoiceStateV1 forkchoiceStateV1 = new(newHead, newHead, newHead);
                ResultWrapper<ForkchoiceUpdatedV1Result> setHeadResponse = await rpc.engine_forkchoiceUpdatedV1(forkchoiceStateV1);
                setHeadResponse.Data.PayloadStatus.Status.Should().Be(PayloadStatus.Valid);
                setHeadResponse.Data.PayloadId.Should().Be(null);
            }

            blocks.Add((getPayloadResult));
            parentBlock = getPayloadResult;
            parentBlock.TryGetBlock(out block!);
            block.Header.TotalDifficulty = parentHeader.TotalDifficulty + block.Header.Difficulty;
            parentHeader = block.Header;
        }

        return blocks;
    }

    [Test]
    public async Task ExecutionPayloadV1_set_and_get_transactions_roundtrip()
    {
        using MergeTestBlockchain chain = await CreateBlockchain();
        Keccak startingHead = chain.BlockTree.HeadHash;
        uint count = 3;
        int value = 10;
        Address recipient = TestItem.AddressD;
        PrivateKey sender = TestItem.PrivateKeyB;

        Transaction[] txsSource =
            BuildTransactions(chain, startingHead, sender, recipient, count, value, out _, out _);

        ExecutionPayload executionPayload = new();
        executionPayload.SetTransactions(txsSource);

        Transaction[] txsReceived = executionPayload.GetTransactions();

        txsReceived.Should().BeEquivalentTo(txsSource, options => options
            .Excluding(t => t.ChainId)
            .Excluding(t => t.Data)
            .Excluding(t => t.SenderAddress)
            .Excluding(t => t.Timestamp)
        );
    }

    [Test]
    public async Task payloadV1_no_suggestedFeeRecipient_in_config()
    {
        using MergeTestBlockchain chain =
            await CreateBlockchain(null, new MergeConfig() { TerminalTotalDifficulty = "0" });
        IEngineRpcModule rpc = CreateEngineModule(chain);
        Keccak startingHead = chain.BlockTree.HeadHash;
        ulong timestamp = Timestamper.UnixTime.Seconds;
        Keccak random = Keccak.Zero;
        Address feeRecipient = TestItem.AddressC;
        string payloadId = rpc.engine_forkchoiceUpdatedV1(new ForkchoiceStateV1(startingHead, Keccak.Zero, startingHead),
                new PayloadAttributes { Timestamp = timestamp, SuggestedFeeRecipient = feeRecipient, PrevRandao = random }).Result.Data
            .PayloadId!;
        (await rpc.engine_getPayloadV1(Bytes.FromHexString(payloadId))).Data!.FeeRecipient.Should()
            .Be(TestItem.AddressC);
    }

    [TestCase(0, "0x0000000000000000000000000000000000000000000000000000000000000000")]
    [TestCase(1000001, "0x191dc9697d77129ee5b6f6d57074d2c854a38129913e3fdd3d9f0ebc930503a6")]
    public async Task exchangeTransitionConfiguration_return_expected_results(long clTtd, string terminalBlockHash)
    {
        using MergeTestBlockchain chain =
            await CreateBlockchain(null, new MergeConfig() { TerminalTotalDifficulty = "1000001", TerminalBlockHash = new Keccak("0x191dc9697d77129ee5b6f6d57074d2c854a38129913e3fdd3d9f0ebc930503a6").ToString(true), TerminalBlockNumber = 1 });
        IEngineRpcModule rpc = CreateEngineModule(chain);

        TransitionConfigurationV1 result = rpc.engine_exchangeTransitionConfigurationV1(new TransitionConfigurationV1()
        {
            TerminalBlockNumber = 0,
            TerminalBlockHash = new Keccak(terminalBlockHash),
            TerminalTotalDifficulty = (UInt256)clTtd
        }).Data;

        Assert.That(result.TerminalTotalDifficulty, Is.EqualTo((UInt256)1000001));
        Assert.That(result.TerminalBlockNumber, Is.EqualTo(1));
        Assert.That(result.TerminalBlockHash.ToString(), Is.EqualTo("0x191dc9697d77129ee5b6f6d57074d2c854a38129913e3fdd3d9f0ebc930503a6"));
    }

    [TestCase(0, "0x0000000000000000000000000000000000000000000000000000000000000000")]
    [TestCase(1000001, "0x191dc9697d77129ee5b6f6d57074d2c854a38129913e3fdd3d9f0ebc930503a6")]
    public async Task exchangeTransitionConfiguration_return_with_empty_Nethermind_configuration(long clTtd, string terminalBlockHash)
    {
        using MergeTestBlockchain chain =
            await CreateBlockchain(null, new MergeConfig() { });
        IEngineRpcModule rpc = CreateEngineModule(chain);

        TransitionConfigurationV1 result = rpc.engine_exchangeTransitionConfigurationV1(new TransitionConfigurationV1()
        {
            TerminalBlockNumber = 0,
            TerminalBlockHash = new Keccak(terminalBlockHash),
            TerminalTotalDifficulty = (UInt256)clTtd
        }).Data;

        Assert.That(result.TerminalTotalDifficulty, Is.EqualTo(UInt256.Parse("115792089237316195423570985008687907853269984665640564039457584007913129638912")));
        Assert.That(result.TerminalBlockNumber, Is.EqualTo(0));
        Assert.That(result.TerminalBlockHash.ToString(), Is.EqualTo("0x0000000000000000000000000000000000000000000000000000000000000000"));
    }

    private async Task<ExecutionPayload> SendNewBlockV1(IEngineRpcModule rpc, MergeTestBlockchain chain)
    {
        ExecutionPayload executionPayload = CreateBlockRequest(
<<<<<<< HEAD
            CreateParentBlockRequestOnHead(chain.BlockTree),
=======
            chain, CreateParentBlockRequestOnHead(chain.BlockTree),
>>>>>>> 6472650d
            TestItem.AddressD);
        ResultWrapper<PayloadStatusV1> executePayloadResult =
            await rpc.engine_newPayloadV1(executionPayload);
        executePayloadResult.Data.Status.Should().Be(PayloadStatus.Valid);
        return executionPayload;
    }

    private async Task<ExecutionPayload> BuildAndSendNewBlockV1(IEngineRpcModule rpc, MergeTestBlockchain chain, bool waitForBlockImprovement)
    {
        Keccak head = chain.BlockTree.HeadHash;
        ulong timestamp = Timestamper.UnixTime.Seconds;
        Keccak random = Keccak.Zero;
        Address feeRecipient = Address.Zero;
        ExecutionPayload executionPayload = await BuildAndGetPayloadResult(rpc, chain, head,
            Keccak.Zero, head, timestamp, random, feeRecipient, waitForBlockImprovement);
        ResultWrapper<PayloadStatusV1> executePayloadResult =
            await rpc.engine_newPayloadV1(executionPayload);
        executePayloadResult.Data.Status.Should().Be(PayloadStatus.Valid);
        return executionPayload;
    }

    private async Task<ExecutionPayload> BuildAndGetPayloadOnBranch(
        IEngineRpcModule rpc, MergeTestBlockchain chain, BlockHeader parentHeader,
        ulong timestamp, Keccak random, Address feeRecipient)
    {
        PayloadAttributes payloadAttributes =
            new() { Timestamp = timestamp, PrevRandao = random, SuggestedFeeRecipient = feeRecipient };

        // we're using payloadService directly, because we can't use fcU for branch
        string payloadId = chain.PayloadPreparationService!.StartPreparingPayload(parentHeader, payloadAttributes)!;

        ResultWrapper<ExecutionPayload?> getPayloadResult =
            await rpc.engine_getPayloadV1(Bytes.FromHexString(payloadId));
        return getPayloadResult.Data!;
    }


    [Test]
    public async Task repeat_the_same_payload_after_fcu_should_return_valid_and_be_ignored()
    {
        using MergeTestBlockchain chain =
            await CreateBlockchain(null, new MergeConfig() { TerminalTotalDifficulty = "0" });
        IEngineRpcModule rpc = CreateEngineModule(chain);

        // Correct new payload
        ExecutionPayload executionPayloadV11 = CreateBlockRequest(
<<<<<<< HEAD
            CreateParentBlockRequestOnHead(chain.BlockTree),
=======
            chain, CreateParentBlockRequestOnHead(chain.BlockTree),
>>>>>>> 6472650d
            TestItem.AddressA);
        ResultWrapper<PayloadStatusV1> newPayloadResult1 = await rpc.engine_newPayloadV1(executionPayloadV11);
        newPayloadResult1.Data.Status.Should().Be(PayloadStatus.Valid);

        // Fork choice updated with first np hash
        ForkchoiceStateV1 forkChoiceState1 = new(executionPayloadV11.BlockHash,
            executionPayloadV11.BlockHash,
            executionPayloadV11.BlockHash);
        ResultWrapper<ForkchoiceUpdatedV1Result> forkchoiceUpdatedResult1 =
            await rpc.engine_forkchoiceUpdatedV1(forkChoiceState1);
        forkchoiceUpdatedResult1.Data.PayloadStatus.Status.Should().Be(PayloadStatus.Valid);

        ResultWrapper<PayloadStatusV1> newPayloadResult2 = await rpc.engine_newPayloadV1(executionPayloadV11);
        newPayloadResult2.Data.Status.Should().Be(PayloadStatus.Valid);
        newPayloadResult2.Data.LatestValidHash.Should().Be(executionPayloadV11.BlockHash);
    }

    [Test]
    public async Task payloadV1_invalid_parent_hash()
    {
        using MergeTestBlockchain chain =
            await CreateBlockchain(null, new MergeConfig() { TerminalTotalDifficulty = "0" });
        IEngineRpcModule rpc = CreateEngineModule(chain);

        // Correct new payload
        ExecutionPayload executionPayloadV11 = CreateBlockRequest(
<<<<<<< HEAD
            CreateParentBlockRequestOnHead(chain.BlockTree),
=======
            chain, CreateParentBlockRequestOnHead(chain.BlockTree),
>>>>>>> 6472650d
            TestItem.AddressA);
        ResultWrapper<PayloadStatusV1> newPayloadResult1 = await rpc.engine_newPayloadV1(executionPayloadV11);
        newPayloadResult1.Data.Status.Should().Be(PayloadStatus.Valid);

        // Fork choice updated with first np hash
        ForkchoiceStateV1 forkChoiceState1 = new(executionPayloadV11.BlockHash, executionPayloadV11.BlockHash,
            executionPayloadV11.BlockHash);
        ResultWrapper<ForkchoiceUpdatedV1Result> forkchoiceUpdatedResult1 = await rpc.engine_forkchoiceUpdatedV1(forkChoiceState1);
        forkchoiceUpdatedResult1.Data.PayloadStatus.Status.Should().Be(PayloadStatus.Valid);

        // New payload unknown parent hash
<<<<<<< HEAD
        ExecutionPayload executionPayloadV12A = CreateBlockRequest(executionPayloadV11, TestItem.AddressA);
=======
        ExecutionPayload executionPayloadV12A = CreateBlockRequest(chain, executionPayloadV11, TestItem.AddressA);
>>>>>>> 6472650d
        executionPayloadV12A.ParentHash = TestItem.KeccakB;
        TryCalculateHash(executionPayloadV12A, out Keccak? hash);
        executionPayloadV12A.BlockHash = hash;
        ResultWrapper<PayloadStatusV1> newPayloadResult2A = await rpc.engine_newPayloadV1(executionPayloadV12A);
        newPayloadResult2A.Data.Status.Should().Be(PayloadStatus.Syncing);

        // Fork choice updated with unknown parent hash
        ForkchoiceStateV1 forkChoiceState2A = new(executionPayloadV12A.BlockHash,
            executionPayloadV12A.BlockHash,
            executionPayloadV12A.BlockHash);
        ResultWrapper<ForkchoiceUpdatedV1Result> forkchoiceUpdatedResult2A = await rpc.engine_forkchoiceUpdatedV1(forkChoiceState2A);
        forkchoiceUpdatedResult2A.Data.PayloadStatus.Status.Should().Be(PayloadStatus.Syncing);

        // New payload with correct parent hash
<<<<<<< HEAD
        ExecutionPayload executionPayloadV12B = CreateBlockRequest(executionPayloadV11, TestItem.AddressA);
=======
        ExecutionPayload executionPayloadV12B = CreateBlockRequest(chain, executionPayloadV11, TestItem.AddressA);
>>>>>>> 6472650d
        ResultWrapper<PayloadStatusV1> newPayloadResult2B = await rpc.engine_newPayloadV1(executionPayloadV12B);
        newPayloadResult2B.Data.Status.Should().Be(PayloadStatus.Valid);

        // Fork choice updated with correct parent hash
        ForkchoiceStateV1 forkChoiceState2B = new(executionPayloadV12B.BlockHash, executionPayloadV12B.BlockHash,
            executionPayloadV12B.BlockHash);
        ResultWrapper<ForkchoiceUpdatedV1Result> forkchoiceUpdatedResult2B = await rpc.engine_forkchoiceUpdatedV1(forkChoiceState2B);
        forkchoiceUpdatedResult2B.Data.PayloadStatus.Status.Should().Be(PayloadStatus.Valid);

        // New payload unknown parent hash
<<<<<<< HEAD
        ExecutionPayload executionPayloadV13A = CreateBlockRequest(executionPayloadV12A, TestItem.AddressA);
=======
        ExecutionPayload executionPayloadV13A = CreateBlockRequest(chain, executionPayloadV12A, TestItem.AddressA);
>>>>>>> 6472650d
        ResultWrapper<PayloadStatusV1> newPayloadResult3A = await rpc.engine_newPayloadV1(executionPayloadV13A);
        newPayloadResult3A.Data.Status.Should().Be(PayloadStatus.Syncing);

        // Fork choice updated with unknown parent hash
        ForkchoiceStateV1 forkChoiceState3A = new(executionPayloadV13A.BlockHash,
            executionPayloadV13A.BlockHash,
            executionPayloadV13A.BlockHash);
        ResultWrapper<ForkchoiceUpdatedV1Result> forkchoiceUpdatedResult3A = await rpc.engine_forkchoiceUpdatedV1(forkChoiceState3A);
        forkchoiceUpdatedResult3A.Data.PayloadStatus.Status.Should().Be(PayloadStatus.Syncing);

<<<<<<< HEAD
        ExecutionPayload executionPayloadV13B = CreateBlockRequest(executionPayloadV12B, TestItem.AddressA);
=======
        ExecutionPayload executionPayloadV13B = CreateBlockRequest(chain, executionPayloadV12B, TestItem.AddressA);
>>>>>>> 6472650d
        ResultWrapper<PayloadStatusV1> newPayloadResult3B = await rpc.engine_newPayloadV1(executionPayloadV13B);
        newPayloadResult3B.Data.Status.Should().Be(PayloadStatus.Valid);

        // Fork choice updated with correct parent hash
        ForkchoiceStateV1 forkChoiceState3B = new(executionPayloadV13B.BlockHash, executionPayloadV13B.BlockHash,
            executionPayloadV13B.BlockHash);
        ResultWrapper<ForkchoiceUpdatedV1Result> forkchoiceUpdatedResult3B = await rpc.engine_forkchoiceUpdatedV1(forkChoiceState3B);
        forkchoiceUpdatedResult3B.Data.PayloadStatus.Status.Should().Be(PayloadStatus.Valid);
    }

    [Test]
    public async Task inconsistent_finalized_hash()
    {
        using MergeTestBlockchain chain =
            await CreateBlockchain(null, new MergeConfig() { TerminalTotalDifficulty = "0" });
        IEngineRpcModule rpc = CreateEngineModule(chain);

        ExecutionPayload blockRequestResult1 = CreateBlockRequest(
<<<<<<< HEAD
            CreateParentBlockRequestOnHead(chain.BlockTree),
=======
            chain, CreateParentBlockRequestOnHead(chain.BlockTree),
>>>>>>> 6472650d
            TestItem.AddressA);
        ResultWrapper<PayloadStatusV1> newPayloadResult1 = await rpc.engine_newPayloadV1(blockRequestResult1);
        newPayloadResult1.Data.Status.Should().Be(PayloadStatus.Valid);

        ForkchoiceStateV1 forkChoiceState1 = new(blockRequestResult1.BlockHash, blockRequestResult1.BlockHash,
            blockRequestResult1.BlockHash);
        ResultWrapper<ForkchoiceUpdatedV1Result> forkchoiceUpdatedResult1 = await rpc.engine_forkchoiceUpdatedV1(forkChoiceState1);
        forkchoiceUpdatedResult1.Data.PayloadStatus.Status.Should().Be(PayloadStatus.Valid);

<<<<<<< HEAD
        ExecutionPayload blockRequestResult2A = CreateBlockRequest(blockRequestResult1, TestItem.AddressB);
        ResultWrapper<PayloadStatusV1> newPayloadResult2A = await rpc.engine_newPayloadV1(blockRequestResult2A);
        newPayloadResult2A.Data.Status.Should().Be(PayloadStatus.Valid);

        ExecutionPayload blockRequestResult2B = CreateBlockRequest(blockRequestResult1, TestItem.AddressA);
        ResultWrapper<PayloadStatusV1> newPayloadResult2B = await rpc.engine_newPayloadV1(blockRequestResult2B);
        newPayloadResult2B.Data.Status.Should().Be(PayloadStatus.Valid);

        ExecutionPayload blockRequestResult3B = CreateBlockRequest(blockRequestResult2B, TestItem.AddressA);
=======
        ExecutionPayload blockRequestResult2A = CreateBlockRequest(chain, blockRequestResult1, TestItem.AddressB);
        ResultWrapper<PayloadStatusV1> newPayloadResult2A = await rpc.engine_newPayloadV1(blockRequestResult2A);
        newPayloadResult2A.Data.Status.Should().Be(PayloadStatus.Valid);

        ExecutionPayload blockRequestResult2B = CreateBlockRequest(chain, blockRequestResult1, TestItem.AddressA);
        ResultWrapper<PayloadStatusV1> newPayloadResult2B = await rpc.engine_newPayloadV1(blockRequestResult2B);
        newPayloadResult2B.Data.Status.Should().Be(PayloadStatus.Valid);

        ExecutionPayload blockRequestResult3B = CreateBlockRequest(chain, blockRequestResult2B, TestItem.AddressA);
>>>>>>> 6472650d
        ResultWrapper<PayloadStatusV1> newPayloadResult3B = await rpc.engine_newPayloadV1(blockRequestResult3B);
        newPayloadResult3B.Data.Status.Should().Be(PayloadStatus.Valid);

        ForkchoiceStateV1 forkChoiceState3 = new(blockRequestResult3B.BlockHash, blockRequestResult2A.BlockHash,
            blockRequestResult3B.BlockHash); // finalized hash - inconsistent blockRequestResult2A
        ResultWrapper<ForkchoiceUpdatedV1Result> forkchoiceUpdatedResult3 = await rpc.engine_forkchoiceUpdatedV1(forkChoiceState3);
        forkchoiceUpdatedResult3.ErrorCode.Should().Be(MergeErrorCodes.InvalidForkchoiceState);
    }

    [Test]
    public async Task inconsistent_safe_hash()
    {
        using MergeTestBlockchain chain =
            await CreateBlockchain(null, new MergeConfig() { TerminalTotalDifficulty = "0" });
        IEngineRpcModule rpc = CreateEngineModule(chain);

        ExecutionPayload blockRequestResult1 = CreateBlockRequest(
<<<<<<< HEAD
            CreateParentBlockRequestOnHead(chain.BlockTree),
=======
            chain, CreateParentBlockRequestOnHead(chain.BlockTree),
>>>>>>> 6472650d
            TestItem.AddressA);
        ResultWrapper<PayloadStatusV1> newPayloadResult1 = await rpc.engine_newPayloadV1(blockRequestResult1);
        newPayloadResult1.Data.Status.Should().Be(PayloadStatus.Valid);

        ForkchoiceStateV1 forkChoiceState1 = new(blockRequestResult1.BlockHash, blockRequestResult1.BlockHash,
            blockRequestResult1.BlockHash);
        ResultWrapper<ForkchoiceUpdatedV1Result> forkchoiceUpdatedResult1 = await rpc.engine_forkchoiceUpdatedV1(forkChoiceState1);
        forkchoiceUpdatedResult1.Data.PayloadStatus.Status.Should().Be(PayloadStatus.Valid);

<<<<<<< HEAD
        ExecutionPayload blockRequestResult2A = CreateBlockRequest(blockRequestResult1, TestItem.AddressB);
        ResultWrapper<PayloadStatusV1> newPayloadResult2A = await rpc.engine_newPayloadV1(blockRequestResult2A);
        newPayloadResult2A.Data.Status.Should().Be(PayloadStatus.Valid);

        ExecutionPayload blockRequestResult2B = CreateBlockRequest(blockRequestResult1, TestItem.AddressA);
        ResultWrapper<PayloadStatusV1> newPayloadResult2B = await rpc.engine_newPayloadV1(blockRequestResult2B);
        newPayloadResult2B.Data.Status.Should().Be(PayloadStatus.Valid);

        ExecutionPayload blockRequestResult3B = CreateBlockRequest(blockRequestResult2B, TestItem.AddressA);
=======
        ExecutionPayload blockRequestResult2A = CreateBlockRequest(chain, blockRequestResult1, TestItem.AddressB);
        ResultWrapper<PayloadStatusV1> newPayloadResult2A = await rpc.engine_newPayloadV1(blockRequestResult2A);
        newPayloadResult2A.Data.Status.Should().Be(PayloadStatus.Valid);

        ExecutionPayload blockRequestResult2B = CreateBlockRequest(chain, blockRequestResult1, TestItem.AddressA);
        ResultWrapper<PayloadStatusV1> newPayloadResult2B = await rpc.engine_newPayloadV1(blockRequestResult2B);
        newPayloadResult2B.Data.Status.Should().Be(PayloadStatus.Valid);

        ExecutionPayload blockRequestResult3B = CreateBlockRequest(chain, blockRequestResult2B, TestItem.AddressA);
>>>>>>> 6472650d
        ResultWrapper<PayloadStatusV1> newPayloadResult3B = await rpc.engine_newPayloadV1(blockRequestResult3B);
        newPayloadResult3B.Data.Status.Should().Be(PayloadStatus.Valid);

        ForkchoiceStateV1 forkChoiceState3 = new(blockRequestResult3B.BlockHash, blockRequestResult3B.BlockHash,
            blockRequestResult2A.BlockHash); // safe block hash - inconsistent blockRequestResult2A
        ResultWrapper<ForkchoiceUpdatedV1Result> forkchoiceUpdatedResult3 = await rpc.engine_forkchoiceUpdatedV1(forkChoiceState3);
        forkchoiceUpdatedResult3.ErrorCode.Should().Be(MergeErrorCodes.InvalidForkchoiceState);
    }


    [Test]
    public async Task payloadV1_latest_block_after_reorg()
    {
        using MergeTestBlockchain chain =
            await CreateBlockchain(null, new MergeConfig() { TerminalTotalDifficulty = "0" });
        IEngineRpcModule rpc = CreateEngineModule(chain);

        Keccak prevRandao1 = TestItem.KeccakA;
        Keccak prevRandao2 = TestItem.KeccakB;
        Keccak prevRandao3 = TestItem.KeccakC;

        {
            ForkchoiceStateV1 forkChoiceStateGen = new(chain.BlockTree.Head!.Hash!, chain.BlockTree.Head!.Hash!,
                chain.BlockTree.Head!.Hash!);
            ResultWrapper<ForkchoiceUpdatedV1Result> forkchoiceUpdatedResultGen =
                await rpc.engine_forkchoiceUpdatedV1(forkChoiceStateGen,
                    new PayloadAttributes()
                    {
                        Timestamp = Timestamper.UnixTime.Seconds,
                        PrevRandao = prevRandao1,
                        SuggestedFeeRecipient = Address.Zero
                    });
            forkchoiceUpdatedResultGen.Data.PayloadStatus.Status.Should().Be(PayloadStatus.Valid);
        }

        // Add one block
        ExecutionPayload executionPayloadV11 = CreateBlockRequest(
<<<<<<< HEAD
            CreateParentBlockRequestOnHead(chain.BlockTree),
=======
            chain, CreateParentBlockRequestOnHead(chain.BlockTree),
>>>>>>> 6472650d
            TestItem.AddressA);
        executionPayloadV11.PrevRandao = prevRandao1;

        TryCalculateHash(executionPayloadV11, out Keccak? hash1);
        executionPayloadV11.BlockHash = hash1;

        ResultWrapper<PayloadStatusV1> newPayloadResult1 = await rpc.engine_newPayloadV1(executionPayloadV11);
        newPayloadResult1.Data.Status.Should().Be(PayloadStatus.Valid);

        ForkchoiceStateV1 forkChoiceState1 = new(executionPayloadV11.BlockHash,
            executionPayloadV11.BlockHash, executionPayloadV11.BlockHash);
        ResultWrapper<ForkchoiceUpdatedV1Result> forkchoiceUpdatedResult1 =
            await rpc.engine_forkchoiceUpdatedV1(forkChoiceState1,
                new PayloadAttributes()
                {
                    Timestamp = Timestamper.UnixTime.Seconds,
                    PrevRandao = prevRandao2,
                    SuggestedFeeRecipient = Address.Zero
                });
        forkchoiceUpdatedResult1.Data.PayloadStatus.Status.Should().Be(PayloadStatus.Valid);


        {
            ExecutionPayload executionPayloadV12 = CreateBlockRequest(
<<<<<<< HEAD
                executionPayloadV11,
=======
                chain, executionPayloadV11,
>>>>>>> 6472650d
                TestItem.AddressA);

            executionPayloadV12.PrevRandao = prevRandao3;

            TryCalculateHash(executionPayloadV12, out Keccak? hash);
            executionPayloadV12.BlockHash = hash;

            ResultWrapper<PayloadStatusV1> newPayloadResult2 = await rpc.engine_newPayloadV1(executionPayloadV12);
            newPayloadResult2.Data.Status.Should().Be(PayloadStatus.Valid);

            ForkchoiceStateV1 forkChoiceState2 = new(executionPayloadV12.BlockHash,
                executionPayloadV11.BlockHash, executionPayloadV11.BlockHash);
            ResultWrapper<ForkchoiceUpdatedV1Result> forkchoiceUpdatedResult2 =
                await rpc.engine_forkchoiceUpdatedV1(forkChoiceState2);
            forkchoiceUpdatedResult2.Data.PayloadStatus.Status.Should().Be(PayloadStatus.Valid);

            Keccak currentBlockHash = chain.BlockTree.Head!.Hash!;
            Assert.True(currentBlockHash == executionPayloadV12.BlockHash);
        }

        // re-org
        {
<<<<<<< HEAD
            ExecutionPayload executionPayloadV13 = CreateBlockRequest(
                executionPayloadV11,
                TestItem.AddressA);
=======
            ExecutionPayload executionPayloadV13 = CreateBlockRequest(chain, executionPayloadV11, TestItem.AddressA);
>>>>>>> 6472650d

            executionPayloadV13.PrevRandao = prevRandao2;

            TryCalculateHash(executionPayloadV13, out Keccak? hash);
            executionPayloadV13.BlockHash = hash;

            ResultWrapper<PayloadStatusV1> newPayloadResult3 = await rpc.engine_newPayloadV1(executionPayloadV13);
            newPayloadResult3.Data.Status.Should().Be(PayloadStatus.Valid);

            ForkchoiceStateV1 forkChoiceState3 = new(executionPayloadV13.BlockHash,
                executionPayloadV11.BlockHash, executionPayloadV11.BlockHash);
            ResultWrapper<ForkchoiceUpdatedV1Result> forkchoiceUpdatedResult3 =
                await rpc.engine_forkchoiceUpdatedV1(forkChoiceState3);
            forkchoiceUpdatedResult3.Data.PayloadStatus.Status.Should().Be(PayloadStatus.Valid);

            Keccak currentBlockHash = chain.BlockTree.Head!.Hash!;
            Assert.False(currentBlockHash != forkChoiceState3.HeadBlockHash ||
                         currentBlockHash == forkChoiceState3.SafeBlockHash ||
                         currentBlockHash == forkChoiceState3.FinalizedBlockHash);
        }
    }

    [Test]
    public async Task Should_return_capabilities()
    {
        using MergeTestBlockchain chain = await CreateBlockchain(Cancun.Instance);
        IEngineRpcModule rpcModule = CreateEngineModule(chain);
        IOrderedEnumerable<string> expected = typeof(IEngineRpcModule).GetMethods()
            .Select(m => m.Name)
            .Where(m => !m.Equals(nameof(IEngineRpcModule.engine_exchangeCapabilities), StringComparison.Ordinal))
            .Order();

        ResultWrapper<IEnumerable<string>> result = rpcModule.engine_exchangeCapabilities(expected);

        result.Data.Should().BeEquivalentTo(expected);
    }

    [Test]
    public void Should_return_expected_capabilities_for_mainnet()
    {
        string path = Path.Combine(TestContext.CurrentContext.WorkDirectory, "../../../../", "Chains/foundation.json");
        string data = File.ReadAllText(path);
        ChainSpecLoader chainSpecLoader = new(new EthereumJsonSerializer());
        ChainSpec chainSpec = chainSpecLoader.Load(data);
        ChainSpecBasedSpecProvider specProvider = new(chainSpec);
        EngineRpcCapabilitiesProvider engineRpcCapabilitiesProvider = new(specProvider);
        ExchangeCapabilitiesHandler exchangeCapabilitiesHandler = new(engineRpcCapabilitiesProvider, LimboLogs.Instance);
        string[] result = exchangeCapabilitiesHandler.Handle(Array.Empty<string>()).Data.ToArray();
        var expectedMethods = new string[]
        {
            nameof(IEngineRpcModule.engine_getPayloadV1),
            nameof(IEngineRpcModule.engine_forkchoiceUpdatedV1),
            nameof(IEngineRpcModule.engine_newPayloadV1),
            nameof(IEngineRpcModule.engine_exchangeTransitionConfigurationV1),

            nameof(IEngineRpcModule.engine_getPayloadV2),
            nameof(IEngineRpcModule.engine_forkchoiceUpdatedV2),
            nameof(IEngineRpcModule.engine_newPayloadV2),
            nameof(IEngineRpcModule.engine_getPayloadBodiesByHashV1),
            nameof(IEngineRpcModule.engine_getPayloadBodiesByRangeV1)

        };
        Assert.That(result, Is.EquivalentTo(expectedMethods));
    }

    [Test]
    public async Task Should_warn_for_missing_capabilities()
    {
        using MergeTestBlockchain chain = await CreateBlockchain();
        chain.LogManager = Substitute.For<ILogManager>();
        chain.LogManager.GetClassLogger().IsWarn.Returns(true);

        IEngineRpcModule rpcModule = CreateEngineModule(chain);
        string[] list = new[]
        {
            nameof(IEngineRpcModule.engine_forkchoiceUpdatedV1),
            nameof(IEngineRpcModule.engine_forkchoiceUpdatedV2)
        };

        ResultWrapper<IEnumerable<string>> result = rpcModule.engine_exchangeCapabilities(list);

        chain.LogManager.GetClassLogger().Received().Warn(
            Arg.Is<string>(a =>
                a.Contains(nameof(IEngineRpcModule.engine_getPayloadV1), StringComparison.Ordinal)/* &&
                !a.Contains(nameof(IEngineRpcModule.engine_getPayloadV2), StringComparison.Ordinal)*/));
    }

    private async Task<ExecutionPayload> BuildAndGetPayloadResult(
        IEngineRpcModule rpc, MergeTestBlockchain chain, Keccak headBlockHash, Keccak finalizedBlockHash,
        Keccak safeBlockHash,
        ulong timestamp, Keccak random, Address feeRecipient, bool waitForBlockImprovement = true)
    {
        using SemaphoreSlim blockImprovementLock = new(0);
        if (waitForBlockImprovement)
        {
            chain.PayloadPreparationService!.BlockImproved += (s, e) =>
            {
                blockImprovementLock.Release(1);
            };
        }

        ForkchoiceStateV1 forkchoiceState = new(headBlockHash, finalizedBlockHash, safeBlockHash);
        PayloadAttributes payloadAttributes =
            new() { Timestamp = timestamp, PrevRandao = random, SuggestedFeeRecipient = feeRecipient };
        string payloadId = rpc.engine_forkchoiceUpdatedV1(forkchoiceState, payloadAttributes).Result.Data.PayloadId!;
        if (waitForBlockImprovement)
            await blockImprovementLock.WaitAsync(10000);
        ResultWrapper<ExecutionPayload?> getPayloadResult =
            await rpc.engine_getPayloadV1(Bytes.FromHexString(payloadId));
        return getPayloadResult.Data!;
    }

    private async Task<ExecutionPayload> BuildAndGetPayloadResult(MergeTestBlockchain chain,
        IEngineRpcModule rpc, PayloadAttributes payloadAttributes)
    {
        Keccak startingHead = chain.BlockTree.HeadHash;
        Keccak parentHead = chain.BlockTree.Head!.ParentHash!;

        return await BuildAndGetPayloadResult(rpc, chain, startingHead, parentHead, startingHead,
            payloadAttributes.Timestamp, payloadAttributes.PrevRandao!, payloadAttributes.SuggestedFeeRecipient);
    }

    private async Task<ExecutionPayload> BuildAndGetPayloadResult(MergeTestBlockchain chain,
        IEngineRpcModule rpc)
    {
        Keccak startingHead = chain.BlockTree.HeadHash;
        Keccak parentHead = chain.BlockTree.Head!.ParentHash!;

        ulong timestamp = Timestamper.UnixTime.Seconds;
        Keccak random = Keccak.Zero;
        Address feeRecipient = Address.Zero;

        return await BuildAndGetPayloadResult(rpc, chain, startingHead, parentHead, startingHead,
            timestamp, random, feeRecipient);
    }

    private void AssertExecutionStatusChangedV1(IBlockFinder blockFinder, Keccak headBlockHash,
        Keccak finalizedBlockHash,
        Keccak confirmedBlockHash)
    {
        Assert.That(blockFinder.HeadHash, Is.EqualTo(headBlockHash));
        Assert.That(blockFinder.FinalizedHash, Is.EqualTo(finalizedBlockHash));
        Assert.That(blockFinder.SafeHash, Is.EqualTo(confirmedBlockHash));
    }

    private void AssertExecutionStatusNotChangedV1(IBlockFinder blockFinder, Keccak headBlockHash,
        Keccak finalizedBlockHash, Keccak confirmedBlockHash)
    {
        Assert.That(blockFinder.HeadHash, Is.Not.EqualTo(headBlockHash));
        Assert.That(blockFinder.FinalizedHash, Is.Not.EqualTo(finalizedBlockHash));
        Assert.That(blockFinder.SafeHash, Is.Not.EqualTo(confirmedBlockHash));
    }
}<|MERGE_RESOLUTION|>--- conflicted
+++ resolved
@@ -443,11 +443,7 @@
         ((TestBlockProcessorInterceptor)chain.BlockProcessor).ExceptionToThrow =
             new Exception("unxpected exception");
 
-<<<<<<< HEAD
-        ExecutionPayload executionPayload = CreateBlockRequest(CreateParentBlockRequestOnHead(chain.BlockTree), TestItem.AddressD);
-=======
         ExecutionPayload executionPayload = CreateBlockRequest(chain, CreateParentBlockRequestOnHead(chain.BlockTree), TestItem.AddressD);
->>>>>>> 6472650d
         ResultWrapper<PayloadStatusV1> resultWrapper = await rpc.engine_newPayloadV1(executionPayload);
         resultWrapper.Result.ResultType.Should().Be(ResultType.Failure);
     }
@@ -783,11 +779,7 @@
             TerminalTotalDifficulty = $"{terminalTotalDifficulty}"
         });
         IEngineRpcModule rpc = CreateEngineModule(chain);
-<<<<<<< HEAD
-        ExecutionPayload executionPayload = CreateBlockRequest(CreateParentBlockRequestOnHead(chain.BlockTree), TestItem.AddressD);
-=======
         ExecutionPayload executionPayload = CreateBlockRequest(chain, CreateParentBlockRequestOnHead(chain.BlockTree), TestItem.AddressD);
->>>>>>> 6472650d
         ResultWrapper<PayloadStatusV1> resultWrapper = await rpc.engine_newPayloadV1(executionPayload);
         resultWrapper.Data.Status.Should().Be(PayloadStatus.Invalid);
         resultWrapper.Data.LatestValidHash.Should().Be(Keccak.Zero);
@@ -904,11 +896,7 @@
     {
         using MergeTestBlockchain chain = await CreateBlockchain();
         IEngineRpcModule rpc = CreateEngineModule(chain);
-<<<<<<< HEAD
-        ExecutionPayload executionPayload = CreateBlockRequest(CreateParentBlockRequestOnHead(chain.BlockTree), TestItem.AddressD);
-=======
         ExecutionPayload executionPayload = CreateBlockRequest(chain, CreateParentBlockRequestOnHead(chain.BlockTree), TestItem.AddressD);
->>>>>>> 6472650d
         ResultWrapper<PayloadStatusV1> resultWrapper = await rpc.engine_newPayloadV1(executionPayload);
         resultWrapper.Data.Status.Should().Be(PayloadStatus.Valid);
         new ExecutionPayload(chain.BlockTree.BestSuggestedBody!).Should().BeEquivalentTo(executionPayload);
@@ -920,11 +908,7 @@
         using MergeTestBlockchain chain = await CreateBlockchain();
         IEngineRpcModule rpc = CreateEngineModule(chain);
         ExecutionPayload executionPayload = CreateBlockRequest(
-<<<<<<< HEAD
-            CreateParentBlockRequestOnHead(chain.BlockTree),
-=======
             chain, CreateParentBlockRequestOnHead(chain.BlockTree),
->>>>>>> 6472650d
             TestItem.AddressD);
         ResultWrapper<PayloadStatusV1> resultWrapper = await rpc.engine_newPayloadV1(executionPayload);
         resultWrapper.Data.Status.Should().Be(PayloadStatus.Valid);
@@ -1009,11 +993,7 @@
     {
         using MergeTestBlockchain chain = await CreateBlockchain();
         IEngineRpcModule rpc = CreateEngineModule(chain);
-<<<<<<< HEAD
-        ExecutionPayload executionPayload = CreateBlockRequest(CreateParentBlockRequestOnHead(chain.BlockTree), TestItem.AddressD);
-=======
         ExecutionPayload executionPayload = CreateBlockRequest(chain, CreateParentBlockRequestOnHead(chain.BlockTree), TestItem.AddressD);
->>>>>>> 6472650d
         ResultWrapper<PayloadStatusV1> resultWrapper = await rpc.engine_newPayloadV1(executionPayload);
         resultWrapper.Data.Status.Should().Be(PayloadStatus.Valid);
         ForkchoiceStateV1 forkChoiceUpdatedRequest = new(executionPayload.BlockHash, executionPayload.BlockHash, executionPayload.BlockHash);
@@ -1038,11 +1018,7 @@
         foreach (ExecutionPayload block in branch)
         {
             uint count = 10;
-<<<<<<< HEAD
-            ExecutionPayload executePayloadRequest = CreateBlockRequest(block, TestItem.AddressA);
-=======
             ExecutionPayload executePayloadRequest = CreateBlockRequest(chain, block, TestItem.AddressA);
->>>>>>> 6472650d
             PrivateKey from = TestItem.PrivateKeyB;
             Address to = TestItem.AddressD;
             (_, UInt256 toBalanceAfter) = AddTransactions(chain, executePayloadRequest, from, to, count, 1, out BlockHeader? parentHeader);
@@ -1079,11 +1055,7 @@
         foreach (ExecutionPayload block in branch)
         {
             uint count = 10;
-<<<<<<< HEAD
-            ExecutionPayload executionPayload = CreateBlockRequest(block, TestItem.AddressA);
-=======
             ExecutionPayload executionPayload = CreateBlockRequest(chain, block, TestItem.AddressA);
->>>>>>> 6472650d
             PrivateKey from = TestItem.PrivateKeyB;
             Address to = TestItem.AddressD;
             (_, UInt256 toBalanceAfter) = AddTransactions(chain, executionPayload, from, to, count, 1, out BlockHeader parentHeader);
@@ -1236,11 +1208,7 @@
     private async Task<ExecutionPayload> SendNewBlockV1(IEngineRpcModule rpc, MergeTestBlockchain chain)
     {
         ExecutionPayload executionPayload = CreateBlockRequest(
-<<<<<<< HEAD
-            CreateParentBlockRequestOnHead(chain.BlockTree),
-=======
             chain, CreateParentBlockRequestOnHead(chain.BlockTree),
->>>>>>> 6472650d
             TestItem.AddressD);
         ResultWrapper<PayloadStatusV1> executePayloadResult =
             await rpc.engine_newPayloadV1(executionPayload);
@@ -1287,11 +1255,7 @@
 
         // Correct new payload
         ExecutionPayload executionPayloadV11 = CreateBlockRequest(
-<<<<<<< HEAD
-            CreateParentBlockRequestOnHead(chain.BlockTree),
-=======
             chain, CreateParentBlockRequestOnHead(chain.BlockTree),
->>>>>>> 6472650d
             TestItem.AddressA);
         ResultWrapper<PayloadStatusV1> newPayloadResult1 = await rpc.engine_newPayloadV1(executionPayloadV11);
         newPayloadResult1.Data.Status.Should().Be(PayloadStatus.Valid);
@@ -1318,11 +1282,7 @@
 
         // Correct new payload
         ExecutionPayload executionPayloadV11 = CreateBlockRequest(
-<<<<<<< HEAD
-            CreateParentBlockRequestOnHead(chain.BlockTree),
-=======
             chain, CreateParentBlockRequestOnHead(chain.BlockTree),
->>>>>>> 6472650d
             TestItem.AddressA);
         ResultWrapper<PayloadStatusV1> newPayloadResult1 = await rpc.engine_newPayloadV1(executionPayloadV11);
         newPayloadResult1.Data.Status.Should().Be(PayloadStatus.Valid);
@@ -1334,11 +1294,7 @@
         forkchoiceUpdatedResult1.Data.PayloadStatus.Status.Should().Be(PayloadStatus.Valid);
 
         // New payload unknown parent hash
-<<<<<<< HEAD
-        ExecutionPayload executionPayloadV12A = CreateBlockRequest(executionPayloadV11, TestItem.AddressA);
-=======
         ExecutionPayload executionPayloadV12A = CreateBlockRequest(chain, executionPayloadV11, TestItem.AddressA);
->>>>>>> 6472650d
         executionPayloadV12A.ParentHash = TestItem.KeccakB;
         TryCalculateHash(executionPayloadV12A, out Keccak? hash);
         executionPayloadV12A.BlockHash = hash;
@@ -1353,11 +1309,7 @@
         forkchoiceUpdatedResult2A.Data.PayloadStatus.Status.Should().Be(PayloadStatus.Syncing);
 
         // New payload with correct parent hash
-<<<<<<< HEAD
-        ExecutionPayload executionPayloadV12B = CreateBlockRequest(executionPayloadV11, TestItem.AddressA);
-=======
         ExecutionPayload executionPayloadV12B = CreateBlockRequest(chain, executionPayloadV11, TestItem.AddressA);
->>>>>>> 6472650d
         ResultWrapper<PayloadStatusV1> newPayloadResult2B = await rpc.engine_newPayloadV1(executionPayloadV12B);
         newPayloadResult2B.Data.Status.Should().Be(PayloadStatus.Valid);
 
@@ -1368,11 +1320,7 @@
         forkchoiceUpdatedResult2B.Data.PayloadStatus.Status.Should().Be(PayloadStatus.Valid);
 
         // New payload unknown parent hash
-<<<<<<< HEAD
-        ExecutionPayload executionPayloadV13A = CreateBlockRequest(executionPayloadV12A, TestItem.AddressA);
-=======
         ExecutionPayload executionPayloadV13A = CreateBlockRequest(chain, executionPayloadV12A, TestItem.AddressA);
->>>>>>> 6472650d
         ResultWrapper<PayloadStatusV1> newPayloadResult3A = await rpc.engine_newPayloadV1(executionPayloadV13A);
         newPayloadResult3A.Data.Status.Should().Be(PayloadStatus.Syncing);
 
@@ -1383,11 +1331,7 @@
         ResultWrapper<ForkchoiceUpdatedV1Result> forkchoiceUpdatedResult3A = await rpc.engine_forkchoiceUpdatedV1(forkChoiceState3A);
         forkchoiceUpdatedResult3A.Data.PayloadStatus.Status.Should().Be(PayloadStatus.Syncing);
 
-<<<<<<< HEAD
-        ExecutionPayload executionPayloadV13B = CreateBlockRequest(executionPayloadV12B, TestItem.AddressA);
-=======
         ExecutionPayload executionPayloadV13B = CreateBlockRequest(chain, executionPayloadV12B, TestItem.AddressA);
->>>>>>> 6472650d
         ResultWrapper<PayloadStatusV1> newPayloadResult3B = await rpc.engine_newPayloadV1(executionPayloadV13B);
         newPayloadResult3B.Data.Status.Should().Be(PayloadStatus.Valid);
 
@@ -1406,11 +1350,7 @@
         IEngineRpcModule rpc = CreateEngineModule(chain);
 
         ExecutionPayload blockRequestResult1 = CreateBlockRequest(
-<<<<<<< HEAD
-            CreateParentBlockRequestOnHead(chain.BlockTree),
-=======
             chain, CreateParentBlockRequestOnHead(chain.BlockTree),
->>>>>>> 6472650d
             TestItem.AddressA);
         ResultWrapper<PayloadStatusV1> newPayloadResult1 = await rpc.engine_newPayloadV1(blockRequestResult1);
         newPayloadResult1.Data.Status.Should().Be(PayloadStatus.Valid);
@@ -1420,17 +1360,6 @@
         ResultWrapper<ForkchoiceUpdatedV1Result> forkchoiceUpdatedResult1 = await rpc.engine_forkchoiceUpdatedV1(forkChoiceState1);
         forkchoiceUpdatedResult1.Data.PayloadStatus.Status.Should().Be(PayloadStatus.Valid);
 
-<<<<<<< HEAD
-        ExecutionPayload blockRequestResult2A = CreateBlockRequest(blockRequestResult1, TestItem.AddressB);
-        ResultWrapper<PayloadStatusV1> newPayloadResult2A = await rpc.engine_newPayloadV1(blockRequestResult2A);
-        newPayloadResult2A.Data.Status.Should().Be(PayloadStatus.Valid);
-
-        ExecutionPayload blockRequestResult2B = CreateBlockRequest(blockRequestResult1, TestItem.AddressA);
-        ResultWrapper<PayloadStatusV1> newPayloadResult2B = await rpc.engine_newPayloadV1(blockRequestResult2B);
-        newPayloadResult2B.Data.Status.Should().Be(PayloadStatus.Valid);
-
-        ExecutionPayload blockRequestResult3B = CreateBlockRequest(blockRequestResult2B, TestItem.AddressA);
-=======
         ExecutionPayload blockRequestResult2A = CreateBlockRequest(chain, blockRequestResult1, TestItem.AddressB);
         ResultWrapper<PayloadStatusV1> newPayloadResult2A = await rpc.engine_newPayloadV1(blockRequestResult2A);
         newPayloadResult2A.Data.Status.Should().Be(PayloadStatus.Valid);
@@ -1440,7 +1369,6 @@
         newPayloadResult2B.Data.Status.Should().Be(PayloadStatus.Valid);
 
         ExecutionPayload blockRequestResult3B = CreateBlockRequest(chain, blockRequestResult2B, TestItem.AddressA);
->>>>>>> 6472650d
         ResultWrapper<PayloadStatusV1> newPayloadResult3B = await rpc.engine_newPayloadV1(blockRequestResult3B);
         newPayloadResult3B.Data.Status.Should().Be(PayloadStatus.Valid);
 
@@ -1458,11 +1386,7 @@
         IEngineRpcModule rpc = CreateEngineModule(chain);
 
         ExecutionPayload blockRequestResult1 = CreateBlockRequest(
-<<<<<<< HEAD
-            CreateParentBlockRequestOnHead(chain.BlockTree),
-=======
             chain, CreateParentBlockRequestOnHead(chain.BlockTree),
->>>>>>> 6472650d
             TestItem.AddressA);
         ResultWrapper<PayloadStatusV1> newPayloadResult1 = await rpc.engine_newPayloadV1(blockRequestResult1);
         newPayloadResult1.Data.Status.Should().Be(PayloadStatus.Valid);
@@ -1472,17 +1396,6 @@
         ResultWrapper<ForkchoiceUpdatedV1Result> forkchoiceUpdatedResult1 = await rpc.engine_forkchoiceUpdatedV1(forkChoiceState1);
         forkchoiceUpdatedResult1.Data.PayloadStatus.Status.Should().Be(PayloadStatus.Valid);
 
-<<<<<<< HEAD
-        ExecutionPayload blockRequestResult2A = CreateBlockRequest(blockRequestResult1, TestItem.AddressB);
-        ResultWrapper<PayloadStatusV1> newPayloadResult2A = await rpc.engine_newPayloadV1(blockRequestResult2A);
-        newPayloadResult2A.Data.Status.Should().Be(PayloadStatus.Valid);
-
-        ExecutionPayload blockRequestResult2B = CreateBlockRequest(blockRequestResult1, TestItem.AddressA);
-        ResultWrapper<PayloadStatusV1> newPayloadResult2B = await rpc.engine_newPayloadV1(blockRequestResult2B);
-        newPayloadResult2B.Data.Status.Should().Be(PayloadStatus.Valid);
-
-        ExecutionPayload blockRequestResult3B = CreateBlockRequest(blockRequestResult2B, TestItem.AddressA);
-=======
         ExecutionPayload blockRequestResult2A = CreateBlockRequest(chain, blockRequestResult1, TestItem.AddressB);
         ResultWrapper<PayloadStatusV1> newPayloadResult2A = await rpc.engine_newPayloadV1(blockRequestResult2A);
         newPayloadResult2A.Data.Status.Should().Be(PayloadStatus.Valid);
@@ -1492,7 +1405,6 @@
         newPayloadResult2B.Data.Status.Should().Be(PayloadStatus.Valid);
 
         ExecutionPayload blockRequestResult3B = CreateBlockRequest(chain, blockRequestResult2B, TestItem.AddressA);
->>>>>>> 6472650d
         ResultWrapper<PayloadStatusV1> newPayloadResult3B = await rpc.engine_newPayloadV1(blockRequestResult3B);
         newPayloadResult3B.Data.Status.Should().Be(PayloadStatus.Valid);
 
@@ -1530,11 +1442,7 @@
 
         // Add one block
         ExecutionPayload executionPayloadV11 = CreateBlockRequest(
-<<<<<<< HEAD
-            CreateParentBlockRequestOnHead(chain.BlockTree),
-=======
             chain, CreateParentBlockRequestOnHead(chain.BlockTree),
->>>>>>> 6472650d
             TestItem.AddressA);
         executionPayloadV11.PrevRandao = prevRandao1;
 
@@ -1559,11 +1467,7 @@
 
         {
             ExecutionPayload executionPayloadV12 = CreateBlockRequest(
-<<<<<<< HEAD
-                executionPayloadV11,
-=======
                 chain, executionPayloadV11,
->>>>>>> 6472650d
                 TestItem.AddressA);
 
             executionPayloadV12.PrevRandao = prevRandao3;
@@ -1586,13 +1490,7 @@
 
         // re-org
         {
-<<<<<<< HEAD
-            ExecutionPayload executionPayloadV13 = CreateBlockRequest(
-                executionPayloadV11,
-                TestItem.AddressA);
-=======
             ExecutionPayload executionPayloadV13 = CreateBlockRequest(chain, executionPayloadV11, TestItem.AddressA);
->>>>>>> 6472650d
 
             executionPayloadV13.PrevRandao = prevRandao2;
 
