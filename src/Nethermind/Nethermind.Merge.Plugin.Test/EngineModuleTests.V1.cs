// SPDX-FileCopyrightText: 2022 Demerzel Solutions Limited
// SPDX-License-Identifier: LGPL-3.0-only

using System;
using System.Collections;
using System.Collections.Generic;
using System.IO;
using System.Linq;
using System.Text;
using System.Text.Json;
using System.Threading;
using System.Threading.Tasks;
using FluentAssertions;
using Nethermind.Blockchain;
using Nethermind.Blockchain.Find;
using Nethermind.Consensus.Producers;
using Nethermind.Core;
using Nethermind.Core.Crypto;
using Nethermind.Core.Extensions;
using Nethermind.Core.Test.Builders;
using Nethermind.Crypto;
using Nethermind.Evm;
using Nethermind.Facade.Eth;
using Nethermind.HealthChecks;
using Nethermind.Int256;
using Nethermind.JsonRpc;
using Nethermind.JsonRpc.Modules;
using Nethermind.JsonRpc.Test;
using Nethermind.JsonRpc.Test.Modules;
using Nethermind.Logging;
using Nethermind.Merge.Plugin.Data;
using Nethermind.Merge.Plugin.Handlers;
using Nethermind.Serialization.Json;
using Nethermind.Specs;
using Nethermind.Specs.ChainSpecStyle;
using Nethermind.Specs.Forks;
using Nethermind.State;
using NSubstitute;
using NUnit.Framework;

namespace Nethermind.Merge.Plugin.Test;

public partial class EngineModuleTests
{
    [TestCase(
        "0xb1b3b07ef3832bd409a04fdea9bf2bfa83d7af0f537ff25f4a3d2eb632ebfb0f",
        "0x1c53bdbf457025f80c6971a9cf50986974eed02f0a9acaeeb49cafef10efd133",
        "0x5adf9b330b6c3fe0")]
    public virtual async Task processing_block_should_serialize_valid_responses(string blockHash, string latestValidHash, string payloadId)
    {
        using MergeTestBlockchain chain = await CreateBlockchain(null, new MergeConfig()
        {
            TerminalTotalDifficulty = "0"
        });
        IEngineRpcModule rpc = CreateEngineModule(chain);
        Hash256 startingHead = chain.BlockTree.HeadHash;
        Hash256 prevRandao = Keccak.Zero;
        Address feeRecipient = TestItem.AddressC;
        UInt256 timestamp = Timestamper.UnixTime.Seconds;
        var forkChoiceUpdatedParams = new
        {
            headBlockHash = startingHead.ToString(),
            safeBlockHash = startingHead.ToString(),
            finalizedBlockHash = Keccak.Zero.ToString(),
        };
        var preparePayloadParams = new
        {
            timestamp = timestamp.ToHexString(true),
            prevRandao = prevRandao.ToString(),
            suggestedFeeRecipient = feeRecipient.ToString(),
        };
        string?[] parameters =
        {
            JsonSerializer.Serialize(forkChoiceUpdatedParams),
            JsonSerializer.Serialize(preparePayloadParams)
        };
        // prepare a payload
        string result = await RpcTest.TestSerializedRequest(rpc, "engine_forkchoiceUpdatedV1", parameters!);
        byte[] expectedPayloadId = Bytes.FromHexString(payloadId);
        result.Should().Be($"{{\"jsonrpc\":\"2.0\",\"result\":{{\"payloadStatus\":{{\"status\":\"VALID\",\"latestValidHash\":\"{latestValidHash}\",\"validationError\":null}},\"payloadId\":\"{expectedPayloadId.ToHexString(true)}\"}},\"id\":67}}");

        Hash256 expectedBlockHash = new(blockHash);
        string? expectedPayload = chain.JsonSerializer.Serialize(new ExecutionPayload
        {
            BaseFeePerGas = 0,
            BlockHash = expectedBlockHash,
            BlockNumber = 1,
            ExtraData = Bytes.FromHexString("0x4e65746865726d696e64"), // Nethermind
            FeeRecipient = feeRecipient,
            GasLimit = chain.BlockTree.Head!.GasLimit,
            GasUsed = 0,
            LogsBloom = Bloom.Empty,
            ParentHash = startingHead,
            PrevRandao = prevRandao,
            ReceiptsRoot = chain.BlockTree.Head!.ReceiptsRoot!,
            StateRoot = chain.BlockTree.Head!.StateRoot!,
            Timestamp = timestamp.ToUInt64(null),
            Transactions = []
        });
        // get the payload
        result = await RpcTest.TestSerializedRequest(rpc, "engine_getPayloadV1", expectedPayloadId.ToHexString(true));
        result.Should().Be($"{{\"jsonrpc\":\"2.0\",\"result\":{expectedPayload},\"id\":67}}");
        // execute the payload
        result = await RpcTest.TestSerializedRequest(rpc, "engine_newPayloadV1", expectedPayload);
        result.Should().Be($"{{\"jsonrpc\":\"2.0\",\"result\":{{\"status\":\"VALID\",\"latestValidHash\":\"{expectedBlockHash}\",\"validationError\":null}},\"id\":67}}");

        forkChoiceUpdatedParams = new
        {
            headBlockHash = expectedBlockHash.ToString(true),
            safeBlockHash = expectedBlockHash.ToString(true),
            finalizedBlockHash = startingHead.ToString(true),
        };
        parameters = new[] { JsonSerializer.Serialize(forkChoiceUpdatedParams), null };
        // update the fork choice
        result = await RpcTest.TestSerializedRequest(rpc, "engine_forkchoiceUpdatedV1", parameters!);
        result.Should().Be("{\"jsonrpc\":\"2.0\",\"result\":{\"payloadStatus\":{\"status\":\"VALID\",\"latestValidHash\":\"" +
                           expectedBlockHash +
                           "\",\"validationError\":null},\"payloadId\":null},\"id\":67}");
    }

    [Test]
    public async Task can_parse_forkchoiceUpdated_with_implicit_null_payloadAttributes()
    {
        using MergeTestBlockchain chain = await CreateBlockchain();
        IEngineRpcModule rpc = CreateEngineModule(chain);
        var forkChoiceUpdatedParams = new
        {
            headBlockHash = Keccak.Zero.ToString(),
            safeBlockHash = Keccak.Zero.ToString(),
            finalizedBlockHash = Keccak.Zero.ToString(),
        };
        string[] parameters = new[] { JsonSerializer.Serialize(forkChoiceUpdatedParams) };
        string? result = await RpcTest.TestSerializedRequest(rpc, "engine_forkchoiceUpdatedV1", parameters);
        result.Should().Be("{\"jsonrpc\":\"2.0\",\"result\":{\"payloadStatus\":{\"status\":\"SYNCING\",\"latestValidHash\":null,\"validationError\":null},\"payloadId\":null},\"id\":67}");
    }

    [Test]
    public void ForkchoiceV1_ToString_returns_correct_results()
    {
        ForkchoiceStateV1 forkchoiceState = new(TestItem.KeccakA, TestItem.KeccakF, TestItem.KeccakC);
        forkchoiceState.ToString().Should().Be("ForkChoice: 0x03783f...35b760, Safe: 0x017e66...b18f72, Finalized: 0xe61d9a...97c37a");
    }

    [Test]
    public void ForkchoiceV1_ToString_with_block_numbers_returns_correct_results()
    {
        ForkchoiceStateV1 forkchoiceState = new(TestItem.KeccakA, TestItem.KeccakF, TestItem.KeccakC);
        forkchoiceState.ToString(1, 2, 3).Should().Be("ForkChoice: 1 (0x03783f...35b760), Safe: 2 (0x017e66...b18f72), Finalized: 3 (0xe61d9a...97c37a)");
    }

    [Test]
    public async Task engine_forkchoiceUpdatedV1_with_payload_attributes_should_create_block_on_top_of_genesis_and_not_change_head()
    {
        using MergeTestBlockchain chain = await CreateBlockchain();
        IEngineRpcModule rpc = CreateEngineModule(chain);
        Hash256 startingHead = chain.BlockTree.HeadHash;
        ulong timestamp = 30;
        Hash256 random = Keccak.Zero;
        Address feeRecipient = TestItem.AddressD;

        ExecutionPayload? executionPayloadV1 = await BuildAndGetPayloadResult(rpc, chain, startingHead,
            Keccak.Zero, startingHead, timestamp, random, feeRecipient);

        ExecutionPayload expected = CreateParentBlockRequestOnHead(chain.BlockTree);
        expected.GasLimit = 4000000L;
        expected.BlockHash = ExpectedBlockHash;
        expected.LogsBloom = Bloom.Empty;
        expected.FeeRecipient = feeRecipient;
        expected.BlockNumber = 1;
        expected.PrevRandao = random;
        expected.ParentHash = startingHead;
        expected.SetTransactions([]);
        expected.Timestamp = timestamp;
        expected.PrevRandao = random;
        expected.ExtraData = Encoding.UTF8.GetBytes("Nethermind");

        executionPayloadV1.Should().BeEquivalentTo(expected, static o => o.IgnoringCyclicReferences());
        Hash256 actualHead = chain.BlockTree.HeadHash;
        actualHead.Should().NotBe(expected.BlockHash);
        actualHead.Should().Be(startingHead);
    }

    protected virtual Hash256 ExpectedBlockHash => new("0x3accc4186d73f4826acf1a8da3f7c696f16c3863e4f76b1315d65daa88fe28ff");

    [Test]
    public async Task forkchoiceUpdatedV1_should_not_create_block_or_change_head_with_unknown_parent()
    {
        using MergeTestBlockchain chain = await CreateBlockchain();
        IEngineRpcModule rpc = CreateEngineModule(chain);
        Hash256 startingHead = chain.BlockTree.HeadHash;
        Hash256 notExistingHash = TestItem.KeccakH;
        ulong timestamp = Timestamper.UnixTime.Seconds;
        Hash256 random = Keccak.Zero;
        Address feeRecipient = Address.Zero;

        ResultWrapper<ForkchoiceUpdatedV1Result> forkchoiceUpdatedV1Response = await rpc.engine_forkchoiceUpdatedV1(
            new ForkchoiceStateV1(notExistingHash, Keccak.Zero, notExistingHash),
            new PayloadAttributes { Timestamp = timestamp, SuggestedFeeRecipient = feeRecipient, PrevRandao = random });

        forkchoiceUpdatedV1Response.Data.PayloadStatus.Status.Should()
            .Be(PayloadStatus.Syncing); // ToDo wait for final PostMerge sync
        byte[] payloadId = Bytes.FromHexString("0x5d071947bfcc3e65");
        ResultWrapper<ExecutionPayload?> getResponse = await rpc.engine_getPayloadV1(payloadId);

        getResponse.ErrorCode.Should().Be(MergeErrorCodes.UnknownPayload);
        Hash256 actualHead = chain.BlockTree.HeadHash;
        actualHead.Should().NotBe(notExistingHash);
        actualHead.Should().Be(startingHead);
    }

    [Test]
    public async Task executePayloadV1_accepts_previously_assembled_block_multiple_times([Values(1, 3)] int times)
    {
        using MergeTestBlockchain chain = await CreateBlockchain();
        IEngineRpcModule rpc = CreateEngineModule(chain);
        Hash256 startingHead = chain.BlockTree.HeadHash;
        BlockHeader startingBestSuggestedHeader = chain.BlockTree.BestSuggestedHeader!;
        ExecutionPayload getPayloadResult = await BuildAndGetPayloadResult(chain, rpc);
        getPayloadResult.ParentHash.Should().Be(startingHead);


        for (int i = 0; i < times; i++)
        {
            ResultWrapper<PayloadStatusV1> executePayloadResult = await rpc.engine_newPayloadV1(getPayloadResult);
            executePayloadResult.Data.Status.Should().Be(PayloadStatus.Valid);
        }

        Hash256 bestSuggestedHeaderHash = chain.BlockTree.BestSuggestedHeader!.Hash!;
        bestSuggestedHeaderHash.Should().Be(getPayloadResult.BlockHash);
        bestSuggestedHeaderHash.Should().NotBe(startingBestSuggestedHeader!.Hash!);
    }

    [Test]
    public async Task executePayloadV1_accepts_previously_prepared_block_multiple_times([Values(1, 3)] int times)
    {
        using MergeTestBlockchain chain = await CreateBlockchain();
        IEngineRpcModule rpc = CreateEngineModule(chain);
        Hash256 startingHead = chain.BlockTree.HeadHash;
        BlockHeader startingBestSuggestedHeader = chain.BlockTree.BestSuggestedHeader!;
        ExecutionPayload getPayloadResult = await PrepareAndGetPayloadResultV1(chain, rpc);
        getPayloadResult.ParentHash.Should().Be(startingHead);


        for (int i = 0; i < times; i++)
        {
            ResultWrapper<PayloadStatusV1>? executePayloadResult = await rpc.engine_newPayloadV1(getPayloadResult);
            executePayloadResult.Data.Status.Should().Be(PayloadStatus.Valid);
        }

        Hash256 bestSuggestedHeaderHash = chain.BlockTree.BestSuggestedHeader!.Hash!;
        bestSuggestedHeaderHash.Should().Be(getPayloadResult.BlockHash);
        bestSuggestedHeaderHash.Should().NotBe(startingBestSuggestedHeader!.Hash!);
    }

    [Test]
    public async Task block_should_not_be_canonical_before_forkchoiceUpdatedV1()
    {
        using MergeTestBlockchain chain = await CreateBlockchain();
        IEngineRpcModule rpc = CreateEngineModule(chain);

        ExecutionPayload getPayloadResult = await BuildAndGetPayloadResult(chain, rpc);
        Hash256 newHead = getPayloadResult.BlockHash!;

        await rpc.engine_newPayloadV1(getPayloadResult);
        chain.BlockTree.FindBlock(newHead, BlockTreeLookupOptions.RequireCanonical).Should().BeNull();
        chain.BlockTree.FindBlock(newHead, BlockTreeLookupOptions.None).Should().NotBeNull();

        await rpc.engine_forkchoiceUpdatedV1(new ForkchoiceStateV1(newHead, Keccak.Zero, Keccak.Zero));
        chain.BlockTree.FindBlock(newHead, BlockTreeLookupOptions.RequireCanonical).Should().NotBeNull();
        chain.BlockTree.FindBlock(newHead, BlockTreeLookupOptions.None).Should().NotBeNull();
    }

    [Test]
    public async Task block_should_not_be_canonical_after_reorg()
    {
        using MergeTestBlockchain chain = await CreateBlockchain();
        IEngineRpcModule rpc = CreateEngineModule(chain);
        Hash256 startingHead = chain.BlockTree.HeadHash;
        Hash256 finalizedHash = Keccak.Zero;
        ulong timestamp = 30;
        Hash256 random = Keccak.Zero;
        Address feeRecipientA = TestItem.AddressD;
        Address feeRecipientB = TestItem.AddressE;

        ExecutionPayload getPayloadResultA = await BuildAndGetPayloadResult(rpc, chain, startingHead,
            finalizedHash, startingHead, timestamp, random, feeRecipientA);
        Hash256 blochHashA = getPayloadResultA.BlockHash!;

        ExecutionPayload getPayloadResultB = await BuildAndGetPayloadResult(rpc, chain, startingHead,
            finalizedHash, startingHead, timestamp, random, feeRecipientB);
        Hash256 blochHashB = getPayloadResultB.BlockHash!;

        await rpc.engine_newPayloadV1(getPayloadResultA);
        chain.BlockTree.FindBlock(blochHashA, BlockTreeLookupOptions.RequireCanonical).Should().BeNull();
        chain.BlockTree.FindBlock(blochHashB, BlockTreeLookupOptions.RequireCanonical).Should().BeNull();
        chain.BlockTree.FindBlock(blochHashA, BlockTreeLookupOptions.None).Should().NotBeNull();
        chain.BlockTree.FindBlock(blochHashB, BlockTreeLookupOptions.None).Should().BeNull();

        await rpc.engine_newPayloadV1(getPayloadResultB);
        chain.BlockTree.FindBlock(blochHashA, BlockTreeLookupOptions.RequireCanonical).Should().BeNull();
        chain.BlockTree.FindBlock(blochHashB, BlockTreeLookupOptions.RequireCanonical).Should().BeNull();
        chain.BlockTree.FindBlock(blochHashA, BlockTreeLookupOptions.None).Should().NotBeNull();
        chain.BlockTree.FindBlock(blochHashB, BlockTreeLookupOptions.None).Should().NotBeNull();

        await rpc.engine_forkchoiceUpdatedV1(new ForkchoiceStateV1(blochHashA, finalizedHash, startingHead));
        chain.BlockTree.FindBlock(blochHashA, BlockTreeLookupOptions.RequireCanonical).Should().NotBeNull();
        chain.BlockTree.FindBlock(blochHashB, BlockTreeLookupOptions.RequireCanonical).Should().BeNull();
        chain.BlockTree.FindBlock(blochHashA, BlockTreeLookupOptions.None).Should().NotBeNull();
        chain.BlockTree.FindBlock(blochHashB, BlockTreeLookupOptions.None).Should().NotBeNull();

        await rpc.engine_forkchoiceUpdatedV1(new ForkchoiceStateV1(blochHashB, finalizedHash, startingHead));
        chain.BlockTree.FindBlock(blochHashA, BlockTreeLookupOptions.RequireCanonical).Should().BeNull();
        chain.BlockTree.FindBlock(blochHashB, BlockTreeLookupOptions.RequireCanonical).Should().NotBeNull();
        chain.BlockTree.FindBlock(blochHashA, BlockTreeLookupOptions.None).Should().NotBeNull();
        chain.BlockTree.FindBlock(blochHashB, BlockTreeLookupOptions.None).Should().NotBeNull();

        await rpc.engine_forkchoiceUpdatedV1(new ForkchoiceStateV1(blochHashA, finalizedHash, startingHead));
        chain.BlockTree.FindBlock(blochHashA, BlockTreeLookupOptions.RequireCanonical).Should().NotBeNull();
        chain.BlockTree.FindBlock(blochHashB, BlockTreeLookupOptions.RequireCanonical).Should().BeNull();
        chain.BlockTree.FindBlock(blochHashA, BlockTreeLookupOptions.None).Should().NotBeNull();
        chain.BlockTree.FindBlock(blochHashB, BlockTreeLookupOptions.None).Should().NotBeNull();
    }

    private async Task<ExecutionPayload> PrepareAndGetPayloadResultV1(MergeTestBlockchain chain,
        IEngineRpcModule rpc)
    {
        Hash256 startingHead = chain.BlockTree.HeadHash;
        ulong timestamp = Timestamper.UnixTime.Seconds;
        Hash256 random = Keccak.Zero;
        Address feeRecipient = Address.Zero;
        return await PrepareAndGetPayloadResultV1(rpc, startingHead, timestamp, random, feeRecipient);
    }

    private async Task<ExecutionPayload> PrepareAndGetPayloadResultV1(
        IEngineRpcModule rpc, Hash256 currentHead, ulong timestamp, Hash256 random, Address feeRecipient)
    {
        PayloadAttributes? payloadAttributes = new()
        {
            PrevRandao = random,
            SuggestedFeeRecipient = feeRecipient,
            Timestamp = timestamp
        };
        ForkchoiceStateV1? forkchoiceStateV1 = new(currentHead, currentHead, currentHead);
        ResultWrapper<ForkchoiceUpdatedV1Result>? forkchoiceUpdatedResult = await rpc.engine_forkchoiceUpdatedV1(forkchoiceStateV1, payloadAttributes);
        byte[] payloadId = Bytes.FromHexString(forkchoiceUpdatedResult.Data.PayloadId!);
        ResultWrapper<ExecutionPayload?> getPayloadResult = await rpc.engine_getPayloadV1(payloadId);
        return getPayloadResult.Data!;
    }

    public static IEnumerable WrongInputTestsV1
    {
        get
        {
            yield return GetNewBlockRequestBadDataTestCase(static r => r.ReceiptsRoot, TestItem.KeccakD);
            yield return GetNewBlockRequestBadDataTestCase(static r => r.StateRoot, TestItem.KeccakD);

            Bloom bloom = new();
            bloom.Add(new[]
            {
                Build.A.LogEntry.WithAddress(TestItem.AddressA).WithTopics(TestItem.KeccakG).TestObject
            });
            yield return GetNewBlockRequestBadDataTestCase(static r => r.LogsBloom, bloom);
            yield return GetNewBlockRequestBadDataTestCase(static r => r.Transactions, new[] { new byte[] { 1 } });
            yield return GetNewBlockRequestBadDataTestCase(static r => r.GasUsed, 1);
        }
    }

    [Test]
    public async Task executePayloadV1_unknown_parentHash_return_syncing()
    {
        using MergeTestBlockchain chain = await CreateBlockchain();
        IEngineRpcModule rpc = CreateEngineModule(chain);
        ExecutionPayload getPayloadResult = await BuildAndGetPayloadResult(chain, rpc);
        Hash256 blockHash = getPayloadResult.BlockHash;
        getPayloadResult.ParentHash = TestItem.KeccakF;
        if (blockHash == getPayloadResult.BlockHash && TryCalculateHash(getPayloadResult, out Hash256? hash))
        {
            getPayloadResult.BlockHash = hash;
        }

        ResultWrapper<PayloadStatusV1> executePayloadResult = await rpc.engine_newPayloadV1(getPayloadResult);
        executePayloadResult.Data.Status.Should().Be(PayloadStatus.Syncing);
    }

    [TestCaseSource(nameof(WrongInputTestsV1))]
    public async Task executePayloadV1_rejects_incorrect_input(Action<ExecutionPayload> breakerAction)
    {
        using MergeTestBlockchain chain = await CreateBlockchain();
        IEngineRpcModule rpc = CreateEngineModule(chain);
        ExecutionPayload getPayloadResult = await BuildAndGetPayloadResult(chain, rpc);
        breakerAction(getPayloadResult);
        if (TryCalculateHash(getPayloadResult, out Hash256? hash))
        {
            getPayloadResult.BlockHash = hash;
        }

        ResultWrapper<PayloadStatusV1> executePayloadResult = await rpc.engine_newPayloadV1(getPayloadResult);
        executePayloadResult.Data.Status.Should().Be(PayloadStatus.Invalid);
    }

    [Test]
    public async Task executePayloadV1_rejects_invalid_blockHash()
    {
        using MergeTestBlockchain chain = await CreateBlockchain();
        IEngineRpcModule rpc = CreateEngineModule(chain);
        ExecutionPayload getPayloadResult = await BuildAndGetPayloadResult(chain, rpc);
        getPayloadResult.BlockHash = TestItem.KeccakC;

        ResultWrapper<PayloadStatusV1> executePayloadResult = await rpc.engine_newPayloadV1(getPayloadResult);
        executePayloadResult.Data.Status.Should().Be(PayloadStatus.Invalid);
    }

    [Test]
    public async Task executePayloadV1_rejects_block_with_invalid_timestamp()
    {
        using MergeTestBlockchain chain = await CreateBlockchain();
        IEngineRpcModule rpc = CreateEngineModule(chain);
        ExecutionPayload getPayloadResult = await BuildAndGetPayloadResult(chain, rpc);
        getPayloadResult.Timestamp = (ulong)chain.BlockTree.Head!.Timestamp - 1;
        getPayloadResult.TryGetBlock(out Block? block);
        getPayloadResult.BlockHash = block!.Header.CalculateHash();

        ResultWrapper<PayloadStatusV1> executePayloadResult = await rpc.engine_newPayloadV1(getPayloadResult);
        executePayloadResult.Data.Status.Should().Be(PayloadStatus.Invalid);
    }

    [Test]
    public async Task executePayloadV1_rejects_block_with_invalid_receiptsRoot()
    {
        using MergeTestBlockchain chain = await CreateBlockchain();
        IEngineRpcModule rpc = CreateEngineModule(chain);
        ExecutionPayload getPayloadResult = await BuildAndGetPayloadResult(chain, rpc);
        getPayloadResult.ReceiptsRoot = TestItem.KeccakA;
        getPayloadResult.TryGetBlock(out Block? block);
        getPayloadResult.BlockHash = block!.Header.CalculateHash();

        ResultWrapper<PayloadStatusV1> executePayloadResult = await rpc.engine_newPayloadV1(getPayloadResult);
        executePayloadResult.Data.Status.Should().Be(PayloadStatus.Invalid);
        chain.BlockFinder.SearchForBlock(new BlockParameter(getPayloadResult.BlockHash)).IsError.Should().BeTrue();
    }

    [Test]
    public async Task executePayloadV1_result_is_fail_when_blockchainprocessor_report_exception()
    {
        using MergeTestBlockchain chain = await CreateBaseBlockchain()
            .Build(new TestSingleReleaseSpecProvider(London.Instance));
        IEngineRpcModule rpc = CreateEngineModule(chain);

        ((TestBlockProcessorInterceptor)chain.BlockProcessor).ExceptionToThrow =
            new Exception("unxpected exception");

        ExecutionPayload executionPayload = CreateBlockRequest(chain, CreateParentBlockRequestOnHead(chain.BlockTree), TestItem.AddressD);
        ResultWrapper<PayloadStatusV1> resultWrapper = await rpc.engine_newPayloadV1(executionPayload);
        resultWrapper.Result.ResultType.Should().Be(ResultType.Failure);
    }


    [TestCase(true)]
    [TestCase(false)]
    public virtual async Task executePayloadV1_accepts_already_known_block(bool throttleBlockProcessor)
    {
        using MergeTestBlockchain chain = await CreateBaseBlockchain()
            .ThrottleBlockProcessor(throttleBlockProcessor ? 100 : 0)
            .Build(new TestSingleReleaseSpecProvider(London.Instance));

        IEngineRpcModule rpc = CreateEngineModule(chain);
        Block block = Build.A.Block.WithNumber(1).WithParent(chain.BlockTree.Head!).WithDifficulty(0).WithNonce(0)
            .WithStateRoot(new Hash256("0x1ef7300d8961797263939a3d29bbba4ccf1702fabf02d8ad7a20b454edb6fd2f"))
            .TestObject;
        block.Header.IsPostMerge = true;
        block.Header.Hash = block.CalculateHash();
        using SemaphoreSlim bestBlockProcessed = new(0);
        chain.BlockTree.NewHeadBlock += (s, e) =>
        {
            if (e.Block.Hash == block!.Hash)
                bestBlockProcessed.Release(1);
        };
        await chain.BlockTree.SuggestBlockAsync(block!);

        await bestBlockProcessed.WaitAsync();
        ExecutionPayload blockRequest = ExecutionPayload.Create(block);
        ResultWrapper<PayloadStatusV1> executePayloadResult = await rpc.engine_newPayloadV1(blockRequest);
        executePayloadResult.Data.Status.Should().Be(PayloadStatus.Valid);
    }

    [Test]
    public async Task forkchoiceUpdatedV1_should_work_with_zero_keccak_for_finalization()
    {
        using MergeTestBlockchain chain = await CreateBlockchain();
        IEngineRpcModule rpc = CreateEngineModule(chain);
        Hash256 startingHead = chain.BlockTree.HeadHash;
        ExecutionPayload executionPayload = await SendNewBlockV1(rpc, chain);

        Hash256 newHeadHash = executionPayload.BlockHash;
        ForkchoiceStateV1 forkchoiceStateV1 = new(newHeadHash!, Keccak.Zero, startingHead);
        ResultWrapper<ForkchoiceUpdatedV1Result> forkchoiceUpdatedResult = await rpc.engine_forkchoiceUpdatedV1(forkchoiceStateV1);
        forkchoiceUpdatedResult.Data.PayloadStatus.Status.Should().Be(PayloadStatus.Valid);
        forkchoiceUpdatedResult.Data.PayloadId.Should().Be(null);

        Hash256 actualHead = chain.BlockTree.HeadHash;
        actualHead.Should().NotBe(startingHead);
        actualHead.Should().Be(newHeadHash);
        AssertExecutionStatusChanged(chain.BlockFinder, newHeadHash!, Keccak.Zero, startingHead);
    }

    [Test]
    public async Task forkchoiceUpdatedV1_should_update_finalized_block_hash()
    {
        using MergeTestBlockchain chain = await CreateBlockchain();
        TestRpcBlockchain testRpc = await CreateTestRpc(chain);
        IEngineRpcModule rpc = CreateEngineModule(chain);
        Hash256 startingHead = chain.BlockTree.HeadHash;
        ExecutionPayload executionPayload = await SendNewBlockV1(rpc, chain);

        Hash256 newHeadHash = executionPayload.BlockHash;
        ForkchoiceStateV1 forkchoiceStateV1 = new(newHeadHash!, startingHead, startingHead!);
        ResultWrapper<ForkchoiceUpdatedV1Result> forkchoiceUpdatedResult = await rpc.engine_forkchoiceUpdatedV1(forkchoiceStateV1);
        forkchoiceUpdatedResult.Data.PayloadStatus.Status.Should().Be(PayloadStatus.Valid);
        forkchoiceUpdatedResult.Data.PayloadId.Should().Be(null);

        Hash256? actualFinalizedHash = chain.BlockTree.FinalizedHash;
        actualFinalizedHash.Should().NotBeNull();
        actualFinalizedHash.Should().Be(startingHead);

        BlockForRpc blockForRpc = testRpc.EthRpcModule.eth_getBlockByNumber(BlockParameter.Finalized).Data;
        blockForRpc.Should().NotBeNull();
        actualFinalizedHash = blockForRpc.Hash;
        actualFinalizedHash.Should().NotBeNull();
        actualFinalizedHash.Should().Be(startingHead);

        Assert.That(chain.BlockFinalizationManager.LastFinalizedHash, Is.EqualTo(actualFinalizedHash));
        AssertExecutionStatusChanged(chain.BlockFinder, newHeadHash!, startingHead, startingHead);
    }

    [Test]
    public async Task forkchoiceUpdatedV1_should_update_safe_block_hash()
    {
        using MergeTestBlockchain chain = await CreateBlockchain();
        TestRpcBlockchain testRpc = await CreateTestRpc(chain);
        IEngineRpcModule rpc = CreateEngineModule(chain);
        Hash256 startingHead = chain.BlockTree.HeadHash;
        ExecutionPayload executionPayload = await SendNewBlockV1(rpc, chain);

        Hash256 newHeadHash = executionPayload.BlockHash;
        ForkchoiceStateV1 forkchoiceStateV1 = new(newHeadHash!, startingHead, startingHead!);
        ResultWrapper<ForkchoiceUpdatedV1Result> forkchoiceUpdatedResult = await rpc.engine_forkchoiceUpdatedV1(forkchoiceStateV1);
        forkchoiceUpdatedResult.Data.PayloadStatus.Status.Should().Be(PayloadStatus.Valid);
        forkchoiceUpdatedResult.Data.PayloadId.Should().Be(null);

        Hash256? actualSafeHash = chain.BlockTree.SafeHash;
        actualSafeHash.Should().NotBeNull();
        actualSafeHash.Should().Be(startingHead);

        BlockForRpc blockForRpc = testRpc.EthRpcModule.eth_getBlockByNumber(BlockParameter.Safe).Data;
        blockForRpc.Should().NotBeNull();
        actualSafeHash = blockForRpc.Hash;
        actualSafeHash.Should().NotBeNull();
        actualSafeHash.Should().Be(startingHead);

        AssertExecutionStatusChanged(chain.BlockFinder, newHeadHash!, startingHead, startingHead);
    }


    [Test]
    public async Task forkchoiceUpdatedV1_should_work_with_zero_keccak_as_safe_block()
    {
        using MergeTestBlockchain chain = await CreateBlockchain();
        IEngineRpcModule rpc = CreateEngineModule(chain);
        Hash256 startingHead = chain.BlockTree.HeadHash;
        ExecutionPayload executionPayload = await SendNewBlockV1(rpc, chain);

        Hash256 newHeadHash = executionPayload.BlockHash!;
        ForkchoiceStateV1 forkchoiceStateV1 = new(newHeadHash, newHeadHash, Keccak.Zero);
        ResultWrapper<ForkchoiceUpdatedV1Result> forkchoiceUpdatedResult = await rpc.engine_forkchoiceUpdatedV1(forkchoiceStateV1);
        forkchoiceUpdatedResult.Data.PayloadStatus.Status.Should().Be(PayloadStatus.Valid);
        forkchoiceUpdatedResult.Data.PayloadId.Should().Be(null);

        Hash256 actualHead = chain.BlockTree.HeadHash;
        actualHead.Should().NotBe(startingHead);
        actualHead.Should().Be(newHeadHash);
        AssertExecutionStatusChanged(chain.BlockFinder, newHeadHash!, newHeadHash, Keccak.Zero);
    }

    [Test]
    public async Task forkchoiceUpdatedV1_with_no_payload_attributes_should_change_head()
    {
        using MergeTestBlockchain chain = await CreateBlockchain();
        IEngineRpcModule rpc = CreateEngineModule(chain);
        Hash256 startingHead = chain.BlockTree.HeadHash;
        ExecutionPayload executionPayload = await SendNewBlockV1(rpc, chain);

        Hash256 newHeadHash = executionPayload.BlockHash!;
        ForkchoiceStateV1 forkchoiceStateV1 = new(newHeadHash, startingHead, startingHead);
        ResultWrapper<ForkchoiceUpdatedV1Result> forkchoiceUpdatedResult = await rpc.engine_forkchoiceUpdatedV1(forkchoiceStateV1);
        forkchoiceUpdatedResult.Data.PayloadStatus.Status.Should().Be(PayloadStatus.Valid);
        forkchoiceUpdatedResult.Data.PayloadId.Should().Be(null);

        Hash256 actualHead = chain.BlockTree.HeadHash;
        actualHead.Should().NotBe(startingHead);
        actualHead.Should().Be(newHeadHash);
        AssertExecutionStatusChangedV1(chain.BlockFinder, newHeadHash, startingHead, startingHead);
    }

    [Test]
    public async Task forkChoiceUpdatedV1_to_unknown_block_fails()
    {
        using MergeTestBlockchain chain = await CreateBlockchain();
        IEngineRpcModule rpc = CreateEngineModule(chain);
        ForkchoiceStateV1 forkchoiceStateV1 = new(TestItem.KeccakF, TestItem.KeccakF, TestItem.KeccakF);
        ResultWrapper<ForkchoiceUpdatedV1Result> forkchoiceUpdatedResult = await rpc.engine_forkchoiceUpdatedV1(forkchoiceStateV1);
        forkchoiceUpdatedResult.Data.PayloadStatus.Status.Should().Be(nameof(PayloadStatus.Syncing).ToUpper()); // ToDo wait for final PostMerge sync
        AssertExecutionStatusNotChangedV1(chain.BlockFinder, TestItem.KeccakF, TestItem.KeccakF, TestItem.KeccakF);
    }

    [Test]
    public async Task forkChoiceUpdatedV1_to_unknown_safeBlock_hash_should_fail()
    {
        using MergeTestBlockchain chain = await CreateBlockchain();
        IEngineRpcModule rpc = CreateEngineModule(chain);
        Hash256 startingHead = chain.BlockTree.HeadHash;
        ExecutionPayload executionPayload = await SendNewBlockV1(rpc, chain);

        Hash256 newHeadHash = executionPayload.BlockHash!;
        ForkchoiceStateV1 forkchoiceStateV1 = new(newHeadHash, startingHead, TestItem.KeccakF);
        ResultWrapper<ForkchoiceUpdatedV1Result> forkchoiceUpdatedResult = await rpc.engine_forkchoiceUpdatedV1(forkchoiceStateV1, null);
        forkchoiceUpdatedResult.ErrorCode.Should().Be(MergeErrorCodes.InvalidForkchoiceState);

        Hash256 actualHead = chain.BlockTree.HeadHash;
        actualHead.Should().NotBe(newHeadHash);
    }

    [Test]
    public async Task forkChoiceUpdatedV1_no_common_branch_fails()
    {
        using MergeTestBlockchain chain = await CreateBlockchain();
        IEngineRpcModule rpc = CreateEngineModule(chain);
        Hash256? startingHead = chain.BlockTree.HeadHash;
        Block parent = Build.A.Block.WithNumber(2).WithParentHash(TestItem.KeccakA).WithNonce(0).WithDifficulty(0).TestObject;
        Block block = Build.A.Block.WithNumber(3).WithParent(parent).WithNonce(0).WithDifficulty(0).TestObject;

        await rpc.engine_newPayloadV1(ExecutionPayload.Create(parent));

        ForkchoiceStateV1 forkchoiceStateV1 = new(parent.Hash!, startingHead, startingHead);
        ResultWrapper<ForkchoiceUpdatedV1Result> forkchoiceUpdatedResult = await rpc.engine_forkchoiceUpdatedV1(forkchoiceStateV1);
        forkchoiceUpdatedResult.Data.PayloadStatus.Status.Should().Be("SYNCING");

        await rpc.engine_newPayloadV1(ExecutionPayload.Create(block));

        ForkchoiceStateV1 forkchoiceStateV11 = new(parent.Hash!, startingHead, startingHead);
        ResultWrapper<ForkchoiceUpdatedV1Result> forkchoiceUpdatedResult_1 = await rpc.engine_forkchoiceUpdatedV1(forkchoiceStateV11);
        forkchoiceUpdatedResult_1.Data.PayloadStatus.Status.Should().Be("SYNCING");

        AssertExecutionStatusNotChangedV1(chain.BlockFinder, block.Hash!, startingHead, startingHead);
    }

    [Test, NonParallelizable]
    public async Task forkChoiceUpdatedV1_block_still_processing()
    {
        using MergeTestBlockchain chain = await CreateBlockchain();

        IEngineRpcModule rpc = CreateEngineModule(chain, newPayloadTimeout: TimeSpan.FromMilliseconds(100));
        Hash256 startingHead = chain.BlockTree.HeadHash;
        Block blockTreeHead = chain.BlockTree.Head!;
        Block block = Build.A.Block.WithNumber(blockTreeHead.Number + 1).WithParent(blockTreeHead).WithNonce(0).WithDifficulty(0).TestObject;

        chain.ThrottleBlockProcessor(200);
        ResultWrapper<PayloadStatusV1> newPayloadV1 =
            await rpc.engine_newPayloadV1(ExecutionPayload.Create(block));
        newPayloadV1.Data.Status.Should().Be("SYNCING");

        ForkchoiceStateV1 forkchoiceStateV1 = new(block.Hash!, startingHead, startingHead);
        ResultWrapper<ForkchoiceUpdatedV1Result> forkchoiceUpdatedResult =
            await rpc.engine_forkchoiceUpdatedV1(forkchoiceStateV1);
        forkchoiceUpdatedResult.Data.PayloadStatus.Status.Should().Be("SYNCING");

        AssertExecutionStatusNotChangedV1(chain.BlockFinder, block.Hash!, startingHead, startingHead);
    }

    [Test, NonParallelizable]
    public async Task AlreadyKnown_not_cached_block_should_return_valid()
    {
        using MergeTestBlockchain? chain = await CreateBlockchain();

        IEngineRpcModule? rpc = CreateEngineModule(chain, newPayloadTimeout: TimeSpan.FromMilliseconds(100), newPayloadCacheSize: 0);
        Block? head = chain.BlockTree.Head!;

        Block? b4 = Build.A.Block
            .WithNumber(head.Number + 1)
            .WithParent(head)
            .WithNonce(0)
            .WithDifficulty(0)
            .WithStateRoot(head.StateRoot!)
            .WithBeneficiary(Build.An.Address.TestObject)
            .TestObject;

        (await rpc.engine_newPayloadV1(ExecutionPayload.Create(b4))).Data.Status.Should().Be(PayloadStatus.Valid);

        Block? b5 = Build.A.Block
            .WithNumber(b4.Number + 1)
            .WithParent(b4)
            .WithNonce(0)
            .WithDifficulty(0)
            .WithStateRoot(b4.StateRoot!)
            .TestObject;

        (await rpc.engine_newPayloadV1(ExecutionPayload.Create(b5))).Data.Status.Should().Be(PayloadStatus.Valid);
        (await rpc.engine_newPayloadV1(ExecutionPayload.Create(b5))).Data.Status.Should().Be(PayloadStatus.Valid);
    }

    [Test, NonParallelizable]
    public async Task Invalid_block_on_processing_wont_be_accepted_if_sent_twice_in_a_row_when_block_processing_queue_is_not_empty()
    {
        using MergeTestBlockchain? chain = await CreateBlockchain();

        IEngineRpcModule? rpc = CreateEngineModule(chain, newPayloadTimeout: TimeSpan.FromMilliseconds(100), newPayloadCacheSize: 10);
        Block? head = chain.BlockTree.Head!;

        // make sure AddressA has enough balance to send tx
        chain.State.GetBalance(TestItem.AddressA).Should().BeGreaterThan(UInt256.One);

        // block is an invalid block, but it is impossible to detect until we process it.
        // it is invalid because after you processs its transactions, the root of the state trie
        // doesn't match the state root in the block
        Block? block = Build.A.Block
            .WithNumber(head.Number + 1)
            .WithParent(head)
            .WithNonce(0)
            .WithDifficulty(0)
            .WithTransactions(
                Build.A.Transaction
                .WithTo(TestItem.AddressD)
                .WithValue(100.GWei())
                .SignedAndResolved(TestItem.PrivateKeyA)
                .TestObject
            )
            .WithGasUsed(21000)
            .WithStateRoot(head.StateRoot!) // after processing transaction, this state root is wrong
            .TestObject;

        chain.ThrottleBlockProcessor(1000); // throttle the block processor enough so that the block processing queue is never empty
        (await rpc.engine_newPayloadV1(ExecutionPayload.Create(block))).Data.Status.Should().Be(PayloadStatus.Syncing);
        (await rpc.engine_newPayloadV1(ExecutionPayload.Create(block))).Data.Status.Should().BeOneOf(PayloadStatus.Syncing);
    }

    [Test]
    public async Task forkchoiceUpdatedV1_should_change_head_when_all_parameters_are_the_newHeadHash()
    {
        using MergeTestBlockchain chain = await CreateBlockchain();
        IEngineRpcModule rpc = CreateEngineModule(chain);
        ExecutionPayload executionPayload = await SendNewBlockV1(rpc, chain);
        Hash256 newHeadHash = executionPayload.BlockHash;
        ForkchoiceStateV1 forkchoiceStateV1 = new(newHeadHash, newHeadHash, newHeadHash);
        ResultWrapper<ForkchoiceUpdatedV1Result> forkchoiceUpdatedResult =
            await rpc.engine_forkchoiceUpdatedV1(forkchoiceStateV1, null);
        forkchoiceUpdatedResult.Data.PayloadStatus.Status.Should().Be(PayloadStatus.Valid);
        forkchoiceUpdatedResult.Data.PayloadId.Should().Be(null);
        AssertExecutionStatusChangedV1(chain.BlockFinder, newHeadHash, newHeadHash, newHeadHash);
    }

    [Test]
    public async Task Can_transition_from_PoW_chain()
    {
        using MergeTestBlockchain chain =
            await CreateBlockchain(null, new MergeConfig() { TerminalTotalDifficulty = "1000001" });
        IEngineRpcModule rpc = CreateEngineModule(chain);

        // adding PoW block
        await chain.AddBlock();

        // creating PoS block
        Block? head = chain.BlockTree.Head;
        ExecutionPayload executionPayload = await SendNewBlockV1(rpc, chain);
        await rpc.engine_forkchoiceUpdatedV1(
            new ForkchoiceStateV1(executionPayload.BlockHash, executionPayload.BlockHash, executionPayload.BlockHash));
        Assert.That(chain.BlockTree.Head!.Number, Is.EqualTo(2));
    }

    [TestCase(null)]
    [TestCase(1000000000)]
    [TestCase(1000001)]
    public async Task executePayloadV1_should_not_accept_blocks_with_incorrect_ttd(long? terminalTotalDifficulty)
    {
        using MergeTestBlockchain chain = await CreateBlockchain(null, new MergeConfig()
        {
            TerminalTotalDifficulty = $"{terminalTotalDifficulty}"
        });
        IEngineRpcModule rpc = CreateEngineModule(chain);
        ExecutionPayload executionPayload = CreateBlockRequest(chain, CreateParentBlockRequestOnHead(chain.BlockTree), TestItem.AddressD);
        ResultWrapper<PayloadStatusV1> resultWrapper = await rpc.engine_newPayloadV1(executionPayload);
        resultWrapper.Data.Status.Should().Be(PayloadStatus.Invalid);
        resultWrapper.Data.LatestValidHash.Should().Be(Keccak.Zero);
    }

    [TestCase(null)]
    [TestCase(1000000000)]
    [TestCase(1000001)]
    public async Task forkchoiceUpdatedV1_should_not_accept_blocks_with_incorrect_ttd(long? terminalTotalDifficulty)
    {
        using MergeTestBlockchain chain = await CreateBlockchain(null, new MergeConfig()
        {
            TerminalTotalDifficulty = $"{terminalTotalDifficulty}"
        });
        IEngineRpcModule rpc = CreateEngineModule(chain);
        Hash256 blockHash = chain.BlockTree.HeadHash;
        ResultWrapper<ForkchoiceUpdatedV1Result> resultWrapper = await rpc.engine_forkchoiceUpdatedV1(new ForkchoiceStateV1(blockHash, blockHash, blockHash), null);
        resultWrapper.Data.PayloadStatus.Status.Should().Be(PayloadStatus.Invalid);
        resultWrapper.Data.PayloadStatus.LatestValidHash.Should().Be(Keccak.Zero);
    }

    [Test]
    public async Task executePayloadV1_on_top_of_terminal_block()
    {
        using MergeTestBlockchain chain = await CreateBlockchain(null, new MergeConfig()
        {
            TerminalTotalDifficulty = $"{1900000}"
        });
        IEngineRpcModule rpc = CreateEngineModule(chain);
        Block newBlock = Build.A.Block.WithNumber(chain.BlockTree.Head!.Number)
            .WithParent(chain.BlockTree.Head!)
            .WithNonce(0)
            .WithDifficulty(1000000)
            .WithTotalDifficulty(2000000L)
            .WithStateRoot(new Hash256("0x1ef7300d8961797263939a3d29bbba4ccf1702fabf02d8ad7a20b454edb6fd2f")).TestObject;
        newBlock.CalculateHash();
        Block oneMoreTerminalBlock = Build.A.Block.WithNumber(chain.BlockTree.Head!.Number)
            .WithParent(chain.BlockTree.Head!)
            .WithNonce(0)
            .WithDifficulty(900000)
            .WithTotalDifficulty(1900000L)
            .WithStateRoot(new Hash256("0x1ef7300d8961797263939a3d29bbba4ccf1702fabf02d8ad7a20b454edb6fd2f")).TestObject;

        using SemaphoreSlim bestBlockProcessed = new(0);
        chain.BlockTree.NewHeadBlock += (s, e) =>
        {
            if (e.Block.Hash == newBlock!.Hash)
                bestBlockProcessed.Release(1);
        };
        await chain.BlockTree.SuggestBlockAsync(newBlock);
        (await bestBlockProcessed.WaitAsync(TimeSpan.FromSeconds(5))).Should().Be(true);

        oneMoreTerminalBlock.CalculateHash();
        await chain.BlockTree.SuggestBlockAsync(oneMoreTerminalBlock);

        Block firstPoSBlock = Build.A.Block.WithParent(oneMoreTerminalBlock).
            WithNumber(oneMoreTerminalBlock.Number + 1)
            .WithStateRoot(new Hash256("0x1ef7300d8961797263939a3d29bbba4ccf1702fabf02d8ad7a20b454edb6fd2f"))
            .WithDifficulty(0).WithNonce(0).TestObject;
        firstPoSBlock.CalculateHash();
        ExecutionPayload executionPayload = ExecutionPayload.Create(firstPoSBlock);
        ResultWrapper<PayloadStatusV1> resultWrapper = await rpc.engine_newPayloadV1(executionPayload);
        resultWrapper.Data.Status.Should().Be(PayloadStatus.Valid);
        ExecutionPayload.Create(chain.BlockTree.BestSuggestedBody!).Should().BeEquivalentTo(executionPayload, o => o.IgnoringCyclicReferences());
    }

    [Test]
    public async Task executePayloadV1_on_top_of_not_processed_invalid_terminal_block()
    {
        using MergeTestBlockchain chain = await CreateBlockchain(null, new MergeConfig()
        {
            TerminalTotalDifficulty = $"{1900000}"
        });
        IEngineRpcModule rpc = CreateEngineModule(chain);
        Block newBlock = Build.A.Block.WithNumber(chain.BlockTree.Head!.Number)
            .WithParent(chain.BlockTree.Head!)
            .WithNonce(0)
            .WithDifficulty(1000000)
            .WithTotalDifficulty(2000000L)
            .WithStateRoot(new Hash256("0x1ef7300d8961797263939a3d29bbba4ccf1702fabf02d8ad7a20b454edb6fd2f")).TestObject;
        newBlock.CalculateHash();
        Block oneMoreTerminalBlock = Build.A.Block.WithNumber(chain.BlockTree.Head!.Number)
            .WithParent(chain.BlockTree.Head!)
            .WithNonce(0)
            .WithDifficulty(900000)
            .WithTotalDifficulty(1900000L)
            .WithStateRoot(new Hash256("0x1ef7300d8961797263939a3d29bfba4ccf1702fabf02d8ad7a20b454edb6fd2f")).TestObject; //incorrect state root

        using SemaphoreSlim bestBlockProcessed = new(0);
        chain.BlockTree.NewHeadBlock += (s, e) =>
        {
            if (e.Block.Hash == newBlock!.Hash)
                bestBlockProcessed.Release(1);
        };
        await chain.BlockTree.SuggestBlockAsync(newBlock);
        (await bestBlockProcessed.WaitAsync(TimeSpan.FromSeconds(5))).Should().Be(true);

        oneMoreTerminalBlock.CalculateHash();
        await chain.BlockTree.SuggestBlockAsync(oneMoreTerminalBlock);

        Block firstPoSBlock = Build.A.Block.WithParent(oneMoreTerminalBlock).
            WithNumber(oneMoreTerminalBlock.Number + 1)
            .WithStateRoot(new Hash256("0x1ef7300d8961797263939a3d29bbba4ccf1702fabf02d8ad7a20b454edb6fd2f"))
            .WithDifficulty(0).WithNonce(0).TestObject;
        firstPoSBlock.CalculateHash();
        ExecutionPayload executionPayload = ExecutionPayload.Create(firstPoSBlock);
        ResultWrapper<PayloadStatusV1> resultWrapper = await rpc.engine_newPayloadV1(executionPayload);
        resultWrapper.Data.Status.Should().Be(PayloadStatus.Invalid);
        resultWrapper.Data.LatestValidHash.Should().Be(Keccak.Zero);
    }

    [Test]
    public async Task executePayloadV1_accepts_first_block()
    {
        using MergeTestBlockchain chain = await CreateBlockchain();
        IEngineRpcModule rpc = CreateEngineModule(chain);
        ExecutionPayload executionPayload = CreateBlockRequest(chain, CreateParentBlockRequestOnHead(chain.BlockTree), TestItem.AddressD);
        ResultWrapper<PayloadStatusV1> resultWrapper = await rpc.engine_newPayloadV1(executionPayload);
        resultWrapper.Data.Status.Should().Be(PayloadStatus.Valid);
        ExecutionPayload.Create(chain.BlockTree.BestSuggestedBody!).Should().BeEquivalentTo(executionPayload, static o => o.IgnoringCyclicReferences());
    }

    [Test]
    public async Task executePayloadV1_calculate_hash_for_cached_blocks()
    {
        using MergeTestBlockchain chain = await CreateBlockchain();
        IEngineRpcModule rpc = CreateEngineModule(chain);
        ExecutionPayload executionPayload = CreateBlockRequest(
            chain, CreateParentBlockRequestOnHead(chain.BlockTree),
            TestItem.AddressD);
        ResultWrapper<PayloadStatusV1> resultWrapper = await rpc.engine_newPayloadV1(executionPayload);
        resultWrapper.Data.Status.Should().Be(PayloadStatus.Valid);
        ResultWrapper<PayloadStatusV1>
            resultWrapper2 = await rpc.engine_newPayloadV1(executionPayload);
        resultWrapper2.Data.Status.Should().Be(PayloadStatus.Valid);
        executionPayload.ParentHash = executionPayload.BlockHash!;
        ResultWrapper<PayloadStatusV1> invalidBlockRequest = await rpc.engine_newPayloadV1(executionPayload);
        invalidBlockRequest.Data.Status.Should().Be(PayloadStatus.Invalid);
    }

    [TestCase(30)]
    public async Task can_progress_chain_one_by_one_v1(int count)
    {
        using MergeTestBlockchain chain = await CreateBlockchain();
        IEngineRpcModule rpc = CreateEngineModule(chain);
        Hash256 lastHash = (await ProduceBranchV1(rpc, chain, count, CreateParentBlockRequestOnHead(chain.BlockTree), true))
            .LastOrDefault()?.BlockHash ?? Keccak.Zero;
        chain.BlockTree.HeadHash.Should().Be(lastHash);
        Block? last = RunForAllBlocksInBranch(chain.BlockTree, chain.BlockTree.HeadHash, static b => b.IsGenesis, true);
        last.Should().NotBeNull();
        last!.IsGenesis.Should().BeTrue();
    }

    [Test]
    public async Task forkchoiceUpdatedV1_can_reorganize_to_last_block()
    {
        using MergeTestBlockchain chain = await CreateBlockchain();
        IEngineRpcModule rpc = CreateEngineModule(chain);

        async Task CanReorganizeToBlock(ExecutionPayload block, MergeTestBlockchain testChain)
        {
            ForkchoiceStateV1 forkchoiceStateV1 = new(block.BlockHash, block.BlockHash, block.BlockHash);
            ResultWrapper<ForkchoiceUpdatedV1Result> result = await rpc.engine_forkchoiceUpdatedV1(forkchoiceStateV1, null);
            result.Data.PayloadStatus.Status.Should().Be(PayloadStatus.Valid);
            result.Data.PayloadId.Should().Be(null);
            testChain.BlockTree.HeadHash.Should().Be(block.BlockHash);
            testChain.BlockTree.Head!.Number.Should().Be(block.BlockNumber);
            testChain.State.StateRoot.Should().Be(testChain.BlockTree.Head!.StateRoot!);
        }

        async Task CanReorganizeToLastBlock(MergeTestBlockchain testChain,
            params IReadOnlyList<ExecutionPayload>[] branches)
        {
            foreach (IReadOnlyList<ExecutionPayload>? branch in branches)
            {
                await CanReorganizeToBlock(branch.Last(), testChain);
            }
        }

        IReadOnlyList<ExecutionPayload> branch1 = await ProduceBranchV1(rpc, chain, 10, CreateParentBlockRequestOnHead(chain.BlockTree), true);
        IReadOnlyList<ExecutionPayload> branch2 = await ProduceBranchV1(rpc, chain, 6, branch1[3], true, TestItem.KeccakC);

        await CanReorganizeToLastBlock(chain, branch1, branch2);
    }

    [Test]
    public async Task forkchoiceUpdatedV1_head_block_after_reorg()
    {
        using MergeTestBlockchain chain = await CreateBlockchain();
        IEngineRpcModule rpc = CreateEngineModule(chain);

        async Task CanReorganizeToBlock(ExecutionPayload block, MergeTestBlockchain testChain)
        {
            ForkchoiceStateV1 forkchoiceStateV1 = new(block.BlockHash, block.BlockHash, block.BlockHash);
            ResultWrapper<ForkchoiceUpdatedV1Result> result = await rpc.engine_forkchoiceUpdatedV1(forkchoiceStateV1, null);
            result.Data.PayloadStatus.Status.Should().Be(PayloadStatus.Valid);
            result.Data.PayloadId.Should().Be(null);
            testChain.BlockTree.HeadHash.Should().Be(block.BlockHash);
            testChain.BlockTree.Head!.Number.Should().Be(block.BlockNumber);
            testChain.State.StateRoot.Should().Be(testChain.BlockTree.Head!.StateRoot!);
        }

        IReadOnlyList<ExecutionPayload> branch1 = await ProduceBranchV1(rpc, chain, 10, CreateParentBlockRequestOnHead(chain.BlockTree), true);
        IReadOnlyList<ExecutionPayload> branch2 = await ProduceBranchV1(rpc, chain, 6, branch1[3], true, TestItem.KeccakC);

        await CanReorganizeToBlock(branch2.Last(), chain);
    }

    [Test]
    public async Task newPayloadV1_should_return_accepted_for_side_branch()
    {
        using MergeTestBlockchain chain = await CreateBlockchain();
        IEngineRpcModule rpc = CreateEngineModule(chain);
        ExecutionPayload executionPayload = CreateBlockRequest(chain, CreateParentBlockRequestOnHead(chain.BlockTree), TestItem.AddressD);
        ResultWrapper<PayloadStatusV1> resultWrapper = await rpc.engine_newPayloadV1(executionPayload);
        resultWrapper.Data.Status.Should().Be(PayloadStatus.Valid);
        ForkchoiceStateV1 forkChoiceUpdatedRequest = new(executionPayload.BlockHash, executionPayload.BlockHash, executionPayload.BlockHash);
        ResultWrapper<ForkchoiceUpdatedV1Result> fcu1 = (await rpc.engine_forkchoiceUpdatedV1(forkChoiceUpdatedRequest,
            new PayloadAttributes()
            {
                PrevRandao = TestItem.KeccakA,
                SuggestedFeeRecipient = Address.Zero,
                Timestamp = executionPayload.Timestamp + 1
            }));
        await rpc.engine_getPayloadV1(Bytes.FromHexString(fcu1.Data.PayloadId!));
    }

    [TestCase(false)]
    [TestCase(true)]
    public async Task executePayloadV1_processes_passed_transactions(bool moveHead)
    {
        using MergeTestBlockchain chain = await CreateBlockchain();
        IEngineRpcModule rpc = CreateEngineModule(chain);
        IReadOnlyList<ExecutionPayload> branch = await ProduceBranchV1(rpc, chain, 8, CreateParentBlockRequestOnHead(chain.BlockTree), moveHead);

        foreach (ExecutionPayload block in branch)
        {
            uint count = 10;
            ExecutionPayload executePayloadRequest = CreateBlockRequest(chain, block, TestItem.AddressA);
            PrivateKey from = TestItem.PrivateKeyB;
            Address to = TestItem.AddressD;
            (_, UInt256 toBalanceAfter) = AddTransactions(chain, executePayloadRequest, from, to, count, 1, out BlockHeader? parentHeader);

            executePayloadRequest.GasUsed = GasCostOf.Transaction * count;
            executePayloadRequest.StateRoot = new Hash256("0x3d2e3ced6da0d1e94e65894dc091190480f045647610ef614e1cab4241ca66e0");
            executePayloadRequest.ReceiptsRoot = new Hash256("0xb34a29e4a30ab5d32fdbc0292a97ac1cf1028c085f538dec2d91d91c6d0b0562");
            TryCalculateHash(executePayloadRequest, out Hash256? hash);
            executePayloadRequest.BlockHash = hash;
            ResultWrapper<PayloadStatusV1> result = await rpc.engine_newPayloadV1(executePayloadRequest);
            result.Data.Status.Should().Be(PayloadStatus.Valid);
            chain.StateReader.HasStateForRoot(executePayloadRequest.StateRoot).Should().BeTrue();

            chain.StateReader.GetBalance(executePayloadRequest.StateRoot, to).Should().Be(toBalanceAfter);
            if (moveHead)
            {
                ForkchoiceStateV1 forkChoiceUpdatedRequest = new(executePayloadRequest.BlockHash, executePayloadRequest.BlockHash, executePayloadRequest.BlockHash);
                await rpc.engine_forkchoiceUpdatedV1(forkChoiceUpdatedRequest);
                chain.ReadOnlyState.StateRoot.Should().Be(executePayloadRequest.StateRoot);
                chain.ReadOnlyState.StateRoot.Should().NotBe(parentHeader.StateRoot!);
            }
        }
    }

    [Test]
    public async Task executePayloadV1_transactions_produce_receipts()
    {
        using MergeTestBlockchain chain = await CreateBlockchain();
        IEngineRpcModule rpc = CreateEngineModule(chain);
        IReadOnlyList<ExecutionPayload> branch = await ProduceBranchV1(rpc, chain, 1, CreateParentBlockRequestOnHead(chain.BlockTree), false);

        foreach (ExecutionPayload block in branch)
        {
            uint count = 10;
            ExecutionPayload executionPayload = CreateBlockRequest(chain, block, TestItem.AddressA);
            PrivateKey from = TestItem.PrivateKeyB;
            Address to = TestItem.AddressD;
            (_, UInt256 toBalanceAfter) = AddTransactions(chain, executionPayload, from, to, count, 1, out BlockHeader parentHeader);

            UInt256 fromBalance = chain.StateReader.GetBalance(parentHeader.StateRoot!, from.Address);
            executionPayload.GasUsed = GasCostOf.Transaction * count;
            executionPayload.StateRoot =
                new Hash256("0x3d2e3ced6da0d1e94e65894dc091190480f045647610ef614e1cab4241ca66e0");
            executionPayload.ReceiptsRoot =
                new Hash256("0xb34a29e4a30ab5d32fdbc0292a97ac1cf1028c085f538dec2d91d91c6d0b0562");
            TryCalculateHash(executionPayload, out Hash256 hash);
            executionPayload.BlockHash = hash;
            ResultWrapper<PayloadStatusV1> result = await rpc.engine_newPayloadV1(executionPayload);

            result.Data.Status.Should().Be(PayloadStatus.Valid);
            chain.StateReader.HasStateForRoot(executionPayload.StateRoot).Should().BeTrue();

            UInt256 fromBalanceAfter = chain.StateReader.GetBalance(executionPayload.StateRoot, from.Address);
            Assert.That(fromBalanceAfter, Is.LessThan(fromBalance - toBalanceAfter));
            chain.StateReader.GetBalance(executionPayload.StateRoot, to).Should().Be(toBalanceAfter);
            Block findBlock = chain.BlockTree.FindBlock(executionPayload.BlockHash, BlockTreeLookupOptions.None)!;
            TxReceipt[]? receipts = chain.ReceiptStorage.Get(findBlock);
            findBlock.Transactions.Select(static t => t.Hash).Should().BeEquivalentTo(receipts.Select(static r => r.TxHash));
        }
    }

    protected async Task<IReadOnlyList<ExecutionPayload>> ProduceBranchV1(IEngineRpcModule rpc,
        MergeTestBlockchain chain,
        int count, ExecutionPayload startingParentBlock, bool setHead, Hash256? random = null,
<<<<<<< HEAD
        ulong slotLength = 12, TimeSpan? payloadImprovementDelay = null)
=======
        ulong slotLength = 12)
>>>>>>> b81070de
    {
        List<ExecutionPayload> blocks = new();
        ExecutionPayload parentBlock = startingParentBlock;
        parentBlock.TryGetBlock(out Block? block);
        UInt256? startingTotalDifficulty = block!.IsGenesis
            ? block.Difficulty : chain.BlockFinder.FindHeader(block!.Header!.ParentHash!)!.TotalDifficulty;
        BlockHeader parentHeader = block!.Header;
        parentHeader.TotalDifficulty = startingTotalDifficulty +
                                       parentHeader.Difficulty;
        for (int i = 0; i < count; i++)
        {
            ExecutionPayload? getPayloadResult = await BuildAndGetPayloadOnBranch(rpc, chain, parentHeader,
                parentBlock.Timestamp + slotLength,
<<<<<<< HEAD
                random ?? TestItem.KeccakA, Address.Zero, payloadImprovementDelay);
=======
                random ?? TestItem.KeccakA, Address.Zero);
>>>>>>> b81070de
            PayloadStatusV1 payloadStatusResponse = (await rpc.engine_newPayloadV1(getPayloadResult)).Data;
            payloadStatusResponse.Status.Should().Be(PayloadStatus.Valid);
            if (setHead)
            {
                Hash256 newHead = getPayloadResult!.BlockHash;
                ForkchoiceStateV1 forkchoiceStateV1 = new(newHead, newHead, newHead);
                ResultWrapper<ForkchoiceUpdatedV1Result> setHeadResponse = await rpc.engine_forkchoiceUpdatedV1(forkchoiceStateV1);
                setHeadResponse.Data.PayloadStatus.Status.Should().Be(PayloadStatus.Valid);
                setHeadResponse.Data.PayloadId.Should().Be(null);
            }

            blocks.Add((getPayloadResult));
            parentBlock = getPayloadResult;
            parentBlock.TryGetBlock(out block!);
            block.Header.TotalDifficulty = parentHeader.TotalDifficulty + block.Header.Difficulty;
            parentHeader = block.Header;
        }

        return blocks;
    }

    [Test]
    public async Task ExecutionPayloadV1_set_and_get_transactions_roundtrip()
    {
        using MergeTestBlockchain chain = await CreateBlockchain();
        Hash256 startingHead = chain.BlockTree.HeadHash;
        uint count = 3;
        int value = 10;
        Address recipient = TestItem.AddressD;
        PrivateKey sender = TestItem.PrivateKeyB;

        Transaction[] txsSource =
            BuildTransactions(chain, startingHead, sender, recipient, count, value, out _, out _);

        ExecutionPayload executionPayload = new();
        executionPayload.SetTransactions(txsSource);

        Transaction[] txsReceived = executionPayload.GetTransactions();

        txsReceived.Should().BeEquivalentTo(txsSource, static options => options
            .Excluding(static t => t.ChainId)
            .Excluding(static t => t.Data)
            .Excluding(static t => t.SenderAddress)
            .Excluding(static t => t.Timestamp)
        );
    }

    [Test]
    public async Task payloadV1_no_suggestedFeeRecipient_in_config()
    {
        using MergeTestBlockchain chain =
            await CreateBlockchain(null, new MergeConfig() { TerminalTotalDifficulty = "0" });
        IEngineRpcModule rpc = CreateEngineModule(chain);
        Hash256 startingHead = chain.BlockTree.HeadHash;
        ulong timestamp = Timestamper.UnixTime.Seconds;
        Hash256 random = Keccak.Zero;
        Address feeRecipient = TestItem.AddressC;
        string payloadId = rpc.engine_forkchoiceUpdatedV1(new ForkchoiceStateV1(startingHead, Keccak.Zero, startingHead),
                new PayloadAttributes { Timestamp = timestamp, SuggestedFeeRecipient = feeRecipient, PrevRandao = random }).Result.Data
            .PayloadId!;
        (await rpc.engine_getPayloadV1(Bytes.FromHexString(payloadId))).Data!.FeeRecipient.Should()
            .Be(TestItem.AddressC);
    }

    [TestCase(0, "0x0000000000000000000000000000000000000000000000000000000000000000")]
    [TestCase(1000001, "0x191dc9697d77129ee5b6f6d57074d2c854a38129913e3fdd3d9f0ebc930503a6")]
    public async Task exchangeTransitionConfiguration_return_expected_results(long clTtd, string terminalBlockHash)
    {
        using MergeTestBlockchain chain =
            await CreateBlockchain(null, new MergeConfig() { TerminalTotalDifficulty = "1000001", TerminalBlockHash = new Hash256("0x191dc9697d77129ee5b6f6d57074d2c854a38129913e3fdd3d9f0ebc930503a6").ToString(true), TerminalBlockNumber = 1 });
        IEngineRpcModule rpc = CreateEngineModule(chain);

        TransitionConfigurationV1 result = rpc.engine_exchangeTransitionConfigurationV1(new TransitionConfigurationV1()
        {
            TerminalBlockNumber = 0,
            TerminalBlockHash = new Hash256(terminalBlockHash),
            TerminalTotalDifficulty = (UInt256)clTtd
        }).Data;

        Assert.That(result.TerminalTotalDifficulty, Is.EqualTo((UInt256)1000001));
        Assert.That(result.TerminalBlockNumber, Is.EqualTo(1));
        Assert.That(result.TerminalBlockHash.ToString(), Is.EqualTo("0x191dc9697d77129ee5b6f6d57074d2c854a38129913e3fdd3d9f0ebc930503a6"));
    }

    [TestCase(0, "0x0000000000000000000000000000000000000000000000000000000000000000")]
    [TestCase(1000001, "0x191dc9697d77129ee5b6f6d57074d2c854a38129913e3fdd3d9f0ebc930503a6")]
    public async Task exchangeTransitionConfiguration_return_with_empty_Nethermind_configuration(long clTtd, string terminalBlockHash)
    {
        using MergeTestBlockchain chain =
            await CreateBlockchain(null, new MergeConfig() { });
        IEngineRpcModule rpc = CreateEngineModule(chain);

        TransitionConfigurationV1 result = rpc.engine_exchangeTransitionConfigurationV1(new TransitionConfigurationV1()
        {
            TerminalBlockNumber = 0,
            TerminalBlockHash = new Hash256(terminalBlockHash),
            TerminalTotalDifficulty = (UInt256)clTtd
        }).Data;

        Assert.That(result.TerminalTotalDifficulty, Is.EqualTo(UInt256.Parse("115792089237316195423570985008687907853269984665640564039457584007913129638912")));
        Assert.That(result.TerminalBlockNumber, Is.EqualTo(0));
        Assert.That(result.TerminalBlockHash.ToString(), Is.EqualTo("0x0000000000000000000000000000000000000000000000000000000000000000"));
    }

    private async Task<ExecutionPayload> SendNewBlockV1(IEngineRpcModule rpc, MergeTestBlockchain chain)
    {
        ExecutionPayload executionPayload = CreateBlockRequest(
            chain, CreateParentBlockRequestOnHead(chain.BlockTree),
            TestItem.AddressD);
        ResultWrapper<PayloadStatusV1> executePayloadResult =
            await rpc.engine_newPayloadV1(executionPayload);
        executePayloadResult.Data.Status.Should().Be(PayloadStatus.Valid);
        return executionPayload;
    }

    private async Task<ExecutionPayload> BuildAndSendNewBlockV1(IEngineRpcModule rpc, MergeTestBlockchain chain, bool waitForBlockImprovement)
    {
        Hash256 head = chain.BlockTree.HeadHash;
        ulong timestamp = Timestamper.UnixTime.Seconds;
        Hash256 random = Keccak.Zero;
        Address feeRecipient = Address.Zero;
        ExecutionPayload executionPayload = await BuildAndGetPayloadResult(rpc, chain, head,
            Keccak.Zero, head, timestamp, random, feeRecipient, waitForBlockImprovement);
        ResultWrapper<PayloadStatusV1> executePayloadResult =
            await rpc.engine_newPayloadV1(executionPayload);
        executePayloadResult.Data.Status.Should().Be(PayloadStatus.Valid);
        return executionPayload;
    }

    protected async Task<ExecutionPayload> BuildAndGetPayloadOnBranch(
        IEngineRpcModule rpc, MergeTestBlockchain chain, BlockHeader parentHeader,
        ulong timestamp, Hash256 random, Address feeRecipient, TimeSpan? payloadImprovementDelay = null)
    {
        PayloadAttributes payloadAttributes =
            new() { Timestamp = timestamp, PrevRandao = random, SuggestedFeeRecipient = feeRecipient };

        // we're using payloadService directly, because we can't use fcU for branch
        string payloadId = chain.PayloadPreparationService!.StartPreparingPayload(parentHeader, payloadAttributes)!;

        if (payloadImprovementDelay is not null)
        {
            await Task.Delay((int)payloadImprovementDelay.Value.TotalMilliseconds);
        }

        ResultWrapper<ExecutionPayload?> getPayloadResult =
            await rpc.engine_getPayloadV1(Bytes.FromHexString(payloadId));
        return getPayloadResult.Data!;
    }


    [Test]
    public async Task repeat_the_same_payload_after_fcu_should_return_valid_and_be_ignored()
    {
        using MergeTestBlockchain chain =
            await CreateBlockchain(null, new MergeConfig() { TerminalTotalDifficulty = "0" });
        IEngineRpcModule rpc = CreateEngineModule(chain);

        // Correct new payload
        ExecutionPayload executionPayloadV11 = CreateBlockRequest(
            chain, CreateParentBlockRequestOnHead(chain.BlockTree),
            TestItem.AddressA);
        ResultWrapper<PayloadStatusV1> newPayloadResult1 = await rpc.engine_newPayloadV1(executionPayloadV11);
        newPayloadResult1.Data.Status.Should().Be(PayloadStatus.Valid);

        // Fork choice updated with first np hash
        ForkchoiceStateV1 forkChoiceState1 = new(executionPayloadV11.BlockHash,
            executionPayloadV11.BlockHash,
            executionPayloadV11.BlockHash);
        ResultWrapper<ForkchoiceUpdatedV1Result> forkchoiceUpdatedResult1 =
            await rpc.engine_forkchoiceUpdatedV1(forkChoiceState1);
        forkchoiceUpdatedResult1.Data.PayloadStatus.Status.Should().Be(PayloadStatus.Valid);

        ResultWrapper<PayloadStatusV1> newPayloadResult2 = await rpc.engine_newPayloadV1(executionPayloadV11);
        newPayloadResult2.Data.Status.Should().Be(PayloadStatus.Valid);
        newPayloadResult2.Data.LatestValidHash.Should().Be(executionPayloadV11.BlockHash);
    }

    [Test]
    public async Task payloadV1_invalid_parent_hash()
    {
        using MergeTestBlockchain chain =
            await CreateBlockchain(null, new MergeConfig() { TerminalTotalDifficulty = "0" });
        IEngineRpcModule rpc = CreateEngineModule(chain);

        // Correct new payload
        ExecutionPayload executionPayloadV11 = CreateBlockRequest(
            chain, CreateParentBlockRequestOnHead(chain.BlockTree),
            TestItem.AddressA);
        ResultWrapper<PayloadStatusV1> newPayloadResult1 = await rpc.engine_newPayloadV1(executionPayloadV11);
        newPayloadResult1.Data.Status.Should().Be(PayloadStatus.Valid);

        // Fork choice updated with first np hash
        ForkchoiceStateV1 forkChoiceState1 = new(executionPayloadV11.BlockHash, executionPayloadV11.BlockHash,
            executionPayloadV11.BlockHash);
        ResultWrapper<ForkchoiceUpdatedV1Result> forkchoiceUpdatedResult1 = await rpc.engine_forkchoiceUpdatedV1(forkChoiceState1);
        forkchoiceUpdatedResult1.Data.PayloadStatus.Status.Should().Be(PayloadStatus.Valid);

        // New payload unknown parent hash
        ExecutionPayload executionPayloadV12A = CreateBlockRequest(chain, executionPayloadV11, TestItem.AddressA);
        executionPayloadV12A.ParentHash = TestItem.KeccakB;
        TryCalculateHash(executionPayloadV12A, out Hash256? hash);
        executionPayloadV12A.BlockHash = hash;
        ResultWrapper<PayloadStatusV1> newPayloadResult2A = await rpc.engine_newPayloadV1(executionPayloadV12A);
        newPayloadResult2A.Data.Status.Should().Be(PayloadStatus.Syncing);

        // Fork choice updated with unknown parent hash
        ForkchoiceStateV1 forkChoiceState2A = new(executionPayloadV12A.BlockHash,
            executionPayloadV12A.BlockHash,
            executionPayloadV12A.BlockHash);
        ResultWrapper<ForkchoiceUpdatedV1Result> forkchoiceUpdatedResult2A = await rpc.engine_forkchoiceUpdatedV1(forkChoiceState2A);
        forkchoiceUpdatedResult2A.Data.PayloadStatus.Status.Should().Be(PayloadStatus.Syncing);

        // New payload with correct parent hash
        ExecutionPayload executionPayloadV12B = CreateBlockRequest(chain, executionPayloadV11, TestItem.AddressA);
        ResultWrapper<PayloadStatusV1> newPayloadResult2B = await rpc.engine_newPayloadV1(executionPayloadV12B);
        newPayloadResult2B.Data.Status.Should().Be(PayloadStatus.Valid);

        // Fork choice updated with correct parent hash
        ForkchoiceStateV1 forkChoiceState2B = new(executionPayloadV12B.BlockHash, executionPayloadV12B.BlockHash,
            executionPayloadV12B.BlockHash);
        ResultWrapper<ForkchoiceUpdatedV1Result> forkchoiceUpdatedResult2B = await rpc.engine_forkchoiceUpdatedV1(forkChoiceState2B);
        forkchoiceUpdatedResult2B.Data.PayloadStatus.Status.Should().Be(PayloadStatus.Valid);

        // New payload unknown parent hash
        ExecutionPayload executionPayloadV13A = CreateBlockRequest(chain, executionPayloadV12A, TestItem.AddressA);
        ResultWrapper<PayloadStatusV1> newPayloadResult3A = await rpc.engine_newPayloadV1(executionPayloadV13A);
        newPayloadResult3A.Data.Status.Should().Be(PayloadStatus.Syncing);

        // Fork choice updated with unknown parent hash
        ForkchoiceStateV1 forkChoiceState3A = new(executionPayloadV13A.BlockHash,
            executionPayloadV13A.BlockHash,
            executionPayloadV13A.BlockHash);
        ResultWrapper<ForkchoiceUpdatedV1Result> forkchoiceUpdatedResult3A = await rpc.engine_forkchoiceUpdatedV1(forkChoiceState3A);
        forkchoiceUpdatedResult3A.Data.PayloadStatus.Status.Should().Be(PayloadStatus.Syncing);

        ExecutionPayload executionPayloadV13B = CreateBlockRequest(chain, executionPayloadV12B, TestItem.AddressA);
        ResultWrapper<PayloadStatusV1> newPayloadResult3B = await rpc.engine_newPayloadV1(executionPayloadV13B);
        newPayloadResult3B.Data.Status.Should().Be(PayloadStatus.Valid);

        // Fork choice updated with correct parent hash
        ForkchoiceStateV1 forkChoiceState3B = new(executionPayloadV13B.BlockHash, executionPayloadV13B.BlockHash,
            executionPayloadV13B.BlockHash);
        ResultWrapper<ForkchoiceUpdatedV1Result> forkchoiceUpdatedResult3B = await rpc.engine_forkchoiceUpdatedV1(forkChoiceState3B);
        forkchoiceUpdatedResult3B.Data.PayloadStatus.Status.Should().Be(PayloadStatus.Valid);
    }

    [Test]
    public async Task inconsistent_finalized_hash()
    {
        using MergeTestBlockchain chain =
            await CreateBlockchain(null, new MergeConfig() { TerminalTotalDifficulty = "0" });
        IEngineRpcModule rpc = CreateEngineModule(chain);

        ExecutionPayload blockRequestResult1 = CreateBlockRequest(
            chain, CreateParentBlockRequestOnHead(chain.BlockTree),
            TestItem.AddressA);
        ResultWrapper<PayloadStatusV1> newPayloadResult1 = await rpc.engine_newPayloadV1(blockRequestResult1);
        newPayloadResult1.Data.Status.Should().Be(PayloadStatus.Valid);

        ForkchoiceStateV1 forkChoiceState1 = new(blockRequestResult1.BlockHash, blockRequestResult1.BlockHash,
            blockRequestResult1.BlockHash);
        ResultWrapper<ForkchoiceUpdatedV1Result> forkchoiceUpdatedResult1 = await rpc.engine_forkchoiceUpdatedV1(forkChoiceState1);
        forkchoiceUpdatedResult1.Data.PayloadStatus.Status.Should().Be(PayloadStatus.Valid);

        ExecutionPayload blockRequestResult2A = CreateBlockRequest(chain, blockRequestResult1, TestItem.AddressB);
        ResultWrapper<PayloadStatusV1> newPayloadResult2A = await rpc.engine_newPayloadV1(blockRequestResult2A);
        newPayloadResult2A.Data.Status.Should().Be(PayloadStatus.Valid);

        ExecutionPayload blockRequestResult2B = CreateBlockRequest(chain, blockRequestResult1, TestItem.AddressA);
        ResultWrapper<PayloadStatusV1> newPayloadResult2B = await rpc.engine_newPayloadV1(blockRequestResult2B);
        newPayloadResult2B.Data.Status.Should().Be(PayloadStatus.Valid);

        ExecutionPayload blockRequestResult3B = CreateBlockRequest(chain, blockRequestResult2B, TestItem.AddressA);
        ResultWrapper<PayloadStatusV1> newPayloadResult3B = await rpc.engine_newPayloadV1(blockRequestResult3B);
        newPayloadResult3B.Data.Status.Should().Be(PayloadStatus.Valid);

        ForkchoiceStateV1 forkChoiceState3 = new(blockRequestResult3B.BlockHash, blockRequestResult2A.BlockHash,
            blockRequestResult3B.BlockHash); // finalized hash - inconsistent blockRequestResult2A
        ResultWrapper<ForkchoiceUpdatedV1Result> forkchoiceUpdatedResult3 = await rpc.engine_forkchoiceUpdatedV1(forkChoiceState3);
        forkchoiceUpdatedResult3.ErrorCode.Should().Be(MergeErrorCodes.InvalidForkchoiceState);
    }

    [Test]
    public async Task inconsistent_safe_hash()
    {
        using MergeTestBlockchain chain =
            await CreateBlockchain(null, new MergeConfig() { TerminalTotalDifficulty = "0" });
        IEngineRpcModule rpc = CreateEngineModule(chain);

        ExecutionPayload blockRequestResult1 = CreateBlockRequest(
            chain, CreateParentBlockRequestOnHead(chain.BlockTree),
            TestItem.AddressA);
        ResultWrapper<PayloadStatusV1> newPayloadResult1 = await rpc.engine_newPayloadV1(blockRequestResult1);
        newPayloadResult1.Data.Status.Should().Be(PayloadStatus.Valid);

        ForkchoiceStateV1 forkChoiceState1 = new(blockRequestResult1.BlockHash, blockRequestResult1.BlockHash,
            blockRequestResult1.BlockHash);
        ResultWrapper<ForkchoiceUpdatedV1Result> forkchoiceUpdatedResult1 = await rpc.engine_forkchoiceUpdatedV1(forkChoiceState1);
        forkchoiceUpdatedResult1.Data.PayloadStatus.Status.Should().Be(PayloadStatus.Valid);

        ExecutionPayload blockRequestResult2A = CreateBlockRequest(chain, blockRequestResult1, TestItem.AddressB);
        ResultWrapper<PayloadStatusV1> newPayloadResult2A = await rpc.engine_newPayloadV1(blockRequestResult2A);
        newPayloadResult2A.Data.Status.Should().Be(PayloadStatus.Valid);

        ExecutionPayload blockRequestResult2B = CreateBlockRequest(chain, blockRequestResult1, TestItem.AddressA);
        ResultWrapper<PayloadStatusV1> newPayloadResult2B = await rpc.engine_newPayloadV1(blockRequestResult2B);
        newPayloadResult2B.Data.Status.Should().Be(PayloadStatus.Valid);

        ExecutionPayload blockRequestResult3B = CreateBlockRequest(chain, blockRequestResult2B, TestItem.AddressA);
        ResultWrapper<PayloadStatusV1> newPayloadResult3B = await rpc.engine_newPayloadV1(blockRequestResult3B);
        newPayloadResult3B.Data.Status.Should().Be(PayloadStatus.Valid);

        ForkchoiceStateV1 forkChoiceState3 = new(blockRequestResult3B.BlockHash, blockRequestResult3B.BlockHash,
            blockRequestResult2A.BlockHash); // safe block hash - inconsistent blockRequestResult2A
        ResultWrapper<ForkchoiceUpdatedV1Result> forkchoiceUpdatedResult3 = await rpc.engine_forkchoiceUpdatedV1(forkChoiceState3);
        forkchoiceUpdatedResult3.ErrorCode.Should().Be(MergeErrorCodes.InvalidForkchoiceState);
    }


    [Test]
    public async Task payloadV1_latest_block_after_reorg()
    {
        using MergeTestBlockchain chain =
            await CreateBlockchain(null, new MergeConfig() { TerminalTotalDifficulty = "0" });
        IEngineRpcModule rpc = CreateEngineModule(chain);

        Hash256 prevRandao1 = TestItem.KeccakA;
        Hash256 prevRandao2 = TestItem.KeccakB;
        Hash256 prevRandao3 = TestItem.KeccakC;

        {
            ForkchoiceStateV1 forkChoiceStateGen = new(chain.BlockTree.Head!.Hash!, chain.BlockTree.Head!.Hash!,
                chain.BlockTree.Head!.Hash!);
            ResultWrapper<ForkchoiceUpdatedV1Result> forkchoiceUpdatedResultGen =
                await rpc.engine_forkchoiceUpdatedV1(forkChoiceStateGen,
                    new PayloadAttributes()
                    {
                        Timestamp = Timestamper.UnixTime.Seconds,
                        PrevRandao = prevRandao1,
                        SuggestedFeeRecipient = Address.Zero
                    });
            forkchoiceUpdatedResultGen.Data.PayloadStatus.Status.Should().Be(PayloadStatus.Valid);
        }

        // Add one block
        ExecutionPayload executionPayloadV11 = CreateBlockRequest(
            chain, CreateParentBlockRequestOnHead(chain.BlockTree),
            TestItem.AddressA);
        executionPayloadV11.PrevRandao = prevRandao1;

        TryCalculateHash(executionPayloadV11, out Hash256? hash1);
        executionPayloadV11.BlockHash = hash1;

        ResultWrapper<PayloadStatusV1> newPayloadResult1 = await rpc.engine_newPayloadV1(executionPayloadV11);
        newPayloadResult1.Data.Status.Should().Be(PayloadStatus.Valid);

        ForkchoiceStateV1 forkChoiceState1 = new(executionPayloadV11.BlockHash,
            executionPayloadV11.BlockHash, executionPayloadV11.BlockHash);
        ResultWrapper<ForkchoiceUpdatedV1Result> forkchoiceUpdatedResult1 =
            await rpc.engine_forkchoiceUpdatedV1(forkChoiceState1,
                new PayloadAttributes()
                {
                    Timestamp = Timestamper.UnixTime.Seconds,
                    PrevRandao = prevRandao2,
                    SuggestedFeeRecipient = Address.Zero
                });
        forkchoiceUpdatedResult1.Data.PayloadStatus.Status.Should().Be(PayloadStatus.Valid);


        {
            ExecutionPayload executionPayloadV12 = CreateBlockRequest(
                chain, executionPayloadV11,
                TestItem.AddressA);

            executionPayloadV12.PrevRandao = prevRandao3;

            TryCalculateHash(executionPayloadV12, out Hash256? hash);
            executionPayloadV12.BlockHash = hash;

            ResultWrapper<PayloadStatusV1> newPayloadResult2 = await rpc.engine_newPayloadV1(executionPayloadV12);
            newPayloadResult2.Data.Status.Should().Be(PayloadStatus.Valid);

            ForkchoiceStateV1 forkChoiceState2 = new(executionPayloadV12.BlockHash,
                executionPayloadV11.BlockHash, executionPayloadV11.BlockHash);
            ResultWrapper<ForkchoiceUpdatedV1Result> forkchoiceUpdatedResult2 =
                await rpc.engine_forkchoiceUpdatedV1(forkChoiceState2);
            forkchoiceUpdatedResult2.Data.PayloadStatus.Status.Should().Be(PayloadStatus.Valid);

            Hash256 currentBlockHash = chain.BlockTree.Head!.Hash!;
            Assert.That(currentBlockHash == executionPayloadV12.BlockHash, Is.True);
        }

        // re-org
        {
            ExecutionPayload executionPayloadV13 = CreateBlockRequest(chain, executionPayloadV11, TestItem.AddressA);

            executionPayloadV13.PrevRandao = prevRandao2;

            TryCalculateHash(executionPayloadV13, out Hash256? hash);
            executionPayloadV13.BlockHash = hash;

            ResultWrapper<PayloadStatusV1> newPayloadResult3 = await rpc.engine_newPayloadV1(executionPayloadV13);
            newPayloadResult3.Data.Status.Should().Be(PayloadStatus.Valid);

            ForkchoiceStateV1 forkChoiceState3 = new(executionPayloadV13.BlockHash,
                executionPayloadV11.BlockHash, executionPayloadV11.BlockHash);
            ResultWrapper<ForkchoiceUpdatedV1Result> forkchoiceUpdatedResult3 =
                await rpc.engine_forkchoiceUpdatedV1(forkChoiceState3);
            forkchoiceUpdatedResult3.Data.PayloadStatus.Status.Should().Be(PayloadStatus.Valid);

            Hash256 currentBlockHash = chain.BlockTree.Head!.Hash!;
            Assert.That(currentBlockHash != forkChoiceState3.HeadBlockHash ||
                         currentBlockHash == forkChoiceState3.SafeBlockHash ||
                         currentBlockHash == forkChoiceState3.FinalizedBlockHash, Is.False);
        }
    }

    [Test]
    public async Task Should_return_ClientVersionV1()
    {
        using MergeTestBlockchain chain = await CreateBlockchain();
        IEngineRpcModule rpcModule = CreateEngineModule(chain);
        ResultWrapper<ClientVersionV1[]> result = rpcModule.engine_getClientVersionV1(new ClientVersionV1());
        result.Data.Should().BeEquivalentTo([new ClientVersionV1()]);
    }

    [Test]
    public async Task Should_return_capabilities()
    {
        using MergeTestBlockchain chain = await CreateBlockchain(Prague.Instance);
        IEngineRpcModule rpcModule = CreateEngineModule(chain);
        IOrderedEnumerable<string> expected = typeof(IEngineRpcModule).GetMethods()
            .Select(static m => m.Name)
            .Where(static m => !m.Equals(nameof(IEngineRpcModule.engine_exchangeCapabilities), StringComparison.Ordinal))
            .Order();

        ResultWrapper<IEnumerable<string>> result = rpcModule.engine_exchangeCapabilities(expected);

        result.Data.Should().BeEquivalentTo(expected);
    }

    [Test]
    public void Should_return_expected_capabilities_for_mainnet()
    {
        string path = Path.Combine(TestContext.CurrentContext.WorkDirectory, "../../../../", "Chains/foundation.json");
        ChainSpecLoader chainSpecLoader = new(new EthereumJsonSerializer());
        ChainSpec chainSpec = chainSpecLoader.LoadFromFile(path);
        ChainSpecBasedSpecProvider specProvider = new(chainSpec);
        EngineRpcCapabilitiesProvider engineRpcCapabilitiesProvider = new(specProvider);
        ExchangeCapabilitiesHandler exchangeCapabilitiesHandler = new(engineRpcCapabilitiesProvider, LimboLogs.Instance);
        string[] result = exchangeCapabilitiesHandler.Handle(Array.Empty<string>()).Data.ToArray();
        var expectedMethods = new string[]
        {
            nameof(IEngineRpcModule.engine_getClientVersionV1),

            nameof(IEngineRpcModule.engine_getPayloadV1),
            nameof(IEngineRpcModule.engine_forkchoiceUpdatedV1),
            nameof(IEngineRpcModule.engine_newPayloadV1),
            nameof(IEngineRpcModule.engine_exchangeTransitionConfigurationV1),

            nameof(IEngineRpcModule.engine_getPayloadV2),
            nameof(IEngineRpcModule.engine_forkchoiceUpdatedV2),
            nameof(IEngineRpcModule.engine_newPayloadV2),
            nameof(IEngineRpcModule.engine_getPayloadBodiesByHashV1),
            nameof(IEngineRpcModule.engine_getPayloadBodiesByRangeV1),

            nameof(IEngineRpcModule.engine_getPayloadV3),
            nameof(IEngineRpcModule.engine_forkchoiceUpdatedV3),
            nameof(IEngineRpcModule.engine_newPayloadV3),
            nameof(IEngineRpcModule.engine_getBlobsV1)
        };
        Assert.That(result, Is.EquivalentTo(expectedMethods));
    }

    [Test]
    public async Task Should_warn_for_missing_capabilities()
    {
        using MergeTestBlockchain chain = await CreateBlockchain();
        var loggerManager = Substitute.For<ILogManager>();
        var iLogger = Substitute.For<InterfaceLogger>();
        iLogger.IsWarn.Returns(true);
        var logger = new ILogger(iLogger);
        loggerManager.GetClassLogger(Arg.Any<string>()).Returns(logger);

        chain.LogManager = loggerManager;

        IEngineRpcModule rpcModule = CreateEngineModule(chain);
        string[] list = new[]
        {
            nameof(IEngineRpcModule.engine_forkchoiceUpdatedV1),
            nameof(IEngineRpcModule.engine_forkchoiceUpdatedV2)
        };

        ResultWrapper<IEnumerable<string>> result = rpcModule.engine_exchangeCapabilities(list);

        chain.LogManager.GetClassLogger().UnderlyingLogger.Received().Warn(
            Arg.Is<string>(static a =>
                a.Contains(nameof(IEngineRpcModule.engine_getPayloadV1), StringComparison.Ordinal)/* &&
                !a.Contains(nameof(IEngineRpcModule.engine_getPayloadV2), StringComparison.Ordinal)*/));
    }

    private async Task<ExecutionPayload> BuildAndGetPayloadResult(
        IEngineRpcModule rpc, MergeTestBlockchain chain, Hash256 headBlockHash, Hash256 finalizedBlockHash,
        Hash256 safeBlockHash,
        ulong timestamp, Hash256 random, Address feeRecipient, bool waitForBlockImprovement = true)
    {
        using SemaphoreSlim blockImprovementLock = new(0);
        if (waitForBlockImprovement)
        {
            chain.PayloadPreparationService!.BlockImproved += (s, e) =>
            {
                blockImprovementLock.Release(1);
            };
        }

        ForkchoiceStateV1 forkchoiceState = new(headBlockHash, finalizedBlockHash, safeBlockHash);
        PayloadAttributes payloadAttributes =
            new() { Timestamp = timestamp, PrevRandao = random, SuggestedFeeRecipient = feeRecipient };
        string payloadId = rpc.engine_forkchoiceUpdatedV1(forkchoiceState, payloadAttributes).Result.Data.PayloadId!;
        if (waitForBlockImprovement)
            await blockImprovementLock.WaitAsync(10000);
        ResultWrapper<ExecutionPayload?> getPayloadResult =
            await rpc.engine_getPayloadV1(Bytes.FromHexString(payloadId));
        return getPayloadResult.Data!;
    }

    private async Task<ExecutionPayload> BuildAndGetPayloadResult(MergeTestBlockchain chain,
        IEngineRpcModule rpc, PayloadAttributes payloadAttributes)
    {
        Hash256 startingHead = chain.BlockTree.HeadHash;
        Hash256 parentHead = chain.BlockTree.Head!.ParentHash!;

        return await BuildAndGetPayloadResult(rpc, chain, startingHead, parentHead, startingHead,
            payloadAttributes.Timestamp, payloadAttributes.PrevRandao!, payloadAttributes.SuggestedFeeRecipient);
    }

    private async Task<ExecutionPayload> BuildAndGetPayloadResult(MergeTestBlockchain chain,
        IEngineRpcModule rpc)
    {
        Hash256 startingHead = chain.BlockTree.HeadHash;
        Hash256 parentHead = chain.BlockTree.Head!.ParentHash!;

        ulong timestamp = Timestamper.UnixTime.Seconds;
        Hash256 random = Keccak.Zero;
        Address feeRecipient = Address.Zero;

        return await BuildAndGetPayloadResult(rpc, chain, startingHead, parentHead, startingHead,
            timestamp, random, feeRecipient);
    }

    private void AssertExecutionStatusChangedV1(IBlockFinder blockFinder, Hash256 headBlockHash,
        Hash256 finalizedBlockHash,
        Hash256 confirmedBlockHash)
    {
        Assert.That(blockFinder.HeadHash, Is.EqualTo(headBlockHash));
        Assert.That(blockFinder.FinalizedHash, Is.EqualTo(finalizedBlockHash));
        Assert.That(blockFinder.SafeHash, Is.EqualTo(confirmedBlockHash));
    }

    private void AssertExecutionStatusNotChangedV1(IBlockFinder blockFinder, Hash256 headBlockHash,
        Hash256 finalizedBlockHash, Hash256 confirmedBlockHash)
    {
        Assert.That(blockFinder.HeadHash, Is.Not.EqualTo(headBlockHash));
        Assert.That(blockFinder.FinalizedHash, Is.Not.EqualTo(finalizedBlockHash));
        Assert.That(blockFinder.SafeHash, Is.Not.EqualTo(confirmedBlockHash));
    }
}<|MERGE_RESOLUTION|>--- conflicted
+++ resolved
@@ -1089,11 +1089,7 @@
     protected async Task<IReadOnlyList<ExecutionPayload>> ProduceBranchV1(IEngineRpcModule rpc,
         MergeTestBlockchain chain,
         int count, ExecutionPayload startingParentBlock, bool setHead, Hash256? random = null,
-<<<<<<< HEAD
-        ulong slotLength = 12, TimeSpan? payloadImprovementDelay = null)
-=======
         ulong slotLength = 12)
->>>>>>> b81070de
     {
         List<ExecutionPayload> blocks = new();
         ExecutionPayload parentBlock = startingParentBlock;
@@ -1107,11 +1103,7 @@
         {
             ExecutionPayload? getPayloadResult = await BuildAndGetPayloadOnBranch(rpc, chain, parentHeader,
                 parentBlock.Timestamp + slotLength,
-<<<<<<< HEAD
-                random ?? TestItem.KeccakA, Address.Zero, payloadImprovementDelay);
-=======
                 random ?? TestItem.KeccakA, Address.Zero);
->>>>>>> b81070de
             PayloadStatusV1 payloadStatusResponse = (await rpc.engine_newPayloadV1(getPayloadResult)).Data;
             payloadStatusResponse.Status.Should().Be(PayloadStatus.Valid);
             if (setHead)
@@ -1243,18 +1235,13 @@
 
     protected async Task<ExecutionPayload> BuildAndGetPayloadOnBranch(
         IEngineRpcModule rpc, MergeTestBlockchain chain, BlockHeader parentHeader,
-        ulong timestamp, Hash256 random, Address feeRecipient, TimeSpan? payloadImprovementDelay = null)
+        ulong timestamp, Hash256 random, Address feeRecipient)
     {
         PayloadAttributes payloadAttributes =
             new() { Timestamp = timestamp, PrevRandao = random, SuggestedFeeRecipient = feeRecipient };
 
         // we're using payloadService directly, because we can't use fcU for branch
         string payloadId = chain.PayloadPreparationService!.StartPreparingPayload(parentHeader, payloadAttributes)!;
-
-        if (payloadImprovementDelay is not null)
-        {
-            await Task.Delay((int)payloadImprovementDelay.Value.TotalMilliseconds);
-        }
 
         ResultWrapper<ExecutionPayload?> getPayloadResult =
             await rpc.engine_getPayloadV1(Bytes.FromHexString(payloadId));
