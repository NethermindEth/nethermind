--- conflicted
+++ resolved
@@ -684,12 +684,7 @@
     {
         using MergeTestBlockchain? chain = await CreateBlockchain(mergeConfig: new MergeConfig()
         {
-<<<<<<< HEAD
             NewPayloadBlockProcessingTimeout = 100
-=======
-            NewPayloadTimeout = 0.1,
-            NewPayloadCacheSize = 0
->>>>>>> f05894fb
         });
 
         IEngineRpcModule? rpc = chain.EngineRpcModule;
@@ -723,12 +718,7 @@
     {
         using MergeTestBlockchain? chain = await CreateBlockchain(mergeConfig: new MergeConfig()
         {
-<<<<<<< HEAD
             NewPayloadBlockProcessingTimeout = 100
-=======
-            NewPayloadTimeout = 0.1,
-            NewPayloadCacheSize = 10
->>>>>>> f05894fb
         });
 
         IEngineRpcModule? rpc = chain.EngineRpcModule;
