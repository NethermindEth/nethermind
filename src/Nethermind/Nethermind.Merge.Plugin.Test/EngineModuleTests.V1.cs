﻿//  Copyright (c) 2021 Demerzel Solutions Limited
//  This file is part of the Nethermind library.
// 
//  The Nethermind library is free software: you can redistribute it and/or modify
//  it under the terms of the GNU Lesser General Public License as published by
//  the Free Software Foundation, either version 3 of the License, or
//  (at your option) any later version.
// 
//  The Nethermind library is distributed in the hope that it will be useful,
//  but WITHOUT ANY WARRANTY; without even the implied warranty of
//  MERCHANTABILITY or FITNESS FOR A PARTICULAR PURPOSE. See the
//  GNU Lesser General Public License for more details.
// 
//  You should have received a copy of the GNU Lesser General Public License
//  along with the Nethermind. If not, see <http://www.gnu.org/licenses/>.
// 

using System;
using System.Collections;
using System.Collections.Generic;
using System.Linq;
using System.Runtime.Versioning;
using System.Threading;
using System.Threading.Tasks;
using FluentAssertions;
using Nethermind.Blockchain;
using Nethermind.Blockchain.Find;
using Nethermind.Consensus.Producers;
using Nethermind.Core;
using Nethermind.Core.Crypto;
using Nethermind.Core.Extensions;
using Nethermind.Core.Test.Builders;
using Nethermind.Core.Timers;
using Nethermind.Crypto;
using Nethermind.Evm;
using Nethermind.Int256;
using Nethermind.JsonRpc;
using Nethermind.JsonRpc.Modules.Eth;
using Nethermind.JsonRpc.Test;
using Nethermind.JsonRpc.Test.Modules;
using Nethermind.Merge.Plugin.BlockProduction;
using Nethermind.Merge.Plugin.Data;
using Nethermind.Merge.Plugin.Data.V1;
using Nethermind.Merge.Plugin.Handlers;
using Nethermind.Merge.Plugin.Synchronization;
using Nethermind.State;
using Nethermind.Trie;
using Newtonsoft.Json;
using NLog;
using NSubstitute;
using NUnit.Framework;

namespace Nethermind.Merge.Plugin.Test
{
    public partial class EngineModuleTests
    {
        [Test]
        public async Task getPayload_correctlyEncodeTransactions()
        {
            byte[] payload = new byte[0];
            IPayloadPreparationService payloadPreparationService = Substitute.For<IPayloadPreparationService>();
            Block block = Build.A.Block.WithTransactions(
                new[]
                {
                    Build.A.Transaction.WithTo(TestItem.AddressD)
                        .SignedAndResolved(TestItem.PrivateKeyA).TestObject,
                    Build.A.Transaction.WithTo(TestItem.AddressD).WithType(TxType.EIP1559).WithMaxFeePerGas(20)
                        .SignedAndResolved(TestItem.PrivateKeyA).TestObject
                }).TestObject;
            payloadPreparationService.GetPayload(Arg.Any<string>()).Returns(block);
            using MergeTestBlockchain chain = await CreateBlockChain(null, payloadPreparationService);

            IEngineRpcModule rpc = CreateEngineModule(chain);

            string result = RpcTest.TestSerializedRequest(rpc, "engine_getPayloadV1", payload.ToHexString(true));
            Assert.AreEqual(result,
                "{\"jsonrpc\":\"2.0\",\"result\":{\"parentHash\":\"0xff483e972a04a9a62bb4b7d04ae403c615604e4090521ecc5bb7af67f71be09c\",\"feeRecipient\":\"0x0000000000000000000000000000000000000000\",\"stateRoot\":\"0x56e81f171bcc55a6ff8345e692c0f86e5b48e01b996cadc001622fb5e363b421\",\"receiptsRoot\":\"0x56e81f171bcc55a6ff8345e692c0f86e5b48e01b996cadc001622fb5e363b421\",\"logsBloom\":\"0x00000000000000000000000000000000000000000000000000000000000000000000000000000000000000000000000000000000000000000000000000000000000000000000000000000000000000000000000000000000000000000000000000000000000000000000000000000000000000000000000000000000000000000000000000000000000000000000000000000000000000000000000000000000000000000000000000000000000000000000000000000000000000000000000000000000000000000000000000000000000000000000000000000000000000000000000000000000000000000000000000000000000000000000000000000000\",\"prevRandao\":\"0x2ba5557a4c62a513c7e56d1bf13373e0da6bec016755483e91589fe1c6d212e2\",\"blockNumber\":\"0x0\",\"gasLimit\":\"0x3d0900\",\"gasUsed\":\"0x0\",\"timestamp\":\"0xf4240\",\"extraData\":\"0x010203\",\"baseFeePerGas\":\"0x0\",\"blockHash\":\"0x5fd61518405272d77fd6cdc8a824a109d75343e32024ee4f6769408454b1823d\",\"transactions\":[\"0xf85f800182520894475674cb523a0a2736b7f7534390288fce16982c018025a0634db2f18f24d740be29e03dd217eea5757ed7422680429bdd458c582721b6c2a02f0fa83931c9a99d3448a46b922261447d6a41d8a58992b5596089d15d521102\",\"0x02f8620180011482520894475674cb523a0a2736b7f7534390288fce16982c0180c001a0033e85439a128c42f2ba47ca278f1375ef211e61750018ff21bcd9750d1893f2a04ee981fe5261f8853f95c865232ffdab009abcc7858ca051fb624c49744bf18d\"]},\"id\":67}");
        }

        [Test]
        public async Task processing_block_should_serialize_valid_responses()
        {
            using MergeTestBlockchain chain = await CreateBlockChain(new MergeConfig()
            {
                Enabled = true, FeeRecipient = Address.Zero.ToString(), TerminalTotalDifficulty = "0"
            });
            IEngineRpcModule rpc = CreateEngineModule(chain);
            Keccak startingHead = chain.BlockTree.HeadHash;
            Keccak prevRandao = Keccak.Zero;
            Address feeRecipient = TestItem.AddressC;
            UInt256 timestamp = Timestamper.UnixTime.Seconds;

            byte[] expectedPayloadId = Bytes.FromHexString("0x6454408c425ddd96");

            var forkChoiceUpdatedParams = new
            {
                headBlockHash = startingHead.ToString(),
                safeBlockHash = startingHead.ToString(),
                finalizedBlockHash = Keccak.Zero.ToString(),
            };
            var preparePayloadParams = new
            {
                timestamp = timestamp.ToHexString(true),
                prevRandao = prevRandao.ToString(),
                suggestedFeeRecipient = feeRecipient.ToString(),
            };
            string?[] parameters =
            {
                JsonConvert.SerializeObject(forkChoiceUpdatedParams),
                JsonConvert.SerializeObject(preparePayloadParams)
            };
            // prepare a payload
            string result = RpcTest.TestSerializedRequest(rpc, "engine_forkchoiceUpdatedV1", parameters);
            result.Should()
                .Be(
                    $"{{\"jsonrpc\":\"2.0\",\"result\":{{\"payloadStatus\":{{\"status\":\"VALID\",\"latestValidHash\":\"0x1c53bdbf457025f80c6971a9cf50986974eed02f0a9acaeeb49cafef10efd133\",\"validationError\":null}},\"payloadId\":\"{expectedPayloadId.ToHexString(true)}\"}},\"id\":67}}");

            Keccak blockHash = new("0x2de2042d5ab1cf7c89d97f93b1572ddac3c6f77d84b6d44d1d9cec42f76505a7");
            var expectedPayload = new
            {
                parentHash = startingHead.ToString(),
                feeRecipient = feeRecipient.ToString(),
                stateRoot = chain.BlockTree.Head!.StateRoot!.ToString(),
                receiptsRoot = chain.BlockTree.Head!.ReceiptsRoot!.ToString(),
                logsBloom = Bloom.Empty.Bytes.ToHexString(true),
                prevRandao = prevRandao.ToString(),
                blockNumber = "0x1",
                gasLimit = chain.BlockTree.Head!.GasLimit.ToHexString(true),
                gasUsed = "0x0",
                timestamp = timestamp.ToHexString(true),
                extraData = "0x",
                baseFeePerGas = "0x0",
                blockHash = blockHash.ToString(),
                transactions = Array.Empty<object>(),
            };
            string expectedPayloadString = JsonConvert.SerializeObject(expectedPayload);
            // get the payload
            result = RpcTest.TestSerializedRequest(rpc, "engine_getPayloadV1", expectedPayloadId.ToHexString(true));
            result.Should().Be($"{{\"jsonrpc\":\"2.0\",\"result\":{expectedPayloadString},\"id\":67}}");
            // execute the payload
            result = RpcTest.TestSerializedRequest(rpc, "engine_newPayloadV1", expectedPayloadString);
            result.Should()
                .Be(
                    $"{{\"jsonrpc\":\"2.0\",\"result\":{{\"status\":\"VALID\",\"latestValidHash\":\"{blockHash}\",\"validationError\":null}},\"id\":67}}");

            forkChoiceUpdatedParams = new
            {
                headBlockHash = blockHash.ToString(true),
                safeBlockHash = blockHash.ToString(true),
                finalizedBlockHash = startingHead.ToString(true),
            };
            parameters = new[] { JsonConvert.SerializeObject(forkChoiceUpdatedParams), null };
            // update the fork choice
            result = RpcTest.TestSerializedRequest(rpc, "engine_forkchoiceUpdatedV1", parameters);
            result.Should()
                .Be(
                    "{\"jsonrpc\":\"2.0\",\"result\":{\"payloadStatus\":{\"status\":\"VALID\",\"latestValidHash\":\"0x2de2042d5ab1cf7c89d97f93b1572ddac3c6f77d84b6d44d1d9cec42f76505a7\",\"validationError\":null},\"payloadId\":null},\"id\":67}");
        }

        [Test]
        public async Task can_parse_forkchoiceUpdated_with_implicit_null_payloadAttributes()
        {
            using MergeTestBlockchain chain = await CreateBlockChain();
            IEngineRpcModule rpc = CreateEngineModule(chain);
            var forkChoiceUpdatedParams = new
            {
                headBlockHash = Keccak.Zero.ToString(),
                safeBlockHash = Keccak.Zero.ToString(),
                finalizedBlockHash = Keccak.Zero.ToString(),
            };
            string[] parameters = new[] { JsonConvert.SerializeObject(forkChoiceUpdatedParams) };
            string? result = RpcTest.TestSerializedRequest(rpc, "engine_forkchoiceUpdatedV1", parameters);
            result.Should()
                .Be(
                    "{\"jsonrpc\":\"2.0\",\"result\":{\"payloadStatus\":{\"status\":\"SYNCING\",\"latestValidHash\":null,\"validationError\":null},\"payloadId\":null},\"id\":67}");
        }

        [Test]
        public async Task getPayload_should_serialize_unknown_payload_response_properly()
        {
            using MergeTestBlockchain chain = await CreateBlockChain();
            IEngineRpcModule rpc = CreateEngineModule(chain);
            byte[] payloadId = Bytes.FromHexString("0x1111111111111111");
            ;

            string parameters = payloadId.ToHexString(true);
            string result = RpcTest.TestSerializedRequest(rpc, "engine_getPayloadV1", parameters);
            result.Should()
                .Be("{\"jsonrpc\":\"2.0\",\"error\":{\"code\":-38001,\"message\":\"unknown payload\"},\"id\":67}");
        }

        [Test]
        public async Task
            engine_forkchoiceUpdatedV1_with_payload_attributes_should_create_block_on_top_of_genesis_and_not_change_head()
        {
            using MergeTestBlockchain chain = await CreateBlockChain();
            IEngineRpcModule rpc = CreateEngineModule(chain);
            Keccak startingHead = chain.BlockTree.HeadHash;
            ulong timestamp = 30;
            Keccak random = Keccak.Zero;
            Address feeRecipient = TestItem.AddressD;

<<<<<<< HEAD
            ExecutionPayloadV1? executionPayloadV1 = await BuildAndGetPayloadResult(rpc, chain, startingHead,
=======
            ExecutionPayloadV1? blockRequestResult = await BuildAndGetPayloadResult(rpc, chain, startingHead,
>>>>>>> 1a740a2e
                Keccak.Zero, startingHead, timestamp, random, feeRecipient);

            ExecutionPayloadV1 expected = CreateParentBlockRequestOnHead(chain.BlockTree);
            expected.GasLimit = 4000000L;
            expected.BlockHash = new Keccak("0x3ee80ba456bac700bfaf5b2827270406134e2392eb03ec50f6c23de28dd08811");
            expected.LogsBloom = Bloom.Empty;
            expected.FeeRecipient = feeRecipient;
            expected.BlockNumber = 1;
            expected.PrevRandao = random;
            expected.ParentHash = startingHead;
            expected.SetTransactions(Array.Empty<Transaction>());
            expected.Timestamp = timestamp;
            expected.PrevRandao = random;
            expected.ExtraData = Array.Empty<byte>();

            executionPayloadV1.Should().BeEquivalentTo(expected);
            Keccak actualHead = chain.BlockTree.HeadHash;
            actualHead.Should().NotBe(expected.BlockHash);
            actualHead.Should().Be(startingHead);
        }

        [Test]
        public async Task getPayloadV1_should_return_error_if_there_was_no_corresponding_prepare_call()
        {
            using MergeTestBlockchain chain = await CreateBlockChain();
            IEngineRpcModule rpc = CreateEngineModule(chain);
            Keccak startingHead = chain.BlockTree.HeadHash;
            UInt256 timestamp = Timestamper.UnixTime.Seconds;
            Keccak random = Keccak.Zero;
            Address feeRecipient = Address.Zero;
            string _ = rpc.engine_forkchoiceUpdatedV1(new ForkchoiceStateV1(startingHead, Keccak.Zero, startingHead),
                    new PayloadAttributes { Timestamp = timestamp, SuggestedFeeRecipient = feeRecipient, PrevRandao = random }).Result.Data
                .PayloadId!;

            byte[] requestedPayloadId = Bytes.FromHexString("0x45bd36a8143d860d");
            ResultWrapper<ExecutionPayloadV1?> response = await rpc.engine_getPayloadV1(requestedPayloadId);

            response.ErrorCode.Should().Be(MergeErrorCodes.UnknownPayload);
        }

        [Test]
        public async Task getPayloadV1_should_return_error_if_called_after_timeout()
        {
            const int timeout = 2000;

            MergeConfig mergeConfig = new() { Enabled = true, SecondsPerSlot = 1, TerminalTotalDifficulty = "0" };
            using MergeTestBlockchain chain = await CreateBlockChain( mergeConfig);
            var improvementContextFactory = new BlockImprovementContextFactory(chain.BlockProductionTrigger, TimeSpan.FromSeconds(1));
            chain.PayloadPreparationService = new PayloadPreparationService(chain.PostMergeBlockProducer!, improvementContextFactory, chain.SealEngine,
                TimerFactory.Default, chain.LogManager, 1);
            IEngineRpcModule rpc = CreateEngineModule(chain);
            Keccak startingHead = chain.BlockTree.HeadHash;
            UInt256 timestamp = Timestamper.UnixTime.Seconds;
            Keccak random = Keccak.Zero;
            Address feeRecipient = Address.Zero;

            string payloadId = rpc.engine_forkchoiceUpdatedV1(new ForkchoiceStateV1(startingHead, Keccak.Zero, startingHead),
                    new PayloadAttributes { Timestamp = timestamp, SuggestedFeeRecipient = feeRecipient, PrevRandao = random }).Result.Data
                .PayloadId!;

            Thread.Sleep(timeout);

            ResultWrapper<ExecutionPayloadV1?> response = await rpc.engine_getPayloadV1(Bytes.FromHexString(payloadId));

            response.ErrorCode.Should().Be(MergeErrorCodes.UnknownPayload);
        }

        [Test]
        public async Task
            getPayloadBodiesV1_should_return_payload_bodies_in_order_of_request_block_hashes_and_skip_unknown_hashes()
        {
            using MergeTestBlockchain chain = await CreateBlockChain();
            IEngineRpcModule rpc = CreateEngineModule(chain);

<<<<<<< HEAD
            ExecutionPayloadV1 executionPayloadV11 = await SendNewBlockV1(rpc, chain);
=======
            ExecutionPayloadV1 blockRequestResult1 = await SendNewBlockV1(rpc, chain);
>>>>>>> 1a740a2e

            PrivateKey from = TestItem.PrivateKeyA;
            Address to = TestItem.AddressB;
            Transaction[] txs = BuildTransactions(chain, executionPayloadV11.BlockHash, from, to, 3, 0, out _, out _);
            chain.AddTransactions(txs);
<<<<<<< HEAD
            ExecutionPayloadV1? executionPayloadV12 = await BuildAndSendNewBlockV1(rpc, chain, true);
=======
            ExecutionPayloadV1? blockRequestResult2 = await BuildAndSendNewBlockV1(rpc, chain, true);
>>>>>>> 1a740a2e
            Keccak[] blockHashes =
                new[] { executionPayloadV11.BlockHash, TestItem.KeccakA, executionPayloadV12.BlockHash };
            ExecutionPayloadBodyV1Result[] payloadBodies = rpc.engine_getPayloadBodiesV1(blockHashes).Result.Data;
            ExecutionPayloadBodyV1Result[] expected = new[]
            {
                new ExecutionPayloadBodyV1Result(Array.Empty<Transaction>()), new ExecutionPayloadBodyV1Result(txs)
            };
            payloadBodies.Should().BeEquivalentTo(expected, o => o.WithStrictOrdering());
        }

        [Test]
        public async Task forkchoiceUpdatedV1_should_not_create_block_or_change_head_with_unknown_parent()
        {
            using MergeTestBlockchain chain = await CreateBlockChain();
            IEngineRpcModule rpc = CreateEngineModule(chain);
            Keccak startingHead = chain.BlockTree.HeadHash;
            Keccak notExistingHash = TestItem.KeccakH;
            UInt256 timestamp = Timestamper.UnixTime.Seconds;
            Keccak random = Keccak.Zero;
            Address feeRecipient = Address.Zero;

            ResultWrapper<ForkchoiceUpdatedV1Result> forkchoiceUpdatedV1Response = await rpc.engine_forkchoiceUpdatedV1(
                new ForkchoiceStateV1(notExistingHash, Keccak.Zero, notExistingHash),
                new PayloadAttributes { Timestamp = timestamp, SuggestedFeeRecipient = feeRecipient, PrevRandao = random });

            forkchoiceUpdatedV1Response.Data.PayloadStatus.Status.Should()
                .Be(PayloadStatus.Syncing); // ToDo wait for final PostMerge sync
            byte[] payloadId = Bytes.FromHexString("0x5d071947bfcc3e65");
            ResultWrapper<ExecutionPayloadV1?> getResponse = await rpc.engine_getPayloadV1(payloadId);

            getResponse.ErrorCode.Should().Be(MergeErrorCodes.UnknownPayload);
            Keccak actualHead = chain.BlockTree.HeadHash;
            actualHead.Should().NotBe(notExistingHash);
            actualHead.Should().Be(startingHead);
        }

        [Test]
        public async Task executePayloadV1_accepts_previously_assembled_block_multiple_times([Values(1, 3)] int times)
        {
            using MergeTestBlockchain chain = await CreateBlockChain();
            IEngineRpcModule rpc = CreateEngineModule(chain);
            Keccak startingHead = chain.BlockTree.HeadHash;
            BlockHeader startingBestSuggestedHeader = chain.BlockTree.BestSuggestedHeader!;
            ExecutionPayloadV1 getPayloadResult = await BuildAndGetPayloadResult(chain, rpc);
            getPayloadResult.ParentHash.Should().Be(startingHead);


            for (int i = 0; i < times; i++)
            {
                ResultWrapper<PayloadStatusV1> executePayloadResult =
                    await rpc.engine_newPayloadV1(getPayloadResult);
                executePayloadResult.Data.Status.Should().Be(PayloadStatus.Valid);
            }

            Keccak bestSuggestedHeaderHash = chain.BlockTree.BestSuggestedHeader!.Hash!;
            bestSuggestedHeaderHash.Should().Be(getPayloadResult.BlockHash);
            bestSuggestedHeaderHash.Should().NotBe(startingBestSuggestedHeader!.Hash!);
        }

        [Test]
        public async Task executePayloadV1_accepts_previously_prepared_block_multiple_times([Values(1, 3)] int times)
        {
            using MergeTestBlockchain chain = await CreateBlockChain();
            IEngineRpcModule rpc = CreateEngineModule(chain);
            Keccak startingHead = chain.BlockTree.HeadHash;
            BlockHeader startingBestSuggestedHeader = chain.BlockTree.BestSuggestedHeader!;
            ExecutionPayloadV1 getPayloadResult = await PrepareAndGetPayloadResultV1(chain, rpc);
            getPayloadResult.ParentHash.Should().Be(startingHead);


            for (int i = 0; i < times; i++)
            {
                ResultWrapper<PayloadStatusV1>? executePayloadResult =
                    await rpc.engine_newPayloadV1(getPayloadResult);
                executePayloadResult.Data.Status.Should().Be(PayloadStatus.Valid);
            }

            Keccak bestSuggestedHeaderHash = chain.BlockTree.BestSuggestedHeader!.Hash!;
            bestSuggestedHeaderHash.Should().Be(getPayloadResult.BlockHash);
            bestSuggestedHeaderHash.Should().NotBe(startingBestSuggestedHeader!.Hash!);
        }


        private async Task<ExecutionPayloadV1> PrepareAndGetPayloadResultV1(MergeTestBlockchain chain,
            IEngineRpcModule rpc)
        {
            Keccak startingHead = chain.BlockTree.HeadHash;
            UInt256 timestamp = Timestamper.UnixTime.Seconds;
            Keccak random = Keccak.Zero;
            Address feeRecipient = Address.Zero;
            return await PrepareAndGetPayloadResultV1(rpc, startingHead, timestamp, random, feeRecipient);
        }

        private async Task<ExecutionPayloadV1> PrepareAndGetPayloadResultV1(
            IEngineRpcModule rpc, Keccak currentHead, UInt256 timestamp, Keccak random, Address feeRecipient)
        {
            PayloadAttributes? payloadAttributes = new()
            {
                PrevRandao = random, SuggestedFeeRecipient = feeRecipient, Timestamp = timestamp
            };
            ForkchoiceStateV1? forkchoiceStateV1 = new(currentHead, currentHead, currentHead);
            ResultWrapper<ForkchoiceUpdatedV1Result>? forkchoiceUpdatedResult =
                await rpc.engine_forkchoiceUpdatedV1(forkchoiceStateV1, payloadAttributes);
            byte[] payloadId = Bytes.FromHexString(forkchoiceUpdatedResult.Data.PayloadId);
            ResultWrapper<ExecutionPayloadV1?> getPayloadResult = await rpc.engine_getPayloadV1(payloadId);
            return getPayloadResult.Data!;
        }

        public static IEnumerable WrongInputTestsV1
        {
            get
            {
                yield return GetNewBlockRequestBadDataTestCase(r => r.ReceiptsRoot, TestItem.KeccakD);
                yield return GetNewBlockRequestBadDataTestCase(r => r.StateRoot, TestItem.KeccakD);

                Bloom bloom = new();
                bloom.Add(new[]
                {
                    Build.A.LogEntry.WithAddress(TestItem.AddressA).WithTopics(TestItem.KeccakG).TestObject
                });
                yield return GetNewBlockRequestBadDataTestCase(r => r.LogsBloom, bloom);
                yield return GetNewBlockRequestBadDataTestCase(r => r.Transactions, new[] { new byte[] { 1 } });
                yield return GetNewBlockRequestBadDataTestCase(r => r.GasUsed, 1);
            }
        }
        
        [Test]
        public async Task executePayloadV1_unknown_parentHash_return_accepted()
        {
            using MergeTestBlockchain chain = await CreateBlockChain();
            IEngineRpcModule rpc = CreateEngineModule(chain);
            ExecutionPayloadV1 getPayloadResult = await BuildAndGetPayloadResult(chain, rpc);
            Keccak blockHash = getPayloadResult.BlockHash;
            getPayloadResult.ParentHash = TestItem.KeccakF;
            if (blockHash == getPayloadResult.BlockHash && TryCalculateHash(getPayloadResult, out Keccak? hash))
            {
                getPayloadResult.BlockHash = hash;
            }

            ResultWrapper<PayloadStatusV1>
                executePayloadResult = await rpc.engine_newPayloadV1(getPayloadResult);
            executePayloadResult.Data.Status.Should().Be(PayloadStatus.Accepted);
        }

        [TestCaseSource(nameof(WrongInputTestsV1))]
        public async Task executePayloadV1_rejects_incorrect_input(Action<ExecutionPayloadV1> breakerAction)
        {
            using MergeTestBlockchain chain = await CreateBlockChain();
            IEngineRpcModule rpc = CreateEngineModule(chain);
            ExecutionPayloadV1 getPayloadResult = await BuildAndGetPayloadResult(chain, rpc);
            breakerAction(getPayloadResult);
            if (TryCalculateHash(getPayloadResult, out Keccak? hash))
            {
                getPayloadResult.BlockHash = hash;
            }

            ResultWrapper<PayloadStatusV1>
                executePayloadResult = await rpc.engine_newPayloadV1(getPayloadResult);
            executePayloadResult.Data.Status.Should().Be(PayloadStatus.Invalid);
        }

        [Test]
        public async Task executePayloadV1_rejects_invalid_blockHash()
        {
            using MergeTestBlockchain chain = await CreateBlockChain();
            IEngineRpcModule rpc = CreateEngineModule(chain);
            ExecutionPayloadV1 getPayloadResult = await BuildAndGetPayloadResult(chain, rpc);
            getPayloadResult.BlockHash = TestItem.KeccakC;

            ResultWrapper<PayloadStatusV1>
                executePayloadResult = await rpc.engine_newPayloadV1(getPayloadResult);
            executePayloadResult.Data.Status.Should().Be(PayloadStatus.InvalidBlockHash);
        }


        [Test]
        public async Task executePayloadV1_accepts_already_known_block()
        {
            using MergeTestBlockchain chain = await CreateBlockChain();
            IEngineRpcModule rpc = CreateEngineModule(chain);
            Block block = Build.A.Block.WithNumber(1).WithParent(chain.BlockTree.Head!).WithDifficulty(0).WithNonce(0)
                .WithStateRoot(new Keccak("0x1ef7300d8961797263939a3d29bbba4ccf1702fabf02d8ad7a20b454edb6fd2f"))
                .TestObject;
            block.Header.IsPostMerge = true;
            block.Header.Hash = block.CalculateHash();
            await chain.BlockTree.SuggestBlockAsync(block!);
            ExecutionPayloadV1 blockRequest = new(block);
            ResultWrapper<PayloadStatusV1> executePayloadResult =
                await rpc.engine_newPayloadV1(blockRequest);
            executePayloadResult.Data.Status.Should().Be(PayloadStatus.Valid);
        }

        [Test]
        public async Task forkchoiceUpdatedV1_should_work_with_zero_keccak_for_finalization()
        {
            using MergeTestBlockchain chain = await CreateBlockChain();
            IEngineRpcModule rpc = CreateEngineModule(chain);
            Keccak startingHead = chain.BlockTree.HeadHash;
            ExecutionPayloadV1 executionPayload = await SendNewBlockV1(rpc, chain);

            Keccak newHeadHash = executionPayload.BlockHash;
            ForkchoiceStateV1 forkchoiceStateV1 = new(newHeadHash!, Keccak.Zero, startingHead);
            ResultWrapper<ForkchoiceUpdatedV1Result> forkchoiceUpdatedResult =
                await rpc.engine_forkchoiceUpdatedV1(forkchoiceStateV1, null);
            forkchoiceUpdatedResult.Data.PayloadStatus.Status.Should().Be(PayloadStatus.Valid);
            forkchoiceUpdatedResult.Data.PayloadId.Should().Be(null);

            Keccak actualHead = chain.BlockTree.HeadHash;
            actualHead.Should().NotBe(startingHead);
            actualHead.Should().Be(newHeadHash);
            AssertExecutionStatusChanged(rpc, newHeadHash!, Keccak.Zero, startingHead);
        }
        
        [Test]
        public async Task forkchoiceUpdatedV1_should_update_finalized_block_hash()
        {
            using MergeTestBlockchain chain = await CreateBlockChain();
            TestRpcBlockchain testRpc = await CreateTestRpc(chain);
            IEngineRpcModule rpc = CreateEngineModule(chain);
            Keccak startingHead = chain.BlockTree.HeadHash;
            ExecutionPayloadV1 executionPayload = await SendNewBlockV1(rpc, chain);

            Keccak newHeadHash = executionPayload.BlockHash;
            ForkchoiceStateV1 forkchoiceStateV1 = new(newHeadHash!, startingHead, startingHead!);
            ResultWrapper<ForkchoiceUpdatedV1Result> forkchoiceUpdatedResult =
                await rpc.engine_forkchoiceUpdatedV1(forkchoiceStateV1, null);
            forkchoiceUpdatedResult.Data.PayloadStatus.Status.Should().Be(PayloadStatus.Valid);
            forkchoiceUpdatedResult.Data.PayloadId.Should().Be(null);
            
            Keccak? actualFinalizedHash = chain.BlockTree.FinalizedHash;
            actualFinalizedHash.Should().NotBeNull();
            actualFinalizedHash.Should().Be(startingHead);
            
            BlockForRpc blockForRpc = testRpc.EthRpcModule.eth_getBlockByNumber(BlockParameter.Finalized).Data;
            blockForRpc.Should().NotBeNull();
            actualFinalizedHash = blockForRpc.Hash;
            actualFinalizedHash.Should().NotBeNull();
            actualFinalizedHash.Should().Be(startingHead);

            Assert.AreEqual(actualFinalizedHash, chain.BlockFinalizationManager.LastFinalizedHash);
            AssertExecutionStatusChanged(rpc, newHeadHash!, startingHead, startingHead);
        }
        
        [Test]
        public async Task forkchoiceUpdatedV1_should_update_safe_block_hash()
        {
            using MergeTestBlockchain chain = await CreateBlockChain();
            TestRpcBlockchain testRpc = await CreateTestRpc(chain);
            IEngineRpcModule rpc = CreateEngineModule(chain);
            Keccak startingHead = chain.BlockTree.HeadHash;
            ExecutionPayloadV1 executionPayload = await SendNewBlockV1(rpc, chain);

            Keccak newHeadHash = executionPayload.BlockHash;
            ForkchoiceStateV1 forkchoiceStateV1 = new(newHeadHash!, startingHead, startingHead!);
            ResultWrapper<ForkchoiceUpdatedV1Result> forkchoiceUpdatedResult =
                await rpc.engine_forkchoiceUpdatedV1(forkchoiceStateV1, null);
            forkchoiceUpdatedResult.Data.PayloadStatus.Status.Should().Be(PayloadStatus.Valid);
            forkchoiceUpdatedResult.Data.PayloadId.Should().Be(null);
            
            Keccak? actualSafeHash = chain.BlockTree.SafeHash;
            actualSafeHash.Should().NotBeNull();
            actualSafeHash.Should().Be(startingHead);
            
            BlockForRpc blockForRpc = testRpc.EthRpcModule.eth_getBlockByNumber(BlockParameter.Safe).Data;
            blockForRpc.Should().NotBeNull();
            actualSafeHash = blockForRpc.Hash;
            actualSafeHash.Should().NotBeNull();
            actualSafeHash.Should().Be(startingHead);
            
            AssertExecutionStatusChanged(rpc, newHeadHash!, startingHead, startingHead);
        }
        
        
        [Test]
        public async Task forkchoiceUpdatedV1_should_work_with_zero_keccak_as_safe_block()
        {
            using MergeTestBlockchain chain = await CreateBlockChain();
            IEngineRpcModule rpc = CreateEngineModule(chain);
            Keccak startingHead = chain.BlockTree.HeadHash;
            ExecutionPayloadV1 executionPayload = await SendNewBlockV1(rpc, chain);

            Keccak newHeadHash = executionPayload.BlockHash;
            ForkchoiceStateV1 forkchoiceStateV1 = new(newHeadHash!, newHeadHash!, Keccak.Zero);
            ResultWrapper<ForkchoiceUpdatedV1Result> forkchoiceUpdatedResult =
                await rpc.engine_forkchoiceUpdatedV1(forkchoiceStateV1, null);
            forkchoiceUpdatedResult.Data.PayloadStatus.Status.Should().Be(PayloadStatus.Valid);
            forkchoiceUpdatedResult.Data.PayloadId.Should().Be(null);

            Keccak actualHead = chain.BlockTree.HeadHash;
            actualHead.Should().NotBe(startingHead);
            actualHead.Should().Be(newHeadHash);
            AssertExecutionStatusChanged(rpc, newHeadHash!, newHeadHash!, Keccak.Zero);
        }

        [Test]
        public async Task forkchoiceUpdatedV1_with_no_payload_attributes_should_change_head()
        {
            using MergeTestBlockchain chain = await CreateBlockChain();
            IEngineRpcModule rpc = CreateEngineModule(chain);
            Keccak startingHead = chain.BlockTree.HeadHash;
            ExecutionPayloadV1 executionPayload = await SendNewBlockV1(rpc, chain);

            Keccak newHeadHash = executionPayload.BlockHash;
            ForkchoiceStateV1 forkchoiceStateV1 = new(newHeadHash!, startingHead, startingHead!);
            ResultWrapper<ForkchoiceUpdatedV1Result> forkchoiceUpdatedResult =
                await rpc.engine_forkchoiceUpdatedV1(forkchoiceStateV1, null);
            forkchoiceUpdatedResult.Data.PayloadStatus.Status.Should().Be(PayloadStatus.Valid);
            forkchoiceUpdatedResult.Data.PayloadId.Should().Be(null);

            Keccak actualHead = chain.BlockTree.HeadHash;
            actualHead.Should().NotBe(startingHead);
            actualHead.Should().Be(newHeadHash);
            AssertExecutionStatusChangedV1(rpc, newHeadHash!, startingHead, startingHead);
        }

        [Test]
        public async Task forkChoiceUpdatedV1_to_unknown_block_fails()
        {
            using MergeTestBlockchain chain = await CreateBlockChain();
            IEngineRpcModule rpc = CreateEngineModule(chain);
            ForkchoiceStateV1 forkchoiceStateV1 =
                new(TestItem.KeccakF, TestItem.KeccakF, TestItem.KeccakF);
            ResultWrapper<ForkchoiceUpdatedV1Result> forkchoiceUpdatedResult =
                await rpc.engine_forkchoiceUpdatedV1(forkchoiceStateV1, null);
            forkchoiceUpdatedResult.Data.PayloadStatus.Status.Should()
                .Be(nameof(PayloadStatus.Syncing).ToUpper()); // ToDo wait for final PostMerge sync
            AssertExecutionStatusNotChangedV1(rpc, TestItem.KeccakF, TestItem.KeccakF, TestItem.KeccakF);
        }

        [Test]
        public async Task forkChoiceUpdatedV1_to_unknown_safeBlock_hash_should_fail()
        {
            using MergeTestBlockchain chain = await CreateBlockChain();
            IEngineRpcModule rpc = CreateEngineModule(chain);
            Keccak startingHead = chain.BlockTree.HeadHash;
            ExecutionPayloadV1 executionPayload = await SendNewBlockV1(rpc, chain);

            Keccak newHeadHash = executionPayload.BlockHash;
            ForkchoiceStateV1 forkchoiceStateV1 = new(newHeadHash!, startingHead, TestItem.KeccakF);
            ResultWrapper<ForkchoiceUpdatedV1Result> forkchoiceUpdatedResult =
                await rpc.engine_forkchoiceUpdatedV1(forkchoiceStateV1, null);
            forkchoiceUpdatedResult.ErrorCode.Should()
                .Be(MergeErrorCodes.InvalidForkchoiceState);

            Keccak actualHead = chain.BlockTree.HeadHash;
            actualHead.Should().NotBe(newHeadHash);
        }

        [Test]
        public async Task forkChoiceUpdatedV1_no_common_branch_failsk()
        {
            using MergeTestBlockchain chain = await CreateBlockChain();
            IEngineRpcModule rpc = CreateEngineModule(chain);
            Keccak? startingHead = chain.BlockTree.HeadHash;
            Block parent = Build.A.Block.WithNumber(2).WithParentHash(TestItem.KeccakA).WithNonce(0).WithDifficulty(0).TestObject;
            Block block = Build.A.Block.WithNumber(3).WithParent(parent).WithNonce(0).WithDifficulty(0).TestObject;
            
            await rpc.engine_newPayloadV1(new ExecutionPayloadV1(parent));
            
            ForkchoiceStateV1 forkchoiceStateV1 = new(parent.Hash!, startingHead, startingHead);
            ResultWrapper<ForkchoiceUpdatedV1Result> forkchoiceUpdatedResult =
                await rpc.engine_forkchoiceUpdatedV1(forkchoiceStateV1, null);
            forkchoiceUpdatedResult.Data.PayloadStatus.Status.Should()
                .Be("SYNCING");
            
            await rpc.engine_newPayloadV1(new ExecutionPayloadV1(block));
            
            ForkchoiceStateV1 forkchoiceStateV1_1 = new(parent.Hash!, startingHead, startingHead);
            ResultWrapper<ForkchoiceUpdatedV1Result> forkchoiceUpdatedResult_1 =
                await rpc.engine_forkchoiceUpdatedV1(forkchoiceStateV1_1, null);
            forkchoiceUpdatedResult_1.Data.PayloadStatus.Status.Should()
                .Be("SYNCING");
            
            AssertExecutionStatusNotChangedV1(rpc, block.Hash!, startingHead, startingHead);

        }

        [Test]
        public async Task forkchoiceUpdatedV1_should_change_head_when_all_parameters_are_the_newHeadHash()
        {
            using MergeTestBlockchain chain = await CreateBlockChain();
            IEngineRpcModule rpc = CreateEngineModule(chain);
            ExecutionPayloadV1 executionPayload = await SendNewBlockV1(rpc, chain);

            Keccak newHeadHash = executionPayload.BlockHash;
            ForkchoiceStateV1 forkchoiceStateV1 = new(newHeadHash, newHeadHash, newHeadHash);
            ResultWrapper<ForkchoiceUpdatedV1Result> forkchoiceUpdatedResult =
                await rpc.engine_forkchoiceUpdatedV1(forkchoiceStateV1, null);
            forkchoiceUpdatedResult.Data.PayloadStatus.Status.Should().Be(PayloadStatus.Valid);
            forkchoiceUpdatedResult.Data.PayloadId.Should().Be(null);
            AssertExecutionStatusChangedV1(rpc, newHeadHash, newHeadHash, newHeadHash);
        }

        [Test]
        public async Task Can_transition_from_PoW_chain()
        {
            using MergeTestBlockchain chain =
                await CreateBlockChain(new MergeConfig() { Enabled = true, TerminalTotalDifficulty = "1000001" });
            IEngineRpcModule rpc = CreateEngineModule(chain);

            // adding PoW block
            await chain.AddBlock();

            // creating PoS block
            Block? head = chain.BlockTree.Head;
            ExecutionPayloadV1 executionPayload = await SendNewBlockV1(rpc, chain);
            await rpc.engine_forkchoiceUpdatedV1(
                new ForkchoiceStateV1(executionPayload.BlockHash, executionPayload.BlockHash,
                    executionPayload.BlockHash), null);
            Assert.AreEqual(2, chain.BlockTree.Head!.Number);
        }

        [TestCase(null)]
        [TestCase(1000000000)]
        [TestCase(1000001)]
        public async Task executePayloadV1_should_not_accept_blocks_with_incorrect_ttd(long? terminalTotalDifficulty)
        {
            using MergeTestBlockchain chain = await CreateBlockChain(new MergeConfig()
            {
                Enabled = true, TerminalTotalDifficulty = $"{terminalTotalDifficulty}"
            });
            IEngineRpcModule rpc = CreateEngineModule(chain);
            ExecutionPayloadV1 executionPayload = CreateBlockRequest(
                CreateParentBlockRequestOnHead(chain.BlockTree),
                TestItem.AddressD);
            ResultWrapper<PayloadStatusV1> resultWrapper = await rpc.engine_newPayloadV1(executionPayload);
            resultWrapper.Data.Status.Should().Be(PayloadStatus.Invalid);
            resultWrapper.Data.LatestValidHash.Should().Be(Keccak.Zero);
        }

        [TestCase(null)]
        [TestCase(1000000000)]
        [TestCase(1000001)]
        public async Task forkchoiceUpdatedV1_should_not_accept_blocks_with_incorrect_ttd(long? terminalTotalDifficulty)
        {
            using MergeTestBlockchain chain = await CreateBlockChain(new MergeConfig()
            {
                Enabled = true, TerminalTotalDifficulty = $"{terminalTotalDifficulty}"
            });
            IEngineRpcModule rpc = CreateEngineModule(chain);
            Keccak blockHash = chain.BlockTree.HeadHash;
            ResultWrapper<ForkchoiceUpdatedV1Result> resultWrapper =
                await rpc.engine_forkchoiceUpdatedV1(new ForkchoiceStateV1(blockHash, blockHash, blockHash), null);
            resultWrapper.Data.PayloadStatus.Status.Should().Be(PayloadStatus.Invalid);
            resultWrapper.Data.PayloadStatus.LatestValidHash.Should().Be(Keccak.Zero);
        }

        [Test]
        public async Task executePayloadV1_accepts_first_block()
        {
            using MergeTestBlockchain chain = await CreateBlockChain();
            IEngineRpcModule rpc = CreateEngineModule(chain);
            ExecutionPayloadV1 executionPayload = CreateBlockRequest(
                CreateParentBlockRequestOnHead(chain.BlockTree),
                TestItem.AddressD);
            ResultWrapper<PayloadStatusV1> resultWrapper = await rpc.engine_newPayloadV1(executionPayload);
            resultWrapper.Data.Status.Should().Be(PayloadStatus.Valid);
            new ExecutionPayloadV1(chain.BlockTree.BestSuggestedBody).Should()
                .BeEquivalentTo(executionPayload);
        }

        [Test]
        public async Task executePayloadV1_calculate_hash_for_cached_blocks()
        {
            using MergeTestBlockchain chain = await CreateBlockChain();
            IEngineRpcModule rpc = CreateEngineModule(chain);
            ExecutionPayloadV1 executionPayload = CreateBlockRequest(
                CreateParentBlockRequestOnHead(chain.BlockTree),
                TestItem.AddressD);
            ResultWrapper<PayloadStatusV1> resultWrapper = await rpc.engine_newPayloadV1(executionPayload);
            resultWrapper.Data.Status.Should().Be(PayloadStatus.Valid);
            ResultWrapper<PayloadStatusV1>
                resultWrapper2 = await rpc.engine_newPayloadV1(executionPayload);
            resultWrapper2.Data.Status.Should().Be(PayloadStatus.Valid);
            executionPayload.ParentHash = executionPayload.BlockHash;
            ResultWrapper<PayloadStatusV1> invalidBlockRequest =
                await rpc.engine_newPayloadV1(executionPayload);
            invalidBlockRequest.Data.Status.Should().Be(PayloadStatus.InvalidBlockHash);
        }

        [TestCase(30)]
        public async Task can_progress_chain_one_by_one_v1(int count)
        {
            using MergeTestBlockchain chain = await CreateBlockChain();
            IEngineRpcModule rpc = CreateEngineModule(chain);
            Keccak lastHash = (await ProduceBranchV1(rpc, chain, count,
                    CreateParentBlockRequestOnHead(chain.BlockTree), true))
                .Last()
                .BlockHash;
            chain.BlockTree.HeadHash.Should().Be(lastHash);
            Block? last = RunForAllBlocksInBranch(chain.BlockTree, chain.BlockTree.HeadHash, b => b.IsGenesis, true);
            last.Should().NotBeNull();
            last!.IsGenesis.Should().BeTrue();
        }

        [Test]
        public async Task forkchoiceUpdatedV1_can_reorganize_to_last_block()
        {
            using MergeTestBlockchain chain = await CreateBlockChain();
            IEngineRpcModule rpc = CreateEngineModule(chain);

            async Task CanReorganizeToBlock(ExecutionPayloadV1 block, MergeTestBlockchain testChain)
            {
                ForkchoiceStateV1 forkchoiceStateV1 =
                    new(block.BlockHash, block.BlockHash, block.BlockHash);
                ResultWrapper<ForkchoiceUpdatedV1Result> result =
                    await rpc.engine_forkchoiceUpdatedV1(forkchoiceStateV1, null);
                result.Data.PayloadStatus.Status.Should().Be(PayloadStatus.Valid);
                result.Data.PayloadId.Should().Be(null);
                testChain.BlockTree.HeadHash.Should().Be(block.BlockHash);
                testChain.BlockTree.Head!.Number.Should().Be(block.BlockNumber);
                testChain.State.StateRoot.Should().Be(testChain.BlockTree.Head!.StateRoot!);
            }

            async Task CanReorganizeToLastBlock(MergeTestBlockchain testChain,
                params IReadOnlyList<ExecutionPayloadV1>[] branches)
            {
                foreach (IReadOnlyList<ExecutionPayloadV1>? branch in branches)
                {
                    await CanReorganizeToBlock(branch.Last(), testChain);
                }
            }

            IReadOnlyList<ExecutionPayloadV1> branch1 =
                await ProduceBranchV1(rpc, chain, 10, CreateParentBlockRequestOnHead(chain.BlockTree), true);
            IReadOnlyList<ExecutionPayloadV1> branch2 =
                await ProduceBranchV1(rpc, chain, 6, branch1[3], true, TestItem.KeccakC);

            await CanReorganizeToLastBlock(chain, branch1, branch2);
        }
        
        [Test]
        public async Task forkchoiceUpdatedV1_head_block_after_reorg()
        {
            using MergeTestBlockchain chain = await CreateBlockChain();
            IEngineRpcModule rpc = CreateEngineModule(chain);

            async Task CanReorganizeToBlock(ExecutionPayloadV1 block, MergeTestBlockchain testChain)
            {
                ForkchoiceStateV1 forkchoiceStateV1 =
                    new(block.BlockHash, block.BlockHash, block.BlockHash);
                ResultWrapper<ForkchoiceUpdatedV1Result> result =
                    await rpc.engine_forkchoiceUpdatedV1(forkchoiceStateV1, null);
                result.Data.PayloadStatus.Status.Should().Be(PayloadStatus.Valid);
                result.Data.PayloadId.Should().Be(null);
                testChain.BlockTree.HeadHash.Should().Be(block.BlockHash);
                testChain.BlockTree.Head!.Number.Should().Be(block.BlockNumber);
                testChain.State.StateRoot.Should().Be(testChain.BlockTree.Head!.StateRoot!);
            }

            IReadOnlyList<ExecutionPayloadV1> branch1 =
                await ProduceBranchV1(rpc, chain, 10, CreateParentBlockRequestOnHead(chain.BlockTree), true);
            IReadOnlyList<ExecutionPayloadV1> branch2 =
                await ProduceBranchV1(rpc, chain, 6, branch1[3], true, TestItem.KeccakC);

            await CanReorganizeToBlock(branch2.Last(), chain);
        }

        [Test]
        public async Task newPayloadV1_should_return_accepted_for_side_branch()
        {
            using MergeTestBlockchain chain = await CreateBlockChain();
            IEngineRpcModule rpc = CreateEngineModule(chain);
            ExecutionPayloadV1 executionPayload = CreateBlockRequest(
                CreateParentBlockRequestOnHead(chain.BlockTree),
                TestItem.AddressD);
            ResultWrapper<PayloadStatusV1> resultWrapper = await rpc.engine_newPayloadV1(executionPayload);
            resultWrapper.Data.Status.Should().Be(PayloadStatus.Valid);
            ForkchoiceStateV1 forkChoiceUpdatedRequest = new(executionPayload.BlockHash,
                executionPayload.BlockHash, executionPayload.BlockHash);
            ResultWrapper<ForkchoiceUpdatedV1Result> fcu1 = (await rpc.engine_forkchoiceUpdatedV1(forkChoiceUpdatedRequest,
                new PayloadAttributes()
                {
                    PrevRandao = TestItem.KeccakA,
                    SuggestedFeeRecipient = Address.Zero,
                    Timestamp = executionPayload.Timestamp + 1
                }));
            await rpc.engine_getPayloadV1(Bytes.FromHexString(fcu1.Data.PayloadId!));
        }

        [TestCase(false)]
        [TestCase(true)]
        public async Task executePayloadV1_processes_passed_transactions(bool moveHead)
        {
            using MergeTestBlockchain chain = await CreateBlockChain();
            IEngineRpcModule rpc = CreateEngineModule(chain);
            IReadOnlyList<ExecutionPayloadV1> branch =
                await ProduceBranchV1(rpc, chain, 8, CreateParentBlockRequestOnHead(chain.BlockTree),
                    moveHead);

            foreach (ExecutionPayloadV1 block in branch)
            {
                uint count = 10;
                ExecutionPayloadV1 executePayloadRequest = CreateBlockRequest(block, TestItem.AddressA);
                PrivateKey from = TestItem.PrivateKeyB;
                Address to = TestItem.AddressD;
                (_, UInt256 toBalanceAfter) = AddTransactions(chain, executePayloadRequest, from, to, count, 1,
                    out BlockHeader? parentHeader);

                executePayloadRequest.GasUsed = GasCostOf.Transaction * count;
                executePayloadRequest.StateRoot =
                    new Keccak("0x3d2e3ced6da0d1e94e65894dc091190480f045647610ef614e1cab4241ca66e0");
                executePayloadRequest.ReceiptsRoot =
                    new Keccak("0xc538d36ed1acf6c28187110a2de3e5df707d6d38982f436eb0db7a623f9dc2cd");
                TryCalculateHash(executePayloadRequest, out Keccak? hash);
                executePayloadRequest.BlockHash = hash;
                ResultWrapper<PayloadStatusV1> result = await rpc.engine_newPayloadV1(executePayloadRequest);
                result.Data.Status.Should().Be(PayloadStatus.Valid);
                RootCheckVisitor rootCheckVisitor = new();
                chain.StateReader.RunTreeVisitor(rootCheckVisitor, executePayloadRequest.StateRoot);
                rootCheckVisitor.HasRoot.Should().BeTrue();
                
                chain.StateReader.GetBalance(executePayloadRequest.StateRoot, to).Should().Be(toBalanceAfter);
                if (moveHead)
                {
                    ForkchoiceStateV1 forkChoiceUpdatedRequest = new(executePayloadRequest.BlockHash,
                        executePayloadRequest.BlockHash, executePayloadRequest.BlockHash);
                    await rpc.engine_forkchoiceUpdatedV1(forkChoiceUpdatedRequest, null);
                    chain.State.StateRoot.Should().Be(executePayloadRequest.StateRoot);
                    chain.State.StateRoot.Should().NotBe(parentHeader.StateRoot!);
                }
            }
        }

        [Test]
        public async Task executePayloadV1_transactions_produce_receipts()
        {
            using MergeTestBlockchain chain = await CreateBlockChain();
            IEngineRpcModule rpc = CreateEngineModule(chain);
            IReadOnlyList<ExecutionPayloadV1> branch =
                await ProduceBranchV1(rpc, chain, 1, CreateParentBlockRequestOnHead(chain.BlockTree), false);

            foreach (ExecutionPayloadV1 block in branch)
            {
                uint count = 10;
                ExecutionPayloadV1 executionPayload = CreateBlockRequest(block, TestItem.AddressA);
                PrivateKey from = TestItem.PrivateKeyB;
                Address to = TestItem.AddressD;
                (_, UInt256 toBalanceAfter) =
                    AddTransactions(chain, executionPayload, from, to, count, 1, out BlockHeader parentHeader);

                UInt256 fromBalance = chain.StateReader.GetBalance(parentHeader.StateRoot!, from.Address);
                executionPayload.GasUsed = GasCostOf.Transaction * count;
                executionPayload.StateRoot =
                    new Keccak("0x3d2e3ced6da0d1e94e65894dc091190480f045647610ef614e1cab4241ca66e0");
                executionPayload.ReceiptsRoot =
                    new Keccak("0xc538d36ed1acf6c28187110a2de3e5df707d6d38982f436eb0db7a623f9dc2cd");
                TryCalculateHash(executionPayload, out Keccak hash);
                executionPayload.BlockHash = hash;
                ResultWrapper<PayloadStatusV1> result = await rpc.engine_newPayloadV1(executionPayload);

                result.Data.Status.Should().Be(PayloadStatus.Valid);
                RootCheckVisitor rootCheckVisitor = new();
                chain.StateReader.RunTreeVisitor(rootCheckVisitor, executionPayload.StateRoot);
                rootCheckVisitor.HasRoot.Should().BeTrue();

                UInt256 fromBalanceAfter = chain.StateReader.GetBalance(executionPayload.StateRoot, from.Address); 
                Assert.True(fromBalanceAfter < fromBalance - toBalanceAfter);
                chain.StateReader.GetBalance(executionPayload.StateRoot, to).Should().Be(toBalanceAfter);
                Block findBlock = chain.BlockTree.FindBlock(executionPayload.BlockHash, BlockTreeLookupOptions.None)!;
                TxReceipt[]? receipts = chain.ReceiptStorage.Get(findBlock);
                findBlock.Transactions.Select(t => t.Hash).Should().BeEquivalentTo(receipts.Select(r => r.TxHash));
            }
        }

        [Test]
        public async Task getPayloadV1_picks_transactions_from_pool_v1()
        {
            SemaphoreSlim blockImprovementLock = new(0);
            using MergeTestBlockchain chain = await CreateBlockChain();
            IEngineRpcModule rpc = CreateEngineModule(chain);
            Keccak startingHead = chain.BlockTree.HeadHash;
            uint count = 3;
            int value = 10;
            Address recipient = TestItem.AddressF;
            PrivateKey sender = TestItem.PrivateKeyB;
            Transaction[] transactions =
                BuildTransactions(chain, startingHead, sender, recipient, count, value, out _, out _);
            chain.AddTransactions(transactions);
            chain.PayloadPreparationService!.BlockImproved += (s, e) =>
            {
                blockImprovementLock.Release(1);
            };
            string? payloadId = rpc.engine_forkchoiceUpdatedV1(
                new ForkchoiceStateV1(startingHead, Keccak.Zero, startingHead),
                new PayloadAttributes()
                {
                    Timestamp = 100, PrevRandao = TestItem.KeccakA, SuggestedFeeRecipient = Address.Zero
                }).Result.Data.PayloadId!;
            await blockImprovementLock.WaitAsync(10000);
            ExecutionPayloadV1 getPayloadResult =
                (await rpc.engine_getPayloadV1(Bytes.FromHexString(payloadId!))).Data!;

            getPayloadResult.StateRoot.Should().NotBe(chain.BlockTree.Genesis!.StateRoot!);

            Transaction[] transactionsInBlock = getPayloadResult.GetTransactions();
            transactionsInBlock.Should().BeEquivalentTo(transactions,
                o => o.Excluding(t => t.ChainId)
                    .Excluding(t => t.SenderAddress)
                    .Excluding(t => t.Timestamp)
                    .Excluding(t => t.PoolIndex)
                    .Excluding(t => t.GasBottleneck));

            ResultWrapper<PayloadStatusV1> executePayloadResult =
                await rpc.engine_newPayloadV1(getPayloadResult);
            executePayloadResult.Data.Status.Should().Be(PayloadStatus.Valid);

            UInt256 totalValue = ((int)(count * value)).GWei();
            chain.StateReader.GetBalance(getPayloadResult.StateRoot, recipient).Should().Be(totalValue);
        }

        [Test]
        public async Task getPayloadV1_return_correct_block_values_for_empty_block()
        {
            using MergeTestBlockchain chain = await CreateBlockChain();
            IEngineRpcModule rpc = CreateEngineModule(chain);
            Keccak startingHead = chain.BlockTree.HeadHash;
            Keccak? random = TestItem.KeccakF;
            UInt256 timestamp = chain.BlockTree.Head!.Timestamp + 5;
            Address? suggestedFeeRecipient = TestItem.AddressC;
            PayloadAttributes? payloadAttributes = new()
            {
                PrevRandao = random, Timestamp = timestamp, SuggestedFeeRecipient = suggestedFeeRecipient
            };
            ExecutionPayloadV1 getPayloadResult = await BuildAndGetPayloadResult(chain, rpc, payloadAttributes);
            getPayloadResult.ParentHash.Should().Be(startingHead);


            ResultWrapper<PayloadStatusV1> executePayloadResult =
                await rpc.engine_newPayloadV1(getPayloadResult);
            executePayloadResult.Data.Status.Should().Be(PayloadStatus.Valid);

            BlockHeader? currentHeader = chain.BlockTree.BestSuggestedHeader!;

            Assert.AreEqual("0x1dcc4de8dec75d7aab85b567b6ccd41ad312451b948a7413f0a142fd40d49347",
                currentHeader.UnclesHash!.ToString());
            Assert.AreEqual((UInt256)0, currentHeader.Difficulty);
            Assert.AreEqual(0, currentHeader.Nonce);
            Assert.AreEqual(random, currentHeader.MixHash);
        }


        private async Task<IReadOnlyList<ExecutionPayloadV1>> ProduceBranchV1(IEngineRpcModule rpc,
            MergeTestBlockchain chain,
            int count, ExecutionPayloadV1 startingParentBlock, bool setHead, Keccak? random = null)
        {
            List<ExecutionPayloadV1> blocks = new();
            ExecutionPayloadV1 parentBlock = startingParentBlock;
            parentBlock.TryGetBlock(out Block? block);
            UInt256? startingTotalDifficulty = block!.IsGenesis
                ? block.Difficulty : chain.BlockFinder.FindHeader(block!.Header!.ParentHash!)!.TotalDifficulty;
            BlockHeader parentHeader = block!.Header;
            parentHeader.TotalDifficulty = startingTotalDifficulty +
                                           parentHeader.Difficulty;
            for (int i = 0; i < count; i++)
            {
                ExecutionPayloadV1? getPayloadResult = await BuildAndGetPayloadOnBranch(rpc, chain, parentHeader,
                    parentBlock.Timestamp + 12,
                    random ?? TestItem.KeccakA, Address.Zero);
                PayloadStatusV1 payloadStatusResponse =
                    (await rpc.engine_newPayloadV1(getPayloadResult)).Data;
                payloadStatusResponse.Status.Should().Be(PayloadStatus.Valid);
                if (setHead)
                {
                    Keccak newHead = getPayloadResult!.BlockHash;
                    ForkchoiceStateV1 forkchoiceStateV1 = new(newHead, newHead, newHead);
                    ResultWrapper<ForkchoiceUpdatedV1Result> setHeadResponse =
                        await rpc.engine_forkchoiceUpdatedV1(forkchoiceStateV1, null);
                    setHeadResponse.Data.PayloadStatus.Status.Should().Be(PayloadStatus.Valid);
                    setHeadResponse.Data.PayloadId.Should().Be(null);
                }

                blocks.Add((getPayloadResult));
                parentBlock = getPayloadResult;
                parentBlock.TryGetBlock(out block!);
                block.Header.TotalDifficulty = parentHeader.TotalDifficulty + block.Header.Difficulty;
                parentHeader = block.Header;
            }

            return blocks;
        }

        [Test]
        public async Task ExecutionPayloadV1_set_and_get_transactions_roundtrip()
        {
            using MergeTestBlockchain chain = await CreateBlockChain();
            Keccak startingHead = chain.BlockTree.HeadHash;
            uint count = 3;
            int value = 10;
            Address recipient = TestItem.AddressD;
            PrivateKey sender = TestItem.PrivateKeyB;

            Transaction[] txsSource =
                BuildTransactions(chain, startingHead, sender, recipient, count, value, out _, out _);

            ExecutionPayloadV1 executionPayload = new();
            executionPayload.SetTransactions(txsSource);

            Transaction[] txsReceived = executionPayload.GetTransactions();

            txsReceived.Should().BeEquivalentTo(txsSource, options => options
                .Excluding(t => t.ChainId)
                .Excluding(t => t.SenderAddress)
                .Excluding(t => t.Timestamp)
            );
        }

        [Test]
        public async Task payloadV1_suggestedFeeRecipient_in_config()
        {
            using MergeTestBlockchain chain =
                await CreateBlockChain(new MergeConfig()
                {
                    Enabled = true, FeeRecipient = TestItem.AddressB.ToString(), TerminalTotalDifficulty = "0"
                });
            IEngineRpcModule rpc = CreateEngineModule(chain);
            Keccak startingHead = chain.BlockTree.HeadHash;
            UInt256 timestamp = Timestamper.UnixTime.Seconds;
            Keccak random = Keccak.Zero;
            Address feeRecipient = TestItem.AddressC;
            string payloadId = rpc.engine_forkchoiceUpdatedV1(new ForkchoiceStateV1(startingHead, Keccak.Zero, startingHead),
                    new PayloadAttributes { Timestamp = timestamp, SuggestedFeeRecipient = feeRecipient, PrevRandao = random }).Result.Data
                .PayloadId!;
            (await rpc.engine_getPayloadV1(Bytes.FromHexString(payloadId))).Data!.FeeRecipient.Should()
                .Be(TestItem.AddressB);
        }

        [Test]
        public async Task payloadV1_no_suggestedFeeRecipient_in_config()
        {
            using MergeTestBlockchain chain =
                await CreateBlockChain(new MergeConfig() { Enabled = true, TerminalTotalDifficulty = "0" });
            IEngineRpcModule rpc = CreateEngineModule(chain);
            Keccak startingHead = chain.BlockTree.HeadHash;
            UInt256 timestamp = Timestamper.UnixTime.Seconds;
            Keccak random = Keccak.Zero;
            Address feeRecipient = TestItem.AddressC;
            string payloadId = rpc.engine_forkchoiceUpdatedV1(new ForkchoiceStateV1(startingHead, Keccak.Zero, startingHead),
                    new PayloadAttributes { Timestamp = timestamp, SuggestedFeeRecipient = feeRecipient, PrevRandao = random }).Result.Data
                .PayloadId!;
            (await rpc.engine_getPayloadV1(Bytes.FromHexString(payloadId))).Data!.FeeRecipient.Should()
                .Be(TestItem.AddressC);
        }
        
        [TestCase(0, "0x0000000000000000000000000000000000000000000000000000000000000000")]
        [TestCase(1000001, "0x191dc9697d77129ee5b6f6d57074d2c854a38129913e3fdd3d9f0ebc930503a6")]
        public async Task exchangeTransitionConfiguration_return_expected_results(long clTtd, string terminalBlockHash)
        {
            using MergeTestBlockchain chain =
                await CreateBlockChain(new MergeConfig() { Enabled = true, TerminalTotalDifficulty = "1000001", TerminalBlockHash = new Keccak("0x191dc9697d77129ee5b6f6d57074d2c854a38129913e3fdd3d9f0ebc930503a6").ToString(true), TerminalBlockNumber = 1 });
            IEngineRpcModule rpc = CreateEngineModule(chain);
            
            TransitionConfigurationV1 result = rpc.engine_exchangeTransitionConfigurationV1(new TransitionConfigurationV1()
            {
                TerminalBlockNumber = 0,
                TerminalBlockHash = new Keccak(terminalBlockHash),
                TerminalTotalDifficulty = (UInt256)clTtd
            }).Data;
            
            Assert.AreEqual((UInt256)1000001, result.TerminalTotalDifficulty);
            Assert.AreEqual(1, result.TerminalBlockNumber);
            Assert.AreEqual("0x191dc9697d77129ee5b6f6d57074d2c854a38129913e3fdd3d9f0ebc930503a6", result.TerminalBlockHash.ToString());
        }
        
        [TestCase(0, "0x0000000000000000000000000000000000000000000000000000000000000000")]
        [TestCase(1000001, "0x191dc9697d77129ee5b6f6d57074d2c854a38129913e3fdd3d9f0ebc930503a6")]
        public async Task exchangeTransitionConfiguration_return_with_empty_Nethermind_configuration(long clTtd, string terminalBlockHash)
        {
            using MergeTestBlockchain chain =
                await CreateBlockChain(new MergeConfig() { Enabled = true });
            IEngineRpcModule rpc = CreateEngineModule(chain);
            
            TransitionConfigurationV1 result = rpc.engine_exchangeTransitionConfigurationV1(new TransitionConfigurationV1()
            {
                TerminalBlockNumber = 0,
                TerminalBlockHash = new Keccak(terminalBlockHash),
                TerminalTotalDifficulty = (UInt256)clTtd
            }).Data;
            
            Assert.AreEqual((UInt256)0, result.TerminalTotalDifficulty);
            Assert.AreEqual(0, result.TerminalBlockNumber);
            Assert.AreEqual("0x0000000000000000000000000000000000000000000000000000000000000000", result.TerminalBlockHash.ToString());
        }

        private async Task<ExecutionPayloadV1> SendNewBlockV1(IEngineRpcModule rpc, MergeTestBlockchain chain)
        {
            ExecutionPayloadV1 executionPayload = CreateBlockRequest(
                CreateParentBlockRequestOnHead(chain.BlockTree),
                TestItem.AddressD);
            ResultWrapper<PayloadStatusV1> executePayloadResult =
                await rpc.engine_newPayloadV1(executionPayload);
            executePayloadResult.Data.Status.Should().Be(PayloadStatus.Valid);
            return executionPayload;
        }

        private async Task<ExecutionPayloadV1> BuildAndSendNewBlockV1(IEngineRpcModule rpc, MergeTestBlockchain chain, bool waitForBlockImprovement)
        {
            Keccak head = chain.BlockTree.HeadHash;
            UInt256 timestamp = Timestamper.UnixTime.Seconds;
            Keccak random = Keccak.Zero;
            Address feeRecipient = Address.Zero;
            ExecutionPayloadV1 executionPayload = await BuildAndGetPayloadResult(rpc, chain, head,
                Keccak.Zero, head, timestamp, random, feeRecipient, waitForBlockImprovement);
            ResultWrapper<PayloadStatusV1> executePayloadResult =
                await rpc.engine_newPayloadV1(executionPayload);
            executePayloadResult.Data.Status.Should().Be(PayloadStatus.Valid);
            return executionPayload;
        }

        private async Task<ExecutionPayloadV1> BuildAndGetPayloadOnBranch(
            IEngineRpcModule rpc, MergeTestBlockchain chain, BlockHeader parentHeader,
            UInt256 timestamp, Keccak random, Address feeRecipient)
        {
            PayloadAttributes payloadAttributes =
                new() { Timestamp = timestamp, PrevRandao = random, SuggestedFeeRecipient = feeRecipient };

            // we're using payloadService directly, because we can't use fcU for branch
            string payloadId = chain.PayloadPreparationService!.StartPreparingPayload(parentHeader, payloadAttributes)!;

            ResultWrapper<ExecutionPayloadV1?> getPayloadResult =
                await rpc.engine_getPayloadV1(Bytes.FromHexString(payloadId));
            return getPayloadResult.Data!;
        }


        [Test]
        public async Task repeat_the_same_payload_after_fcu_should_return_valid_and_be_ignored()
        {
            using MergeTestBlockchain chain =
                await CreateBlockChain(new MergeConfig() { Enabled = true, TerminalTotalDifficulty = "0" });
            IEngineRpcModule rpc = CreateEngineModule(chain);

            // Correct new payload
<<<<<<< HEAD
            ExecutionPayloadV1 executionPayloadV11 = CreateBlockRequest(
=======
            ExecutionPayloadV1 blockRequestResult1 = CreateBlockRequest(
>>>>>>> 1a740a2e
                CreateParentBlockRequestOnHead(chain.BlockTree),
                TestItem.AddressA);
            ResultWrapper<PayloadStatusV1> newPayloadResult1 = await rpc.engine_newPayloadV1(executionPayloadV11);
            newPayloadResult1.Data.Status.Should().Be(PayloadStatus.Valid);

            // Fork choice updated with first np hash
            ForkchoiceStateV1 forkChoiceState1 = new ForkchoiceStateV1(executionPayloadV11.BlockHash,
                executionPayloadV11.BlockHash,
                executionPayloadV11.BlockHash);
            ResultWrapper<ForkchoiceUpdatedV1Result> forkchoiceUpdatedResult1 =
                await rpc.engine_forkchoiceUpdatedV1(forkChoiceState1);
            forkchoiceUpdatedResult1.Data.PayloadStatus.Status.Should().Be(PayloadStatus.Valid);
            
            ResultWrapper<PayloadStatusV1> newPayloadResult2 = await rpc.engine_newPayloadV1(executionPayloadV11);
            newPayloadResult2.Data.Status.Should().Be(PayloadStatus.Valid);
            newPayloadResult2.Data.LatestValidHash.Should().Be(executionPayloadV11.BlockHash);
        }

        [Test]
        public async Task payloadV1_invalid_parent_hash()
        {
            using MergeTestBlockchain chain =
                await CreateBlockChain(new MergeConfig() {Enabled = true, TerminalTotalDifficulty = "0"});
            IEngineRpcModule rpc = CreateEngineModule(chain);

            // Correct new payload
<<<<<<< HEAD
            ExecutionPayloadV1 executionPayloadV11 = CreateBlockRequest(
=======
            ExecutionPayloadV1 blockRequestResult1 = CreateBlockRequest(
>>>>>>> 1a740a2e
                CreateParentBlockRequestOnHead(chain.BlockTree),
                TestItem.AddressA);
            ResultWrapper<PayloadStatusV1> newPayloadResult1 = await rpc.engine_newPayloadV1(executionPayloadV11);
            newPayloadResult1.Data.Status.Should().Be(PayloadStatus.Valid);

            // Fork choice updated with first np hash
            ForkchoiceStateV1 forkChoiceState1 = new ForkchoiceStateV1(executionPayloadV11.BlockHash, executionPayloadV11.BlockHash,
                executionPayloadV11.BlockHash);
            ResultWrapper<ForkchoiceUpdatedV1Result> forkchoiceUpdatedResult1 = await rpc.engine_forkchoiceUpdatedV1(forkChoiceState1);
            forkchoiceUpdatedResult1.Data.PayloadStatus.Status.Should().Be(PayloadStatus.Valid);

            // New payload unknown parent hash
<<<<<<< HEAD
            ExecutionPayloadV1 executionPayloadV12A = CreateBlockRequest(executionPayloadV11, TestItem.AddressA);
            executionPayloadV12A.ParentHash = TestItem.KeccakB;
            TryCalculateHash(executionPayloadV12A, out Keccak? hash);
            executionPayloadV12A.BlockHash = hash;
            ResultWrapper<PayloadStatusV1> newPayloadResult2A = await rpc.engine_newPayloadV1(executionPayloadV12A);
=======
            ExecutionPayloadV1 blockRequestResult2A = CreateBlockRequest(blockRequestResult1, TestItem.AddressA);
            blockRequestResult2A.ParentHash = TestItem.KeccakB;
            TryCalculateHash(blockRequestResult2A, out Keccak? hash);
            blockRequestResult2A.BlockHash = hash;
            ResultWrapper<PayloadStatusV1> newPayloadResult2A = await rpc.engine_newPayloadV1(blockRequestResult2A);
>>>>>>> 1a740a2e
            newPayloadResult2A.Data.Status.Should().Be(PayloadStatus.Accepted);

            // Fork choice updated with unknown parent hash
            ForkchoiceStateV1 forkChoiceState2A = new ForkchoiceStateV1(executionPayloadV12A.BlockHash,
                executionPayloadV12A.BlockHash,
                executionPayloadV12A.BlockHash);
            ResultWrapper<ForkchoiceUpdatedV1Result> forkchoiceUpdatedResult2A = await rpc.engine_forkchoiceUpdatedV1(forkChoiceState2A);
            forkchoiceUpdatedResult2A.Data.PayloadStatus.Status.Should().Be(PayloadStatus.Syncing);

            // New payload with correct parent hash
<<<<<<< HEAD
            ExecutionPayloadV1 executionPayloadV12B = CreateBlockRequest(executionPayloadV11, TestItem.AddressA);
            ResultWrapper<PayloadStatusV1> newPayloadResult2B = await rpc.engine_newPayloadV1(executionPayloadV12B);
=======
            ExecutionPayloadV1 blockRequestResult2B = CreateBlockRequest(blockRequestResult1, TestItem.AddressA);
            ResultWrapper<PayloadStatusV1> newPayloadResult2B = await rpc.engine_newPayloadV1(blockRequestResult2B);
>>>>>>> 1a740a2e
            newPayloadResult2B.Data.Status.Should().Be(PayloadStatus.Valid);

            // Fork choice updated with correct parent hash
            ForkchoiceStateV1 forkChoiceState2B = new ForkchoiceStateV1(executionPayloadV12B.BlockHash, executionPayloadV12B.BlockHash,
                executionPayloadV12B.BlockHash);
            ResultWrapper<ForkchoiceUpdatedV1Result> forkchoiceUpdatedResult2B = await rpc.engine_forkchoiceUpdatedV1(forkChoiceState2B);
            forkchoiceUpdatedResult2B.Data.PayloadStatus.Status.Should().Be(PayloadStatus.Valid);
            
            // New payload unknown parent hash
<<<<<<< HEAD
            ExecutionPayloadV1 executionPayloadV13A = CreateBlockRequest(executionPayloadV12A, TestItem.AddressA);
            ResultWrapper<PayloadStatusV1> newPayloadResult3A = await rpc.engine_newPayloadV1(executionPayloadV13A);
=======
            ExecutionPayloadV1 blockRequestResult3A = CreateBlockRequest(blockRequestResult2A, TestItem.AddressA);
            ResultWrapper<PayloadStatusV1> newPayloadResult3A = await rpc.engine_newPayloadV1(blockRequestResult3A);
>>>>>>> 1a740a2e
            newPayloadResult3A.Data.Status.Should().Be(PayloadStatus.Accepted);

            // Fork choice updated with unknown parent hash
            ForkchoiceStateV1 forkChoiceState3A = new ForkchoiceStateV1(executionPayloadV13A.BlockHash,
                executionPayloadV13A.BlockHash,
                executionPayloadV13A.BlockHash);
            ResultWrapper<ForkchoiceUpdatedV1Result> forkchoiceUpdatedResult3A = await rpc.engine_forkchoiceUpdatedV1(forkChoiceState3A);
            forkchoiceUpdatedResult3A.Data.PayloadStatus.Status.Should().Be(PayloadStatus.Syncing);
            
<<<<<<< HEAD
            ExecutionPayloadV1 executionPayloadV13B = CreateBlockRequest(executionPayloadV12B, TestItem.AddressA);
            ResultWrapper<PayloadStatusV1> newPayloadResult3B = await rpc.engine_newPayloadV1(executionPayloadV13B);
=======
            ExecutionPayloadV1 blockRequestResult3B = CreateBlockRequest(blockRequestResult2B, TestItem.AddressA);
            ResultWrapper<PayloadStatusV1> newPayloadResult3B = await rpc.engine_newPayloadV1(blockRequestResult3B);
>>>>>>> 1a740a2e
            newPayloadResult3B.Data.Status.Should().Be(PayloadStatus.Valid);

            // Fork choice updated with correct parent hash
            ForkchoiceStateV1 forkChoiceState3B = new ForkchoiceStateV1(executionPayloadV13B.BlockHash, executionPayloadV13B.BlockHash,
                executionPayloadV13B.BlockHash);
            ResultWrapper<ForkchoiceUpdatedV1Result> forkchoiceUpdatedResult3B = await rpc.engine_forkchoiceUpdatedV1(forkChoiceState3B);
            forkchoiceUpdatedResult3B.Data.PayloadStatus.Status.Should().Be(PayloadStatus.Valid);
        }

        [Test]
        public async Task inconsistent_finalized_hash()
        {
            using MergeTestBlockchain chain =
                await CreateBlockChain(new MergeConfig() { Enabled = true, TerminalTotalDifficulty = "0" });
            IEngineRpcModule rpc = CreateEngineModule(chain);
            
            ExecutionPayloadV1 blockRequestResult1 = CreateBlockRequest(
                CreateParentBlockRequestOnHead(chain.BlockTree),
                TestItem.AddressA);
            ResultWrapper<PayloadStatusV1> newPayloadResult1 = await rpc.engine_newPayloadV1(blockRequestResult1);
            newPayloadResult1.Data.Status.Should().Be(PayloadStatus.Valid);
            
            ForkchoiceStateV1 forkChoiceState1 = new ForkchoiceStateV1(blockRequestResult1.BlockHash, blockRequestResult1.BlockHash,
                blockRequestResult1.BlockHash);
            ResultWrapper<ForkchoiceUpdatedV1Result> forkchoiceUpdatedResult1 = await rpc.engine_forkchoiceUpdatedV1(forkChoiceState1);
            forkchoiceUpdatedResult1.Data.PayloadStatus.Status.Should().Be(PayloadStatus.Valid);
            
            ExecutionPayloadV1 blockRequestResult2A = CreateBlockRequest(blockRequestResult1, TestItem.AddressB);
            ResultWrapper<PayloadStatusV1> newPayloadResult2A = await rpc.engine_newPayloadV1(blockRequestResult2A);
            newPayloadResult2A.Data.Status.Should().Be(PayloadStatus.Valid);
            
            ExecutionPayloadV1 blockRequestResult2B = CreateBlockRequest(blockRequestResult1, TestItem.AddressA);
            ResultWrapper<PayloadStatusV1> newPayloadResult2B = await rpc.engine_newPayloadV1(blockRequestResult2B);
            newPayloadResult2B.Data.Status.Should().Be(PayloadStatus.Valid);
            
            ExecutionPayloadV1 blockRequestResult3B = CreateBlockRequest(blockRequestResult2B, TestItem.AddressA);
            ResultWrapper<PayloadStatusV1> newPayloadResult3B = await rpc.engine_newPayloadV1(blockRequestResult3B);
            newPayloadResult3B.Data.Status.Should().Be(PayloadStatus.Valid);
            
            ForkchoiceStateV1 forkChoiceState3 = new ForkchoiceStateV1(blockRequestResult3B.BlockHash, blockRequestResult2A.BlockHash,
                blockRequestResult3B.BlockHash); // finalized hash - inconsistent blockRequestResult2A
            ResultWrapper<ForkchoiceUpdatedV1Result> forkchoiceUpdatedResult3 = await rpc.engine_forkchoiceUpdatedV1(forkChoiceState3);
            forkchoiceUpdatedResult3.ErrorCode.Should().Be(MergeErrorCodes.InvalidForkchoiceState);
        }
        
        [Test]
        public async Task inconsistent_safe_hash()
        {
            using MergeTestBlockchain chain =
                await CreateBlockChain(new MergeConfig() { Enabled = true, TerminalTotalDifficulty = "0" });
            IEngineRpcModule rpc = CreateEngineModule(chain);

            ExecutionPayloadV1 blockRequestResult1 = CreateBlockRequest(
                CreateParentBlockRequestOnHead(chain.BlockTree),
                TestItem.AddressA);
            ResultWrapper<PayloadStatusV1> newPayloadResult1 = await rpc.engine_newPayloadV1(blockRequestResult1);
            newPayloadResult1.Data.Status.Should().Be(PayloadStatus.Valid);

            ForkchoiceStateV1 forkChoiceState1 = new ForkchoiceStateV1(blockRequestResult1.BlockHash, blockRequestResult1.BlockHash,
                blockRequestResult1.BlockHash);
            ResultWrapper<ForkchoiceUpdatedV1Result> forkchoiceUpdatedResult1 = await rpc.engine_forkchoiceUpdatedV1(forkChoiceState1);
            forkchoiceUpdatedResult1.Data.PayloadStatus.Status.Should().Be(PayloadStatus.Valid);
            
            ExecutionPayloadV1 blockRequestResult2A = CreateBlockRequest(blockRequestResult1, TestItem.AddressB);
            ResultWrapper<PayloadStatusV1> newPayloadResult2A = await rpc.engine_newPayloadV1(blockRequestResult2A);
            newPayloadResult2A.Data.Status.Should().Be(PayloadStatus.Valid);
            
            ExecutionPayloadV1 blockRequestResult2B = CreateBlockRequest(blockRequestResult1, TestItem.AddressA);
            ResultWrapper<PayloadStatusV1> newPayloadResult2B = await rpc.engine_newPayloadV1(blockRequestResult2B);
            newPayloadResult2B.Data.Status.Should().Be(PayloadStatus.Valid);
            
            ExecutionPayloadV1 blockRequestResult3B = CreateBlockRequest(blockRequestResult2B, TestItem.AddressA);
            ResultWrapper<PayloadStatusV1> newPayloadResult3B = await rpc.engine_newPayloadV1(blockRequestResult3B);
            newPayloadResult3B.Data.Status.Should().Be(PayloadStatus.Valid);
            
            ForkchoiceStateV1 forkChoiceState3 = new ForkchoiceStateV1(blockRequestResult3B.BlockHash, blockRequestResult3B.BlockHash,
                blockRequestResult2A.BlockHash); // safe block hash - inconsistent blockRequestResult2A
            ResultWrapper<ForkchoiceUpdatedV1Result> forkchoiceUpdatedResult3 = await rpc.engine_forkchoiceUpdatedV1(forkChoiceState3);
            forkchoiceUpdatedResult3.ErrorCode.Should().Be(MergeErrorCodes.InvalidForkchoiceState);
        }
        

        [Test]
        public async Task payloadV1_latest_block_after_reorg()
        {
            using MergeTestBlockchain chain =
                await CreateBlockChain(new MergeConfig() {Enabled = true, TerminalTotalDifficulty = "0"});
            IEngineRpcModule rpc = CreateEngineModule(chain);

            Keccak prevRandao1 = TestItem.KeccakA;
            Keccak prevRandao2 = TestItem.KeccakB;
            Keccak prevRandao3 = TestItem.KeccakC;

            {
                ForkchoiceStateV1 forkChoiceStateGen = new(chain.BlockTree.Head!.Hash!, chain.BlockTree.Head!.Hash!,
                    chain.BlockTree.Head!.Hash!);
                ResultWrapper<ForkchoiceUpdatedV1Result> forkchoiceUpdatedResultGen =
                    await rpc.engine_forkchoiceUpdatedV1(forkChoiceStateGen,
                        new PayloadAttributes()
                        {
                            Timestamp = Timestamper.UnixTime.Seconds,
                            PrevRandao = prevRandao1,
                            SuggestedFeeRecipient = Address.Zero
                        });
                forkchoiceUpdatedResultGen.Data.PayloadStatus.Status.Should().Be(PayloadStatus.Valid);
            }

            // Add one block
<<<<<<< HEAD
            ExecutionPayloadV1 executionPayloadV11 = CreateBlockRequest(
=======
            ExecutionPayloadV1 blockRequestResult1 = CreateBlockRequest(
>>>>>>> 1a740a2e
                CreateParentBlockRequestOnHead(chain.BlockTree),
                TestItem.AddressA);
            executionPayloadV11.PrevRandao = prevRandao1;

            TryCalculateHash(executionPayloadV11, out Keccak? hash1);
            executionPayloadV11.BlockHash = hash1;

            ResultWrapper<PayloadStatusV1> newPayloadResult1 = await rpc.engine_newPayloadV1(executionPayloadV11);
            newPayloadResult1.Data.Status.Should().Be(PayloadStatus.Valid);

            ForkchoiceStateV1 forkChoiceState1 = new(executionPayloadV11.BlockHash,
                executionPayloadV11.BlockHash, executionPayloadV11.BlockHash);
            ResultWrapper<ForkchoiceUpdatedV1Result> forkchoiceUpdatedResult1 =
                await rpc.engine_forkchoiceUpdatedV1(forkChoiceState1,
                    new PayloadAttributes()
                    {
                        Timestamp = Timestamper.UnixTime.Seconds,
                        PrevRandao = prevRandao2,
                        SuggestedFeeRecipient = Address.Zero
                    });
            forkchoiceUpdatedResult1.Data.PayloadStatus.Status.Should().Be(PayloadStatus.Valid);


            {
<<<<<<< HEAD
                ExecutionPayloadV1 executionPayloadV12 = CreateBlockRequest(
                    executionPayloadV11,
=======
                ExecutionPayloadV1 blockRequestResult2 = CreateBlockRequest(
                    blockRequestResult1,
>>>>>>> 1a740a2e
                    TestItem.AddressA);

                executionPayloadV12.PrevRandao = prevRandao3;

                TryCalculateHash(executionPayloadV12, out Keccak? hash);
                executionPayloadV12.BlockHash = hash;

                ResultWrapper<PayloadStatusV1> newPayloadResult2 = await rpc.engine_newPayloadV1(executionPayloadV12);
                newPayloadResult2.Data.Status.Should().Be(PayloadStatus.Valid);

                ForkchoiceStateV1 forkChoiceState2 = new(executionPayloadV12.BlockHash,
                    executionPayloadV11.BlockHash, executionPayloadV11.BlockHash);
                ResultWrapper<ForkchoiceUpdatedV1Result> forkchoiceUpdatedResult2 =
                    await rpc.engine_forkchoiceUpdatedV1(forkChoiceState2);
                forkchoiceUpdatedResult2.Data.PayloadStatus.Status.Should().Be(PayloadStatus.Valid);

                Keccak currentBlockHash = chain.BlockTree.Head!.Hash!;
                Assert.True(currentBlockHash == executionPayloadV12.BlockHash);
            }

            // re-org
            {
<<<<<<< HEAD
                ExecutionPayloadV1 executionPayloadV13 = CreateBlockRequest(
                    executionPayloadV11,
=======
                ExecutionPayloadV1 blockRequestResult3 = CreateBlockRequest(
                    blockRequestResult1,
>>>>>>> 1a740a2e
                    TestItem.AddressA);

                executionPayloadV13.PrevRandao = prevRandao2;

                TryCalculateHash(executionPayloadV13, out Keccak? hash);
                executionPayloadV13.BlockHash = hash;

                ResultWrapper<PayloadStatusV1> newPayloadResult3 = await rpc.engine_newPayloadV1(executionPayloadV13);
                newPayloadResult3.Data.Status.Should().Be(PayloadStatus.Valid);

                ForkchoiceStateV1 forkChoiceState3 = new (executionPayloadV13.BlockHash,
                    executionPayloadV11.BlockHash, executionPayloadV11.BlockHash);
                ResultWrapper<ForkchoiceUpdatedV1Result> forkchoiceUpdatedResult3 =
                    await rpc.engine_forkchoiceUpdatedV1(forkChoiceState3);
                forkchoiceUpdatedResult3.Data.PayloadStatus.Status.Should().Be(PayloadStatus.Valid);

                Keccak currentBlockHash = chain.BlockTree.Head!.Hash!;
                Assert.False(currentBlockHash != forkChoiceState3.HeadBlockHash ||
                             currentBlockHash == forkChoiceState3.SafeBlockHash ||
                             currentBlockHash == forkChoiceState3.FinalizedBlockHash);
            }
        }

        private async Task<ExecutionPayloadV1> BuildAndGetPayloadResult(
            IEngineRpcModule rpc, MergeTestBlockchain chain, Keccak headBlockHash, Keccak finalizedBlockHash,
            Keccak safeBlockHash,
            UInt256 timestamp, Keccak random, Address feeRecipient, bool waitForBlockImprovement = true)
        {
            SemaphoreSlim blockImprovementLock = new(0);
            if (waitForBlockImprovement)
            {
                chain.PayloadPreparationService!.BlockImproved += (s, e) =>
                {
                    blockImprovementLock.Release(1);
                };
            }

            ForkchoiceStateV1 forkchoiceState = new(headBlockHash, finalizedBlockHash, safeBlockHash);
            PayloadAttributes payloadAttributes =
                new() { Timestamp = timestamp, PrevRandao = random, SuggestedFeeRecipient = feeRecipient };
            string payloadId = rpc.engine_forkchoiceUpdatedV1(forkchoiceState, payloadAttributes).Result.Data.PayloadId;
            if (waitForBlockImprovement)
                await blockImprovementLock.WaitAsync(10000);
            ResultWrapper<ExecutionPayloadV1?> getPayloadResult =
                await rpc.engine_getPayloadV1(Bytes.FromHexString(payloadId));
            return getPayloadResult.Data!;
        }

        private async Task<ExecutionPayloadV1> BuildAndGetPayloadResult(MergeTestBlockchain chain,
            IEngineRpcModule rpc, PayloadAttributes payloadAttributes)
        {
            Keccak startingHead = chain.BlockTree.HeadHash;
            Keccak parentHead = chain.BlockTree.Head!.ParentHash!;

            return await BuildAndGetPayloadResult(rpc, chain, startingHead, parentHead, startingHead,
                payloadAttributes.Timestamp, payloadAttributes.PrevRandao!, payloadAttributes.SuggestedFeeRecipient);
        }

        private async Task<ExecutionPayloadV1> BuildAndGetPayloadResult(MergeTestBlockchain chain,
            IEngineRpcModule rpc)
        {
            Keccak startingHead = chain.BlockTree.HeadHash;
            Keccak parentHead = chain.BlockTree.Head!.ParentHash!;

            UInt256 timestamp = Timestamper.UnixTime.Seconds;
            Keccak random = Keccak.Zero;
            Address feeRecipient = Address.Zero;

            return await BuildAndGetPayloadResult(rpc, chain, startingHead, parentHead, startingHead,
                timestamp, random, feeRecipient);
        }

        private void AssertExecutionStatusChangedV1(IEngineRpcModule rpc, Keccak headBlockHash,
            Keccak finalizedBlockHash,
            Keccak confirmedBlockHash)
        {
            ExecutionStatusResult? result = rpc.engine_executionStatus().Data;
            Assert.AreEqual(headBlockHash, result.HeadBlockHash);
            Assert.AreEqual(finalizedBlockHash, result.FinalizedBlockHash);
            Assert.AreEqual(confirmedBlockHash, result.SafeBlockHash);
        }

        private void AssertExecutionStatusNotChangedV1(IEngineRpcModule rpc, Keccak headBlockHash,
            Keccak finalizedBlockHash, Keccak confirmedBlockHash)
        {
            ExecutionStatusResult? result = rpc.engine_executionStatus().Data;
            Assert.AreNotEqual(headBlockHash, result.HeadBlockHash);
            Assert.AreNotEqual(finalizedBlockHash, result.FinalizedBlockHash);
            Assert.AreNotEqual(confirmedBlockHash, result.SafeBlockHash);
        }
    }
}<|MERGE_RESOLUTION|>--- conflicted
+++ resolved
@@ -200,11 +200,7 @@
             Keccak random = Keccak.Zero;
             Address feeRecipient = TestItem.AddressD;
 
-<<<<<<< HEAD
             ExecutionPayloadV1? executionPayloadV1 = await BuildAndGetPayloadResult(rpc, chain, startingHead,
-=======
-            ExecutionPayloadV1? blockRequestResult = await BuildAndGetPayloadResult(rpc, chain, startingHead,
->>>>>>> 1a740a2e
                 Keccak.Zero, startingHead, timestamp, random, feeRecipient);
 
             ExecutionPayloadV1 expected = CreateParentBlockRequestOnHead(chain.BlockTree);
@@ -279,21 +275,13 @@
             using MergeTestBlockchain chain = await CreateBlockChain();
             IEngineRpcModule rpc = CreateEngineModule(chain);
 
-<<<<<<< HEAD
             ExecutionPayloadV1 executionPayloadV11 = await SendNewBlockV1(rpc, chain);
-=======
-            ExecutionPayloadV1 blockRequestResult1 = await SendNewBlockV1(rpc, chain);
->>>>>>> 1a740a2e
 
             PrivateKey from = TestItem.PrivateKeyA;
             Address to = TestItem.AddressB;
             Transaction[] txs = BuildTransactions(chain, executionPayloadV11.BlockHash, from, to, 3, 0, out _, out _);
             chain.AddTransactions(txs);
-<<<<<<< HEAD
             ExecutionPayloadV1? executionPayloadV12 = await BuildAndSendNewBlockV1(rpc, chain, true);
-=======
-            ExecutionPayloadV1? blockRequestResult2 = await BuildAndSendNewBlockV1(rpc, chain, true);
->>>>>>> 1a740a2e
             Keccak[] blockHashes =
                 new[] { executionPayloadV11.BlockHash, TestItem.KeccakA, executionPayloadV12.BlockHash };
             ExecutionPayloadBodyV1Result[] payloadBodies = rpc.engine_getPayloadBodiesV1(blockHashes).Result.Data;
@@ -1227,11 +1215,7 @@
             IEngineRpcModule rpc = CreateEngineModule(chain);
 
             // Correct new payload
-<<<<<<< HEAD
             ExecutionPayloadV1 executionPayloadV11 = CreateBlockRequest(
-=======
-            ExecutionPayloadV1 blockRequestResult1 = CreateBlockRequest(
->>>>>>> 1a740a2e
                 CreateParentBlockRequestOnHead(chain.BlockTree),
                 TestItem.AddressA);
             ResultWrapper<PayloadStatusV1> newPayloadResult1 = await rpc.engine_newPayloadV1(executionPayloadV11);
@@ -1258,11 +1242,7 @@
             IEngineRpcModule rpc = CreateEngineModule(chain);
 
             // Correct new payload
-<<<<<<< HEAD
             ExecutionPayloadV1 executionPayloadV11 = CreateBlockRequest(
-=======
-            ExecutionPayloadV1 blockRequestResult1 = CreateBlockRequest(
->>>>>>> 1a740a2e
                 CreateParentBlockRequestOnHead(chain.BlockTree),
                 TestItem.AddressA);
             ResultWrapper<PayloadStatusV1> newPayloadResult1 = await rpc.engine_newPayloadV1(executionPayloadV11);
@@ -1275,19 +1255,11 @@
             forkchoiceUpdatedResult1.Data.PayloadStatus.Status.Should().Be(PayloadStatus.Valid);
 
             // New payload unknown parent hash
-<<<<<<< HEAD
             ExecutionPayloadV1 executionPayloadV12A = CreateBlockRequest(executionPayloadV11, TestItem.AddressA);
             executionPayloadV12A.ParentHash = TestItem.KeccakB;
             TryCalculateHash(executionPayloadV12A, out Keccak? hash);
             executionPayloadV12A.BlockHash = hash;
             ResultWrapper<PayloadStatusV1> newPayloadResult2A = await rpc.engine_newPayloadV1(executionPayloadV12A);
-=======
-            ExecutionPayloadV1 blockRequestResult2A = CreateBlockRequest(blockRequestResult1, TestItem.AddressA);
-            blockRequestResult2A.ParentHash = TestItem.KeccakB;
-            TryCalculateHash(blockRequestResult2A, out Keccak? hash);
-            blockRequestResult2A.BlockHash = hash;
-            ResultWrapper<PayloadStatusV1> newPayloadResult2A = await rpc.engine_newPayloadV1(blockRequestResult2A);
->>>>>>> 1a740a2e
             newPayloadResult2A.Data.Status.Should().Be(PayloadStatus.Accepted);
 
             // Fork choice updated with unknown parent hash
@@ -1298,13 +1270,8 @@
             forkchoiceUpdatedResult2A.Data.PayloadStatus.Status.Should().Be(PayloadStatus.Syncing);
 
             // New payload with correct parent hash
-<<<<<<< HEAD
             ExecutionPayloadV1 executionPayloadV12B = CreateBlockRequest(executionPayloadV11, TestItem.AddressA);
             ResultWrapper<PayloadStatusV1> newPayloadResult2B = await rpc.engine_newPayloadV1(executionPayloadV12B);
-=======
-            ExecutionPayloadV1 blockRequestResult2B = CreateBlockRequest(blockRequestResult1, TestItem.AddressA);
-            ResultWrapper<PayloadStatusV1> newPayloadResult2B = await rpc.engine_newPayloadV1(blockRequestResult2B);
->>>>>>> 1a740a2e
             newPayloadResult2B.Data.Status.Should().Be(PayloadStatus.Valid);
 
             // Fork choice updated with correct parent hash
@@ -1314,13 +1281,8 @@
             forkchoiceUpdatedResult2B.Data.PayloadStatus.Status.Should().Be(PayloadStatus.Valid);
             
             // New payload unknown parent hash
-<<<<<<< HEAD
             ExecutionPayloadV1 executionPayloadV13A = CreateBlockRequest(executionPayloadV12A, TestItem.AddressA);
             ResultWrapper<PayloadStatusV1> newPayloadResult3A = await rpc.engine_newPayloadV1(executionPayloadV13A);
-=======
-            ExecutionPayloadV1 blockRequestResult3A = CreateBlockRequest(blockRequestResult2A, TestItem.AddressA);
-            ResultWrapper<PayloadStatusV1> newPayloadResult3A = await rpc.engine_newPayloadV1(blockRequestResult3A);
->>>>>>> 1a740a2e
             newPayloadResult3A.Data.Status.Should().Be(PayloadStatus.Accepted);
 
             // Fork choice updated with unknown parent hash
@@ -1330,13 +1292,8 @@
             ResultWrapper<ForkchoiceUpdatedV1Result> forkchoiceUpdatedResult3A = await rpc.engine_forkchoiceUpdatedV1(forkChoiceState3A);
             forkchoiceUpdatedResult3A.Data.PayloadStatus.Status.Should().Be(PayloadStatus.Syncing);
             
-<<<<<<< HEAD
             ExecutionPayloadV1 executionPayloadV13B = CreateBlockRequest(executionPayloadV12B, TestItem.AddressA);
             ResultWrapper<PayloadStatusV1> newPayloadResult3B = await rpc.engine_newPayloadV1(executionPayloadV13B);
-=======
-            ExecutionPayloadV1 blockRequestResult3B = CreateBlockRequest(blockRequestResult2B, TestItem.AddressA);
-            ResultWrapper<PayloadStatusV1> newPayloadResult3B = await rpc.engine_newPayloadV1(blockRequestResult3B);
->>>>>>> 1a740a2e
             newPayloadResult3B.Data.Status.Should().Be(PayloadStatus.Valid);
 
             // Fork choice updated with correct parent hash
@@ -1445,11 +1402,7 @@
             }
 
             // Add one block
-<<<<<<< HEAD
             ExecutionPayloadV1 executionPayloadV11 = CreateBlockRequest(
-=======
-            ExecutionPayloadV1 blockRequestResult1 = CreateBlockRequest(
->>>>>>> 1a740a2e
                 CreateParentBlockRequestOnHead(chain.BlockTree),
                 TestItem.AddressA);
             executionPayloadV11.PrevRandao = prevRandao1;
@@ -1474,13 +1427,8 @@
 
 
             {
-<<<<<<< HEAD
                 ExecutionPayloadV1 executionPayloadV12 = CreateBlockRequest(
                     executionPayloadV11,
-=======
-                ExecutionPayloadV1 blockRequestResult2 = CreateBlockRequest(
-                    blockRequestResult1,
->>>>>>> 1a740a2e
                     TestItem.AddressA);
 
                 executionPayloadV12.PrevRandao = prevRandao3;
@@ -1503,13 +1451,8 @@
 
             // re-org
             {
-<<<<<<< HEAD
                 ExecutionPayloadV1 executionPayloadV13 = CreateBlockRequest(
                     executionPayloadV11,
-=======
-                ExecutionPayloadV1 blockRequestResult3 = CreateBlockRequest(
-                    blockRequestResult1,
->>>>>>> 1a740a2e
                     TestItem.AddressA);
 
                 executionPayloadV13.PrevRandao = prevRandao2;
