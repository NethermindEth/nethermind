﻿//  Copyright (c) 2021 Demerzel Solutions Limited
//  This file is part of the Nethermind library.
//
//  The Nethermind library is free software: you can redistribute it and/or modify
//  it under the terms of the GNU Lesser General Public License as published by
//  the Free Software Foundation, either version 3 of the License, or
//  (at your option) any later version.
//
//  The Nethermind library is distributed in the hope that it will be useful,
//  but WITHOUT ANY WARRANTY; without even the implied warranty of
//  MERCHANTABILITY or FITNESS FOR A PARTICULAR PURPOSE. See the
//  GNU Lesser General Public License for more details.
//
//  You should have received a copy of the GNU Lesser General Public License
//  along with the Nethermind. If not, see <http://www.gnu.org/licenses/>.
//

using System;
using System.Collections;
using System.Collections.Generic;
using System.Linq;
using System.Threading;
using System.Threading.Tasks;
using FluentAssertions;
using Nethermind.Blockchain;
using Nethermind.Blockchain.Find;
using Nethermind.Consensus.Producers;
using Nethermind.Core;
using Nethermind.Core.Crypto;
using Nethermind.Core.Extensions;
using Nethermind.Core.Test.Builders;
using Nethermind.Core.Timers;
using Nethermind.Crypto;
using Nethermind.Evm;
using Nethermind.Int256;
using Nethermind.JsonRpc;
using Nethermind.JsonRpc.Modules;
using Nethermind.JsonRpc.Modules.Eth;
using Nethermind.JsonRpc.Test;
using Nethermind.JsonRpc.Test.Modules;
using Nethermind.Merge.Plugin.BlockProduction;
using Nethermind.Merge.Plugin.Data;
using Nethermind.Merge.Plugin.Data.V1;
using Nethermind.Specs;
using Nethermind.Specs.Forks;
using Nethermind.State;
using Nethermind.Trie;
using Newtonsoft.Json;
using NSubstitute;
using NUnit.Framework;

namespace Nethermind.Merge.Plugin.Test
{
    public partial class EngineModuleTests
    {
        [Test]
        public virtual async Task processing_block_should_serialize_valid_responses()
        {
            using MergeTestBlockchain chain = await CreateBlockChain(new MergeConfig()
            {
                Enabled = true,
                TerminalTotalDifficulty = "0"
            });
            IEngineRpcModule rpc = CreateEngineModule(chain);
            Keccak startingHead = chain.BlockTree.HeadHash;
            Keccak prevRandao = Keccak.Zero;
            Address feeRecipient = TestItem.AddressC;
            UInt256 timestamp = Timestamper.UnixTime.Seconds;


            var forkChoiceUpdatedParams = new
            {
                headBlockHash = startingHead.ToString(),
                safeBlockHash = startingHead.ToString(),
                finalizedBlockHash = Keccak.Zero.ToString(),
            };
            var preparePayloadParams = new
            {
                timestamp = timestamp.ToHexString(true),
                prevRandao = prevRandao.ToString(),
                suggestedFeeRecipient = feeRecipient.ToString(),
            };
            string?[] parameters =
            {
                JsonConvert.SerializeObject(forkChoiceUpdatedParams),
                JsonConvert.SerializeObject(preparePayloadParams)
            };
            // prepare a payload
            string result = RpcTest.TestSerializedRequest(rpc, "engine_forkchoiceUpdatedV1", parameters);
            byte[] expectedPayloadId = Bytes.FromHexString("0x6454408c425ddd96");
            result.Should().Be($"{{\"jsonrpc\":\"2.0\",\"result\":{{\"payloadStatus\":{{\"status\":\"VALID\",\"latestValidHash\":\"0x1c53bdbf457025f80c6971a9cf50986974eed02f0a9acaeeb49cafef10efd133\",\"validationError\":null}},\"payloadId\":\"{expectedPayloadId.ToHexString(true)}\"}},\"id\":67}}");

            Keccak blockHash = new("0x2de2042d5ab1cf7c89d97f93b1572ddac3c6f77d84b6d44d1d9cec42f76505a7");
            var expectedPayload = new
            {
                parentHash = startingHead.ToString(),
                feeRecipient = feeRecipient.ToString(),
                stateRoot = chain.BlockTree.Head!.StateRoot!.ToString(),
                receiptsRoot = chain.BlockTree.Head!.ReceiptsRoot!.ToString(),
                logsBloom = Bloom.Empty.Bytes.ToHexString(true),
                prevRandao = prevRandao.ToString(),
                blockNumber = "0x1",
                gasLimit = chain.BlockTree.Head!.GasLimit.ToHexString(true),
                gasUsed = "0x0",
                timestamp = timestamp.ToHexString(true),
                extraData = "0x",
                baseFeePerGas = "0x0",
                blockHash = blockHash.ToString(),
                transactions = Array.Empty<object>(),
            };
            string expectedPayloadString = JsonConvert.SerializeObject(expectedPayload);
            // get the payload
            result = RpcTest.TestSerializedRequest(rpc, "engine_getPayloadV1", expectedPayloadId.ToHexString(true));
            result.Should().Be($"{{\"jsonrpc\":\"2.0\",\"result\":{expectedPayloadString},\"id\":67}}");
            // execute the payload
            result = RpcTest.TestSerializedRequest(rpc, "engine_newPayloadV1", expectedPayloadString);
            result.Should().Be($"{{\"jsonrpc\":\"2.0\",\"result\":{{\"status\":\"VALID\",\"latestValidHash\":\"{blockHash}\",\"validationError\":null}},\"id\":67}}");

            forkChoiceUpdatedParams = new
            {
                headBlockHash = blockHash.ToString(true),
                safeBlockHash = blockHash.ToString(true),
                finalizedBlockHash = startingHead.ToString(true),
            };
            parameters = new[] { JsonConvert.SerializeObject(forkChoiceUpdatedParams), null };
            // update the fork choice
            result = RpcTest.TestSerializedRequest(rpc, "engine_forkchoiceUpdatedV1", parameters);
            result.Should().Be("{\"jsonrpc\":\"2.0\",\"result\":{\"payloadStatus\":{\"status\":\"VALID\",\"latestValidHash\":\"0x2de2042d5ab1cf7c89d97f93b1572ddac3c6f77d84b6d44d1d9cec42f76505a7\",\"validationError\":null},\"payloadId\":null},\"id\":67}");
        }

        [Test]
        public async Task can_parse_forkchoiceUpdated_with_implicit_null_payloadAttributes()
        {
            using MergeTestBlockchain chain = await CreateBlockChain();
            IEngineRpcModule rpc = CreateEngineModule(chain);
            var forkChoiceUpdatedParams = new
            {
                headBlockHash = Keccak.Zero.ToString(),
                safeBlockHash = Keccak.Zero.ToString(),
                finalizedBlockHash = Keccak.Zero.ToString(),
            };
            string[] parameters = new[] { JsonConvert.SerializeObject(forkChoiceUpdatedParams) };
            string? result = RpcTest.TestSerializedRequest(rpc, "engine_forkchoiceUpdatedV1", parameters);
            result.Should().Be("{\"jsonrpc\":\"2.0\",\"result\":{\"payloadStatus\":{\"status\":\"SYNCING\",\"latestValidHash\":null,\"validationError\":null},\"payloadId\":null},\"id\":67}");
        }

        [Test]
        public async Task engine_forkchoiceUpdatedV1_with_payload_attributes_should_create_block_on_top_of_genesis_and_not_change_head()
        {
            using MergeTestBlockchain chain = await CreateBlockChain();
            IEngineRpcModule rpc = CreateEngineModule(chain);
            Keccak startingHead = chain.BlockTree.HeadHash;
            ulong timestamp = 30;
            Keccak random = Keccak.Zero;
            Address feeRecipient = TestItem.AddressD;

            ExecutionPayloadV1? executionPayloadV1 = await BuildAndGetPayloadResult(rpc, chain, startingHead,
                Keccak.Zero, startingHead, timestamp, random, feeRecipient);

            ExecutionPayloadV1 expected = CreateParentBlockRequestOnHead(chain.BlockTree);
            expected.GasLimit = 4000000L;
            expected.BlockHash = ExpectedBlockHash;
            expected.LogsBloom = Bloom.Empty;
            expected.FeeRecipient = feeRecipient;
            expected.BlockNumber = 1;
            expected.PrevRandao = random;
            expected.ParentHash = startingHead;
            expected.SetTransactions(Array.Empty<Transaction>());
            expected.Timestamp = timestamp;
            expected.PrevRandao = random;
            expected.ExtraData = Array.Empty<byte>();

            executionPayloadV1.Should().BeEquivalentTo(expected);
            Keccak actualHead = chain.BlockTree.HeadHash;
            actualHead.Should().NotBe(expected.BlockHash);
            actualHead.Should().Be(startingHead);
        }

        protected virtual Keccak ExpectedBlockHash => new("0x3ee80ba456bac700bfaf5b2827270406134e2392eb03ec50f6c23de28dd08811");

        [Test]
<<<<<<< HEAD
        public async Task getPayloadV1_should_return_error_if_there_was_no_corresponding_prepare_call()
        {
            using MergeTestBlockchain chain = await CreateBlockChain();
            IEngineRpcModule rpc = CreateEngineModule(chain);
            Keccak startingHead = chain.BlockTree.HeadHash;
            ulong timestamp = Timestamper.UnixTime.Seconds;
            Keccak random = Keccak.Zero;
            Address feeRecipient = Address.Zero;
            string _ = rpc.engine_forkchoiceUpdatedV1(new ForkchoiceStateV1(startingHead, Keccak.Zero, startingHead),
                    new PayloadAttributes { Timestamp = timestamp, SuggestedFeeRecipient = feeRecipient, PrevRandao = random }).Result.Data
                .PayloadId!;

            byte[] requestedPayloadId = Bytes.FromHexString("0x45bd36a8143d860d");
            ResultWrapper<ExecutionPayloadV1?> response = await rpc.engine_getPayloadV1(requestedPayloadId);

            response.ErrorCode.Should().Be(MergeErrorCodes.UnknownPayload);
        }

        [Test]
        public async Task getPayloadV1_should_allow_asking_multiple_times_by_same_payload_id()
        {
            using MergeTestBlockchain chain = await CreateBlockChain();
            IEngineRpcModule rpc = CreateEngineModule(chain);

            Keccak startingHead = chain.BlockTree.HeadHash;
            ForkchoiceStateV1 forkchoiceState = new(startingHead, Keccak.Zero, startingHead);
            PayloadAttributes payload = new()
            {
                Timestamp = Timestamper.UnixTime.Seconds,
                SuggestedFeeRecipient = Address.Zero,
                PrevRandao = Keccak.Zero
            };
            Task<ResultWrapper<ForkchoiceUpdatedV1Result>> forkchoiceResponse = rpc.engine_forkchoiceUpdatedV1(forkchoiceState, payload);
            byte[] payloadId = Bytes.FromHexString(forkchoiceResponse.Result.Data.PayloadId!);
            ResultWrapper<ExecutionPayloadV1?> responseFirst = await rpc.engine_getPayloadV1(payloadId);
            responseFirst.Should().NotBeNull();
            responseFirst.Result.ResultType.Should().Be(ResultType.Success);
            ResultWrapper<ExecutionPayloadV1?> responseSecond = await rpc.engine_getPayloadV1(payloadId);
            responseSecond.Should().NotBeNull();
            responseSecond.Result.ResultType.Should().Be(ResultType.Success);

            responseSecond.Data!.BlockHash!.Should().Be(responseFirst.Data!.BlockHash!);
        }

        [Test]
        public async Task getPayloadV1_should_return_error_if_called_after_cleanup_timer()
        {
            MergeConfig mergeConfig = new() { Enabled = true, SecondsPerSlot = 1, TerminalTotalDifficulty = "0" };
            using MergeTestBlockchain chain = await CreateBlockChain(mergeConfig);
            BlockImprovementContextFactory improvementContextFactory = new(chain.BlockProductionTrigger, TimeSpan.FromSeconds(1));
            TimeSpan timePerSlot = TimeSpan.FromMilliseconds(10);
            chain.PayloadPreparationService = new PayloadPreparationService(
                chain.PostMergeBlockProducer!,
                improvementContextFactory,
                TimerFactory.Default,
                chain.LogManager,
                timePerSlot);

            IEngineRpcModule rpc = CreateEngineModule(chain);
            Keccak startingHead = chain.BlockTree.HeadHash;
            ulong timestamp = Timestamper.UnixTime.Seconds;
            Keccak random = Keccak.Zero;
            Address feeRecipient = Address.Zero;

            string payloadId = rpc.engine_forkchoiceUpdatedV1(new ForkchoiceStateV1(startingHead, Keccak.Zero, startingHead),
                    new PayloadAttributes { Timestamp = timestamp, SuggestedFeeRecipient = feeRecipient, PrevRandao = random }).Result.Data
                .PayloadId!;

            await Task.Delay(PayloadPreparationService.SlotsPerOldPayloadCleanup * 2 * timePerSlot + timePerSlot);

            ResultWrapper<ExecutionPayloadV1?> response = await rpc.engine_getPayloadV1(Bytes.FromHexString(payloadId));

            response.ErrorCode.Should().Be(MergeErrorCodes.UnknownPayload);
        }

        [Test]
=======
>>>>>>> 303dd86c
        public async Task getPayloadBodiesV1_should_return_payload_bodies_in_order_of_request_block_hashes_and_skip_unknown_hashes()
        {
            using MergeTestBlockchain chain = await CreateBlockChain();
            IEngineRpcModule rpc = CreateEngineModule(chain);

            ExecutionPayloadV1 executionPayloadV11 = await SendNewBlockV1(rpc, chain);

            PrivateKey from = TestItem.PrivateKeyA;
            Address to = TestItem.AddressB;
            Transaction[] txs = BuildTransactions(chain, executionPayloadV11.BlockHash, from, to, 3, 0, out _, out _);
            chain.AddTransactions(txs);
            ExecutionPayloadV1 executionPayloadV12 = await BuildAndSendNewBlockV1(rpc, chain, true);
            Keccak?[] blockHashes = { executionPayloadV11.BlockHash, TestItem.KeccakA, executionPayloadV12.BlockHash };
            ExecutionPayloadBodyV1Result[] payloadBodies = rpc.engine_getPayloadBodiesByHashV1(blockHashes).Result.Data;
            ExecutionPayloadBodyV1Result[] expected = { new(Array.Empty<Transaction>()), new(txs) };
            payloadBodies.Should().BeEquivalentTo(expected, o => o.WithStrictOrdering());
        }

        [Test]
        public async Task forkchoiceUpdatedV1_should_not_create_block_or_change_head_with_unknown_parent()
        {
            using MergeTestBlockchain chain = await CreateBlockChain();
            IEngineRpcModule rpc = CreateEngineModule(chain);
            Keccak startingHead = chain.BlockTree.HeadHash;
            Keccak notExistingHash = TestItem.KeccakH;
            ulong timestamp = Timestamper.UnixTime.Seconds;
            Keccak random = Keccak.Zero;
            Address feeRecipient = Address.Zero;

            ResultWrapper<ForkchoiceUpdatedV1Result> forkchoiceUpdatedV1Response = await rpc.engine_forkchoiceUpdatedV1(
                new ForkchoiceStateV1(notExistingHash, Keccak.Zero, notExistingHash),
                new PayloadAttributes { Timestamp = timestamp, SuggestedFeeRecipient = feeRecipient, PrevRandao = random });

            forkchoiceUpdatedV1Response.Data.PayloadStatus.Status.Should()
                .Be(PayloadStatus.Syncing); // ToDo wait for final PostMerge sync
            byte[] payloadId = Bytes.FromHexString("0x5d071947bfcc3e65");
            ResultWrapper<ExecutionPayloadV1?> getResponse = await rpc.engine_getPayloadV1(payloadId);

            getResponse.ErrorCode.Should().Be(MergeErrorCodes.UnknownPayload);
            Keccak actualHead = chain.BlockTree.HeadHash;
            actualHead.Should().NotBe(notExistingHash);
            actualHead.Should().Be(startingHead);
        }

        [Test]
        public async Task executePayloadV1_accepts_previously_assembled_block_multiple_times([Values(1, 3)] int times)
        {
            using MergeTestBlockchain chain = await CreateBlockChain();
            IEngineRpcModule rpc = CreateEngineModule(chain);
            Keccak startingHead = chain.BlockTree.HeadHash;
            BlockHeader startingBestSuggestedHeader = chain.BlockTree.BestSuggestedHeader!;
            ExecutionPayloadV1 getPayloadResult = await BuildAndGetPayloadResult(chain, rpc);
            getPayloadResult.ParentHash.Should().Be(startingHead);


            for (int i = 0; i < times; i++)
            {
                ResultWrapper<PayloadStatusV1> executePayloadResult = await rpc.engine_newPayloadV1(getPayloadResult);
                executePayloadResult.Data.Status.Should().Be(PayloadStatus.Valid);
            }

            Keccak bestSuggestedHeaderHash = chain.BlockTree.BestSuggestedHeader!.Hash!;
            bestSuggestedHeaderHash.Should().Be(getPayloadResult.BlockHash);
            bestSuggestedHeaderHash.Should().NotBe(startingBestSuggestedHeader!.Hash!);
        }

        [Test]
        public async Task executePayloadV1_accepts_previously_prepared_block_multiple_times([Values(1, 3)] int times)
        {
            using MergeTestBlockchain chain = await CreateBlockChain();
            IEngineRpcModule rpc = CreateEngineModule(chain);
            Keccak startingHead = chain.BlockTree.HeadHash;
            BlockHeader startingBestSuggestedHeader = chain.BlockTree.BestSuggestedHeader!;
            ExecutionPayloadV1 getPayloadResult = await PrepareAndGetPayloadResultV1(chain, rpc);
            getPayloadResult.ParentHash.Should().Be(startingHead);


            for (int i = 0; i < times; i++)
            {
                ResultWrapper<PayloadStatusV1>? executePayloadResult = await rpc.engine_newPayloadV1(getPayloadResult);
                executePayloadResult.Data.Status.Should().Be(PayloadStatus.Valid);
            }

            Keccak bestSuggestedHeaderHash = chain.BlockTree.BestSuggestedHeader!.Hash!;
            bestSuggestedHeaderHash.Should().Be(getPayloadResult.BlockHash);
            bestSuggestedHeaderHash.Should().NotBe(startingBestSuggestedHeader!.Hash!);
        }

        [Test]
        public async Task block_should_not_be_canonical_before_forkchoiceUpdatedV1()
        {
            using MergeTestBlockchain chain = await CreateBlockChain();
            IEngineRpcModule rpc = CreateEngineModule(chain);

            ExecutionPayloadV1 getPayloadResult = await BuildAndGetPayloadResult(chain, rpc);
            Keccak newHead = getPayloadResult.BlockHash!;

            await rpc.engine_newPayloadV1(getPayloadResult);
            chain.BlockTree.FindBlock(newHead, BlockTreeLookupOptions.RequireCanonical).Should().BeNull();
            chain.BlockTree.FindBlock(newHead, BlockTreeLookupOptions.None).Should().NotBeNull();

            await rpc.engine_forkchoiceUpdatedV1(new ForkchoiceStateV1(newHead, Keccak.Zero, Keccak.Zero));
            chain.BlockTree.FindBlock(newHead, BlockTreeLookupOptions.RequireCanonical).Should().NotBeNull();
            chain.BlockTree.FindBlock(newHead, BlockTreeLookupOptions.None).Should().NotBeNull();
        }

        [Test]
        public async Task block_should_not_be_canonical_after_reorg()
        {
            using MergeTestBlockchain chain = await CreateBlockChain();
            IEngineRpcModule rpc = CreateEngineModule(chain);
            Keccak startingHead = chain.BlockTree.HeadHash;
            Keccak finalizedHash = Keccak.Zero;
            ulong timestamp = 30;
            Keccak random = Keccak.Zero;
            Address feeRecipientA = TestItem.AddressD;
            Address feeRecipientB = TestItem.AddressE;

            ExecutionPayloadV1 getPayloadResultA = await BuildAndGetPayloadResult(rpc, chain, startingHead,
                finalizedHash, startingHead, timestamp, random, feeRecipientA);
            Keccak blochHashA = getPayloadResultA.BlockHash!;

            ExecutionPayloadV1 getPayloadResultB = await BuildAndGetPayloadResult(rpc, chain, startingHead,
                finalizedHash, startingHead, timestamp, random, feeRecipientB);
            Keccak blochHashB = getPayloadResultB.BlockHash!;

            await rpc.engine_newPayloadV1(getPayloadResultA);
            chain.BlockTree.FindBlock(blochHashA, BlockTreeLookupOptions.RequireCanonical).Should().BeNull();
            chain.BlockTree.FindBlock(blochHashB, BlockTreeLookupOptions.RequireCanonical).Should().BeNull();
            chain.BlockTree.FindBlock(blochHashA, BlockTreeLookupOptions.None).Should().NotBeNull();
            chain.BlockTree.FindBlock(blochHashB, BlockTreeLookupOptions.None).Should().BeNull();

            await rpc.engine_newPayloadV1(getPayloadResultB);
            chain.BlockTree.FindBlock(blochHashA, BlockTreeLookupOptions.RequireCanonical).Should().BeNull();
            chain.BlockTree.FindBlock(blochHashB, BlockTreeLookupOptions.RequireCanonical).Should().BeNull();
            chain.BlockTree.FindBlock(blochHashA, BlockTreeLookupOptions.None).Should().NotBeNull();
            chain.BlockTree.FindBlock(blochHashB, BlockTreeLookupOptions.None).Should().NotBeNull();

            await rpc.engine_forkchoiceUpdatedV1(new ForkchoiceStateV1(blochHashA, finalizedHash, startingHead));
            chain.BlockTree.FindBlock(blochHashA, BlockTreeLookupOptions.RequireCanonical).Should().NotBeNull();
            chain.BlockTree.FindBlock(blochHashB, BlockTreeLookupOptions.RequireCanonical).Should().BeNull();
            chain.BlockTree.FindBlock(blochHashA, BlockTreeLookupOptions.None).Should().NotBeNull();
            chain.BlockTree.FindBlock(blochHashB, BlockTreeLookupOptions.None).Should().NotBeNull();

            await rpc.engine_forkchoiceUpdatedV1(new ForkchoiceStateV1(blochHashB, finalizedHash, startingHead));
            chain.BlockTree.FindBlock(blochHashA, BlockTreeLookupOptions.RequireCanonical).Should().BeNull();
            chain.BlockTree.FindBlock(blochHashB, BlockTreeLookupOptions.RequireCanonical).Should().NotBeNull();
            chain.BlockTree.FindBlock(blochHashA, BlockTreeLookupOptions.None).Should().NotBeNull();
            chain.BlockTree.FindBlock(blochHashB, BlockTreeLookupOptions.None).Should().NotBeNull();

            await rpc.engine_forkchoiceUpdatedV1(new ForkchoiceStateV1(blochHashA, finalizedHash, startingHead));
            chain.BlockTree.FindBlock(blochHashA, BlockTreeLookupOptions.RequireCanonical).Should().NotBeNull();
            chain.BlockTree.FindBlock(blochHashB, BlockTreeLookupOptions.RequireCanonical).Should().BeNull();
            chain.BlockTree.FindBlock(blochHashA, BlockTreeLookupOptions.None).Should().NotBeNull();
            chain.BlockTree.FindBlock(blochHashB, BlockTreeLookupOptions.None).Should().NotBeNull();
        }

        private async Task<ExecutionPayloadV1> PrepareAndGetPayloadResultV1(MergeTestBlockchain chain,
            IEngineRpcModule rpc)
        {
            Keccak startingHead = chain.BlockTree.HeadHash;
            ulong timestamp = Timestamper.UnixTime.Seconds;
            Keccak random = Keccak.Zero;
            Address feeRecipient = Address.Zero;
            return await PrepareAndGetPayloadResultV1(rpc, startingHead, timestamp, random, feeRecipient);
        }

        private async Task<ExecutionPayloadV1> PrepareAndGetPayloadResultV1(
            IEngineRpcModule rpc, Keccak currentHead, ulong timestamp, Keccak random, Address feeRecipient)
        {
            PayloadAttributes? payloadAttributes = new()
            {
                PrevRandao = random,
                SuggestedFeeRecipient = feeRecipient,
                Timestamp = timestamp
            };
            ForkchoiceStateV1? forkchoiceStateV1 = new(currentHead, currentHead, currentHead);
            ResultWrapper<ForkchoiceUpdatedV1Result>? forkchoiceUpdatedResult = await rpc.engine_forkchoiceUpdatedV1(forkchoiceStateV1, payloadAttributes);
            byte[] payloadId = Bytes.FromHexString(forkchoiceUpdatedResult.Data.PayloadId);
            ResultWrapper<ExecutionPayloadV1?> getPayloadResult = await rpc.engine_getPayloadV1(payloadId);
            return getPayloadResult.Data!;
        }

        public static IEnumerable WrongInputTestsV1
        {
            get
            {
                yield return GetNewBlockRequestBadDataTestCase(r => r.ReceiptsRoot, TestItem.KeccakD);
                yield return GetNewBlockRequestBadDataTestCase(r => r.StateRoot, TestItem.KeccakD);

                Bloom bloom = new();
                bloom.Add(new[]
                {
                    Build.A.LogEntry.WithAddress(TestItem.AddressA).WithTopics(TestItem.KeccakG).TestObject
                });
                yield return GetNewBlockRequestBadDataTestCase(r => r.LogsBloom, bloom);
                yield return GetNewBlockRequestBadDataTestCase(r => r.Transactions, new[] { new byte[] { 1 } });
                yield return GetNewBlockRequestBadDataTestCase(r => r.GasUsed, 1);
            }
        }

        [Test]
        public async Task executePayloadV1_unknown_parentHash_return_accepted()
        {
            using MergeTestBlockchain chain = await CreateBlockChain();
            IEngineRpcModule rpc = CreateEngineModule(chain);
            ExecutionPayloadV1 getPayloadResult = await BuildAndGetPayloadResult(chain, rpc);
            Keccak blockHash = getPayloadResult.BlockHash;
            getPayloadResult.ParentHash = TestItem.KeccakF;
            if (blockHash == getPayloadResult.BlockHash && TryCalculateHash(getPayloadResult, out Keccak? hash))
            {
                getPayloadResult.BlockHash = hash;
            }

            ResultWrapper<PayloadStatusV1> executePayloadResult = await rpc.engine_newPayloadV1(getPayloadResult);
            executePayloadResult.Data.Status.Should().Be(PayloadStatus.Syncing);
        }

        [TestCaseSource(nameof(WrongInputTestsV1))]
        public async Task executePayloadV1_rejects_incorrect_input(Action<ExecutionPayloadV1> breakerAction)
        {
            using MergeTestBlockchain chain = await CreateBlockChain();
            IEngineRpcModule rpc = CreateEngineModule(chain);
            ExecutionPayloadV1 getPayloadResult = await BuildAndGetPayloadResult(chain, rpc);
            breakerAction(getPayloadResult);
            if (TryCalculateHash(getPayloadResult, out Keccak? hash))
            {
                getPayloadResult.BlockHash = hash;
            }

            ResultWrapper<PayloadStatusV1> executePayloadResult = await rpc.engine_newPayloadV1(getPayloadResult);
            executePayloadResult.Data.Status.Should().Be(PayloadStatus.Invalid);
        }

        [Test]
        public async Task executePayloadV1_rejects_invalid_blockHash()
        {
            using MergeTestBlockchain chain = await CreateBlockChain();
            IEngineRpcModule rpc = CreateEngineModule(chain);
            ExecutionPayloadV1 getPayloadResult = await BuildAndGetPayloadResult(chain, rpc);
            getPayloadResult.BlockHash = TestItem.KeccakC;

            ResultWrapper<PayloadStatusV1> executePayloadResult = await rpc.engine_newPayloadV1(getPayloadResult);
            executePayloadResult.Data.Status.Should().Be(PayloadStatus.InvalidBlockHash);
        }

        [Test]
        public async Task executePayloadV1_rejects_block_with_invalid_timestamp()
        {
            using MergeTestBlockchain chain = await CreateBlockChain();
            IEngineRpcModule rpc = CreateEngineModule(chain);
            ExecutionPayloadV1 getPayloadResult = await BuildAndGetPayloadResult(chain, rpc);
            getPayloadResult.Timestamp = (ulong)chain.BlockTree.Head!.Timestamp - 1;
            getPayloadResult.TryGetBlock(out Block? block);
            getPayloadResult.BlockHash = block!.Header.CalculateHash();

            ResultWrapper<PayloadStatusV1> executePayloadResult = await rpc.engine_newPayloadV1(getPayloadResult);
            executePayloadResult.Data.Status.Should().Be(PayloadStatus.Invalid);
        }

        [Test]
        public async Task executePayloadV1_rejects_block_with_invalid_receiptsRoot()
        {
            using MergeTestBlockchain chain = await CreateBlockChain();
            IEngineRpcModule rpc = CreateEngineModule(chain);
            ExecutionPayloadV1 getPayloadResult = await BuildAndGetPayloadResult(chain, rpc);
            getPayloadResult.ReceiptsRoot = TestItem.KeccakA;
            getPayloadResult.TryGetBlock(out Block? block);
            getPayloadResult.BlockHash = block!.Header.CalculateHash();

            ResultWrapper<PayloadStatusV1> executePayloadResult = await rpc.engine_newPayloadV1(getPayloadResult);
            executePayloadResult.Data.Status.Should().Be(PayloadStatus.Invalid);
            chain.BlockFinder.SearchForBlock(new BlockParameter(getPayloadResult.BlockHash)).IsError.Should().BeTrue();
        }

        [Test]
        public async Task executePayloadV1_result_is_fail_when_blockchainprocessor_report_exception()
        {
            using MergeTestBlockchain chain = await CreateBaseBlockChain(null, null)
                .Build(new SingleReleaseSpecProvider(London.Instance, 1));
            IEngineRpcModule rpc = CreateEngineModule(chain);

            ((TestBlockProcessorInterceptor)chain.BlockProcessor).ExceptionToThrow =
                new Exception("unxpected exception");

            ExecutionPayloadV1 executionPayload = CreateBlockRequest(CreateParentBlockRequestOnHead(chain.BlockTree), TestItem.AddressD);
            ResultWrapper<PayloadStatusV1> resultWrapper = await rpc.engine_newPayloadV1(executionPayload);
            resultWrapper.Result.ResultType.Should().Be(ResultType.Failure);
        }


        [TestCase(true)]
        [TestCase(false)]
        public virtual async Task executePayloadV1_accepts_already_known_block(bool throttleBlockProcessor)
        {
            using MergeTestBlockchain chain = await CreateBaseBlockChain()
                .ThrottleBlockProcessor(throttleBlockProcessor ? 100 : 0)
                .Build(new SingleReleaseSpecProvider(London.Instance, 1));

            IEngineRpcModule rpc = CreateEngineModule(chain);
            Block block = Build.A.Block.WithNumber(1).WithParent(chain.BlockTree.Head!).WithDifficulty(0).WithNonce(0)
                .WithStateRoot(new Keccak("0x1ef7300d8961797263939a3d29bbba4ccf1702fabf02d8ad7a20b454edb6fd2f"))
                .TestObject;
            block.Header.IsPostMerge = true;
            block.Header.Hash = block.CalculateHash();
            using SemaphoreSlim bestBlockProcessed = new(0);
            chain.BlockTree.NewHeadBlock += (s, e) =>
            {
                if (e.Block.Hash == block!.Hash)
                    bestBlockProcessed.Release(1);
            };
            await chain.BlockTree.SuggestBlockAsync(block!);

            await bestBlockProcessed.WaitAsync();
            ExecutionPayloadV1 blockRequest = new(block);
            ResultWrapper<PayloadStatusV1> executePayloadResult = await rpc.engine_newPayloadV1(blockRequest);
            executePayloadResult.Data.Status.Should().Be(PayloadStatus.Valid);
        }

        [Test]
        public async Task forkchoiceUpdatedV1_should_work_with_zero_keccak_for_finalization()
        {
            using MergeTestBlockchain chain = await CreateBlockChain();
            IEngineRpcModule rpc = CreateEngineModule(chain);
            Keccak startingHead = chain.BlockTree.HeadHash;
            ExecutionPayloadV1 executionPayload = await SendNewBlockV1(rpc, chain);

            Keccak newHeadHash = executionPayload.BlockHash;
            ForkchoiceStateV1 forkchoiceStateV1 = new(newHeadHash!, Keccak.Zero, startingHead);
            ResultWrapper<ForkchoiceUpdatedV1Result> forkchoiceUpdatedResult = await rpc.engine_forkchoiceUpdatedV1(forkchoiceStateV1);
            forkchoiceUpdatedResult.Data.PayloadStatus.Status.Should().Be(PayloadStatus.Valid);
            forkchoiceUpdatedResult.Data.PayloadId.Should().Be(null);

            Keccak actualHead = chain.BlockTree.HeadHash;
            actualHead.Should().NotBe(startingHead);
            actualHead.Should().Be(newHeadHash);
            AssertExecutionStatusChanged(rpc, newHeadHash!, Keccak.Zero, startingHead);
        }

        [Test]
        public async Task forkchoiceUpdatedV1_should_update_finalized_block_hash()
        {
            using MergeTestBlockchain chain = await CreateBlockChain();
            TestRpcBlockchain testRpc = await CreateTestRpc(chain);
            IEngineRpcModule rpc = CreateEngineModule(chain);
            Keccak startingHead = chain.BlockTree.HeadHash;
            ExecutionPayloadV1 executionPayload = await SendNewBlockV1(rpc, chain);

            Keccak newHeadHash = executionPayload.BlockHash;
            ForkchoiceStateV1 forkchoiceStateV1 = new(newHeadHash!, startingHead, startingHead!);
            ResultWrapper<ForkchoiceUpdatedV1Result> forkchoiceUpdatedResult = await rpc.engine_forkchoiceUpdatedV1(forkchoiceStateV1);
            forkchoiceUpdatedResult.Data.PayloadStatus.Status.Should().Be(PayloadStatus.Valid);
            forkchoiceUpdatedResult.Data.PayloadId.Should().Be(null);

            Keccak? actualFinalizedHash = chain.BlockTree.FinalizedHash;
            actualFinalizedHash.Should().NotBeNull();
            actualFinalizedHash.Should().Be(startingHead);

            BlockForRpc blockForRpc = testRpc.EthRpcModule.eth_getBlockByNumber(BlockParameter.Finalized).Data;
            blockForRpc.Should().NotBeNull();
            actualFinalizedHash = blockForRpc.Hash;
            actualFinalizedHash.Should().NotBeNull();
            actualFinalizedHash.Should().Be(startingHead);

            Assert.AreEqual(actualFinalizedHash, chain.BlockFinalizationManager.LastFinalizedHash);
            AssertExecutionStatusChanged(rpc, newHeadHash!, startingHead, startingHead);
        }

        [Test]
        public async Task forkchoiceUpdatedV1_should_update_safe_block_hash()
        {
            using MergeTestBlockchain chain = await CreateBlockChain();
            TestRpcBlockchain testRpc = await CreateTestRpc(chain);
            IEngineRpcModule rpc = CreateEngineModule(chain);
            Keccak startingHead = chain.BlockTree.HeadHash;
            ExecutionPayloadV1 executionPayload = await SendNewBlockV1(rpc, chain);

            Keccak newHeadHash = executionPayload.BlockHash;
            ForkchoiceStateV1 forkchoiceStateV1 = new(newHeadHash!, startingHead, startingHead!);
            ResultWrapper<ForkchoiceUpdatedV1Result> forkchoiceUpdatedResult = await rpc.engine_forkchoiceUpdatedV1(forkchoiceStateV1);
            forkchoiceUpdatedResult.Data.PayloadStatus.Status.Should().Be(PayloadStatus.Valid);
            forkchoiceUpdatedResult.Data.PayloadId.Should().Be(null);

            Keccak? actualSafeHash = chain.BlockTree.SafeHash;
            actualSafeHash.Should().NotBeNull();
            actualSafeHash.Should().Be(startingHead);

            BlockForRpc blockForRpc = testRpc.EthRpcModule.eth_getBlockByNumber(BlockParameter.Safe).Data;
            blockForRpc.Should().NotBeNull();
            actualSafeHash = blockForRpc.Hash;
            actualSafeHash.Should().NotBeNull();
            actualSafeHash.Should().Be(startingHead);

            AssertExecutionStatusChanged(rpc, newHeadHash!, startingHead, startingHead);
        }


        [Test]
        public async Task forkchoiceUpdatedV1_should_work_with_zero_keccak_as_safe_block()
        {
            using MergeTestBlockchain chain = await CreateBlockChain();
            IEngineRpcModule rpc = CreateEngineModule(chain);
            Keccak startingHead = chain.BlockTree.HeadHash;
            ExecutionPayloadV1 executionPayload = await SendNewBlockV1(rpc, chain);

            Keccak newHeadHash = executionPayload.BlockHash!;
            ForkchoiceStateV1 forkchoiceStateV1 = new(newHeadHash, newHeadHash, Keccak.Zero);
            ResultWrapper<ForkchoiceUpdatedV1Result> forkchoiceUpdatedResult = await rpc.engine_forkchoiceUpdatedV1(forkchoiceStateV1);
            forkchoiceUpdatedResult.Data.PayloadStatus.Status.Should().Be(PayloadStatus.Valid);
            forkchoiceUpdatedResult.Data.PayloadId.Should().Be(null);

            Keccak actualHead = chain.BlockTree.HeadHash;
            actualHead.Should().NotBe(startingHead);
            actualHead.Should().Be(newHeadHash);
            AssertExecutionStatusChanged(rpc, newHeadHash!, newHeadHash, Keccak.Zero);
        }

        [Test]
        public async Task forkchoiceUpdatedV1_with_no_payload_attributes_should_change_head()
        {
            using MergeTestBlockchain chain = await CreateBlockChain();
            IEngineRpcModule rpc = CreateEngineModule(chain);
            Keccak startingHead = chain.BlockTree.HeadHash;
            ExecutionPayloadV1 executionPayload = await SendNewBlockV1(rpc, chain);

            Keccak newHeadHash = executionPayload.BlockHash!;
            ForkchoiceStateV1 forkchoiceStateV1 = new(newHeadHash, startingHead, startingHead);
            ResultWrapper<ForkchoiceUpdatedV1Result> forkchoiceUpdatedResult = await rpc.engine_forkchoiceUpdatedV1(forkchoiceStateV1);
            forkchoiceUpdatedResult.Data.PayloadStatus.Status.Should().Be(PayloadStatus.Valid);
            forkchoiceUpdatedResult.Data.PayloadId.Should().Be(null);

            Keccak actualHead = chain.BlockTree.HeadHash;
            actualHead.Should().NotBe(startingHead);
            actualHead.Should().Be(newHeadHash);
            AssertExecutionStatusChangedV1(rpc, newHeadHash, startingHead, startingHead);
        }

        [Test]
        public async Task forkChoiceUpdatedV1_to_unknown_block_fails()
        {
            using MergeTestBlockchain chain = await CreateBlockChain();
            IEngineRpcModule rpc = CreateEngineModule(chain);
            ForkchoiceStateV1 forkchoiceStateV1 = new(TestItem.KeccakF, TestItem.KeccakF, TestItem.KeccakF);
            ResultWrapper<ForkchoiceUpdatedV1Result> forkchoiceUpdatedResult = await rpc.engine_forkchoiceUpdatedV1(forkchoiceStateV1);
            forkchoiceUpdatedResult.Data.PayloadStatus.Status.Should().Be(nameof(PayloadStatus.Syncing).ToUpper()); // ToDo wait for final PostMerge sync
            AssertExecutionStatusNotChangedV1(rpc, TestItem.KeccakF, TestItem.KeccakF, TestItem.KeccakF);
        }

        [Test]
        public async Task forkChoiceUpdatedV1_to_unknown_safeBlock_hash_should_fail()
        {
            using MergeTestBlockchain chain = await CreateBlockChain();
            IEngineRpcModule rpc = CreateEngineModule(chain);
            Keccak startingHead = chain.BlockTree.HeadHash;
            ExecutionPayloadV1 executionPayload = await SendNewBlockV1(rpc, chain);

            Keccak newHeadHash = executionPayload.BlockHash!;
            ForkchoiceStateV1 forkchoiceStateV1 = new(newHeadHash, startingHead, TestItem.KeccakF);
            ResultWrapper<ForkchoiceUpdatedV1Result> forkchoiceUpdatedResult = await rpc.engine_forkchoiceUpdatedV1(forkchoiceStateV1, null);
            forkchoiceUpdatedResult.ErrorCode.Should().Be(MergeErrorCodes.InvalidForkchoiceState);

            Keccak actualHead = chain.BlockTree.HeadHash;
            actualHead.Should().NotBe(newHeadHash);
        }

        [Test]
        public async Task forkChoiceUpdatedV1_no_common_branch_fails()
        {
            using MergeTestBlockchain chain = await CreateBlockChain();
            IEngineRpcModule rpc = CreateEngineModule(chain);
            Keccak? startingHead = chain.BlockTree.HeadHash;
            Block parent = Build.A.Block.WithNumber(2).WithParentHash(TestItem.KeccakA).WithNonce(0).WithDifficulty(0).TestObject;
            Block block = Build.A.Block.WithNumber(3).WithParent(parent).WithNonce(0).WithDifficulty(0).TestObject;

            await rpc.engine_newPayloadV1(new ExecutionPayloadV1(parent));

            ForkchoiceStateV1 forkchoiceStateV1 = new(parent.Hash!, startingHead, startingHead);
            ResultWrapper<ForkchoiceUpdatedV1Result> forkchoiceUpdatedResult = await rpc.engine_forkchoiceUpdatedV1(forkchoiceStateV1);
            forkchoiceUpdatedResult.Data.PayloadStatus.Status.Should().Be("SYNCING");

            await rpc.engine_newPayloadV1(new ExecutionPayloadV1(block));

            ForkchoiceStateV1 forkchoiceStateV11 = new(parent.Hash!, startingHead, startingHead);
            ResultWrapper<ForkchoiceUpdatedV1Result> forkchoiceUpdatedResult_1 = await rpc.engine_forkchoiceUpdatedV1(forkchoiceStateV11);
            forkchoiceUpdatedResult_1.Data.PayloadStatus.Status.Should().Be("SYNCING");

            AssertExecutionStatusNotChangedV1(rpc, block.Hash!, startingHead, startingHead);
        }

        [Test, NonParallelizable]
        public async Task forkChoiceUpdatedV1_block_still_processing()
        {
            using MergeTestBlockchain chain = await CreateBlockChain();

            IEngineRpcModule rpc = CreateEngineModule(chain, newPayloadTimeout: TimeSpan.FromMilliseconds(100));
            Keccak startingHead = chain.BlockTree.HeadHash;
            Block blockTreeHead = chain.BlockTree.Head!;
            Block block = Build.A.Block.WithNumber(blockTreeHead.Number + 1).WithParent(blockTreeHead).WithNonce(0).WithDifficulty(0).TestObject;

            chain.ThrottleBlockProcessor(200);
            ResultWrapper<PayloadStatusV1> newPayloadV1 =
                await rpc.engine_newPayloadV1(new ExecutionPayloadV1(block));
            newPayloadV1.Data.Status.Should().Be("SYNCING");

            ForkchoiceStateV1 forkchoiceStateV1 = new(block.Hash!, startingHead, startingHead);
            ResultWrapper<ForkchoiceUpdatedV1Result> forkchoiceUpdatedResult =
                await rpc.engine_forkchoiceUpdatedV1(forkchoiceStateV1);
            forkchoiceUpdatedResult.Data.PayloadStatus.Status.Should().Be("SYNCING");

            AssertExecutionStatusNotChangedV1(rpc, block.Hash!, startingHead, startingHead);
        }

        [Test, NonParallelizable]
        public async Task AlreadyKnown_not_cached_block_should_return_valid()
        {
            using MergeTestBlockchain? chain = await CreateBlockChain();

            IEngineRpcModule? rpc = CreateEngineModule(chain, newPayloadTimeout: TimeSpan.FromMilliseconds(100), newPayloadCacheSize: 0);
            Block? head = chain.BlockTree.Head!;

            Block? b4 = Build.A.Block
                .WithNumber(head.Number + 1)
                .WithParent(head)
                .WithNonce(0)
                .WithDifficulty(0)
                .WithStateRoot(head.StateRoot!)
                .WithBeneficiary(Build.An.Address.TestObject)
                .TestObject;

            (await rpc.engine_newPayloadV1(new ExecutionPayloadV1(b4))).Data.Status.Should().Be(PayloadStatus.Valid);

            Block? b5 = Build.A.Block
                .WithNumber(b4.Number + 1)
                .WithParent(b4)
                .WithNonce(0)
                .WithDifficulty(0)
                .WithStateRoot(b4.StateRoot!)
                .TestObject;

            (await rpc.engine_newPayloadV1(new ExecutionPayloadV1(b5))).Data.Status.Should().Be(PayloadStatus.Valid);
            (await rpc.engine_newPayloadV1(new ExecutionPayloadV1(b5))).Data.Status.Should().Be(PayloadStatus.Valid);
        }

        [Test, NonParallelizable]
        public async Task Invalid_block_on_processing_wont_be_accepted_if_sent_twice_in_a_row_when_block_processing_queue_is_not_empty()
        {
            using MergeTestBlockchain? chain = await CreateBlockChain();

            IEngineRpcModule? rpc = CreateEngineModule(chain, newPayloadTimeout: TimeSpan.FromMilliseconds(100), newPayloadCacheSize: 10);
            Block? head = chain.BlockTree.Head!;

            // make sure AddressA has enough balance to send tx
            chain.State.GetBalance(TestItem.AddressA).Should().BeGreaterThan(UInt256.One);

            // block is an invalid block, but it is impossible to detect until we process it.
            // it is invalid because after you processs its transactions, the root of the state trie
            // doesn't match the state root in the block
            Block? block = Build.A.Block
                .WithNumber(head.Number + 1)
                .WithParent(head)
                .WithNonce(0)
                .WithDifficulty(0)
                .WithTransactions(
                    Build.A.Transaction
                    .WithTo(TestItem.AddressD)
                    .WithValue(100.GWei())
                    .SignedAndResolved(TestItem.PrivateKeyA)
                    .TestObject
                )
                .WithGasUsed(21000)
                // after processing transaction, this state root is wrong
                .WithStateRoot(head.StateRoot!)
                .TestObject;

            chain.ThrottleBlockProcessor(1000); // throttle the block processor enough so that the block processing queue is never empty
            (await rpc.engine_newPayloadV1(new ExecutionPayloadV1(block))).Data.Status.Should().Be(PayloadStatus.Syncing);
            (await rpc.engine_newPayloadV1(new ExecutionPayloadV1(block))).Data.Status.Should().BeOneOf(PayloadStatus.Syncing);
        }

        [Test]
        public async Task forkchoiceUpdatedV1_should_change_head_when_all_parameters_are_the_newHeadHash()
        {
            using MergeTestBlockchain chain = await CreateBlockChain();
            IEngineRpcModule rpc = CreateEngineModule(chain);
            ExecutionPayloadV1 executionPayload = await SendNewBlockV1(rpc, chain);
            Keccak newHeadHash = executionPayload.BlockHash;
            ForkchoiceStateV1 forkchoiceStateV1 = new(newHeadHash, newHeadHash, newHeadHash);
            ResultWrapper<ForkchoiceUpdatedV1Result> forkchoiceUpdatedResult =
                await rpc.engine_forkchoiceUpdatedV1(forkchoiceStateV1, null);
            forkchoiceUpdatedResult.Data.PayloadStatus.Status.Should().Be(PayloadStatus.Valid);
            forkchoiceUpdatedResult.Data.PayloadId.Should().Be(null);
            AssertExecutionStatusChangedV1(rpc, newHeadHash, newHeadHash, newHeadHash);
        }

        [Test]
        public async Task Can_transition_from_PoW_chain()
        {
            using MergeTestBlockchain chain =
                await CreateBlockChain(new MergeConfig() { Enabled = true, TerminalTotalDifficulty = "1000001" });
            IEngineRpcModule rpc = CreateEngineModule(chain);

            // adding PoW block
            await chain.AddBlock();

            // creating PoS block
            Block? head = chain.BlockTree.Head;
            ExecutionPayloadV1 executionPayload = await SendNewBlockV1(rpc, chain);
            await rpc.engine_forkchoiceUpdatedV1(
                new ForkchoiceStateV1(executionPayload.BlockHash, executionPayload.BlockHash, executionPayload.BlockHash));
            Assert.AreEqual(2, chain.BlockTree.Head!.Number);
        }

        [TestCase(null)]
        [TestCase(1000000000)]
        [TestCase(1000001)]
        public async Task executePayloadV1_should_not_accept_blocks_with_incorrect_ttd(long? terminalTotalDifficulty)
        {
            using MergeTestBlockchain chain = await CreateBlockChain(new MergeConfig()
            {
                Enabled = true,
                TerminalTotalDifficulty = $"{terminalTotalDifficulty}"
            });
            IEngineRpcModule rpc = CreateEngineModule(chain);
            ExecutionPayloadV1 executionPayload = CreateBlockRequest(CreateParentBlockRequestOnHead(chain.BlockTree), TestItem.AddressD);
            ResultWrapper<PayloadStatusV1> resultWrapper = await rpc.engine_newPayloadV1(executionPayload);
            resultWrapper.Data.Status.Should().Be(PayloadStatus.Invalid);
            resultWrapper.Data.LatestValidHash.Should().Be(Keccak.Zero);
        }

        [TestCase(null)]
        [TestCase(1000000000)]
        [TestCase(1000001)]
        public async Task forkchoiceUpdatedV1_should_not_accept_blocks_with_incorrect_ttd(long? terminalTotalDifficulty)
        {
            using MergeTestBlockchain chain = await CreateBlockChain(new MergeConfig()
            {
                Enabled = true,
                TerminalTotalDifficulty = $"{terminalTotalDifficulty}"
            });
            IEngineRpcModule rpc = CreateEngineModule(chain);
            Keccak blockHash = chain.BlockTree.HeadHash;
            ResultWrapper<ForkchoiceUpdatedV1Result> resultWrapper = await rpc.engine_forkchoiceUpdatedV1(new ForkchoiceStateV1(blockHash, blockHash, blockHash), null);
            resultWrapper.Data.PayloadStatus.Status.Should().Be(PayloadStatus.Invalid);
            resultWrapper.Data.PayloadStatus.LatestValidHash.Should().Be(Keccak.Zero);
        }

        [Test]
        public async Task executePayloadV1_on_top_of_terminal_block()
        {
            using MergeTestBlockchain chain = await CreateBlockChain(new MergeConfig()
            {
                Enabled = true,
                TerminalTotalDifficulty = $"{1900000}"
            });
            IEngineRpcModule rpc = CreateEngineModule(chain);
            Block newBlock = Build.A.Block.WithNumber(chain.BlockTree.Head!.Number)
                .WithParent(chain.BlockTree.Head!)
                .WithNonce(0)
                .WithDifficulty(900000)
                .WithTotalDifficulty(1900000L)
                .WithStateRoot(new Keccak("0x1ef7300d8961797263939a3d29bbba4ccf1702fabf02d8ad7a20b454edb6fd2f")).TestObject;
            newBlock.CalculateHash();

            using SemaphoreSlim bestBlockProcessed = new(0);
            chain.BlockTree.NewHeadBlock += (s, e) =>
            {
                if (e.Block.Hash == newBlock!.Hash)
                    bestBlockProcessed.Release(1);
            };
            await chain.BlockTree.SuggestBlockAsync(newBlock);
            (await bestBlockProcessed.WaitAsync(TimeSpan.FromSeconds(1))).Should().BeTrue();

            ExecutionPayloadV1 executionPayload = CreateBlockRequest(CreateParentBlockRequestOnHead(chain.BlockTree), TestItem.AddressD);
            ResultWrapper<PayloadStatusV1> resultWrapper = await rpc.engine_newPayloadV1(executionPayload);
            resultWrapper.Data.Status.Should().Be(PayloadStatus.Valid);
            new ExecutionPayloadV1(chain.BlockTree.BestSuggestedBody).Should().BeEquivalentTo(executionPayload);
        }

        [Test]
        public async Task executePayloadV1_on_top_of_not_processed_invalid_terminal_block()
        {
            using MergeTestBlockchain chain = await CreateBlockChain(new MergeConfig()
            {
                Enabled = true,
                TerminalTotalDifficulty = $"{1900000}"
            });
            IEngineRpcModule rpc = CreateEngineModule(chain);
            Block newBlock = Build.A.Block.WithNumber(chain.BlockTree.Head!.Number)
                .WithParent(chain.BlockTree.Head!)
                .WithNonce(0)
                .WithDifficulty(1000000)
                .WithTotalDifficulty(2000000L)
                .WithStateRoot(new Keccak("0x1ef7300d8961797263939a3d29bbba4ccf1702fabf02d8ad7a20b454edb6fd2f")).TestObject;
            newBlock.CalculateHash();
            Block oneMoreTerminalBlock = Build.A.Block.WithNumber(chain.BlockTree.Head!.Number)
                .WithParent(chain.BlockTree.Head!)
                .WithNonce(0)
                .WithDifficulty(900000)
                .WithTotalDifficulty(1900000L)
                .WithStateRoot(new Keccak("0x1ef7300d8961797263939a3d29bfba4ccf1702fabf02d8ad7a20b454edb6fd2f")).TestObject; //incorrect state root

            using SemaphoreSlim bestBlockProcessed = new(0);
            chain.BlockTree.NewHeadBlock += (s, e) =>
            {
                if (e.Block.Hash == newBlock!.Hash)
                    bestBlockProcessed.Release(1);
            };
            await chain.BlockTree.SuggestBlockAsync(newBlock);
            (await bestBlockProcessed.WaitAsync(TimeSpan.FromSeconds(5))).Should().Be(true);

            oneMoreTerminalBlock.CalculateHash();
            await chain.BlockTree.SuggestBlockAsync(oneMoreTerminalBlock);

            Block firstPoSBlock = Build.A.Block.WithParent(oneMoreTerminalBlock).
                WithNumber(oneMoreTerminalBlock.Number + 1)
                .WithStateRoot(new Keccak("0x1ef7300d8961797263939a3d29bbba4ccf1702fabf02d8ad7a20b454edb6fd2f"))
                .WithDifficulty(0).WithNonce(0).TestObject;
            firstPoSBlock.CalculateHash();
            ExecutionPayloadV1 executionPayload = new(firstPoSBlock);
            ResultWrapper<PayloadStatusV1> resultWrapper = await rpc.engine_newPayloadV1(executionPayload);
            resultWrapper.Data.Status.Should().Be(PayloadStatus.Invalid);
            resultWrapper.Data.LatestValidHash.Should().Be(Keccak.Zero);
        }

        [Test]
        public async Task executePayloadV1_on_top_of_not_processed_terminal_block()
        {
            using MergeTestBlockchain chain = await CreateBlockChain(new MergeConfig()
            {
                Enabled = true,
                TerminalTotalDifficulty = $"{1900000}"
            });
            IEngineRpcModule rpc = CreateEngineModule(chain);
            Block newBlock = Build.A.Block.WithNumber(chain.BlockTree.Head!.Number)
                .WithParent(chain.BlockTree.Head!)
                .WithNonce(0)
                .WithDifficulty(1000000)
                .WithTotalDifficulty(2000000L)
                .WithStateRoot(new Keccak("0x1ef7300d8961797263939a3d29bbba4ccf1702fabf02d8ad7a20b454edb6fd2f")).TestObject;
            newBlock.CalculateHash();
            Block oneMoreTerminalBlock = Build.A.Block.WithNumber(chain.BlockTree.Head!.Number)
                .WithParent(chain.BlockTree.Head!)
                .WithNonce(0)
                .WithDifficulty(900000)
                .WithTotalDifficulty(1900000L)
                .WithStateRoot(new Keccak("0x1ef7300d8961797263939a3d29bbba4ccf1702fabf02d8ad7a20b454edb6fd2f")).TestObject;

            using SemaphoreSlim bestBlockProcessed = new(0);
            chain.BlockTree.NewHeadBlock += (s, e) =>
            {
                if (e.Block.Hash == newBlock!.Hash)
                    bestBlockProcessed.Release(1);
            };
            await chain.BlockTree.SuggestBlockAsync(newBlock);
            (await bestBlockProcessed.WaitAsync(TimeSpan.FromSeconds(5))).Should().Be(true);

            oneMoreTerminalBlock.CalculateHash();
            await chain.BlockTree.SuggestBlockAsync(oneMoreTerminalBlock);

            Block firstPoSBlock = Build.A.Block.WithParent(oneMoreTerminalBlock).
                WithNumber(oneMoreTerminalBlock.Number + 1)
                .WithStateRoot(new Keccak("0x1ef7300d8961797263939a3d29bbba4ccf1702fabf02d8ad7a20b454edb6fd2f"))
                .WithDifficulty(0).WithNonce(0).TestObject;
            firstPoSBlock.CalculateHash();
            ExecutionPayloadV1 executionPayload = new(firstPoSBlock);
            ResultWrapper<PayloadStatusV1> resultWrapper = await rpc.engine_newPayloadV1(executionPayload);
            resultWrapper.Data.Status.Should().Be(PayloadStatus.Valid);
            new ExecutionPayloadV1(chain.BlockTree.BestSuggestedBody).Should().BeEquivalentTo(executionPayload);
        }

        [Test]
        public async Task executePayloadV1_accepts_first_block()
        {
            using MergeTestBlockchain chain = await CreateBlockChain();
            IEngineRpcModule rpc = CreateEngineModule(chain);
            ExecutionPayloadV1 executionPayload = CreateBlockRequest(CreateParentBlockRequestOnHead(chain.BlockTree), TestItem.AddressD);
            ResultWrapper<PayloadStatusV1> resultWrapper = await rpc.engine_newPayloadV1(executionPayload);
            resultWrapper.Data.Status.Should().Be(PayloadStatus.Valid);
            new ExecutionPayloadV1(chain.BlockTree.BestSuggestedBody).Should().BeEquivalentTo(executionPayload);
        }

        [Test]
        public async Task executePayloadV1_calculate_hash_for_cached_blocks()
        {
            using MergeTestBlockchain chain = await CreateBlockChain();
            IEngineRpcModule rpc = CreateEngineModule(chain);
            ExecutionPayloadV1 executionPayload = CreateBlockRequest(
                CreateParentBlockRequestOnHead(chain.BlockTree),
                TestItem.AddressD);
            ResultWrapper<PayloadStatusV1> resultWrapper = await rpc.engine_newPayloadV1(executionPayload);
            resultWrapper.Data.Status.Should().Be(PayloadStatus.Valid);
            ResultWrapper<PayloadStatusV1>
                resultWrapper2 = await rpc.engine_newPayloadV1(executionPayload);
            resultWrapper2.Data.Status.Should().Be(PayloadStatus.Valid);
            executionPayload.ParentHash = executionPayload.BlockHash!;
            ResultWrapper<PayloadStatusV1> invalidBlockRequest = await rpc.engine_newPayloadV1(executionPayload);
            invalidBlockRequest.Data.Status.Should().Be(PayloadStatus.InvalidBlockHash);
        }

        [TestCase(30)]
        public async Task can_progress_chain_one_by_one_v1(int count)
        {
            using MergeTestBlockchain chain = await CreateBlockChain();
            IEngineRpcModule rpc = CreateEngineModule(chain);
            Keccak lastHash = (await ProduceBranchV1(rpc, chain, count, CreateParentBlockRequestOnHead(chain.BlockTree), true))
                .LastOrDefault()?.BlockHash ?? Keccak.Zero;
            chain.BlockTree.HeadHash.Should().Be(lastHash);
            Block? last = RunForAllBlocksInBranch(chain.BlockTree, chain.BlockTree.HeadHash, b => b.IsGenesis, true);
            last.Should().NotBeNull();
            last!.IsGenesis.Should().BeTrue();
        }

        [Test]
        public async Task forkchoiceUpdatedV1_can_reorganize_to_last_block()
        {
            using MergeTestBlockchain chain = await CreateBlockChain();
            IEngineRpcModule rpc = CreateEngineModule(chain);

            async Task CanReorganizeToBlock(ExecutionPayloadV1 block, MergeTestBlockchain testChain)
            {
                ForkchoiceStateV1 forkchoiceStateV1 = new(block.BlockHash, block.BlockHash, block.BlockHash);
                ResultWrapper<ForkchoiceUpdatedV1Result> result = await rpc.engine_forkchoiceUpdatedV1(forkchoiceStateV1, null);
                result.Data.PayloadStatus.Status.Should().Be(PayloadStatus.Valid);
                result.Data.PayloadId.Should().Be(null);
                testChain.BlockTree.HeadHash.Should().Be(block.BlockHash);
                testChain.BlockTree.Head!.Number.Should().Be(block.BlockNumber);
                testChain.State.StateRoot.Should().Be(testChain.BlockTree.Head!.StateRoot!);
            }

            async Task CanReorganizeToLastBlock(MergeTestBlockchain testChain,
                params IReadOnlyList<ExecutionPayloadV1>[] branches)
            {
                foreach (IReadOnlyList<ExecutionPayloadV1>? branch in branches)
                {
                    await CanReorganizeToBlock(branch.Last(), testChain);
                }
            }

            IReadOnlyList<ExecutionPayloadV1> branch1 = await ProduceBranchV1(rpc, chain, 10, CreateParentBlockRequestOnHead(chain.BlockTree), true);
            IReadOnlyList<ExecutionPayloadV1> branch2 = await ProduceBranchV1(rpc, chain, 6, branch1[3], true, TestItem.KeccakC);

            await CanReorganizeToLastBlock(chain, branch1, branch2);
        }

        [Test]
        public async Task forkchoiceUpdatedV1_head_block_after_reorg()
        {
            using MergeTestBlockchain chain = await CreateBlockChain();
            IEngineRpcModule rpc = CreateEngineModule(chain);

            async Task CanReorganizeToBlock(ExecutionPayloadV1 block, MergeTestBlockchain testChain)
            {
                ForkchoiceStateV1 forkchoiceStateV1 = new(block.BlockHash, block.BlockHash, block.BlockHash);
                ResultWrapper<ForkchoiceUpdatedV1Result> result = await rpc.engine_forkchoiceUpdatedV1(forkchoiceStateV1, null);
                result.Data.PayloadStatus.Status.Should().Be(PayloadStatus.Valid);
                result.Data.PayloadId.Should().Be(null);
                testChain.BlockTree.HeadHash.Should().Be(block.BlockHash);
                testChain.BlockTree.Head!.Number.Should().Be(block.BlockNumber);
                testChain.State.StateRoot.Should().Be(testChain.BlockTree.Head!.StateRoot!);
            }

            IReadOnlyList<ExecutionPayloadV1> branch1 = await ProduceBranchV1(rpc, chain, 10, CreateParentBlockRequestOnHead(chain.BlockTree), true);
            IReadOnlyList<ExecutionPayloadV1> branch2 = await ProduceBranchV1(rpc, chain, 6, branch1[3], true, TestItem.KeccakC);

            await CanReorganizeToBlock(branch2.Last(), chain);
        }

        [Test]
        public async Task newPayloadV1_should_return_accepted_for_side_branch()
        {
            using MergeTestBlockchain chain = await CreateBlockChain();
            IEngineRpcModule rpc = CreateEngineModule(chain);
            ExecutionPayloadV1 executionPayload = CreateBlockRequest(CreateParentBlockRequestOnHead(chain.BlockTree), TestItem.AddressD);
            ResultWrapper<PayloadStatusV1> resultWrapper = await rpc.engine_newPayloadV1(executionPayload);
            resultWrapper.Data.Status.Should().Be(PayloadStatus.Valid);
            ForkchoiceStateV1 forkChoiceUpdatedRequest = new(executionPayload.BlockHash, executionPayload.BlockHash, executionPayload.BlockHash);
            ResultWrapper<ForkchoiceUpdatedV1Result> fcu1 = (await rpc.engine_forkchoiceUpdatedV1(forkChoiceUpdatedRequest,
                new PayloadAttributes()
                {
                    PrevRandao = TestItem.KeccakA,
                    SuggestedFeeRecipient = Address.Zero,
                    Timestamp = executionPayload.Timestamp + 1
                }));
            await rpc.engine_getPayloadV1(Bytes.FromHexString(fcu1.Data.PayloadId!));
        }

        [TestCase(false)]
        [TestCase(true)]
        public async Task executePayloadV1_processes_passed_transactions(bool moveHead)
        {
            using MergeTestBlockchain chain = await CreateBlockChain();
            IEngineRpcModule rpc = CreateEngineModule(chain);
            IReadOnlyList<ExecutionPayloadV1> branch = await ProduceBranchV1(rpc, chain, 8, CreateParentBlockRequestOnHead(chain.BlockTree), moveHead);

            foreach (ExecutionPayloadV1 block in branch)
            {
                uint count = 10;
                ExecutionPayloadV1 executePayloadRequest = CreateBlockRequest(block, TestItem.AddressA);
                PrivateKey from = TestItem.PrivateKeyB;
                Address to = TestItem.AddressD;
                (_, UInt256 toBalanceAfter) = AddTransactions(chain, executePayloadRequest, from, to, count, 1, out BlockHeader? parentHeader);

                executePayloadRequest.GasUsed = GasCostOf.Transaction * count;
                executePayloadRequest.StateRoot = new Keccak("0x3d2e3ced6da0d1e94e65894dc091190480f045647610ef614e1cab4241ca66e0");
                executePayloadRequest.ReceiptsRoot = new Keccak("0xc538d36ed1acf6c28187110a2de3e5df707d6d38982f436eb0db7a623f9dc2cd");
                TryCalculateHash(executePayloadRequest, out Keccak? hash);
                executePayloadRequest.BlockHash = hash;
                ResultWrapper<PayloadStatusV1> result = await rpc.engine_newPayloadV1(executePayloadRequest);
                result.Data.Status.Should().Be(PayloadStatus.Valid);
                RootCheckVisitor rootCheckVisitor = new();
                chain.StateReader.RunTreeVisitor(rootCheckVisitor, executePayloadRequest.StateRoot);
                rootCheckVisitor.HasRoot.Should().BeTrue();

                chain.StateReader.GetBalance(executePayloadRequest.StateRoot, to).Should().Be(toBalanceAfter);
                if (moveHead)
                {
                    ForkchoiceStateV1 forkChoiceUpdatedRequest = new(executePayloadRequest.BlockHash, executePayloadRequest.BlockHash, executePayloadRequest.BlockHash);
                    await rpc.engine_forkchoiceUpdatedV1(forkChoiceUpdatedRequest);
                    chain.ReadOnlyState.StateRoot.Should().Be(executePayloadRequest.StateRoot);
                    chain.ReadOnlyState.StateRoot.Should().NotBe(parentHeader.StateRoot!);
                }
            }
        }

        [Test]
        public async Task executePayloadV1_transactions_produce_receipts()
        {
            using MergeTestBlockchain chain = await CreateBlockChain();
            IEngineRpcModule rpc = CreateEngineModule(chain);
            IReadOnlyList<ExecutionPayloadV1> branch = await ProduceBranchV1(rpc, chain, 1, CreateParentBlockRequestOnHead(chain.BlockTree), false);

            foreach (ExecutionPayloadV1 block in branch)
            {
                uint count = 10;
                ExecutionPayloadV1 executionPayload = CreateBlockRequest(block, TestItem.AddressA);
                PrivateKey from = TestItem.PrivateKeyB;
                Address to = TestItem.AddressD;
                (_, UInt256 toBalanceAfter) = AddTransactions(chain, executionPayload, from, to, count, 1, out BlockHeader parentHeader);

                UInt256 fromBalance = chain.StateReader.GetBalance(parentHeader.StateRoot!, from.Address);
                executionPayload.GasUsed = GasCostOf.Transaction * count;
                executionPayload.StateRoot =
                    new Keccak("0x3d2e3ced6da0d1e94e65894dc091190480f045647610ef614e1cab4241ca66e0");
                executionPayload.ReceiptsRoot =
                    new Keccak("0xc538d36ed1acf6c28187110a2de3e5df707d6d38982f436eb0db7a623f9dc2cd");
                TryCalculateHash(executionPayload, out Keccak hash);
                executionPayload.BlockHash = hash;
                ResultWrapper<PayloadStatusV1> result = await rpc.engine_newPayloadV1(executionPayload);

                result.Data.Status.Should().Be(PayloadStatus.Valid);
                RootCheckVisitor rootCheckVisitor = new();
                chain.StateReader.RunTreeVisitor(rootCheckVisitor, executionPayload.StateRoot);
                rootCheckVisitor.HasRoot.Should().BeTrue();

                UInt256 fromBalanceAfter = chain.StateReader.GetBalance(executionPayload.StateRoot, from.Address);
                Assert.True(fromBalanceAfter < fromBalance - toBalanceAfter);
                chain.StateReader.GetBalance(executionPayload.StateRoot, to).Should().Be(toBalanceAfter);
                Block findBlock = chain.BlockTree.FindBlock(executionPayload.BlockHash, BlockTreeLookupOptions.None)!;
                TxReceipt[]? receipts = chain.ReceiptStorage.Get(findBlock);
                findBlock.Transactions.Select(t => t.Hash).Should().BeEquivalentTo(receipts.Select(r => r.TxHash));
            }
        }

<<<<<<< HEAD
        [Test]
        public async Task getPayloadV1_picks_transactions_from_pool_v1()
        {
            SemaphoreSlim blockImprovementLock = new(0);
            using MergeTestBlockchain chain = await CreateBlockChain();
            IEngineRpcModule rpc = CreateEngineModule(chain);
            Keccak startingHead = chain.BlockTree.HeadHash;
            uint count = 3;
            int value = 10;
            Address recipient = TestItem.AddressF;
            PrivateKey sender = TestItem.PrivateKeyB;
            Transaction[] transactions = BuildTransactions(chain, startingHead, sender, recipient, count, value, out _, out _);
            chain.AddTransactions(transactions);
            chain.PayloadPreparationService!.BlockImproved += (_, _) => { blockImprovementLock.Release(1); };
            string? payloadId = rpc.engine_forkchoiceUpdatedV1(
                new ForkchoiceStateV1(startingHead, Keccak.Zero, startingHead),
                new PayloadAttributes() { Timestamp = 100, PrevRandao = TestItem.KeccakA, SuggestedFeeRecipient = Address.Zero })
                .Result.Data.PayloadId!;

            await blockImprovementLock.WaitAsync(10000);
            ExecutionPayloadV1 getPayloadResult = (await rpc.engine_getPayloadV1(Bytes.FromHexString(payloadId))).Data!;

            getPayloadResult.StateRoot.Should().NotBe(chain.BlockTree.Genesis!.StateRoot!);

            Transaction[] transactionsInBlock = getPayloadResult.GetTransactions();
            transactionsInBlock.Should().BeEquivalentTo(transactions, o => o
                .Excluding(t => t.ChainId)
                .Excluding(t => t.SenderAddress)
                .Excluding(t => t.Timestamp)
                .Excluding(t => t.PoolIndex)
                .Excluding(t => t.GasBottleneck));

            ResultWrapper<PayloadStatusV1> executePayloadResult = await rpc.engine_newPayloadV1(getPayloadResult);
            executePayloadResult.Data.Status.Should().Be(PayloadStatus.Valid);

            UInt256 totalValue = ((int)(count * value)).GWei();
            chain.StateReader.GetBalance(getPayloadResult.StateRoot, recipient).Should().Be(totalValue);
        }

        [TestCase(PayloadPreparationService.GetPayloadWaitForFullBlockMillisecondsDelay / 10, ExpectedResult = 3)]
        [TestCase(PayloadPreparationService.GetPayloadWaitForFullBlockMillisecondsDelay * 2, ExpectedResult = 0)]
        public async Task<int> getPayloadV1_waits_for_block_production(int delay)
        {
            using MergeTestBlockchain chain = await CreateBlockChain();

            DelayBlockImprovementContextFactory improvementContextFactory = new(chain.BlockProductionTrigger, TimeSpan.FromSeconds(10), delay);
            chain.PayloadPreparationService = new PayloadPreparationService(
                chain.PostMergeBlockProducer!,
                improvementContextFactory,
                TimerFactory.Default,
                chain.LogManager,
                TimeSpan.FromSeconds(10));

            IEngineRpcModule rpc = CreateEngineModule(chain);
            Keccak startingHead = chain.BlockTree.HeadHash;
            uint count = 3;
            int value = 10;
            Address recipient = TestItem.AddressF;
            PrivateKey sender = TestItem.PrivateKeyB;
            Transaction[] transactions = BuildTransactions(chain, startingHead, sender, recipient, count, value, out _, out _);
            chain.AddTransactions(transactions);
            string payloadId = rpc.engine_forkchoiceUpdatedV1(
                new ForkchoiceStateV1(startingHead, Keccak.Zero, startingHead),
                new PayloadAttributes { Timestamp = 100, PrevRandao = TestItem.KeccakA, SuggestedFeeRecipient = Address.Zero })
                .Result.Data.PayloadId!;

            ExecutionPayloadV1 getPayloadResult = (await rpc.engine_getPayloadV1(Bytes.FromHexString(payloadId))).Data!;

            return getPayloadResult.Transactions.Length;
        }

        [Test]
        public async Task getPayloadV1_return_correct_block_values_for_empty_block()
        {
            using MergeTestBlockchain chain = await CreateBlockChain();
            IEngineRpcModule rpc = CreateEngineModule(chain);
            Keccak startingHead = chain.BlockTree.HeadHash;
            Keccak? random = TestItem.KeccakF;
            ulong timestamp = chain.BlockTree.Head!.Timestamp + 5;
            Address? suggestedFeeRecipient = TestItem.AddressC;
            PayloadAttributes? payloadAttributes = new()
            {
                PrevRandao = random,
                Timestamp = timestamp,
                SuggestedFeeRecipient = suggestedFeeRecipient
            };
            ExecutionPayloadV1 getPayloadResult = await BuildAndGetPayloadResult(chain, rpc, payloadAttributes);
            getPayloadResult.ParentHash.Should().Be(startingHead);


            ResultWrapper<PayloadStatusV1> executePayloadResult =
                await rpc.engine_newPayloadV1(getPayloadResult);
            executePayloadResult.Data.Status.Should().Be(PayloadStatus.Valid);

            BlockHeader? currentHeader = chain.BlockTree.BestSuggestedHeader!;

            Assert.AreEqual("0x1dcc4de8dec75d7aab85b567b6ccd41ad312451b948a7413f0a142fd40d49347",
                currentHeader.UnclesHash!.ToString());
            Assert.AreEqual((UInt256)0, currentHeader.Difficulty);
            Assert.AreEqual(0, currentHeader.Nonce);
            Assert.AreEqual(random, currentHeader.MixHash);
        }


=======
>>>>>>> 303dd86c
        private async Task<IReadOnlyList<ExecutionPayloadV1>> ProduceBranchV1(IEngineRpcModule rpc,
            MergeTestBlockchain chain,
            int count, ExecutionPayloadV1 startingParentBlock, bool setHead, Keccak? random = null)
        {
            List<ExecutionPayloadV1> blocks = new();
            ExecutionPayloadV1 parentBlock = startingParentBlock;
            parentBlock.TryGetBlock(out Block? block);
            UInt256? startingTotalDifficulty = block!.IsGenesis
                ? block.Difficulty : chain.BlockFinder.FindHeader(block!.Header!.ParentHash!)!.TotalDifficulty;
            BlockHeader parentHeader = block!.Header;
            parentHeader.TotalDifficulty = startingTotalDifficulty +
                                           parentHeader.Difficulty;
            for (int i = 0; i < count; i++)
            {
                ExecutionPayloadV1? getPayloadResult = await BuildAndGetPayloadOnBranch(rpc, chain, parentHeader,
                    parentBlock.Timestamp + 12,
                    random ?? TestItem.KeccakA, Address.Zero);
                PayloadStatusV1 payloadStatusResponse = (await rpc.engine_newPayloadV1(getPayloadResult)).Data;
                payloadStatusResponse.Status.Should().Be(PayloadStatus.Valid);
                if (setHead)
                {
                    Keccak newHead = getPayloadResult!.BlockHash;
                    ForkchoiceStateV1 forkchoiceStateV1 = new(newHead, newHead, newHead);
                    ResultWrapper<ForkchoiceUpdatedV1Result> setHeadResponse = await rpc.engine_forkchoiceUpdatedV1(forkchoiceStateV1);
                    setHeadResponse.Data.PayloadStatus.Status.Should().Be(PayloadStatus.Valid);
                    setHeadResponse.Data.PayloadId.Should().Be(null);
                }

                blocks.Add((getPayloadResult));
                parentBlock = getPayloadResult;
                parentBlock.TryGetBlock(out block!);
                block.Header.TotalDifficulty = parentHeader.TotalDifficulty + block.Header.Difficulty;
                parentHeader = block.Header;
            }

            return blocks;
        }

        [Test]
        public async Task ExecutionPayloadV1_set_and_get_transactions_roundtrip()
        {
            using MergeTestBlockchain chain = await CreateBlockChain();
            Keccak startingHead = chain.BlockTree.HeadHash;
            uint count = 3;
            int value = 10;
            Address recipient = TestItem.AddressD;
            PrivateKey sender = TestItem.PrivateKeyB;

            Transaction[] txsSource =
                BuildTransactions(chain, startingHead, sender, recipient, count, value, out _, out _);

            ExecutionPayloadV1 executionPayload = new();
            executionPayload.SetTransactions(txsSource);

            Transaction[] txsReceived = executionPayload.GetTransactions();

            txsReceived.Should().BeEquivalentTo(txsSource, options => options
                .Excluding(t => t.ChainId)
                .Excluding(t => t.SenderAddress)
                .Excluding(t => t.Timestamp)
            );
        }

        [Test]
        public async Task payloadV1_no_suggestedFeeRecipient_in_config()
        {
            using MergeTestBlockchain chain =
                await CreateBlockChain(new MergeConfig() { Enabled = true, TerminalTotalDifficulty = "0" });
            IEngineRpcModule rpc = CreateEngineModule(chain);
            Keccak startingHead = chain.BlockTree.HeadHash;
            ulong timestamp = Timestamper.UnixTime.Seconds;
            Keccak random = Keccak.Zero;
            Address feeRecipient = TestItem.AddressC;
            string payloadId = rpc.engine_forkchoiceUpdatedV1(new ForkchoiceStateV1(startingHead, Keccak.Zero, startingHead),
                    new PayloadAttributes { Timestamp = timestamp, SuggestedFeeRecipient = feeRecipient, PrevRandao = random }).Result.Data
                .PayloadId!;
            (await rpc.engine_getPayloadV1(Bytes.FromHexString(payloadId))).Data!.FeeRecipient.Should()
                .Be(TestItem.AddressC);
        }

        [TestCase(0, "0x0000000000000000000000000000000000000000000000000000000000000000")]
        [TestCase(1000001, "0x191dc9697d77129ee5b6f6d57074d2c854a38129913e3fdd3d9f0ebc930503a6")]
        public async Task exchangeTransitionConfiguration_return_expected_results(long clTtd, string terminalBlockHash)
        {
            using MergeTestBlockchain chain =
                await CreateBlockChain(new MergeConfig() { Enabled = true, TerminalTotalDifficulty = "1000001", TerminalBlockHash = new Keccak("0x191dc9697d77129ee5b6f6d57074d2c854a38129913e3fdd3d9f0ebc930503a6").ToString(true), TerminalBlockNumber = 1 });
            IEngineRpcModule rpc = CreateEngineModule(chain);

            TransitionConfigurationV1 result = rpc.engine_exchangeTransitionConfigurationV1(new TransitionConfigurationV1()
            {
                TerminalBlockNumber = 0,
                TerminalBlockHash = new Keccak(terminalBlockHash),
                TerminalTotalDifficulty = (UInt256)clTtd
            }).Data;

            Assert.AreEqual((UInt256)1000001, result.TerminalTotalDifficulty);
            Assert.AreEqual(1, result.TerminalBlockNumber);
            Assert.AreEqual("0x191dc9697d77129ee5b6f6d57074d2c854a38129913e3fdd3d9f0ebc930503a6", result.TerminalBlockHash.ToString());
        }

        [TestCase(0, "0x0000000000000000000000000000000000000000000000000000000000000000")]
        [TestCase(1000001, "0x191dc9697d77129ee5b6f6d57074d2c854a38129913e3fdd3d9f0ebc930503a6")]
        public async Task exchangeTransitionConfiguration_return_with_empty_Nethermind_configuration(long clTtd, string terminalBlockHash)
        {
            using MergeTestBlockchain chain =
                await CreateBlockChain(new MergeConfig() { Enabled = true });
            IEngineRpcModule rpc = CreateEngineModule(chain);

            TransitionConfigurationV1 result = rpc.engine_exchangeTransitionConfigurationV1(new TransitionConfigurationV1()
            {
                TerminalBlockNumber = 0,
                TerminalBlockHash = new Keccak(terminalBlockHash),
                TerminalTotalDifficulty = (UInt256)clTtd
            }).Data;

            Assert.AreEqual(UInt256.Parse("115792089237316195423570985008687907853269984665640564039457584007913129638912"), result.TerminalTotalDifficulty);
            Assert.AreEqual(0, result.TerminalBlockNumber);
            Assert.AreEqual("0x0000000000000000000000000000000000000000000000000000000000000000", result.TerminalBlockHash.ToString());
        }

        private async Task<ExecutionPayloadV1> SendNewBlockV1(IEngineRpcModule rpc, MergeTestBlockchain chain)
        {
            ExecutionPayloadV1 executionPayload = CreateBlockRequest(
                CreateParentBlockRequestOnHead(chain.BlockTree),
                TestItem.AddressD);
            ResultWrapper<PayloadStatusV1> executePayloadResult =
                await rpc.engine_newPayloadV1(executionPayload);
            executePayloadResult.Data.Status.Should().Be(PayloadStatus.Valid);
            return executionPayload;
        }

        private async Task<ExecutionPayloadV1> BuildAndSendNewBlockV1(IEngineRpcModule rpc, MergeTestBlockchain chain, bool waitForBlockImprovement)
        {
            Keccak head = chain.BlockTree.HeadHash;
            ulong timestamp = Timestamper.UnixTime.Seconds;
            Keccak random = Keccak.Zero;
            Address feeRecipient = Address.Zero;
            ExecutionPayloadV1 executionPayload = await BuildAndGetPayloadResult(rpc, chain, head,
                Keccak.Zero, head, timestamp, random, feeRecipient, waitForBlockImprovement);
            ResultWrapper<PayloadStatusV1> executePayloadResult =
                await rpc.engine_newPayloadV1(executionPayload);
            executePayloadResult.Data.Status.Should().Be(PayloadStatus.Valid);
            return executionPayload;
        }

        private async Task<ExecutionPayloadV1> BuildAndGetPayloadOnBranch(
            IEngineRpcModule rpc, MergeTestBlockchain chain, BlockHeader parentHeader,
            ulong timestamp, Keccak random, Address feeRecipient)
        {
            PayloadAttributes payloadAttributes =
                new() { Timestamp = timestamp, PrevRandao = random, SuggestedFeeRecipient = feeRecipient };

            // we're using payloadService directly, because we can't use fcU for branch
            string payloadId = chain.PayloadPreparationService!.StartPreparingPayload(parentHeader, payloadAttributes)!;

            ResultWrapper<ExecutionPayloadV1?> getPayloadResult =
                await rpc.engine_getPayloadV1(Bytes.FromHexString(payloadId));
            return getPayloadResult.Data!;
        }


        [Test]
        public async Task repeat_the_same_payload_after_fcu_should_return_valid_and_be_ignored()
        {
            using MergeTestBlockchain chain =
                await CreateBlockChain(new MergeConfig() { Enabled = true, TerminalTotalDifficulty = "0" });
            IEngineRpcModule rpc = CreateEngineModule(chain);

            // Correct new payload
            ExecutionPayloadV1 executionPayloadV11 = CreateBlockRequest(
                CreateParentBlockRequestOnHead(chain.BlockTree),
                TestItem.AddressA);
            ResultWrapper<PayloadStatusV1> newPayloadResult1 = await rpc.engine_newPayloadV1(executionPayloadV11);
            newPayloadResult1.Data.Status.Should().Be(PayloadStatus.Valid);

            // Fork choice updated with first np hash
            ForkchoiceStateV1 forkChoiceState1 = new(executionPayloadV11.BlockHash,
                executionPayloadV11.BlockHash,
                executionPayloadV11.BlockHash);
            ResultWrapper<ForkchoiceUpdatedV1Result> forkchoiceUpdatedResult1 =
                await rpc.engine_forkchoiceUpdatedV1(forkChoiceState1);
            forkchoiceUpdatedResult1.Data.PayloadStatus.Status.Should().Be(PayloadStatus.Valid);

            ResultWrapper<PayloadStatusV1> newPayloadResult2 = await rpc.engine_newPayloadV1(executionPayloadV11);
            newPayloadResult2.Data.Status.Should().Be(PayloadStatus.Valid);
            newPayloadResult2.Data.LatestValidHash.Should().Be(executionPayloadV11.BlockHash);
        }

        [Test]
        public async Task payloadV1_invalid_parent_hash()
        {
            using MergeTestBlockchain chain =
                await CreateBlockChain(new MergeConfig() { Enabled = true, TerminalTotalDifficulty = "0" });
            IEngineRpcModule rpc = CreateEngineModule(chain);

            // Correct new payload
            ExecutionPayloadV1 executionPayloadV11 = CreateBlockRequest(
                CreateParentBlockRequestOnHead(chain.BlockTree),
                TestItem.AddressA);
            ResultWrapper<PayloadStatusV1> newPayloadResult1 = await rpc.engine_newPayloadV1(executionPayloadV11);
            newPayloadResult1.Data.Status.Should().Be(PayloadStatus.Valid);

            // Fork choice updated with first np hash
            ForkchoiceStateV1 forkChoiceState1 = new(executionPayloadV11.BlockHash, executionPayloadV11.BlockHash,
                executionPayloadV11.BlockHash);
            ResultWrapper<ForkchoiceUpdatedV1Result> forkchoiceUpdatedResult1 = await rpc.engine_forkchoiceUpdatedV1(forkChoiceState1);
            forkchoiceUpdatedResult1.Data.PayloadStatus.Status.Should().Be(PayloadStatus.Valid);

            // New payload unknown parent hash
            ExecutionPayloadV1 executionPayloadV12A = CreateBlockRequest(executionPayloadV11, TestItem.AddressA);
            executionPayloadV12A.ParentHash = TestItem.KeccakB;
            TryCalculateHash(executionPayloadV12A, out Keccak? hash);
            executionPayloadV12A.BlockHash = hash;
            ResultWrapper<PayloadStatusV1> newPayloadResult2A = await rpc.engine_newPayloadV1(executionPayloadV12A);
            newPayloadResult2A.Data.Status.Should().Be(PayloadStatus.Syncing);

            // Fork choice updated with unknown parent hash
            ForkchoiceStateV1 forkChoiceState2A = new(executionPayloadV12A.BlockHash,
                executionPayloadV12A.BlockHash,
                executionPayloadV12A.BlockHash);
            ResultWrapper<ForkchoiceUpdatedV1Result> forkchoiceUpdatedResult2A = await rpc.engine_forkchoiceUpdatedV1(forkChoiceState2A);
            forkchoiceUpdatedResult2A.Data.PayloadStatus.Status.Should().Be(PayloadStatus.Syncing);

            // New payload with correct parent hash
            ExecutionPayloadV1 executionPayloadV12B = CreateBlockRequest(executionPayloadV11, TestItem.AddressA);
            ResultWrapper<PayloadStatusV1> newPayloadResult2B = await rpc.engine_newPayloadV1(executionPayloadV12B);
            newPayloadResult2B.Data.Status.Should().Be(PayloadStatus.Valid);

            // Fork choice updated with correct parent hash
            ForkchoiceStateV1 forkChoiceState2B = new(executionPayloadV12B.BlockHash, executionPayloadV12B.BlockHash,
                executionPayloadV12B.BlockHash);
            ResultWrapper<ForkchoiceUpdatedV1Result> forkchoiceUpdatedResult2B = await rpc.engine_forkchoiceUpdatedV1(forkChoiceState2B);
            forkchoiceUpdatedResult2B.Data.PayloadStatus.Status.Should().Be(PayloadStatus.Valid);

            // New payload unknown parent hash
            ExecutionPayloadV1 executionPayloadV13A = CreateBlockRequest(executionPayloadV12A, TestItem.AddressA);
            ResultWrapper<PayloadStatusV1> newPayloadResult3A = await rpc.engine_newPayloadV1(executionPayloadV13A);
            newPayloadResult3A.Data.Status.Should().Be(PayloadStatus.Syncing);

            // Fork choice updated with unknown parent hash
            ForkchoiceStateV1 forkChoiceState3A = new(executionPayloadV13A.BlockHash,
                executionPayloadV13A.BlockHash,
                executionPayloadV13A.BlockHash);
            ResultWrapper<ForkchoiceUpdatedV1Result> forkchoiceUpdatedResult3A = await rpc.engine_forkchoiceUpdatedV1(forkChoiceState3A);
            forkchoiceUpdatedResult3A.Data.PayloadStatus.Status.Should().Be(PayloadStatus.Syncing);

            ExecutionPayloadV1 executionPayloadV13B = CreateBlockRequest(executionPayloadV12B, TestItem.AddressA);
            ResultWrapper<PayloadStatusV1> newPayloadResult3B = await rpc.engine_newPayloadV1(executionPayloadV13B);
            newPayloadResult3B.Data.Status.Should().Be(PayloadStatus.Valid);

            // Fork choice updated with correct parent hash
            ForkchoiceStateV1 forkChoiceState3B = new(executionPayloadV13B.BlockHash, executionPayloadV13B.BlockHash,
                executionPayloadV13B.BlockHash);
            ResultWrapper<ForkchoiceUpdatedV1Result> forkchoiceUpdatedResult3B = await rpc.engine_forkchoiceUpdatedV1(forkChoiceState3B);
            forkchoiceUpdatedResult3B.Data.PayloadStatus.Status.Should().Be(PayloadStatus.Valid);
        }

        [Test]
        public async Task inconsistent_finalized_hash()
        {
            using MergeTestBlockchain chain =
                await CreateBlockChain(new MergeConfig() { Enabled = true, TerminalTotalDifficulty = "0" });
            IEngineRpcModule rpc = CreateEngineModule(chain);

            ExecutionPayloadV1 blockRequestResult1 = CreateBlockRequest(
                CreateParentBlockRequestOnHead(chain.BlockTree),
                TestItem.AddressA);
            ResultWrapper<PayloadStatusV1> newPayloadResult1 = await rpc.engine_newPayloadV1(blockRequestResult1);
            newPayloadResult1.Data.Status.Should().Be(PayloadStatus.Valid);

            ForkchoiceStateV1 forkChoiceState1 = new(blockRequestResult1.BlockHash, blockRequestResult1.BlockHash,
                blockRequestResult1.BlockHash);
            ResultWrapper<ForkchoiceUpdatedV1Result> forkchoiceUpdatedResult1 = await rpc.engine_forkchoiceUpdatedV1(forkChoiceState1);
            forkchoiceUpdatedResult1.Data.PayloadStatus.Status.Should().Be(PayloadStatus.Valid);

            ExecutionPayloadV1 blockRequestResult2A = CreateBlockRequest(blockRequestResult1, TestItem.AddressB);
            ResultWrapper<PayloadStatusV1> newPayloadResult2A = await rpc.engine_newPayloadV1(blockRequestResult2A);
            newPayloadResult2A.Data.Status.Should().Be(PayloadStatus.Valid);

            ExecutionPayloadV1 blockRequestResult2B = CreateBlockRequest(blockRequestResult1, TestItem.AddressA);
            ResultWrapper<PayloadStatusV1> newPayloadResult2B = await rpc.engine_newPayloadV1(blockRequestResult2B);
            newPayloadResult2B.Data.Status.Should().Be(PayloadStatus.Valid);

            ExecutionPayloadV1 blockRequestResult3B = CreateBlockRequest(blockRequestResult2B, TestItem.AddressA);
            ResultWrapper<PayloadStatusV1> newPayloadResult3B = await rpc.engine_newPayloadV1(blockRequestResult3B);
            newPayloadResult3B.Data.Status.Should().Be(PayloadStatus.Valid);

            ForkchoiceStateV1 forkChoiceState3 = new(blockRequestResult3B.BlockHash, blockRequestResult2A.BlockHash,
                blockRequestResult3B.BlockHash); // finalized hash - inconsistent blockRequestResult2A
            ResultWrapper<ForkchoiceUpdatedV1Result> forkchoiceUpdatedResult3 = await rpc.engine_forkchoiceUpdatedV1(forkChoiceState3);
            forkchoiceUpdatedResult3.ErrorCode.Should().Be(MergeErrorCodes.InvalidForkchoiceState);
        }

        [Test]
        public async Task inconsistent_safe_hash()
        {
            using MergeTestBlockchain chain =
                await CreateBlockChain(new MergeConfig() { Enabled = true, TerminalTotalDifficulty = "0" });
            IEngineRpcModule rpc = CreateEngineModule(chain);

            ExecutionPayloadV1 blockRequestResult1 = CreateBlockRequest(
                CreateParentBlockRequestOnHead(chain.BlockTree),
                TestItem.AddressA);
            ResultWrapper<PayloadStatusV1> newPayloadResult1 = await rpc.engine_newPayloadV1(blockRequestResult1);
            newPayloadResult1.Data.Status.Should().Be(PayloadStatus.Valid);

            ForkchoiceStateV1 forkChoiceState1 = new(blockRequestResult1.BlockHash, blockRequestResult1.BlockHash,
                blockRequestResult1.BlockHash);
            ResultWrapper<ForkchoiceUpdatedV1Result> forkchoiceUpdatedResult1 = await rpc.engine_forkchoiceUpdatedV1(forkChoiceState1);
            forkchoiceUpdatedResult1.Data.PayloadStatus.Status.Should().Be(PayloadStatus.Valid);

            ExecutionPayloadV1 blockRequestResult2A = CreateBlockRequest(blockRequestResult1, TestItem.AddressB);
            ResultWrapper<PayloadStatusV1> newPayloadResult2A = await rpc.engine_newPayloadV1(blockRequestResult2A);
            newPayloadResult2A.Data.Status.Should().Be(PayloadStatus.Valid);

            ExecutionPayloadV1 blockRequestResult2B = CreateBlockRequest(blockRequestResult1, TestItem.AddressA);
            ResultWrapper<PayloadStatusV1> newPayloadResult2B = await rpc.engine_newPayloadV1(blockRequestResult2B);
            newPayloadResult2B.Data.Status.Should().Be(PayloadStatus.Valid);

            ExecutionPayloadV1 blockRequestResult3B = CreateBlockRequest(blockRequestResult2B, TestItem.AddressA);
            ResultWrapper<PayloadStatusV1> newPayloadResult3B = await rpc.engine_newPayloadV1(blockRequestResult3B);
            newPayloadResult3B.Data.Status.Should().Be(PayloadStatus.Valid);

            ForkchoiceStateV1 forkChoiceState3 = new(blockRequestResult3B.BlockHash, blockRequestResult3B.BlockHash,
                blockRequestResult2A.BlockHash); // safe block hash - inconsistent blockRequestResult2A
            ResultWrapper<ForkchoiceUpdatedV1Result> forkchoiceUpdatedResult3 = await rpc.engine_forkchoiceUpdatedV1(forkChoiceState3);
            forkchoiceUpdatedResult3.ErrorCode.Should().Be(MergeErrorCodes.InvalidForkchoiceState);
        }


        [Test]
        public async Task payloadV1_latest_block_after_reorg()
        {
            using MergeTestBlockchain chain =
                await CreateBlockChain(new MergeConfig() { Enabled = true, TerminalTotalDifficulty = "0" });
            IEngineRpcModule rpc = CreateEngineModule(chain);

            Keccak prevRandao1 = TestItem.KeccakA;
            Keccak prevRandao2 = TestItem.KeccakB;
            Keccak prevRandao3 = TestItem.KeccakC;

            {
                ForkchoiceStateV1 forkChoiceStateGen = new(chain.BlockTree.Head!.Hash!, chain.BlockTree.Head!.Hash!,
                    chain.BlockTree.Head!.Hash!);
                ResultWrapper<ForkchoiceUpdatedV1Result> forkchoiceUpdatedResultGen =
                    await rpc.engine_forkchoiceUpdatedV1(forkChoiceStateGen,
                        new PayloadAttributes()
                        {
                            Timestamp = Timestamper.UnixTime.Seconds,
                            PrevRandao = prevRandao1,
                            SuggestedFeeRecipient = Address.Zero
                        });
                forkchoiceUpdatedResultGen.Data.PayloadStatus.Status.Should().Be(PayloadStatus.Valid);
            }

            // Add one block
            ExecutionPayloadV1 executionPayloadV11 = CreateBlockRequest(
                CreateParentBlockRequestOnHead(chain.BlockTree),
                TestItem.AddressA);
            executionPayloadV11.PrevRandao = prevRandao1;

            TryCalculateHash(executionPayloadV11, out Keccak? hash1);
            executionPayloadV11.BlockHash = hash1;

            ResultWrapper<PayloadStatusV1> newPayloadResult1 = await rpc.engine_newPayloadV1(executionPayloadV11);
            newPayloadResult1.Data.Status.Should().Be(PayloadStatus.Valid);

            ForkchoiceStateV1 forkChoiceState1 = new(executionPayloadV11.BlockHash,
                executionPayloadV11.BlockHash, executionPayloadV11.BlockHash);
            ResultWrapper<ForkchoiceUpdatedV1Result> forkchoiceUpdatedResult1 =
                await rpc.engine_forkchoiceUpdatedV1(forkChoiceState1,
                    new PayloadAttributes()
                    {
                        Timestamp = Timestamper.UnixTime.Seconds,
                        PrevRandao = prevRandao2,
                        SuggestedFeeRecipient = Address.Zero
                    });
            forkchoiceUpdatedResult1.Data.PayloadStatus.Status.Should().Be(PayloadStatus.Valid);


            {
                ExecutionPayloadV1 executionPayloadV12 = CreateBlockRequest(
                    executionPayloadV11,
                    TestItem.AddressA);

                executionPayloadV12.PrevRandao = prevRandao3;

                TryCalculateHash(executionPayloadV12, out Keccak? hash);
                executionPayloadV12.BlockHash = hash;

                ResultWrapper<PayloadStatusV1> newPayloadResult2 = await rpc.engine_newPayloadV1(executionPayloadV12);
                newPayloadResult2.Data.Status.Should().Be(PayloadStatus.Valid);

                ForkchoiceStateV1 forkChoiceState2 = new(executionPayloadV12.BlockHash,
                    executionPayloadV11.BlockHash, executionPayloadV11.BlockHash);
                ResultWrapper<ForkchoiceUpdatedV1Result> forkchoiceUpdatedResult2 =
                    await rpc.engine_forkchoiceUpdatedV1(forkChoiceState2);
                forkchoiceUpdatedResult2.Data.PayloadStatus.Status.Should().Be(PayloadStatus.Valid);

                Keccak currentBlockHash = chain.BlockTree.Head!.Hash!;
                Assert.True(currentBlockHash == executionPayloadV12.BlockHash);
            }

            // re-org
            {
                ExecutionPayloadV1 executionPayloadV13 = CreateBlockRequest(
                    executionPayloadV11,
                    TestItem.AddressA);

                executionPayloadV13.PrevRandao = prevRandao2;

                TryCalculateHash(executionPayloadV13, out Keccak? hash);
                executionPayloadV13.BlockHash = hash;

                ResultWrapper<PayloadStatusV1> newPayloadResult3 = await rpc.engine_newPayloadV1(executionPayloadV13);
                newPayloadResult3.Data.Status.Should().Be(PayloadStatus.Valid);

                ForkchoiceStateV1 forkChoiceState3 = new(executionPayloadV13.BlockHash,
                    executionPayloadV11.BlockHash, executionPayloadV11.BlockHash);
                ResultWrapper<ForkchoiceUpdatedV1Result> forkchoiceUpdatedResult3 =
                    await rpc.engine_forkchoiceUpdatedV1(forkChoiceState3);
                forkchoiceUpdatedResult3.Data.PayloadStatus.Status.Should().Be(PayloadStatus.Valid);

                Keccak currentBlockHash = chain.BlockTree.Head!.Hash!;
                Assert.False(currentBlockHash != forkChoiceState3.HeadBlockHash ||
                             currentBlockHash == forkChoiceState3.SafeBlockHash ||
                             currentBlockHash == forkChoiceState3.FinalizedBlockHash);
            }
        }

        private async Task<ExecutionPayloadV1> BuildAndGetPayloadResult(
            IEngineRpcModule rpc, MergeTestBlockchain chain, Keccak headBlockHash, Keccak finalizedBlockHash,
            Keccak safeBlockHash,
            ulong timestamp, Keccak random, Address feeRecipient, bool waitForBlockImprovement = true)
        {
            using SemaphoreSlim blockImprovementLock = new(0);
            if (waitForBlockImprovement)
            {
                chain.PayloadPreparationService!.BlockImproved += (s, e) =>
                {
                    blockImprovementLock.Release(1);
                };
            }

            ForkchoiceStateV1 forkchoiceState = new(headBlockHash, finalizedBlockHash, safeBlockHash);
            PayloadAttributes payloadAttributes =
                new() { Timestamp = timestamp, PrevRandao = random, SuggestedFeeRecipient = feeRecipient };
            string payloadId = rpc.engine_forkchoiceUpdatedV1(forkchoiceState, payloadAttributes).Result.Data.PayloadId;
            if (waitForBlockImprovement)
                await blockImprovementLock.WaitAsync(10000);
            ResultWrapper<ExecutionPayloadV1?> getPayloadResult =
                await rpc.engine_getPayloadV1(Bytes.FromHexString(payloadId));
            return getPayloadResult.Data!;
        }

        private async Task<ExecutionPayloadV1> BuildAndGetPayloadResult(MergeTestBlockchain chain,
            IEngineRpcModule rpc, PayloadAttributes payloadAttributes)
        {
            Keccak startingHead = chain.BlockTree.HeadHash;
            Keccak parentHead = chain.BlockTree.Head!.ParentHash!;

            return await BuildAndGetPayloadResult(rpc, chain, startingHead, parentHead, startingHead,
                payloadAttributes.Timestamp, payloadAttributes.PrevRandao!, payloadAttributes.SuggestedFeeRecipient);
        }

        private async Task<ExecutionPayloadV1> BuildAndGetPayloadResult(MergeTestBlockchain chain,
            IEngineRpcModule rpc)
        {
            Keccak startingHead = chain.BlockTree.HeadHash;
            Keccak parentHead = chain.BlockTree.Head!.ParentHash!;

            ulong timestamp = Timestamper.UnixTime.Seconds;
            Keccak random = Keccak.Zero;
            Address feeRecipient = Address.Zero;

            return await BuildAndGetPayloadResult(rpc, chain, startingHead, parentHead, startingHead,
                timestamp, random, feeRecipient);
        }

        private void AssertExecutionStatusChangedV1(IEngineRpcModule rpc, Keccak headBlockHash,
            Keccak finalizedBlockHash,
            Keccak confirmedBlockHash)
        {
            ExecutionStatusResult? result = rpc.engine_executionStatus().Data;
            Assert.AreEqual(headBlockHash, result.HeadBlockHash);
            Assert.AreEqual(finalizedBlockHash, result.FinalizedBlockHash);
            Assert.AreEqual(confirmedBlockHash, result.SafeBlockHash);
        }

        private void AssertExecutionStatusNotChangedV1(IEngineRpcModule rpc, Keccak headBlockHash,
            Keccak finalizedBlockHash, Keccak confirmedBlockHash)
        {
            ExecutionStatusResult? result = rpc.engine_executionStatus().Data;
            Assert.AreNotEqual(headBlockHash, result.HeadBlockHash);
            Assert.AreNotEqual(finalizedBlockHash, result.FinalizedBlockHash);
            Assert.AreNotEqual(confirmedBlockHash, result.SafeBlockHash);
        }
    }
}<|MERGE_RESOLUTION|>--- conflicted
+++ resolved
@@ -179,85 +179,6 @@
         protected virtual Keccak ExpectedBlockHash => new("0x3ee80ba456bac700bfaf5b2827270406134e2392eb03ec50f6c23de28dd08811");
 
         [Test]
-<<<<<<< HEAD
-        public async Task getPayloadV1_should_return_error_if_there_was_no_corresponding_prepare_call()
-        {
-            using MergeTestBlockchain chain = await CreateBlockChain();
-            IEngineRpcModule rpc = CreateEngineModule(chain);
-            Keccak startingHead = chain.BlockTree.HeadHash;
-            ulong timestamp = Timestamper.UnixTime.Seconds;
-            Keccak random = Keccak.Zero;
-            Address feeRecipient = Address.Zero;
-            string _ = rpc.engine_forkchoiceUpdatedV1(new ForkchoiceStateV1(startingHead, Keccak.Zero, startingHead),
-                    new PayloadAttributes { Timestamp = timestamp, SuggestedFeeRecipient = feeRecipient, PrevRandao = random }).Result.Data
-                .PayloadId!;
-
-            byte[] requestedPayloadId = Bytes.FromHexString("0x45bd36a8143d860d");
-            ResultWrapper<ExecutionPayloadV1?> response = await rpc.engine_getPayloadV1(requestedPayloadId);
-
-            response.ErrorCode.Should().Be(MergeErrorCodes.UnknownPayload);
-        }
-
-        [Test]
-        public async Task getPayloadV1_should_allow_asking_multiple_times_by_same_payload_id()
-        {
-            using MergeTestBlockchain chain = await CreateBlockChain();
-            IEngineRpcModule rpc = CreateEngineModule(chain);
-
-            Keccak startingHead = chain.BlockTree.HeadHash;
-            ForkchoiceStateV1 forkchoiceState = new(startingHead, Keccak.Zero, startingHead);
-            PayloadAttributes payload = new()
-            {
-                Timestamp = Timestamper.UnixTime.Seconds,
-                SuggestedFeeRecipient = Address.Zero,
-                PrevRandao = Keccak.Zero
-            };
-            Task<ResultWrapper<ForkchoiceUpdatedV1Result>> forkchoiceResponse = rpc.engine_forkchoiceUpdatedV1(forkchoiceState, payload);
-            byte[] payloadId = Bytes.FromHexString(forkchoiceResponse.Result.Data.PayloadId!);
-            ResultWrapper<ExecutionPayloadV1?> responseFirst = await rpc.engine_getPayloadV1(payloadId);
-            responseFirst.Should().NotBeNull();
-            responseFirst.Result.ResultType.Should().Be(ResultType.Success);
-            ResultWrapper<ExecutionPayloadV1?> responseSecond = await rpc.engine_getPayloadV1(payloadId);
-            responseSecond.Should().NotBeNull();
-            responseSecond.Result.ResultType.Should().Be(ResultType.Success);
-
-            responseSecond.Data!.BlockHash!.Should().Be(responseFirst.Data!.BlockHash!);
-        }
-
-        [Test]
-        public async Task getPayloadV1_should_return_error_if_called_after_cleanup_timer()
-        {
-            MergeConfig mergeConfig = new() { Enabled = true, SecondsPerSlot = 1, TerminalTotalDifficulty = "0" };
-            using MergeTestBlockchain chain = await CreateBlockChain(mergeConfig);
-            BlockImprovementContextFactory improvementContextFactory = new(chain.BlockProductionTrigger, TimeSpan.FromSeconds(1));
-            TimeSpan timePerSlot = TimeSpan.FromMilliseconds(10);
-            chain.PayloadPreparationService = new PayloadPreparationService(
-                chain.PostMergeBlockProducer!,
-                improvementContextFactory,
-                TimerFactory.Default,
-                chain.LogManager,
-                timePerSlot);
-
-            IEngineRpcModule rpc = CreateEngineModule(chain);
-            Keccak startingHead = chain.BlockTree.HeadHash;
-            ulong timestamp = Timestamper.UnixTime.Seconds;
-            Keccak random = Keccak.Zero;
-            Address feeRecipient = Address.Zero;
-
-            string payloadId = rpc.engine_forkchoiceUpdatedV1(new ForkchoiceStateV1(startingHead, Keccak.Zero, startingHead),
-                    new PayloadAttributes { Timestamp = timestamp, SuggestedFeeRecipient = feeRecipient, PrevRandao = random }).Result.Data
-                .PayloadId!;
-
-            await Task.Delay(PayloadPreparationService.SlotsPerOldPayloadCleanup * 2 * timePerSlot + timePerSlot);
-
-            ResultWrapper<ExecutionPayloadV1?> response = await rpc.engine_getPayloadV1(Bytes.FromHexString(payloadId));
-
-            response.ErrorCode.Should().Be(MergeErrorCodes.UnknownPayload);
-        }
-
-        [Test]
-=======
->>>>>>> 303dd86c
         public async Task getPayloadBodiesV1_should_return_payload_bodies_in_order_of_request_block_hashes_and_skip_unknown_hashes()
         {
             using MergeTestBlockchain chain = await CreateBlockChain();
@@ -1221,113 +1142,6 @@
             }
         }
 
-<<<<<<< HEAD
-        [Test]
-        public async Task getPayloadV1_picks_transactions_from_pool_v1()
-        {
-            SemaphoreSlim blockImprovementLock = new(0);
-            using MergeTestBlockchain chain = await CreateBlockChain();
-            IEngineRpcModule rpc = CreateEngineModule(chain);
-            Keccak startingHead = chain.BlockTree.HeadHash;
-            uint count = 3;
-            int value = 10;
-            Address recipient = TestItem.AddressF;
-            PrivateKey sender = TestItem.PrivateKeyB;
-            Transaction[] transactions = BuildTransactions(chain, startingHead, sender, recipient, count, value, out _, out _);
-            chain.AddTransactions(transactions);
-            chain.PayloadPreparationService!.BlockImproved += (_, _) => { blockImprovementLock.Release(1); };
-            string? payloadId = rpc.engine_forkchoiceUpdatedV1(
-                new ForkchoiceStateV1(startingHead, Keccak.Zero, startingHead),
-                new PayloadAttributes() { Timestamp = 100, PrevRandao = TestItem.KeccakA, SuggestedFeeRecipient = Address.Zero })
-                .Result.Data.PayloadId!;
-
-            await blockImprovementLock.WaitAsync(10000);
-            ExecutionPayloadV1 getPayloadResult = (await rpc.engine_getPayloadV1(Bytes.FromHexString(payloadId))).Data!;
-
-            getPayloadResult.StateRoot.Should().NotBe(chain.BlockTree.Genesis!.StateRoot!);
-
-            Transaction[] transactionsInBlock = getPayloadResult.GetTransactions();
-            transactionsInBlock.Should().BeEquivalentTo(transactions, o => o
-                .Excluding(t => t.ChainId)
-                .Excluding(t => t.SenderAddress)
-                .Excluding(t => t.Timestamp)
-                .Excluding(t => t.PoolIndex)
-                .Excluding(t => t.GasBottleneck));
-
-            ResultWrapper<PayloadStatusV1> executePayloadResult = await rpc.engine_newPayloadV1(getPayloadResult);
-            executePayloadResult.Data.Status.Should().Be(PayloadStatus.Valid);
-
-            UInt256 totalValue = ((int)(count * value)).GWei();
-            chain.StateReader.GetBalance(getPayloadResult.StateRoot, recipient).Should().Be(totalValue);
-        }
-
-        [TestCase(PayloadPreparationService.GetPayloadWaitForFullBlockMillisecondsDelay / 10, ExpectedResult = 3)]
-        [TestCase(PayloadPreparationService.GetPayloadWaitForFullBlockMillisecondsDelay * 2, ExpectedResult = 0)]
-        public async Task<int> getPayloadV1_waits_for_block_production(int delay)
-        {
-            using MergeTestBlockchain chain = await CreateBlockChain();
-
-            DelayBlockImprovementContextFactory improvementContextFactory = new(chain.BlockProductionTrigger, TimeSpan.FromSeconds(10), delay);
-            chain.PayloadPreparationService = new PayloadPreparationService(
-                chain.PostMergeBlockProducer!,
-                improvementContextFactory,
-                TimerFactory.Default,
-                chain.LogManager,
-                TimeSpan.FromSeconds(10));
-
-            IEngineRpcModule rpc = CreateEngineModule(chain);
-            Keccak startingHead = chain.BlockTree.HeadHash;
-            uint count = 3;
-            int value = 10;
-            Address recipient = TestItem.AddressF;
-            PrivateKey sender = TestItem.PrivateKeyB;
-            Transaction[] transactions = BuildTransactions(chain, startingHead, sender, recipient, count, value, out _, out _);
-            chain.AddTransactions(transactions);
-            string payloadId = rpc.engine_forkchoiceUpdatedV1(
-                new ForkchoiceStateV1(startingHead, Keccak.Zero, startingHead),
-                new PayloadAttributes { Timestamp = 100, PrevRandao = TestItem.KeccakA, SuggestedFeeRecipient = Address.Zero })
-                .Result.Data.PayloadId!;
-
-            ExecutionPayloadV1 getPayloadResult = (await rpc.engine_getPayloadV1(Bytes.FromHexString(payloadId))).Data!;
-
-            return getPayloadResult.Transactions.Length;
-        }
-
-        [Test]
-        public async Task getPayloadV1_return_correct_block_values_for_empty_block()
-        {
-            using MergeTestBlockchain chain = await CreateBlockChain();
-            IEngineRpcModule rpc = CreateEngineModule(chain);
-            Keccak startingHead = chain.BlockTree.HeadHash;
-            Keccak? random = TestItem.KeccakF;
-            ulong timestamp = chain.BlockTree.Head!.Timestamp + 5;
-            Address? suggestedFeeRecipient = TestItem.AddressC;
-            PayloadAttributes? payloadAttributes = new()
-            {
-                PrevRandao = random,
-                Timestamp = timestamp,
-                SuggestedFeeRecipient = suggestedFeeRecipient
-            };
-            ExecutionPayloadV1 getPayloadResult = await BuildAndGetPayloadResult(chain, rpc, payloadAttributes);
-            getPayloadResult.ParentHash.Should().Be(startingHead);
-
-
-            ResultWrapper<PayloadStatusV1> executePayloadResult =
-                await rpc.engine_newPayloadV1(getPayloadResult);
-            executePayloadResult.Data.Status.Should().Be(PayloadStatus.Valid);
-
-            BlockHeader? currentHeader = chain.BlockTree.BestSuggestedHeader!;
-
-            Assert.AreEqual("0x1dcc4de8dec75d7aab85b567b6ccd41ad312451b948a7413f0a142fd40d49347",
-                currentHeader.UnclesHash!.ToString());
-            Assert.AreEqual((UInt256)0, currentHeader.Difficulty);
-            Assert.AreEqual(0, currentHeader.Nonce);
-            Assert.AreEqual(random, currentHeader.MixHash);
-        }
-
-
-=======
->>>>>>> 303dd86c
         private async Task<IReadOnlyList<ExecutionPayloadV1>> ProduceBranchV1(IEngineRpcModule rpc,
             MergeTestBlockchain chain,
             int count, ExecutionPayloadV1 startingParentBlock, bool setHead, Keccak? random = null)
