﻿//  Copyright (c) 2021 Demerzel Solutions Limited
//  This file is part of the Nethermind library.
// 
//  The Nethermind library is free software: you can redistribute it and/or modify
//  it under the terms of the GNU Lesser General Public License as published by
//  the Free Software Foundation, either version 3 of the License, or
//  (at your option) any later version.
// 
//  The Nethermind library is distributed in the hope that it will be useful,
//  but WITHOUT ANY WARRANTY; without even the implied warranty of
//  MERCHANTABILITY or FITNESS FOR A PARTICULAR PURPOSE. See the
//  GNU Lesser General Public License for more details.
// 
//  You should have received a copy of the GNU Lesser General Public License
//  along with the Nethermind. If not, see <http://www.gnu.org/licenses/>.
// 

using System;
using System.Collections;
using System.Collections.Generic;
using System.Linq;
using System.Runtime.Versioning;
using System.Threading;
using System.Threading.Tasks;
using FluentAssertions;
using Nethermind.Blockchain;
using Nethermind.Blockchain.Find;
using Nethermind.Consensus.Producers;
using Nethermind.Core;
using Nethermind.Core.Crypto;
using Nethermind.Core.Extensions;
using Nethermind.Core.Test.Builders;
using Nethermind.Core.Timers;
using Nethermind.Crypto;
using Nethermind.Evm;
using Nethermind.Int256;
using Nethermind.JsonRpc;
using Nethermind.JsonRpc.Modules.Eth;
using Nethermind.JsonRpc.Test;
using Nethermind.JsonRpc.Test.Modules;
using Nethermind.Merge.Plugin.Data;
using Nethermind.Merge.Plugin.Data.V1;
using Nethermind.Merge.Plugin.Handlers;
using Nethermind.Merge.Plugin.Synchronization;
using Nethermind.State;
using Nethermind.Trie;
using Newtonsoft.Json;
using NLog;
using NSubstitute;
using NUnit.Framework;

namespace Nethermind.Merge.Plugin.Test
{
    public partial class EngineModuleTests
    {
        [Test]
        public async Task getPayload_correctlyEncodeTransactions()
        {
            byte[] payload = new byte[0];
            IPayloadPreparationService payloadPreparationService = Substitute.For<IPayloadPreparationService>();
            Block block = Build.A.Block.WithTransactions(
                new[]
                {
                    Build.A.Transaction.WithTo(TestItem.AddressD)
                        .SignedAndResolved(TestItem.PrivateKeyA).TestObject,
                    Build.A.Transaction.WithTo(TestItem.AddressD).WithType(TxType.EIP1559).WithMaxFeePerGas(20)
                        .SignedAndResolved(TestItem.PrivateKeyA).TestObject
                }).TestObject;
            payloadPreparationService.GetPayload(Arg.Any<byte[]>()).Returns(block);
            using MergeTestBlockchain chain = await CreateBlockChain(null, payloadPreparationService);

            IEngineRpcModule rpc = CreateEngineModule(chain);

            string result = RpcTest.TestSerializedRequest(rpc, "engine_getPayloadV1", payload.ToHexString(true));
            Assert.AreEqual(result,
                "{\"jsonrpc\":\"2.0\",\"result\":{\"parentHash\":\"0xff483e972a04a9a62bb4b7d04ae403c615604e4090521ecc5bb7af67f71be09c\",\"feeRecipient\":\"0x0000000000000000000000000000000000000000\",\"stateRoot\":\"0x56e81f171bcc55a6ff8345e692c0f86e5b48e01b996cadc001622fb5e363b421\",\"receiptsRoot\":\"0x56e81f171bcc55a6ff8345e692c0f86e5b48e01b996cadc001622fb5e363b421\",\"logsBloom\":\"0x00000000000000000000000000000000000000000000000000000000000000000000000000000000000000000000000000000000000000000000000000000000000000000000000000000000000000000000000000000000000000000000000000000000000000000000000000000000000000000000000000000000000000000000000000000000000000000000000000000000000000000000000000000000000000000000000000000000000000000000000000000000000000000000000000000000000000000000000000000000000000000000000000000000000000000000000000000000000000000000000000000000000000000000000000000000\",\"prevRandao\":\"0x2ba5557a4c62a513c7e56d1bf13373e0da6bec016755483e91589fe1c6d212e2\",\"blockNumber\":\"0x0\",\"gasLimit\":\"0x3d0900\",\"gasUsed\":\"0x0\",\"timestamp\":\"0xf4240\",\"extraData\":\"0x010203\",\"baseFeePerGas\":\"0x0\",\"blockHash\":\"0x5fd61518405272d77fd6cdc8a824a109d75343e32024ee4f6769408454b1823d\",\"transactions\":[\"0xf85f800182520894475674cb523a0a2736b7f7534390288fce16982c018025a0634db2f18f24d740be29e03dd217eea5757ed7422680429bdd458c582721b6c2a02f0fa83931c9a99d3448a46b922261447d6a41d8a58992b5596089d15d521102\",\"0x02f8620180011482520894475674cb523a0a2736b7f7534390288fce16982c0180c001a0033e85439a128c42f2ba47ca278f1375ef211e61750018ff21bcd9750d1893f2a04ee981fe5261f8853f95c865232ffdab009abcc7858ca051fb624c49744bf18d\"]},\"id\":67}");
        }

        [Test]
        public async Task processing_block_should_serialize_valid_responses()
        {
            using MergeTestBlockchain chain = await CreateBlockChain(new MergeConfig()
            {
                Enabled = true, FeeRecipient = Address.Zero.ToString(), TerminalTotalDifficulty = "0"
            });
            IEngineRpcModule rpc = CreateEngineModule(chain);
            Keccak startingHead = chain.BlockTree.HeadHash;
            Keccak prevRandao = Keccak.Zero;
            Address feeRecipient = TestItem.AddressC;
            UInt256 timestamp = Timestamper.UnixTime.Seconds;

            byte[] expectedPayloadId = Bytes.FromHexString("0x6454408c425ddd96");

            var forkChoiceUpdatedParams = new
            {
                headBlockHash = startingHead.ToString(),
                safeBlockHash = startingHead.ToString(),
                finalizedBlockHash = Keccak.Zero.ToString(),
            };
            var preparePayloadParams = new
            {
                timestamp = timestamp.ToHexString(true),
                prevRandao = prevRandao.ToString(),
                suggestedFeeRecipient = feeRecipient.ToString(),
            };
            string?[] parameters =
            {
                JsonConvert.SerializeObject(forkChoiceUpdatedParams),
                JsonConvert.SerializeObject(preparePayloadParams)
            };
            // prepare a payload
            string result = RpcTest.TestSerializedRequest(rpc, "engine_forkchoiceUpdatedV1", parameters);
            result.Should()
                .Be(
                    $"{{\"jsonrpc\":\"2.0\",\"result\":{{\"payloadStatus\":{{\"status\":\"VALID\",\"latestValidHash\":\"0x1c53bdbf457025f80c6971a9cf50986974eed02f0a9acaeeb49cafef10efd133\",\"validationError\":null}},\"payloadId\":\"{expectedPayloadId.ToHexString(true)}\"}},\"id\":67}}");

            Keccak blockHash = new("0x2de2042d5ab1cf7c89d97f93b1572ddac3c6f77d84b6d44d1d9cec42f76505a7");
            var expectedPayload = new
            {
                parentHash = startingHead.ToString(),
                feeRecipient = feeRecipient.ToString(),
                stateRoot = chain.BlockTree.Head!.StateRoot!.ToString(),
                receiptsRoot = chain.BlockTree.Head!.ReceiptsRoot!.ToString(),
                logsBloom = Bloom.Empty.Bytes.ToHexString(true),
                prevRandao = prevRandao.ToString(),
                blockNumber = "0x1",
                gasLimit = chain.BlockTree.Head!.GasLimit.ToHexString(true),
                gasUsed = "0x0",
                timestamp = timestamp.ToHexString(true),
                extraData = "0x",
                baseFeePerGas = "0x0",
                blockHash = blockHash.ToString(),
                transactions = Array.Empty<object>(),
            };
            string expectedPayloadString = JsonConvert.SerializeObject(expectedPayload);
            // get the payload
            result = RpcTest.TestSerializedRequest(rpc, "engine_getPayloadV1", expectedPayloadId.ToHexString(true));
            result.Should().Be($"{{\"jsonrpc\":\"2.0\",\"result\":{expectedPayloadString},\"id\":67}}");
            // execute the payload
            result = RpcTest.TestSerializedRequest(rpc, "engine_newPayloadV1", expectedPayloadString);
            result.Should()
                .Be(
                    $"{{\"jsonrpc\":\"2.0\",\"result\":{{\"status\":\"VALID\",\"latestValidHash\":\"{blockHash}\",\"validationError\":null}},\"id\":67}}");

            forkChoiceUpdatedParams = new
            {
                headBlockHash = blockHash.ToString(true),
                safeBlockHash = blockHash.ToString(true),
                finalizedBlockHash = startingHead.ToString(true),
            };
            parameters = new[] { JsonConvert.SerializeObject(forkChoiceUpdatedParams), null };
            // update the fork choice
            result = RpcTest.TestSerializedRequest(rpc, "engine_forkchoiceUpdatedV1", parameters);
            result.Should()
                .Be(
                    "{\"jsonrpc\":\"2.0\",\"result\":{\"payloadStatus\":{\"status\":\"VALID\",\"latestValidHash\":\"0x2de2042d5ab1cf7c89d97f93b1572ddac3c6f77d84b6d44d1d9cec42f76505a7\",\"validationError\":null},\"payloadId\":null},\"id\":67}");
        }

        [Test]
        public async Task can_parse_forkchoiceUpdated_with_implicit_null_payloadAttributes()
        {
            using MergeTestBlockchain chain = await CreateBlockChain();
            IEngineRpcModule rpc = CreateEngineModule(chain);
            var forkChoiceUpdatedParams = new
            {
                headBlockHash = Keccak.Zero.ToString(),
                safeBlockHash = Keccak.Zero.ToString(),
                finalizedBlockHash = Keccak.Zero.ToString(),
            };
            string[] parameters = new[] { JsonConvert.SerializeObject(forkChoiceUpdatedParams) };
            string? result = RpcTest.TestSerializedRequest(rpc, "engine_forkchoiceUpdatedV1", parameters);
            result.Should()
                .Be(
                    "{\"jsonrpc\":\"2.0\",\"result\":{\"payloadStatus\":{\"status\":\"SYNCING\",\"latestValidHash\":null,\"validationError\":null},\"payloadId\":null},\"id\":67}");
        }

        [Test]
        public async Task getPayload_should_serialize_unknown_payload_response_properly()
        {
            using MergeTestBlockchain chain = await CreateBlockChain();
            IEngineRpcModule rpc = CreateEngineModule(chain);
            byte[] payloadId = Bytes.FromHexString("0x1111111111111111");
            ;

            string parameters = payloadId.ToHexString(true);
            string result = RpcTest.TestSerializedRequest(rpc, "engine_getPayloadV1", parameters);
            result.Should()
                .Be("{\"jsonrpc\":\"2.0\",\"error\":{\"code\":-32001,\"message\":\"unknown payload\"},\"id\":67}");
        }

        [Test]
        public async Task
            engine_forkchoiceUpdatedV1_with_payload_attributes_should_create_block_on_top_of_genesis_and_not_change_head()
        {
            using MergeTestBlockchain chain = await CreateBlockChain();
            IEngineRpcModule rpc = CreateEngineModule(chain);
            Keccak startingHead = chain.BlockTree.HeadHash;
            ulong timestamp = 30;
            Keccak random = Keccak.Zero;
            Address feeRecipient = TestItem.AddressD;

            BlockRequestResult? blockRequestResult = await BuildAndGetPayloadResult(rpc, chain, startingHead,
                Keccak.Zero, startingHead, timestamp, random, feeRecipient);

            BlockRequestResult expected = CreateParentBlockRequestOnHead(chain.BlockTree);
            expected.GasLimit = 4000000L;
            expected.BlockHash = new Keccak("0x3ee80ba456bac700bfaf5b2827270406134e2392eb03ec50f6c23de28dd08811");
            expected.LogsBloom = Bloom.Empty;
            expected.FeeRecipient = feeRecipient;
            expected.BlockNumber = 1;
            expected.PrevRandao = random;
            expected.ParentHash = startingHead;
            expected.SetTransactions(Array.Empty<Transaction>());
            expected.Timestamp = timestamp;
            expected.PrevRandao = random;
            expected.ExtraData = Array.Empty<byte>();

            blockRequestResult.Should().BeEquivalentTo(expected);
            Keccak actualHead = chain.BlockTree.HeadHash;
            actualHead.Should().NotBe(expected.BlockHash);
            actualHead.Should().Be(startingHead);
        }

        [Test]
        public async Task getPayloadV1_should_return_error_if_there_was_no_corresponding_prepare_call()
        {
            using MergeTestBlockchain chain = await CreateBlockChain();
            IEngineRpcModule rpc = CreateEngineModule(chain);
            Keccak startingHead = chain.BlockTree.HeadHash;
            UInt256 timestamp = Timestamper.UnixTime.Seconds;
            Keccak random = Keccak.Zero;
            Address feeRecipient = Address.Zero;
            string _ = rpc.engine_forkchoiceUpdatedV1(new ForkchoiceStateV1(startingHead, Keccak.Zero, startingHead),
                    new PayloadAttributes { Timestamp = timestamp, SuggestedFeeRecipient = feeRecipient, PrevRandao = random }).Result.Data
                .PayloadId!;

            byte[] requestedPayloadId = Bytes.FromHexString("0x45bd36a8143d860d");
            ResultWrapper<BlockRequestResult?> response = await rpc.engine_getPayloadV1(requestedPayloadId);

            response.ErrorCode.Should().Be(MergeErrorCodes.UnavailablePayloadV1);
        }

        [Test]
        public async Task getPayloadV1_should_return_error_if_called_after_timeout()
        {
            const int timeout = 2000;

            MergeConfig mergeConfig = new() { Enabled = true, SecondsPerSlot = 1, TerminalTotalDifficulty = "0" };
            using MergeTestBlockchain chain = await CreateBlockChain( mergeConfig);
            chain.PayloadPreparationService = new PayloadPreparationService(chain.PostMergeBlockProducer!, chain.BlockProductionTrigger,
                chain.SealEngine,
                mergeConfig, TimerFactory.Default, chain.LogManager, 1);
            IEngineRpcModule rpc = CreateEngineModule(chain);
            Keccak startingHead = chain.BlockTree.HeadHash;
            UInt256 timestamp = Timestamper.UnixTime.Seconds;
            Keccak random = Keccak.Zero;
            Address feeRecipient = Address.Zero;

            string payloadId = rpc.engine_forkchoiceUpdatedV1(new ForkchoiceStateV1(startingHead, Keccak.Zero, startingHead),
                    new PayloadAttributes { Timestamp = timestamp, SuggestedFeeRecipient = feeRecipient, PrevRandao = random }).Result.Data
                .PayloadId!;

            Thread.Sleep(timeout);

            ResultWrapper<BlockRequestResult?> response = await rpc.engine_getPayloadV1(Bytes.FromHexString(payloadId));

            response.ErrorCode.Should().Be(MergeErrorCodes.UnavailablePayloadV1);
        }

        [Test]
        public async Task
            getPayloadBodiesV1_should_return_payload_bodies_in_order_of_request_block_hashes_and_skip_unknown_hashes()
        {
            using MergeTestBlockchain chain = await CreateBlockChain();
            IEngineRpcModule rpc = CreateEngineModule(chain);

            BlockRequestResult blockRequestResult1 = await SendNewBlockV1(rpc, chain);

            PrivateKey from = TestItem.PrivateKeyA;
            Address to = TestItem.AddressB;
            Transaction[] txs = BuildTransactions(chain, blockRequestResult1.BlockHash, from, to, 3, 0, out _, out _);
            chain.AddTransactions(txs);
            BlockRequestResult? blockRequestResult2 = await BuildAndSendNewBlockV1(rpc, chain, true);
            Keccak[] blockHashes =
                new[] { blockRequestResult1.BlockHash, TestItem.KeccakA, blockRequestResult2.BlockHash };
            ExecutionPayloadBodyV1Result[] payloadBodies = rpc.engine_getPayloadBodiesV1(blockHashes).Result.Data;
            ExecutionPayloadBodyV1Result[] expected = new[]
            {
                new ExecutionPayloadBodyV1Result(Array.Empty<Transaction>()), new ExecutionPayloadBodyV1Result(txs)
            };
            payloadBodies.Should().BeEquivalentTo(expected, o => o.WithStrictOrdering());
        }

        [Test]
        public async Task forkchoiceUpdatedV1_should_not_create_block_or_change_head_with_unknown_parent()
        {
            using MergeTestBlockchain chain = await CreateBlockChain();
            IEngineRpcModule rpc = CreateEngineModule(chain);
            Keccak startingHead = chain.BlockTree.HeadHash;
            Keccak notExistingHash = TestItem.KeccakH;
            UInt256 timestamp = Timestamper.UnixTime.Seconds;
            Keccak random = Keccak.Zero;
            Address feeRecipient = Address.Zero;

            ResultWrapper<ForkchoiceUpdatedV1Result> forkchoiceUpdatedV1Response = await rpc.engine_forkchoiceUpdatedV1(
                new ForkchoiceStateV1(notExistingHash, Keccak.Zero, notExistingHash),
                new PayloadAttributes { Timestamp = timestamp, SuggestedFeeRecipient = feeRecipient, PrevRandao = random });

            forkchoiceUpdatedV1Response.Data.PayloadStatus.Status.Should()
                .Be(PayloadStatus.Syncing); // ToDo wait for final PostMerge sync
            byte[] payloadId = Bytes.FromHexString("0x5d071947bfcc3e65");
            ResultWrapper<BlockRequestResult?> getResponse = await rpc.engine_getPayloadV1(payloadId);

            getResponse.ErrorCode.Should().Be(MergeErrorCodes.UnavailablePayloadV1);
            Keccak actualHead = chain.BlockTree.HeadHash;
            actualHead.Should().NotBe(notExistingHash);
            actualHead.Should().Be(startingHead);
        }

        [Test]
        public async Task executePayloadV1_accepts_previously_assembled_block_multiple_times([Values(1, 3)] int times)
        {
            using MergeTestBlockchain chain = await CreateBlockChain();
            IEngineRpcModule rpc = CreateEngineModule(chain);
            Keccak startingHead = chain.BlockTree.HeadHash;
            BlockHeader startingBestSuggestedHeader = chain.BlockTree.BestSuggestedHeader!;
            BlockRequestResult getPayloadResult = await BuildAndGetPayloadResult(chain, rpc);
            getPayloadResult.ParentHash.Should().Be(startingHead);


            for (int i = 0; i < times; i++)
            {
                ResultWrapper<PayloadStatusV1> executePayloadResult =
                    await rpc.engine_newPayloadV1(getPayloadResult);
                executePayloadResult.Data.Status.Should().Be(PayloadStatus.Valid);
            }

            Keccak bestSuggestedHeaderHash = chain.BlockTree.BestSuggestedHeader!.Hash!;
            bestSuggestedHeaderHash.Should().Be(getPayloadResult.BlockHash);
            bestSuggestedHeaderHash.Should().NotBe(startingBestSuggestedHeader!.Hash!);
        }

        [Test]
        public async Task executePayloadV1_accepts_previously_prepared_block_multiple_times([Values(1, 3)] int times)
        {
            using MergeTestBlockchain chain = await CreateBlockChain();
            IEngineRpcModule rpc = CreateEngineModule(chain);
            Keccak startingHead = chain.BlockTree.HeadHash;
            BlockHeader startingBestSuggestedHeader = chain.BlockTree.BestSuggestedHeader!;
            BlockRequestResult getPayloadResult = await PrepareAndGetPayloadResultV1(chain, rpc);
            getPayloadResult.ParentHash.Should().Be(startingHead);


            for (int i = 0; i < times; i++)
            {
                ResultWrapper<PayloadStatusV1>? executePayloadResult =
                    await rpc.engine_newPayloadV1(getPayloadResult);
                executePayloadResult.Data.Status.Should().Be(PayloadStatus.Valid);
            }

            Keccak bestSuggestedHeaderHash = chain.BlockTree.BestSuggestedHeader!.Hash!;
            bestSuggestedHeaderHash.Should().Be(getPayloadResult.BlockHash);
            bestSuggestedHeaderHash.Should().NotBe(startingBestSuggestedHeader!.Hash!);
        }


        private async Task<BlockRequestResult> PrepareAndGetPayloadResultV1(MergeTestBlockchain chain,
            IEngineRpcModule rpc)
        {
            Keccak startingHead = chain.BlockTree.HeadHash;
            UInt256 timestamp = Timestamper.UnixTime.Seconds;
            Keccak random = Keccak.Zero;
            Address feeRecipient = Address.Zero;
            return await PrepareAndGetPayloadResultV1(rpc, startingHead, timestamp, random, feeRecipient);
        }

        private async Task<BlockRequestResult> PrepareAndGetPayloadResultV1(
            IEngineRpcModule rpc, Keccak currentHead, UInt256 timestamp, Keccak random, Address feeRecipient)
        {
            PayloadAttributes? payloadAttributes = new()
            {
                PrevRandao = random, SuggestedFeeRecipient = feeRecipient, Timestamp = timestamp
            };
            ForkchoiceStateV1? forkchoiceStateV1 = new(currentHead, currentHead, currentHead);
            ResultWrapper<ForkchoiceUpdatedV1Result>? forkchoiceUpdatedResult =
                await rpc.engine_forkchoiceUpdatedV1(forkchoiceStateV1, payloadAttributes);
            byte[] payloadId = Bytes.FromHexString(forkchoiceUpdatedResult.Data.PayloadId);
            ResultWrapper<BlockRequestResult?> getPayloadResult = await rpc.engine_getPayloadV1(payloadId);
            return getPayloadResult.Data!;
        }

        public static IEnumerable WrongInputTestsV1
        {
            get
            {
                yield return GetNewBlockRequestBadDataTestCase(r => r.ReceiptsRoot, TestItem.KeccakD);
                yield return GetNewBlockRequestBadDataTestCase(r => r.StateRoot, TestItem.KeccakD);

                Bloom bloom = new();
                bloom.Add(new[]
                {
                    Build.A.LogEntry.WithAddress(TestItem.AddressA).WithTopics(TestItem.KeccakG).TestObject
                });
                yield return GetNewBlockRequestBadDataTestCase(r => r.LogsBloom, bloom);
                yield return GetNewBlockRequestBadDataTestCase(r => r.Transactions, new[] { new byte[] { 1 } });
                yield return GetNewBlockRequestBadDataTestCase(r => r.GasUsed, 1);
            }
        }
        
        [Test]
        public async Task executePayloadV1_unknown_parentHash_return_accepted()
        {
            using MergeTestBlockchain chain = await CreateBlockChain();
            IEngineRpcModule rpc = CreateEngineModule(chain);
            BlockRequestResult getPayloadResult = await BuildAndGetPayloadResult(chain, rpc);
            Keccak blockHash = getPayloadResult.BlockHash;
            getPayloadResult.ParentHash = TestItem.KeccakF;
            if (blockHash == getPayloadResult.BlockHash && TryCalculateHash(getPayloadResult, out Keccak? hash))
            {
                getPayloadResult.BlockHash = hash;
            }

            ResultWrapper<PayloadStatusV1>
                executePayloadResult = await rpc.engine_newPayloadV1(getPayloadResult);
            executePayloadResult.Data.Status.Should().Be(PayloadStatus.Accepted);
        }

        [TestCaseSource(nameof(WrongInputTestsV1))]
        public async Task executePayloadV1_rejects_incorrect_input(Action<BlockRequestResult> breakerAction)
        {
            using MergeTestBlockchain chain = await CreateBlockChain();
            IEngineRpcModule rpc = CreateEngineModule(chain);
            BlockRequestResult getPayloadResult = await BuildAndGetPayloadResult(chain, rpc);
            breakerAction(getPayloadResult);
            if (TryCalculateHash(getPayloadResult, out Keccak? hash))
            {
                getPayloadResult.BlockHash = hash;
            }

            ResultWrapper<PayloadStatusV1>
                executePayloadResult = await rpc.engine_newPayloadV1(getPayloadResult);
            executePayloadResult.Data.Status.Should().Be(PayloadStatus.Invalid);
        }

        [Test]
        public async Task executePayloadV1_rejects_invalid_blockHash()
        {
            using MergeTestBlockchain chain = await CreateBlockChain();
            IEngineRpcModule rpc = CreateEngineModule(chain);
            BlockRequestResult getPayloadResult = await BuildAndGetPayloadResult(chain, rpc);
            getPayloadResult.BlockHash = TestItem.KeccakC;

            ResultWrapper<PayloadStatusV1>
                executePayloadResult = await rpc.engine_newPayloadV1(getPayloadResult);
            executePayloadResult.Data.Status.Should().Be(PayloadStatus.InvalidBlockHash);
        }


        [Test]
        public async Task executePayloadV1_accepts_already_known_block()
        {
            using MergeTestBlockchain chain = await CreateBlockChain();
            IEngineRpcModule rpc = CreateEngineModule(chain);
            Block block = Build.A.Block.WithNumber(1).WithParent(chain.BlockTree.Head!).WithDifficulty(0).WithNonce(0)
                .WithStateRoot(new Keccak("0x1ef7300d8961797263939a3d29bbba4ccf1702fabf02d8ad7a20b454edb6fd2f"))
                .TestObject;
            block.Header.IsPostMerge = true;
            block.Header.Hash = block.CalculateHash();
            await chain.BlockTree.SuggestBlockAsync(block!);
            BlockRequestResult blockRequest = new(block);
            ResultWrapper<PayloadStatusV1> executePayloadResult =
                await rpc.engine_newPayloadV1(blockRequest);
            executePayloadResult.Data.Status.Should().Be(PayloadStatus.Valid);
        }

        [Test]
        public async Task forkchoiceUpdatedV1_should_work_with_zero_keccak_for_finalization()
        {
            using MergeTestBlockchain chain = await CreateBlockChain();
            IEngineRpcModule rpc = CreateEngineModule(chain);
            Keccak startingHead = chain.BlockTree.HeadHash;
            BlockRequestResult blockRequestResult = await SendNewBlockV1(rpc, chain);

            Keccak newHeadHash = blockRequestResult.BlockHash;
            ForkchoiceStateV1 forkchoiceStateV1 = new(newHeadHash!, Keccak.Zero, startingHead);
            ResultWrapper<ForkchoiceUpdatedV1Result> forkchoiceUpdatedResult =
                await rpc.engine_forkchoiceUpdatedV1(forkchoiceStateV1, null);
            forkchoiceUpdatedResult.Data.PayloadStatus.Status.Should().Be(PayloadStatus.Valid);
            forkchoiceUpdatedResult.Data.PayloadId.Should().Be(null);

            Keccak actualHead = chain.BlockTree.HeadHash;
            actualHead.Should().NotBe(startingHead);
            actualHead.Should().Be(newHeadHash);
            AssertExecutionStatusChanged(rpc, newHeadHash!, Keccak.Zero, startingHead);
        }
        
<<<<<<< HEAD
        [Test]
        public async Task forkchoiceUpdatedV1_should_update_finalized_block_hash()
        {
            using MergeTestBlockchain chain = await CreateBlockChain();
            TestRpcBlockchain testRpc = await CreateTestRpc(chain);
            IEngineRpcModule rpc = CreateEngineModule(chain);
            Keccak startingHead = chain.BlockTree.HeadHash;
            BlockRequestResult blockRequestResult = await SendNewBlockV1(rpc, chain);

            Keccak newHeadHash = blockRequestResult.BlockHash;
            ForkchoiceStateV1 forkchoiceStateV1 = new(newHeadHash!, startingHead, startingHead!);
            ResultWrapper<ForkchoiceUpdatedV1Result> forkchoiceUpdatedResult =
                await rpc.engine_forkchoiceUpdatedV1(forkchoiceStateV1, null);
            forkchoiceUpdatedResult.Data.PayloadStatus.Status.Should().Be(PayloadStatus.Valid);
            forkchoiceUpdatedResult.Data.PayloadId.Should().Be(null);
            
            Keccak? actualFinalizedHash = chain.BlockTree.FinalizedHash;
            actualFinalizedHash.Should().NotBeNull();
            actualFinalizedHash.Should().Be(startingHead);
            
            BlockForRpc blockForRpc = testRpc.EthRpcModule.eth_getBlockByNumber(BlockParameter.Finalized).Data;
            blockForRpc.Should().NotBeNull();
            actualFinalizedHash = blockForRpc.Hash;
            actualFinalizedHash.Should().NotBeNull();
            actualFinalizedHash.Should().Be(startingHead);
            
            AssertExecutionStatusChanged(rpc, newHeadHash!, startingHead, startingHead);
        }
        
        [Test]
        public async Task forkchoiceUpdatedV1_should_update_safe_block_hash()
        {
            using MergeTestBlockchain chain = await CreateBlockChain();
            TestRpcBlockchain testRpc = await CreateTestRpc(chain);
=======
        
        [Test]
        public async Task forkchoiceUpdatedV1_should_work_with_zero_keccak_as_safe_block()
        {
            using MergeTestBlockchain chain = await CreateBlockChain();
>>>>>>> dfdabe69
            IEngineRpcModule rpc = CreateEngineModule(chain);
            Keccak startingHead = chain.BlockTree.HeadHash;
            BlockRequestResult blockRequestResult = await SendNewBlockV1(rpc, chain);

            Keccak newHeadHash = blockRequestResult.BlockHash;
<<<<<<< HEAD
            ForkchoiceStateV1 forkchoiceStateV1 = new(newHeadHash!, startingHead, startingHead!);
=======
            ForkchoiceStateV1 forkchoiceStateV1 = new(newHeadHash!, newHeadHash!, Keccak.Zero);
>>>>>>> dfdabe69
            ResultWrapper<ForkchoiceUpdatedV1Result> forkchoiceUpdatedResult =
                await rpc.engine_forkchoiceUpdatedV1(forkchoiceStateV1, null);
            forkchoiceUpdatedResult.Data.PayloadStatus.Status.Should().Be(PayloadStatus.Valid);
            forkchoiceUpdatedResult.Data.PayloadId.Should().Be(null);
<<<<<<< HEAD
            
            Keccak? actualSafeHash = chain.BlockTree.SafeHash;
            actualSafeHash.Should().NotBeNull();
            actualSafeHash.Should().Be(startingHead);
            
            BlockForRpc blockForRpc = testRpc.EthRpcModule.eth_getBlockByNumber(BlockParameter.Safe).Data;
            blockForRpc.Should().NotBeNull();
            actualSafeHash = blockForRpc.Hash;
            actualSafeHash.Should().NotBeNull();
            actualSafeHash.Should().Be(startingHead);
            
            AssertExecutionStatusChanged(rpc, newHeadHash!, startingHead, startingHead);
=======

            Keccak actualHead = chain.BlockTree.HeadHash;
            actualHead.Should().NotBe(startingHead);
            actualHead.Should().Be(newHeadHash);
            AssertExecutionStatusChanged(rpc, newHeadHash!, newHeadHash!, Keccak.Zero);
>>>>>>> dfdabe69
        }

        [Test]
        public async Task forkchoiceUpdatedV1_with_no_payload_attributes_should_change_head()
        {
            using MergeTestBlockchain chain = await CreateBlockChain();
            IEngineRpcModule rpc = CreateEngineModule(chain);
            Keccak startingHead = chain.BlockTree.HeadHash;
            BlockRequestResult blockRequestResult = await SendNewBlockV1(rpc, chain);

            Keccak newHeadHash = blockRequestResult.BlockHash;
            ForkchoiceStateV1 forkchoiceStateV1 = new(newHeadHash!, startingHead, startingHead!);
            ResultWrapper<ForkchoiceUpdatedV1Result> forkchoiceUpdatedResult =
                await rpc.engine_forkchoiceUpdatedV1(forkchoiceStateV1, null);
            forkchoiceUpdatedResult.Data.PayloadStatus.Status.Should().Be(PayloadStatus.Valid);
            forkchoiceUpdatedResult.Data.PayloadId.Should().Be(null);

            Keccak actualHead = chain.BlockTree.HeadHash;
            actualHead.Should().NotBe(startingHead);
            actualHead.Should().Be(newHeadHash);
            AssertExecutionStatusChangedV1(rpc, newHeadHash!, startingHead, startingHead);
        }

        [Test]
        public async Task forkChoiceUpdatedV1_to_unknown_block_fails()
        {
            using MergeTestBlockchain chain = await CreateBlockChain();
            IEngineRpcModule rpc = CreateEngineModule(chain);
            ForkchoiceStateV1 forkchoiceStateV1 =
                new(TestItem.KeccakF, TestItem.KeccakF, TestItem.KeccakF);
            ResultWrapper<ForkchoiceUpdatedV1Result> forkchoiceUpdatedResult =
                await rpc.engine_forkchoiceUpdatedV1(forkchoiceStateV1, null);
            forkchoiceUpdatedResult.Data.PayloadStatus.Status.Should()
                .Be(nameof(PayloadStatus.Syncing).ToUpper()); // ToDo wait for final PostMerge sync
            AssertExecutionStatusNotChangedV1(rpc, TestItem.KeccakF, TestItem.KeccakF, TestItem.KeccakF);
        }

        [Test]
        public async Task forkChoiceUpdatedV1_to_unknown_safeBlock_hash_should_fail()
        {
            using MergeTestBlockchain chain = await CreateBlockChain();
            IEngineRpcModule rpc = CreateEngineModule(chain);
            Keccak startingHead = chain.BlockTree.HeadHash;
            BlockRequestResult blockRequestResult = await SendNewBlockV1(rpc, chain);

            Keccak newHeadHash = blockRequestResult.BlockHash;
            ForkchoiceStateV1 forkchoiceStateV1 = new(newHeadHash!, startingHead, TestItem.KeccakF);
            ResultWrapper<ForkchoiceUpdatedV1Result> forkchoiceUpdatedResult =
                await rpc.engine_forkchoiceUpdatedV1(forkchoiceStateV1, null);
            forkchoiceUpdatedResult.ErrorCode.Should()
                .Be(MergeErrorCodes.InvalidForkchoiceState);

            Keccak actualHead = chain.BlockTree.HeadHash;
            actualHead.Should().NotBe(newHeadHash);
        }

        [Test]
        public async Task forkChoiceUpdatedV1_no_common_branch_failsk()
        {
            using MergeTestBlockchain chain = await CreateBlockChain();
            IEngineRpcModule rpc = CreateEngineModule(chain);
            Keccak? startingHead = chain.BlockTree.HeadHash;
            Block parent = Build.A.Block.WithNumber(2).WithParentHash(TestItem.KeccakA).WithNonce(0).WithDifficulty(0).TestObject;
            Block block = Build.A.Block.WithNumber(3).WithParent(parent).WithNonce(0).WithDifficulty(0).TestObject;
            
            await rpc.engine_newPayloadV1(new BlockRequestResult(parent));
            
            ForkchoiceStateV1 forkchoiceStateV1 = new(parent.Hash!, startingHead, startingHead);
            ResultWrapper<ForkchoiceUpdatedV1Result> forkchoiceUpdatedResult =
                await rpc.engine_forkchoiceUpdatedV1(forkchoiceStateV1, null);
            forkchoiceUpdatedResult.Data.PayloadStatus.Status.Should()
                .Be("SYNCING");
            
            await rpc.engine_newPayloadV1(new BlockRequestResult(block));
            
            ForkchoiceStateV1 forkchoiceStateV1_1 = new(parent.Hash!, startingHead, startingHead);
            ResultWrapper<ForkchoiceUpdatedV1Result> forkchoiceUpdatedResult_1 =
                await rpc.engine_forkchoiceUpdatedV1(forkchoiceStateV1_1, null);
            forkchoiceUpdatedResult_1.Data.PayloadStatus.Status.Should()
                .Be("SYNCING");
            
            AssertExecutionStatusNotChangedV1(rpc, block.Hash!, startingHead, startingHead);

        }

        [Test]
        public async Task forkchoiceUpdatedV1_should_change_head_when_all_parameters_are_the_newHeadHash()
        {
            using MergeTestBlockchain chain = await CreateBlockChain();
            IEngineRpcModule rpc = CreateEngineModule(chain);
            BlockRequestResult blockRequestResult = await SendNewBlockV1(rpc, chain);

            Keccak newHeadHash = blockRequestResult.BlockHash;
            ForkchoiceStateV1 forkchoiceStateV1 = new(newHeadHash, newHeadHash, newHeadHash);
            ResultWrapper<ForkchoiceUpdatedV1Result> forkchoiceUpdatedResult =
                await rpc.engine_forkchoiceUpdatedV1(forkchoiceStateV1, null);
            forkchoiceUpdatedResult.Data.PayloadStatus.Status.Should().Be(PayloadStatus.Valid);
            forkchoiceUpdatedResult.Data.PayloadId.Should().Be(null);
            AssertExecutionStatusChangedV1(rpc, newHeadHash, newHeadHash, newHeadHash);
        }

        [Test]
        public async Task Can_transition_from_PoW_chain()
        {
            using MergeTestBlockchain chain =
                await CreateBlockChain(new MergeConfig() { Enabled = true, TerminalTotalDifficulty = "1000001" });
            IEngineRpcModule rpc = CreateEngineModule(chain);

            // adding PoW block
            await chain.AddBlock();

            // creating PoS block
            Block? head = chain.BlockTree.Head;
            BlockRequestResult blockRequestResult = await SendNewBlockV1(rpc, chain);
            await rpc.engine_forkchoiceUpdatedV1(
                new ForkchoiceStateV1(blockRequestResult.BlockHash, blockRequestResult.BlockHash,
                    blockRequestResult.BlockHash), null);
            Assert.AreEqual(2, chain.BlockTree.Head!.Number);
        }

        [TestCase(null)]
        [TestCase(1000000000)]
        [TestCase(1000001)]
        public async Task executePayloadV1_should_not_accept_blocks_with_incorrect_ttd(long? terminalTotalDifficulty)
        {
            using MergeTestBlockchain chain = await CreateBlockChain(new MergeConfig()
            {
                Enabled = true, TerminalTotalDifficulty = $"{terminalTotalDifficulty}"
            });
            IEngineRpcModule rpc = CreateEngineModule(chain);
            BlockRequestResult blockRequestResult = CreateBlockRequest(
                CreateParentBlockRequestOnHead(chain.BlockTree),
                TestItem.AddressD);
            ResultWrapper<PayloadStatusV1> resultWrapper = await rpc.engine_newPayloadV1(blockRequestResult);
            resultWrapper.Data.Status.Should().Be(PayloadStatus.InvalidTerminalBlock);
        }

        [TestCase(null)]
        [TestCase(1000000000)]
        [TestCase(1000001)]
        public async Task forkchoiceUpdatedV1_should_not_accept_blocks_with_incorrect_ttd(long? terminalTotalDifficulty)
        {
            using MergeTestBlockchain chain = await CreateBlockChain(new MergeConfig()
            {
                Enabled = true, TerminalTotalDifficulty = $"{terminalTotalDifficulty}"
            });
            IEngineRpcModule rpc = CreateEngineModule(chain);
            Keccak blockHash = chain.BlockTree.HeadHash;
            ResultWrapper<ForkchoiceUpdatedV1Result> resultWrapper =
                await rpc.engine_forkchoiceUpdatedV1(new ForkchoiceStateV1(blockHash, blockHash, blockHash), null);
            resultWrapper.Data.PayloadStatus.Status.Should().Be(PayloadStatus.InvalidTerminalBlock);
        }

        [Test]
        public async Task executePayloadV1_accepts_first_block()
        {
            using MergeTestBlockchain chain = await CreateBlockChain();
            IEngineRpcModule rpc = CreateEngineModule(chain);
            BlockRequestResult blockRequestResult = CreateBlockRequest(
                CreateParentBlockRequestOnHead(chain.BlockTree),
                TestItem.AddressD);
            ResultWrapper<PayloadStatusV1> resultWrapper = await rpc.engine_newPayloadV1(blockRequestResult);
            resultWrapper.Data.Status.Should().Be(PayloadStatus.Valid);
            new BlockRequestResult(chain.BlockTree.BestSuggestedBody).Should()
                .BeEquivalentTo(blockRequestResult);
        }

        [Test]
        public async Task executePayloadV1_calculate_hash_for_cached_blocks()
        {
            using MergeTestBlockchain chain = await CreateBlockChain();
            IEngineRpcModule rpc = CreateEngineModule(chain);
            BlockRequestResult blockRequestResult = CreateBlockRequest(
                CreateParentBlockRequestOnHead(chain.BlockTree),
                TestItem.AddressD);
            ResultWrapper<PayloadStatusV1> resultWrapper = await rpc.engine_newPayloadV1(blockRequestResult);
            resultWrapper.Data.Status.Should().Be(PayloadStatus.Valid);
            ResultWrapper<PayloadStatusV1>
                resultWrapper2 = await rpc.engine_newPayloadV1(blockRequestResult);
            resultWrapper2.Data.Status.Should().Be(PayloadStatus.Valid);
            blockRequestResult.ParentHash = blockRequestResult.BlockHash;
            ResultWrapper<PayloadStatusV1> invalidBlockRequest =
                await rpc.engine_newPayloadV1(blockRequestResult);
            invalidBlockRequest.Data.Status.Should().Be(PayloadStatus.InvalidBlockHash);
        }

        [TestCase(30)]
        public async Task can_progress_chain_one_by_one_v1(int count)
        {
            using MergeTestBlockchain chain = await CreateBlockChain();
            IEngineRpcModule rpc = CreateEngineModule(chain);
            Keccak lastHash = (await ProduceBranchV1(rpc, chain, count,
                    CreateParentBlockRequestOnHead(chain.BlockTree), true))
                .Last()
                .BlockHash;
            chain.BlockTree.HeadHash.Should().Be(lastHash);
            Block? last = RunForAllBlocksInBranch(chain.BlockTree, chain.BlockTree.HeadHash, b => b.IsGenesis, true);
            last.Should().NotBeNull();
            last!.IsGenesis.Should().BeTrue();
        }

        [Test]
        public async Task forkchoiceUpdatedV1_can_reorganize_to_last_block()
        {
            using MergeTestBlockchain chain = await CreateBlockChain();
            IEngineRpcModule rpc = CreateEngineModule(chain);

            async Task CanReorganizeToBlock(BlockRequestResult block, MergeTestBlockchain testChain)
            {
                ForkchoiceStateV1 forkchoiceStateV1 =
                    new(block.BlockHash, block.BlockHash, block.BlockHash);
                ResultWrapper<ForkchoiceUpdatedV1Result> result =
                    await rpc.engine_forkchoiceUpdatedV1(forkchoiceStateV1, null);
                result.Data.PayloadStatus.Status.Should().Be(PayloadStatus.Valid);
                result.Data.PayloadId.Should().Be(null);
                testChain.BlockTree.HeadHash.Should().Be(block.BlockHash);
                testChain.BlockTree.Head!.Number.Should().Be(block.BlockNumber);
                testChain.State.StateRoot.Should().Be(testChain.BlockTree.Head!.StateRoot!);
            }

            async Task CanReorganizeToLastBlock(MergeTestBlockchain testChain,
                params IReadOnlyList<BlockRequestResult>[] branches)
            {
                foreach (IReadOnlyList<BlockRequestResult>? branch in branches)
                {
                    await CanReorganizeToBlock(branch.Last(), testChain);
                }
            }

            IReadOnlyList<BlockRequestResult> branch1 =
                await ProduceBranchV1(rpc, chain, 10, CreateParentBlockRequestOnHead(chain.BlockTree), true);
            IReadOnlyList<BlockRequestResult> branch2 =
                await ProduceBranchV1(rpc, chain, 6, branch1[3], true, TestItem.KeccakC);

            await CanReorganizeToLastBlock(chain, branch1, branch2);
        }
        
        [Test]
        public async Task forkchoiceUpdatedV1_head_block_after_reorg()
        {
            using MergeTestBlockchain chain = await CreateBlockChain();
            IEngineRpcModule rpc = CreateEngineModule(chain);

            async Task CanReorganizeToBlock(BlockRequestResult block, MergeTestBlockchain testChain)
            {
                ForkchoiceStateV1 forkchoiceStateV1 =
                    new(block.BlockHash, block.BlockHash, block.BlockHash);
                ResultWrapper<ForkchoiceUpdatedV1Result> result =
                    await rpc.engine_forkchoiceUpdatedV1(forkchoiceStateV1, null);
                result.Data.PayloadStatus.Status.Should().Be(PayloadStatus.Valid);
                result.Data.PayloadId.Should().Be(null);
                testChain.BlockTree.HeadHash.Should().Be(block.BlockHash);
                testChain.BlockTree.Head!.Number.Should().Be(block.BlockNumber);
                testChain.State.StateRoot.Should().Be(testChain.BlockTree.Head!.StateRoot!);
            }

            IReadOnlyList<BlockRequestResult> branch1 =
                await ProduceBranchV1(rpc, chain, 10, CreateParentBlockRequestOnHead(chain.BlockTree), true);
            IReadOnlyList<BlockRequestResult> branch2 =
                await ProduceBranchV1(rpc, chain, 6, branch1[3], true, TestItem.KeccakC);

            await CanReorganizeToBlock(branch2.Last(), chain);
        }

        [Test]
        public async Task newPayloadV1_should_return_accepted_for_side_branch()
        {
            using MergeTestBlockchain chain = await CreateBlockChain();
            IEngineRpcModule rpc = CreateEngineModule(chain);
            BlockRequestResult blockRequestResult = CreateBlockRequest(
                CreateParentBlockRequestOnHead(chain.BlockTree),
                TestItem.AddressD);
            ResultWrapper<PayloadStatusV1> resultWrapper = await rpc.engine_newPayloadV1(blockRequestResult);
            resultWrapper.Data.Status.Should().Be(PayloadStatus.Valid);
            ForkchoiceStateV1 forkChoiceUpdatedRequest = new(blockRequestResult.BlockHash,
                blockRequestResult.BlockHash, blockRequestResult.BlockHash);
            ResultWrapper<ForkchoiceUpdatedV1Result> fcu1 = (await rpc.engine_forkchoiceUpdatedV1(forkChoiceUpdatedRequest,
                new PayloadAttributes()
                {
                    PrevRandao = TestItem.KeccakA,
                    SuggestedFeeRecipient = Address.Zero,
                    Timestamp = blockRequestResult.Timestamp + 1
                }));
            await rpc.engine_getPayloadV1(Bytes.FromHexString(fcu1.Data.PayloadId!));
        }

        [TestCase(false)]
        [TestCase(true)]
        public async Task executePayloadV1_processes_passed_transactions(bool moveHead)
        {
            using MergeTestBlockchain chain = await CreateBlockChain();
            IEngineRpcModule rpc = CreateEngineModule(chain);
            IReadOnlyList<BlockRequestResult> branch =
                await ProduceBranchV1(rpc, chain, 8, CreateParentBlockRequestOnHead(chain.BlockTree),
                    moveHead);

            foreach (BlockRequestResult block in branch)
            {
                uint count = 10;
                BlockRequestResult executePayloadRequest = CreateBlockRequest(block, TestItem.AddressA);
                PrivateKey from = TestItem.PrivateKeyB;
                Address to = TestItem.AddressD;
                (_, UInt256 toBalanceAfter) = AddTransactions(chain, executePayloadRequest, from, to, count, 1,
                    out BlockHeader? parentHeader);

                executePayloadRequest.GasUsed = GasCostOf.Transaction * count;
                executePayloadRequest.StateRoot =
                    new Keccak("0x3d2e3ced6da0d1e94e65894dc091190480f045647610ef614e1cab4241ca66e0");
                executePayloadRequest.ReceiptsRoot =
                    new Keccak("0xc538d36ed1acf6c28187110a2de3e5df707d6d38982f436eb0db7a623f9dc2cd");
                TryCalculateHash(executePayloadRequest, out Keccak? hash);
                executePayloadRequest.BlockHash = hash;
                ResultWrapper<PayloadStatusV1> result = await rpc.engine_newPayloadV1(executePayloadRequest);
                result.Data.Status.Should().Be(PayloadStatus.Valid);
                RootCheckVisitor rootCheckVisitor = new();
                chain.StateReader.RunTreeVisitor(rootCheckVisitor, executePayloadRequest.StateRoot);
                rootCheckVisitor.HasRoot.Should().BeTrue();
                
                chain.StateReader.GetBalance(executePayloadRequest.StateRoot, to).Should().Be(toBalanceAfter);
                if (moveHead)
                {
                    ForkchoiceStateV1 forkChoiceUpdatedRequest = new(executePayloadRequest.BlockHash,
                        executePayloadRequest.BlockHash, executePayloadRequest.BlockHash);
                    await rpc.engine_forkchoiceUpdatedV1(forkChoiceUpdatedRequest, null);
                    chain.State.StateRoot.Should().Be(executePayloadRequest.StateRoot);
                    chain.State.StateRoot.Should().NotBe(parentHeader.StateRoot!);
                }
            }
        }

        [Test]
        public async Task executePayloadV1_transactions_produce_receipts()
        {
            using MergeTestBlockchain chain = await CreateBlockChain();
            IEngineRpcModule rpc = CreateEngineModule(chain);
            IReadOnlyList<BlockRequestResult> branch =
                await ProduceBranchV1(rpc, chain, 1, CreateParentBlockRequestOnHead(chain.BlockTree), false);

            foreach (BlockRequestResult block in branch)
            {
                uint count = 10;
                BlockRequestResult executionPayload = CreateBlockRequest(block, TestItem.AddressA);
                PrivateKey from = TestItem.PrivateKeyB;
                Address to = TestItem.AddressD;
                (_, UInt256 toBalanceAfter) =
                    AddTransactions(chain, executionPayload, from, to, count, 1, out BlockHeader parentHeader);

                UInt256 fromBalance = chain.StateReader.GetBalance(parentHeader.StateRoot!, from.Address);
                executionPayload.GasUsed = GasCostOf.Transaction * count;
                executionPayload.StateRoot =
                    new Keccak("0x3d2e3ced6da0d1e94e65894dc091190480f045647610ef614e1cab4241ca66e0");
                executionPayload.ReceiptsRoot =
                    new Keccak("0xc538d36ed1acf6c28187110a2de3e5df707d6d38982f436eb0db7a623f9dc2cd");
                TryCalculateHash(executionPayload, out Keccak hash);
                executionPayload.BlockHash = hash;
                ResultWrapper<PayloadStatusV1> result = await rpc.engine_newPayloadV1(executionPayload);

                result.Data.Status.Should().Be(PayloadStatus.Valid);
                RootCheckVisitor rootCheckVisitor = new();
                chain.StateReader.RunTreeVisitor(rootCheckVisitor, executionPayload.StateRoot);
                rootCheckVisitor.HasRoot.Should().BeTrue();

                UInt256 fromBalanceAfter = chain.StateReader.GetBalance(executionPayload.StateRoot, from.Address); 
                Assert.True(fromBalanceAfter < fromBalance - toBalanceAfter);
                chain.StateReader.GetBalance(executionPayload.StateRoot, to).Should().Be(toBalanceAfter);
                Block findBlock = chain.BlockTree.FindBlock(executionPayload.BlockHash, BlockTreeLookupOptions.None)!;
                TxReceipt[]? receipts = chain.ReceiptStorage.Get(findBlock);
                findBlock.Transactions.Select(t => t.Hash).Should().BeEquivalentTo(receipts.Select(r => r.TxHash));
            }
        }

        [Test]
        public async Task getPayloadV1_picks_transactions_from_pool_v1()
        {
            SemaphoreSlim blockImprovementLock = new(0);
            using MergeTestBlockchain chain = await CreateBlockChain();
            IEngineRpcModule rpc = CreateEngineModule(chain);
            Keccak startingHead = chain.BlockTree.HeadHash;
            uint count = 3;
            int value = 10;
            Address recipient = TestItem.AddressF;
            PrivateKey sender = TestItem.PrivateKeyB;
            Transaction[] transactions =
                BuildTransactions(chain, startingHead, sender, recipient, count, value, out _, out _);
            chain.AddTransactions(transactions);
            chain.PayloadPreparationService!.BlockImproved += (s, e) =>
            {
                blockImprovementLock.Release(1);
            };
            string? payloadId = rpc.engine_forkchoiceUpdatedV1(
                new ForkchoiceStateV1(startingHead, Keccak.Zero, startingHead),
                new PayloadAttributes()
                {
                    Timestamp = 100, PrevRandao = TestItem.KeccakA, SuggestedFeeRecipient = Address.Zero
                }).Result.Data.PayloadId!;
            await blockImprovementLock.WaitAsync(10000);
            BlockRequestResult getPayloadResult =
                (await rpc.engine_getPayloadV1(Bytes.FromHexString(payloadId!))).Data!;

            getPayloadResult.StateRoot.Should().NotBe(chain.BlockTree.Genesis!.StateRoot!);

            Transaction[] transactionsInBlock = getPayloadResult.GetTransactions();
            transactionsInBlock.Should().BeEquivalentTo(transactions,
                o => o.Excluding(t => t.ChainId)
                    .Excluding(t => t.SenderAddress)
                    .Excluding(t => t.Timestamp)
                    .Excluding(t => t.PoolIndex)
                    .Excluding(t => t.GasBottleneck));

            ResultWrapper<PayloadStatusV1> executePayloadResult =
                await rpc.engine_newPayloadV1(getPayloadResult);
            executePayloadResult.Data.Status.Should().Be(PayloadStatus.Valid);

            UInt256 totalValue = ((int)(count * value)).GWei();
            chain.StateReader.GetBalance(getPayloadResult.StateRoot, recipient).Should().Be(totalValue);
        }

        [Test]
        public async Task getPayloadV1_return_correct_block_values_for_empty_block()
        {
            using MergeTestBlockchain chain = await CreateBlockChain();
            IEngineRpcModule rpc = CreateEngineModule(chain);
            Keccak startingHead = chain.BlockTree.HeadHash;
            Keccak? random = TestItem.KeccakF;
            UInt256 timestamp = chain.BlockTree.Head!.Timestamp + 5;
            Address? suggestedFeeRecipient = TestItem.AddressC;
            PayloadAttributes? payloadAttributes = new()
            {
                PrevRandao = random, Timestamp = timestamp, SuggestedFeeRecipient = suggestedFeeRecipient
            };
            BlockRequestResult getPayloadResult = await BuildAndGetPayloadResult(chain, rpc, payloadAttributes);
            getPayloadResult.ParentHash.Should().Be(startingHead);


            ResultWrapper<PayloadStatusV1> executePayloadResult =
                await rpc.engine_newPayloadV1(getPayloadResult);
            executePayloadResult.Data.Status.Should().Be(PayloadStatus.Valid);

            BlockHeader? currentHeader = chain.BlockTree.BestSuggestedHeader!;

            Assert.AreEqual("0x1dcc4de8dec75d7aab85b567b6ccd41ad312451b948a7413f0a142fd40d49347",
                currentHeader.UnclesHash!.ToString());
            Assert.AreEqual((UInt256)0, currentHeader.Difficulty);
            Assert.AreEqual(0, currentHeader.Nonce);
            Assert.AreEqual(random, currentHeader.MixHash);
        }


        private async Task<IReadOnlyList<BlockRequestResult>> ProduceBranchV1(IEngineRpcModule rpc,
            MergeTestBlockchain chain,
            int count, BlockRequestResult startingParentBlock, bool setHead, Keccak? random = null)
        {
            List<BlockRequestResult> blocks = new();
            BlockRequestResult parentBlock = startingParentBlock;
            parentBlock.TryGetBlock(out Block? block);
            UInt256? startingTotalDifficulty = block!.IsGenesis
                ? block.Difficulty : chain.BlockFinder.FindHeader(block!.Header!.ParentHash!)!.TotalDifficulty;
            BlockHeader parentHeader = block!.Header;
            parentHeader.TotalDifficulty = startingTotalDifficulty +
                                           parentHeader.Difficulty;
            for (int i = 0; i < count; i++)
            {
                BlockRequestResult? getPayloadResult = await BuildAndGetPayloadOnBranch(rpc, chain, parentHeader,
                    parentBlock.Timestamp + 12,
                    random ?? TestItem.KeccakA, Address.Zero);
                PayloadStatusV1 payloadStatusResponse =
                    (await rpc.engine_newPayloadV1(getPayloadResult)).Data;
                payloadStatusResponse.Status.Should().Be(PayloadStatus.Valid);
                if (setHead)
                {
                    Keccak newHead = getPayloadResult!.BlockHash;
                    ForkchoiceStateV1 forkchoiceStateV1 = new(newHead, newHead, newHead);
                    ResultWrapper<ForkchoiceUpdatedV1Result> setHeadResponse =
                        await rpc.engine_forkchoiceUpdatedV1(forkchoiceStateV1, null);
                    setHeadResponse.Data.PayloadStatus.Status.Should().Be(PayloadStatus.Valid);
                    setHeadResponse.Data.PayloadId.Should().Be(null);
                }

                blocks.Add((getPayloadResult));
                parentBlock = getPayloadResult;
                parentBlock.TryGetBlock(out block!);
                block.Header.TotalDifficulty = parentHeader.TotalDifficulty + block.Header.Difficulty;
                parentHeader = block.Header;
            }

            return blocks;
        }

        [Test]
        public async Task blockRequestResult_set_and_get_transactions_roundtrip()
        {
            using MergeTestBlockchain chain = await CreateBlockChain();
            Keccak startingHead = chain.BlockTree.HeadHash;
            uint count = 3;
            int value = 10;
            Address recipient = TestItem.AddressD;
            PrivateKey sender = TestItem.PrivateKeyB;

            Transaction[] txsSource =
                BuildTransactions(chain, startingHead, sender, recipient, count, value, out _, out _);

            BlockRequestResult blockRequestResult = new();
            blockRequestResult.SetTransactions(txsSource);

            Transaction[] txsReceived = blockRequestResult.GetTransactions();

            txsReceived.Should().BeEquivalentTo(txsSource, options => options
                .Excluding(t => t.ChainId)
                .Excluding(t => t.SenderAddress)
                .Excluding(t => t.Timestamp)
            );
        }

        [Test]
        public async Task payloadV1_suggestedFeeRecipient_in_config()
        {
            using MergeTestBlockchain chain =
                await CreateBlockChain(new MergeConfig()
                {
                    Enabled = true, FeeRecipient = TestItem.AddressB.ToString(), TerminalTotalDifficulty = "0"
                });
            IEngineRpcModule rpc = CreateEngineModule(chain);
            Keccak startingHead = chain.BlockTree.HeadHash;
            UInt256 timestamp = Timestamper.UnixTime.Seconds;
            Keccak random = Keccak.Zero;
            Address feeRecipient = TestItem.AddressC;
            string payloadId = rpc.engine_forkchoiceUpdatedV1(new ForkchoiceStateV1(startingHead, Keccak.Zero, startingHead),
                    new PayloadAttributes { Timestamp = timestamp, SuggestedFeeRecipient = feeRecipient, PrevRandao = random }).Result.Data
                .PayloadId!;
            (await rpc.engine_getPayloadV1(Bytes.FromHexString(payloadId))).Data!.FeeRecipient.Should()
                .Be(TestItem.AddressB);
        }

        [Test]
        public async Task payloadV1_no_suggestedFeeRecipient_in_config()
        {
            using MergeTestBlockchain chain =
                await CreateBlockChain(new MergeConfig() { Enabled = true, TerminalTotalDifficulty = "0" });
            IEngineRpcModule rpc = CreateEngineModule(chain);
            Keccak startingHead = chain.BlockTree.HeadHash;
            UInt256 timestamp = Timestamper.UnixTime.Seconds;
            Keccak random = Keccak.Zero;
            Address feeRecipient = TestItem.AddressC;
            string payloadId = rpc.engine_forkchoiceUpdatedV1(new ForkchoiceStateV1(startingHead, Keccak.Zero, startingHead),
                    new PayloadAttributes { Timestamp = timestamp, SuggestedFeeRecipient = feeRecipient, PrevRandao = random }).Result.Data
                .PayloadId!;
            (await rpc.engine_getPayloadV1(Bytes.FromHexString(payloadId))).Data!.FeeRecipient.Should()
                .Be(TestItem.AddressC);
        }
        
        [TestCase(0, "0x0000000000000000000000000000000000000000000000000000000000000000")]
        [TestCase(1000001, "0x191dc9697d77129ee5b6f6d57074d2c854a38129913e3fdd3d9f0ebc930503a6")]
        public async Task exchangeTransitionConfiguration_return_expected_results(long clTtd, string terminalBlockHash)
        {
            using MergeTestBlockchain chain =
                await CreateBlockChain(new MergeConfig() { Enabled = true, TerminalTotalDifficulty = "1000001", TerminalBlockHash = new Keccak("0x191dc9697d77129ee5b6f6d57074d2c854a38129913e3fdd3d9f0ebc930503a6").ToString(true), TerminalBlockNumber = 1 });
            IEngineRpcModule rpc = CreateEngineModule(chain);
            
            TransitionConfigurationV1 result = rpc.engine_exchangeTransitionConfigurationV1(new TransitionConfigurationV1()
            {
                TerminalBlockNumber = 0,
                TerminalBlockHash = new Keccak(terminalBlockHash),
                TerminalTotalDifficulty = (UInt256)clTtd
            }).Data;
            
            Assert.AreEqual((UInt256)1000001, result.TerminalTotalDifficulty);
            Assert.AreEqual(1, result.TerminalBlockNumber);
            Assert.AreEqual("0x191dc9697d77129ee5b6f6d57074d2c854a38129913e3fdd3d9f0ebc930503a6", result.TerminalBlockHash.ToString());
        }
        
        [TestCase(0, "0x0000000000000000000000000000000000000000000000000000000000000000")]
        [TestCase(1000001, "0x191dc9697d77129ee5b6f6d57074d2c854a38129913e3fdd3d9f0ebc930503a6")]
        public async Task exchangeTransitionConfiguration_return_with_empty_Nethermind_configuration(long clTtd, string terminalBlockHash)
        {
            using MergeTestBlockchain chain =
                await CreateBlockChain(new MergeConfig() { Enabled = true });
            IEngineRpcModule rpc = CreateEngineModule(chain);
            
            TransitionConfigurationV1 result = rpc.engine_exchangeTransitionConfigurationV1(new TransitionConfigurationV1()
            {
                TerminalBlockNumber = 0,
                TerminalBlockHash = new Keccak(terminalBlockHash),
                TerminalTotalDifficulty = (UInt256)clTtd
            }).Data;
            
            Assert.AreEqual((UInt256)0, result.TerminalTotalDifficulty);
            Assert.AreEqual(0, result.TerminalBlockNumber);
            Assert.AreEqual("0x0000000000000000000000000000000000000000000000000000000000000000", result.TerminalBlockHash.ToString());
        }

        private async Task<BlockRequestResult> SendNewBlockV1(IEngineRpcModule rpc, MergeTestBlockchain chain)
        {
            BlockRequestResult blockRequestResult = CreateBlockRequest(
                CreateParentBlockRequestOnHead(chain.BlockTree),
                TestItem.AddressD);
            ResultWrapper<PayloadStatusV1> executePayloadResult =
                await rpc.engine_newPayloadV1(blockRequestResult);
            executePayloadResult.Data.Status.Should().Be(PayloadStatus.Valid);
            return blockRequestResult;
        }

        private async Task<BlockRequestResult> BuildAndSendNewBlockV1(IEngineRpcModule rpc, MergeTestBlockchain chain, bool waitForBlockImprovement)
        {
            Keccak head = chain.BlockTree.HeadHash;
            UInt256 timestamp = Timestamper.UnixTime.Seconds;
            Keccak random = Keccak.Zero;
            Address feeRecipient = Address.Zero;
            BlockRequestResult blockRequestResult = await BuildAndGetPayloadResult(rpc, chain, head,
                Keccak.Zero, head, timestamp, random, feeRecipient, waitForBlockImprovement);
            ResultWrapper<PayloadStatusV1> executePayloadResult =
                await rpc.engine_newPayloadV1(blockRequestResult);
            executePayloadResult.Data.Status.Should().Be(PayloadStatus.Valid);
            return blockRequestResult;
        }

        private async Task<BlockRequestResult> BuildAndGetPayloadOnBranch(
            IEngineRpcModule rpc, MergeTestBlockchain chain, BlockHeader parentHeader,
            UInt256 timestamp, Keccak random, Address feeRecipient)
        {
            PayloadAttributes payloadAttributes =
                new() { Timestamp = timestamp, PrevRandao = random, SuggestedFeeRecipient = feeRecipient };

            // we're using payloadService directly, because we can't use fcU for branch
            string payloadId = chain.PayloadPreparationService!.StartPreparingPayload(parentHeader, payloadAttributes)!;

            ResultWrapper<BlockRequestResult?> getPayloadResult =
                await rpc.engine_getPayloadV1(Bytes.FromHexString(payloadId));
            return getPayloadResult.Data!;
        }

        [Test]
        public async Task payloadV1_invalid_parent_hash()
        {
            using MergeTestBlockchain chain =
                await CreateBlockChain(new MergeConfig() {Enabled = true, TerminalTotalDifficulty = "0"});
            IEngineRpcModule rpc = CreateEngineModule(chain);

            // Correct new payload
            BlockRequestResult blockRequestResult1 = CreateBlockRequest(
                CreateParentBlockRequestOnHead(chain.BlockTree),
                TestItem.AddressA);
            ResultWrapper<PayloadStatusV1> newPayloadResult1 = await rpc.engine_newPayloadV1(blockRequestResult1);
            newPayloadResult1.Data.Status.Should().Be(PayloadStatus.Valid);

            // Fork choice updated with first np hash
            ForkchoiceStateV1 forkChoiceState1 = new ForkchoiceStateV1(blockRequestResult1.BlockHash, blockRequestResult1.BlockHash,
                blockRequestResult1.BlockHash);
            ResultWrapper<ForkchoiceUpdatedV1Result> forkchoiceUpdatedResult1 = await rpc.engine_forkchoiceUpdatedV1(forkChoiceState1);
            forkchoiceUpdatedResult1.Data.PayloadStatus.Status.Should().Be(PayloadStatus.Valid);

            // New payload unknown parent hash
            BlockRequestResult blockRequestResult2A = CreateBlockRequest(blockRequestResult1, TestItem.AddressA);
            blockRequestResult2A.ParentHash = TestItem.KeccakB;
            TryCalculateHash(blockRequestResult2A, out Keccak? hash);
            blockRequestResult2A.BlockHash = hash;
            ResultWrapper<PayloadStatusV1> newPayloadResult2A = await rpc.engine_newPayloadV1(blockRequestResult2A);
            newPayloadResult2A.Data.Status.Should().Be(PayloadStatus.Accepted);

            // Fork choice updated with unknown parent hash
            ForkchoiceStateV1 forkChoiceState2A = new ForkchoiceStateV1(blockRequestResult2A.BlockHash,
                blockRequestResult2A.BlockHash,
                blockRequestResult2A.BlockHash);
            ResultWrapper<ForkchoiceUpdatedV1Result> forkchoiceUpdatedResult2A = await rpc.engine_forkchoiceUpdatedV1(forkChoiceState2A);
            forkchoiceUpdatedResult2A.Data.PayloadStatus.Status.Should().Be(PayloadStatus.Syncing);

            // New payload with correct parent hash
            BlockRequestResult blockRequestResult2B = CreateBlockRequest(blockRequestResult1, TestItem.AddressA);
            ResultWrapper<PayloadStatusV1> newPayloadResult2B = await rpc.engine_newPayloadV1(blockRequestResult2B);
            newPayloadResult2B.Data.Status.Should().Be(PayloadStatus.Valid);

            // Fork choice updated with correct parent hash
            ForkchoiceStateV1 forkChoiceState2B = new ForkchoiceStateV1(blockRequestResult2B.BlockHash, blockRequestResult2B.BlockHash,
                blockRequestResult2B.BlockHash);
            ResultWrapper<ForkchoiceUpdatedV1Result> forkchoiceUpdatedResult2B = await rpc.engine_forkchoiceUpdatedV1(forkChoiceState2B);
            forkchoiceUpdatedResult2B.Data.PayloadStatus.Status.Should().Be(PayloadStatus.Valid);
            
            // New payload unknown parent hash
            BlockRequestResult blockRequestResult3A = CreateBlockRequest(blockRequestResult2A, TestItem.AddressA);
            ResultWrapper<PayloadStatusV1> newPayloadResult3A = await rpc.engine_newPayloadV1(blockRequestResult3A);
            newPayloadResult3A.Data.Status.Should().Be(PayloadStatus.Accepted);

            // Fork choice updated with unknown parent hash
            ForkchoiceStateV1 forkChoiceState3A = new ForkchoiceStateV1(blockRequestResult3A.BlockHash,
                blockRequestResult3A.BlockHash,
                blockRequestResult3A.BlockHash);
            ResultWrapper<ForkchoiceUpdatedV1Result> forkchoiceUpdatedResult3A = await rpc.engine_forkchoiceUpdatedV1(forkChoiceState3A);
            forkchoiceUpdatedResult3A.Data.PayloadStatus.Status.Should().Be(PayloadStatus.Syncing);
            
            BlockRequestResult blockRequestResult3B = CreateBlockRequest(blockRequestResult2B, TestItem.AddressA);
            ResultWrapper<PayloadStatusV1> newPayloadResult3B = await rpc.engine_newPayloadV1(blockRequestResult3B);
            newPayloadResult3B.Data.Status.Should().Be(PayloadStatus.Valid);

            // Fork choice updated with correct parent hash
            ForkchoiceStateV1 forkChoiceState3B = new ForkchoiceStateV1(blockRequestResult3B.BlockHash, blockRequestResult3B.BlockHash,
                blockRequestResult3B.BlockHash);
            ResultWrapper<ForkchoiceUpdatedV1Result> forkchoiceUpdatedResult3B = await rpc.engine_forkchoiceUpdatedV1(forkChoiceState3B);
            forkchoiceUpdatedResult3B.Data.PayloadStatus.Status.Should().Be(PayloadStatus.Valid);
        }

        [Test]
        public async Task payloadV1_latest_block_after_reorg()
        {
            using MergeTestBlockchain chain =
                await CreateBlockChain(new MergeConfig() {Enabled = true, TerminalTotalDifficulty = "0"});
            IEngineRpcModule rpc = CreateEngineModule(chain);

            Keccak prevRandao1 = TestItem.KeccakA;
            Keccak prevRandao2 = TestItem.KeccakB;
            Keccak prevRandao3 = TestItem.KeccakC;

            {
                ForkchoiceStateV1 forkChoiceStateGen = new(chain.BlockTree.Head!.Hash!, chain.BlockTree.Head!.Hash!,
                    chain.BlockTree.Head!.Hash!);
                ResultWrapper<ForkchoiceUpdatedV1Result> forkchoiceUpdatedResultGen =
                    await rpc.engine_forkchoiceUpdatedV1(forkChoiceStateGen,
                        new PayloadAttributes()
                        {
                            Timestamp = Timestamper.UnixTime.Seconds,
                            PrevRandao = prevRandao1,
                            SuggestedFeeRecipient = Address.Zero
                        });
                forkchoiceUpdatedResultGen.Data.PayloadStatus.Status.Should().Be(PayloadStatus.Valid);
            }

            // Add one block
            BlockRequestResult blockRequestResult1 = CreateBlockRequest(
                CreateParentBlockRequestOnHead(chain.BlockTree),
                TestItem.AddressA);
            blockRequestResult1.PrevRandao = prevRandao1;

            TryCalculateHash(blockRequestResult1, out Keccak? hash1);
            blockRequestResult1.BlockHash = hash1;

            ResultWrapper<PayloadStatusV1> newPayloadResult1 = await rpc.engine_newPayloadV1(blockRequestResult1);
            newPayloadResult1.Data.Status.Should().Be(PayloadStatus.Valid);

            ForkchoiceStateV1 forkChoiceState1 = new(blockRequestResult1.BlockHash,
                blockRequestResult1.BlockHash, blockRequestResult1.BlockHash);
            ResultWrapper<ForkchoiceUpdatedV1Result> forkchoiceUpdatedResult1 =
                await rpc.engine_forkchoiceUpdatedV1(forkChoiceState1,
                    new PayloadAttributes()
                    {
                        Timestamp = Timestamper.UnixTime.Seconds,
                        PrevRandao = prevRandao2,
                        SuggestedFeeRecipient = Address.Zero
                    });
            forkchoiceUpdatedResult1.Data.PayloadStatus.Status.Should().Be(PayloadStatus.Valid);


            {
                BlockRequestResult blockRequestResult2 = CreateBlockRequest(
                    blockRequestResult1,
                    TestItem.AddressA);

                blockRequestResult2.PrevRandao = prevRandao3;

                TryCalculateHash(blockRequestResult2, out Keccak? hash);
                blockRequestResult2.BlockHash = hash;

                ResultWrapper<PayloadStatusV1> newPayloadResult2 = await rpc.engine_newPayloadV1(blockRequestResult2);
                newPayloadResult2.Data.Status.Should().Be(PayloadStatus.Valid);

                ForkchoiceStateV1 forkChoiceState2 = new(blockRequestResult2.BlockHash,
                    blockRequestResult1.BlockHash, blockRequestResult1.BlockHash);
                ResultWrapper<ForkchoiceUpdatedV1Result> forkchoiceUpdatedResult2 =
                    await rpc.engine_forkchoiceUpdatedV1(forkChoiceState2);
                forkchoiceUpdatedResult2.Data.PayloadStatus.Status.Should().Be(PayloadStatus.Valid);

                Keccak currentBlockHash = chain.BlockTree.Head!.Hash!;
                Assert.True(currentBlockHash == blockRequestResult2.BlockHash);
            }

            // re-org
            {
                BlockRequestResult blockRequestResult3 = CreateBlockRequest(
                    blockRequestResult1,
                    TestItem.AddressA);

                blockRequestResult3.PrevRandao = prevRandao2;

                TryCalculateHash(blockRequestResult3, out Keccak? hash);
                blockRequestResult3.BlockHash = hash;

                ResultWrapper<PayloadStatusV1> newPayloadResult3 = await rpc.engine_newPayloadV1(blockRequestResult3);
                newPayloadResult3.Data.Status.Should().Be(PayloadStatus.Valid);

                ForkchoiceStateV1 forkChoiceState3 = new (blockRequestResult3.BlockHash,
                    blockRequestResult1.BlockHash, blockRequestResult1.BlockHash);
                ResultWrapper<ForkchoiceUpdatedV1Result> forkchoiceUpdatedResult3 =
                    await rpc.engine_forkchoiceUpdatedV1(forkChoiceState3);
                forkchoiceUpdatedResult3.Data.PayloadStatus.Status.Should().Be(PayloadStatus.Valid);

                Keccak currentBlockHash = chain.BlockTree.Head!.Hash!;
                Assert.False(currentBlockHash != forkChoiceState3.HeadBlockHash ||
                             currentBlockHash == forkChoiceState3.SafeBlockHash ||
                             currentBlockHash == forkChoiceState3.FinalizedBlockHash);
            }
        }

        private async Task<BlockRequestResult> BuildAndGetPayloadResult(
            IEngineRpcModule rpc, MergeTestBlockchain chain, Keccak headBlockHash, Keccak finalizedBlockHash,
            Keccak safeBlockHash,
            UInt256 timestamp, Keccak random, Address feeRecipient, bool waitForBlockImprovement = true)
        {
            SemaphoreSlim blockImprovementLock = new(0);
            if (waitForBlockImprovement)
            {
                chain.PayloadPreparationService!.BlockImproved += (s, e) =>
                {
                    blockImprovementLock.Release(1);
                };
            }

            ForkchoiceStateV1 forkchoiceState = new(headBlockHash, finalizedBlockHash, safeBlockHash);
            PayloadAttributes payloadAttributes =
                new() { Timestamp = timestamp, PrevRandao = random, SuggestedFeeRecipient = feeRecipient };
            string payloadId = rpc.engine_forkchoiceUpdatedV1(forkchoiceState, payloadAttributes).Result.Data.PayloadId;
            if (waitForBlockImprovement)
                await blockImprovementLock.WaitAsync(10000);
            ResultWrapper<BlockRequestResult?> getPayloadResult =
                await rpc.engine_getPayloadV1(Bytes.FromHexString(payloadId));
            return getPayloadResult.Data!;
        }

        private async Task<BlockRequestResult> BuildAndGetPayloadResult(MergeTestBlockchain chain,
            IEngineRpcModule rpc, PayloadAttributes payloadAttributes)
        {
            Keccak startingHead = chain.BlockTree.HeadHash;
            Keccak parentHead = chain.BlockTree.Head!.ParentHash!;

            return await BuildAndGetPayloadResult(rpc, chain, startingHead, parentHead, startingHead,
                payloadAttributes.Timestamp, payloadAttributes.PrevRandao!, payloadAttributes.SuggestedFeeRecipient);
        }

        private async Task<BlockRequestResult> BuildAndGetPayloadResult(MergeTestBlockchain chain,
            IEngineRpcModule rpc)
        {
            Keccak startingHead = chain.BlockTree.HeadHash;
            Keccak parentHead = chain.BlockTree.Head!.ParentHash!;

            UInt256 timestamp = Timestamper.UnixTime.Seconds;
            Keccak random = Keccak.Zero;
            Address feeRecipient = Address.Zero;

            return await BuildAndGetPayloadResult(rpc, chain, startingHead, parentHead, startingHead,
                timestamp, random, feeRecipient);
        }

        private void AssertExecutionStatusChangedV1(IEngineRpcModule rpc, Keccak headBlockHash,
            Keccak finalizedBlockHash,
            Keccak confirmedBlockHash)
        {
            ExecutionStatusResult? result = rpc.engine_executionStatus().Data;
            Assert.AreEqual(headBlockHash, result.HeadBlockHash);
            Assert.AreEqual(finalizedBlockHash, result.FinalizedBlockHash);
            Assert.AreEqual(confirmedBlockHash, result.SafeBlockHash);
        }

        private void AssertExecutionStatusNotChangedV1(IEngineRpcModule rpc, Keccak headBlockHash,
            Keccak finalizedBlockHash, Keccak confirmedBlockHash)
        {
            ExecutionStatusResult? result = rpc.engine_executionStatus().Data;
            Assert.AreNotEqual(headBlockHash, result.HeadBlockHash);
            Assert.AreNotEqual(finalizedBlockHash, result.FinalizedBlockHash);
            Assert.AreNotEqual(confirmedBlockHash, result.SafeBlockHash);
        }
    }
}<|MERGE_RESOLUTION|>--- conflicted
+++ resolved
@@ -494,7 +494,6 @@
             AssertExecutionStatusChanged(rpc, newHeadHash!, Keccak.Zero, startingHead);
         }
         
-<<<<<<< HEAD
         [Test]
         public async Task forkchoiceUpdatedV1_should_update_finalized_block_hash()
         {
@@ -529,28 +528,16 @@
         {
             using MergeTestBlockchain chain = await CreateBlockChain();
             TestRpcBlockchain testRpc = await CreateTestRpc(chain);
-=======
-        
-        [Test]
-        public async Task forkchoiceUpdatedV1_should_work_with_zero_keccak_as_safe_block()
-        {
-            using MergeTestBlockchain chain = await CreateBlockChain();
->>>>>>> dfdabe69
             IEngineRpcModule rpc = CreateEngineModule(chain);
             Keccak startingHead = chain.BlockTree.HeadHash;
             BlockRequestResult blockRequestResult = await SendNewBlockV1(rpc, chain);
 
             Keccak newHeadHash = blockRequestResult.BlockHash;
-<<<<<<< HEAD
             ForkchoiceStateV1 forkchoiceStateV1 = new(newHeadHash!, startingHead, startingHead!);
-=======
-            ForkchoiceStateV1 forkchoiceStateV1 = new(newHeadHash!, newHeadHash!, Keccak.Zero);
->>>>>>> dfdabe69
             ResultWrapper<ForkchoiceUpdatedV1Result> forkchoiceUpdatedResult =
                 await rpc.engine_forkchoiceUpdatedV1(forkchoiceStateV1, null);
             forkchoiceUpdatedResult.Data.PayloadStatus.Status.Should().Be(PayloadStatus.Valid);
             forkchoiceUpdatedResult.Data.PayloadId.Should().Be(null);
-<<<<<<< HEAD
             
             Keccak? actualSafeHash = chain.BlockTree.SafeHash;
             actualSafeHash.Should().NotBeNull();
@@ -563,13 +550,28 @@
             actualSafeHash.Should().Be(startingHead);
             
             AssertExecutionStatusChanged(rpc, newHeadHash!, startingHead, startingHead);
-=======
+        }
+        
+        
+        [Test]
+        public async Task forkchoiceUpdatedV1_should_work_with_zero_keccak_as_safe_block()
+        {
+            using MergeTestBlockchain chain = await CreateBlockChain();
+            IEngineRpcModule rpc = CreateEngineModule(chain);
+            Keccak startingHead = chain.BlockTree.HeadHash;
+            BlockRequestResult blockRequestResult = await SendNewBlockV1(rpc, chain);
+
+            Keccak newHeadHash = blockRequestResult.BlockHash;
+            ForkchoiceStateV1 forkchoiceStateV1 = new(newHeadHash!, newHeadHash!, Keccak.Zero);
+            ResultWrapper<ForkchoiceUpdatedV1Result> forkchoiceUpdatedResult =
+                await rpc.engine_forkchoiceUpdatedV1(forkchoiceStateV1, null);
+            forkchoiceUpdatedResult.Data.PayloadStatus.Status.Should().Be(PayloadStatus.Valid);
+            forkchoiceUpdatedResult.Data.PayloadId.Should().Be(null);
 
             Keccak actualHead = chain.BlockTree.HeadHash;
             actualHead.Should().NotBe(startingHead);
             actualHead.Should().Be(newHeadHash);
             AssertExecutionStatusChanged(rpc, newHeadHash!, newHeadHash!, Keccak.Zero);
->>>>>>> dfdabe69
         }
 
         [Test]
