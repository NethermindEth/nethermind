--- conflicted
+++ resolved
@@ -179,86 +179,6 @@
         protected virtual Keccak ExpectedBlockHash => new("0x3ee80ba456bac700bfaf5b2827270406134e2392eb03ec50f6c23de28dd08811");
 
         [Test]
-<<<<<<< HEAD
-=======
-        public async Task getPayloadV1_should_return_error_if_there_was_no_corresponding_prepare_call()
-        {
-            using MergeTestBlockchain chain = await CreateBlockChain();
-            IEngineRpcModule rpc = CreateEngineModule(chain);
-            Keccak startingHead = chain.BlockTree.HeadHash;
-            UInt256 timestamp = Timestamper.UnixTime.Seconds;
-            Keccak random = Keccak.Zero;
-            Address feeRecipient = Address.Zero;
-            string _ = rpc.engine_forkchoiceUpdatedV1(new ForkchoiceStateV1(startingHead, Keccak.Zero, startingHead),
-                    new PayloadAttributes { Timestamp = timestamp, SuggestedFeeRecipient = feeRecipient, PrevRandao = random }).Result.Data
-                .PayloadId!;
-
-            byte[] requestedPayloadId = Bytes.FromHexString("0x45bd36a8143d860d");
-            ResultWrapper<ExecutionPayloadV1?> response = await rpc.engine_getPayloadV1(requestedPayloadId);
-
-            response.ErrorCode.Should().Be(MergeErrorCodes.UnknownPayload);
-        }
-
-        [Test]
-        public async Task getPayloadV1_should_allow_asking_multiple_times_by_same_payload_id()
-        {
-            using MergeTestBlockchain chain = await CreateBlockChain();
-            IEngineRpcModule rpc = CreateEngineModule(chain);
-
-            Keccak startingHead = chain.BlockTree.HeadHash;
-            ForkchoiceStateV1 forkchoiceState = new(startingHead, Keccak.Zero, startingHead);
-            PayloadAttributes payload = new()
-            {
-                Timestamp = Timestamper.UnixTime.Seconds,
-                SuggestedFeeRecipient = Address.Zero,
-                PrevRandao = Keccak.Zero
-            };
-            Task<ResultWrapper<ForkchoiceUpdatedV1Result>> forkchoiceResponse = rpc.engine_forkchoiceUpdatedV1(forkchoiceState, payload);
-            byte[] payloadId = Bytes.FromHexString(forkchoiceResponse.Result.Data.PayloadId!);
-            ResultWrapper<ExecutionPayloadV1?> responseFirst = await rpc.engine_getPayloadV1(payloadId);
-            responseFirst.Should().NotBeNull();
-            responseFirst.Result.ResultType.Should().Be(ResultType.Success);
-            ResultWrapper<ExecutionPayloadV1?> responseSecond = await rpc.engine_getPayloadV1(payloadId);
-            responseSecond.Should().NotBeNull();
-            responseSecond.Result.ResultType.Should().Be(ResultType.Success);
-
-            responseSecond.Data!.BlockHash!.Should().Be(responseFirst.Data!.BlockHash!);
-        }
-
-        [Test]
-        public async Task getPayloadV1_should_return_error_if_called_after_cleanup_timer()
-        {
-            MergeConfig mergeConfig = new() { Enabled = true, SecondsPerSlot = 1, TerminalTotalDifficulty = "0" };
-            using MergeTestBlockchain chain = await CreateBlockChain(mergeConfig);
-            BlockImprovementContextFactory improvementContextFactory = new(chain.BlockProductionTrigger, TimeSpan.FromSeconds(1));
-            TimeSpan timePerSlot = TimeSpan.FromMilliseconds(10);
-            chain.PayloadPreparationService = new PayloadPreparationService(
-                chain.PostMergeBlockProducer!,
-                improvementContextFactory,
-                TimerFactory.Default,
-                chain.LogManager,
-                timePerSlot);
-
-            IEngineRpcModule rpc = CreateEngineModule(chain);
-            Keccak startingHead = chain.BlockTree.HeadHash;
-            UInt256 timestamp = Timestamper.UnixTime.Seconds;
-            Keccak random = Keccak.Zero;
-            Address feeRecipient = Address.Zero;
-
-            string payloadId = rpc.engine_forkchoiceUpdatedV1(new ForkchoiceStateV1(startingHead, Keccak.Zero, startingHead),
-                    new PayloadAttributes { Timestamp = timestamp, SuggestedFeeRecipient = feeRecipient, PrevRandao = random }).Result.Data
-                .PayloadId!;
-
-
-            await Task.Delay(PayloadPreparationService.SlotsPerOldPayloadCleanup * 2 * timePerSlot + timePerSlot);
-
-            Assert.That(
-                () => rpc.engine_getPayloadV1(Bytes.FromHexString(payloadId)).Result.ErrorCode,
-                Is.EqualTo(MergeErrorCodes.UnknownPayload).After(10000, 500));
-        }
-
-        [Test]
->>>>>>> 4d69422a
         public async Task getPayloadBodiesV1_should_return_payload_bodies_in_order_of_request_block_hashes_and_skip_unknown_hashes()
         {
             using MergeTestBlockchain chain = await CreateBlockChain();
@@ -921,13 +841,8 @@
                 .WithTotalDifficulty(1900000L)
                 .WithStateRoot(new Keccak("0x1ef7300d8961797263939a3d29bbba4ccf1702fabf02d8ad7a20b454edb6fd2f")).TestObject;
             newBlock.CalculateHash();
-<<<<<<< HEAD
-            await chain.BlockTree.SuggestBlockAsync(newBlock);
+
             using SemaphoreSlim bestBlockProcessed = new(0);
-=======
-
-            SemaphoreSlim bestBlockProcessed = new(0);
->>>>>>> 4d69422a
             chain.BlockTree.NewHeadBlock += (s, e) =>
             {
                 if (e.Block.Hash == newBlock!.Hash)
@@ -964,13 +879,8 @@
                 .WithDifficulty(900000)
                 .WithTotalDifficulty(1900000L)
                 .WithStateRoot(new Keccak("0x1ef7300d8961797263939a3d29bfba4ccf1702fabf02d8ad7a20b454edb6fd2f")).TestObject; //incorrect state root
-<<<<<<< HEAD
-            await chain.BlockTree.SuggestBlockAsync(newBlock);
+
             using SemaphoreSlim bestBlockProcessed = new(0);
-=======
-
-            SemaphoreSlim bestBlockProcessed = new(0);
->>>>>>> 4d69422a
             chain.BlockTree.NewHeadBlock += (s, e) =>
             {
                 if (e.Block.Hash == newBlock!.Hash)
@@ -1015,13 +925,8 @@
                 .WithDifficulty(900000)
                 .WithTotalDifficulty(1900000L)
                 .WithStateRoot(new Keccak("0x1ef7300d8961797263939a3d29bbba4ccf1702fabf02d8ad7a20b454edb6fd2f")).TestObject;
-<<<<<<< HEAD
-            await chain.BlockTree.SuggestBlockAsync(newBlock);
+
             using SemaphoreSlim bestBlockProcessed = new(0);
-=======
-
-            SemaphoreSlim bestBlockProcessed = new(0);
->>>>>>> 4d69422a
             chain.BlockTree.NewHeadBlock += (s, e) =>
             {
                 if (e.Block.Hash == newBlock!.Hash)
