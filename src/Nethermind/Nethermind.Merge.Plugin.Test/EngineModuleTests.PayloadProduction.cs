--- conflicted
+++ resolved
@@ -641,12 +641,7 @@
             TimerFactory.Default,
             chain.LogManager,
             timePerSlot,
-<<<<<<< HEAD
             chain.SpecProvider.ChainId,
-            improvementDelay: delay,
-            minTimeForProduction: delay);
-=======
             improvementDelay: delay);
->>>>>>> a7a31e6b
     }
 }