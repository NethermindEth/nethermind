--- conflicted
+++ resolved
@@ -24,17 +24,10 @@
 public partial class EngineModuleTests
 {
     [TestCase(
-<<<<<<< HEAD
-        "0x948f67f47376af5d09cc39ec25a84c84774f14b2e80289064c2de73db33cc573",
-        "0x93b5a7c9023dacbec5db5034194dc759e2cff692f0e9d9a5899c190383bf42dc",
-        "0xa272b2f949e4a0e411c9b45542bd5d0ef3c311b5f26c4ed6b7a8d4f605a91154",
-        "0x3b94afaabd539312")]
-=======
         "0xd7e58364f16b4a329b959b166f9c32323cb135669335db5dadd0344568f8dc9a",
         "0xfafb92e8ece12d5fcfa867df9ae6865c5bd8aaf0b277c244552bfe869f61fb26",
         "0xa272b2f949e4a0e411c9b45542bd5d0ef3c311b5f26c4ed6b7a8d4f605a91154",
         "0x774c6aff527bbc68")]
->>>>>>> 01440e30
     public virtual async Task Should_process_block_as_expected_V4(string latestValidHash, string blockHash,
         string stateRoot, string payloadId)
     {
