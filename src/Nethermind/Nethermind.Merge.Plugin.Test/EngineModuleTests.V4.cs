// SPDX-FileCopyrightText: 2024 Demerzel Solutions Limited
// SPDX-License-Identifier: LGPL-3.0-only

using System;
using System.Collections.Generic;
using System.Linq;
using System.Threading;
using System.Threading.Tasks;
using FluentAssertions;
using Nethermind.Consensus.Producers;
using Nethermind.Core;
using Nethermind.Core.Crypto;
using Nethermind.Core.Extensions;
using Nethermind.Core.Test.Builders;
using Nethermind.Int256;
using Nethermind.JsonRpc;
using Nethermind.JsonRpc.Test;
using Nethermind.Merge.Plugin.Data;
using Nethermind.Specs.Forks;
using NUnit.Framework;

namespace Nethermind.Merge.Plugin.Test;

public partial class EngineModuleTests
{
    [TestCase(
<<<<<<< HEAD
        "0xffcfa58bd573f32084c9e33f52be0c07f26f2b416aeb3a564f75a5b3b2702d6c",
        "0xc07d3d9dc7ba2d475938961a90e4317b8109942241edc1201c2a44085c274b38",
        "0xa272b2f949e4a0e411c9b45542bd5d0ef3c311b5f26c4ed6b7a8d4f605a91154",
        "0x039cc417630de68a")]
=======
        "0x9233c931ff3c17ae124b9aa2ca8db1c641a2dd87fa2d7e00030b274bcc33f928",
        "0xe97fdbfa2fcf60073d9579d87b127cdbeffbe6c7387b9e1e836eb7f8fb2d9548",
        "0xa272b2f949e4a0e411c9b45542bd5d0ef3c311b5f26c4ed6b7a8d4f605a91154",
        "0x2fc07c25edadc149")]
>>>>>>> 94815d5d
    public virtual async Task Should_process_block_as_expected_V4(string latestValidHash, string blockHash,
        string stateRoot, string payloadId)
    {
        using MergeTestBlockchain chain =
            await CreateBlockchain(Prague.Instance, new MergeConfig { TerminalTotalDifficulty = "0" });
        IEngineRpcModule rpc = CreateEngineModule(chain);
        Hash256 startingHead = chain.BlockTree.HeadHash;
        Hash256 prevRandao = Keccak.Zero;
        Address feeRecipient = TestItem.AddressC;
        ulong timestamp = Timestamper.UnixTime.Seconds;
        var fcuState = new
        {
            headBlockHash = startingHead.ToString(),
            safeBlockHash = startingHead.ToString(),
            finalizedBlockHash = Keccak.Zero.ToString()
        };
        Withdrawal[] withdrawals = new[]
        {
            new Withdrawal { Index = 1, AmountInGwei = 3, Address = TestItem.AddressB, ValidatorIndex = 2 }
        };
        var payloadAttrs = new
        {
            timestamp = timestamp.ToHexString(true),
            prevRandao = prevRandao.ToString(),
            suggestedFeeRecipient = feeRecipient.ToString(),
            withdrawals,
            parentBeaconBLockRoot = Keccak.Zero,
            targetBlobCount = 0,
            maxBlobCount = 0,
        };
        string?[] @params = new string?[]
        {
            chain.JsonSerializer.Serialize(fcuState), chain.JsonSerializer.Serialize(payloadAttrs)
        };
        string expectedPayloadId = payloadId;

        string response = await RpcTest.TestSerializedRequest(rpc, "engine_forkchoiceUpdatedV4", @params!);
        JsonRpcSuccessResponse? successResponse = chain.JsonSerializer.Deserialize<JsonRpcSuccessResponse>(response);

        successResponse.Should().NotBeNull();
        response.Should().Be(chain.JsonSerializer.Serialize(new JsonRpcSuccessResponse
        {
            Id = successResponse.Id,
            Result = new ForkchoiceUpdatedV1Result
            {
                PayloadId = expectedPayloadId,
                PayloadStatus = new PayloadStatusV1
                {
                    LatestValidHash = new(latestValidHash),
                    Status = PayloadStatus.Valid,
                    ValidationError = null
                }
            }
        }));

        Hash256 expectedBlockHash = new(blockHash);
        Block block = new(
            new(
                startingHead,
                Keccak.OfAnEmptySequenceRlp,
                feeRecipient,
                UInt256.Zero,
                1,
                chain.BlockTree.Head!.GasLimit,
                timestamp,
                Bytes.FromHexString("0x4e65746865726d696e64") // Nethermind
            )
            {
                BlobGasUsed = 0,
                ExcessBlobGas = 0,
                BaseFeePerGas = 0,
                Bloom = Bloom.Empty,
                GasUsed = 0,
                Hash = expectedBlockHash,
                MixHash = prevRandao,
                ParentBeaconBlockRoot = Keccak.Zero,
                ReceiptsRoot = chain.BlockTree.Head!.ReceiptsRoot!,
                StateRoot = new(stateRoot),
                TargetBlobCount = 0,
            },
            Array.Empty<Transaction>(),
            Array.Empty<BlockHeader>(),
            withdrawals);
        GetPayloadV4Result expectedPayload = new(block, UInt256.Zero, new BlobsBundleV1(block), executionRequests: []);

        response = await RpcTest.TestSerializedRequest(rpc, "engine_getPayloadV4", expectedPayloadId);
        successResponse = chain.JsonSerializer.Deserialize<JsonRpcSuccessResponse>(response);

        successResponse.Should().NotBeNull();
        response.Should().Be(chain.JsonSerializer.Serialize(new JsonRpcSuccessResponse
        {
            Id = successResponse.Id,
            Result = expectedPayload
        }));

        response = await RpcTest.TestSerializedRequest(rpc, "engine_newPayloadV4",
            chain.JsonSerializer.Serialize(ExecutionPayloadV3.Create(block)), "[]", Keccak.Zero.ToString(true), "[]");
        successResponse = chain.JsonSerializer.Deserialize<JsonRpcSuccessResponse>(response);

        successResponse.Should().NotBeNull();
        response.Should().Be(chain.JsonSerializer.Serialize(new JsonRpcSuccessResponse
        {
            Id = successResponse.Id,
            Result = new PayloadStatusV1
            {
                LatestValidHash = expectedBlockHash,
                Status = PayloadStatus.Valid,
                ValidationError = null
            }
        }));

        fcuState = new
        {
            headBlockHash = expectedBlockHash.ToString(true),
            safeBlockHash = expectedBlockHash.ToString(true),
            finalizedBlockHash = startingHead.ToString(true)
        };
        @params = new[] { chain.JsonSerializer.Serialize(fcuState), null };

        response = await RpcTest.TestSerializedRequest(rpc, "engine_forkchoiceUpdatedV3", @params!);
        successResponse = chain.JsonSerializer.Deserialize<JsonRpcSuccessResponse>(response);

        successResponse.Should().NotBeNull();
        response.Should().Be(chain.JsonSerializer.Serialize(new JsonRpcSuccessResponse
        {
            Id = successResponse.Id,
            Result = new ForkchoiceUpdatedV1Result
            {
                PayloadId = null,
                PayloadStatus = new PayloadStatusV1
                {
                    LatestValidHash = expectedBlockHash,
                    Status = PayloadStatus.Valid,
                    ValidationError = null
                }
            }
        }));
    }


    [Test]
    public async Task NewPayloadV4_reject_payload_with_bad_authorization_list_rlp()
    {
        ExecutionRequestsProcessorMock executionRequestsProcessorMock = new();
        using MergeTestBlockchain chain = await CreateBlockchain(Prague.Instance, null, null, null, executionRequestsProcessorMock);
        IEngineRpcModule rpc = CreateEngineModule(chain);
        Hash256 lastHash = (await ProduceBranchV4(rpc, chain, 10, CreateParentBlockRequestOnHead(chain.BlockTree), true, withRequests: true))
            .LastOrDefault()?.BlockHash ?? Keccak.Zero;

        Transaction invalidSetCodeTx = Build.A.Transaction
          .WithType(TxType.SetCode)
          .WithNonce(0)
          .WithMaxFeePerGas(9.GWei())
          .WithMaxPriorityFeePerGas(9.GWei())
          .WithGasLimit(100_000)
          .WithAuthorizationCode(new JsonRpc.Test.Modules.Eth.EthRpcModuleTests.AllowNullAuthorizationTuple(0, null, 0, new Signature(new byte[65])))
          .WithTo(TestItem.AddressA)
          .SignedAndResolved(TestItem.PrivateKeyB).TestObject;

        Block invalidBlock = Build.A.Block
            .WithNumber(chain.BlockTree.Head!.Number + 1)
            .WithTimestamp(chain.BlockTree.Head!.Timestamp + 12)
            .WithTransactions([invalidSetCodeTx])
            .WithParentBeaconBlockRoot(chain.BlockTree.Head!.ParentBeaconBlockRoot)
            .WithBlobGasUsed(0)
            .WithExcessBlobGas(0)
            .TestObject;

        ExecutionPayloadV3 executionPayload = ExecutionPayloadV3.Create(invalidBlock);

        var response = await rpc.engine_newPayloadV4(executionPayload, [], invalidBlock.ParentBeaconBlockRoot, executionRequests: ExecutionRequestsProcessorMock.Requests);

        Assert.That(response.Data.Status, Is.EqualTo("INVALID"));
    }

    [TestCase(30)]
    public async Task can_progress_chain_one_by_one_v4(int count)
    {
        using MergeTestBlockchain chain = await CreateBlockchain(Prague.Instance);
        IEngineRpcModule rpc = CreateEngineModule(chain);
        Hash256 lastHash = (await ProduceBranchV4(rpc, chain, count, CreateParentBlockRequestOnHead(chain.BlockTree), true))
            .LastOrDefault()?.BlockHash ?? Keccak.Zero;
        chain.BlockTree.HeadHash.Should().Be(lastHash);
        Block? last = RunForAllBlocksInBranch(chain.BlockTree, chain.BlockTree.HeadHash, b => b.IsGenesis, true);
        last.Should().NotBeNull();
        last!.IsGenesis.Should().BeTrue();
    }

    [TestCase(30)]
    public async Task can_progress_chain_one_by_one_v4_with_requests(int count)
    {
        ExecutionRequestsProcessorMock executionRequestsProcessorMock = new();
        using MergeTestBlockchain chain = await CreateBlockchain(Prague.Instance, null, null, null, executionRequestsProcessorMock);
        IEngineRpcModule rpc = CreateEngineModule(chain);
        Hash256 lastHash = (await ProduceBranchV4(rpc, chain, count, CreateParentBlockRequestOnHead(chain.BlockTree), true, withRequests: true))
            .LastOrDefault()?.BlockHash ?? Keccak.Zero;
        chain.BlockTree.HeadHash.Should().Be(lastHash);
        Block? last = RunForAllBlocksInBranch(chain.BlockTree, chain.BlockTree.HeadHash, b => b.IsGenesis, true);
        last.Should().NotBeNull();
        last!.IsGenesis.Should().BeTrue();

        Block? head = chain.BlockTree.Head;
        head!.ExecutionRequests!.ToArray().Length.Should().Be(ExecutionRequestsProcessorMock.Requests.Length);
    }

    private async Task<IReadOnlyList<ExecutionPayload>> ProduceBranchV4(IEngineRpcModule rpc,
        MergeTestBlockchain chain,
        int count, ExecutionPayload startingParentBlock, bool setHead, Hash256? random = null, bool withRequests = false)
    {
        List<ExecutionPayload> blocks = new();
        ExecutionPayload parentBlock = startingParentBlock;
        parentBlock.TryGetBlock(out Block? block);
        UInt256? startingTotalDifficulty = block!.IsGenesis
            ? block.Difficulty : chain.BlockFinder.FindHeader(block!.Header!.ParentHash!)!.TotalDifficulty;
        BlockHeader parentHeader = block!.Header;
        parentHeader.TotalDifficulty = startingTotalDifficulty +
                                       parentHeader.Difficulty;
        for (int i = 0; i < count; i++)
        {
            ExecutionPayloadV3? getPayloadResult = await BuildAndGetPayloadOnBranchV4(rpc, chain, parentHeader,
                parentBlock.Timestamp + 12,
                random ?? TestItem.KeccakA, Address.Zero);
            PayloadStatusV1 payloadStatusResponse = (await rpc.engine_newPayloadV4(getPayloadResult, [], Keccak.Zero, executionRequests: withRequests ? ExecutionRequestsProcessorMock.Requests : new byte[][] { [], [], [] })).Data;
            payloadStatusResponse.Status.Should().Be(PayloadStatus.Valid);
            if (setHead)
            {
                Hash256 newHead = getPayloadResult!.BlockHash;
                ForkchoiceStateV1 forkchoiceStateV1 = new(newHead, newHead, newHead);
                ResultWrapper<ForkchoiceUpdatedV1Result> setHeadResponse = await rpc.engine_forkchoiceUpdatedV3(forkchoiceStateV1);
                setHeadResponse.Data.PayloadStatus.Status.Should().Be(PayloadStatus.Valid);
                setHeadResponse.Data.PayloadId.Should().Be(null);
            }

            blocks.Add(getPayloadResult);
            parentBlock = getPayloadResult;
            parentBlock.TryGetBlock(out block!);
            block.Header.TotalDifficulty = parentHeader.TotalDifficulty + block.Header.Difficulty;
            parentHeader = block.Header;
        }

        return blocks;
    }

    private async Task<ExecutionPayloadV3> BuildAndGetPayloadOnBranchV4(
        IEngineRpcModule rpc, MergeTestBlockchain chain, BlockHeader parentHeader,
        ulong timestamp, Hash256 random, Address feeRecipient)
    {
        PayloadAttributes payloadAttributes =
            new()
            {
                Timestamp = timestamp,
                PrevRandao = random,
                SuggestedFeeRecipient = feeRecipient,
                ParentBeaconBlockRoot = Keccak.Zero,
                Withdrawals = [],
                TargetBlobCount = parentHeader.TargetBlobCount,
            };

        // we're using payloadService directly, because we can't use fcU for branch
        string payloadId = chain.PayloadPreparationService!.StartPreparingPayload(parentHeader, payloadAttributes)!;

        ResultWrapper<GetPayloadV4Result?> getPayloadResult =
            await rpc.engine_getPayloadV4(Bytes.FromHexString(payloadId));
        return getPayloadResult.Data!.ExecutionPayload!;
    }


    private static IEnumerable<IList<byte[]>> GetPayloadRequestsTestCases()
    {
        yield return ExecutionRequestsProcessorMock.Requests;
    }

    private async Task<ExecutionPayloadV3> BuildAndSendNewBlockV4(
        IEngineRpcModule rpc,
        MergeTestBlockchain chain,
        bool waitForBlockImprovement,
        Withdrawal[]? withdrawals)
    {
        Hash256 head = chain.BlockTree.HeadHash;
        ulong timestamp = Timestamper.UnixTime.Seconds;
        Hash256 random = Keccak.Zero;
        Address feeRecipient = Address.Zero;
        ExecutionPayloadV3 executionPayload = await BuildAndGetPayloadResultV4(rpc, chain, head,
            Keccak.Zero, head, timestamp, random, feeRecipient, withdrawals, waitForBlockImprovement);
        ResultWrapper<PayloadStatusV1> executePayloadResult =
            await rpc.engine_newPayloadV4(executionPayload, [], executionPayload.ParentBeaconBlockRoot, executionRequests: ExecutionRequestsProcessorMock.Requests);
        executePayloadResult.Data.Status.Should().Be(PayloadStatus.Valid);
        return executionPayload;
    }

    private async Task<ExecutionPayloadV3> BuildAndGetPayloadResultV4(
        IEngineRpcModule rpc,
        MergeTestBlockchain chain,
        Hash256 headBlockHash,
        Hash256 finalizedBlockHash,
        Hash256 safeBlockHash,
        ulong timestamp,
        Hash256 random,
        Address feeRecipient,
        Withdrawal[]? withdrawals,
        bool waitForBlockImprovement = true)
    {
        using SemaphoreSlim blockImprovementLock = new SemaphoreSlim(0);

        if (waitForBlockImprovement)
        {
            chain.PayloadPreparationService!.BlockImproved += (s, e) =>
            {
                blockImprovementLock.Release(1);
            };
        }

        ForkchoiceStateV1 forkchoiceState = new ForkchoiceStateV1(headBlockHash, finalizedBlockHash, safeBlockHash);
        PayloadAttributes payloadAttributes = new PayloadAttributes
        {
            Timestamp = timestamp,
            PrevRandao = random,
            SuggestedFeeRecipient = feeRecipient,
            ParentBeaconBlockRoot = Keccak.Zero,
            Withdrawals = withdrawals,
            TargetBlobCount = 0,
        };

        ResultWrapper<ForkchoiceUpdatedV1Result> result = rpc.engine_forkchoiceUpdatedV4(forkchoiceState, payloadAttributes).Result;
        string? payloadId = result.Data.PayloadId;

        if (waitForBlockImprovement)
            await blockImprovementLock.WaitAsync(10000);

        ResultWrapper<GetPayloadV4Result?> getPayloadResult =
            await rpc.engine_getPayloadV4(Bytes.FromHexString(payloadId!));

        return getPayloadResult.Data!.ExecutionPayload!;
    }
}<|MERGE_RESOLUTION|>--- conflicted
+++ resolved
@@ -24,17 +24,10 @@
 public partial class EngineModuleTests
 {
     [TestCase(
-<<<<<<< HEAD
         "0xffcfa58bd573f32084c9e33f52be0c07f26f2b416aeb3a564f75a5b3b2702d6c",
         "0xc07d3d9dc7ba2d475938961a90e4317b8109942241edc1201c2a44085c274b38",
         "0xa272b2f949e4a0e411c9b45542bd5d0ef3c311b5f26c4ed6b7a8d4f605a91154",
         "0x039cc417630de68a")]
-=======
-        "0x9233c931ff3c17ae124b9aa2ca8db1c641a2dd87fa2d7e00030b274bcc33f928",
-        "0xe97fdbfa2fcf60073d9579d87b127cdbeffbe6c7387b9e1e836eb7f8fb2d9548",
-        "0xa272b2f949e4a0e411c9b45542bd5d0ef3c311b5f26c4ed6b7a8d4f605a91154",
-        "0x2fc07c25edadc149")]
->>>>>>> 94815d5d
     public virtual async Task Should_process_block_as_expected_V4(string latestValidHash, string blockHash,
         string stateRoot, string payloadId)
     {
