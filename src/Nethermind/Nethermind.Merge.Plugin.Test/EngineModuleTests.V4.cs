--- conflicted
+++ resolved
@@ -107,11 +107,7 @@
             Array.Empty<Transaction>(),
             Array.Empty<BlockHeader>(),
             withdrawals);
-<<<<<<< HEAD
-        GetPayloadV4Result expectedPayload = new(block, UInt256.Zero, new BlobsBundleV1(block), executionRequests: [], false);
-=======
         GetPayloadV4Result expectedPayload = new(block, UInt256.Zero, new BlobsBundleV1(block), executionRequests: [], shouldOverrideBuilder: false);
->>>>>>> 09201349
 
         response = await RpcTest.TestSerializedRequest(rpc, "engine_getPayloadV4", expectedPayloadId);
         successResponse = chain.JsonSerializer.Deserialize<JsonRpcSuccessResponse>(response);
