// SPDX-FileCopyrightText: 2022 Demerzel Solutions Limited
// SPDX-License-Identifier: LGPL-3.0-only

using System;
using System.Collections.Generic;
using System.Linq;
using System.Threading.Tasks;
using FluentAssertions;
using Nethermind.Consensus.Producers;
using Nethermind.Core;
using Nethermind.Core.Crypto;
using Nethermind.Core.Extensions;
using Nethermind.Core.Specs;
using Nethermind.Core.Test.Builders;
using Nethermind.Int256;
using Nethermind.JsonRpc;
using Nethermind.JsonRpc.Test;
using Nethermind.Merge.Plugin.Data;
using Nethermind.Specs.Forks;
using Nethermind.State;
using NUnit.Framework;

namespace Nethermind.Merge.Plugin.Test;

public partial class EngineModuleTests
{
    [Test]
    public virtual async Task Should_process_block_as_expected_V2()
    {
        using MergeTestBlockchain chain = await CreateShanghaiBlockChain(new MergeConfig { TerminalTotalDifficulty = "0" });
        IEngineRpcModule rpc = CreateEngineModule(chain);
        Keccak startingHead = chain.BlockTree.HeadHash;
        Keccak prevRandao = Keccak.Zero;
        Address feeRecipient = TestItem.AddressC;
        ulong timestamp = Timestamper.UnixTime.Seconds;
        var fcuState = new
        {
            headBlockHash = startingHead.ToString(),
            safeBlockHash = startingHead.ToString(),
            finalizedBlockHash = Keccak.Zero.ToString()
        };
        Withdrawal[] withdrawals = new[]
        {
            new Withdrawal { Index = 1, Amount = 3, Address = TestItem.AddressB, ValidatorIndex = 2 }
        };
        var payloadAttrs = new
        {
            timestamp = timestamp.ToHexString(true),
            prevRandao = prevRandao.ToString(),
            suggestedFeeRecipient = feeRecipient.ToString(),
            withdrawals
        };
        string?[] @params = new string?[]
        {
            chain.JsonSerializer.Serialize(fcuState),
            chain.JsonSerializer.Serialize(payloadAttrs)
        };
        string expectedPayloadId = "0x6454408c425ddd96";

        string response = RpcTest.TestSerializedRequest(rpc, "engine_forkchoiceUpdatedV2", @params!);
        JsonRpcSuccessResponse? successResponse = chain.JsonSerializer.Deserialize<JsonRpcSuccessResponse>(response);

        successResponse.Should().NotBeNull();
        response.Should().Be(chain.JsonSerializer.Serialize(new JsonRpcSuccessResponse
        {
            Id = successResponse.Id,
            Result = new ForkchoiceUpdatedV1Result
            {
                PayloadId = expectedPayloadId,
                PayloadStatus = new PayloadStatusV1
                {
                    LatestValidHash = new("0x1c53bdbf457025f80c6971a9cf50986974eed02f0a9acaeeb49cafef10efd133"),
                    Status = PayloadStatus.Valid,
                    ValidationError = null
                }
            }
        }));

        Keccak blockHash = new("0x6817d4b48be0bc14f144cc242cdc47a5ccc40de34b9c3934acad45057369f576");
        ExecutionPayload expectedPayload = new()
        {
            BaseFeePerGas = 0,
            BlockHash = blockHash,
            BlockNumber = 1,
            ExtraData = Bytes.FromHexString("0x4e65746865726d696e64"), // Nethermind
            FeeRecipient = feeRecipient,
            GasLimit = chain.BlockTree.Head!.GasLimit,
            GasUsed = 0,
            LogsBloom = Bloom.Empty,
            ParentHash = startingHead,
            PrevRandao = prevRandao,
            ReceiptsRoot = chain.BlockTree.Head!.ReceiptsRoot!,
            StateRoot = new("0xde9a4fd5deef7860dc840612c5e960c942b76a9b2e710504de9bab8289156491"),
            Timestamp = timestamp,
            Transactions = Array.Empty<byte[]>(),
            Withdrawals = withdrawals
        };

        response = RpcTest.TestSerializedRequest(rpc, "engine_getPayloadV2", expectedPayloadId);
        successResponse = chain.JsonSerializer.Deserialize<JsonRpcSuccessResponse>(response);

        successResponse.Should().NotBeNull();
        response.Should().Be(chain.JsonSerializer.Serialize(new JsonRpcSuccessResponse
        {
            Id = successResponse.Id,
            Result = expectedPayload
        }));

        response = RpcTest.TestSerializedRequest(rpc, "engine_newPayloadV2",
            chain.JsonSerializer.Serialize(expectedPayload));
        successResponse = chain.JsonSerializer.Deserialize<JsonRpcSuccessResponse>(response);

        successResponse.Should().NotBeNull();
        response.Should().Be(chain.JsonSerializer.Serialize(new JsonRpcSuccessResponse
        {
            Id = successResponse.Id,
            Result = new PayloadStatusV1
            {
                LatestValidHash = blockHash,
                Status = PayloadStatus.Valid,
                ValidationError = null
            }
        }));

        fcuState = new
        {
            headBlockHash = blockHash.ToString(true),
            safeBlockHash = blockHash.ToString(true),
            finalizedBlockHash = startingHead.ToString(true)
        };
        @params = new[]
        {
            chain.JsonSerializer.Serialize(fcuState),
            null
        };

        response = RpcTest.TestSerializedRequest(rpc, "engine_forkchoiceUpdatedV2", @params!);
        successResponse = chain.JsonSerializer.Deserialize<JsonRpcSuccessResponse>(response);

        successResponse.Should().NotBeNull();
        response.Should().Be(chain.JsonSerializer.Serialize(new JsonRpcSuccessResponse
        {
            Id = successResponse.Id,
            Result = new ForkchoiceUpdatedV1Result
            {
                PayloadId = null,
                PayloadStatus = new PayloadStatusV1
                {
                    LatestValidHash = blockHash,
                    Status = PayloadStatus.Valid,
                    ValidationError = null
                }
            }
        }));
    }

    [Test]
    public virtual async Task engine_forkchoiceUpdatedV1_should_fail_with_withdrawals()
    {
        using MergeTestBlockchain chain = await CreateBlockChain(new MergeConfig { TerminalTotalDifficulty = "0" });
        IEngineRpcModule rpcModule = CreateEngineModule(chain);
        var fcuState = new
        {
            headBlockHash = Keccak.Zero.ToString(),
            safeBlockHash = Keccak.Zero.ToString(),
            finalizedBlockHash = Keccak.Zero.ToString()
        };
        var payloadAttrs = new
        {
            timestamp = "0x0",
            prevRandao = Keccak.Zero.ToString(),
            suggestedFeeRecipient = Address.Zero.ToString(),
            withdrawals = Enumerable.Empty<Withdrawal>()
        };
        string[] @params = new[]
        {
            chain.JsonSerializer.Serialize(fcuState),
            chain.JsonSerializer.Serialize(payloadAttrs)
        };

        string response = RpcTest.TestSerializedRequest(rpcModule, "engine_forkchoiceUpdatedV1", @params);
        JsonRpcErrorResponse? errorResponse = chain.JsonSerializer.Deserialize<JsonRpcErrorResponse>(response);

        errorResponse.Should().NotBeNull();
        errorResponse!.Error.Should().NotBeNull();
        errorResponse!.Error!.Code.Should().Be(ErrorCodes.InvalidParams);
        errorResponse!.Error!.Message.Should().Contain("Withdrawals not supported");
    }

    [TestCaseSource(nameof(GetWithdrawalValidationValues))]
    public virtual async Task engine_forkchoiceUpdatedV2_should_validate_withdrawals((
        IReleaseSpec Spec,
        string ErrorMessage,
        IEnumerable<Withdrawal>? Withdrawals
        ) input)
    {
        using MergeTestBlockchain chain = await CreateBlockChain(null, null, input.Spec);
        IEngineRpcModule rpcModule = CreateEngineModule(chain);
        var fcuState = new
        {
            headBlockHash = chain.BlockTree.HeadHash.ToString(),
            safeBlockHash = chain.BlockTree.HeadHash.ToString(),
            finalizedBlockHash = Keccak.Zero.ToString()
        };
        var payloadAttrs = new
        {
            timestamp = Timestamper.UnixTime.Seconds.ToHexString(true),
            prevRandao = Keccak.Zero.ToString(),
            suggestedFeeRecipient = TestItem.AddressA.ToString(),
            withdrawals = input.Withdrawals
        };
        string[] @params = new[]
        {
            chain.JsonSerializer.Serialize(fcuState),
            chain.JsonSerializer.Serialize(payloadAttrs)
        };

        string response = RpcTest.TestSerializedRequest(rpcModule, "engine_forkchoiceUpdatedV2", @params);
        JsonRpcErrorResponse? errorResponse = chain.JsonSerializer.Deserialize<JsonRpcErrorResponse>(response);

        errorResponse.Should().NotBeNull();
        errorResponse!.Error.Should().NotBeNull();
        errorResponse!.Error!.Code.Should().Be(MergeErrorCodes.InvalidPayloadAttributes);
        errorResponse!.Error!.Message.Should().Be(string.Format(input.ErrorMessage, string.Empty));
    }

    [Test]
    public virtual async Task engine_newPayloadV1_should_fail_with_withdrawals()
    {
        using MergeTestBlockchain chain = await CreateBlockChain(new MergeConfig { TerminalTotalDifficulty = "0" });
        IEngineRpcModule rpcModule = CreateEngineModule(chain);
        ExecutionPayload expectedPayload = new()
        {
            BaseFeePerGas = 0,
            BlockHash = Keccak.Zero,
            BlockNumber = 1,
            ExtraData = Array.Empty<byte>(),
            FeeRecipient = Address.Zero,
            GasLimit = 0,
            GasUsed = 0,
            LogsBloom = Bloom.Empty,
            ParentHash = Keccak.Zero,
            PrevRandao = Keccak.Zero,
            ReceiptsRoot = Keccak.Zero,
            StateRoot = Keccak.Zero,
            Timestamp = 0,
            Transactions = Array.Empty<byte[]>(),
            Withdrawals = Enumerable.Empty<Withdrawal>()
        };

        string response = RpcTest.TestSerializedRequest(rpcModule, "engine_newPayloadV1",
            chain.JsonSerializer.Serialize(expectedPayload));
        JsonRpcErrorResponse? errorResponse = chain.JsonSerializer.Deserialize<JsonRpcErrorResponse>(response);

        errorResponse.Should().NotBeNull();
        errorResponse!.Error.Should().NotBeNull();
        errorResponse!.Error!.Code.Should().Be(ErrorCodes.InvalidParams);
        errorResponse!.Error!.Message.Should().Contain("Withdrawals not supported");
    }

    [TestCaseSource(nameof(GetWithdrawalValidationValues))]
    public virtual async Task engine_newPayloadV2_should_validate_withdrawals((
        IReleaseSpec Spec,
        string ErrorMessage,
        IEnumerable<Withdrawal>? Withdrawals
        ) input)
    {
        using MergeTestBlockchain chain = await CreateBlockChain(null, null, input.Spec);
        IEngineRpcModule rpcModule = CreateEngineModule(chain);
        Keccak blockHash = new("0x6817d4b48be0bc14f144cc242cdc47a5ccc40de34b9c3934acad45057369f576");
        Keccak startingHead = chain.BlockTree.HeadHash;
        Keccak prevRandao = Keccak.Zero;
        Address feeRecipient = TestItem.AddressC;
        ulong timestamp = Timestamper.UnixTime.Seconds;
        ExecutionPayload expectedPayload = new()
        {
            BaseFeePerGas = 0,
            BlockHash = blockHash,
            BlockNumber = 1,
            ExtraData = Bytes.FromHexString("0x4e65746865726d696e64"), // Nethermind
            FeeRecipient = feeRecipient,
            GasLimit = chain.BlockTree.Head!.GasLimit,
            GasUsed = 0,
            LogsBloom = Bloom.Empty,
            ParentHash = startingHead,
            PrevRandao = prevRandao,
            ReceiptsRoot = chain.BlockTree.Head!.ReceiptsRoot!,
            StateRoot = new("0xde9a4fd5deef7860dc840612c5e960c942b76a9b2e710504de9bab8289156491"),
            Timestamp = timestamp,
            Transactions = Array.Empty<byte[]>(),
            Withdrawals = input.Withdrawals
        };

        string response = RpcTest.TestSerializedRequest(rpcModule, "engine_newPayloadV2",
            chain.JsonSerializer.Serialize(expectedPayload));
        JsonRpcSuccessResponse? successResponse = chain.JsonSerializer.Deserialize<JsonRpcSuccessResponse>(response);

        successResponse.Should().NotBeNull();
        response.Should().Be(chain.JsonSerializer.Serialize(new JsonRpcSuccessResponse
        {
            Id = successResponse.Id,
            Result = new PayloadStatusV1
            {
                LatestValidHash = null,
                Status = PayloadStatus.Invalid,
                ValidationError = string.Format(input.ErrorMessage, $"in block {blockHash} ")
            }
        }));
    }

<<<<<<< HEAD
    protected static IEnumerable<(
        string CreateBlockchainMethod,
        string ErrorMessage,
        IEnumerable<Withdrawal>? Withdrawals
        )> GetWithdrawalValidationValues()
    {
        yield return (nameof(CreateShanghaiBlockChain), "Withdrawals cannot be null {0}when EIP-4895 activated.", null);
        yield return (nameof(CreateBlockChain), "Withdrawals must be null {0}when EIP-4895 not activated.", Enumerable.Empty<Withdrawal>());
    }

    [TestCaseSource(nameof(ZeroWithdrawalsTestCases))]
    public async Task executePayloadV2_works_correctly_when_0_withdrawals_applied((
        IReleaseSpec ReleaseSpec,
        Withdrawal[]? Withdrawals,
        bool IsValid) input)
    {
        using MergeTestBlockchain chain = await CreateBlockChain(null, null, input.ReleaseSpec);
        IEngineRpcModule rpc = CreateEngineModule(chain);
        ExecutionPayload executionPayload = CreateBlockRequest(CreateParentBlockRequestOnHead(chain.BlockTree), TestItem.AddressD, input.Withdrawals);
        ResultWrapper<PayloadStatusV1> resultWrapper = await rpc.engine_newPayloadV2(executionPayload);
        resultWrapper.Data.Status.Should().Be(input.IsValid ? PayloadStatus.Valid : PayloadStatus.Invalid);
    }

    protected static IEnumerable<(
        IReleaseSpec releaseSpec,
        Withdrawal[]? Withdrawals,
        bool isValid
        )> ZeroWithdrawalsTestCases()
    {
        yield return (London.Instance, null,  true);
        yield return (Shanghai.Instance, null,  false);
        yield return (London.Instance, Array.Empty<Withdrawal>(), false);
        yield return (Shanghai.Instance, Array.Empty<Withdrawal>(),  true);
        yield return (London.Instance, new[] { TestItem.WithdrawalA_1Eth, TestItem.WithdrawalB_2Eth }, false);
    }

=======
    //[TestCaseSource(nameof(ZeroWithdrawalsTestCases))]
    //public async Task executePayloadV2_works_correctly_when_0_withdrawals_applied((
    //    IReleaseSpec ReleaseSpec,
    //    Withdrawal[]? Withdrawals,
    //    bool IsValid) input)
    //{
    //    using MergeTestBlockchain chain = await CreateBlockChain(null, null, input.ReleaseSpec);
    //    IEngineRpcModule rpc = CreateEngineModule(chain);
    //    ExecutionPayload executionPayload = CreateBlockRequest(CreateParentBlockRequestOnHead(chain.BlockTree), TestItem.AddressD, input.Withdrawals);
    //    ResultWrapper<PayloadStatusV1> resultWrapper = await rpc.engine_newPayloadV2(executionPayload);
    //    resultWrapper.Data.Status.Should().Be(input.IsValid ? PayloadStatus.Valid : PayloadStatus.Invalid);
    //}

    [Ignore("Throws NullReferenceException")]
>>>>>>> 803a9f5a
    [TestCaseSource(nameof(WithdrawalsTestCases))]
    public async Task Can_apply_withdrawals_correctly((Withdrawal[][] Withdrawals, (Address Account, UInt256 BalanceIncrease)[] ExpectedAccountIncrease) input)
    {
        using MergeTestBlockchain chain = await CreateShanghaiBlockChain();
        IEngineRpcModule rpc = CreateEngineModule(chain);

        // get initial balances
        List<UInt256> initialBalances = new();
        foreach ((Address Account, UInt256 BalanceIncrease) accountIncrease in input.ExpectedAccountIncrease)
        {
            UInt256 initialBalance = chain.StateReader.GetBalance(chain.BlockTree.Head!.StateRoot!, accountIncrease.Account);
            initialBalances.Add(initialBalance);
        }

        foreach (Withdrawal[] withdrawal in input.Withdrawals)
        {
            PayloadAttributes payloadAttributes = new() { Timestamp = chain.BlockTree.Head!.Timestamp + 1, PrevRandao = TestItem.KeccakH, SuggestedFeeRecipient = TestItem.AddressF, Withdrawals = withdrawal };
            ExecutionPayload payload = await BuildAndGetPayloadResultV2(rpc, chain, payloadAttributes);
            ResultWrapper<PayloadStatusV1> resultWrapper = await rpc.engine_newPayloadV2(payload);
            resultWrapper.Data.Status.Should().Be(PayloadStatus.Valid);
            ResultWrapper<ForkchoiceUpdatedV1Result> resultFcu = await rpc.engine_forkchoiceUpdatedV2(new ForkchoiceStateV1(payload.BlockHash, payload.BlockHash, payload.BlockHash));
            resultFcu.Data.PayloadStatus.Status.Should().Be(PayloadStatus.Valid);
        }

        // check balance increase
        for (int index = 0; index < input.ExpectedAccountIncrease.Length; index++)
        {
            (Address Account, UInt256 BalanceIncrease) accountIncrease = input.ExpectedAccountIncrease[index];
            UInt256 currentBalance = chain.StateReader.GetBalance(chain.BlockTree.Head!.StateRoot!, accountIncrease.Account);
            currentBalance.Should().Be(accountIncrease.BalanceIncrease + initialBalances[index]);
        }
    }

    protected static IEnumerable<(
        IReleaseSpec spec,
        string ErrorMessage,
        IEnumerable<Withdrawal>? Withdrawals
        )> GetWithdrawalValidationValues()
    {
        yield return (Shanghai.Instance, "Withdrawals cannot be null {0}when EIP-4895 activated.", null);
        yield return (London.Instance, "Withdrawals must be null {0}when EIP-4895 not activated.", Enumerable.Empty<Withdrawal>());
    }

    private static async Task<ExecutionPayload> BuildAndGetPayloadResultV2(
        IEngineRpcModule rpc, MergeTestBlockchain chain, PayloadAttributes payloadAttributes)
    {
        Keccak currentHeadHash = chain.BlockTree.HeadHash;
        ForkchoiceStateV1 forkchoiceState = new(currentHeadHash, currentHeadHash, currentHeadHash);
        string payloadId = rpc.engine_forkchoiceUpdatedV2(forkchoiceState, payloadAttributes).Result.Data.PayloadId!;
        ResultWrapper<ExecutionPayload?> getPayloadResult =
            await rpc.engine_getPayloadV2(Bytes.FromHexString(payloadId));
        return getPayloadResult.Data!;
    }

    protected static IEnumerable<(
        Withdrawal[][] Withdrawals, // withdrawals per payload
        (Address, UInt256)[] expectedAccountIncrease)> WithdrawalsTestCases()
    {
<<<<<<< HEAD
        yield return (new [] { Array.Empty<Withdrawal>() }, Array.Empty<(Address, UInt256)>());
        yield return (new [] { new[] { TestItem.WithdrawalA_1Eth, TestItem.WithdrawalB_2Eth } }, new[] { (TestItem.AddressA, 1.Ether()), (TestItem.AddressB, 2.Ether()) } );
        yield return (new [] { new[] { TestItem.WithdrawalA_1Eth, TestItem.WithdrawalA_1Eth } }, new[] { (TestItem.AddressA, 2.Ether()), (TestItem.AddressB, 0.Ether()) } );
        yield return (new [] { new[] { TestItem.WithdrawalA_1Eth, TestItem.WithdrawalA_1Eth }, new[] { TestItem.WithdrawalA_1Eth } }, new[] { (TestItem.AddressA, 3.Ether()), (TestItem.AddressB, 0.Ether()) } );
        yield return (new []
        {
            new[] { TestItem.WithdrawalA_1Eth, TestItem.WithdrawalA_1Eth }, // 1st payload
            new[] { TestItem.WithdrawalA_1Eth }, // 2nd payload
            Array.Empty<Withdrawal>(), // 3rd payload
            new[] { TestItem.WithdrawalA_1Eth, TestItem.WithdrawalC_3Eth }, // 4th payload
            new[] { TestItem.WithdrawalB_2Eth, TestItem.WithdrawalF_6Eth }, // 5th payload
        }, new[] { (TestItem.AddressA, 4.Ether()), (TestItem.AddressB, 2.Ether()), (TestItem.AddressC, 3.Ether()), (TestItem.AddressF, 6.Ether()) } );
=======
        yield return (new[] { Array.Empty<Withdrawal>() }, Array.Empty<(Address, UInt256)>());
        yield return (new[] { new[] { TestItem.WithdrawalA, TestItem.WithdrawalB } }, new[] { (TestItem.AddressA, 1.Ether()), (TestItem.AddressB, 2.Ether()) });
        yield return (new[] { new[] { TestItem.WithdrawalA, TestItem.WithdrawalA } }, new[] { (TestItem.AddressA, 2.Ether()), (TestItem.AddressB, 0.Ether()) });
        yield return (new[] { new[] { TestItem.WithdrawalA, TestItem.WithdrawalA }, new[] { TestItem.WithdrawalA } }, new[] { (TestItem.AddressA, 2.Ether()), (TestItem.AddressB, 0.Ether()) });
>>>>>>> 803a9f5a
    }

    //protected static IEnumerable<(
    //    IReleaseSpec releaseSpec,
    //    Withdrawal[]? Withdrawals,
    //    bool isValid
    //    )> ZeroWithdrawalsTestCases()
    //{
    //    yield return (London.Instance, null, true);
    //    yield return (Shanghai.Instance, null, false);
    //    yield return (London.Instance, Array.Empty<Withdrawal>(), false);
    //    yield return (Shanghai.Instance, Array.Empty<Withdrawal>(), true);
    //    yield return (London.Instance, new[] { TestItem.WithdrawalA, TestItem.WithdrawalB }, false);
    //}
}<|MERGE_RESOLUTION|>--- conflicted
+++ resolved
@@ -308,15 +308,14 @@
         }));
     }
 
-<<<<<<< HEAD
     protected static IEnumerable<(
-        string CreateBlockchainMethod,
+        IReleaseSpec spec,
         string ErrorMessage,
         IEnumerable<Withdrawal>? Withdrawals
         )> GetWithdrawalValidationValues()
     {
-        yield return (nameof(CreateShanghaiBlockChain), "Withdrawals cannot be null {0}when EIP-4895 activated.", null);
-        yield return (nameof(CreateBlockChain), "Withdrawals must be null {0}when EIP-4895 not activated.", Enumerable.Empty<Withdrawal>());
+        yield return (Shanghai.Instance, "Withdrawals cannot be null {0}when EIP-4895 activated.", null);
+        yield return (London.Instance, "Withdrawals must be null {0}when EIP-4895 not activated.", Enumerable.Empty<Withdrawal>());
     }
 
     [TestCaseSource(nameof(ZeroWithdrawalsTestCases))]
@@ -345,22 +344,6 @@
         yield return (London.Instance, new[] { TestItem.WithdrawalA_1Eth, TestItem.WithdrawalB_2Eth }, false);
     }
 
-=======
-    //[TestCaseSource(nameof(ZeroWithdrawalsTestCases))]
-    //public async Task executePayloadV2_works_correctly_when_0_withdrawals_applied((
-    //    IReleaseSpec ReleaseSpec,
-    //    Withdrawal[]? Withdrawals,
-    //    bool IsValid) input)
-    //{
-    //    using MergeTestBlockchain chain = await CreateBlockChain(null, null, input.ReleaseSpec);
-    //    IEngineRpcModule rpc = CreateEngineModule(chain);
-    //    ExecutionPayload executionPayload = CreateBlockRequest(CreateParentBlockRequestOnHead(chain.BlockTree), TestItem.AddressD, input.Withdrawals);
-    //    ResultWrapper<PayloadStatusV1> resultWrapper = await rpc.engine_newPayloadV2(executionPayload);
-    //    resultWrapper.Data.Status.Should().Be(input.IsValid ? PayloadStatus.Valid : PayloadStatus.Invalid);
-    //}
-
-    [Ignore("Throws NullReferenceException")]
->>>>>>> 803a9f5a
     [TestCaseSource(nameof(WithdrawalsTestCases))]
     public async Task Can_apply_withdrawals_correctly((Withdrawal[][] Withdrawals, (Address Account, UInt256 BalanceIncrease)[] ExpectedAccountIncrease) input)
     {
@@ -394,16 +377,6 @@
         }
     }
 
-    protected static IEnumerable<(
-        IReleaseSpec spec,
-        string ErrorMessage,
-        IEnumerable<Withdrawal>? Withdrawals
-        )> GetWithdrawalValidationValues()
-    {
-        yield return (Shanghai.Instance, "Withdrawals cannot be null {0}when EIP-4895 activated.", null);
-        yield return (London.Instance, "Withdrawals must be null {0}when EIP-4895 not activated.", Enumerable.Empty<Withdrawal>());
-    }
-
     private static async Task<ExecutionPayload> BuildAndGetPayloadResultV2(
         IEngineRpcModule rpc, MergeTestBlockchain chain, PayloadAttributes payloadAttributes)
     {
@@ -419,7 +392,6 @@
         Withdrawal[][] Withdrawals, // withdrawals per payload
         (Address, UInt256)[] expectedAccountIncrease)> WithdrawalsTestCases()
     {
-<<<<<<< HEAD
         yield return (new [] { Array.Empty<Withdrawal>() }, Array.Empty<(Address, UInt256)>());
         yield return (new [] { new[] { TestItem.WithdrawalA_1Eth, TestItem.WithdrawalB_2Eth } }, new[] { (TestItem.AddressA, 1.Ether()), (TestItem.AddressB, 2.Ether()) } );
         yield return (new [] { new[] { TestItem.WithdrawalA_1Eth, TestItem.WithdrawalA_1Eth } }, new[] { (TestItem.AddressA, 2.Ether()), (TestItem.AddressB, 0.Ether()) } );
@@ -432,24 +404,5 @@
             new[] { TestItem.WithdrawalA_1Eth, TestItem.WithdrawalC_3Eth }, // 4th payload
             new[] { TestItem.WithdrawalB_2Eth, TestItem.WithdrawalF_6Eth }, // 5th payload
         }, new[] { (TestItem.AddressA, 4.Ether()), (TestItem.AddressB, 2.Ether()), (TestItem.AddressC, 3.Ether()), (TestItem.AddressF, 6.Ether()) } );
-=======
-        yield return (new[] { Array.Empty<Withdrawal>() }, Array.Empty<(Address, UInt256)>());
-        yield return (new[] { new[] { TestItem.WithdrawalA, TestItem.WithdrawalB } }, new[] { (TestItem.AddressA, 1.Ether()), (TestItem.AddressB, 2.Ether()) });
-        yield return (new[] { new[] { TestItem.WithdrawalA, TestItem.WithdrawalA } }, new[] { (TestItem.AddressA, 2.Ether()), (TestItem.AddressB, 0.Ether()) });
-        yield return (new[] { new[] { TestItem.WithdrawalA, TestItem.WithdrawalA }, new[] { TestItem.WithdrawalA } }, new[] { (TestItem.AddressA, 2.Ether()), (TestItem.AddressB, 0.Ether()) });
->>>>>>> 803a9f5a
-    }
-
-    //protected static IEnumerable<(
-    //    IReleaseSpec releaseSpec,
-    //    Withdrawal[]? Withdrawals,
-    //    bool isValid
-    //    )> ZeroWithdrawalsTestCases()
-    //{
-    //    yield return (London.Instance, null, true);
-    //    yield return (Shanghai.Instance, null, false);
-    //    yield return (London.Instance, Array.Empty<Withdrawal>(), false);
-    //    yield return (Shanghai.Instance, Array.Empty<Withdrawal>(), true);
-    //    yield return (London.Instance, new[] { TestItem.WithdrawalA, TestItem.WithdrawalB }, false);
-    //}
+    }
 }