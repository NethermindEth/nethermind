// SPDX-FileCopyrightText: 2022 Demerzel Solutions Limited
// SPDX-License-Identifier: LGPL-3.0-only

using System;
using System.Collections.Generic;
using System.Linq;
using System.Threading;
using System.Threading.Tasks;
using FluentAssertions;
using Nethermind.Blockchain;
using Nethermind.Consensus.Producers;
using Nethermind.Core;
using Nethermind.Core.Crypto;
using Nethermind.Core.Extensions;
using Nethermind.Core.Specs;
using Nethermind.Core.Test.Builders;
using Nethermind.Crypto;
using Nethermind.Int256;
using Nethermind.JsonRpc;
using Nethermind.JsonRpc.Test;
using Nethermind.Merge.Plugin.Data;
using Nethermind.Specs.Forks;
using Nethermind.Specs.Test;
using Nethermind.State;
using NSubstitute;
using NSubstitute.Core;
using NUnit.Framework;

namespace Nethermind.Merge.Plugin.Test;

public partial class EngineModuleTests
{
    [TestCase(
        "0x1c53bdbf457025f80c6971a9cf50986974eed02f0a9acaeeb49cafef10efd133",
        "0x6d8a107ccab7a785de89f58db49064ee091df5d2b6306fe55db666e75a0e9f68",
        "0x03e662d795ee2234c492ca4a08de03b1d7e3e0297af81a76582e16de75cdfc51",
        "0x5009aaf2fdcd600e")]
    public virtual async Task Should_process_block_as_expected_V2(string latestValidHash, string blockHash,
        string stateRoot, string payloadId)
    {
        using MergeTestBlockchain chain =
            await CreateBlockchain(Shanghai.Instance, new MergeConfig { TerminalTotalDifficulty = "0" });
        IEngineRpcModule rpc = CreateEngineModule(chain);
        Keccak startingHead = chain.BlockTree.HeadHash;
        Keccak prevRandao = Keccak.Zero;
        Address feeRecipient = TestItem.AddressC;
        ulong timestamp = Timestamper.UnixTime.Seconds;
        var fcuState = new
        {
            headBlockHash = startingHead.ToString(),
            safeBlockHash = startingHead.ToString(),
            finalizedBlockHash = Keccak.Zero.ToString()
        };
        Withdrawal[] withdrawals = new[]
        {
            new Withdrawal { Index = 1, AmountInGwei = 3, Address = TestItem.AddressB, ValidatorIndex = 2 }
        };
        var payloadAttrs = new
        {
            timestamp = timestamp.ToHexString(true),
            prevRandao = prevRandao.ToString(),
            suggestedFeeRecipient = feeRecipient.ToString(),
            withdrawals
        };
        string?[] @params = new string?[]
        {
            chain.JsonSerializer.Serialize(fcuState), chain.JsonSerializer.Serialize(payloadAttrs)
        };
        string expectedPayloadId = payloadId;

        string response = RpcTest.TestSerializedRequest(rpc, "engine_forkchoiceUpdatedV2", @params!);
        JsonRpcSuccessResponse? successResponse = chain.JsonSerializer.Deserialize<JsonRpcSuccessResponse>(response);

        successResponse.Should().NotBeNull();
        response.Should().Be(chain.JsonSerializer.Serialize(new JsonRpcSuccessResponse
        {
            Id = successResponse.Id,
            Result = new ForkchoiceUpdatedV1Result
            {
                PayloadId = expectedPayloadId,
                PayloadStatus = new PayloadStatusV1
                {
                    LatestValidHash = new(latestValidHash),
                    Status = PayloadStatus.Valid,
                    ValidationError = null
                }
            }
        }));

        Keccak expectedBlockHash = new(blockHash);
        Block block = new(
            new(
                startingHead,
                Keccak.OfAnEmptySequenceRlp,
                feeRecipient,
                UInt256.Zero,
                1,
                chain.BlockTree.Head!.GasLimit,
                timestamp,
                Bytes.FromHexString("0x4e65746865726d696e64") // Nethermind
            )
            {
                BaseFeePerGas = 0,
                Bloom = Bloom.Empty,
                GasUsed = 0,
                Hash = expectedBlockHash,
                MixHash = prevRandao,
                ReceiptsRoot = chain.BlockTree.Head!.ReceiptsRoot!,
                StateRoot = new(stateRoot),
            },
            Array.Empty<Transaction>(),
            Array.Empty<BlockHeader>(),
            withdrawals
        );
        GetPayloadV2Result expectedPayload = new(block, UInt256.Zero);

        response = RpcTest.TestSerializedRequest(rpc, "engine_getPayloadV2", expectedPayloadId);
        successResponse = chain.JsonSerializer.Deserialize<JsonRpcSuccessResponse>(response);

        successResponse.Should().NotBeNull();
        response.Should().Be(chain.JsonSerializer.Serialize(new JsonRpcSuccessResponse
        {
            Id = successResponse.Id,
            Result = expectedPayload
        }));

        response = RpcTest.TestSerializedRequest(rpc, "engine_newPayloadV2",
            chain.JsonSerializer.Serialize(new ExecutionPayload(block)));
        successResponse = chain.JsonSerializer.Deserialize<JsonRpcSuccessResponse>(response);

        successResponse.Should().NotBeNull();
        response.Should().Be(chain.JsonSerializer.Serialize(new JsonRpcSuccessResponse
        {
            Id = successResponse.Id,
            Result = new PayloadStatusV1
            {
                LatestValidHash = expectedBlockHash,
                Status = PayloadStatus.Valid,
                ValidationError = null
            }
        }));

        fcuState = new
        {
            headBlockHash = expectedBlockHash.ToString(true),
            safeBlockHash = expectedBlockHash.ToString(true),
            finalizedBlockHash = startingHead.ToString(true)
        };
        @params = new[] { chain.JsonSerializer.Serialize(fcuState), null };

        response = RpcTest.TestSerializedRequest(rpc, "engine_forkchoiceUpdatedV2", @params!);
        successResponse = chain.JsonSerializer.Deserialize<JsonRpcSuccessResponse>(response);

        successResponse.Should().NotBeNull();
        response.Should().Be(chain.JsonSerializer.Serialize(new JsonRpcSuccessResponse
        {
            Id = successResponse.Id,
            Result = new ForkchoiceUpdatedV1Result
            {
                PayloadId = null,
                PayloadStatus = new PayloadStatusV1
                {
                    LatestValidHash = expectedBlockHash,
                    Status = PayloadStatus.Valid,
                    ValidationError = null
                }
            }
        }));
    }

    [Test]
    public virtual async Task forkchoiceUpdatedV1_should_fail_with_withdrawals()
    {
        using MergeTestBlockchain chain = await CreateBlockchain(null, new MergeConfig { TerminalTotalDifficulty = "0" });
        IEngineRpcModule rpcModule = CreateEngineModule(chain);
        var fcuState = new
        {
            headBlockHash = Keccak.Zero.ToString(),
            safeBlockHash = Keccak.Zero.ToString(),
            finalizedBlockHash = Keccak.Zero.ToString()
        };
        var payloadAttrs = new
        {
            timestamp = "0x0",
            prevRandao = Keccak.Zero.ToString(),
            suggestedFeeRecipient = Address.Zero.ToString(),
            withdrawals = Enumerable.Empty<Withdrawal>()
        };
        string[] @params = new[]
        {
            chain.JsonSerializer.Serialize(fcuState), chain.JsonSerializer.Serialize(payloadAttrs)
        };

        string response = RpcTest.TestSerializedRequest(rpcModule, "engine_forkchoiceUpdatedV1", @params);
        JsonRpcErrorResponse? errorResponse = chain.JsonSerializer.Deserialize<JsonRpcErrorResponse>(response);

        errorResponse.Should().NotBeNull();
        errorResponse!.Error.Should().NotBeNull();
        errorResponse!.Error!.Code.Should().Be(ErrorCodes.InvalidParams);
        errorResponse!.Error!.Message.Should().Be("PayloadAttributesV1 expected");
    }

    [TestCaseSource(nameof(GetWithdrawalValidationValues))]
    public virtual async Task forkchoiceUpdatedV2_should_validate_withdrawals((
        IReleaseSpec Spec,
        string ErrorMessage,
        IEnumerable<Withdrawal>? Withdrawals,
        string BlockHash
        ) input)
    {
        using MergeTestBlockchain chain = await CreateBlockchain(input.Spec);
        IEngineRpcModule rpcModule = CreateEngineModule(chain);
        var fcuState = new
        {
            headBlockHash = chain.BlockTree.HeadHash.ToString(),
            safeBlockHash = chain.BlockTree.HeadHash.ToString(),
            finalizedBlockHash = Keccak.Zero.ToString()
        };
        var payloadAttrs = new
        {
            timestamp = Timestamper.UnixTime.Seconds.ToHexString(true),
            prevRandao = Keccak.Zero.ToString(),
            suggestedFeeRecipient = TestItem.AddressA.ToString(),
            withdrawals = input.Withdrawals
        };
        string[] @params = new[]
        {
            chain.JsonSerializer.Serialize(fcuState), chain.JsonSerializer.Serialize(payloadAttrs)
        };

        string response = RpcTest.TestSerializedRequest(rpcModule, "engine_forkchoiceUpdatedV2", @params);
        JsonRpcErrorResponse? errorResponse = chain.JsonSerializer.Deserialize<JsonRpcErrorResponse>(response);

        errorResponse.Should().NotBeNull();
        errorResponse!.Error.Should().NotBeNull();
        errorResponse!.Error!.Code.Should().Be(ErrorCodes.InvalidParams);
        errorResponse!.Error!.Message.Should().Be(string.Format(input.ErrorMessage, "PayloadAttributes"));
    }

    [Test]
    public virtual async Task getPayloadV2_empty_block_should_have_zero_value()
    {
        using MergeTestBlockchain chain = await CreateBlockchain();
        IEngineRpcModule rpc = CreateEngineModule(chain);

        Keccak startingHead = chain.BlockTree.HeadHash;

        ForkchoiceStateV1 forkchoiceState = new(startingHead, Keccak.Zero, startingHead);
        PayloadAttributes payload = new()
        {
            Timestamp = Timestamper.UnixTime.Seconds,
            SuggestedFeeRecipient = Address.Zero,
            PrevRandao = Keccak.Zero
        };
        Task<ResultWrapper<ForkchoiceUpdatedV1Result>> forkchoiceResponse =
            rpc.engine_forkchoiceUpdatedV1(forkchoiceState, payload);

        byte[] payloadId = Bytes.FromHexString(forkchoiceResponse.Result.Data.PayloadId!);
        ResultWrapper<GetPayloadV2Result?> responseFirst = await rpc.engine_getPayloadV2(payloadId);
        responseFirst.Should().NotBeNull();
        responseFirst.Result.ResultType.Should().Be(ResultType.Success);
        responseFirst.Data!.BlockValue.Should().Be(0);
    }

    [Test]
    public virtual async Task getPayloadV2_received_fees_should_be_equal_to_block_value_in_result()
    {
        using SemaphoreSlim blockImprovementLock = new(0);
        using MergeTestBlockchain chain = await CreateBlockchain();
        IEngineRpcModule rpc = CreateEngineModule(chain);

        Address feeRecipient = TestItem.AddressA;

        Keccak startingHead = chain.BlockTree.HeadHash;
        uint count = 3;
        int value = 10;

        PrivateKey sender = TestItem.PrivateKeyB;
        Transaction[] transactions =
            BuildTransactions(chain, startingHead, sender, Address.Zero, count, value, out _, out _);

        chain.AddTransactions(transactions);
        chain.PayloadPreparationService!.BlockImproved += (_, _) => { blockImprovementLock.Release(1); };

        string? payloadId = rpc.engine_forkchoiceUpdatedV1(
                new ForkchoiceStateV1(startingHead, Keccak.Zero, startingHead),
                new PayloadAttributes()
                {
                    Timestamp = 100,
                    PrevRandao = TestItem.KeccakA,
                    SuggestedFeeRecipient = feeRecipient
                })
            .Result.Data.PayloadId!;

        UInt256 startingBalance = chain.StateReader.GetBalance(chain.State.StateRoot, feeRecipient);

        await blockImprovementLock.WaitAsync(10000);
        GetPayloadV2Result getPayloadResult = (await rpc.engine_getPayloadV2(Bytes.FromHexString(payloadId))).Data!;

        ResultWrapper<PayloadStatusV1> executePayloadResult =
            await rpc.engine_newPayloadV1(getPayloadResult.ExecutionPayload);
        executePayloadResult.Data.Status.Should().Be(PayloadStatus.Valid);

        UInt256 finalBalance = chain.StateReader.GetBalance(getPayloadResult.ExecutionPayload.StateRoot, feeRecipient);

        (finalBalance - startingBalance).Should().Be(getPayloadResult.BlockValue);
    }

    [Test]
    public virtual async Task getPayloadV2_should_fail_on_unknown_payload()
    {
        using SemaphoreSlim blockImprovementLock = new(0);
        using MergeTestBlockchain chain = await CreateBlockchain();
        IEngineRpcModule rpc = CreateEngineModule(chain);

        byte[] payloadId = Bytes.FromHexString("0x0");
        ResultWrapper<GetPayloadV2Result?> responseFirst = await rpc.engine_getPayloadV2(payloadId);
        responseFirst.Should().NotBeNull();
        responseFirst.Result.ResultType.Should().Be(ResultType.Failure);
        responseFirst.ErrorCode.Should().Be(MergeErrorCodes.UnknownPayload);
    }

    [TestCaseSource(nameof(GetPayloadWithdrawalsTestCases))]
    public virtual async Task
        getPayloadBodiesByHashV1_should_return_payload_bodies_in_order_of_request_block_hashes_and_null_for_unknown_hashes(
            IList<Withdrawal> withdrawals)
    {
        using MergeTestBlockchain chain = await CreateBlockchain(Shanghai.Instance);
        IEngineRpcModule rpc = CreateEngineModule(chain);
        ExecutionPayload executionPayload1 = await SendNewBlockV2(rpc, chain, withdrawals);
        Transaction[] txs = BuildTransactions(
            chain, executionPayload1.BlockHash, TestItem.PrivateKeyA, TestItem.AddressB, 3, 0, out _, out _);

        chain.AddTransactions(txs);

        ExecutionPayload executionPayload2 = await BuildAndSendNewBlockV2(rpc, chain, true, withdrawals);
        Keccak[] blockHashes = new Keccak[]
        {
            executionPayload1.BlockHash, TestItem.KeccakA, executionPayload2.BlockHash
        };
        IEnumerable<ExecutionPayloadBodyV1Result?> payloadBodies =
            rpc.engine_getPayloadBodiesByHashV1(blockHashes).Result.Data;
        ExecutionPayloadBodyV1Result?[] expected = {
            new(Array.Empty<Transaction>(), withdrawals), null, new(txs, withdrawals)
        };

        payloadBodies.Should().BeEquivalentTo(expected, o => o.WithStrictOrdering());
    }

    [TestCaseSource(nameof(GetPayloadWithdrawalsTestCases))]
    public virtual async Task
        getPayloadBodiesByRangeV1_should_return_payload_bodies_in_order_of_request_range_and_null_for_unknown_indexes(
            IList<Withdrawal> withdrawals)
    {
        using MergeTestBlockchain chain = await CreateBlockchain(Shanghai.Instance);
        IEngineRpcModule rpc = CreateEngineModule(chain);
        ExecutionPayload executionPayload1 = await SendNewBlockV2(rpc, chain, withdrawals);
        Transaction[] txs = BuildTransactions(
            chain, executionPayload1.BlockHash, TestItem.PrivateKeyA, TestItem.AddressB, 3, 0, out _, out _);

        chain.AddTransactions(txs);

        await BuildAndSendNewBlockV2(rpc, chain, true, withdrawals);
        ExecutionPayload executionPayload2 = await BuildAndSendNewBlockV2(rpc, chain, true, withdrawals);

        await rpc.engine_forkchoiceUpdatedV2(new ForkchoiceStateV1(executionPayload2.BlockHash!,
            executionPayload2.BlockHash!, executionPayload2.BlockHash!));

        IEnumerable<ExecutionPayloadBodyV1Result?> payloadBodies =
            rpc.engine_getPayloadBodiesByRangeV1(1, 3).Result.Data;
        ExecutionPayloadBodyV1Result?[] expected = { new(txs, withdrawals) };

        payloadBodies.Should().BeEquivalentTo(expected, o => o.WithStrictOrdering());
    }

    [Test]
    public async Task getPayloadBodiesByRangeV1_empty_response()
    {
        using MergeTestBlockchain chain = await CreateBlockchain();
        IEngineRpcModule rpc = CreateEngineModule(chain);
        IEnumerable<ExecutionPayloadBodyV1Result?> payloadBodies =
            rpc.engine_getPayloadBodiesByRangeV1(1, 1).Result.Data;
        ExecutionPayloadBodyV1Result?[] expected = Array.Empty<ExecutionPayloadBodyV1Result?>();

        payloadBodies.Should().BeEquivalentTo(expected);
    }

    [Test]
    public async Task getPayloadBodiesByRangeV1_should_fail_when_too_many_payloads_requested()
    {
        using MergeTestBlockchain chain = await CreateBlockchain();
        IEngineRpcModule rpc = CreateEngineModule(chain);
        Task<ResultWrapper<IEnumerable<ExecutionPayloadBodyV1Result?>>> result =
            rpc.engine_getPayloadBodiesByRangeV1(1, 1025);

        result.Result.ErrorCode.Should().Be(MergeErrorCodes.TooLargeRequest);
    }

    [Test]
    public async Task getPayloadBodiesByHashV1_should_fail_when_too_many_payloads_requested()
    {
        using MergeTestBlockchain chain = await CreateBlockchain();
        IEngineRpcModule rpc = CreateEngineModule(chain);
        Keccak[] hashes = Enumerable.Repeat(TestItem.KeccakA, 1025).ToArray();
        Task<ResultWrapper<IEnumerable<ExecutionPayloadBodyV1Result?>>> result =
            rpc.engine_getPayloadBodiesByHashV1(hashes);

        result.Result.ErrorCode.Should().Be(MergeErrorCodes.TooLargeRequest);
    }

    [Test]
    public async Task getPayloadBodiesByRangeV1_should_fail_when_params_below_1()
    {
        using MergeTestBlockchain chain = await CreateBlockchain();
        IEngineRpcModule rpc = CreateEngineModule(chain);
        Task<ResultWrapper<IEnumerable<ExecutionPayloadBodyV1Result?>>> result =
            rpc.engine_getPayloadBodiesByRangeV1(0, 1);

        result.Result.ErrorCode.Should().Be(ErrorCodes.InvalidParams);

        result = await rpc.engine_getPayloadBodiesByRangeV1(1, 0);

        result.Result.ErrorCode.Should().Be(ErrorCodes.InvalidParams);
    }

    [TestCaseSource(nameof(GetPayloadWithdrawalsTestCases))]
    public virtual async Task getPayloadBodiesByRangeV1_should_return_canonical(IList<Withdrawal> withdrawals)
    {
        using MergeTestBlockchain chain = await CreateBlockchain(Shanghai.Instance);
        IEngineRpcModule rpc = CreateEngineModule(chain);
        ExecutionPayload executionPayload1 = await SendNewBlockV2(rpc, chain, withdrawals);

        await rpc.engine_forkchoiceUpdatedV2(new ForkchoiceStateV1(executionPayload1.BlockHash!,
            executionPayload1.BlockHash!, executionPayload1.BlockHash!));

        Block head = chain.BlockTree.Head!;

        // First branch
        {
            Transaction[] txsA = BuildTransactions(
                chain, executionPayload1.BlockHash!, TestItem.PrivateKeyA, TestItem.AddressA, 1, 0, out _, out _);

            chain.AddTransactions(txsA);

            ExecutionPayload executionPayload2 = await BuildAndGetPayloadResultV2(
                rpc, chain, head.Hash!, head.Hash!, head.Hash!, 1001, Keccak.Zero, Address.Zero, withdrawals);
            ResultWrapper<PayloadStatusV1> execResult = await rpc.engine_newPayloadV2(executionPayload2);

            execResult.Data.Status.Should().Be(PayloadStatus.Valid);

            ResultWrapper<ForkchoiceUpdatedV1Result> fcuResult = await rpc.engine_forkchoiceUpdatedV2(
                new ForkchoiceStateV1(executionPayload2.BlockHash!, head.Hash!, head.Hash!));

            fcuResult.Data.PayloadStatus.Status.Should().Be(PayloadStatus.Valid);

            IEnumerable<ExecutionPayloadBodyV1Result?> payloadBodies =
                rpc.engine_getPayloadBodiesByRangeV1(1, 3).Result.Data;
            ExecutionPayloadBodyV1Result[] expected =
            {
                new(Array.Empty<Transaction>(), withdrawals), new(txsA, withdrawals)
            };

            payloadBodies.Should().BeEquivalentTo(expected, o => o.WithStrictOrdering());
        }

        // Second branch
        {
            Block newBlock = Build.A.Block
                .WithNumber(head.Number + 1)
                .WithParent(head)
                .WithNonce(0)
                .WithDifficulty(0)
                .WithStateRoot(head.StateRoot!)
                .WithBeneficiary(Build.An.Address.TestObject)
                .WithWithdrawals(withdrawals.ToArray())
                .TestObject;

            ResultWrapper<PayloadStatusV1> fcuResult = await rpc.engine_newPayloadV2(new ExecutionPayload(newBlock));

            fcuResult.Data.Status.Should().Be(PayloadStatus.Valid);

            await rpc.engine_forkchoiceUpdatedV2(
                new ForkchoiceStateV1(newBlock.Hash!, newBlock.Hash!, newBlock.Hash!));

            IEnumerable<ExecutionPayloadBodyV1Result?> payloadBodies =
                rpc.engine_getPayloadBodiesByRangeV1(1, 3).Result.Data;
            ExecutionPayloadBodyV1Result[] expected =
            {
                new(Array.Empty<Transaction>(), withdrawals), new(Array.Empty<Transaction>(), withdrawals)
            };

            payloadBodies.Should().BeEquivalentTo(expected, o => o.WithStrictOrdering());
        }
    }

    [TestCaseSource(nameof(PayloadBodiesByRangeNullTrimTestCases))]
    public async Task getPayloadBodiesByRangeV1_should_trim_trailing_null_bodies(
        (Func<CallInfo, Block?> Impl,
            IEnumerable<ExecutionPayloadBodyV1Result?> Outcome) input)
    {
        IBlockTree? blockTree = Substitute.For<IBlockTree>();

        blockTree.Head.Returns(Build.A.Block.WithNumber(5).TestObject);
        blockTree.FindBlock(Arg.Any<long>()).Returns(input.Impl);

        using MergeTestBlockchain chain = await CreateBlockchain(Shanghai.Instance);
        chain.BlockTree = blockTree;

        IEngineRpcModule rpc = CreateEngineModule(chain);
        IEnumerable<ExecutionPayloadBodyV1Result?> payloadBodies =
            rpc.engine_getPayloadBodiesByRangeV1(1, 5).Result.Data;

        payloadBodies.Should().BeEquivalentTo(input.Outcome);
    }

    [Test]
    public async Task getPayloadBodiesByRangeV1_should_return_up_to_best_body_number()
    {
        IBlockTree? blockTree = Substitute.For<IBlockTree>();

        blockTree.FindBlock(Arg.Any<long>())
            .Returns(i => Build.A.Block.WithNumber(i.ArgAt<long>(0)).TestObject);
        blockTree.Head.Returns(Build.A.Block.WithNumber(5).TestObject);

        using MergeTestBlockchain chain = await CreateBlockchain(Shanghai.Instance);
        chain.BlockTree = blockTree;

        IEngineRpcModule rpc = CreateEngineModule(chain);
        IEnumerable<ExecutionPayloadBodyV1Result?> payloadBodies =
            rpc.engine_getPayloadBodiesByRangeV1(1, 7).Result.Data;

        payloadBodies.Count().Should().Be(5);
    }

    [Test]
    public virtual async Task newPayloadV1_should_fail_with_withdrawals()
    {
        using MergeTestBlockchain chain = await CreateBlockchain(null, new MergeConfig { TerminalTotalDifficulty = "0" });
        IEngineRpcModule rpcModule = CreateEngineModule(chain);
        ExecutionPayload expectedPayload = new()
        {
            BaseFeePerGas = 0,
            BlockHash = Keccak.Zero,
            BlockNumber = 1,
            ExtraData = Array.Empty<byte>(),
            FeeRecipient = Address.Zero,
            GasLimit = 0,
            GasUsed = 0,
            LogsBloom = Bloom.Empty,
            ParentHash = Keccak.Zero,
            PrevRandao = Keccak.Zero,
            ReceiptsRoot = Keccak.Zero,
            StateRoot = Keccak.Zero,
            Timestamp = 0,
            Transactions = Array.Empty<byte[]>(),
            Withdrawals = Enumerable.Empty<Withdrawal>()
        };

        string response = RpcTest.TestSerializedRequest(rpcModule, "engine_newPayloadV1",
            chain.JsonSerializer.Serialize(expectedPayload));
        JsonRpcErrorResponse? errorResponse = chain.JsonSerializer.Deserialize<JsonRpcErrorResponse>(response);

        errorResponse.Should().NotBeNull();
        errorResponse!.Error.Should().NotBeNull();
        errorResponse!.Error!.Code.Should().Be(ErrorCodes.InvalidParams);
        errorResponse!.Error!.Message.Should().Be("ExecutionPayloadV1 expected");
    }

    [TestCaseSource(nameof(GetWithdrawalValidationValues))]
    public virtual async Task newPayloadV2_should_validate_withdrawals((
        IReleaseSpec Spec,
        string ErrorMessage,
        IEnumerable<Withdrawal>? Withdrawals,
        string BlockHash
        ) input)
    {
        using MergeTestBlockchain chain = await CreateBlockchain(input.Spec);
        IEngineRpcModule rpcModule = CreateEngineModule(chain);
        Keccak blockHash = new(input.BlockHash);
        Keccak startingHead = chain.BlockTree.HeadHash;
        Keccak prevRandao = Keccak.Zero;
        Address feeRecipient = TestItem.AddressC;
        ulong timestamp = Timestamper.UnixTime.Seconds;
        ExecutionPayload expectedPayload = new()
        {
            BaseFeePerGas = 0,
            BlockHash = blockHash,
            BlockNumber = 1,
            ExtraData = Bytes.FromHexString("0x4e65746865726d696e64"), // Nethermind
            FeeRecipient = feeRecipient,
            GasLimit = chain.BlockTree.Head!.GasLimit,
            GasUsed = 0,
            LogsBloom = Bloom.Empty,
            ParentHash = startingHead,
            PrevRandao = prevRandao,
            ReceiptsRoot = chain.BlockTree.Head!.ReceiptsRoot!,
            StateRoot = new("0xde9a4fd5deef7860dc840612c5e960c942b76a9b2e710504de9bab8289156491"),
            Timestamp = timestamp,
            Transactions = Array.Empty<byte[]>(),
            Withdrawals = input.Withdrawals
        };

        string response = RpcTest.TestSerializedRequest(rpcModule, "engine_newPayloadV2",
            chain.JsonSerializer.Serialize(expectedPayload));
        JsonRpcErrorResponse? errorResponse = chain.JsonSerializer.Deserialize<JsonRpcErrorResponse>(response);

        errorResponse.Should().NotBeNull();
        errorResponse!.Error.Should().NotBeNull();
        errorResponse!.Error!.Code.Should().Be(ErrorCodes.InvalidParams);
        errorResponse!.Error!.Message.Should().Be(string.Format(input.ErrorMessage, "ExecutionPayload"));
    }

    protected static IEnumerable<(
        IReleaseSpec spec,
        string ErrorMessage,
        IEnumerable<Withdrawal>? Withdrawals,
        string blockHash
        )> GetWithdrawalValidationValues()
    {
        yield return (
            Shanghai.Instance,
            "{0}V2 expected",
            null,
            "0x6817d4b48be0bc14f144cc242cdc47a5ccc40de34b9c3934acad45057369f576");
        yield return (
            London.Instance,
            "{0}V1 expected",
            Enumerable.Empty<Withdrawal>(),
            "0xaa4aa15951a28e6adab430a795e36a84649bbafb1257eda23e38b9131cbd3b98");
    }

    [TestCaseSource(nameof(ZeroWithdrawalsTestCases))]
    public async Task executePayloadV2_works_correctly_when_0_withdrawals_applied((
        IReleaseSpec ReleaseSpec,
        Withdrawal[]? Withdrawals,
        bool IsValid) input)
    {
        using MergeTestBlockchain chain = await CreateBlockchain(input.ReleaseSpec);
        IEngineRpcModule rpc = CreateEngineModule(chain);
<<<<<<< HEAD
        ExecutionPayload executionPayload = CreateBlockRequest(CreateParentBlockRequestOnHead(chain.BlockTree),
=======
        ExecutionPayload executionPayload = CreateBlockRequest(chain,
            CreateParentBlockRequestOnHead(chain.BlockTree),
>>>>>>> 6472650d
            TestItem.AddressD, input.Withdrawals);
        ResultWrapper<PayloadStatusV1> resultWrapper = await rpc.engine_newPayloadV2(executionPayload);

        if (input.IsValid)
            resultWrapper.Data.Status.Should().Be(PayloadStatus.Valid);
        else
            resultWrapper.ErrorCode.Should().Be(ErrorCodes.InvalidParams);
    }

    [TestCaseSource(nameof(WithdrawalsTestCases))]
    public virtual async Task Can_apply_withdrawals_correctly(
        (Withdrawal[][] Withdrawals, (Address Account, UInt256 BalanceIncrease)[] ExpectedAccountIncrease) input)
    {
        using MergeTestBlockchain chain = await CreateBlockchain(Shanghai.Instance);
        IEngineRpcModule rpc = CreateEngineModule(chain);

        // get initial balances
        List<UInt256> initialBalances = new();
        foreach ((Address Account, UInt256 BalanceIncrease) accountIncrease in input.ExpectedAccountIncrease)
        {
            UInt256 initialBalance =
                chain.StateReader.GetBalance(chain.BlockTree.Head!.StateRoot!, accountIncrease.Account);
            initialBalances.Add(initialBalance);
        }

        foreach (Withdrawal[] withdrawal in input.Withdrawals)
        {
            PayloadAttributes payloadAttributes = new()
            {
                Timestamp = chain.BlockTree.Head!.Timestamp + 1,
                PrevRandao = TestItem.KeccakH,
                SuggestedFeeRecipient = TestItem.AddressF,
                Withdrawals = withdrawal
            };
            ExecutionPayload payload =
                (await BuildAndGetPayloadResultV2(rpc, chain, payloadAttributes))?.ExecutionPayload!;
            ResultWrapper<PayloadStatusV1> resultWrapper = await rpc.engine_newPayloadV2(payload!);
            resultWrapper.Data.Status.Should().Be(PayloadStatus.Valid);
            ResultWrapper<ForkchoiceUpdatedV1Result> resultFcu = await rpc.engine_forkchoiceUpdatedV2(
                new(payload.BlockHash, payload.BlockHash, payload.BlockHash));
            resultFcu.Data.PayloadStatus.Status.Should().Be(PayloadStatus.Valid);
        }

        // check balance increase
        for (int index = 0; index < input.ExpectedAccountIncrease.Length; index++)
        {
            (Address Account, UInt256 BalanceIncrease) accountIncrease = input.ExpectedAccountIncrease[index];
            UInt256 currentBalance =
                chain.StateReader.GetBalance(chain.BlockTree.Head!.StateRoot!, accountIncrease.Account);
            currentBalance.Should().Be(accountIncrease.BalanceIncrease + initialBalances[index]);
        }
    }

    [Test]
    public virtual async Task Should_handle_withdrawals_transition_when_Shanghai_fork_activated()
    {
        // Shanghai fork, ForkActivation.Timestamp = 3
        CustomSpecProvider specProvider = new(
            (new ForkActivation(0, null), ArrowGlacier.Instance),
            (new ForkActivation(0, 3), Shanghai.Instance)
        );

        // Genesis, Timestamp = 1
        using MergeTestBlockchain chain = await CreateBlockchain(specProvider);
        IEngineRpcModule rpc = CreateEngineModule(chain);

        // Block without withdrawals, Timestamp = 2
        ExecutionPayload executionPayload =
<<<<<<< HEAD
            CreateBlockRequest(CreateParentBlockRequestOnHead(chain.BlockTree), TestItem.AddressD);
=======
            CreateBlockRequest(chain, CreateParentBlockRequestOnHead(chain.BlockTree), TestItem.AddressD);
>>>>>>> 6472650d
        ResultWrapper<PayloadStatusV1> resultWrapper = await rpc.engine_newPayloadV2(executionPayload);
        resultWrapper.Data.Status.Should().Be(PayloadStatus.Valid);

        // Block with withdrawals, Timestamp = 3
        PayloadAttributes payloadAttributes = new()
        {
            Timestamp = chain.BlockTree.Head!.Timestamp + 2,
            PrevRandao = TestItem.KeccakH,
            SuggestedFeeRecipient = TestItem.AddressF,
            Withdrawals = new[] { TestItem.WithdrawalA_1Eth }
        };
        ExecutionPayload payloadWithWithdrawals =
            (await BuildAndGetPayloadResultV2(rpc, chain, payloadAttributes))?.ExecutionPayload!;
        ResultWrapper<PayloadStatusV1> resultWithWithdrawals = await rpc.engine_newPayloadV2(payloadWithWithdrawals!);

        resultWithWithdrawals.Data.Status.Should().Be(PayloadStatus.Valid);

        ResultWrapper<ForkchoiceUpdatedV1Result> fcuResult = await rpc.engine_forkchoiceUpdatedV2(
            new(payloadWithWithdrawals.BlockHash, payloadWithWithdrawals.BlockHash, payloadWithWithdrawals.BlockHash));

        fcuResult.Data.PayloadStatus.Status.Should().Be(PayloadStatus.Valid);
    }

    [Test]
    public void Should_print_payload_attributes_as_expected()
    {
        PayloadAttributes attrs = new()
        {
            Timestamp = 1,
            PrevRandao = TestItem.KeccakH,
            SuggestedFeeRecipient = TestItem.AddressF,
            Withdrawals = new[] { TestItem.WithdrawalA_1Eth }
        };

        attrs.ToString().Should().Be(
            $"PayloadAttributes {{Timestamp: {attrs.Timestamp}, PrevRandao: {attrs.PrevRandao}, SuggestedFeeRecipient: {attrs.SuggestedFeeRecipient}, Withdrawals count: {attrs.Withdrawals.Count}}}");
    }

    [TestCaseSource(nameof(PayloadIdTestCases))]
    public void Should_compute_payload_id_with_withdrawals((IList<Withdrawal>? Withdrawals, string PayloadId) input)
    {
        var blockHeader = Build.A.BlockHeader.TestObject;
        var payloadAttributes = new PayloadAttributes
        {
            PrevRandao = Keccak.Zero,
            SuggestedFeeRecipient = Address.Zero,
            Timestamp = 0,
            Withdrawals = input.Withdrawals
        };

        var payloadId = payloadAttributes.ComputePayloadId(blockHeader);

        payloadId.Should().Be(input.PayloadId);
    }

    private static async Task<GetPayloadV2Result> BuildAndGetPayloadResultV2(
        IEngineRpcModule rpc, MergeTestBlockchain chain, PayloadAttributes payloadAttributes)
    {
        Keccak currentHeadHash = chain.BlockTree.HeadHash;
        ForkchoiceStateV1 forkchoiceState = new(currentHeadHash, currentHeadHash, currentHeadHash);
        string payloadId = rpc.engine_forkchoiceUpdatedV2(forkchoiceState, payloadAttributes).Result.Data.PayloadId!;
        ResultWrapper<GetPayloadV2Result?> getPayloadResult =
            await rpc.engine_getPayloadV2(Bytes.FromHexString(payloadId));
        return getPayloadResult.Data!;
    }

    protected static IEnumerable<(
        Withdrawal[][] Withdrawals, // withdrawals per payload
        (Address, UInt256)[] expectedAccountIncrease)> WithdrawalsTestCases()
    {
        yield return (new[] { Array.Empty<Withdrawal>() }, Array.Empty<(Address, UInt256)>());
        yield return (new[] { new[] { TestItem.WithdrawalA_1Eth, TestItem.WithdrawalB_2Eth } },
            new[] { (TestItem.AddressA, 1.Ether()), (TestItem.AddressB, 2.Ether()) });
        yield return (new[] { new[] { TestItem.WithdrawalA_1Eth, TestItem.WithdrawalA_1Eth } },
            new[] { (TestItem.AddressA, 2.Ether()), (TestItem.AddressB, 0.Ether()) });
        yield return (
            new[]
            {
                new[] { TestItem.WithdrawalA_1Eth, TestItem.WithdrawalA_1Eth }, new[] { TestItem.WithdrawalA_1Eth }
            }, new[] { (TestItem.AddressA, 3.Ether()), (TestItem.AddressB, 0.Ether()) });
        yield return (new[]
            {
                new[] { TestItem.WithdrawalA_1Eth, TestItem.WithdrawalA_1Eth }, // 1st payload
                new[] { TestItem.WithdrawalA_1Eth }, // 2nd payload
                Array.Empty<Withdrawal>(), // 3rd payload
                new[] { TestItem.WithdrawalA_1Eth, TestItem.WithdrawalC_3Eth }, // 4th payload
                new[] { TestItem.WithdrawalB_2Eth, TestItem.WithdrawalF_6Eth }, // 5th payload
            },
            new[]
            {
                (TestItem.AddressA, 4.Ether()), (TestItem.AddressB, 2.Ether()), (TestItem.AddressC, 3.Ether()),
                (TestItem.AddressF, 6.Ether())
            });
    }

    protected static IEnumerable<IList<Withdrawal>> GetPayloadWithdrawalsTestCases()
    {
        yield return new[]
        {
            new Withdrawal { Index = 1, ValidatorIndex = 1 }, new Withdrawal { Index = 2, ValidatorIndex = 2 }
        };
    }

    private async Task<ExecutionPayload> BuildAndGetPayloadResultV2(
        IEngineRpcModule rpc,
        MergeTestBlockchain chain,
        Keccak headBlockHash,
        Keccak finalizedBlockHash,
        Keccak safeBlockHash,
        ulong timestamp,
        Keccak random,
        Address feeRecipient,
        IList<Withdrawal>? withdrawals,
        bool waitForBlockImprovement = true)
    {
        using SemaphoreSlim blockImprovementLock = new SemaphoreSlim(0);

        if (waitForBlockImprovement)
        {
            chain.PayloadPreparationService!.BlockImproved += (s, e) =>
            {
                blockImprovementLock.Release(1);
            };
        }

        ForkchoiceStateV1 forkchoiceState = new ForkchoiceStateV1(headBlockHash, finalizedBlockHash, safeBlockHash);
        PayloadAttributes payloadAttributes = new PayloadAttributes
        {
            Timestamp = timestamp,
            PrevRandao = random,
            SuggestedFeeRecipient = feeRecipient,
            Withdrawals = withdrawals
        };
        string? payloadId = rpc.engine_forkchoiceUpdatedV2(forkchoiceState, payloadAttributes).Result.Data.PayloadId;

        if (waitForBlockImprovement)
            await blockImprovementLock.WaitAsync(10000);

        ResultWrapper<ExecutionPayload?> getPayloadResult =
            await rpc.engine_getPayloadV1(Bytes.FromHexString(payloadId!));

        return getPayloadResult.Data!;
    }

    private async Task<ExecutionPayload> BuildAndSendNewBlockV2(
        IEngineRpcModule rpc,
        MergeTestBlockchain chain,
        bool waitForBlockImprovement,
        IList<Withdrawal>? withdrawals)
    {
        Keccak head = chain.BlockTree.HeadHash;
        ulong timestamp = Timestamper.UnixTime.Seconds;
        Keccak random = Keccak.Zero;
        Address feeRecipient = Address.Zero;
        ExecutionPayload executionPayload = await BuildAndGetPayloadResultV2(rpc, chain, head,
            Keccak.Zero, head, timestamp, random, feeRecipient, withdrawals, waitForBlockImprovement);
        ResultWrapper<PayloadStatusV1> executePayloadResult =
            await rpc.engine_newPayloadV2(executionPayload);
        executePayloadResult.Data.Status.Should().Be(PayloadStatus.Valid);
        return executionPayload;
    }

    private async Task<ExecutionPayload> SendNewBlockV2(IEngineRpcModule rpc, MergeTestBlockchain chain,
        IList<Withdrawal>? withdrawals)
    {
<<<<<<< HEAD
        ExecutionPayload executionPayload = CreateBlockRequest(
            CreateParentBlockRequestOnHead(chain.BlockTree), TestItem.AddressD, withdrawals);
=======
        ExecutionPayload executionPayload = CreateBlockRequest(chain, CreateParentBlockRequestOnHead(chain.BlockTree), TestItem.AddressD, withdrawals);
>>>>>>> 6472650d
        ResultWrapper<PayloadStatusV1> executePayloadResult = await rpc.engine_newPayloadV2(executionPayload);

        executePayloadResult.Data.Status.Should().Be(PayloadStatus.Valid);

        return executionPayload;
    }

    protected static IEnumerable<(
        IReleaseSpec releaseSpec,
        Withdrawal[]? Withdrawals,
        bool isValid
        )> ZeroWithdrawalsTestCases()
    {
        yield return (London.Instance, null, true);
        yield return (Shanghai.Instance, null, false);
        yield return (London.Instance, Array.Empty<Withdrawal>(), false);
        yield return (Shanghai.Instance, Array.Empty<Withdrawal>(), true);
        yield return (London.Instance, new[] { TestItem.WithdrawalA_1Eth, TestItem.WithdrawalB_2Eth }, false);
    }

    protected static IEnumerable<(
        Func<CallInfo, Block?>,
        IEnumerable<ExecutionPayloadBodyV1Result?>
        )> PayloadBodiesByRangeNullTrimTestCases()
    {
        Block block = Build.A.Block.TestObject;
        ExecutionPayloadBodyV1Result result = new ExecutionPayloadBodyV1Result(Array.Empty<Transaction>(), null);

        yield return (
            new Func<CallInfo, Block?>(i => null),
            new ExecutionPayloadBodyV1Result?[] { null, null, null, null, null }
        );

        yield return (
            new Func<CallInfo, Block?>(i => i.ArgAt<long>(0) % 2 == 0 ? block : null),
            new[] { null, result, null, result, null }
        );

        yield return (
            new Func<CallInfo, Block?>(i => block),
            Enumerable.Repeat(result, 5)
        );
    }

    protected static IEnumerable<(
        IList<Withdrawal>? Withdrawals,
        string payloadId
        )> PayloadIdTestCases()
    {
        yield return (null, "0xd0666188af58eb6f");
        yield return (Array.Empty<Withdrawal>(), "0xb5f89745e4cfaec0");
        yield return (new[] { Build.A.Withdrawal.TestObject }, "0x0628b8a79468163e");
    }
}<|MERGE_RESOLUTION|>--- conflicted
+++ resolved
@@ -637,12 +637,8 @@
     {
         using MergeTestBlockchain chain = await CreateBlockchain(input.ReleaseSpec);
         IEngineRpcModule rpc = CreateEngineModule(chain);
-<<<<<<< HEAD
-        ExecutionPayload executionPayload = CreateBlockRequest(CreateParentBlockRequestOnHead(chain.BlockTree),
-=======
         ExecutionPayload executionPayload = CreateBlockRequest(chain,
             CreateParentBlockRequestOnHead(chain.BlockTree),
->>>>>>> 6472650d
             TestItem.AddressD, input.Withdrawals);
         ResultWrapper<PayloadStatusV1> resultWrapper = await rpc.engine_newPayloadV2(executionPayload);
 
@@ -711,11 +707,7 @@
 
         // Block without withdrawals, Timestamp = 2
         ExecutionPayload executionPayload =
-<<<<<<< HEAD
-            CreateBlockRequest(CreateParentBlockRequestOnHead(chain.BlockTree), TestItem.AddressD);
-=======
             CreateBlockRequest(chain, CreateParentBlockRequestOnHead(chain.BlockTree), TestItem.AddressD);
->>>>>>> 6472650d
         ResultWrapper<PayloadStatusV1> resultWrapper = await rpc.engine_newPayloadV2(executionPayload);
         resultWrapper.Data.Status.Should().Be(PayloadStatus.Valid);
 
@@ -881,12 +873,7 @@
     private async Task<ExecutionPayload> SendNewBlockV2(IEngineRpcModule rpc, MergeTestBlockchain chain,
         IList<Withdrawal>? withdrawals)
     {
-<<<<<<< HEAD
-        ExecutionPayload executionPayload = CreateBlockRequest(
-            CreateParentBlockRequestOnHead(chain.BlockTree), TestItem.AddressD, withdrawals);
-=======
         ExecutionPayload executionPayload = CreateBlockRequest(chain, CreateParentBlockRequestOnHead(chain.BlockTree), TestItem.AddressD, withdrawals);
->>>>>>> 6472650d
         ResultWrapper<PayloadStatusV1> executePayloadResult = await rpc.engine_newPayloadV2(executionPayload);
 
         executePayloadResult.Data.Status.Should().Be(PayloadStatus.Valid);
