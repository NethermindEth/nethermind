// SPDX-FileCopyrightText: 2022 Demerzel Solutions Limited
// SPDX-License-Identifier: LGPL-3.0-only

using System;
using System.Collections.Generic;
using System.Linq;
using System.Threading;
using System.Threading.Tasks;
using FluentAssertions;
using Nethermind.Blockchain;
using Nethermind.Consensus.Producers;
using Nethermind.Core;
using Nethermind.Core.Crypto;
using Nethermind.Core.Extensions;
using Nethermind.Core.Specs;
using Nethermind.Core.Test.Builders;
using Nethermind.Crypto;
using Nethermind.Int256;
using Nethermind.JsonRpc;
using Nethermind.JsonRpc.Test;
using Nethermind.Merge.Plugin.Data;
using Nethermind.Specs.Forks;
using Nethermind.Specs.Test;
using Nethermind.State;
using NSubstitute;
using NSubstitute.Core;
using NUnit.Framework;

namespace Nethermind.Merge.Plugin.Test;

public partial class EngineModuleTests
{
    [TestCase(
        "0x1c53bdbf457025f80c6971a9cf50986974eed02f0a9acaeeb49cafef10efd133",
        "0x6d8a107ccab7a785de89f58db49064ee091df5d2b6306fe55db666e75a0e9f68",
        "0x03e662d795ee2234c492ca4a08de03b1d7e3e0297af81a76582e16de75cdfc51",
<<<<<<< HEAD
        "0x6454408c425ddd96")]
    public virtual async Task Should_process_block_as_expected_V2(string latestValidHash, string blockHash,
        string stateRoot, string payloadId)
=======
        "0x5009aaf2fdcd600e")]
    public virtual async Task Should_process_block_as_expected_V2(string latestValidHash, string blockHash, string stateRoot, string payloadId)
>>>>>>> 3c4b0c82
    {
        using MergeTestBlockchain chain =
            await CreateShanghaiBlockChain(new MergeConfig { TerminalTotalDifficulty = "0" });
        IEngineRpcModule rpc = CreateEngineModule(chain);
        Keccak startingHead = chain.BlockTree.HeadHash;
        Keccak prevRandao = Keccak.Zero;
        Address feeRecipient = TestItem.AddressC;
        ulong timestamp = Timestamper.UnixTime.Seconds;
        var fcuState = new
        {
            headBlockHash = startingHead.ToString(),
            safeBlockHash = startingHead.ToString(),
            finalizedBlockHash = Keccak.Zero.ToString()
        };
        Withdrawal[] withdrawals = new[]
        {
            new Withdrawal { Index = 1, AmountInGwei = 3, Address = TestItem.AddressB, ValidatorIndex = 2 }
        };
        var payloadAttrs = new
        {
            timestamp = timestamp.ToHexString(true),
            prevRandao = prevRandao.ToString(),
            suggestedFeeRecipient = feeRecipient.ToString(),
            withdrawals
        };
        string?[] @params = new string?[]
        {
            chain.JsonSerializer.Serialize(fcuState), chain.JsonSerializer.Serialize(payloadAttrs)
        };
        string expectedPayloadId = payloadId;

        string response = RpcTest.TestSerializedRequest(rpc, "engine_forkchoiceUpdatedV2", @params!);
        JsonRpcSuccessResponse? successResponse = chain.JsonSerializer.Deserialize<JsonRpcSuccessResponse>(response);

        successResponse.Should().NotBeNull();
        response.Should().Be(chain.JsonSerializer.Serialize(new JsonRpcSuccessResponse
        {
            Id = successResponse.Id,
            Result = new ForkchoiceUpdatedV1Result
            {
                PayloadId = expectedPayloadId,
                PayloadStatus = new PayloadStatusV1
                {
                    LatestValidHash = new(latestValidHash),
                    Status = PayloadStatus.Valid,
                    ValidationError = null
                }
            }
        }));

        Keccak expectedBlockHash = new(blockHash);
        Block block = new(
            new(
                startingHead,
                Keccak.OfAnEmptySequenceRlp,
                feeRecipient,
                UInt256.Zero,
                1,
                chain.BlockTree.Head!.GasLimit,
                timestamp,
                Bytes.FromHexString("0x4e65746865726d696e64") // Nethermind
            )
            {
                BaseFeePerGas = 0,
                Bloom = Bloom.Empty,
                GasUsed = 0,
                Hash = expectedBlockHash,
                MixHash = prevRandao,
                ReceiptsRoot = chain.BlockTree.Head!.ReceiptsRoot!,
                StateRoot = new(stateRoot),
            },
            Array.Empty<Transaction>(),
            Array.Empty<BlockHeader>(),
            withdrawals
        );
        GetPayloadV2Result expectedPayload = new(block, UInt256.Zero);

        response = RpcTest.TestSerializedRequest(rpc, "engine_getPayloadV2", expectedPayloadId);
        successResponse = chain.JsonSerializer.Deserialize<JsonRpcSuccessResponse>(response);

        successResponse.Should().NotBeNull();
        response.Should().Be(chain.JsonSerializer.Serialize(new JsonRpcSuccessResponse
        {
            Id = successResponse.Id,
            Result = expectedPayload
        }));

        response = RpcTest.TestSerializedRequest(rpc, "engine_newPayloadV2",
            chain.JsonSerializer.Serialize(new ExecutionPayload(block)));
        successResponse = chain.JsonSerializer.Deserialize<JsonRpcSuccessResponse>(response);

        successResponse.Should().NotBeNull();
        response.Should().Be(chain.JsonSerializer.Serialize(new JsonRpcSuccessResponse
        {
            Id = successResponse.Id,
            Result = new PayloadStatusV1
            {
                LatestValidHash = expectedBlockHash,
                Status = PayloadStatus.Valid,
                ValidationError = null
            }
        }));

        fcuState = new
        {
            headBlockHash = expectedBlockHash.ToString(true),
            safeBlockHash = expectedBlockHash.ToString(true),
            finalizedBlockHash = startingHead.ToString(true)
        };
        @params = new[] { chain.JsonSerializer.Serialize(fcuState), null };

        response = RpcTest.TestSerializedRequest(rpc, "engine_forkchoiceUpdatedV2", @params!);
        successResponse = chain.JsonSerializer.Deserialize<JsonRpcSuccessResponse>(response);

        successResponse.Should().NotBeNull();
        response.Should().Be(chain.JsonSerializer.Serialize(new JsonRpcSuccessResponse
        {
            Id = successResponse.Id,
            Result = new ForkchoiceUpdatedV1Result
            {
                PayloadId = null,
                PayloadStatus = new PayloadStatusV1
                {
                    LatestValidHash = expectedBlockHash,
                    Status = PayloadStatus.Valid,
                    ValidationError = null
                }
            }
        }));
    }

    [Test]
    public virtual async Task forkchoiceUpdatedV1_should_fail_with_withdrawals()
    {
        using MergeTestBlockchain chain = await CreateBlockChain(new MergeConfig { TerminalTotalDifficulty = "0" });
        IEngineRpcModule rpcModule = CreateEngineModule(chain);
        var fcuState = new
        {
            headBlockHash = Keccak.Zero.ToString(),
            safeBlockHash = Keccak.Zero.ToString(),
            finalizedBlockHash = Keccak.Zero.ToString()
        };
        var payloadAttrs = new
        {
            timestamp = "0x0",
            prevRandao = Keccak.Zero.ToString(),
            suggestedFeeRecipient = Address.Zero.ToString(),
            withdrawals = Enumerable.Empty<Withdrawal>()
        };
        string[] @params = new[]
        {
            chain.JsonSerializer.Serialize(fcuState), chain.JsonSerializer.Serialize(payloadAttrs)
        };

        string response = RpcTest.TestSerializedRequest(rpcModule, "engine_forkchoiceUpdatedV1", @params);
        JsonRpcErrorResponse? errorResponse = chain.JsonSerializer.Deserialize<JsonRpcErrorResponse>(response);

        errorResponse.Should().NotBeNull();
        errorResponse!.Error.Should().NotBeNull();
        errorResponse!.Error!.Code.Should().Be(ErrorCodes.InvalidParams);
        errorResponse!.Error!.Message.Should().Be("PayloadAttributesV1 expected");
    }

    [TestCaseSource(nameof(GetWithdrawalValidationValues))]
    public virtual async Task forkchoiceUpdatedV2_should_validate_withdrawals((
        IReleaseSpec Spec,
        string ErrorMessage,
        IEnumerable<Withdrawal>? Withdrawals,
        string BlockHash
        ) input)
    {
        using MergeTestBlockchain chain = await CreateBlockChain(null, null, input.Spec);
        IEngineRpcModule rpcModule = CreateEngineModule(chain);
        var fcuState = new
        {
            headBlockHash = chain.BlockTree.HeadHash.ToString(),
            safeBlockHash = chain.BlockTree.HeadHash.ToString(),
            finalizedBlockHash = Keccak.Zero.ToString()
        };
        var payloadAttrs = new
        {
            timestamp = Timestamper.UnixTime.Seconds.ToHexString(true),
            prevRandao = Keccak.Zero.ToString(),
            suggestedFeeRecipient = TestItem.AddressA.ToString(),
            withdrawals = input.Withdrawals
        };
        string[] @params = new[]
        {
            chain.JsonSerializer.Serialize(fcuState), chain.JsonSerializer.Serialize(payloadAttrs)
        };

        string response = RpcTest.TestSerializedRequest(rpcModule, "engine_forkchoiceUpdatedV2", @params);
        JsonRpcErrorResponse? errorResponse = chain.JsonSerializer.Deserialize<JsonRpcErrorResponse>(response);

        errorResponse.Should().NotBeNull();
        errorResponse!.Error.Should().NotBeNull();
        errorResponse!.Error!.Code.Should().Be(ErrorCodes.InvalidParams);
        errorResponse!.Error!.Message.Should().Be(string.Format(input.ErrorMessage, "PayloadAttributes"));
    }

    [Test]
    public virtual async Task getPayloadV2_empty_block_should_have_zero_value()
    {
        using MergeTestBlockchain chain = await CreateBlockChain();
        IEngineRpcModule rpc = CreateEngineModule(chain);

        Keccak startingHead = chain.BlockTree.HeadHash;

        ForkchoiceStateV1 forkchoiceState = new(startingHead, Keccak.Zero, startingHead);
        PayloadAttributes payload = new()
        {
            Timestamp = Timestamper.UnixTime.Seconds,
            SuggestedFeeRecipient = Address.Zero,
            PrevRandao = Keccak.Zero
        };
        Task<ResultWrapper<ForkchoiceUpdatedV1Result>> forkchoiceResponse =
            rpc.engine_forkchoiceUpdatedV1(forkchoiceState, payload);

        byte[] payloadId = Bytes.FromHexString(forkchoiceResponse.Result.Data.PayloadId!);
        ResultWrapper<GetPayloadV2Result?> responseFirst = await rpc.engine_getPayloadV2(payloadId);
        responseFirst.Should().NotBeNull();
        responseFirst.Result.ResultType.Should().Be(ResultType.Success);
        responseFirst.Data!.BlockValue.Should().Be(0);
    }

    [Test]
    public virtual async Task getPayloadV2_received_fees_should_be_equal_to_block_value_in_result()
    {
        using SemaphoreSlim blockImprovementLock = new(0);
        using MergeTestBlockchain chain = await CreateBlockChain();
        IEngineRpcModule rpc = CreateEngineModule(chain);

        Address feeRecipient = TestItem.AddressA;

        Keccak startingHead = chain.BlockTree.HeadHash;
        uint count = 3;
        int value = 10;

        PrivateKey sender = TestItem.PrivateKeyB;
        Transaction[] transactions =
            BuildTransactions(chain, startingHead, sender, Address.Zero, count, value, out _, out _);

        chain.AddTransactions(transactions);
        chain.PayloadPreparationService!.BlockImproved += (_, _) => { blockImprovementLock.Release(1); };

        string? payloadId = rpc.engine_forkchoiceUpdatedV1(
                new ForkchoiceStateV1(startingHead, Keccak.Zero, startingHead),
                new PayloadAttributes()
                {
                    Timestamp = 100,
                    PrevRandao = TestItem.KeccakA,
                    SuggestedFeeRecipient = feeRecipient
                })
            .Result.Data.PayloadId!;

        UInt256 startingBalance = chain.StateReader.GetBalance(chain.State.StateRoot, feeRecipient);

        await blockImprovementLock.WaitAsync(10000);
        GetPayloadV2Result getPayloadResult = (await rpc.engine_getPayloadV2(Bytes.FromHexString(payloadId))).Data!;

        ResultWrapper<PayloadStatusV1> executePayloadResult =
            await rpc.engine_newPayloadV1(getPayloadResult.ExecutionPayload);
        executePayloadResult.Data.Status.Should().Be(PayloadStatus.Valid);

        UInt256 finalBalance = chain.StateReader.GetBalance(getPayloadResult.ExecutionPayload.StateRoot, feeRecipient);

        (finalBalance - startingBalance).Should().Be(getPayloadResult.BlockValue);
    }

    [Test]
    public virtual async Task getPayloadV2_should_fail_on_unknown_payload()
    {
        using SemaphoreSlim blockImprovementLock = new(0);
        using MergeTestBlockchain chain = await CreateBlockChain();
        IEngineRpcModule rpc = CreateEngineModule(chain);

        byte[] payloadId = Bytes.FromHexString("0x0");
        ResultWrapper<GetPayloadV2Result?> responseFirst = await rpc.engine_getPayloadV2(payloadId);
        responseFirst.Should().NotBeNull();
        responseFirst.Result.ResultType.Should().Be(ResultType.Failure);
        responseFirst.ErrorCode.Should().Be(MergeErrorCodes.UnknownPayload);
    }

    [TestCaseSource(nameof(GetPayloadWithdrawalsTestCases))]
    public virtual async Task
        getPayloadBodiesByHashV1_should_return_payload_bodies_in_order_of_request_block_hashes_and_null_for_unknown_hashes(
            IList<Withdrawal> withdrawals)
    {
        using MergeTestBlockchain chain = await CreateShanghaiBlockChain();
        IEngineRpcModule rpc = CreateEngineModule(chain);
        ExecutionPayload executionPayload1 = await SendNewBlockV2(rpc, chain, withdrawals);
        Transaction[] txs = BuildTransactions(
            chain, executionPayload1.BlockHash, TestItem.PrivateKeyA, TestItem.AddressB, 3, 0, out _, out _);

        chain.AddTransactions(txs);

        ExecutionPayload executionPayload2 = await BuildAndSendNewBlockV2(rpc, chain, true, withdrawals);
        Keccak[] blockHashes = new Keccak[]
        {
            executionPayload1.BlockHash, TestItem.KeccakA, executionPayload2.BlockHash
        };
        IEnumerable<ExecutionPayloadBodyV1Result?> payloadBodies =
            rpc.engine_getPayloadBodiesByHashV1(blockHashes).Result.Data;
        ExecutionPayloadBodyV1Result[] expected = new ExecutionPayloadBodyV1Result?[]
        {
            new(Array.Empty<Transaction>(), withdrawals), null, new(txs, withdrawals)
        };

        payloadBodies.Should().BeEquivalentTo(expected, o => o.WithStrictOrdering());
    }

    [TestCaseSource(nameof(GetPayloadWithdrawalsTestCases))]
    public virtual async Task
        getPayloadBodiesByRangeV1_should_return_payload_bodies_in_order_of_request_range_and_null_for_unknown_indexes(
            IList<Withdrawal> withdrawals)
    {
        using MergeTestBlockchain chain = await CreateShanghaiBlockChain();
        IEngineRpcModule rpc = CreateEngineModule(chain);
        ExecutionPayload executionPayload1 = await SendNewBlockV2(rpc, chain, withdrawals);
        Transaction[] txs = BuildTransactions(
            chain, executionPayload1.BlockHash, TestItem.PrivateKeyA, TestItem.AddressB, 3, 0, out _, out _);

        chain.AddTransactions(txs);

        await BuildAndSendNewBlockV2(rpc, chain, true, withdrawals);
        ExecutionPayload executionPayload2 = await BuildAndSendNewBlockV2(rpc, chain, true, withdrawals);

        await rpc.engine_forkchoiceUpdatedV2(new ForkchoiceStateV1(executionPayload2.BlockHash!,
            executionPayload2.BlockHash!, executionPayload2.BlockHash!));

        IEnumerable<ExecutionPayloadBodyV1Result?> payloadBodies =
            rpc.engine_getPayloadBodiesByRangeV1(1, 3).Result.Data;
        ExecutionPayloadBodyV1Result[] expected = new ExecutionPayloadBodyV1Result?[] { new(txs, withdrawals) };

        payloadBodies.Should().BeEquivalentTo(expected, o => o.WithStrictOrdering());
    }

    [Test]
    public async Task getPayloadBodiesByRangeV1_empty_response()
    {
        using MergeTestBlockchain chain = await CreateBlockChain();
        IEngineRpcModule rpc = CreateEngineModule(chain);
        IEnumerable<ExecutionPayloadBodyV1Result?> payloadBodies =
            rpc.engine_getPayloadBodiesByRangeV1(1, 1).Result.Data;
        ExecutionPayloadBodyV1Result[] expected = Array.Empty<ExecutionPayloadBodyV1Result?>();

        payloadBodies.Should().BeEquivalentTo(expected);
    }

    [Test]
    public async Task getPayloadBodiesByRangeV1_should_fail_when_too_many_payloads_requested()
    {
        using MergeTestBlockchain chain = await CreateBlockChain();
        IEngineRpcModule rpc = CreateEngineModule(chain);
        Task<ResultWrapper<IEnumerable<ExecutionPayloadBodyV1Result?>>> result =
            rpc.engine_getPayloadBodiesByRangeV1(1, 1025);

        result.Result.ErrorCode.Should().Be(MergeErrorCodes.TooLargeRequest);
    }

    [Test]
    public async Task getPayloadBodiesByHashV1_should_fail_when_too_many_payloads_requested()
    {
        using MergeTestBlockchain chain = await CreateBlockChain();
        IEngineRpcModule rpc = CreateEngineModule(chain);
        Keccak[] hashes = Enumerable.Repeat(TestItem.KeccakA, 1025).ToArray();
        Task<ResultWrapper<IEnumerable<ExecutionPayloadBodyV1Result?>>> result =
            rpc.engine_getPayloadBodiesByHashV1(hashes);

        result.Result.ErrorCode.Should().Be(MergeErrorCodes.TooLargeRequest);
    }

    [Test]
    public async Task getPayloadBodiesByRangeV1_should_fail_when_params_below_1()
    {
        using MergeTestBlockchain chain = await CreateBlockChain();
        IEngineRpcModule rpc = CreateEngineModule(chain);
        Task<ResultWrapper<IEnumerable<ExecutionPayloadBodyV1Result?>>> result =
            rpc.engine_getPayloadBodiesByRangeV1(0, 1);

        result.Result.ErrorCode.Should().Be(ErrorCodes.InvalidParams);

        result = await rpc.engine_getPayloadBodiesByRangeV1(1, 0);

        result.Result.ErrorCode.Should().Be(ErrorCodes.InvalidParams);
    }

    [TestCaseSource(nameof(GetPayloadWithdrawalsTestCases))]
    public virtual async Task getPayloadBodiesByRangeV1_should_return_canonical(IList<Withdrawal> withdrawals)
    {
        using MergeTestBlockchain chain = await CreateShanghaiBlockChain();
        IEngineRpcModule rpc = CreateEngineModule(chain);
        ExecutionPayload executionPayload1 = await SendNewBlockV2(rpc, chain, withdrawals);

        await rpc.engine_forkchoiceUpdatedV2(new ForkchoiceStateV1(executionPayload1.BlockHash!,
            executionPayload1.BlockHash!, executionPayload1.BlockHash!));

        Block head = chain.BlockTree.Head!;

        // First branch
        {
            Transaction[] txsA = BuildTransactions(
                chain, executionPayload1.BlockHash!, TestItem.PrivateKeyA, TestItem.AddressA, 1, 0, out _, out _);

            chain.AddTransactions(txsA);

            ExecutionPayload executionPayload2 = await BuildAndGetPayloadResultV2(
                rpc, chain, head.Hash!, head.Hash!, head.Hash!, 1001, Keccak.Zero, Address.Zero, withdrawals);
            ResultWrapper<PayloadStatusV1> execResult = await rpc.engine_newPayloadV2(executionPayload2);

            execResult.Data.Status.Should().Be(PayloadStatus.Valid);

            ResultWrapper<ForkchoiceUpdatedV1Result> fcuResult = await rpc.engine_forkchoiceUpdatedV2(
                new ForkchoiceStateV1(executionPayload2.BlockHash!, head.Hash!, head.Hash!));

            fcuResult.Data.PayloadStatus.Status.Should().Be(PayloadStatus.Valid);

            IEnumerable<ExecutionPayloadBodyV1Result?> payloadBodies =
                rpc.engine_getPayloadBodiesByRangeV1(1, 3).Result.Data;
            ExecutionPayloadBodyV1Result[] expected =
            {
                new(Array.Empty<Transaction>(), withdrawals), new(txsA, withdrawals)
            };

            payloadBodies.Should().BeEquivalentTo(expected, o => o.WithStrictOrdering());
        }

        // Second branch
        {
            Block newBlock = Build.A.Block
                .WithNumber(head.Number + 1)
                .WithParent(head)
                .WithNonce(0)
                .WithDifficulty(0)
                .WithStateRoot(head.StateRoot!)
                .WithBeneficiary(Build.An.Address.TestObject)
                .WithWithdrawals(withdrawals.ToArray())
                .TestObject;

            ResultWrapper<PayloadStatusV1> fcuResult = await rpc.engine_newPayloadV2(new ExecutionPayload(newBlock));

            fcuResult.Data.Status.Should().Be(PayloadStatus.Valid);

            await rpc.engine_forkchoiceUpdatedV2(
                new ForkchoiceStateV1(newBlock.Hash!, newBlock.Hash!, newBlock.Hash!));

            IEnumerable<ExecutionPayloadBodyV1Result?> payloadBodies =
                rpc.engine_getPayloadBodiesByRangeV1(1, 3).Result.Data;
            ExecutionPayloadBodyV1Result[] expected =
            {
                new(Array.Empty<Transaction>(), withdrawals), new(Array.Empty<Transaction>(), withdrawals)
            };

            payloadBodies.Should().BeEquivalentTo(expected, o => o.WithStrictOrdering());
        }
    }

    [TestCaseSource(nameof(PayloadBodiesByRangeNullTrimTestCases))]
    public async Task getPayloadBodiesByRangeV1_should_trim_trailing_null_bodies(
        (Func<CallInfo, Block?> Impl,
            IEnumerable<ExecutionPayloadBodyV1Result?> Outcome) input)
    {
        IBlockTree? blockTree = Substitute.For<IBlockTree>();

        blockTree.Head.Returns(Build.A.Block.WithNumber(5).TestObject);
        blockTree.FindBlock(Arg.Any<long>()).Returns(input.Impl);

        using MergeTestBlockchain chain = await CreateShanghaiBlockChain();
        chain.BlockTree = blockTree;

        IEngineRpcModule rpc = CreateEngineModule(chain);
        IEnumerable<ExecutionPayloadBodyV1Result?> payloadBodies =
            rpc.engine_getPayloadBodiesByRangeV1(1, 5).Result.Data;

        payloadBodies.Should().BeEquivalentTo(input.Outcome);
    }

    [Test]
    public async Task getPayloadBodiesByRangeV1_should_return_up_to_best_body_number()
    {
        IBlockTree? blockTree = Substitute.For<IBlockTree>();

        blockTree.FindBlock(Arg.Any<long>())
            .Returns(i => Build.A.Block.WithNumber(i.ArgAt<long>(0)).TestObject);
        blockTree.Head.Returns(Build.A.Block.WithNumber(5).TestObject);

        using MergeTestBlockchain chain = await CreateShanghaiBlockChain();
        chain.BlockTree = blockTree;

        IEngineRpcModule rpc = CreateEngineModule(chain);
        IEnumerable<ExecutionPayloadBodyV1Result?> payloadBodies =
            rpc.engine_getPayloadBodiesByRangeV1(1, 7).Result.Data;

        payloadBodies.Count().Should().Be(5);
    }

    [Test]
    public virtual async Task newPayloadV1_should_fail_with_withdrawals()
    {
        using MergeTestBlockchain chain = await CreateBlockChain(new MergeConfig { TerminalTotalDifficulty = "0" });
        IEngineRpcModule rpcModule = CreateEngineModule(chain);
        ExecutionPayload expectedPayload = new()
        {
            BaseFeePerGas = 0,
            BlockHash = Keccak.Zero,
            BlockNumber = 1,
            ExtraData = Array.Empty<byte>(),
            FeeRecipient = Address.Zero,
            GasLimit = 0,
            GasUsed = 0,
            LogsBloom = Bloom.Empty,
            ParentHash = Keccak.Zero,
            PrevRandao = Keccak.Zero,
            ReceiptsRoot = Keccak.Zero,
            StateRoot = Keccak.Zero,
            Timestamp = 0,
            Transactions = Array.Empty<byte[]>(),
            Withdrawals = Enumerable.Empty<Withdrawal>()
        };

        string response = RpcTest.TestSerializedRequest(rpcModule, "engine_newPayloadV1",
            chain.JsonSerializer.Serialize(expectedPayload));
        JsonRpcErrorResponse? errorResponse = chain.JsonSerializer.Deserialize<JsonRpcErrorResponse>(response);

        errorResponse.Should().NotBeNull();
        errorResponse!.Error.Should().NotBeNull();
        errorResponse!.Error!.Code.Should().Be(ErrorCodes.InvalidParams);
        errorResponse!.Error!.Message.Should().Be("ExecutionPayloadV1 expected");
    }

    [TestCaseSource(nameof(GetWithdrawalValidationValues))]
    public virtual async Task newPayloadV2_should_validate_withdrawals((
        IReleaseSpec Spec,
        string ErrorMessage,
        IEnumerable<Withdrawal>? Withdrawals,
        string BlockHash
        ) input)
    {
        using MergeTestBlockchain chain = await CreateBlockChain(null, null, input.Spec);
        IEngineRpcModule rpcModule = CreateEngineModule(chain);
        Keccak blockHash = new(input.BlockHash);
        Keccak startingHead = chain.BlockTree.HeadHash;
        Keccak prevRandao = Keccak.Zero;
        Address feeRecipient = TestItem.AddressC;
        ulong timestamp = Timestamper.UnixTime.Seconds;
        ExecutionPayload expectedPayload = new()
        {
            BaseFeePerGas = 0,
            BlockHash = blockHash,
            BlockNumber = 1,
            ExtraData = Bytes.FromHexString("0x4e65746865726d696e64"), // Nethermind
            FeeRecipient = feeRecipient,
            GasLimit = chain.BlockTree.Head!.GasLimit,
            GasUsed = 0,
            LogsBloom = Bloom.Empty,
            ParentHash = startingHead,
            PrevRandao = prevRandao,
            ReceiptsRoot = chain.BlockTree.Head!.ReceiptsRoot!,
            StateRoot = new("0xde9a4fd5deef7860dc840612c5e960c942b76a9b2e710504de9bab8289156491"),
            Timestamp = timestamp,
            Transactions = Array.Empty<byte[]>(),
            Withdrawals = input.Withdrawals
        };

        string response = RpcTest.TestSerializedRequest(rpcModule, "engine_newPayloadV2",
            chain.JsonSerializer.Serialize(expectedPayload));
        JsonRpcErrorResponse? errorResponse = chain.JsonSerializer.Deserialize<JsonRpcErrorResponse>(response);

        errorResponse.Should().NotBeNull();
        errorResponse!.Error.Should().NotBeNull();
        errorResponse!.Error!.Code.Should().Be(ErrorCodes.InvalidParams);
        errorResponse!.Error!.Message.Should().Be(string.Format(input.ErrorMessage, "ExecutionPayload"));
    }

    protected static IEnumerable<(
        IReleaseSpec spec,
        string ErrorMessage,
        IEnumerable<Withdrawal>? Withdrawals,
        string blockHash
        )> GetWithdrawalValidationValues()
    {
        yield return (
            Shanghai.Instance,
            "{0}V2 expected",
            null,
            "0x6817d4b48be0bc14f144cc242cdc47a5ccc40de34b9c3934acad45057369f576");
        yield return (
            London.Instance,
            "{0}V1 expected",
            Enumerable.Empty<Withdrawal>(),
            "0xaa4aa15951a28e6adab430a795e36a84649bbafb1257eda23e38b9131cbd3b98");
    }

    [TestCaseSource(nameof(ZeroWithdrawalsTestCases))]
    public async Task executePayloadV2_works_correctly_when_0_withdrawals_applied((
        IReleaseSpec ReleaseSpec,
        Withdrawal[]? Withdrawals,
        bool IsValid) input)
    {
        using MergeTestBlockchain chain = await CreateBlockChain(null, null, input.ReleaseSpec);
        IEngineRpcModule rpc = CreateEngineModule(chain);
        ExecutionPayload executionPayload = CreateBlockRequest(CreateParentBlockRequestOnHead(chain.BlockTree),
            TestItem.AddressD, input.Withdrawals);
        ResultWrapper<PayloadStatusV1> resultWrapper = await rpc.engine_newPayloadV2(executionPayload);

        if (input.IsValid)
            resultWrapper.Data.Status.Should().Be(PayloadStatus.Valid);
        else
            resultWrapper.ErrorCode.Should().Be(ErrorCodes.InvalidParams);
    }

    [TestCaseSource(nameof(WithdrawalsTestCases))]
    public virtual async Task Can_apply_withdrawals_correctly(
        (Withdrawal[][] Withdrawals, (Address Account, UInt256 BalanceIncrease)[] ExpectedAccountIncrease) input)
    {
        using MergeTestBlockchain chain = await CreateShanghaiBlockChain();
        IEngineRpcModule rpc = CreateEngineModule(chain);

        // get initial balances
        List<UInt256> initialBalances = new();
        foreach ((Address Account, UInt256 BalanceIncrease) accountIncrease in input.ExpectedAccountIncrease)
        {
            UInt256 initialBalance =
                chain.StateReader.GetBalance(chain.BlockTree.Head!.StateRoot!, accountIncrease.Account);
            initialBalances.Add(initialBalance);
        }

        foreach (Withdrawal[] withdrawal in input.Withdrawals)
        {
            PayloadAttributes payloadAttributes = new()
            {
                Timestamp = chain.BlockTree.Head!.Timestamp + 1,
                PrevRandao = TestItem.KeccakH,
                SuggestedFeeRecipient = TestItem.AddressF,
                Withdrawals = withdrawal
            };
            ExecutionPayload payload =
                (await BuildAndGetPayloadResultV2(rpc, chain, payloadAttributes))?.ExecutionPayload!;
            ResultWrapper<PayloadStatusV1> resultWrapper = await rpc.engine_newPayloadV2(payload!);
            resultWrapper.Data.Status.Should().Be(PayloadStatus.Valid);
            ResultWrapper<ForkchoiceUpdatedV1Result> resultFcu = await rpc.engine_forkchoiceUpdatedV2(
                new(payload.BlockHash, payload.BlockHash, payload.BlockHash));
            resultFcu.Data.PayloadStatus.Status.Should().Be(PayloadStatus.Valid);
        }

        // check balance increase
        for (int index = 0; index < input.ExpectedAccountIncrease.Length; index++)
        {
            (Address Account, UInt256 BalanceIncrease) accountIncrease = input.ExpectedAccountIncrease[index];
            UInt256 currentBalance =
                chain.StateReader.GetBalance(chain.BlockTree.Head!.StateRoot!, accountIncrease.Account);
            currentBalance.Should().Be(accountIncrease.BalanceIncrease + initialBalances[index]);
        }
    }

    [Test]
    public virtual async Task Should_handle_withdrawals_transition_when_Shanghai_fork_activated()
    {
        // Shanghai fork, ForkActivation.Timestamp = 3
        CustomSpecProvider specProvider = new(
            (new ForkActivation(0, null), ArrowGlacier.Instance),
            (new ForkActivation(0, 3), Shanghai.Instance)
        );

        // Genesis, Timestamp = 1
        using MergeTestBlockchain chain = await CreateBlockChain(specProvider);
        IEngineRpcModule rpc = CreateEngineModule(chain);

        // Block without withdrawals, Timestamp = 2
        ExecutionPayload executionPayload =
            CreateBlockRequest(CreateParentBlockRequestOnHead(chain.BlockTree), TestItem.AddressD);
        ResultWrapper<PayloadStatusV1> resultWrapper = await rpc.engine_newPayloadV2(executionPayload);
        resultWrapper.Data.Status.Should().Be(PayloadStatus.Valid);

        // Block with withdrawals, Timestamp = 3
        PayloadAttributes payloadAttributes = new()
        {
            Timestamp = chain.BlockTree.Head!.Timestamp + 2,
            PrevRandao = TestItem.KeccakH,
            SuggestedFeeRecipient = TestItem.AddressF,
            Withdrawals = new[] { TestItem.WithdrawalA_1Eth }
        };
        ExecutionPayload payloadWithWithdrawals =
            (await BuildAndGetPayloadResultV2(rpc, chain, payloadAttributes))?.ExecutionPayload!;
        ResultWrapper<PayloadStatusV1> resultWithWithdrawals = await rpc.engine_newPayloadV2(payloadWithWithdrawals!);

        resultWithWithdrawals.Data.Status.Should().Be(PayloadStatus.Valid);

        ResultWrapper<ForkchoiceUpdatedV1Result> fcuResult = await rpc.engine_forkchoiceUpdatedV2(
            new(payloadWithWithdrawals.BlockHash, payloadWithWithdrawals.BlockHash, payloadWithWithdrawals.BlockHash));

        fcuResult.Data.PayloadStatus.Status.Should().Be(PayloadStatus.Valid);
    }

    [Test]
    public void Should_print_payload_attributes_as_expected()
    {
        PayloadAttributes attrs = new()
        {
            Timestamp = 1,
            PrevRandao = TestItem.KeccakH,
            SuggestedFeeRecipient = TestItem.AddressF,
            Withdrawals = new[] { TestItem.WithdrawalA_1Eth }
        };

        attrs.ToString().Should().Be(
            $"PayloadAttributes {{Timestamp: {attrs.Timestamp}, PrevRandao: {attrs.PrevRandao}, SuggestedFeeRecipient: {attrs.SuggestedFeeRecipient}, Withdrawals count: {attrs.Withdrawals.Count}}}");
    }

    [TestCaseSource(nameof(PayloadIdTestCases))]
    public void Should_compute_payload_id_with_withdrawals((IList<Withdrawal>? Withdrawals, string PayloadId) input)
    {
        var blockHeader = Build.A.BlockHeader.TestObject;
        var payloadAttributes = new PayloadAttributes
        {
            PrevRandao = Keccak.Zero,
            SuggestedFeeRecipient = Address.Zero,
            Timestamp = 0,
            Withdrawals = input.Withdrawals
        };

        var payloadId = payloadAttributes.ComputePayloadId(blockHeader);

        payloadId.Should().Be(input.PayloadId);
    }

    private static async Task<GetPayloadV2Result> BuildAndGetPayloadResultV2(
        IEngineRpcModule rpc, MergeTestBlockchain chain, PayloadAttributes payloadAttributes)
    {
        Keccak currentHeadHash = chain.BlockTree.HeadHash;
        ForkchoiceStateV1 forkchoiceState = new(currentHeadHash, currentHeadHash, currentHeadHash);
        string payloadId = rpc.engine_forkchoiceUpdatedV2(forkchoiceState, payloadAttributes).Result.Data.PayloadId!;
        ResultWrapper<GetPayloadV2Result?> getPayloadResult =
            await rpc.engine_getPayloadV2(Bytes.FromHexString(payloadId));
        return getPayloadResult.Data!;
    }

    protected static IEnumerable<(
        Withdrawal[][] Withdrawals, // withdrawals per payload
        (Address, UInt256)[] expectedAccountIncrease)> WithdrawalsTestCases()
    {
        yield return (new[] { Array.Empty<Withdrawal>() }, Array.Empty<(Address, UInt256)>());
        yield return (new[] { new[] { TestItem.WithdrawalA_1Eth, TestItem.WithdrawalB_2Eth } },
            new[] { (TestItem.AddressA, 1.Ether()), (TestItem.AddressB, 2.Ether()) });
        yield return (new[] { new[] { TestItem.WithdrawalA_1Eth, TestItem.WithdrawalA_1Eth } },
            new[] { (TestItem.AddressA, 2.Ether()), (TestItem.AddressB, 0.Ether()) });
        yield return (
            new[]
            {
                new[] { TestItem.WithdrawalA_1Eth, TestItem.WithdrawalA_1Eth }, new[] { TestItem.WithdrawalA_1Eth }
            }, new[] { (TestItem.AddressA, 3.Ether()), (TestItem.AddressB, 0.Ether()) });
        yield return (new[]
            {
                new[] { TestItem.WithdrawalA_1Eth, TestItem.WithdrawalA_1Eth }, // 1st payload
                new[] { TestItem.WithdrawalA_1Eth }, // 2nd payload
                Array.Empty<Withdrawal>(), // 3rd payload
                new[] { TestItem.WithdrawalA_1Eth, TestItem.WithdrawalC_3Eth }, // 4th payload
                new[] { TestItem.WithdrawalB_2Eth, TestItem.WithdrawalF_6Eth }, // 5th payload
            },
            new[]
            {
                (TestItem.AddressA, 4.Ether()), (TestItem.AddressB, 2.Ether()), (TestItem.AddressC, 3.Ether()),
                (TestItem.AddressF, 6.Ether())
            });
    }

    protected static IEnumerable<IList<Withdrawal>> GetPayloadWithdrawalsTestCases()
    {
        yield return new[]
        {
            new Withdrawal { Index = 1, ValidatorIndex = 1 }, new Withdrawal { Index = 2, ValidatorIndex = 2 }
        };
    }

    private async Task<ExecutionPayload> BuildAndGetPayloadResultV2(
        IEngineRpcModule rpc,
        MergeTestBlockchain chain,
        Keccak headBlockHash,
        Keccak finalizedBlockHash,
        Keccak safeBlockHash,
        ulong timestamp,
        Keccak random,
        Address feeRecipient,
        IList<Withdrawal>? withdrawals,
        bool waitForBlockImprovement = true)
    {
        using SemaphoreSlim blockImprovementLock = new SemaphoreSlim(0);

        if (waitForBlockImprovement)
        {
            chain.PayloadPreparationService!.BlockImproved += (s, e) =>
            {
                blockImprovementLock.Release(1);
            };
        }

        ForkchoiceStateV1 forkchoiceState = new ForkchoiceStateV1(headBlockHash, finalizedBlockHash, safeBlockHash);
        PayloadAttributes payloadAttributes = new PayloadAttributes
        {
            Timestamp = timestamp,
            PrevRandao = random,
            SuggestedFeeRecipient = feeRecipient,
            Withdrawals = withdrawals
        };
        string? payloadId = rpc.engine_forkchoiceUpdatedV2(forkchoiceState, payloadAttributes).Result.Data.PayloadId;

        if (waitForBlockImprovement)
            await blockImprovementLock.WaitAsync(10000);

        ResultWrapper<ExecutionPayload?> getPayloadResult =
            await rpc.engine_getPayloadV1(Bytes.FromHexString(payloadId!));

        return getPayloadResult.Data!;
    }

    private async Task<ExecutionPayload> BuildAndSendNewBlockV2(
        IEngineRpcModule rpc,
        MergeTestBlockchain chain,
        bool waitForBlockImprovement,
        IList<Withdrawal>? withdrawals)
    {
        Keccak head = chain.BlockTree.HeadHash;
        ulong timestamp = Timestamper.UnixTime.Seconds;
        Keccak random = Keccak.Zero;
        Address feeRecipient = Address.Zero;
        ExecutionPayload executionPayload = await BuildAndGetPayloadResultV2(rpc, chain, head,
            Keccak.Zero, head, timestamp, random, feeRecipient, withdrawals, waitForBlockImprovement);
        ResultWrapper<PayloadStatusV1> executePayloadResult =
            await rpc.engine_newPayloadV2(executionPayload);
        executePayloadResult.Data.Status.Should().Be(PayloadStatus.Valid);
        return executionPayload;
    }

    private async Task<ExecutionPayload> SendNewBlockV2(IEngineRpcModule rpc, MergeTestBlockchain chain,
        IList<Withdrawal>? withdrawals)
    {
        ExecutionPayload executionPayload = CreateBlockRequest(
            CreateParentBlockRequestOnHead(chain.BlockTree), TestItem.AddressD, withdrawals);
        ResultWrapper<PayloadStatusV1> executePayloadResult = await rpc.engine_newPayloadV2(executionPayload);

        executePayloadResult.Data.Status.Should().Be(PayloadStatus.Valid);

        return executionPayload;
    }

    protected static IEnumerable<(
        IReleaseSpec releaseSpec,
        Withdrawal[]? Withdrawals,
        bool isValid
        )> ZeroWithdrawalsTestCases()
    {
        yield return (London.Instance, null, true);
        yield return (Shanghai.Instance, null, false);
        yield return (London.Instance, Array.Empty<Withdrawal>(), false);
        yield return (Shanghai.Instance, Array.Empty<Withdrawal>(), true);
        yield return (London.Instance, new[] { TestItem.WithdrawalA_1Eth, TestItem.WithdrawalB_2Eth }, false);
    }

    protected static IEnumerable<(
        Func<CallInfo, Block?>,
        IEnumerable<ExecutionPayloadBodyV1Result?>
        )> PayloadBodiesByRangeNullTrimTestCases()
    {
        Block block = Build.A.Block.TestObject;
        ExecutionPayloadBodyV1Result result = new ExecutionPayloadBodyV1Result(Array.Empty<Transaction>(), null);

        yield return (
            new Func<CallInfo, Block?>(i => null),
            new ExecutionPayloadBodyV1Result?[] { null, null, null, null, null }
        );

        yield return (
            new Func<CallInfo, Block?>(i => i.ArgAt<long>(0) % 2 == 0 ? block : null),
            new[] { null, result, null, result, null }
        );

        yield return (
            new Func<CallInfo, Block?>(i => block),
            Enumerable.Repeat(result, 5)
        );
    }

    protected static IEnumerable<(
        IList<Withdrawal>? Withdrawals,
        string payloadId
        )> PayloadIdTestCases()
    {
        yield return (null, "0xd0666188af58eb6f");
        yield return (Array.Empty<Withdrawal>(), "0xb5f89745e4cfaec0");
        yield return (new[] { Build.A.Withdrawal.TestObject }, "0x0628b8a79468163e");
    }
}<|MERGE_RESOLUTION|>--- conflicted
+++ resolved
@@ -34,14 +34,9 @@
         "0x1c53bdbf457025f80c6971a9cf50986974eed02f0a9acaeeb49cafef10efd133",
         "0x6d8a107ccab7a785de89f58db49064ee091df5d2b6306fe55db666e75a0e9f68",
         "0x03e662d795ee2234c492ca4a08de03b1d7e3e0297af81a76582e16de75cdfc51",
-<<<<<<< HEAD
-        "0x6454408c425ddd96")]
-    public virtual async Task Should_process_block_as_expected_V2(string latestValidHash, string blockHash,
+        "0x5009aaf2fdcd600e")]
+    public virtual async Task Should_process_block_as_expected_V2(string latestValidHash, string blockHash, 
         string stateRoot, string payloadId)
-=======
-        "0x5009aaf2fdcd600e")]
-    public virtual async Task Should_process_block_as_expected_V2(string latestValidHash, string blockHash, string stateRoot, string payloadId)
->>>>>>> 3c4b0c82
     {
         using MergeTestBlockchain chain =
             await CreateShanghaiBlockChain(new MergeConfig { TerminalTotalDifficulty = "0" });
