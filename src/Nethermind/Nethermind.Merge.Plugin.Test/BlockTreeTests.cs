﻿//  Copyright (c) 2021 Demerzel Solutions Limited
//  This file is part of the Nethermind library.
// 
//  The Nethermind library is free software: you can redistribute it and/or modify
//  it under the terms of the GNU Lesser General Public License as published by
//  the Free Software Foundation, either version 3 of the License, or
//  (at your option) any later version.
// 
//  The Nethermind library is distributed in the hope that it will be useful,
//  but WITHOUT ANY WARRANTY; without even the implied warranty of
//  MERCHANTABILITY or FITNESS FOR A PARTICULAR PURPOSE. See the
//  GNU Lesser General Public License for more details.
// 
//  You should have received a copy of the GNU Lesser General Public License
//  along with the Nethermind. If not, see <http://www.gnu.org/licenses/>.
// 

using System;
using DotNetty.Transport.Channels;
using Nethermind.Blockchain;
using Nethermind.Blockchain.Synchronization;
using Nethermind.Core;
using Nethermind.Core.Test.Builders;
using Nethermind.Crypto;
using Nethermind.Db;
using Nethermind.Db.Blooms;
using Nethermind.Logging;
using Nethermind.Merge.Plugin.Synchronization;
using Nethermind.Serialization.Rlp;
using Nethermind.Specs;
using NUnit.Framework;
using Nethermind.Consensus.Processing;

namespace Nethermind.Merge.Plugin.Test;

public partial class BlockTreeTests
{
    private BlockTreeInsertOptions GetBlockTreeInsertOptions()
    {
        return BlockTreeInsertOptions.TotalDifficultyNotNeeded
               | BlockTreeInsertOptions.SkipUpdateBestPointers 
               | BlockTreeInsertOptions.UpdateBeaconPointers;
    }
    
    private (BlockTree notSyncedTree, BlockTree syncedTree) BuildBlockTrees(
        int notSyncedTreeSize, int syncedTreeSize)
    {
        BlockTreeBuilder treeBuilder = Build.A.BlockTree().OfChainLength(notSyncedTreeSize);
        BlockTree notSyncedTree = new(
            treeBuilder.BlocksDb,
            treeBuilder.HeadersDb,
            treeBuilder.BlockInfoDb,
            treeBuilder.MetadataDb,
            treeBuilder.ChainLevelInfoRepository,
            MainnetSpecProvider.Instance,
            NullBloomStorage.Instance,
            new SyncConfig(),
            LimboLogs.Instance);
        
        BlockTree syncedTree = new(
            treeBuilder.BlocksDb,
            treeBuilder.HeadersDb,
            treeBuilder.BlockInfoDb,
            treeBuilder.MetadataDb,
            treeBuilder.ChainLevelInfoRepository,
            MainnetSpecProvider.Instance,
            NullBloomStorage.Instance,
            new SyncConfig(),
            LimboLogs.Instance);

        Block parent = syncedTree.Head!;
        for (int i = 0; i < syncedTreeSize - notSyncedTreeSize; ++i)
        {
            Block block = Build.A.Block.WithNumber(parent!.Number + 1).WithParent(parent).TestObject;
            AddBlockResult addBlockResult = syncedTree.SuggestBlock(block);
            Assert.AreEqual(AddBlockResult.Added, addBlockResult);

            parent = block;
        }

        return (notSyncedTree, syncedTree);
    }
    
    [Test]
    public void Can_build_correct_block_tree()
    {
        BlockTreeBuilder treeBuilder = Build.A.BlockTree().OfChainLength(10);
        BlockTree tree = new(
            treeBuilder.BlocksDb,
            treeBuilder.HeadersDb,
            treeBuilder.BlockInfoDb,
            treeBuilder.MetadataDb,
            treeBuilder.ChainLevelInfoRepository,
            MainnetSpecProvider.Instance,
            NullBloomStorage.Instance,
            new SyncConfig(),
            LimboLogs.Instance);
        
        Assert.AreEqual(9, tree.BestKnownNumber);
        Assert.AreEqual(9, tree.BestSuggestedBody!.Number);
        Assert.AreEqual(9, tree.Head!.Number);
    }

    [Test]
    public void Can_start_insert_pivot_block_with_correct_pointers()
    {
        (BlockTree notSyncedTree, BlockTree syncedTree) = BuildBlockTrees(10, 20);
        Block? beaconBlock = syncedTree.FindBlock(14, BlockTreeLookupOptions.None);
        BlockTreeInsertOptions insertOption = GetBlockTreeInsertOptions();
        AddBlockResult insertResult = notSyncedTree.Insert(beaconBlock, true, insertOption);
        
        Assert.AreEqual(AddBlockResult.Added, insertResult);
        Assert.AreEqual(9, notSyncedTree.BestKnownNumber);
        Assert.AreEqual(9, notSyncedTree.BestSuggestedHeader!.Number);
        Assert.AreEqual(9, notSyncedTree.Head!.Number);
        Assert.AreEqual(9, notSyncedTree.BestSuggestedBody!.Number);
        Assert.AreEqual(14, notSyncedTree.BestKnownBeaconNumber);
        Assert.AreEqual(14, notSyncedTree.BestSuggestedBeaconHeader!.Number);
    }
    
        
    [Test]
    public void Can_insert_beacon_headers()
    {
        (BlockTree notSyncedTree, BlockTree syncedTree) = BuildBlockTrees(10, 20);
        
        Block? beaconBlock = syncedTree.FindBlock(14, BlockTreeLookupOptions.None);
        BlockTreeInsertOptions options = GetBlockTreeInsertOptions();
        AddBlockResult insertResult = notSyncedTree.Insert(beaconBlock, true, options);
        for (int i = 13; i > 9; --i)
        {
            BlockHeader? beaconHeader = syncedTree.FindHeader(i, BlockTreeLookupOptions.None);
            AddBlockResult insertOutcome = notSyncedTree.Insert(beaconHeader!, options);
            Assert.AreEqual(insertOutcome, insertResult);
        }
    }
    
    [Test]
    public void Can_fill_beacon_headers_gap()
    {
        (BlockTree notSyncedTree, BlockTree syncedTree) = BuildBlockTrees(10, 20);
        
        Block? beaconBlock = syncedTree.FindBlock(14, BlockTreeLookupOptions.None);
        BlockTreeInsertOptions options = GetBlockTreeInsertOptions();
        AddBlockResult insertResult = notSyncedTree.Insert(beaconBlock, true, options);
        
        for (int i = 13; i > 9; --i)
        {
            BlockHeader? beaconHeader = syncedTree.FindHeader(i, BlockTreeLookupOptions.None);
            AddBlockResult insertOutcome = notSyncedTree.Insert(beaconHeader!, options);
            Assert.AreEqual(AddBlockResult.Added, insertOutcome);
        }
        
        for (int i = 10; i <14; ++i)
        {
            Block? block = syncedTree.FindBlock(i, BlockTreeLookupOptions.None);
            AddBlockResult insertOutcome = notSyncedTree.SuggestBlock(block!);
            Assert.AreEqual(AddBlockResult.Added, insertOutcome);
        }
        
        Assert.AreEqual(13, notSyncedTree.BestSuggestedBody!.Number);
    }

    public static class BlockTreeTestScenario
        {
            public class ScenarioBuilder
            {
                private BlockTreeBuilder? _syncedTreeBuilder;
                private IChainLevelHelper? _chainLevelHelper;

                public ScenarioBuilder WithBlockTrees(int notSyncedTreeSize, int syncedTreeSize = -1)
                {
                    NotSyncedTreeBuilder = Build.A.BlockTree().OfChainLength(notSyncedTreeSize);
                    NotSyncedTree = new(
                        NotSyncedTreeBuilder.BlocksDb,
                        NotSyncedTreeBuilder.HeadersDb,
                        NotSyncedTreeBuilder.BlockInfoDb,
                        NotSyncedTreeBuilder.MetadataDb,
                        NotSyncedTreeBuilder.ChainLevelInfoRepository,
                        MainnetSpecProvider.Instance,
                        NullBloomStorage.Instance,
                        new SyncConfig(),
                        LimboLogs.Instance);

                    if (syncedTreeSize > 0)
                    {
                        _syncedTreeBuilder = Build.A.BlockTree().OfChainLength(syncedTreeSize);
                        SyncedTree = new(
                            _syncedTreeBuilder.BlocksDb,
                            _syncedTreeBuilder.HeadersDb,
                            _syncedTreeBuilder.BlockInfoDb,
                            _syncedTreeBuilder.MetadataDb,
                            _syncedTreeBuilder.ChainLevelInfoRepository,
                            MainnetSpecProvider.Instance,
                            NullBloomStorage.Instance,
                            new SyncConfig(),
                            LimboLogs.Instance);
                    }

                    _chainLevelHelper = new ChainLevelHelper(NotSyncedTree, LimboLogs.Instance);
                    return this;
                }

                public ScenarioBuilder InsertBeaconPivot(long num)
                {
                    Block? beaconBlock = SyncedTree!.FindBlock(num, BlockTreeLookupOptions.None);
                    AddBlockResult insertResult = NotSyncedTree!.Insert(beaconBlock!, true,
                        BlockTreeInsertOptions.SkipUpdateBestPointers | BlockTreeInsertOptions.TotalDifficultyNotNeeded);
                    Assert.AreEqual(AddBlockResult.Added, insertResult);
                    return this;
                }

                public ScenarioBuilder SuggestBlocks(long low, long high)
                {
                    for (long i = low; i <= high; i++)
                    {
                        Block? beaconBlock = SyncedTree!.FindBlock(i, BlockTreeLookupOptions.None);
                        AddBlockResult insertResult = NotSyncedTree!.SuggestBlock(beaconBlock!);
                        Assert.AreEqual(AddBlockResult.Added, insertResult);
                    }
                    return this;
                }
                
                public ScenarioBuilder SuggestBlocksUsingChainLevels(int maxCount = 2)
                {
                    BlockHeader[] headers = _chainLevelHelper!.GetNextHeaders(maxCount);
                    while (headers.Length !=1)
                    {
                        for (int i = 0; i < headers.Length; ++i)
                        {
                            Block? beaconBlock = SyncedTree!.FindBlock(headers[i].Hash!, BlockTreeLookupOptions.None);
                            AddBlockResult insertResult = NotSyncedTree!.SuggestBlock(beaconBlock!, BlockTreeSuggestOptions.ShouldProcess | BlockTreeSuggestOptions.TryProcessKnownBlock);
                            Assert.True(AddBlockResult.Added == insertResult, $"BeaconBlock {beaconBlock!.ToString(Block.Format.FullHashAndNumber)}");
                        }
                        
                        headers = _chainLevelHelper!.GetNextHeaders(maxCount);
                    }
                    
                    return this;
                }

                public ScenarioBuilder InsertHeaders(long low, long high)
                {
                    BlockTreeInsertOptions options = BlockTreeInsertOptions.TotalDifficultyNotNeeded | BlockTreeInsertOptions.SkipUpdateBestPointers;;
                    for (long i = high; i >= low; --i)
                    {
                        BlockHeader? beaconHeader = SyncedTree!.FindHeader(i, BlockTreeLookupOptions.None);
                        AddBlockResult insertResult = NotSyncedTree!.Insert(beaconHeader!, options);
                        Assert.AreEqual(AddBlockResult.Added, insertResult);
                    }
                    return this;
                }
                
                public ScenarioBuilder InsertBeaconBlocks(long low, long high, bool nullableTd = false)
                {
                    BlockTreeInsertOptions insertOptions = BlockTreeInsertOptions.BeaconBlockInsert;
                    for (long i = high; i >= low; --i)
                    {
                        Block? beaconBlock = SyncedTree!.FindBlock(i, BlockTreeLookupOptions.None);
                        if (nullableTd) beaconBlock!.Header.TotalDifficulty = null;
                        AddBlockResult insertResult = NotSyncedTree!.Insert(beaconBlock!, true, insertOptions);
                        Assert.AreEqual(AddBlockResult.Added, insertResult);
                    }
                    return this;
                }

                public ScenarioBuilder Restart()
                {
                    NotSyncedTree = new(
                        NotSyncedTreeBuilder!.BlocksDb,
                        NotSyncedTreeBuilder.HeadersDb,
                        NotSyncedTreeBuilder.BlockInfoDb,
                        NotSyncedTreeBuilder.MetadataDb,
                        NotSyncedTreeBuilder.ChainLevelInfoRepository,
                        MainnetSpecProvider.Instance,
                        NullBloomStorage.Instance,
                        new SyncConfig(),
                        LimboLogs.Instance);
                    return this;
                }

                public ScenarioBuilder AssertBestKnownNumber(long expected)
                {
                    Assert.AreEqual(expected,NotSyncedTree!.BestKnownNumber);
                    return this;
                }

                public ScenarioBuilder AssertBestSuggestedHeader(long expected)
                {
                    Assert.AreEqual(expected,NotSyncedTree!.BestSuggestedHeader!.Number);
                    return this;
                }

                public ScenarioBuilder AssertBestSuggestedBody(long expected)
                {
                    Assert.AreEqual(expected,NotSyncedTree!.BestSuggestedBody!.Number);
                    return this;
                }

                public ScenarioBuilder AssertLowestInsertedBeaconHeader(long expected)
                {
                    Assert.IsNotNull(NotSyncedTree);
                    Assert.IsNotNull(NotSyncedTree!.LowestInsertedBeaconHeader);
                    Assert.AreEqual(expected,NotSyncedTree!.LowestInsertedBeaconHeader!.Number);
                    Console.WriteLine("LowestInsertedBeaconHeader:"+NotSyncedTree!.LowestInsertedBeaconHeader!.Number);
                    return this;
                }

                public ScenarioBuilder print()
                {
                    // Console.WriteLine("LowestInsertedBeaconHeader:"+_notSyncedTree!.LowestInsertedBeaconHeader.Number);
                    Console.WriteLine("Head:" + NotSyncedTree!.Head!.Number);
                    Console.WriteLine("BestSuggestedHeader:" + NotSyncedTree!.BestSuggestedHeader.Number);
                    Console.WriteLine("BestSuggestedBody:" + NotSyncedTree!.BestSuggestedBody.Number);
                    // Console.WriteLine("LowestInsertedHeader:"+_notSyncedTree!.LowestInsertedHeader.Number);
                    Console.WriteLine("BestKnownNumber:" + NotSyncedTree!.BestKnownNumber);
                    Console.WriteLine("BestKnownBeaconNumber:" + NotSyncedTree!.BestKnownBeaconNumber);
                    return this;
                }

                public BlockTree SyncedTree { get; private set; }

                public BlockTree NotSyncedTree { get; private set; }

                public BlockTreeBuilder NotSyncedTreeBuilder { get; private set; }
            }

            public static ScenarioBuilder GoesLikeThis()
            {
                return new();
            }
        }
        
    [Test]
    public void Best_pointers_are_set_on_restart_with_gap()
    {
        BlockTreeTestScenario.ScenarioBuilder scenario = BlockTreeTestScenario.GoesLikeThis()
            .WithBlockTrees(10, 20)
            .InsertBeaconPivot(14)
            .Restart()
            .AssertBestKnownNumber(9)
            .AssertBestSuggestedHeader(9)
            .AssertBestSuggestedBody(9);
    }
    
    [Test]
    public void pointers_are_set_on_restart_during_header_sync()
    {
        BlockTreeTestScenario.ScenarioBuilder scenario = BlockTreeTestScenario.GoesLikeThis()
            .WithBlockTrees(4, 10)
            .InsertBeaconPivot(7)
            .InsertHeaders(6, 6)
            .Restart()
            .AssertLowestInsertedBeaconHeader(6);
    }
    
    [Test]
    public void pointers_are_set_on_restart_after_header_sync_finished()
    {
        BlockTreeTestScenario.ScenarioBuilder scenario = BlockTreeTestScenario.GoesLikeThis()
            .WithBlockTrees(4, 10)
            .InsertBeaconPivot(7)
            .InsertHeaders(4, 6)
            .Restart()
            .AssertLowestInsertedBeaconHeader(1);
    }
    
    [Test]
    public void pointers_are_set_on_restart_during_filling_block_gap()
    {
        BlockTreeTestScenario.ScenarioBuilder scenario = BlockTreeTestScenario.GoesLikeThis()
            .WithBlockTrees(4, 10)
            .InsertBeaconPivot(7)
            .InsertHeaders(4, 6)
            .SuggestBlocks(4, 4)
            .Restart()
            .AssertBestSuggestedBody(4)
            .AssertLowestInsertedBeaconHeader(1);
    }
    
    [Test]
    public void pointers_are_set_on_restart_after_filling_block_gap_finished()
    {
        BlockTreeTestScenario.ScenarioBuilder scenario = BlockTreeTestScenario.GoesLikeThis()
            .WithBlockTrees(4, 10)
            .InsertBeaconPivot(7)
            .InsertHeaders(4, 6)
            .SuggestBlocks(4, 6)
            .Restart()
            .AssertBestSuggestedBody(6)
            .AssertLowestInsertedBeaconHeader(1);
    }
<<<<<<< HEAD
    
    [Test]
    [Ignore("Need to be fixed in LoadBestKnown (BlockTree constructor)")]
    public void Best_pointers_should_not_move_if_sync_is_not_finished()
    {
        BlockTreeTestScenario.GoesLikeThis()
            .WithBlockTrees(4, 10)
            .InsertBeaconPivot(7)
            .InsertHeaders(5, 6)
            .InsertBeaconBlocks(7, 9)
            .Restart()
            .AssertBestKnownNumber(3)
            .AssertBestSuggestedHeader(3)
            .AssertBestSuggestedBody(3);
    }
    
=======

    [Test]
    [Ignore("Need to be fixed - Latest block after reorg")]
    public void MarkChainAsProcessed_does_not_change_main_chain()
    {
        BlockTreeBuilder blockTreeBuilder = Build.A.BlockTree().OfChainLength(10);
        BlockTree blockTree = new(
            blockTreeBuilder.BlocksDb,
            blockTreeBuilder.HeadersDb,
            blockTreeBuilder.BlockInfoDb,
            blockTreeBuilder.MetadataDb,
            blockTreeBuilder.ChainLevelInfoRepository,
            MainnetSpecProvider.Instance,
            NullBloomStorage.Instance,
            new SyncConfig(),
            LimboLogs.Instance);
        Block? parentBlock = blockTree.FindBlock(8, BlockTreeLookupOptions.None);
        Block newBlock = Build.A.Block.WithParent(parentBlock!)
                        .WithNumber(parentBlock!.Number + 1).TestObject;
        newBlock.Header.Hash = newBlock.CalculateHash();
        blockTree.SuggestBlock(newBlock);
        blockTree.MarkChainAsProcessed(new []{ newBlock });
        Assert.False(blockTree.IsMainChain(newBlock.Header));
    }
>>>>>>> 00b50532
}
<|MERGE_RESOLUTION|>--- conflicted
+++ resolved
@@ -390,7 +390,6 @@
             .AssertBestSuggestedBody(6)
             .AssertLowestInsertedBeaconHeader(1);
     }
-<<<<<<< HEAD
     
     [Test]
     [Ignore("Need to be fixed in LoadBestKnown (BlockTree constructor)")]
@@ -407,7 +406,6 @@
             .AssertBestSuggestedBody(3);
     }
     
-=======
 
     [Test]
     [Ignore("Need to be fixed - Latest block after reorg")]
@@ -432,5 +430,4 @@
         blockTree.MarkChainAsProcessed(new []{ newBlock });
         Assert.False(blockTree.IsMainChain(newBlock.Header));
     }
->>>>>>> 00b50532
 }
