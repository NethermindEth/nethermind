--- conflicted
+++ resolved
@@ -51,13 +51,8 @@
         // Only for JwtAuthentication class
         var mock = Substitute.For<IClock>();
         mock.GetCurrentTime().Returns(1644994971);
-<<<<<<< HEAD
-        IRpcAuthentication authentication = JwtAuthentication.FromHexSecret("736563726574", mock);
-        IRpcAuthentication authenticationWithPrefix = JwtAuthentication.FromHexSecret("0x736563726574", mock);
-=======
         IRpcAuthentication authentication = JwtAuthentication.CreateFromHexSecret("736563726574", mock);
         IRpcAuthentication authenticationWithPrefix = JwtAuthentication.CreateFromHexSecret("0x736563726574", mock);
->>>>>>> 76093f32
         bool actual = authentication.Authenticate(token);
         Assert.AreEqual(expected, actual);
         actual = authenticationWithPrefix.Authenticate(token);
