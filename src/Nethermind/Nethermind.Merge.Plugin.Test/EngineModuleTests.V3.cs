// SPDX-FileCopyrightText: 2022 Demerzel Solutions Limited
// SPDX-License-Identifier: LGPL-3.0-only

using System;
using System.Collections.Generic;
using System.IO.Abstractions;
using System.Linq;
using System.Threading;
using System.Threading.Tasks;
using FluentAssertions;
using k8s.Models;
using Nethermind.Consensus.Producers;
using Nethermind.Core;
using Nethermind.Core.Crypto;
using Nethermind.Core.Extensions;
using Nethermind.Core.Specs;
using Nethermind.Core.Test.Builders;
using Nethermind.Crypto;
using Nethermind.Evm;
using Nethermind.JsonRpc;
using Nethermind.JsonRpc.Modules;
using Nethermind.JsonRpc.Test;
using Nethermind.Logging;
using Nethermind.Merge.Plugin.Data;
using Nethermind.Merge.Plugin.GC;
using Nethermind.Merge.Plugin.Handlers;
using Nethermind.Serialization.Json;
using Nethermind.Serialization.Rlp;
using Nethermind.Specs;
using Nethermind.Specs.Forks;
using Newtonsoft.Json.Linq;
using NSubstitute;
using NUnit.Framework;

namespace Nethermind.Merge.Plugin.Test;

public partial class EngineModuleTests
{
    [Test]
    public async Task NewPayloadV1_should_decline_post_cancun()
    {
        MergeTestBlockchain chain = await CreateBlockchain(releaseSpec: Cancun.Instance);
        IEngineRpcModule rpcModule = CreateEngineModule(chain);
        ExecutionPayload executionPayload = CreateBlockRequest(
            chain, CreateParentBlockRequestOnHead(chain.BlockTree), TestItem.AddressD, withdrawals: Array.Empty<Withdrawal>());

        ResultWrapper<PayloadStatusV1> result = await rpcModule.engine_newPayloadV1(executionPayload);

        Assert.That(result.ErrorCode, Is.EqualTo(ErrorCodes.InvalidParams));
    }

    [Test]
    public async Task NewPayloadV2_should_decline_post_cancun()
    {
        MergeTestBlockchain chain = await CreateBlockchain(releaseSpec: Cancun.Instance);
        IEngineRpcModule rpcModule = CreateEngineModule(chain);
        ExecutionPayload executionPayload = CreateBlockRequest(
            chain, CreateParentBlockRequestOnHead(chain.BlockTree), TestItem.AddressD, withdrawals: Array.Empty<Withdrawal>());

        ResultWrapper<PayloadStatusV1> result = await rpcModule.engine_newPayloadV2(executionPayload);

        Assert.That(result.ErrorCode, Is.EqualTo(ErrorCodes.UnsupportedFork));
    }

    [TestCaseSource(nameof(CancunFieldsTestSource))]
    public async Task<int> NewPayloadV2_should_decline_pre_cancun_with_cancun_fields(ulong? blobGasUsed, ulong? excessBlobGas, Keccak? parentBlockBeaconRoot)
    {
        MergeTestBlockchain chain = await CreateBlockchain(releaseSpec: Shanghai.Instance);
        IEngineRpcModule rpcModule = CreateEngineModule(chain);
        ExecutionPayload executionPayload = CreateBlockRequest(
<<<<<<< HEAD
            chain.SpecProvider.GenesisSpec, chain.State, CreateParentBlockRequestOnHead(chain.BlockTree), TestItem.AddressD, withdrawals: Array.Empty<Withdrawal>(),
                blobGasUsed: blobGasUsed, excessBlobGas: excessBlobGas, beaconParentBlockRoot: parentBlockBeaconRoot);
=======
            chain, CreateParentBlockRequestOnHead(chain.BlockTree), TestItem.AddressD, withdrawals: Array.Empty<Withdrawal>(),
                blobGasUsed: blobGasUsed, excessBlobGas: excessBlobGas, parentBeaconBlockRoot: parentBlockBeaconRoot);
>>>>>>> a33737ed

        ResultWrapper<PayloadStatusV1> result = await rpcModule.engine_newPayloadV2(executionPayload);

        return result.ErrorCode;
    }

    [Test]
    public async Task NewPayloadV3_should_decline_pre_cancun_payloads()
    {
        MergeTestBlockchain chain = await CreateBlockchain(releaseSpec: Shanghai.Instance);
        IEngineRpcModule rpcModule = CreateEngineModule(chain);
        ExecutionPayloadV3 executionPayload = CreateBlockRequestV3(
<<<<<<< HEAD
            chain,
            CreateParentBlockRequestOnHead(chain.BlockTree), TestItem.AddressD, withdrawals: Array.Empty<Withdrawal>());
=======
            chain, CreateParentBlockRequestOnHead(chain.BlockTree), TestItem.AddressD, withdrawals: Array.Empty<Withdrawal>());
>>>>>>> a33737ed

        ResultWrapper<PayloadStatusV1> result = await rpcModule.engine_newPayloadV3(executionPayload, new byte[0][], executionPayload.ParentBeaconBlockRoot);

        Assert.That(result.ErrorCode, Is.EqualTo(ErrorCodes.UnsupportedFork));
    }

    [Test]
    public async Task GetPayloadV3_should_decline_pre_cancun_payloads()
    {
        (IEngineRpcModule rpcModule, string payloadId, _, _) = await BuildAndGetPayloadV3Result(Shanghai.Instance);
        ResultWrapper<GetPayloadV3Result?> getPayloadResult =
            await rpcModule.engine_getPayloadV3(Bytes.FromHexString(payloadId));
        Assert.That(getPayloadResult.ErrorCode,
            Is.EqualTo(ErrorCodes.UnsupportedFork));
    }

    [Test]
    public async Task GetPayloadV2_should_decline_post_cancun_payloads()
    {
        (IEngineRpcModule rpcModule, string payloadId, _, _) = await BuildAndGetPayloadV3Result(Cancun.Instance);
        ResultWrapper<GetPayloadV2Result?> getPayloadResult =
            await rpcModule.engine_getPayloadV2(Bytes.FromHexString(payloadId));
        Assert.That(getPayloadResult.ErrorCode,
            Is.EqualTo(ErrorCodes.UnsupportedFork));
    }

    [Test]
    public async Task GetPayloadV3_should_fail_on_unknown_payload()
    {
        using SemaphoreSlim blockImprovementLock = new(0);
        using MergeTestBlockchain chain = await CreateBlockchain();
        IEngineRpcModule rpc = CreateEngineModule(chain);

        byte[] payloadId = Bytes.FromHexString("0x0");
        ResultWrapper<GetPayloadV3Result?> responseFirst = await rpc.engine_getPayloadV3(payloadId);
        responseFirst.Should().NotBeNull();
        responseFirst.Result.ResultType.Should().Be(ResultType.Failure);
        responseFirst.ErrorCode.Should().Be(MergeErrorCodes.UnknownPayload);
    }

    [TestCase(0)]
    [TestCase(1)]
    [TestCase(2)]
    [TestCase(3)]
    [TestCase(4)]
    public async Task GetPayloadV3_should_return_all_the_blobs(int blobTxCount)
    {
        (IEngineRpcModule rpcModule, string payloadId, _, _) = await BuildAndGetPayloadV3Result(Cancun.Instance, blobTxCount);
        ResultWrapper<GetPayloadV3Result?> result = await rpcModule.engine_getPayloadV3(Bytes.FromHexString(payloadId));
        BlobsBundleV1 getPayloadResultBlobsBundle = result.Data!.BlobsBundle!;
        Assert.That(result.Data.ExecutionPayload.BlobGasUsed, Is.EqualTo(BlobGasCalculator.CalculateBlobGas(blobTxCount)));
        Assert.That(getPayloadResultBlobsBundle.Blobs!.Length, Is.EqualTo(blobTxCount));
        Assert.That(getPayloadResultBlobsBundle.Commitments!.Length, Is.EqualTo(blobTxCount));
        Assert.That(getPayloadResultBlobsBundle.Proofs!.Length, Is.EqualTo(blobTxCount));
    }

    [TestCase(false, PayloadStatus.Valid)]
    [TestCase(true, PayloadStatus.Invalid)]
    public virtual async Task NewPayloadV3_should_decline_mempool_encoding(bool inMempoolForm, string expectedPayloadStatus)
    {
        (IEngineRpcModule rpcModule, string payloadId, Transaction[] transactions, _) = await BuildAndGetPayloadV3Result(Cancun.Instance, 1);

        ExecutionPayloadV3 payload = (await rpcModule.engine_getPayloadV3(Bytes.FromHexString(payloadId))).Data!.ExecutionPayload;

        TxDecoder rlpEncoder = new();
        RlpBehaviors rlpBehaviors = (inMempoolForm ? RlpBehaviors.InMempoolForm : RlpBehaviors.None) | RlpBehaviors.SkipTypedWrapping;
        payload.Transactions = transactions.Select(tx => rlpEncoder.Encode(tx, rlpBehaviors).Bytes).ToArray();
        byte[]?[] blobVersionedHashes = transactions.SelectMany(tx => tx.BlobVersionedHashes ?? Array.Empty<byte[]>()).ToArray();

        ResultWrapper<PayloadStatusV1> result = await rpcModule.engine_newPayloadV3(payload, blobVersionedHashes, payload.ParentBeaconBlockRoot);

        Assert.That(result.ErrorCode, Is.EqualTo(ErrorCodes.None));
        result.Data.Status.Should().Be(expectedPayloadStatus);
    }

    [TestCase(false, PayloadStatus.Syncing)]
    [TestCase(true, PayloadStatus.Invalid)]
    public virtual async Task NewPayloadV3_should_decline_incorrect_blobgasused(bool isBlobGasUsedBroken, string expectedPayloadStatus)
    {
        (IEngineRpcModule prevRpcModule, string payloadId, Transaction[] transactions, _) = await BuildAndGetPayloadV3Result(Cancun.Instance, 1);
        ExecutionPayloadV3 payload = (await prevRpcModule.engine_getPayloadV3(Bytes.FromHexString(payloadId))).Data!.ExecutionPayload;

        if (isBlobGasUsedBroken)
        {
            payload.BlobGasUsed += 1;
        }

        payload.ParentHash = TestItem.KeccakA;
        payload.BlockNumber = 2;
        payload.TryGetBlock(out Block? b);
        payload.BlockHash = b!.CalculateHash();

        byte[]?[] blobVersionedHashes = transactions.SelectMany(tx => tx.BlobVersionedHashes ?? Array.Empty<byte[]>()).ToArray();
        ResultWrapper<PayloadStatusV1> result = await prevRpcModule.engine_newPayloadV3(payload, blobVersionedHashes, payload.ParentBeaconBlockRoot);

        Assert.That(result.ErrorCode, Is.EqualTo(ErrorCodes.None));
        result.Data.Status.Should().Be(expectedPayloadStatus);
    }

    [Test]
    public async Task NewPayloadV3_should_decline_null_blobversionedhashes()
    {
        (JsonRpcService jsonRpcService, JsonRpcContext context, EthereumJsonSerializer serializer, ExecutionPayloadV3 executionPayload)
            = await PreparePayloadRequestEnv();

        string executionPayloadString = serializer.Serialize(executionPayload);
        string blobsString = serializer.Serialize(Array.Empty<byte[]>());

        JsonRpcRequest request = RpcTest.GetJsonRequest(nameof(IEngineRpcModule.engine_newPayloadV3),
            executionPayloadString, null!);
        JsonRpcErrorResponse? response = (await jsonRpcService.SendRequestAsync(request, context)) as JsonRpcErrorResponse;
        Assert.That(response?.Error, Is.Not.Null);
        Assert.That(response!.Error!.Code, Is.EqualTo(ErrorCodes.InvalidParams));
    }

    private async Task<(JsonRpcService jsonRpcService, JsonRpcContext context, EthereumJsonSerializer serializer, ExecutionPayloadV3 correctExecutionPayload)>
            PreparePayloadRequestEnv()
    {
        MergeTestBlockchain chain = await CreateBlockchain(releaseSpec: Cancun.Instance);
        IEngineRpcModule rpcModule = CreateEngineModule(chain);
        JsonRpcConfig jsonRpcConfig = new() { EnabledModules = new[] { "Engine" } };
        RpcModuleProvider moduleProvider = new(new FileSystem(), jsonRpcConfig, LimboLogs.Instance);
        moduleProvider.Register(new SingletonModulePool<IEngineRpcModule>(new SingletonFactory<IEngineRpcModule>(rpcModule), true));

        ExecutionPayloadV3 executionPayload = CreateBlockRequestV3(
            chain, CreateParentBlockRequestOnHead(chain.BlockTree), TestItem.AddressD, withdrawals: Array.Empty<Withdrawal>(), blobGasUsed: 0, excessBlobGas: 0, parentBeaconBlockRoot: TestItem.KeccakA);

        return (new(moduleProvider, LimboLogs.Instance, jsonRpcConfig), new(RpcEndpoint.Http), new(), executionPayload);
    }

    [Test]
    public async Task NewPayloadV3_should_decline_empty_fields()
    {
        (JsonRpcService jsonRpcService, JsonRpcContext context, EthereumJsonSerializer serializer, ExecutionPayloadV3 executionPayload)
            = await PreparePayloadRequestEnv();

        string executionPayloadString = serializer.Serialize(executionPayload);
        string blobsString = serializer.Serialize(Array.Empty<byte[]>());
        string parentBeaconBlockRootString = serializer.Serialize(TestItem.KeccakA.BytesToArray());

        {
            JObject executionPayloadAsJObject = serializer.Deserialize<JObject>(executionPayloadString);
            JsonRpcRequest request = RpcTest.GetJsonRequest(nameof(IEngineRpcModule.engine_newPayloadV3),
                serializer.Serialize(executionPayloadAsJObject), blobsString, parentBeaconBlockRootString);
            JsonRpcResponse response = await jsonRpcService.SendRequestAsync(request, context);
            Assert.That(response is JsonRpcSuccessResponse);
        }

        string[] props = serializer.Deserialize<JObject>(serializer.Serialize(new ExecutionPayload()))
            .Properties().Select(prop => prop.Name).ToArray();

        foreach (string prop in props)
        {
            JObject executionPayloadAsJObject = serializer.Deserialize<JObject>(executionPayloadString);
            executionPayloadAsJObject[prop] = null;

            JsonRpcRequest request = RpcTest.GetJsonRequest(nameof(IEngineRpcModule.engine_newPayloadV3),
               serializer.Serialize(executionPayloadAsJObject), blobsString);
            JsonRpcErrorResponse? response = (await jsonRpcService.SendRequestAsync(request, context)) as JsonRpcErrorResponse;
            Assert.That(response?.Error, Is.Not.Null);
            Assert.That(response!.Error!.Code, Is.EqualTo(ErrorCodes.InvalidParams));
        }

        foreach (string prop in props)
        {
            JObject executionPayloadAsJObject = serializer.Deserialize<JObject>(executionPayloadString);
            executionPayloadAsJObject.Remove(prop);

            JsonRpcRequest request = RpcTest.GetJsonRequest(nameof(IEngineRpcModule.engine_newPayloadV3),
               serializer.Serialize(executionPayloadAsJObject), blobsString);
            JsonRpcErrorResponse? response = (await jsonRpcService.SendRequestAsync(request, context)) as JsonRpcErrorResponse;
            Assert.That(response?.Error, Is.Not.Null);
            Assert.That(response!.Error!.Code, Is.EqualTo(ErrorCodes.InvalidParams));
        }
    }

    [TestCaseSource(nameof(ForkchoiceUpdatedV3DeclinedTestCaseSource))]
    [TestCaseSource(nameof(ForkchoiceUpdatedV3AcceptedTestCaseSource))]

    public async Task<int> ForkChoiceUpdated_should_return_proper_error_code(IReleaseSpec releaseSpec, string method, bool isBeaconRootSet)
    {
        MergeTestBlockchain chain = await CreateBlockchain(releaseSpec: releaseSpec);
        IEngineRpcModule rpcModule = CreateEngineModule(chain);
        ForkchoiceStateV1 fcuState = new(Keccak.Zero, Keccak.Zero, Keccak.Zero);
        PayloadAttributes payloadAttributes = new()
        {
            Timestamp = chain.BlockTree.Head!.Timestamp,
            PrevRandao = Keccak.Zero,
            SuggestedFeeRecipient = Address.Zero,
            Withdrawals = new List<Withdrawal>(),
            ParentBeaconBlockRoot = isBeaconRootSet ? Keccak.Zero : null,
        };

        string response = await RpcTest.TestSerializedRequest(rpcModule, method,
            chain.JsonSerializer.Serialize(fcuState),
            chain.JsonSerializer.Serialize(payloadAttributes));
        JsonRpcErrorResponse errorResponse = chain.JsonSerializer.Deserialize<JsonRpcErrorResponse>(response);

        return errorResponse.Error?.Code ?? ErrorCodes.None;
    }

    private const string FurtherValidationStatus = "FurtherValidation";

    [TestCaseSource(nameof(BlobVersionedHashesMatchTestSource))]
    [TestCaseSource(nameof(BlobVersionedHashesDoNotMatchTestSource))]
    public async Task<string> NewPayloadV3_should_verify_blob_versioned_hashes_against_transactions_ones
        (byte[] hashesFirstBytes, byte[][] transactionsAndFirstBytesOfTheirHashes)
    {
        async Task<(MergeTestBlockchain blockchain, IEngineRpcModule engineRpcModule)> MockRpc()
        {
            MergeTestBlockchain chain = await CreateBlockchain(releaseSpec: Cancun.Instance);
            IAsyncHandler<ExecutionPayload, PayloadStatusV1> newPayloadHandlerMock =
                Substitute.For<IAsyncHandler<ExecutionPayload, PayloadStatusV1>>();
            newPayloadHandlerMock.HandleAsync(Arg.Any<ExecutionPayload>())
                .Returns(Task.FromResult(ResultWrapper<PayloadStatusV1>
                                         .Success(new PayloadStatusV1() { Status = FurtherValidationStatus })));

            return (chain, new EngineRpcModule(
                 Substitute.For<IAsyncHandler<byte[], ExecutionPayload?>>(),
                 Substitute.For<IAsyncHandler<byte[], GetPayloadV2Result?>>(),
                 Substitute.For<IAsyncHandler<byte[], GetPayloadV3Result?>>(),
                 newPayloadHandlerMock,
                 Substitute.For<IForkchoiceUpdatedHandler>(),
                 Substitute.For<IAsyncHandler<IList<Keccak>, IEnumerable<ExecutionPayloadBodyV1Result?>>>(),
                 Substitute.For<IGetPayloadBodiesByRangeV1Handler>(),
                 Substitute.For<IHandler<TransitionConfigurationV1, TransitionConfigurationV1>>(),
                 Substitute.For<IHandler<IEnumerable<string>, IEnumerable<string>>>(),
                 chain.SpecProvider,
                 new GCKeeper(NoGCStrategy.Instance, chain.LogManager),
                 Substitute.For<ILogManager>()));
        }


        (byte[][] blobVersionedHashes, Transaction[] transactions) BuildTransactionsAndBlobVersionedHashesList(byte[] hashesFirstBytes, byte[][] transactionsAndFirstBytesOfTheirHashes, ulong chainId)
        {
            byte[][] blobVersionedHashes = new byte[hashesFirstBytes.Length][];

            ulong index = 0;
            foreach (byte hashByte in hashesFirstBytes)
            {
                blobVersionedHashes[index] = new byte[32];
                blobVersionedHashes[index][0] = KzgPolynomialCommitments.KzgBlobHashVersionV1;
                blobVersionedHashes[index][1] = hashByte;
                index++;
            }

            ulong txIndex = 0;
            Transaction[] transactions = new Transaction[transactionsAndFirstBytesOfTheirHashes.Length];

            foreach (byte[] txHashBytes in transactionsAndFirstBytesOfTheirHashes)
            {
                ulong txHashIndex = 0;
                byte[][] txBlobVersionedHashes = new byte[txHashBytes.Length][];
                foreach (byte hashByte in txHashBytes)
                {
                    txBlobVersionedHashes[txHashIndex] = new byte[32];
                    txBlobVersionedHashes[txHashIndex][0] = KzgPolynomialCommitments.KzgBlobHashVersionV1;
                    txBlobVersionedHashes[txHashIndex][1] = hashByte;
                    txHashIndex++;
                }
                transactions[txIndex] = Build.A.Transaction.WithNonce((ulong)txIndex)
                    .WithType(TxType.Blob)
                    .WithTimestamp(Timestamper.UnixTime.Seconds)
                    .WithTo(TestItem.AddressB)
                    .WithValue(1.GWei())
                    .WithGasPrice(1.GWei())
                    .WithMaxFeePerBlobGas(1.GWei())
                    .WithChainId(chainId)
                    .WithSenderAddress(TestItem.AddressA)
                    .WithBlobVersionedHashes(txBlobVersionedHashes)
                    .WithMaxFeePerGasIfSupports1559(1.GWei())
                    .SignedAndResolved(TestItem.PrivateKeyA).TestObject;
                txIndex++;
            }

            return (blobVersionedHashes, transactions);
        }

        (MergeTestBlockchain blockchain, IEngineRpcModule engineRpcModule) = await MockRpc();
        (byte[][] blobVersionedHashes, Transaction[] transactions) = BuildTransactionsAndBlobVersionedHashesList(hashesFirstBytes, transactionsAndFirstBytesOfTheirHashes, blockchain.SpecProvider.ChainId);

        ExecutionPayloadV3 executionPayload = CreateBlockRequestV3(
            blockchain, CreateParentBlockRequestOnHead(blockchain.BlockTree), TestItem.AddressD, withdrawals: Array.Empty<Withdrawal>(), 0, 0, transactions: transactions, parentBeaconBlockRoot: Keccak.Zero);
        ResultWrapper<PayloadStatusV1> result = await engineRpcModule.engine_newPayloadV3(executionPayload, blobVersionedHashes, Keccak.Zero);

        return result.Data.Status;
    }

    [Test]
    public async Task ForkChoiceUpdated_should_return_invalid_params_but_change_latest_block()
    {
        (IEngineRpcModule rpcModule, string payloadId, Transaction[] transactions, MergeTestBlockchain chain) =
            await BuildAndGetPayloadV3Result(Cancun.Instance, 0);
        ExecutionPayloadV3 payload = (await rpcModule.engine_getPayloadV3(Bytes.FromHexString(payloadId))).Data!.ExecutionPayload;

        ForkchoiceStateV1 fcuState = new(payload.BlockHash, payload.BlockHash, payload.BlockHash);
        PayloadAttributes payloadAttributes = new()
        {
            Timestamp = payload.Timestamp + 1,
            PrevRandao = Keccak.Zero,
            SuggestedFeeRecipient = Address.Zero,
            Withdrawals = new List<Withdrawal>(),
            ParentBeaconBlockRoot = null,
        };

        await rpcModule.engine_newPayloadV3(payload, Array.Empty<byte[]>(), payload.ParentBeaconBlockRoot);
        ResultWrapper<ForkchoiceUpdatedV1Result> fcuResponse = await rpcModule.engine_forkchoiceUpdatedV3(fcuState, payloadAttributes);
        Assert.Multiple(() =>
        {
            Assert.That(fcuResponse.Result.ResultType, Is.EqualTo(ResultType.Failure));
            Assert.That(fcuResponse.ErrorCode, Is.EqualTo(ErrorCodes.InvalidParams));
            Assert.That(chain.BlockTree.Head!.Hash, Is.EqualTo(payload.BlockHash));
        });
    }

    [Test]
    public async Task ForkChoiceUpdated_should_return_unsupported_fork_but_change_latest_block()
    {
        (IEngineRpcModule rpcModule, string payloadId, Transaction[] transactions, MergeTestBlockchain chain) =
                await BuildAndGetPayloadV3Result(Cancun.Instance, 0);
        ExecutionPayloadV3 payload = (await rpcModule.engine_getPayloadV3(Bytes.FromHexString(payloadId))).Data!.ExecutionPayload;

        ForkchoiceStateV1 fcuState = new(payload.BlockHash, payload.BlockHash, payload.BlockHash);
        PayloadAttributes payloadAttributes = new()
        {
            Timestamp = payload.Timestamp + 1,
            PrevRandao = Keccak.Zero,
            SuggestedFeeRecipient = Address.Zero,
            Withdrawals = new List<Withdrawal>(),
        };

        await rpcModule.engine_newPayloadV3(payload, Array.Empty<byte[]>(), payload.ParentBeaconBlockRoot);
        ResultWrapper<ForkchoiceUpdatedV1Result> fcuResponse = await rpcModule.engine_forkchoiceUpdatedV2(fcuState, payloadAttributes);
        Assert.Multiple(() =>
        {
            Assert.That(fcuResponse.Result.ResultType, Is.EqualTo(ResultType.Failure));
            Assert.That(fcuResponse.ErrorCode, Is.EqualTo(ErrorCodes.UnsupportedFork));
            Assert.That(chain.BlockTree.Head!.Hash, Is.EqualTo(payload.BlockHash));
        });
    }

    public static IEnumerable<TestCaseData> ForkchoiceUpdatedV3DeclinedTestCaseSource
    {
        get
        {
            yield return new TestCaseData(Shanghai.Instance, nameof(IEngineRpcModule.engine_forkchoiceUpdatedV3), false)
            {
                TestName = "ForkchoiceUpdatedV3 To Request Shanghai Payload, Nil Beacon Root",
                ExpectedResult = ErrorCodes.InvalidParams,
            };
            yield return new TestCaseData(Shanghai.Instance, nameof(IEngineRpcModule.engine_forkchoiceUpdatedV3), true)
            {
                TestName = "ForkchoiceUpdatedV3 To Request Shanghai Payload, Zero Beacon Root",
                ExpectedResult = ErrorCodes.UnsupportedFork,
            };
            yield return new TestCaseData(Shanghai.Instance, nameof(IEngineRpcModule.engine_forkchoiceUpdatedV2), true)
            {
                TestName = "ForkchoiceUpdatedV2 To Request Shanghai Payload, Zero Beacon Root",
                ExpectedResult = ErrorCodes.InvalidParams,
            };

            yield return new TestCaseData(Cancun.Instance, nameof(IEngineRpcModule.engine_forkchoiceUpdatedV2), true)
            {
                TestName = "ForkchoiceUpdatedV2 To Request Cancun Payload, Zero Beacon Root",
                ExpectedResult = ErrorCodes.InvalidParams,
            };
            yield return new TestCaseData(Cancun.Instance, nameof(IEngineRpcModule.engine_forkchoiceUpdatedV2), false)
            {
                TestName = "ForkchoiceUpdatedV2 To Request Cancun Payload, Nil Beacon Root",
                ExpectedResult = ErrorCodes.UnsupportedFork,
            };
            yield return new TestCaseData(Cancun.Instance, nameof(IEngineRpcModule.engine_forkchoiceUpdatedV3), false)
            {
                TestName = "ForkchoiceUpdatedV3 To Request Cancun Payload, Nil Beacon Root",
                ExpectedResult = ErrorCodes.InvalidParams,
            };
        }
    }

    public static IEnumerable<TestCaseData> ForkchoiceUpdatedV3AcceptedTestCaseSource
    {
        get
        {
            yield return new TestCaseData(Shanghai.Instance, nameof(IEngineRpcModule.engine_forkchoiceUpdatedV2), false)
            {
                TestName = "ForkchoiceUpdatedV2 To Request Shanghai Payload, Nil Beacon Root",
                ExpectedResult = ErrorCodes.None,
            };
            yield return new TestCaseData(Cancun.Instance, nameof(IEngineRpcModule.engine_forkchoiceUpdatedV3), true)
            {
                TestName = "ForkchoiceUpdatedV3 To Request Cancun Payload, Zero Beacon Root",
                ExpectedResult = ErrorCodes.None,
            };
        }
    }

    public static IEnumerable<TestCaseData> BlobVersionedHashesMatchTestSource
    {
        get
        {
            yield return new TestCaseData(new byte[] { }, new byte[][] { })
            {
                ExpectedResult = FurtherValidationStatus,
                TestName = "Zero hashes passed, as expected",
            };
            yield return new TestCaseData(new byte[] { 0, 1 }, new byte[][] { new byte[] { 0, 1 } })
            {
                ExpectedResult = FurtherValidationStatus,
                TestName = "N hashes passed, as expected",
            };
            yield return new TestCaseData(new byte[] { 0, 1 }, new byte[][] { new byte[] { 0 }, new byte[] { 1 } })
            {
                ExpectedResult = FurtherValidationStatus,
                TestName = "N hashes passed, as expected, multiple transactions",
            };
        }
    }

    public static IEnumerable<TestCaseData> BlobVersionedHashesDoNotMatchTestSource
    {
        get
        {
            yield return new TestCaseData(new byte[] { }, new byte[][] { new byte[] { 0 } })
            {
                ExpectedResult = PayloadStatus.Invalid,
                TestName = "Zero hashes passed, but a tx has one",
            };
            yield return new TestCaseData(new byte[] { 0, 1, 2 }, new byte[][] { new byte[] { 0, 2, 1 } })
            {
                ExpectedResult = PayloadStatus.Invalid,
                TestName = "Order is not correct",
            };
            yield return new TestCaseData(new byte[] { 0, 1, 2 }, new byte[][] { new byte[] { 2 }, new byte[] { 0, 1 } })
            {
                ExpectedResult = PayloadStatus.Invalid,
                TestName = "Order is not correct, multiple transactions",
            };
            yield return new TestCaseData(new byte[] { 0, 2 }, new byte[][] { new byte[] { 0, 1, 2 } })
            {
                ExpectedResult = PayloadStatus.Invalid,
                TestName = "A hash is missing",
            };
            yield return new TestCaseData(new byte[] { 0, 1, 2 }, new byte[][] { new byte[] { 0, 1 } })
            {
                ExpectedResult = PayloadStatus.Invalid,
                TestName = "One hash more than expected",
            };
        }
    }

    public static IEnumerable<TestCaseData> CancunFieldsTestSource
    {
        get
        {
            yield return new TestCaseData(null, null, null)
            {
                ExpectedResult = ErrorCodes.None,
                TestName = "No Cancun fields",
            };
            yield return new TestCaseData(0ul, null, null)
            {
                ExpectedResult = ErrorCodes.InvalidParams,
                TestName = $"{nameof(ExecutionPayloadV3.BlobGasUsed)} is set",
            };
            yield return new TestCaseData(null, 0ul, null)
            {
                ExpectedResult = ErrorCodes.InvalidParams,
                TestName = $"{nameof(ExecutionPayloadV3.ExcessBlobGas)} is set",
            };
            yield return new TestCaseData(null, null, Keccak.Zero)
            {
                ExpectedResult = ErrorCodes.InvalidParams,
                TestName = $"{nameof(ExecutionPayloadV3.ParentBeaconBlockRoot)} is set",
            };
            yield return new TestCaseData(1ul, 1ul, null)
            {
                ExpectedResult = ErrorCodes.InvalidParams,
                TestName = $"Multiple fields #1",
            };
            yield return new TestCaseData(1ul, 1ul, Keccak.Zero)
            {
                ExpectedResult = ErrorCodes.InvalidParams,
                TestName = $"Multiple fields #2",
            };
            yield return new TestCaseData(1ul, null, Keccak.Zero)
            {
                ExpectedResult = ErrorCodes.InvalidParams,
                TestName = $"Multiple fields #3",
            };
        }
    }

    private async Task<ExecutionPayload> SendNewBlockV3(IEngineRpcModule rpc, MergeTestBlockchain chain, IList<Withdrawal>? withdrawals)
    {
        ExecutionPayloadV3 executionPayload = CreateBlockRequestV3(
            chain, CreateParentBlockRequestOnHead(chain.BlockTree), TestItem.AddressD, withdrawals, 0, 0, parentBeaconBlockRoot: TestItem.KeccakE);
        ResultWrapper<PayloadStatusV1> executePayloadResult = await rpc.engine_newPayloadV3(executionPayload, Array.Empty<byte[]>(), executionPayload.ParentBeaconBlockRoot);

        executePayloadResult.Data.Status.Should().Be(PayloadStatus.Valid);

        return executionPayload;
    }

    private async Task<(IEngineRpcModule, string, Transaction[], MergeTestBlockchain chain)> BuildAndGetPayloadV3Result(
        IReleaseSpec spec, int transactionCount = 0)
    {
        MergeTestBlockchain chain = await CreateBlockchain(releaseSpec: spec, null);
        IEngineRpcModule rpcModule = CreateEngineModule(chain);
        Transaction[] txs = Array.Empty<Transaction>();

        if (transactionCount is not 0)
        {
            using SemaphoreSlim blockImprovementLock = new(0);

            ExecutionPayload executionPayload1 = await SendNewBlockV3(rpcModule, chain, new List<Withdrawal>());
            txs = BuildTransactions(chain, executionPayload1.BlockHash, TestItem.PrivateKeyA, TestItem.AddressB, (uint)transactionCount, 0, out _, out _, 1);
            chain.AddTransactions(txs);

            EventHandler<BlockEventArgs> onBlockImprovedHandler = (_, _) => blockImprovementLock.Release(1);

            chain.PayloadPreparationService!.BlockImproved += onBlockImprovedHandler;
            await blockImprovementLock.WaitAsync(10000);
            chain.PayloadPreparationService!.BlockImproved -= onBlockImprovedHandler;
        }

        PayloadAttributes payloadAttributes = new()
        {
            Timestamp = chain.BlockTree.Head!.Timestamp + 1,
            PrevRandao = TestItem.KeccakH,
            SuggestedFeeRecipient = TestItem.AddressF,
            Withdrawals = new List<Withdrawal> { TestItem.WithdrawalA_1Eth },
            ParentBeaconBlockRoot = spec.IsBeaconBlockRootAvailable ? TestItem.KeccakE : null
        };
        Keccak currentHeadHash = chain.BlockTree.HeadHash;
        ForkchoiceStateV1 forkchoiceState = new(currentHeadHash, currentHeadHash, currentHeadHash);
        string payloadId = spec.IsBeaconBlockRootAvailable
            ? rpcModule.engine_forkchoiceUpdatedV3(forkchoiceState, payloadAttributes).Result.Data.PayloadId!
            : rpcModule.engine_forkchoiceUpdatedV2(forkchoiceState, payloadAttributes).Result.Data.PayloadId!;
        return (rpcModule, payloadId, txs, chain);
    }
}<|MERGE_RESOLUTION|>--- conflicted
+++ resolved
@@ -68,13 +68,8 @@
         MergeTestBlockchain chain = await CreateBlockchain(releaseSpec: Shanghai.Instance);
         IEngineRpcModule rpcModule = CreateEngineModule(chain);
         ExecutionPayload executionPayload = CreateBlockRequest(
-<<<<<<< HEAD
-            chain.SpecProvider.GenesisSpec, chain.State, CreateParentBlockRequestOnHead(chain.BlockTree), TestItem.AddressD, withdrawals: Array.Empty<Withdrawal>(),
-                blobGasUsed: blobGasUsed, excessBlobGas: excessBlobGas, beaconParentBlockRoot: parentBlockBeaconRoot);
-=======
             chain, CreateParentBlockRequestOnHead(chain.BlockTree), TestItem.AddressD, withdrawals: Array.Empty<Withdrawal>(),
                 blobGasUsed: blobGasUsed, excessBlobGas: excessBlobGas, parentBeaconBlockRoot: parentBlockBeaconRoot);
->>>>>>> a33737ed
 
         ResultWrapper<PayloadStatusV1> result = await rpcModule.engine_newPayloadV2(executionPayload);
 
@@ -87,12 +82,7 @@
         MergeTestBlockchain chain = await CreateBlockchain(releaseSpec: Shanghai.Instance);
         IEngineRpcModule rpcModule = CreateEngineModule(chain);
         ExecutionPayloadV3 executionPayload = CreateBlockRequestV3(
-<<<<<<< HEAD
-            chain,
-            CreateParentBlockRequestOnHead(chain.BlockTree), TestItem.AddressD, withdrawals: Array.Empty<Withdrawal>());
-=======
             chain, CreateParentBlockRequestOnHead(chain.BlockTree), TestItem.AddressD, withdrawals: Array.Empty<Withdrawal>());
->>>>>>> a33737ed
 
         ResultWrapper<PayloadStatusV1> result = await rpcModule.engine_newPayloadV3(executionPayload, new byte[0][], executionPayload.ParentBeaconBlockRoot);
 
