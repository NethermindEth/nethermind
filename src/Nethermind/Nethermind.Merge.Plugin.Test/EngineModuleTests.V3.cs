--- conflicted
+++ resolved
@@ -387,12 +387,9 @@
                  Substitute.For<IHandler<TransitionConfigurationV1, TransitionConfigurationV1>>(),
                  Substitute.For<IHandler<IEnumerable<string>, IEnumerable<string>>>(),
                  Substitute.For<IAsyncHandler<byte[][], IEnumerable<BlobAndProofV1?>>>(),
-<<<<<<< HEAD
                  Substitute.For<IHandler<ArrayPoolList<byte[]>>>(),
                  Substitute.For<IHandler<(string, byte[][]), string?>>(),
-=======
                  Substitute.For<IEngineRequestsTracker>(),
->>>>>>> 22f90f19
                  chain.SpecProvider,
                  new GCKeeper(NoGCStrategy.Instance, chain.LogManager),
                  Substitute.For<ILogManager>()));
