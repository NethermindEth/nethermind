// SPDX-FileCopyrightText: 2022 Demerzel Solutions Limited
// SPDX-License-Identifier: LGPL-3.0-only

using System;
using System.Collections.Generic;
using System.Threading;
using System.Threading.Tasks;
using FluentAssertions;
using k8s.Models;
using Nethermind.Consensus.Producers;
using Nethermind.Core;
using Nethermind.Core.Crypto;
using Nethermind.Core.Extensions;
using Nethermind.Core.Specs;
using Nethermind.Core.Test.Builders;
using Nethermind.Crypto;
using Nethermind.Evm;
using Nethermind.JsonRpc;
using Nethermind.Logging;
using Nethermind.Merge.Plugin.Data;
using Nethermind.Merge.Plugin.GC;
using Nethermind.Merge.Plugin.Handlers;
<<<<<<< HEAD
=======
using Nethermind.Serialization.Json;
using Nethermind.Serialization.Rlp;
using Nethermind.Specs;
>>>>>>> 6472650d
using Nethermind.Specs.Forks;
using NSubstitute;
using NUnit.Framework;
using Transaction = Nethermind.Core.Transaction;

namespace Nethermind.Merge.Plugin.Test;

public partial class EngineModuleTests
{
<<<<<<< HEAD
    [TestCaseSource(nameof(ExcessDataGasInGetPayloadV3ForDifferentSpecTestSource))]
    public async Task ExccessDataGas_should_present_in_cancun_only((IReleaseSpec Spec, bool IsExcessDataGasSet) input)
    {
        (IEngineRpcModule rpcModule, string payloadId) = await BuildAndGetPayloadV3Result(input.Spec);
        ResultWrapper<GetPayloadV3Result?> getPayloadResult =
            await rpcModule.engine_getPayloadV3(Bytes.FromHexString(payloadId));
        Assert.That(getPayloadResult.Data!.ExecutionPayload.ExcessDataGas.HasValue,
            Is.EqualTo(input.IsExcessDataGasSet));
=======
    [Test]
    public async Task NewPayloadV1_should_decline_post_cancun()
    {
        MergeTestBlockchain chain = await CreateBlockchain(releaseSpec: Cancun.Instance);
        IEngineRpcModule rpcModule = CreateEngineModule(chain);
        ExecutionPayload executionPayload = CreateBlockRequest(
            chain, CreateParentBlockRequestOnHead(chain.BlockTree), TestItem.AddressD, withdrawals: Array.Empty<Withdrawal>());

        ResultWrapper<PayloadStatusV1> result = await rpcModule.engine_newPayloadV1(executionPayload);

        Assert.That(result.ErrorCode, Is.EqualTo(ErrorCodes.InvalidParams));
    }

    [Test]
    public async Task NewPayloadV2_should_decline_post_cancun()
    {
        MergeTestBlockchain chain = await CreateBlockchain(releaseSpec: Cancun.Instance);
        IEngineRpcModule rpcModule = CreateEngineModule(chain);
        ExecutionPayload executionPayload = CreateBlockRequest(
            chain, CreateParentBlockRequestOnHead(chain.BlockTree), TestItem.AddressD, withdrawals: Array.Empty<Withdrawal>());

        ResultWrapper<PayloadStatusV1> result = await rpcModule.engine_newPayloadV2(executionPayload);

        Assert.That(result.ErrorCode, Is.EqualTo(ErrorCodes.UnsupportedFork));
    }

    [TestCaseSource(nameof(CancunFieldsTestSource))]
    public async Task<int> NewPayloadV2_should_decline_pre_cancun_with_cancun_fields(ulong? blobGasUsed, ulong? excessBlobGas, Keccak? parentBlockBeaconRoot)
    {
        MergeTestBlockchain chain = await CreateBlockchain(releaseSpec: Shanghai.Instance);
        IEngineRpcModule rpcModule = CreateEngineModule(chain);
        ExecutionPayload executionPayload = CreateBlockRequest(
            chain, CreateParentBlockRequestOnHead(chain.BlockTree), TestItem.AddressD, withdrawals: Array.Empty<Withdrawal>(),
                blobGasUsed: blobGasUsed, excessBlobGas: excessBlobGas, parentBeaconBlockRoot: parentBlockBeaconRoot);

        ResultWrapper<PayloadStatusV1> result = await rpcModule.engine_newPayloadV2(executionPayload);

        return result.ErrorCode;
    }

    [Test]
    public async Task NewPayloadV3_should_decline_pre_cancun_payloads()
    {
        MergeTestBlockchain chain = await CreateBlockchain(releaseSpec: Shanghai.Instance);
        IEngineRpcModule rpcModule = CreateEngineModule(chain);
        ExecutionPayloadV3 executionPayload = CreateBlockRequestV3(
            chain, CreateParentBlockRequestOnHead(chain.BlockTree), TestItem.AddressD, withdrawals: Array.Empty<Withdrawal>());

        ResultWrapper<PayloadStatusV1> result = await rpcModule.engine_newPayloadV3(executionPayload, new byte[0][], executionPayload.ParentBeaconBlockRoot);

        Assert.That(result.ErrorCode, Is.EqualTo(ErrorCodes.UnsupportedFork));
    }

    [Test]
    public async Task GetPayloadV3_should_decline_pre_cancun_payloads()
    {
        (IEngineRpcModule rpcModule, string payloadId, _, _) = await BuildAndGetPayloadV3Result(Shanghai.Instance);
        ResultWrapper<GetPayloadV3Result?> getPayloadResult =
            await rpcModule.engine_getPayloadV3(Bytes.FromHexString(payloadId));
        Assert.That(getPayloadResult.ErrorCode,
            Is.EqualTo(ErrorCodes.UnsupportedFork));
    }

    [Test]
    public async Task GetPayloadV2_should_decline_post_cancun_payloads()
    {
        (IEngineRpcModule rpcModule, string payloadId, _, _) = await BuildAndGetPayloadV3Result(Cancun.Instance);
        ResultWrapper<GetPayloadV2Result?> getPayloadResult =
            await rpcModule.engine_getPayloadV2(Bytes.FromHexString(payloadId));
        Assert.That(getPayloadResult.ErrorCode,
            Is.EqualTo(ErrorCodes.UnsupportedFork));
>>>>>>> 6472650d
    }

    [Test]
    public async Task GetPayloadV3_should_fail_on_unknown_payload()
    {
        using SemaphoreSlim blockImprovementLock = new(0);
        using MergeTestBlockchain chain = await CreateBlockchain();
        IEngineRpcModule rpc = CreateEngineModule(chain);

        byte[] payloadId = Bytes.FromHexString("0x0");
        ResultWrapper<GetPayloadV3Result?> responseFirst = await rpc.engine_getPayloadV3(payloadId);
        responseFirst.Should().NotBeNull();
        responseFirst.Result.ResultType.Should().Be(ResultType.Failure);
        responseFirst.ErrorCode.Should().Be(MergeErrorCodes.UnknownPayload);
    }

    [TestCase(0)]
    [TestCase(1)]
    [TestCase(2)]
    [TestCase(3)]
    [TestCase(4)]
    public async Task PayloadV3_should_return_all_the_blobs(int blobTxCount)
    {
<<<<<<< HEAD
        (IEngineRpcModule rpcModule, string payloadId) = await BuildAndGetPayloadV3Result(Cancun.Instance, blobTxCount);
        var result = await rpcModule.engine_getPayloadV3(Bytes.FromHexString(payloadId));
=======
        (IEngineRpcModule rpcModule, string payloadId, _, _) = await BuildAndGetPayloadV3Result(Cancun.Instance, blobTxCount);
        ResultWrapper<GetPayloadV3Result?> result = await rpcModule.engine_getPayloadV3(Bytes.FromHexString(payloadId));
>>>>>>> 6472650d
        BlobsBundleV1 getPayloadResultBlobsBundle = result.Data!.BlobsBundle!;
        Assert.That(result.Data.ExecutionPayload.DataGasUsed, Is.EqualTo(DataGasCalculator.CalculateDataGas(blobTxCount)));
        Assert.That(result.Data.ExecutionPayload.ExcessDataGas, Is.Not.Null);
        Assert.That(getPayloadResultBlobsBundle.Blobs!.Length, Is.EqualTo(blobTxCount));
        Assert.That(getPayloadResultBlobsBundle.Commitments!.Length, Is.EqualTo(blobTxCount));
        Assert.That(getPayloadResultBlobsBundle.Proofs!.Length, Is.EqualTo(blobTxCount));
    }

<<<<<<< HEAD
    [Test]
    public async Task NewPayloadV3_should_decline_null_blobversionedhashes()
    {
        MergeTestBlockchain chain = await CreateBlockchain(releaseSpec: Cancun.Instance);
        IEngineRpcModule rpcModule = CreateEngineModule(chain);
        ExecutionPayload executionPayload = CreateBlockRequest(
            CreateParentBlockRequestOnHead(chain.BlockTree), TestItem.AddressD, withdrawals: Array.Empty<Withdrawal>());
=======
    [TestCase(false, PayloadStatus.Valid)]
    [TestCase(true, PayloadStatus.Invalid)]
    public virtual async Task NewPayloadV3_should_decline_mempool_encoding(bool inMempoolForm, string expectedPayloadStatus)
    {
        (IEngineRpcModule rpcModule, string payloadId, Transaction[] transactions, _) = await BuildAndGetPayloadV3Result(Cancun.Instance, 1);

        ExecutionPayloadV3 payload = (await rpcModule.engine_getPayloadV3(Bytes.FromHexString(payloadId))).Data!.ExecutionPayload;

        TxDecoder rlpEncoder = new();
        RlpBehaviors rlpBehaviors = (inMempoolForm ? RlpBehaviors.InMempoolForm : RlpBehaviors.None) | RlpBehaviors.SkipTypedWrapping;
        payload.Transactions = transactions.Select(tx => rlpEncoder.Encode(tx, rlpBehaviors).Bytes).ToArray();
        byte[]?[] blobVersionedHashes = transactions.SelectMany(tx => tx.BlobVersionedHashes ?? Array.Empty<byte[]>()).ToArray();

        ResultWrapper<PayloadStatusV1> result = await rpcModule.engine_newPayloadV3(payload, blobVersionedHashes, payload.ParentBeaconBlockRoot);

        Assert.That(result.ErrorCode, Is.EqualTo(ErrorCodes.None));
        result.Data.Status.Should().Be(expectedPayloadStatus);
    }

    [TestCase(false, PayloadStatus.Syncing)]
    [TestCase(true, PayloadStatus.Invalid)]
    public virtual async Task NewPayloadV3_should_decline_incorrect_blobgasused(bool isBlobGasUsedBroken, string expectedPayloadStatus)
    {
        (IEngineRpcModule prevRpcModule, string payloadId, Transaction[] transactions, _) = await BuildAndGetPayloadV3Result(Cancun.Instance, 1);
        ExecutionPayloadV3 payload = (await prevRpcModule.engine_getPayloadV3(Bytes.FromHexString(payloadId))).Data!.ExecutionPayload;

        if (isBlobGasUsedBroken)
        {
            payload.BlobGasUsed += 1;
        }

        payload.ParentHash = TestItem.KeccakA;
        payload.BlockNumber = 2;
        payload.TryGetBlock(out Block? b);
        payload.BlockHash = b!.CalculateHash();

        byte[]?[] blobVersionedHashes = transactions.SelectMany(tx => tx.BlobVersionedHashes ?? Array.Empty<byte[]>()).ToArray();
        ResultWrapper<PayloadStatusV1> result = await prevRpcModule.engine_newPayloadV3(payload, blobVersionedHashes, payload.ParentBeaconBlockRoot);

        Assert.That(result.ErrorCode, Is.EqualTo(ErrorCodes.None));
        result.Data.Status.Should().Be(expectedPayloadStatus);
    }

    [Test]
    public async Task NewPayloadV3_should_decline_null_blobversionedhashes()
    {
        (JsonRpcService jsonRpcService, JsonRpcContext context, EthereumJsonSerializer serializer, ExecutionPayloadV3 executionPayload)
            = await PreparePayloadRequestEnv();

        string executionPayloadString = serializer.Serialize(executionPayload);
        string blobsString = serializer.Serialize(Array.Empty<byte[]>());

        JsonRpcRequest request = RpcTest.GetJsonRequest(nameof(IEngineRpcModule.engine_newPayloadV3),
            executionPayloadString, null!);
        JsonRpcErrorResponse? response = (await jsonRpcService.SendRequestAsync(request, context)) as JsonRpcErrorResponse;
        Assert.That(response?.Error, Is.Not.Null);
        Assert.That(response!.Error!.Code, Is.EqualTo(ErrorCodes.InvalidParams));
    }

    private async Task<(JsonRpcService jsonRpcService, JsonRpcContext context, EthereumJsonSerializer serializer, ExecutionPayloadV3 correctExecutionPayload)>
            PreparePayloadRequestEnv()
    {
        MergeTestBlockchain chain = await CreateBlockchain(releaseSpec: Cancun.Instance);
        IEngineRpcModule rpcModule = CreateEngineModule(chain);
        JsonRpcConfig jsonRpcConfig = new() { EnabledModules = new[] { "Engine" } };
        RpcModuleProvider moduleProvider = new(new FileSystem(), jsonRpcConfig, LimboLogs.Instance);
        moduleProvider.Register(new SingletonModulePool<IEngineRpcModule>(new SingletonFactory<IEngineRpcModule>(rpcModule), true));

        ExecutionPayloadV3 executionPayload = CreateBlockRequestV3(
            chain, CreateParentBlockRequestOnHead(chain.BlockTree), TestItem.AddressD, withdrawals: Array.Empty<Withdrawal>(), blobGasUsed: 0, excessBlobGas: 0, parentBeaconBlockRoot: TestItem.KeccakA);

        return (new(moduleProvider, LimboLogs.Instance, jsonRpcConfig), new(RpcEndpoint.Http), new(), executionPayload);
    }

    [Test]
    public async Task NewPayloadV3_should_decline_empty_fields()
    {
        (JsonRpcService jsonRpcService, JsonRpcContext context, EthereumJsonSerializer serializer, ExecutionPayloadV3 executionPayload)
            = await PreparePayloadRequestEnv();

        string executionPayloadString = serializer.Serialize(executionPayload);
        string blobsString = serializer.Serialize(Array.Empty<byte[]>());
        string parentBeaconBlockRootString = serializer.Serialize(TestItem.KeccakA.BytesToArray());

        {
            JObject executionPayloadAsJObject = serializer.Deserialize<JObject>(executionPayloadString);
            JsonRpcRequest request = RpcTest.GetJsonRequest(nameof(IEngineRpcModule.engine_newPayloadV3),
                serializer.Serialize(executionPayloadAsJObject), blobsString, parentBeaconBlockRootString);
            JsonRpcResponse response = await jsonRpcService.SendRequestAsync(request, context);
            Assert.That(response is JsonRpcSuccessResponse);
        }

        string[] props = serializer.Deserialize<JObject>(serializer.Serialize(new ExecutionPayload()))
            .Properties().Select(prop => prop.Name).ToArray();

        foreach (string prop in props)
        {
            JObject executionPayloadAsJObject = serializer.Deserialize<JObject>(executionPayloadString);
            executionPayloadAsJObject[prop] = null;

            JsonRpcRequest request = RpcTest.GetJsonRequest(nameof(IEngineRpcModule.engine_newPayloadV3),
               serializer.Serialize(executionPayloadAsJObject), blobsString);
            JsonRpcErrorResponse? response = (await jsonRpcService.SendRequestAsync(request, context)) as JsonRpcErrorResponse;
            Assert.That(response?.Error, Is.Not.Null);
            Assert.That(response!.Error!.Code, Is.EqualTo(ErrorCodes.InvalidParams));
        }

        foreach (string prop in props)
        {
            JObject executionPayloadAsJObject = serializer.Deserialize<JObject>(executionPayloadString);
            executionPayloadAsJObject.Remove(prop);

            JsonRpcRequest request = RpcTest.GetJsonRequest(nameof(IEngineRpcModule.engine_newPayloadV3),
               serializer.Serialize(executionPayloadAsJObject), blobsString);
            JsonRpcErrorResponse? response = (await jsonRpcService.SendRequestAsync(request, context)) as JsonRpcErrorResponse;
            Assert.That(response?.Error, Is.Not.Null);
            Assert.That(response!.Error!.Code, Is.EqualTo(ErrorCodes.InvalidParams));
        }
    }

    [TestCaseSource(nameof(ForkchoiceUpdatedV3DeclinedTestCaseSource))]
    [TestCaseSource(nameof(ForkchoiceUpdatedV3AcceptedTestCaseSource))]

    public async Task<int> ForkChoiceUpdated_should_return_proper_error_code(IReleaseSpec releaseSpec, string method, bool isBeaconRootSet)
    {
        MergeTestBlockchain chain = await CreateBlockchain(releaseSpec: releaseSpec);
        IEngineRpcModule rpcModule = CreateEngineModule(chain);
        ForkchoiceStateV1 fcuState = new(Keccak.Zero, Keccak.Zero, Keccak.Zero);
        PayloadAttributes payloadAttributes = new()
        {
            Timestamp = chain.BlockTree.Head!.Timestamp,
            PrevRandao = Keccak.Zero,
            SuggestedFeeRecipient = Address.Zero,
            Withdrawals = new List<Withdrawal>(),
            ParentBeaconBlockRoot = isBeaconRootSet ? Keccak.Zero : null,
        };
>>>>>>> 6472650d

        ResultWrapper<PayloadStatusV1> errorCode = (await rpcModule.engine_newPayloadV3(executionPayload, null!));

        Assert.That(errorCode.Data.Status, Is.EqualTo(PayloadStatus.Invalid));
    }

    private const string FurtherValidationStatus = "FurtherValidation";

    [TestCaseSource(nameof(BlobVersionedHashesMatchTestSource))]
    [TestCaseSource(nameof(BlobVersionedHashesDoNotMatchTestSource))]
    public async Task<string> NewPayloadV3_should_verify_blob_versioned_hashes_against_transactions_ones
        (byte[] hashesFirstBytes, byte[][] transactionsAndFirstBytesOfTheirHashes)
    {
        async Task<(MergeTestBlockchain blockchain, IEngineRpcModule engineRpcModule)> MockRpc()
        {
            MergeTestBlockchain chain = await CreateBlockchain(releaseSpec: Cancun.Instance);
            IAsyncHandler<ExecutionPayload, PayloadStatusV1> newPayloadHandlerMock =
                Substitute.For<IAsyncHandler<ExecutionPayload, PayloadStatusV1>>();
            newPayloadHandlerMock.HandleAsync(Arg.Any<ExecutionPayload>())
                .Returns(Task.FromResult(ResultWrapper<PayloadStatusV1>
                                         .Success(new PayloadStatusV1() { Status = FurtherValidationStatus })));

            return (chain, new EngineRpcModule(
                 Substitute.For<IAsyncHandler<byte[], ExecutionPayload?>>(),
                 Substitute.For<IAsyncHandler<byte[], GetPayloadV2Result?>>(),
                 Substitute.For<IAsyncHandler<byte[], GetPayloadV3Result?>>(),
                 newPayloadHandlerMock,
                 Substitute.For<IForkchoiceUpdatedHandler>(),
                 Substitute.For<IAsyncHandler<IList<Keccak>, IEnumerable<ExecutionPayloadBodyV1Result?>>>(),
                 Substitute.For<IGetPayloadBodiesByRangeV1Handler>(),
                 Substitute.For<IHandler<TransitionConfigurationV1, TransitionConfigurationV1>>(),
                 Substitute.For<IHandler<IEnumerable<string>, IEnumerable<string>>>(),
                 chain.SpecProvider,
                 new GCKeeper(NoGCStrategy.Instance, chain.LogManager),
                 Substitute.For<ILogManager>()));
        }


        (byte[][] blobVersionedHashes, Transaction[] transactions) BuildTransactionsAndBlobVersionedHashesList(byte[] hashesFirstBytes, byte[][] transactionsAndFirstBytesOfTheirHashes, ulong chainId)
        {
            byte[][] blobVersionedHashes = new byte[hashesFirstBytes.Length][];

            ulong index = 0;
            foreach (byte hashByte in hashesFirstBytes)
            {
                blobVersionedHashes[index] = new byte[32];
                blobVersionedHashes[index][0] = KzgPolynomialCommitments.KzgBlobHashVersionV1;
                blobVersionedHashes[index][1] = hashByte;
                index++;
            }

            ulong txIndex = 0;
            Transaction[] transactions = new Transaction[transactionsAndFirstBytesOfTheirHashes.Length];

            foreach (byte[] txHashBytes in transactionsAndFirstBytesOfTheirHashes)
            {
                ulong txHashIndex = 0;
                byte[][] txBlobVersionedHashes = new byte[txHashBytes.Length][];
                foreach (byte hashByte in txHashBytes)
                {
                    txBlobVersionedHashes[txHashIndex] = new byte[32];
                    txBlobVersionedHashes[txHashIndex][0] = KzgPolynomialCommitments.KzgBlobHashVersionV1;
                    txBlobVersionedHashes[txHashIndex][1] = hashByte;
                    txHashIndex++;
                }
                transactions[txIndex] = Build.A.Transaction.WithNonce((ulong)txIndex)
                    .WithType(TxType.Blob)
                    .WithTimestamp(Timestamper.UnixTime.Seconds)
                    .WithTo(TestItem.AddressB)
                    .WithValue(1.GWei())
                    .WithGasPrice(1.GWei())
                    .WithMaxFeePerDataGas(1.GWei())
                    .WithChainId(chainId)
                    .WithSenderAddress(TestItem.AddressA)
                    .WithBlobVersionedHashes(txBlobVersionedHashes)
                    .WithMaxFeePerGasIfSupports1559(1.GWei())
                    .SignedAndResolved(TestItem.PrivateKeyA).TestObject;
                txIndex++;
            }

            return (blobVersionedHashes, transactions);
        }

        (MergeTestBlockchain blockchain, IEngineRpcModule engineRpcModule) = await MockRpc();
        (byte[][] blobVersionedHashes, Transaction[] transactions) = BuildTransactionsAndBlobVersionedHashesList(hashesFirstBytes, transactionsAndFirstBytesOfTheirHashes, blockchain.SpecProvider.ChainId);

<<<<<<< HEAD
        ExecutionPayload executionPayload = CreateBlockRequest(
            CreateParentBlockRequestOnHead(blockchain.BlockTree), TestItem.AddressD, withdrawals: Array.Empty<Withdrawal>(), transactions: transactions);
        ResultWrapper<PayloadStatusV1> result = await engineRpcModule.engine_newPayloadV3(executionPayload, blobVersionedHashes);
=======
        ExecutionPayloadV3 executionPayload = CreateBlockRequestV3(
            blockchain, CreateParentBlockRequestOnHead(blockchain.BlockTree), TestItem.AddressD, withdrawals: Array.Empty<Withdrawal>(), 0, 0, transactions: transactions, parentBeaconBlockRoot: Keccak.Zero);
        ResultWrapper<PayloadStatusV1> result = await engineRpcModule.engine_newPayloadV3(executionPayload, blobVersionedHashes, Keccak.Zero);
>>>>>>> 6472650d

        return result.Data.Status;
    }

<<<<<<< HEAD
=======
    [Test]
    public async Task ForkChoiceUpdated_should_return_invalid_params_but_change_latest_block()
    {
        (IEngineRpcModule rpcModule, string payloadId, Transaction[] transactions, MergeTestBlockchain chain) =
            await BuildAndGetPayloadV3Result(Cancun.Instance, 0);
        ExecutionPayloadV3 payload = (await rpcModule.engine_getPayloadV3(Bytes.FromHexString(payloadId))).Data!.ExecutionPayload;

        ForkchoiceStateV1 fcuState = new(payload.BlockHash, payload.BlockHash, payload.BlockHash);
        PayloadAttributes payloadAttributes = new()
        {
            Timestamp = payload.Timestamp + 1,
            PrevRandao = Keccak.Zero,
            SuggestedFeeRecipient = Address.Zero,
            Withdrawals = new List<Withdrawal>(),
            ParentBeaconBlockRoot = null,
        };

        await rpcModule.engine_newPayloadV3(payload, Array.Empty<byte[]>(), payload.ParentBeaconBlockRoot);
        ResultWrapper<ForkchoiceUpdatedV1Result> fcuResponse = await rpcModule.engine_forkchoiceUpdatedV3(fcuState, payloadAttributes);
        Assert.Multiple(() =>
        {
            Assert.That(fcuResponse.Result.ResultType, Is.EqualTo(ResultType.Failure));
            Assert.That(fcuResponse.ErrorCode, Is.EqualTo(ErrorCodes.InvalidParams));
            Assert.That(chain.BlockTree.Head!.Hash, Is.EqualTo(payload.BlockHash));
        });
    }

    [Test]
    public async Task ForkChoiceUpdated_should_return_unsupported_fork_but_change_latest_block()
    {
        (IEngineRpcModule rpcModule, string payloadId, Transaction[] transactions, MergeTestBlockchain chain) =
                await BuildAndGetPayloadV3Result(Cancun.Instance, 0);
        ExecutionPayloadV3 payload = (await rpcModule.engine_getPayloadV3(Bytes.FromHexString(payloadId))).Data!.ExecutionPayload;

        ForkchoiceStateV1 fcuState = new(payload.BlockHash, payload.BlockHash, payload.BlockHash);
        PayloadAttributes payloadAttributes = new()
        {
            Timestamp = payload.Timestamp + 1,
            PrevRandao = Keccak.Zero,
            SuggestedFeeRecipient = Address.Zero,
            Withdrawals = new List<Withdrawal>(),
        };

        await rpcModule.engine_newPayloadV3(payload, Array.Empty<byte[]>(), payload.ParentBeaconBlockRoot);
        ResultWrapper<ForkchoiceUpdatedV1Result> fcuResponse = await rpcModule.engine_forkchoiceUpdatedV2(fcuState, payloadAttributes);
        Assert.Multiple(() =>
        {
            Assert.That(fcuResponse.Result.ResultType, Is.EqualTo(ResultType.Failure));
            Assert.That(fcuResponse.ErrorCode, Is.EqualTo(ErrorCodes.UnsupportedFork));
            Assert.That(chain.BlockTree.Head!.Hash, Is.EqualTo(payload.BlockHash));
        });
    }

    public static IEnumerable<TestCaseData> ForkchoiceUpdatedV3DeclinedTestCaseSource
    {
        get
        {
            yield return new TestCaseData(Shanghai.Instance, nameof(IEngineRpcModule.engine_forkchoiceUpdatedV3), false)
            {
                TestName = "ForkchoiceUpdatedV3 To Request Shanghai Payload, Nil Beacon Root",
                ExpectedResult = ErrorCodes.InvalidParams,
            };
            yield return new TestCaseData(Shanghai.Instance, nameof(IEngineRpcModule.engine_forkchoiceUpdatedV3), true)
            {
                TestName = "ForkchoiceUpdatedV3 To Request Shanghai Payload, Zero Beacon Root",
                ExpectedResult = ErrorCodes.UnsupportedFork,
            };
            yield return new TestCaseData(Shanghai.Instance, nameof(IEngineRpcModule.engine_forkchoiceUpdatedV2), true)
            {
                TestName = "ForkchoiceUpdatedV2 To Request Shanghai Payload, Zero Beacon Root",
                ExpectedResult = ErrorCodes.InvalidParams,
            };

            yield return new TestCaseData(Cancun.Instance, nameof(IEngineRpcModule.engine_forkchoiceUpdatedV2), true)
            {
                TestName = "ForkchoiceUpdatedV2 To Request Cancun Payload, Zero Beacon Root",
                ExpectedResult = ErrorCodes.InvalidParams,
            };
            yield return new TestCaseData(Cancun.Instance, nameof(IEngineRpcModule.engine_forkchoiceUpdatedV2), false)
            {
                TestName = "ForkchoiceUpdatedV2 To Request Cancun Payload, Nil Beacon Root",
                ExpectedResult = ErrorCodes.UnsupportedFork,
            };
            yield return new TestCaseData(Cancun.Instance, nameof(IEngineRpcModule.engine_forkchoiceUpdatedV3), false)
            {
                TestName = "ForkchoiceUpdatedV3 To Request Cancun Payload, Nil Beacon Root",
                ExpectedResult = ErrorCodes.InvalidParams,
            };
        }
    }

    public static IEnumerable<TestCaseData> ForkchoiceUpdatedV3AcceptedTestCaseSource
    {
        get
        {
            yield return new TestCaseData(Shanghai.Instance, nameof(IEngineRpcModule.engine_forkchoiceUpdatedV2), false)
            {
                TestName = "ForkchoiceUpdatedV2 To Request Shanghai Payload, Nil Beacon Root",
                ExpectedResult = ErrorCodes.None,
            };
            yield return new TestCaseData(Cancun.Instance, nameof(IEngineRpcModule.engine_forkchoiceUpdatedV3), true)
            {
                TestName = "ForkchoiceUpdatedV3 To Request Cancun Payload, Zero Beacon Root",
                ExpectedResult = ErrorCodes.None,
            };
        }
    }

>>>>>>> 6472650d
    public static IEnumerable<TestCaseData> BlobVersionedHashesMatchTestSource
    {
        get
        {
            yield return new TestCaseData(new byte[] { }, new byte[][] { })
            {
                ExpectedResult = FurtherValidationStatus,
                TestName = "Zero hashes passed, as expected",
            };
            yield return new TestCaseData(new byte[] { 0, 1 }, new byte[][] { new byte[] { 0, 1 } })
            {
                ExpectedResult = FurtherValidationStatus,
                TestName = "N hashes passed, as expected",
            };
            yield return new TestCaseData(new byte[] { 0, 1 }, new byte[][] { new byte[] { 0 }, new byte[] { 1 } })
            {
                ExpectedResult = FurtherValidationStatus,
                TestName = "N hashes passed, as expected, multiple transactions",
            };
        }
    }

    public static IEnumerable<TestCaseData> BlobVersionedHashesDoNotMatchTestSource
    {
        get
        {
            yield return new TestCaseData(new byte[] { }, new byte[][] { new byte[] { 0 } })
            {
                ExpectedResult = PayloadStatus.Invalid,
                TestName = "Zero hashes passed, but a tx has one",
            };
            yield return new TestCaseData(new byte[] { 0, 1, 2 }, new byte[][] { new byte[] { 0, 2, 1 } })
            {
                ExpectedResult = PayloadStatus.Invalid,
                TestName = "Order is not correct",
            };
            yield return new TestCaseData(new byte[] { 0, 1, 2 }, new byte[][] { new byte[] { 2 }, new byte[] { 0, 1 } })
            {
                ExpectedResult = PayloadStatus.Invalid,
                TestName = "Order is not correct, multiple transactions",
            };
            yield return new TestCaseData(new byte[] { 0, 2 }, new byte[][] { new byte[] { 0, 1, 2 } })
            {
                ExpectedResult = PayloadStatus.Invalid,
                TestName = "A hash is missing",
            };
            yield return new TestCaseData(new byte[] { 0, 1, 2 }, new byte[][] { new byte[] { 0, 1 } })
            {
                ExpectedResult = PayloadStatus.Invalid,
                TestName = "One hash more than expected",
            };
        }
    }

    private async Task<ExecutionPayload> SendNewBlockV3(IEngineRpcModule rpc, MergeTestBlockchain chain, IList<Withdrawal>? withdrawals)
    {
<<<<<<< HEAD
        ExecutionPayload executionPayload = CreateBlockRequest(
            CreateParentBlockRequestOnHead(chain.BlockTree), TestItem.AddressD, withdrawals, 0, 0);
        ResultWrapper<PayloadStatusV1> executePayloadResult = await rpc.engine_newPayloadV3(executionPayload, Array.Empty<byte[]>());
=======
        ExecutionPayloadV3 executionPayload = CreateBlockRequestV3(
            chain, CreateParentBlockRequestOnHead(chain.BlockTree), TestItem.AddressD, withdrawals, 0, 0, parentBeaconBlockRoot: TestItem.KeccakE);
        ResultWrapper<PayloadStatusV1> executePayloadResult = await rpc.engine_newPayloadV3(executionPayload, Array.Empty<byte[]>(), executionPayload.ParentBeaconBlockRoot);
>>>>>>> 6472650d

        executePayloadResult.Data.Status.Should().Be(PayloadStatus.Valid);

        return executionPayload;
    }

<<<<<<< HEAD
    private async Task<(IEngineRpcModule, string)> BuildAndGetPayloadV3Result(
=======
    private async Task<(IEngineRpcModule, string, Transaction[], MergeTestBlockchain chain)> BuildAndGetPayloadV3Result(
>>>>>>> 6472650d
        IReleaseSpec spec, int transactionCount = 0)
    {
        MergeTestBlockchain chain = await CreateBlockchain(releaseSpec: spec, null);
        IEngineRpcModule rpcModule = CreateEngineModule(chain);
        if (transactionCount is not 0)
        {
            using SemaphoreSlim blockImprovementLock = new(0);

            ExecutionPayload executionPayload1 = await SendNewBlockV3(rpcModule, chain, new List<Withdrawal>());
            Transaction[] txs = BuildTransactions(
                chain, executionPayload1.BlockHash, TestItem.PrivateKeyA, TestItem.AddressB, (uint)transactionCount, 0, out _, out _, 1);
            chain.AddTransactions(txs);

            EventHandler<BlockEventArgs> onBlockImprovedHandler = (_, _) => blockImprovementLock.Release(1);

            chain.PayloadPreparationService!.BlockImproved += onBlockImprovedHandler;
            await blockImprovementLock.WaitAsync(10000);
            chain.PayloadPreparationService!.BlockImproved -= onBlockImprovedHandler;
        }

        PayloadAttributes payloadAttributes = new()
        {
            Timestamp = chain.BlockTree.Head!.Timestamp + 1,
            PrevRandao = TestItem.KeccakH,
            SuggestedFeeRecipient = TestItem.AddressF,
            Withdrawals = new List<Withdrawal> { TestItem.WithdrawalA_1Eth }
        };
        Keccak currentHeadHash = chain.BlockTree.HeadHash;
        ForkchoiceStateV1 forkchoiceState = new(currentHeadHash, currentHeadHash, currentHeadHash);
<<<<<<< HEAD
        string payloadId = rpcModule.engine_forkchoiceUpdatedV2(forkchoiceState, payloadAttributes).Result.Data
            .PayloadId!;
        return (rpcModule, payloadId);
    }

    protected static IEnumerable<(IReleaseSpec Spec, bool IsExcessDataGasSet)> ExcessDataGasInGetPayloadV3ForDifferentSpecTestSource()
    {
        yield return (Shanghai.Instance, false);
        yield return (Cancun.Instance, true);
=======
        string payloadId = spec.IsBeaconBlockRootAvailable
            ? rpcModule.engine_forkchoiceUpdatedV3(forkchoiceState, payloadAttributes).Result.Data.PayloadId!
            : rpcModule.engine_forkchoiceUpdatedV2(forkchoiceState, payloadAttributes).Result.Data.PayloadId!;
        return (rpcModule, payloadId, txs, chain);
>>>>>>> 6472650d
    }
}<|MERGE_RESOLUTION|>--- conflicted
+++ resolved
@@ -20,12 +20,9 @@
 using Nethermind.Merge.Plugin.Data;
 using Nethermind.Merge.Plugin.GC;
 using Nethermind.Merge.Plugin.Handlers;
-<<<<<<< HEAD
-=======
 using Nethermind.Serialization.Json;
 using Nethermind.Serialization.Rlp;
 using Nethermind.Specs;
->>>>>>> 6472650d
 using Nethermind.Specs.Forks;
 using NSubstitute;
 using NUnit.Framework;
@@ -35,18 +32,8 @@
 
 public partial class EngineModuleTests
 {
-<<<<<<< HEAD
     [TestCaseSource(nameof(ExcessDataGasInGetPayloadV3ForDifferentSpecTestSource))]
     public async Task ExccessDataGas_should_present_in_cancun_only((IReleaseSpec Spec, bool IsExcessDataGasSet) input)
-    {
-        (IEngineRpcModule rpcModule, string payloadId) = await BuildAndGetPayloadV3Result(input.Spec);
-        ResultWrapper<GetPayloadV3Result?> getPayloadResult =
-            await rpcModule.engine_getPayloadV3(Bytes.FromHexString(payloadId));
-        Assert.That(getPayloadResult.Data!.ExecutionPayload.ExcessDataGas.HasValue,
-            Is.EqualTo(input.IsExcessDataGasSet));
-=======
-    [Test]
-    public async Task NewPayloadV1_should_decline_post_cancun()
     {
         MergeTestBlockchain chain = await CreateBlockchain(releaseSpec: Cancun.Instance);
         IEngineRpcModule rpcModule = CreateEngineModule(chain);
@@ -116,7 +103,6 @@
             await rpcModule.engine_getPayloadV2(Bytes.FromHexString(payloadId));
         Assert.That(getPayloadResult.ErrorCode,
             Is.EqualTo(ErrorCodes.UnsupportedFork));
->>>>>>> 6472650d
     }
 
     [Test]
@@ -140,13 +126,8 @@
     [TestCase(4)]
     public async Task PayloadV3_should_return_all_the_blobs(int blobTxCount)
     {
-<<<<<<< HEAD
-        (IEngineRpcModule rpcModule, string payloadId) = await BuildAndGetPayloadV3Result(Cancun.Instance, blobTxCount);
-        var result = await rpcModule.engine_getPayloadV3(Bytes.FromHexString(payloadId));
-=======
         (IEngineRpcModule rpcModule, string payloadId, _, _) = await BuildAndGetPayloadV3Result(Cancun.Instance, blobTxCount);
         ResultWrapper<GetPayloadV3Result?> result = await rpcModule.engine_getPayloadV3(Bytes.FromHexString(payloadId));
->>>>>>> 6472650d
         BlobsBundleV1 getPayloadResultBlobsBundle = result.Data!.BlobsBundle!;
         Assert.That(result.Data.ExecutionPayload.DataGasUsed, Is.EqualTo(DataGasCalculator.CalculateDataGas(blobTxCount)));
         Assert.That(result.Data.ExecutionPayload.ExcessDataGas, Is.Not.Null);
@@ -155,15 +136,6 @@
         Assert.That(getPayloadResultBlobsBundle.Proofs!.Length, Is.EqualTo(blobTxCount));
     }
 
-<<<<<<< HEAD
-    [Test]
-    public async Task NewPayloadV3_should_decline_null_blobversionedhashes()
-    {
-        MergeTestBlockchain chain = await CreateBlockchain(releaseSpec: Cancun.Instance);
-        IEngineRpcModule rpcModule = CreateEngineModule(chain);
-        ExecutionPayload executionPayload = CreateBlockRequest(
-            CreateParentBlockRequestOnHead(chain.BlockTree), TestItem.AddressD, withdrawals: Array.Empty<Withdrawal>());
-=======
     [TestCase(false, PayloadStatus.Valid)]
     [TestCase(true, PayloadStatus.Invalid)]
     public virtual async Task NewPayloadV3_should_decline_mempool_encoding(bool inMempoolForm, string expectedPayloadStatus)
@@ -228,9 +200,8 @@
     {
         MergeTestBlockchain chain = await CreateBlockchain(releaseSpec: Cancun.Instance);
         IEngineRpcModule rpcModule = CreateEngineModule(chain);
-        JsonRpcConfig jsonRpcConfig = new() { EnabledModules = new[] { "Engine" } };
-        RpcModuleProvider moduleProvider = new(new FileSystem(), jsonRpcConfig, LimboLogs.Instance);
-        moduleProvider.Register(new SingletonModulePool<IEngineRpcModule>(new SingletonFactory<IEngineRpcModule>(rpcModule), true));
+        ExecutionPayload executionPayload = CreateBlockRequest(
+            CreateParentBlockRequestOnHead(chain.BlockTree), TestItem.AddressD, withdrawals: Array.Empty<Withdrawal>());
 
         ExecutionPayloadV3 executionPayload = CreateBlockRequestV3(
             chain, CreateParentBlockRequestOnHead(chain.BlockTree), TestItem.AddressD, withdrawals: Array.Empty<Withdrawal>(), blobGasUsed: 0, excessBlobGas: 0, parentBeaconBlockRoot: TestItem.KeccakA);
@@ -300,11 +271,13 @@
             Withdrawals = new List<Withdrawal>(),
             ParentBeaconBlockRoot = isBeaconRootSet ? Keccak.Zero : null,
         };
->>>>>>> 6472650d
-
-        ResultWrapper<PayloadStatusV1> errorCode = (await rpcModule.engine_newPayloadV3(executionPayload, null!));
-
-        Assert.That(errorCode.Data.Status, Is.EqualTo(PayloadStatus.Invalid));
+
+        string response = await RpcTest.TestSerializedRequest(rpcModule, method,
+            chain.JsonSerializer.Serialize(fcuState),
+            chain.JsonSerializer.Serialize(payloadAttributes));
+        JsonRpcErrorResponse errorResponse = chain.JsonSerializer.Deserialize<JsonRpcErrorResponse>(response);
+
+        return errorResponse.Error?.Code ?? ErrorCodes.None;
     }
 
     private const string FurtherValidationStatus = "FurtherValidation";
@@ -387,21 +360,13 @@
         (MergeTestBlockchain blockchain, IEngineRpcModule engineRpcModule) = await MockRpc();
         (byte[][] blobVersionedHashes, Transaction[] transactions) = BuildTransactionsAndBlobVersionedHashesList(hashesFirstBytes, transactionsAndFirstBytesOfTheirHashes, blockchain.SpecProvider.ChainId);
 
-<<<<<<< HEAD
-        ExecutionPayload executionPayload = CreateBlockRequest(
-            CreateParentBlockRequestOnHead(blockchain.BlockTree), TestItem.AddressD, withdrawals: Array.Empty<Withdrawal>(), transactions: transactions);
-        ResultWrapper<PayloadStatusV1> result = await engineRpcModule.engine_newPayloadV3(executionPayload, blobVersionedHashes);
-=======
         ExecutionPayloadV3 executionPayload = CreateBlockRequestV3(
             blockchain, CreateParentBlockRequestOnHead(blockchain.BlockTree), TestItem.AddressD, withdrawals: Array.Empty<Withdrawal>(), 0, 0, transactions: transactions, parentBeaconBlockRoot: Keccak.Zero);
         ResultWrapper<PayloadStatusV1> result = await engineRpcModule.engine_newPayloadV3(executionPayload, blobVersionedHashes, Keccak.Zero);
->>>>>>> 6472650d
 
         return result.Data.Status;
     }
 
-<<<<<<< HEAD
-=======
     [Test]
     public async Task ForkChoiceUpdated_should_return_invalid_params_but_change_latest_block()
     {
@@ -510,7 +475,6 @@
         }
     }
 
->>>>>>> 6472650d
     public static IEnumerable<TestCaseData> BlobVersionedHashesMatchTestSource
     {
         get
@@ -567,26 +531,16 @@
 
     private async Task<ExecutionPayload> SendNewBlockV3(IEngineRpcModule rpc, MergeTestBlockchain chain, IList<Withdrawal>? withdrawals)
     {
-<<<<<<< HEAD
-        ExecutionPayload executionPayload = CreateBlockRequest(
-            CreateParentBlockRequestOnHead(chain.BlockTree), TestItem.AddressD, withdrawals, 0, 0);
-        ResultWrapper<PayloadStatusV1> executePayloadResult = await rpc.engine_newPayloadV3(executionPayload, Array.Empty<byte[]>());
-=======
         ExecutionPayloadV3 executionPayload = CreateBlockRequestV3(
             chain, CreateParentBlockRequestOnHead(chain.BlockTree), TestItem.AddressD, withdrawals, 0, 0, parentBeaconBlockRoot: TestItem.KeccakE);
         ResultWrapper<PayloadStatusV1> executePayloadResult = await rpc.engine_newPayloadV3(executionPayload, Array.Empty<byte[]>(), executionPayload.ParentBeaconBlockRoot);
->>>>>>> 6472650d
 
         executePayloadResult.Data.Status.Should().Be(PayloadStatus.Valid);
 
         return executionPayload;
     }
 
-<<<<<<< HEAD
-    private async Task<(IEngineRpcModule, string)> BuildAndGetPayloadV3Result(
-=======
     private async Task<(IEngineRpcModule, string, Transaction[], MergeTestBlockchain chain)> BuildAndGetPayloadV3Result(
->>>>>>> 6472650d
         IReleaseSpec spec, int transactionCount = 0)
     {
         MergeTestBlockchain chain = await CreateBlockchain(releaseSpec: spec, null);
@@ -616,21 +570,9 @@
         };
         Keccak currentHeadHash = chain.BlockTree.HeadHash;
         ForkchoiceStateV1 forkchoiceState = new(currentHeadHash, currentHeadHash, currentHeadHash);
-<<<<<<< HEAD
-        string payloadId = rpcModule.engine_forkchoiceUpdatedV2(forkchoiceState, payloadAttributes).Result.Data
-            .PayloadId!;
-        return (rpcModule, payloadId);
-    }
-
-    protected static IEnumerable<(IReleaseSpec Spec, bool IsExcessDataGasSet)> ExcessDataGasInGetPayloadV3ForDifferentSpecTestSource()
-    {
-        yield return (Shanghai.Instance, false);
-        yield return (Cancun.Instance, true);
-=======
         string payloadId = spec.IsBeaconBlockRootAvailable
             ? rpcModule.engine_forkchoiceUpdatedV3(forkchoiceState, payloadAttributes).Result.Data.PayloadId!
             : rpcModule.engine_forkchoiceUpdatedV2(forkchoiceState, payloadAttributes).Result.Data.PayloadId!;
         return (rpcModule, payloadId, txs, chain);
->>>>>>> 6472650d
     }
 }