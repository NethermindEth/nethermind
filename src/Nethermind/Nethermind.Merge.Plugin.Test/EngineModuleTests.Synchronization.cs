//  Copyright (c) 2021 Demerzel Solutions Limited
//  This file is part of the Nethermind library.
//
//  The Nethermind library is free software: you can redistribute it and/or modify
//  it under the terms of the GNU Lesser General Public License as published by
//  the Free Software Foundation, either version 3 of the License, or
//  (at your option) any later version.
//
//  The Nethermind library is distributed in the hope that it will be useful,
//  but WITHOUT ANY WARRANTY; without even the implied warranty of
//  MERCHANTABILITY or FITNESS FOR A PARTICULAR PURPOSE. See the
//  GNU Lesser General Public License for more details.
//
//  You should have received a copy of the GNU Lesser General Public License
//  along with the Nethermind. If not, see <http://www.gnu.org/licenses/>.
//

using System.Linq;
using System.Threading;
using System.Threading.Tasks;
using FluentAssertions;
using Nethermind.Blockchain;
using Nethermind.Blockchain.Synchronization;
using Nethermind.Core;
using Nethermind.Core.Crypto;
using Nethermind.Core.Test.Builders;
using Nethermind.Crypto;
using Nethermind.JsonRpc;
using Nethermind.Merge.Plugin.Data;
using Nethermind.Merge.Plugin.Data.V1;
using Nethermind.Merge.Plugin.Synchronization;
using NUnit.Framework;

namespace Nethermind.Merge.Plugin.Test;

public partial class EngineModuleTests
{
    [Test]
    public async Task forkChoiceUpdatedV1_unknown_block_initiates_syncing()
    {
        using MergeTestBlockchain chain = await CreateBlockChain();
        IEngineRpcModule rpc = CreateEngineModule(chain);
        Keccak? startingHead = chain.BlockTree.HeadHash;
        BlockHeader parent = Build.A.BlockHeader
            .WithNumber(1)
            .WithHash(TestItem.KeccakA)
            .WithNonce(0)
            .WithDifficulty(0)
            .TestObject;
        Block block = Build.A.Block
            .WithNumber(2)
            .WithParent(parent)
            .WithNonce(0)
            .WithDifficulty(0)
            .WithAuthor(Address.Zero)
            .WithPostMergeFlag(true)
            .TestObject;
        await rpc.engine_newPayloadV1(new ExecutionPayloadV1(block));
        // sync has not started yet
        chain.BeaconSync.IsBeaconSyncHeadersFinished().Should().BeTrue();
        chain.BeaconSync.IsBeaconSyncFinished(block.Header).Should().BeTrue();
        chain.BeaconSync.ShouldBeInBeaconHeaders().Should().BeFalse();
        chain.BeaconPivot.BeaconPivotExists().Should().BeFalse();
        BlockTreePointers pointers = new BlockTreePointers
        {
            BestKnownNumber = 0,
            BestSuggestedHeader = chain.BlockTree.Genesis!,
            BestSuggestedBody = chain.BlockTree.FindBlock(0)!,
            BestKnownBeaconBlock = 0,
            LowestInsertedHeader = null,
            LowestInsertedBeaconHeader = null
        };
        AssertBlockTreePointers(chain.BlockTree, pointers);

        ForkchoiceStateV1 forkchoiceStateV1 = new(block.Hash!, startingHead, startingHead);
        ResultWrapper<ForkchoiceUpdatedV1Result> forkchoiceUpdatedResult =
            await rpc.engine_forkchoiceUpdatedV1(forkchoiceStateV1);
        forkchoiceUpdatedResult.Data.PayloadStatus.Status.Should()
            .Be(nameof(PayloadStatusV1.Syncing).ToUpper());

        chain.BeaconSync.ShouldBeInBeaconHeaders().Should().BeTrue();
        chain.BeaconSync.IsBeaconSyncHeadersFinished().Should().BeFalse();
        chain.BeaconSync.IsBeaconSyncFinished(chain.BlockTree.FindBlock(block.Hash)?.Header).Should().BeFalse();
        AssertBeaconPivotValues(chain.BeaconPivot, block.Header);
        pointers.LowestInsertedBeaconHeader = block.Header;
        AssertBlockTreePointers(chain.BlockTree, pointers);
        AssertExecutionStatusNotChangedV1(rpc, block.Hash!, startingHead, startingHead);
    }

    [Test]
    public async Task should_return_invalid_lvh_null_on_invalid_blocks_during_the_sync()
    {
        using MergeTestBlockchain chain = await CreateBlockChain();
        IEngineRpcModule rpc = CreateEngineModule(chain);
        Keccak? startingHead = chain.BlockTree.HeadHash;
        BlockHeader parent = Build.A.BlockHeader
            .WithNumber(1)
            .WithHash(TestItem.KeccakA)
            .WithNonce(0)
            .WithDifficulty(0)
            .TestObject;
        Block block = Build.A.Block
            .WithNumber(2)
            .WithParent(parent)
            .WithNonce(0)
            .WithDifficulty(0)
            .WithAuthor(Address.Zero)
            .WithPostMergeFlag(true)
            .TestObject;
        ExecutionPayloadV1 startingNewPayload = new ExecutionPayloadV1(block);
        await rpc.engine_newPayloadV1(startingNewPayload);

        ForkchoiceStateV1 forkchoiceStateV1 = new(block.Hash!, startingHead, startingHead);
        ResultWrapper<ForkchoiceUpdatedV1Result> forkchoiceUpdatedResult =
            await rpc.engine_forkchoiceUpdatedV1(forkchoiceStateV1);
        forkchoiceUpdatedResult.Data.PayloadStatus.Status.Should()
            .Be(nameof(PayloadStatusV1.Syncing).ToUpper());

        ExecutionPayloadV1[] requests = CreateBlockRequestBranch(startingNewPayload, TestItem.AddressD, 1);
        foreach (ExecutionPayloadV1 r in requests)
        {
            ResultWrapper<PayloadStatusV1> payloadStatus = await rpc.engine_newPayloadV1(r);
            payloadStatus.Data.Status.Should().Be(nameof(PayloadStatusV1.Syncing).ToUpper());
        }

        ExecutionPayloadV1[] invalidRequests = CreateBlockRequestBranch(requests[0], TestItem.AddressD, 1);
        foreach (ExecutionPayloadV1 r in invalidRequests)
        {
            r.TryGetBlock(out Block? newBlock);
            newBlock!.Header.GasLimit = long.MaxValue; // incorrect gas limit
            newBlock.Header.Hash = newBlock.CalculateHash();
            ResultWrapper<PayloadStatusV1> payloadStatus = await rpc.engine_newPayloadV1(new ExecutionPayloadV1(newBlock));
            payloadStatus.Data.Status.Should().Be(nameof(PayloadStatusV1.Invalid).ToUpper());
            payloadStatus.Data.LatestValidHash.Should().BeNull();
        }
    }

    [Test]
    public async Task newPayloadV1_can_insert_blocks_from_cache_when_syncing()
    {
        using MergeTestBlockchain chain = await CreateBlockChain();
        IEngineRpcModule rpc = CreateEngineModule(chain);
        Keccak startingHead = chain.BlockTree.HeadHash;

<<<<<<< HEAD
        ExecutionPayloadV1 parentBlockRequest = new(Build.A.Block.WithNumber(2).TestObject);
=======
        ExecutionPayloadV1 parentBlockRequest = new (Build.A.Block.WithNumber(2).TestObject);
>>>>>>> c9b90704
        ExecutionPayloadV1[] requests = CreateBlockRequestBranch(parentBlockRequest, Address.Zero, 7);
        ResultWrapper<PayloadStatusV1> payloadStatus;
        foreach (ExecutionPayloadV1 r in requests)
        {
            payloadStatus = await rpc.engine_newPayloadV1(r);
            payloadStatus.Data.Status.Should().Be(nameof(PayloadStatusV1.Syncing).ToUpper());
            chain.BeaconSync.IsBeaconSyncHeadersFinished().Should().BeTrue();
            chain.BeaconSync.ShouldBeInBeaconHeaders().Should().BeFalse();
            chain.BeaconPivot.BeaconPivotExists().Should().BeFalse();
        }

        int pivotNum = 3;
        requests[pivotNum].TryGetBlock(out Block? pivotBlock);
        // initiate sync
        ForkchoiceStateV1 forkchoiceStateV1 = new(pivotBlock!.Hash, startingHead, startingHead);
        ResultWrapper<ForkchoiceUpdatedV1Result> forkchoiceUpdatedResult =
            await rpc.engine_forkchoiceUpdatedV1(forkchoiceStateV1);
        forkchoiceUpdatedResult.Data.PayloadStatus.Status.Should()
            .Be(nameof(PayloadStatusV1.Syncing).ToUpper());
        // trigger insertion of blocks in cache into block tree
        payloadStatus = await rpc.engine_newPayloadV1(requests[^1]);
        payloadStatus.Data.Status.Should().Be(nameof(PayloadStatusV1.Syncing).ToUpper());
        // check it is syncing
        chain.BeaconSync.ShouldBeInBeaconHeaders().Should().BeTrue();
        chain.BeaconSync.IsBeaconSyncHeadersFinished().Should().BeFalse();
        chain.BeaconSync.IsBeaconSyncFinished(pivotBlock.Header).Should().BeFalse();
        AssertBeaconPivotValues(chain.BeaconPivot, pivotBlock.Header);
        // check correct blocks are inserted
        for (int i = pivotNum; i < requests.Length; i++)
        {
            chain.BlockTree.FindBlock(requests[i].BlockHash, BlockTreeLookupOptions.TotalDifficultyNotNeeded).Should().NotBeNull();
            chain.BlockTree.FindHeader(requests[i].BlockHash, BlockTreeLookupOptions.TotalDifficultyNotNeeded).Should().NotBeNull();
        }

        AssertExecutionStatusNotChangedV1(rpc, pivotBlock.Hash!, startingHead, startingHead);
    }

    [Test]
    public async Task first_new_payload_set_beacon_main_chain()
    {
        using MergeTestBlockchain chain = await CreateBlockChain();
        IEngineRpcModule rpc = CreateEngineModule(chain);
        Keccak? startingHead = chain.BlockTree.HeadHash;
        BlockHeader parent = Build.A.BlockHeader
            .WithNumber(1)
            .WithHash(TestItem.KeccakA)
            .WithNonce(0)
            .WithDifficulty(0)
            .TestObject;
        Block block = Build.A.Block
            .WithNumber(2)
            .WithParent(parent)
            .WithNonce(0)
            .WithDifficulty(0)
            .WithAuthor(Address.Zero)
            .WithPostMergeFlag(true)
            .TestObject;
        ExecutionPayloadV1 startingNewPayload = new(block);
        await rpc.engine_newPayloadV1(startingNewPayload);
        ForkchoiceStateV1 forkchoiceStateV1 = new(block.Hash!, startingHead, startingHead);
        ResultWrapper<ForkchoiceUpdatedV1Result> forkchoiceUpdatedResult =
            await rpc.engine_forkchoiceUpdatedV1(forkchoiceStateV1);
        forkchoiceUpdatedResult.Data.PayloadStatus.Status.Should()
            .Be(nameof(PayloadStatusV1.Syncing).ToUpper());
        ExecutionPayloadV1[] requests = CreateBlockRequestBranch(startingNewPayload, Address.Zero, 4);
        foreach (ExecutionPayloadV1 r in requests)
        {
            ResultWrapper<PayloadStatusV1> payloadStatus = await rpc.engine_newPayloadV1(r);
            payloadStatus.Data.Status.Should().Be(nameof(PayloadStatusV1.Syncing).ToUpper());
            ChainLevelInfo? lvl = chain.BlockTree.FindLevel(r.BlockNumber);
            lvl.Should().NotBeNull();
            lvl!.BlockInfos.Length.Should().Be(1);
            lvl!.BlockInfos[0].Metadata.Should().Be(BlockMetadata.BeaconBody | BlockMetadata.BeaconHeader | BlockMetadata.BeaconMainChain);
        }

        AssertBeaconPivotValues(chain.BeaconPivot, block.Header);
    }

    [Test]
    public async Task repeated_new_payloads_do_not_change_metadata()
    {
        using MergeTestBlockchain chain = await CreateBlockChain();
        IEngineRpcModule rpc = CreateEngineModule(chain);
        Keccak? startingHead = chain.BlockTree.HeadHash;
        BlockHeader parent = Build.A.BlockHeader
            .WithNumber(1)
            .WithHash(TestItem.KeccakA)
            .WithNonce(0)
            .WithDifficulty(0)
            .TestObject;
        Block block = Build.A.Block
            .WithNumber(2)
            .WithParent(parent)
            .WithNonce(0)
            .WithDifficulty(0)
            .WithAuthor(Address.Zero)
            .WithPostMergeFlag(true)
            .TestObject;
        ExecutionPayloadV1 startingNewPayload = new(block);
        await rpc.engine_newPayloadV1(startingNewPayload);
        ForkchoiceStateV1 forkchoiceStateV1 = new(block.Hash!, startingHead, startingHead);
        ResultWrapper<ForkchoiceUpdatedV1Result> forkchoiceUpdatedResult =
            await rpc.engine_forkchoiceUpdatedV1(forkchoiceStateV1);
        forkchoiceUpdatedResult.Data.PayloadStatus.Status.Should()
            .Be(nameof(PayloadStatusV1.Syncing).ToUpper());
        ExecutionPayloadV1[] requests = CreateBlockRequestBranch(startingNewPayload, Address.Zero, 4);
        foreach (ExecutionPayloadV1 r in requests)
        {
            ResultWrapper<PayloadStatusV1> payloadStatus = await rpc.engine_newPayloadV1(r);
            payloadStatus.Data.Status.Should().Be(nameof(PayloadStatusV1.Syncing).ToUpper());
            ChainLevelInfo? lvl = chain.BlockTree.FindLevel(r.BlockNumber);
            lvl.Should().NotBeNull();
            lvl!.BlockInfos.Length.Should().Be(1);
            lvl!.BlockInfos[0].Metadata.Should().Be(BlockMetadata.BeaconBody | BlockMetadata.BeaconHeader | BlockMetadata.BeaconMainChain);
        }

        foreach (ExecutionPayloadV1 r in requests)
        {
            ResultWrapper<PayloadStatusV1> payloadStatus = await rpc.engine_newPayloadV1(r);
            payloadStatus.Data.Status.Should().Be(nameof(PayloadStatusV1.Syncing).ToUpper());
            ChainLevelInfo? lvl = chain.BlockTree.FindLevel(r.BlockNumber);
            lvl.Should().NotBeNull();
            lvl!.BlockInfos.Length.Should().Be(1);
            lvl!.BlockInfos[0].Metadata.Should().Be(BlockMetadata.BeaconBody | BlockMetadata.BeaconHeader | BlockMetadata.BeaconMainChain);
        }
    }

    [Test]
    public async Task second_new_payload_should_not_set_beacon_main_chain()
    {
        using MergeTestBlockchain chain = await CreateBlockChain();
        IEngineRpcModule rpc = CreateEngineModule(chain);
        Keccak? startingHead = chain.BlockTree.HeadHash;
        BlockHeader parent = Build.A.BlockHeader
            .WithNumber(1)
            .WithHash(TestItem.KeccakA)
            .WithNonce(0)
            .WithDifficulty(0)
            .TestObject;
        Block block = Build.A.Block
            .WithNumber(2)
            .WithParent(parent)
            .WithNonce(0)
            .WithDifficulty(0)
            .WithAuthor(Address.Zero)
            .WithPostMergeFlag(true)
            .TestObject;
        ExecutionPayloadV1 startingNewPayload = new(block);
        await rpc.engine_newPayloadV1(startingNewPayload);
        ForkchoiceStateV1 forkchoiceStateV1 = new(block.Hash!, startingHead, startingHead);
        ResultWrapper<ForkchoiceUpdatedV1Result> forkchoiceUpdatedResult =
            await rpc.engine_forkchoiceUpdatedV1(forkchoiceStateV1);
        forkchoiceUpdatedResult.Data.PayloadStatus.Status.Should()
            .Be(nameof(PayloadStatusV1.Syncing).ToUpper());
        ExecutionPayloadV1[] requests = CreateBlockRequestBranch(startingNewPayload, Address.Zero, 4);
        foreach (ExecutionPayloadV1 r in requests)
        {
            ResultWrapper<PayloadStatusV1> payloadStatus = await rpc.engine_newPayloadV1(r);
            payloadStatus.Data.Status.Should().Be(nameof(PayloadStatusV1.Syncing).ToUpper());
            ChainLevelInfo? lvl = chain.BlockTree.FindLevel(r.BlockNumber);
            lvl.Should().NotBeNull();
            lvl!.BlockInfos.Length.Should().Be(1);
            lvl!.BlockInfos[0].Metadata.Should().Be(BlockMetadata.BeaconBody | BlockMetadata.BeaconHeader | BlockMetadata.BeaconMainChain);
        }

        ExecutionPayloadV1[] secondNewPayloads = CreateBlockRequestBranch(startingNewPayload, TestItem.AddressD, 4);
        foreach (ExecutionPayloadV1 r in secondNewPayloads)
        {
            ResultWrapper<PayloadStatusV1> payloadStatus = await rpc.engine_newPayloadV1(r);
            payloadStatus.Data.Status.Should().Be(nameof(PayloadStatusV1.Syncing).ToUpper());
            ChainLevelInfo? lvl = chain.BlockTree.FindLevel(r.BlockNumber);
            lvl.Should().NotBeNull();
            lvl!.BlockInfos.Length.Should().Be(2);
            lvl!.BlockInfos[0].Metadata.Should().Be(BlockMetadata.BeaconBody | BlockMetadata.BeaconHeader | BlockMetadata.BeaconMainChain);
            lvl!.BlockInfos[1].Metadata.Should().Be(BlockMetadata.BeaconBody | BlockMetadata.BeaconHeader);
        }
    }

    [Test]
    public async Task should_reorg_during_the_sync()
    {
        using MergeTestBlockchain chain = await CreateBlockChain();
        IEngineRpcModule rpc = CreateEngineModule(chain);
        Keccak? startingHead = chain.BlockTree.HeadHash;
        BlockHeader parent = Build.A.BlockHeader
            .WithNumber(1)
            .WithHash(TestItem.KeccakA)
            .WithNonce(0)
            .WithDifficulty(0)
            .TestObject;
        Block block = Build.A.Block
            .WithNumber(2)
            .WithParent(parent)
            .WithNonce(0)
            .WithDifficulty(0)
            .WithAuthor(Address.Zero)
            .WithPostMergeFlag(true)
            .TestObject;
        ExecutionPayloadV1 startingNewPayload = new(block);
        await rpc.engine_newPayloadV1(startingNewPayload);
        ForkchoiceStateV1 forkchoiceStateV1 = new(block.Hash!, startingHead, startingHead);
        await rpc.engine_forkchoiceUpdatedV1(forkchoiceStateV1);
        ExecutionPayloadV1[] requests = CreateBlockRequestBranch(startingNewPayload, Address.Zero, 4);
        foreach (ExecutionPayloadV1 r in requests)
        {
            await rpc.engine_newPayloadV1(r);
        }

        ExecutionPayloadV1[] secondNewPayloads = CreateBlockRequestBranch(startingNewPayload, TestItem.AddressD, 4);
        foreach (ExecutionPayloadV1 r in secondNewPayloads)
        {
             await rpc.engine_newPayloadV1(r);
        }

        Keccak lastHash = secondNewPayloads.Last().BlockHash!;
        ForkchoiceStateV1 forkchoiceStateV1Reorg = new(lastHash, lastHash, lastHash);
        await rpc.engine_forkchoiceUpdatedV1(forkchoiceStateV1Reorg);

        foreach (ExecutionPayloadV1 r in requests)
        {
            ChainLevelInfo? lvl = chain.BlockTree.FindLevel(r.BlockNumber);
            lvl.Should().NotBeNull();
            lvl!.BlockInfos.Length.Should().Be(2);
            lvl!.BlockInfos[0].Metadata.Should().Be(BlockMetadata.BeaconBody | BlockMetadata.BeaconHeader);
            lvl!.BlockInfos[0].BlockHash.Should().Be(r.BlockHash!);
            lvl!.BlockInfos[1].Metadata.Should().Be(BlockMetadata.BeaconBody | BlockMetadata.BeaconHeader | BlockMetadata.BeaconMainChain);
        }
    }

    [Test]
    public async Task should_reorg_during_the_sync_to_higher_chain()
    {
        using MergeTestBlockchain chain = await CreateBlockChain();
        IEngineRpcModule rpc = CreateEngineModule(chain);
        Keccak? startingHead = chain.BlockTree.HeadHash;
        BlockHeader parent = Build.A.BlockHeader
            .WithNumber(1)
            .WithHash(TestItem.KeccakA)
            .WithNonce(0)
            .WithDifficulty(0)
            .TestObject;
        Block block = Build.A.Block
            .WithNumber(2)
            .WithParent(parent)
            .WithNonce(0)
            .WithDifficulty(0)
            .WithAuthor(Address.Zero)
            .WithPostMergeFlag(true)
            .TestObject;
        ExecutionPayloadV1 startingNewPayload = new(block);
        await rpc.engine_newPayloadV1(startingNewPayload);
        ForkchoiceStateV1 forkchoiceStateV1 = new(block.Hash!, startingHead, startingHead);
        await rpc.engine_forkchoiceUpdatedV1(forkchoiceStateV1);
        ExecutionPayloadV1[] requests = CreateBlockRequestBranch(startingNewPayload, Address.Zero, 4);
        foreach (ExecutionPayloadV1 r in requests)
        {
            await rpc.engine_newPayloadV1(r);
        }

        ExecutionPayloadV1[] secondNewPayloads = CreateBlockRequestBranch(startingNewPayload, TestItem.AddressD, 6);
        foreach (ExecutionPayloadV1 r in secondNewPayloads)
        {
             await rpc.engine_newPayloadV1(r);
        }

        Keccak lastHash = secondNewPayloads.Last().BlockHash!;
        ForkchoiceStateV1 forkchoiceStateV1Reorg = new(lastHash, lastHash, lastHash);
        await rpc.engine_forkchoiceUpdatedV1(forkchoiceStateV1Reorg);

        foreach (ExecutionPayloadV1 r in secondNewPayloads)
        {
            ChainLevelInfo? lvl = chain.BlockTree.FindLevel(r.BlockNumber);
            foreach (BlockInfo blockInfo in lvl!.BlockInfos)
            {
                if (blockInfo.BlockHash == r.BlockHash)
                    blockInfo.Metadata.Should().Be(BlockMetadata.BeaconBody | BlockMetadata.BeaconHeader | BlockMetadata.BeaconMainChain, $"BlockNumber {r.BlockNumber}");
                else
                    blockInfo.Metadata.Should().Be(BlockMetadata.BeaconBody | BlockMetadata.BeaconHeader, $"BlockNumber {r.BlockNumber}");
            }
        }
    }

    [Test]
    public async Task Blocks_from_cache_inserted_when_fast_headers_sync_finish_before_newPayloadV1_request()
    {
        using MergeTestBlockchain chain = await CreateBlockChain();
        Keccak startingHead = chain.BlockTree.HeadHash;
        IEngineRpcModule rpc = CreateEngineModule(chain);
        ExecutionPayloadV1[] requests = CreateBlockRequestBranch(new(chain.BlockTree.Head!), Address.Zero, 7);

        ResultWrapper<PayloadStatusV1> payloadStatus;
        for (int i = 4; i < requests.Length - 1; i++)
        {
            payloadStatus = await rpc.engine_newPayloadV1(requests[i]);
            payloadStatus.Data.Status.Should().Be(nameof(PayloadStatusV1.Syncing).ToUpper());
        }

        // use third last block request as beacon pivot so there are blocks in cache
        ForkchoiceStateV1 forkchoiceStateV1 = new(requests[^3].BlockHash, startingHead, startingHead);
        ResultWrapper<ForkchoiceUpdatedV1Result> forkchoiceUpdatedResult =
            await rpc.engine_forkchoiceUpdatedV1(forkchoiceStateV1);
        forkchoiceUpdatedResult.Data.PayloadStatus.Status.Should()
            .Be(nameof(PayloadStatusV1.Syncing).ToUpper());
        // complete headers sync
        BlockTreeInsertOptions options = BlockTreeInsertOptions.BeaconHeaderMetadata
                                         | BlockTreeInsertOptions.TotalDifficultyNotNeeded;
        for (int i = 0; i < requests.Length - 2; i++)
        {
            requests[i].TryGetBlock(out Block? block);
            chain.BlockTree.Insert(block!.Header, options);
        }

        // trigger dangling block insert
        payloadStatus = await rpc.engine_newPayloadV1(requests[^1]);
        payloadStatus.Data.Status.Should().Be(nameof(PayloadStatusV1.Syncing).ToUpper());
        // b0 <- h1 ... <- b5 <- b6 <- b7
        // check state is correct and beacon blocks in cache inserted
        for (int i = requests.Length; i-- > requests.Length - 3;)
        {
            chain.BlockTree.FindBlock(requests[i].BlockHash, BlockTreeLookupOptions.TotalDifficultyNotNeeded).Should().NotBeNull();
            chain.BlockTree.FindHeader(requests[i].BlockHash, BlockTreeLookupOptions.TotalDifficultyNotNeeded).Should().NotBeNull();
        }

        chain.BeaconSync.ShouldBeInBeaconHeaders().Should().BeFalse();
        chain.BeaconSync.IsBeaconSyncHeadersFinished().Should().BeTrue();
        chain.BeaconSync.IsBeaconSyncFinished(chain.BlockTree.BestSuggestedBeaconHeader).Should().BeFalse();
    }

    [Test]
    public async Task Maintain_correct_pointers_for_beacon_sync_in_archive_sync()
    {
        using MergeTestBlockchain chain = await CreateBlockChain();
        IEngineRpcModule rpc = CreateEngineModule(chain);
        Keccak startingHead = chain.BlockTree.HeadHash;
        // create 7 block gap
        int gap = 7;
        ExecutionPayloadV1 headBlockRequest = new(chain.BlockTree.Head!);
        Block[] missingBlocks = new Block[gap];
        for (int i = 0; i < gap; i++)
        {
            headBlockRequest = CreateBlockRequest(headBlockRequest, Address.Zero);
            headBlockRequest.TryGetBlock(out Block? block);
            missingBlocks[i] = block!;
        }

        // setting up beacon pivot
        ExecutionPayloadV1 pivotRequest = CreateBlockRequest(headBlockRequest, Address.Zero);
        ResultWrapper<PayloadStatusV1> payloadStatus = await rpc.engine_newPayloadV1(pivotRequest);
        payloadStatus.Data.Status.Should().Be(nameof(PayloadStatusV1.Syncing).ToUpper());
        pivotRequest.TryGetBlock(out Block? pivotBlock);
        // check block tree pointers
        BlockTreePointers pointers = new BlockTreePointers
        {
            BestKnownNumber = 0,
            BestSuggestedHeader = chain.BlockTree.Genesis!,
            BestSuggestedBody = chain.BlockTree.FindBlock(0)!,
            BestKnownBeaconBlock = 0,
            LowestInsertedHeader = null,
            LowestInsertedBeaconHeader = null
        };
        AssertBlockTreePointers(chain.BlockTree, pointers);
        // initiate sync
        ForkchoiceStateV1 forkchoiceStateV1 = new(pivotBlock!.Hash, startingHead, startingHead);
        ResultWrapper<ForkchoiceUpdatedV1Result> forkchoiceUpdatedResult =
            await rpc.engine_forkchoiceUpdatedV1(forkchoiceStateV1);
        forkchoiceUpdatedResult.Data.PayloadStatus.Status.Should()
            .Be(nameof(PayloadStatusV1.Syncing).ToUpper());
        // trigger insertion of blocks in cache into block tree by adding new block
        ExecutionPayloadV1 bestBeaconBlockRequest = CreateBlockRequest(pivotRequest, Address.Zero);
        payloadStatus = await rpc.engine_newPayloadV1(bestBeaconBlockRequest);
        payloadStatus.Data.Status.Should().Be(nameof(PayloadStatusV1.Syncing).ToUpper());
        // simulate headers sync by inserting 3 headers from pivot backwards
        int filledNum = 3;
        BlockTreeInsertOptions options = BlockTreeInsertOptions.BeaconHeaderMetadata |
                                         BlockTreeInsertOptions.TotalDifficultyNotNeeded;
        for (int i = missingBlocks.Length; i-- > missingBlocks.Length - filledNum;)
        {
            chain.BlockTree.Insert(missingBlocks[i].Header, options);
        }

        // b0 <- ... h5 <- h6 <- h7 <- b8 <- b9
        // b8: beacon pivot, h5: lowest inserted headers
        chain.BeaconSync.ShouldBeInBeaconHeaders().Should().BeTrue();
        chain.BeaconSync.IsBeaconSyncHeadersFinished().Should().BeFalse();
        chain.BeaconSync.IsBeaconSyncFinished(pivotBlock.Header).Should().BeFalse();
        AssertBeaconPivotValues(chain.BeaconPivot, pivotBlock.Header);
        pointers.LowestInsertedBeaconHeader = missingBlocks[^filledNum].Header;
        pointers.LowestInsertedHeader = missingBlocks[^filledNum].Header;
        pointers.BestKnownBeaconBlock = 9;
        AssertBlockTreePointers(chain.BlockTree, pointers);
        // finish rest of headers sync
        for (int i = missingBlocks.Length - filledNum; i-- > 0;)
        {
            chain.BlockTree.Insert(missingBlocks[i].Header, options);
        }

        // headers sync should be finished but not forwards beacon sync
        pointers.LowestInsertedBeaconHeader = missingBlocks[0].Header;
        pointers.LowestInsertedHeader = missingBlocks[0].Header;
        AssertBlockTreePointers(chain.BlockTree, pointers);
        chain.BeaconSync.ShouldBeInBeaconHeaders().Should().BeFalse();
        chain.BeaconSync.IsBeaconSyncHeadersFinished().Should().BeTrue();
        chain.BeaconSync.IsBeaconSyncFinished(chain.BlockTree.BestSuggestedBeaconHeader).Should().BeFalse();

        // finish beacon forwards sync
        foreach (Block block in missingBlocks)
        {
            await chain.BlockTree.SuggestBlockAsync(block, BlockTreeSuggestOptions.ShouldProcess | BlockTreeSuggestOptions.FillBeaconBlock);
        }

        bestBeaconBlockRequest.TryGetBlock(out Block? bestBeaconBlock);
        SemaphoreSlim bestBlockProcessed = new(0);
        chain.BlockProcessor.BlockProcessed += (s, e) =>
        {
            if (e.Block.Hash == bestBeaconBlock!.Hash)
                bestBlockProcessed.Release(1);
        };
        await chain.BlockTree.SuggestBlockAsync(bestBeaconBlock!, BlockTreeSuggestOptions.ShouldProcess | BlockTreeSuggestOptions.FillBeaconBlock);

        await bestBlockProcessed.WaitAsync();

        // beacon sync should be finished
        bestBeaconBlockRequest = CreateBlockRequest(bestBeaconBlockRequest, Address.Zero);
        payloadStatus = await rpc.engine_newPayloadV1(bestBeaconBlockRequest);
        payloadStatus.Data.Status.Should().Be(PayloadStatus.Valid);
        chain.BeaconSync.ShouldBeInBeaconHeaders().Should().BeFalse();
        chain.BeaconSync.IsBeaconSyncHeadersFinished().Should().BeTrue();
        chain.BeaconSync.IsBeaconSyncFinished(chain.BlockTree.BestSuggestedBeaconHeader).Should().BeTrue();
    }

    [Test]
    public async Task Maintain_correct_pointers_for_beacon_sync_in_fast_sync()
    {
        using MergeTestBlockchain chain = await CreateBlockChain();
        BlockTree syncedBlockTree = Build.A.BlockTree(chain.BlockTree.Head!).OfChainLength(5).TestObject;
        ISyncConfig syncConfig = new SyncConfig
        {
            FastSync = true,
            FastBlocks = true,
            PivotNumber = syncedBlockTree.Head?.Number.ToString() ?? "",
            PivotHash = syncedBlockTree.HeadHash?.ToString() ?? "",
            PivotTotalDifficulty = syncedBlockTree.Head?.TotalDifficulty?.ToString() ?? ""
        };
        IEngineRpcModule rpc = CreateEngineModule(chain, syncConfig);
        // create block gap from fast sync pivot
        int gap = 7;
        ExecutionPayloadV1[] requests =
            CreateBlockRequestBranch(new ExecutionPayloadV1(syncedBlockTree.Head!), Address.Zero, gap);
        // setting up beacon pivot
        ExecutionPayloadV1 pivotRequest = CreateBlockRequest(requests[^1], Address.Zero);
        ResultWrapper<PayloadStatusV1> payloadStatus = await rpc.engine_newPayloadV1(pivotRequest);
        payloadStatus.Data.Status.Should().Be(nameof(PayloadStatusV1.Syncing).ToUpper());
        pivotRequest.TryGetBlock(out Block? pivotBlock);
        // check block tree pointers
        BlockTreePointers pointers = new BlockTreePointers
        {
            BestKnownNumber = 0,
            BestSuggestedHeader = chain.BlockTree.Genesis!,
            BestSuggestedBody = chain.BlockTree.FindBlock(0)!,
            BestKnownBeaconBlock = 0,
            LowestInsertedHeader = null,
            LowestInsertedBeaconHeader = null
        };
        AssertBlockTreePointers(chain.BlockTree, pointers);
        // initiate sync
        Keccak startingHead = chain.BlockTree.HeadHash;
        ForkchoiceStateV1 forkchoiceStateV1 = new(pivotBlock!.Hash!, startingHead, startingHead);
        ResultWrapper<ForkchoiceUpdatedV1Result> forkchoiceUpdatedResult =
            await rpc.engine_forkchoiceUpdatedV1(forkchoiceStateV1);
        forkchoiceUpdatedResult.Data.PayloadStatus.Status.Should()
            .Be(nameof(PayloadStatusV1.Syncing).ToUpper());
        // trigger insertion of blocks in cache into block tree by adding new block
        ExecutionPayloadV1 bestBeaconBlockRequest = CreateBlockRequest(pivotRequest, Address.Zero);
        payloadStatus = await rpc.engine_newPayloadV1(bestBeaconBlockRequest);
        payloadStatus.Data.Status.Should().Be(nameof(PayloadStatusV1.Syncing).ToUpper());
        // fill in beacon headers until fast headers pivot
        BlockTreeInsertOptions options = BlockTreeInsertOptions.BeaconHeaderMetadata |
                                         BlockTreeInsertOptions.TotalDifficultyNotNeeded;
        for (int i = requests.Length; i-- > 0;)
        {
            requests[i].TryGetBlock(out Block? block);
            chain.BlockTree.Insert(block!.Header, options);
        }

        // verify correct pointers
        requests[0].TryGetBlock(out Block? destinationBlock);
        pointers.LowestInsertedBeaconHeader = destinationBlock!.Header;
        pointers.LowestInsertedHeader = destinationBlock.Header;
        pointers.BestKnownBeaconBlock = 13;
        AssertBlockTreePointers(chain.BlockTree, pointers);
        chain.BeaconSync.ShouldBeInBeaconHeaders().Should().BeFalse();
        chain.BeaconSync.IsBeaconSyncHeadersFinished().Should().BeTrue();
        chain.BeaconSync.IsBeaconSyncFinished(chain.BlockTree.BestSuggestedBeaconHeader).Should().BeFalse();
        // TODO: post merge sync checking pointers after state sync
    }

    [Test]
    [Ignore("TODO: post merge sync able to handle multiple pivots")]
    public async Task Maintain_correct_pointers_for_multiple_pivots() { }

    private void AssertBlockTreePointers(
        IBlockTree blockTree,
        BlockTreePointers pointers)
    {
        blockTree.BestKnownNumber.Should().Be(pointers.BestKnownNumber);
        blockTree.BestSuggestedHeader.Should().Be(pointers.BestSuggestedHeader);
        blockTree.BestSuggestedBody.Should().Be(pointers.BestSuggestedBody);
        // TODO: post merge sync change to best beacon block
        (blockTree.BestSuggestedBeaconHeader?.Number ?? 0).Should().Be(pointers.BestKnownBeaconBlock);
        blockTree.LowestInsertedHeader.Should().BeEquivalentTo(pointers.LowestInsertedHeader);
        blockTree.LowestInsertedBeaconHeader.Should().BeEquivalentTo(pointers.LowestInsertedBeaconHeader);
    }

    private void AssertBeaconPivotValues(IBeaconPivot beaconPivot, BlockHeader blockHeader)
    {
        beaconPivot.BeaconPivotExists().Should().BeTrue();
        beaconPivot.PivotNumber.Should().Be(blockHeader.Number);
        beaconPivot.PivotHash.Should().Be(blockHeader.Hash ?? blockHeader.CalculateHash());
        beaconPivot.PivotTotalDifficulty.Should().Be(null);
    }

    private class BlockTreePointers
    {
        public long BestKnownNumber;
        public BlockHeader BestSuggestedHeader;
        public Block BestSuggestedBody;
        public long BestKnownBeaconBlock;
        public BlockHeader? LowestInsertedHeader;
        public BlockHeader? LowestInsertedBeaconHeader;
    }
}<|MERGE_RESOLUTION|>--- conflicted
+++ resolved
@@ -142,11 +142,7 @@
         IEngineRpcModule rpc = CreateEngineModule(chain);
         Keccak startingHead = chain.BlockTree.HeadHash;
 
-<<<<<<< HEAD
         ExecutionPayloadV1 parentBlockRequest = new(Build.A.Block.WithNumber(2).TestObject);
-=======
-        ExecutionPayloadV1 parentBlockRequest = new (Build.A.Block.WithNumber(2).TestObject);
->>>>>>> c9b90704
         ExecutionPayloadV1[] requests = CreateBlockRequestBranch(parentBlockRequest, Address.Zero, 7);
         ResultWrapper<PayloadStatusV1> payloadStatus;
         foreach (ExecutionPayloadV1 r in requests)
