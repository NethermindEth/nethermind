--- conflicted
+++ resolved
@@ -204,22 +204,14 @@
         forkchoiceUpdatedResult.Data.PayloadStatus.Status.Should()
             .Be(nameof(PayloadStatusV1.Syncing).ToUpper());
 
-<<<<<<< HEAD
-        ExecutionPayload[] requests = CreateBlockRequestBranch(startingNewPayload, TestItem.AddressD, 1);
-=======
         ExecutionPayload[] requests = CreateBlockRequestBranch(chain, startingNewPayload, TestItem.AddressD, 1);
->>>>>>> 6472650d
         foreach (ExecutionPayload r in requests)
         {
             ResultWrapper<PayloadStatusV1> payloadStatus = await rpc.engine_newPayloadV1(r);
             payloadStatus.Data.Status.Should().Be(nameof(PayloadStatusV1.Syncing).ToUpper());
         }
 
-<<<<<<< HEAD
-        ExecutionPayload[] invalidRequests = CreateBlockRequestBranch(requests[0], TestItem.AddressD, 1);
-=======
         ExecutionPayload[] invalidRequests = CreateBlockRequestBranch(chain, requests[0], TestItem.AddressD, 1);
->>>>>>> 6472650d
         foreach (ExecutionPayload r in invalidRequests)
         {
             r.TryGetBlock(out Block? newBlock);
@@ -239,11 +231,7 @@
         Keccak startingHead = chain.BlockTree.HeadHash;
 
         ExecutionPayload parentBlockRequest = new(Build.A.Block.WithNumber(2).TestObject);
-<<<<<<< HEAD
-        ExecutionPayload[] requests = CreateBlockRequestBranch(parentBlockRequest, Address.Zero, 7);
-=======
         ExecutionPayload[] requests = CreateBlockRequestBranch(chain, parentBlockRequest, Address.Zero, 7);
->>>>>>> 6472650d
         ResultWrapper<PayloadStatusV1> payloadStatus;
         foreach (ExecutionPayload r in requests)
         {
@@ -307,11 +295,7 @@
             await rpc.engine_forkchoiceUpdatedV1(forkchoiceStateV1);
         forkchoiceUpdatedResult.Data.PayloadStatus.Status.Should()
             .Be(nameof(PayloadStatusV1.Syncing).ToUpper());
-<<<<<<< HEAD
-        ExecutionPayload[] requests = CreateBlockRequestBranch(startingNewPayload, Address.Zero, 4);
-=======
         ExecutionPayload[] requests = CreateBlockRequestBranch(chain, startingNewPayload, Address.Zero, 4);
->>>>>>> 6472650d
         foreach (ExecutionPayload r in requests)
         {
             ResultWrapper<PayloadStatusV1> payloadStatus = await rpc.engine_newPayloadV1(r);
@@ -352,11 +336,7 @@
             await rpc.engine_forkchoiceUpdatedV1(forkchoiceStateV1);
         forkchoiceUpdatedResult.Data.PayloadStatus.Status.Should()
             .Be(nameof(PayloadStatusV1.Syncing).ToUpper());
-<<<<<<< HEAD
-        ExecutionPayload[] requests = CreateBlockRequestBranch(startingNewPayload, Address.Zero, 4);
-=======
         ExecutionPayload[] requests = CreateBlockRequestBranch(chain, startingNewPayload, Address.Zero, 4);
->>>>>>> 6472650d
         foreach (ExecutionPayload r in requests)
         {
             ResultWrapper<PayloadStatusV1> payloadStatus = await rpc.engine_newPayloadV1(r);
@@ -514,11 +494,7 @@
             await rpc.engine_forkchoiceUpdatedV1(forkchoiceStateV1);
         forkchoiceUpdatedResult.Data.PayloadStatus.Status.Should()
             .Be(nameof(PayloadStatusV1.Syncing).ToUpper());
-<<<<<<< HEAD
-        ExecutionPayload[] requests = CreateBlockRequestBranch(startingNewPayload, Address.Zero, 4);
-=======
         ExecutionPayload[] requests = CreateBlockRequestBranch(chain, startingNewPayload, Address.Zero, 4);
->>>>>>> 6472650d
         foreach (ExecutionPayload r in requests)
         {
             ResultWrapper<PayloadStatusV1> payloadStatus = await rpc.engine_newPayloadV1(r);
@@ -529,11 +505,7 @@
             lvl!.BlockInfos[0].Metadata.Should().Be(BlockMetadata.BeaconBody | BlockMetadata.BeaconHeader | BlockMetadata.BeaconMainChain);
         }
 
-<<<<<<< HEAD
-        ExecutionPayload[] secondNewPayloads = CreateBlockRequestBranch(startingNewPayload, TestItem.AddressD, 4);
-=======
         ExecutionPayload[] secondNewPayloads = CreateBlockRequestBranch(chain, startingNewPayload, TestItem.AddressD, 4);
->>>>>>> 6472650d
         foreach (ExecutionPayload r in secondNewPayloads)
         {
             ResultWrapper<PayloadStatusV1> payloadStatus = await rpc.engine_newPayloadV1(r);
@@ -579,21 +551,13 @@
         await rpc.engine_newPayloadV1(startingNewPayload);
         ForkchoiceStateV1 forkchoiceStateV1 = new(block.Hash!, startingHead, startingHead);
         await rpc.engine_forkchoiceUpdatedV1(forkchoiceStateV1);
-<<<<<<< HEAD
-        ExecutionPayload[] initialBranchPayloads = CreateBlockRequestBranch(startingNewPayload, Address.Zero, initialChainPayloadsCount);
-=======
         ExecutionPayload[] initialBranchPayloads = CreateBlockRequestBranch(chain, startingNewPayload, Address.Zero, initialChainPayloadsCount);
->>>>>>> 6472650d
         foreach (ExecutionPayload r in initialBranchPayloads)
         {
             await rpc.engine_newPayloadV1(r);
         }
 
-<<<<<<< HEAD
-        ExecutionPayload[] newBranchPayloads = CreateBlockRequestBranch(startingNewPayload, TestItem.AddressD, reorgedChainPayloadCount);
-=======
         ExecutionPayload[] newBranchPayloads = CreateBlockRequestBranch(chain, startingNewPayload, TestItem.AddressD, reorgedChainPayloadCount);
->>>>>>> 6472650d
         foreach (ExecutionPayload r in newBranchPayloads)
         {
             await rpc.engine_newPayloadV1(r);
@@ -624,11 +588,7 @@
         using MergeTestBlockchain chain = await CreateBlockchain();
         Keccak startingHead = chain.BlockTree.HeadHash;
         IEngineRpcModule rpc = CreateEngineModule(chain);
-<<<<<<< HEAD
-        ExecutionPayload[] requests = CreateBlockRequestBranch(new ExecutionPayload(chain.BlockTree.Head!), Address.Zero, 7);
-=======
         ExecutionPayload[] requests = CreateBlockRequestBranch(chain, new ExecutionPayload(chain.BlockTree.Head!), Address.Zero, 7);
->>>>>>> 6472650d
 
         ResultWrapper<PayloadStatusV1> payloadStatus;
         for (int i = 4; i < requests.Length - 1; i++)
@@ -680,21 +640,13 @@
         Block[] missingBlocks = new Block[gap];
         for (int i = 0; i < gap; i++)
         {
-<<<<<<< HEAD
-            headBlockRequest = CreateBlockRequest(headBlockRequest, Address.Zero);
-=======
             headBlockRequest = CreateBlockRequest(chain, headBlockRequest, Address.Zero);
->>>>>>> 6472650d
             headBlockRequest.TryGetBlock(out Block? block);
             missingBlocks[i] = block!;
         }
 
         // setting up beacon pivot
-<<<<<<< HEAD
-        ExecutionPayload pivotRequest = CreateBlockRequest(headBlockRequest, Address.Zero);
-=======
         ExecutionPayload pivotRequest = CreateBlockRequest(chain, headBlockRequest, Address.Zero);
->>>>>>> 6472650d
         ResultWrapper<PayloadStatusV1> payloadStatus = await rpc.engine_newPayloadV1(pivotRequest);
         payloadStatus.Data.Status.Should().Be(nameof(PayloadStatusV1.Syncing).ToUpper());
         pivotRequest.TryGetBlock(out Block? pivotBlock);
@@ -716,11 +668,7 @@
         forkchoiceUpdatedResult.Data.PayloadStatus.Status.Should()
             .Be(nameof(PayloadStatusV1.Syncing).ToUpper());
         // trigger insertion of blocks in cache into block tree by adding new block
-<<<<<<< HEAD
-        ExecutionPayload bestBeaconBlockRequest = CreateBlockRequest(pivotRequest, Address.Zero);
-=======
         ExecutionPayload bestBeaconBlockRequest = CreateBlockRequest(chain, pivotRequest, Address.Zero);
->>>>>>> 6472650d
         payloadStatus = await rpc.engine_newPayloadV1(bestBeaconBlockRequest);
         payloadStatus.Data.Status.Should().Be(nameof(PayloadStatusV1.Syncing).ToUpper());
         // simulate headers sync by inserting 3 headers from pivot backwards
@@ -774,11 +722,7 @@
         await bestBlockProcessed.WaitAsync();
 
         // beacon sync should be finished, eventually
-<<<<<<< HEAD
-        bestBeaconBlockRequest = CreateBlockRequest(bestBeaconBlockRequest, Address.Zero);
-=======
         bestBeaconBlockRequest = CreateBlockRequest(chain, bestBeaconBlockRequest, Address.Zero);
->>>>>>> 6472650d
         Assert.That(
             () => rpc.engine_newPayloadV1(bestBeaconBlockRequest).Result.Data.Status,
             Is.EqualTo(PayloadStatus.Valid).After(1000, 100)
@@ -854,15 +798,9 @@
         // create block gap from fast sync pivot
         int gap = 7;
         ExecutionPayload[] requests =
-<<<<<<< HEAD
-            CreateBlockRequestBranch(new ExecutionPayload(syncedBlockTree.Head!), Address.Zero, gap);
-        // setting up beacon pivot
-        ExecutionPayload pivotRequest = CreateBlockRequest(requests[^1], Address.Zero);
-=======
             CreateBlockRequestBranch(chain, new ExecutionPayload(syncedBlockTree.Head!), Address.Zero, gap);
         // setting up beacon pivot
         ExecutionPayload pivotRequest = CreateBlockRequest(chain, requests[^1], Address.Zero);
->>>>>>> 6472650d
         ResultWrapper<PayloadStatusV1> payloadStatus = await rpc.engine_newPayloadV1(pivotRequest);
         payloadStatus.Data.Status.Should().Be(nameof(PayloadStatusV1.Syncing).ToUpper());
         pivotRequest.TryGetBlock(out Block? pivotBlock);
@@ -885,11 +823,7 @@
         forkchoiceUpdatedResult.Data.PayloadStatus.Status.Should()
             .Be(nameof(PayloadStatusV1.Syncing).ToUpper());
         // trigger insertion of blocks in cache into block tree by adding new block
-<<<<<<< HEAD
-        ExecutionPayload bestBeaconBlockRequest = CreateBlockRequest(pivotRequest, Address.Zero);
-=======
         ExecutionPayload bestBeaconBlockRequest = CreateBlockRequest(chain, pivotRequest, Address.Zero);
->>>>>>> 6472650d
         payloadStatus = await rpc.engine_newPayloadV1(bestBeaconBlockRequest);
         payloadStatus.Data.Status.Should().Be(nameof(PayloadStatusV1.Syncing).ToUpper());
         // fill in beacon headers until fast headers pivot
@@ -923,20 +857,12 @@
         chain.BlockTree.HeadHash.Should().Be(lastHash);
 
         // send newPayload
-<<<<<<< HEAD
-        ExecutionPayload validBlockOnTopOfHead = CreateBlockRequest(CreateParentBlockRequestOnHead(chain.BlockTree), TestItem.AddressD);
-=======
         ExecutionPayload validBlockOnTopOfHead = CreateBlockRequest(chain, CreateParentBlockRequestOnHead(chain.BlockTree), TestItem.AddressD);
->>>>>>> 6472650d
         PayloadStatusV1 payloadStatusResponse = (await rpc.engine_newPayloadV1(validBlockOnTopOfHead)).Data;
         payloadStatusResponse.Status.Should().Be(PayloadStatus.Valid);
 
         // send block with invalid state root
-<<<<<<< HEAD
-        ExecutionPayload blockWithInvalidStateRoot = CreateBlockRequest(validBlockOnTopOfHead, TestItem.AddressA);
-=======
         ExecutionPayload blockWithInvalidStateRoot = CreateBlockRequest(chain, validBlockOnTopOfHead, TestItem.AddressA);
->>>>>>> 6472650d
         blockWithInvalidStateRoot.StateRoot = TestItem.KeccakB;
         TryCalculateHash(blockWithInvalidStateRoot, out Keccak? hash);
         blockWithInvalidStateRoot.BlockHash = hash;
@@ -968,20 +894,12 @@
         chain.BlockTree.HeadHash.Should().Be(lastHash);
 
         // send newPayload
-<<<<<<< HEAD
-        ExecutionPayload validBlockOnTopOfHead = CreateBlockRequest(CreateParentBlockRequestOnHead(chain.BlockTree), TestItem.AddressD);
-=======
         ExecutionPayload validBlockOnTopOfHead = CreateBlockRequest(chain, CreateParentBlockRequestOnHead(chain.BlockTree), TestItem.AddressD);
->>>>>>> 6472650d
         PayloadStatusV1 payloadStatusResponse = (await rpc.engine_newPayloadV1(validBlockOnTopOfHead)).Data;
         payloadStatusResponse.Status.Should().Be(PayloadStatus.Valid);
 
         // send block with invalid state root
-<<<<<<< HEAD
-        ExecutionPayload blockWithInvalidStateRoot = CreateBlockRequest(validBlockOnTopOfHead, TestItem.AddressA);
-=======
         ExecutionPayload blockWithInvalidStateRoot = CreateBlockRequest(chain, validBlockOnTopOfHead, TestItem.AddressA);
->>>>>>> 6472650d
         blockWithInvalidStateRoot.StateRoot = TestItem.KeccakB;
         TryCalculateHash(blockWithInvalidStateRoot, out Keccak? hash);
         blockWithInvalidStateRoot.BlockHash = hash;
