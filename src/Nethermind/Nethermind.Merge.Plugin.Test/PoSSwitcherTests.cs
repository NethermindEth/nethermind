﻿//  Copyright (c) 2021 Demerzel Solutions Limited
//  This file is part of the Nethermind library.
// 
//  The Nethermind library is free software: you can redistribute it and/or modify
//  it under the terms of the GNU Lesser General Public License as published by
//  the Free Software Foundation, either version 3 of the License, or
//  (at your option) any later version.
// 
//  The Nethermind library is distributed in the hope that it will be useful,
//  but WITHOUT ANY WARRANTY; without even the implied warranty of
//  MERCHANTABILITY or FITNESS FOR A PARTICULAR PURPOSE. See the
//  GNU Lesser General Public License for more details.
// 
//  You should have received a copy of the GNU Lesser General Public License
//  along with the Nethermind. If not, see <http://www.gnu.org/licenses/>.
// 

using System;
using System.IO;
using Nethermind.Blockchain;
using Nethermind.Blockchain.Synchronization;
using Nethermind.Core;
using Nethermind.Core.Crypto;
using Nethermind.Core.Specs;
using Nethermind.Core.Test.Builders;
using Nethermind.Core.Test.IO;
using Nethermind.Crypto;
using Nethermind.Db;
using Nethermind.Int256;
using Nethermind.Logging;
using Nethermind.Merge.Plugin.Handlers;
using Nethermind.Serialization.Json;
using Nethermind.Specs;
using Nethermind.Specs.ChainSpecStyle;
using Nethermind.Specs.Forks;
using NSubstitute;
using NUnit.Framework;

namespace Nethermind.Merge.Plugin.Test
{
    public class PoSSwitcherTests
    {
        private static readonly IBlockCacheService _blockCacheService = new BlockCacheService();

        [Test]
        public void Initial_TTD_should_be_null()
        {
            UInt256? expectedTtd = null;
            IBlockTree blockTree = Substitute.For<IBlockTree>();
            PoSSwitcher poSSwitcher = new(new MergeConfig(), new SyncConfig(), new MemDb(), blockTree, MainnetSpecProvider.Instance, LimboLogs.Instance);

            Assert.AreEqual(expectedTtd, poSSwitcher.TerminalTotalDifficulty);
        }
        
        [Test]
        public void Read_TTD_from_chainspec_if_not_specified_in_merge_config()
        {
            UInt256 expectedTtd = 10;
            IBlockTree blockTree = Substitute.For<IBlockTree>();
            ChainSpecLoader loader = new(new EthereumJsonSerializer());
            string path = Path.Combine(TestContext.CurrentContext.WorkDirectory, "Specs/test_spec.json");
            ChainSpec chainSpec = loader.Load(File.ReadAllText(path));

            ChainSpecBasedSpecProvider specProvider = new(chainSpec);
            PoSSwitcher poSSwitcher = new(new MergeConfig(), new SyncConfig(), new MemDb(), blockTree, specProvider, LimboLogs.Instance);

            Assert.AreEqual(expectedTtd, poSSwitcher.TerminalTotalDifficulty);
            Assert.AreEqual(101, specProvider.MergeBlockNumber);
        }
        
        [TestCase(5000000)]
        [TestCase(4900000)]
        public void IsTerminalBlock_returning_expected_results(long terminalTotalDifficulty)
        {
            Block genesisBlock = Build.A.Block.WithNumber(0).TestObject;
            TestSpecProvider specProvider = new(London.Instance);
            specProvider.TerminalTotalDifficulty = (UInt256)terminalTotalDifficulty;
            BlockTree blockTree = Build.A.BlockTree(genesisBlock, specProvider).OfChainLength(6).TestObject;
            PoSSwitcher poSSwitcher = CreatePosSwitcher(blockTree, new MemDb(), specProvider);

            BlockHeader? block3 = blockTree.FindHeader(3, BlockTreeLookupOptions.All);
            BlockHeader? block4 = blockTree.FindHeader(4, BlockTreeLookupOptions.All);
            BlockHeader? block5 = blockTree.FindHeader(5, BlockTreeLookupOptions.All);
            Block blockWithPostMergeFlag = Build.A.Block.WithNumber(4).WithDifficulty(0).WithPostMergeFlag(true)
                                            .WithParent(block3!).TestObject; 
            Assert.AreEqual(false, blockTree.IsTerminalBlock(block3!)); // PoWBlock
            Assert.AreEqual(true, blockTree.IsTerminalBlock(block4!)); // terminal block
            Assert.AreEqual(false, blockTree.IsTerminalBlock(block5!)); // incorrect PoW not terminal block
            Assert.AreEqual(false, blockTree.IsTerminalBlock(blockWithPostMergeFlag.Header)); // block with post merge flag
        }
        
        [TestCase(5000000, true)]
        [TestCase(4900000, false)]
        public void IsTerminalBlock_returning_expected_result_for_genesis_block(long genesisDifficulty, bool expectedResult)
        {
            TestSpecProvider specProvider = new(London.Instance);
            specProvider.TerminalTotalDifficulty = (UInt256)5000000;
            Block genesisBlock = Build.A.Block.WithNumber(0).WithDifficulty((UInt256)genesisDifficulty)
                .WithTotalDifficulty(genesisDifficulty).TestObject; 
            BlockTree blockTree = Build.A.BlockTree(genesisBlock, specProvider).OfChainLength(6).TestObject;
            PoSSwitcher poSSwitcher = CreatePosSwitcher(blockTree, new MemDb(), specProvider);

            Assert.AreEqual(expectedResult, blockTree.IsTerminalBlock(genesisBlock!.Header));
        }
        
        [Test]
        public void Override_TTD_and_number_from_merge_config()
        {
            UInt256 expectedTtd = 340;
            IBlockTree blockTree = Substitute.For<IBlockTree>();
            TestSpecProvider specProvider = new(London.Instance);
            specProvider.UpdateMergeTransitionInfo(100, 20);
            PoSSwitcher poSSwitcher = new(new MergeConfig() {TerminalTotalDifficulty = "340", TerminalBlockNumber = 2000}, new SyncConfig(), new MemDb(), blockTree, specProvider, LimboLogs.Instance);

            Assert.AreEqual(expectedTtd, poSSwitcher.TerminalTotalDifficulty);
            Assert.AreEqual(2001, specProvider.MergeBlockNumber);
        }
        
        [Test]
        public void Can_update_merge_transition_info()
        {
            UInt256 expectedTtd = 340;
            IBlockTree blockTree = Substitute.For<IBlockTree>();
            TestSpecProvider specProvider = new(London.Instance);
            specProvider.UpdateMergeTransitionInfo(2001, expectedTtd);
            PoSSwitcher poSSwitcher = new(new MergeConfig() {},  new SyncConfig(), new MemDb(), blockTree, specProvider, LimboLogs.Instance);

            Assert.AreEqual(expectedTtd, poSSwitcher.TerminalTotalDifficulty);
            Assert.AreEqual(2001, specProvider.MergeBlockNumber);
        }
        
        [TestCase(5000000)]
        [TestCase(4900000)]
        public void GetBlockSwitchInfo_returning_expected_results(long terminalTotalDifficulty)
        {
            TestSpecProvider specProvider = new(London.Instance);
            specProvider.TerminalTotalDifficulty = (UInt256)terminalTotalDifficulty;
            Block genesisBlock = Build.A.Block.WithNumber(0).TestObject; 
            BlockTree blockTree = Build.A.BlockTree(genesisBlock, specProvider).OfChainLength(6).TestObject;
            PoSSwitcher poSSwitcher = CreatePosSwitcher(blockTree, new MemDb(), specProvider);

            BlockHeader? block3 = blockTree.FindHeader(3, BlockTreeLookupOptions.All);
            BlockHeader? block4 = blockTree.FindHeader(4, BlockTreeLookupOptions.All);
            BlockHeader? block5 = blockTree.FindHeader(5, BlockTreeLookupOptions.All);
            Block blockWithPostMergeFlag = Build.A.Block.WithNumber(4).WithDifficulty(0).WithPostMergeFlag(true)
                .WithParent(block3!).TestObject; 
            Assert.AreEqual((false, false), poSSwitcher.GetBlockConsensusInfo(block3!)); // PoWBlock
            Assert.AreEqual((true, false), poSSwitcher.GetBlockConsensusInfo(block4!)); // terminal block
            Assert.AreEqual((false, true), poSSwitcher.GetBlockConsensusInfo(block5!)); // incorrect PoW, TTD > TD and it is not terminal, so we should process it in the same way like post merge blocks
            Assert.AreEqual((false, true), poSSwitcher.GetBlockConsensusInfo(blockWithPostMergeFlag.Header)); // block with post merge flag
        }

        [Test]
        public void Switch_when_TTD_is_reached()
        {
            TestSpecProvider specProvider = new(London.Instance);
            specProvider.TerminalTotalDifficulty = 5000000;
            Block genesisBlock = Build.A.Block.WithNumber(0).TestObject; 
            BlockTree blockTree = Build.A.BlockTree(genesisBlock, specProvider).OfChainLength(4).TestObject;

            PoSSwitcher poSSwitcher = CreatePosSwitcher(blockTree, new MemDb(), specProvider);

            Assert.AreEqual(false, poSSwitcher.HasEverReachedTerminalBlock());
            Block block = Build.A.Block.WithTotalDifficulty(5000000L).WithNumber(4).WithParent(blockTree.Head!).WithDifficulty(1000000L).TestObject;
            blockTree.SuggestBlock(block);
            blockTree.UpdateMainChain(block);

            Assert.AreEqual(true, poSSwitcher.HasEverReachedTerminalBlock());
        }
        
        [Test]
        public void Can_load_parameters_after_the_restart()
        {
            using MemDb metadataDb = new();
            int terminalBlock = 4;
<<<<<<< HEAD
            Block genesisBlock = Build.A.Block.WithNumber(0).TestObject; 
            BlockTree blockTree = Build.A.BlockTree(genesisBlock).OfChainLength(4).TestObject;
            TestSpecProvider specProvider = new(London.Instance) { TerminalTotalDifficulty = 5000000 };
=======
            TestSpecProvider specProvider = new(London.Instance);
            specProvider.TerminalTotalDifficulty = 5000000;
            Block genesisBlock = Build.A.Block.WithNumber(0).TestObject; 
            BlockTree blockTree = Build.A.BlockTree(genesisBlock, specProvider).OfChainLength(4).TestObject;
>>>>>>> 348cc776
            PoSSwitcher poSSwitcher = CreatePosSwitcher(blockTree, metadataDb, specProvider);

            Assert.AreEqual(false, poSSwitcher.HasEverReachedTerminalBlock());
            Block block = Build.A.Block.WithTotalDifficulty(5000000L).WithNumber(terminalBlock).WithParent(blockTree.Head!).WithDifficulty(1000000L).TestObject;
            blockTree.SuggestBlock(block);
            blockTree.UpdateMainChain(block);
            Assert.AreEqual(terminalBlock + 1, specProvider.MergeBlockNumber);
            Assert.AreEqual(true, poSSwitcher.HasEverReachedTerminalBlock());

            TestSpecProvider newSpecProvider = new(London.Instance);
            newSpecProvider.TerminalTotalDifficulty = 5000000L;
            // we're using the same MemDb for a new switcher
            PoSSwitcher newPoSSwitcher = CreatePosSwitcher(blockTree, metadataDb, newSpecProvider);
            
            Assert.AreEqual(terminalBlock + 1, newSpecProvider.MergeBlockNumber);
            Assert.AreEqual(true, newPoSSwitcher.HasEverReachedTerminalBlock());
        }

        private static PoSSwitcher CreatePosSwitcher(IBlockTree blockTree, IDb? db = null, ISpecProvider? specProvider = null)
        {
            db ??= new MemDb();
            MergeConfig? mergeConfig = new() {Enabled = true};
            return new PoSSwitcher(mergeConfig, new SyncConfig(), db, blockTree, specProvider ?? MainnetSpecProvider.Instance, LimboLogs.Instance);
        }
    }
}<|MERGE_RESOLUTION|>--- conflicted
+++ resolved
@@ -173,16 +173,10 @@
         {
             using MemDb metadataDb = new();
             int terminalBlock = 4;
-<<<<<<< HEAD
-            Block genesisBlock = Build.A.Block.WithNumber(0).TestObject; 
-            BlockTree blockTree = Build.A.BlockTree(genesisBlock).OfChainLength(4).TestObject;
-            TestSpecProvider specProvider = new(London.Instance) { TerminalTotalDifficulty = 5000000 };
-=======
             TestSpecProvider specProvider = new(London.Instance);
             specProvider.TerminalTotalDifficulty = 5000000;
             Block genesisBlock = Build.A.Block.WithNumber(0).TestObject; 
             BlockTree blockTree = Build.A.BlockTree(genesisBlock, specProvider).OfChainLength(4).TestObject;
->>>>>>> 348cc776
             PoSSwitcher poSSwitcher = CreatePosSwitcher(blockTree, metadataDb, specProvider);
 
             Assert.AreEqual(false, poSSwitcher.HasEverReachedTerminalBlock());
