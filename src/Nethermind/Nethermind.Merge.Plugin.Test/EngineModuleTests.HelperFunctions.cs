// SPDX-FileCopyrightText: 2022 Demerzel Solutions Limited
// SPDX-License-Identifier: LGPL-3.0-only

using System;
using System.Collections.Generic;
using System.Linq;
using System.Linq.Expressions;
using System.Threading.Tasks;
using Nethermind.Blockchain;
using Nethermind.Blockchain.Find;
using Nethermind.Core;
using Nethermind.Core.Crypto;
using Nethermind.Core.Extensions;
using Nethermind.Core.Test.Builders;
using Nethermind.Crypto;
using Nethermind.Merge.Plugin.Data;
using NUnit.Framework;
using Nethermind.Int256;
using Nethermind.JsonRpc.Test.Modules;
using Nethermind.Specs;
using Nethermind.Specs.Forks;
using Nethermind.State;
using Nethermind.Core.Specs;
<<<<<<< HEAD
=======
using Nethermind.Consensus.BeaconBlockRoot;
using Nethermind.Consensus.Withdrawals;
using Nethermind.Core.Test.Blockchain;
>>>>>>> a33737ed

namespace Nethermind.Merge.Plugin.Test
{
    [Parallelizable(ParallelScope.All)]
    public partial class EngineModuleTests
    {
        private static readonly DateTime Timestamp = DateTimeOffset.FromUnixTimeSeconds(1000).UtcDateTime;
        private ITimestamper Timestamper { get; } = new ManualTimestamper(Timestamp);
        private void AssertExecutionStatusChanged(IBlockFinder blockFinder, Keccak headBlockHash, Keccak finalizedBlockHash,
             Keccak safeBlockHash)
        {
            Assert.That(blockFinder.HeadHash, Is.EqualTo(headBlockHash));
            Assert.That(blockFinder.FinalizedHash, Is.EqualTo(finalizedBlockHash));
            Assert.That(blockFinder.SafeHash, Is.EqualTo(safeBlockHash));
        }

        private (UInt256, UInt256) AddTransactions(MergeTestBlockchain chain, ExecutionPayload executePayloadRequest,
            PrivateKey from, Address to, uint count, int value, out BlockHeader parentHeader)
        {
            Transaction[] transactions = BuildTransactions(chain, executePayloadRequest.ParentHash, from, to, count, value, out Account accountFrom, out parentHeader);
            executePayloadRequest.SetTransactions(transactions);
            UInt256 totalValue = ((int)(count * value)).GWei();
            return (accountFrom.Balance - totalValue, chain.StateReader.GetBalance(parentHeader.StateRoot!, to) + totalValue);
        }

        private Transaction[] BuildTransactions(MergeTestBlockchain chain, Keccak parentHash, PrivateKey from,
            Address to, uint count, int value, out Account accountFrom, out BlockHeader parentHeader, int blobCountPerTx = 0)
        {
            Transaction BuildTransaction(uint index, Account senderAccount) =>
                Build.A.Transaction.WithNonce(senderAccount.Nonce + index)
                    .WithTimestamp(Timestamper.UnixTime.Seconds)
                    .WithTo(to)
                    .WithValue(value.GWei())
                    .WithGasPrice(1.GWei())
                    .WithChainId(chain.SpecProvider.ChainId)
                    .WithSenderAddress(from.Address)
                    .WithShardBlobTxTypeAndFields(blobCountPerTx)
                    .WithMaxFeePerGasIfSupports1559(1.GWei())
                    .SignedAndResolved(from).TestObject;

            parentHeader = chain.BlockTree.FindHeader(parentHash, BlockTreeLookupOptions.None)!;
            Account account = chain.StateReader.GetAccount(parentHeader.StateRoot!, from.Address)!;
            accountFrom = account;

            return Enumerable.Range(0, (int)count).Select(i => BuildTransaction((uint)i, account)).ToArray();
        }

        private ExecutionPayload CreateParentBlockRequestOnHead(IBlockTree blockTree)
        {
            Block? head = blockTree.Head;
            if (head is null) throw new NotSupportedException();
            return new ExecutionPayload()
            {
                BlockNumber = head.Number,
                BlockHash = head.Hash!,
                StateRoot = head.StateRoot!,
                ReceiptsRoot = head.ReceiptsRoot!,
                GasLimit = head.GasLimit,
                Timestamp = head.Timestamp,
                BaseFeePerGas = head.BaseFeePerGas,
            };
        }

<<<<<<< HEAD
        private static ExecutionPayload CreateBlockRequest(IReleaseSpec spec, IWorldState state, ExecutionPayload parent, Address miner, IList<Withdrawal>? withdrawals = null, Transaction[]? transactions = null, ulong? blobGasUsed = null, ulong? excessBlobGas = null, Keccak? beaconParentBlockRoot = null)
            => CreateBlockRequestInternal<ExecutionPayload>(parent, miner, withdrawals, transactions: transactions, blobGasUsed: blobGasUsed, excessBlobGas: excessBlobGas, beaconParentBlockRoot: beaconParentBlockRoot);

        private static ExecutionPayloadV3 CreateBlockRequestV3(MergeTestBlockchain chain, ExecutionPayload parent, Address miner, IList<Withdrawal>? withdrawals = null, ulong? blobGasUsed = null, ulong? excessBlobGas = null, Transaction[]? transactions = null, Keccak? parentBeaconBlockRoot = null)
        {
            IReleaseSpec spec = chain.SpecProvider.GenesisSpec;
            IWorldState state = chain.State;
            ExecutionPayloadV3 blockRequestV3 = CreateBlockRequestInternal<ExecutionPayloadV3>(parent, miner, withdrawals, blobGasUsed, excessBlobGas, transactions: transactions, beaconParentBlockRoot: parentBeaconBlockRoot);
            blockRequestV3.TryGetBlock(out Block? block);
            chain.BeaconBlockRootHandler.ExecuteSystemCall(block!, spec);
=======
        private static ExecutionPayload CreateBlockRequest(MergeTestBlockchain chain, ExecutionPayload parent, Address miner, IList<Withdrawal>? withdrawals = null,
               ulong? blobGasUsed = null, ulong? excessBlobGas = null, Transaction[]? transactions = null, Keccak? parentBeaconBlockRoot = null)
        {
            ExecutionPayload blockRequest = CreateBlockRequestInternal<ExecutionPayload>(parent, miner, withdrawals, blobGasUsed, excessBlobGas, transactions: transactions, parentBeaconBlockRoot: parentBeaconBlockRoot);
            blockRequest.TryGetBlock(out Block? block);

            Snapshot before = chain.State.TakeSnapshot();
            chain.WithdrawalProcessor?.ProcessWithdrawals(block!, chain.SpecProvider.GenesisSpec);

            chain.State.Commit(chain.SpecProvider.GenesisSpec);
            chain.State.RecalculateStateRoot();
            blockRequest.StateRoot = chain.State.StateRoot;
            chain.State.Restore(before);

            TryCalculateHash(blockRequest, out Keccak? hash);
            blockRequest.BlockHash = hash;
            return blockRequest;
        }

        private static ExecutionPayloadV3 CreateBlockRequestV3(MergeTestBlockchain chain, ExecutionPayload parent, Address miner, IList<Withdrawal>? withdrawals = null,
                ulong? blobGasUsed = null, ulong? excessBlobGas = null, Transaction[]? transactions = null, Keccak? parentBeaconBlockRoot = null)
        {
            ExecutionPayloadV3 blockRequestV3 = CreateBlockRequestInternal<ExecutionPayloadV3>(parent, miner, withdrawals, blobGasUsed, excessBlobGas, transactions: transactions, parentBeaconBlockRoot: parentBeaconBlockRoot);
            blockRequestV3.TryGetBlock(out Block? block);
>>>>>>> a33737ed

            Snapshot before = chain.State.TakeSnapshot();
            _beaconBlockRootHandler.ApplyContractStateChanges(block!, chain.SpecProvider.GenesisSpec, chain.State);
            chain.WithdrawalProcessor?.ProcessWithdrawals(block!, chain.SpecProvider.GenesisSpec);

            chain.State.Commit(chain.SpecProvider.GenesisSpec);
            chain.State.RecalculateStateRoot();
            blockRequestV3.StateRoot = chain.State.StateRoot;
            chain.State.Restore(before);

            TryCalculateHash(blockRequestV3, out Keccak? hash);
            blockRequestV3.BlockHash = hash;
            return blockRequestV3;
        }

<<<<<<< HEAD
        private static T CreateBlockRequestInternal<T>(ExecutionPayload parent, Address miner, IList<Withdrawal>? withdrawals = null, ulong? blobGasUsed = null, ulong? excessBlobGas = null, Transaction[]? transactions = null, Keccak? beaconParentBlockRoot = null) where T : ExecutionPayload, new()
=======
        private static T CreateBlockRequestInternal<T>(ExecutionPayload parent, Address miner, IList<Withdrawal>? withdrawals = null,
                ulong? blobGasUsed = null, ulong? excessBlobGas = null, Transaction[]? transactions = null, Keccak? parentBeaconBlockRoot = null) where T : ExecutionPayload, new()
>>>>>>> a33737ed
        {
            T blockRequest = new()
            {
                ParentHash = parent.BlockHash,
                FeeRecipient = miner,
                StateRoot = parent.StateRoot,
                BlockNumber = parent.BlockNumber + 1,
                GasLimit = parent.GasLimit,
                GasUsed = 0,
                ReceiptsRoot = Keccak.EmptyTreeHash,
                LogsBloom = Bloom.Empty,
                Timestamp = parent.Timestamp + 1,
                Withdrawals = withdrawals,
                ParentBeaconBlockRoot = beaconParentBlockRoot,
                BlobGasUsed = blobGasUsed,
                ExcessBlobGas = excessBlobGas
            };

            blockRequest.SetTransactions(transactions ?? Array.Empty<Transaction>());
            TryCalculateHash(blockRequest, out Keccak? hash);
            blockRequest.BlockHash = hash;
            return blockRequest;
        }

        private static ExecutionPayload[] CreateBlockRequestBranch(MergeTestBlockchain chain, ExecutionPayload parent, Address miner, int count)
        {
            ExecutionPayload currentBlock = parent;
            ExecutionPayload[] blockRequests = new ExecutionPayload[count];
            for (int i = 0; i < count; i++)
            {
                currentBlock = CreateBlockRequest(chain, currentBlock, miner);
                blockRequests[i] = currentBlock;
            }

            return blockRequests;
        }

        private Block? RunForAllBlocksInBranch(IBlockTree blockTree, Keccak blockHash, Func<Block, bool> shouldStop,
            bool requireCanonical)
        {
            BlockTreeLookupOptions options = requireCanonical ? BlockTreeLookupOptions.RequireCanonical : BlockTreeLookupOptions.None;
            Block? current = blockTree.FindBlock(blockHash, options);
            while (current is not null && !shouldStop(current))
            {
                current = blockTree.FindParent(current, options);
            }

            return current;
        }

        private static TestCaseData GetNewBlockRequestBadDataTestCase<T>(
            Expression<Func<ExecutionPayload, T>> propertyAccess, T wrongValue)
        {
            Action<ExecutionPayload, T> setter = propertyAccess.GetSetter();
            // ReSharper disable once ConvertToLocalFunction
            Action<ExecutionPayload> wrongValueSetter = r => setter(r, wrongValue);
            return new TestCaseData(wrongValueSetter)
            {
                TestName = $"executePayload_rejects_incorrect_{propertyAccess.GetName().ToLower()}({wrongValue?.ToString()})"
            };
        }

        private static bool TryCalculateHash(ExecutionPayload request, out Keccak hash)
        {
            if (request.TryGetBlock(out Block? block) && block is not null)
            {
                hash = block.CalculateHash();
                return true;
            }
            else
            {
                hash = Keccak.Zero;
                return false;
            }
        }

        private async Task<TestRpcBlockchain> CreateTestRpc(MergeTestBlockchain chain)
        {
            TestSingleReleaseSpecProvider spec = new(London.Instance);
            TestRpcBlockchain testRpc = await TestRpcBlockchain.ForTest(SealEngineType.NethDev)
                .WithBlockFinder(chain.BlockFinder)
                .Build(spec);
            return testRpc;
        }
    }
}<|MERGE_RESOLUTION|>--- conflicted
+++ resolved
@@ -20,13 +20,6 @@
 using Nethermind.Specs;
 using Nethermind.Specs.Forks;
 using Nethermind.State;
-using Nethermind.Core.Specs;
-<<<<<<< HEAD
-=======
-using Nethermind.Consensus.BeaconBlockRoot;
-using Nethermind.Consensus.Withdrawals;
-using Nethermind.Core.Test.Blockchain;
->>>>>>> a33737ed
 
 namespace Nethermind.Merge.Plugin.Test
 {
@@ -90,18 +83,6 @@
             };
         }
 
-<<<<<<< HEAD
-        private static ExecutionPayload CreateBlockRequest(IReleaseSpec spec, IWorldState state, ExecutionPayload parent, Address miner, IList<Withdrawal>? withdrawals = null, Transaction[]? transactions = null, ulong? blobGasUsed = null, ulong? excessBlobGas = null, Keccak? beaconParentBlockRoot = null)
-            => CreateBlockRequestInternal<ExecutionPayload>(parent, miner, withdrawals, transactions: transactions, blobGasUsed: blobGasUsed, excessBlobGas: excessBlobGas, beaconParentBlockRoot: beaconParentBlockRoot);
-
-        private static ExecutionPayloadV3 CreateBlockRequestV3(MergeTestBlockchain chain, ExecutionPayload parent, Address miner, IList<Withdrawal>? withdrawals = null, ulong? blobGasUsed = null, ulong? excessBlobGas = null, Transaction[]? transactions = null, Keccak? parentBeaconBlockRoot = null)
-        {
-            IReleaseSpec spec = chain.SpecProvider.GenesisSpec;
-            IWorldState state = chain.State;
-            ExecutionPayloadV3 blockRequestV3 = CreateBlockRequestInternal<ExecutionPayloadV3>(parent, miner, withdrawals, blobGasUsed, excessBlobGas, transactions: transactions, beaconParentBlockRoot: parentBeaconBlockRoot);
-            blockRequestV3.TryGetBlock(out Block? block);
-            chain.BeaconBlockRootHandler.ExecuteSystemCall(block!, spec);
-=======
         private static ExecutionPayload CreateBlockRequest(MergeTestBlockchain chain, ExecutionPayload parent, Address miner, IList<Withdrawal>? withdrawals = null,
                ulong? blobGasUsed = null, ulong? excessBlobGas = null, Transaction[]? transactions = null, Keccak? parentBeaconBlockRoot = null)
         {
@@ -126,10 +107,8 @@
         {
             ExecutionPayloadV3 blockRequestV3 = CreateBlockRequestInternal<ExecutionPayloadV3>(parent, miner, withdrawals, blobGasUsed, excessBlobGas, transactions: transactions, parentBeaconBlockRoot: parentBeaconBlockRoot);
             blockRequestV3.TryGetBlock(out Block? block);
->>>>>>> a33737ed
 
             Snapshot before = chain.State.TakeSnapshot();
-            _beaconBlockRootHandler.ApplyContractStateChanges(block!, chain.SpecProvider.GenesisSpec, chain.State);
             chain.WithdrawalProcessor?.ProcessWithdrawals(block!, chain.SpecProvider.GenesisSpec);
 
             chain.State.Commit(chain.SpecProvider.GenesisSpec);
@@ -142,12 +121,8 @@
             return blockRequestV3;
         }
 
-<<<<<<< HEAD
-        private static T CreateBlockRequestInternal<T>(ExecutionPayload parent, Address miner, IList<Withdrawal>? withdrawals = null, ulong? blobGasUsed = null, ulong? excessBlobGas = null, Transaction[]? transactions = null, Keccak? beaconParentBlockRoot = null) where T : ExecutionPayload, new()
-=======
         private static T CreateBlockRequestInternal<T>(ExecutionPayload parent, Address miner, IList<Withdrawal>? withdrawals = null,
                 ulong? blobGasUsed = null, ulong? excessBlobGas = null, Transaction[]? transactions = null, Keccak? parentBeaconBlockRoot = null) where T : ExecutionPayload, new()
->>>>>>> a33737ed
         {
             T blockRequest = new()
             {
@@ -161,9 +136,9 @@
                 LogsBloom = Bloom.Empty,
                 Timestamp = parent.Timestamp + 1,
                 Withdrawals = withdrawals,
-                ParentBeaconBlockRoot = beaconParentBlockRoot,
                 BlobGasUsed = blobGasUsed,
-                ExcessBlobGas = excessBlobGas
+                ExcessBlobGas = excessBlobGas,
+                ParentBeaconBlockRoot = parentBeaconBlockRoot,
             };
 
             blockRequest.SetTransactions(transactions ?? Array.Empty<Transaction>());
