// SPDX-FileCopyrightText: 2022 Demerzel Solutions Limited
// SPDX-License-Identifier: LGPL-3.0-only

using System;
using System.Linq;
using System.Linq.Expressions;
using System.Threading.Tasks;
using Nethermind.Blockchain;
using Nethermind.Blockchain.Blocks;
using Nethermind.Blockchain.Find;
using Nethermind.Core;
using Nethermind.Core.Crypto;
using Nethermind.Core.Extensions;
using Nethermind.Core.Test.Builders;
using Nethermind.Crypto;
using Nethermind.Merge.Plugin.Data;
using NUnit.Framework;
using Nethermind.Int256;
using Nethermind.JsonRpc.Test.Modules;
using Nethermind.Specs;
using Nethermind.Specs.Forks;
using Nethermind.State;
using Nethermind.Core.ConsensusRequests;
using Microsoft.CodeAnalysis;

namespace Nethermind.Merge.Plugin.Test
{
    [Parallelizable(ParallelScope.All)]
    public partial class EngineModuleTests
    {
        private static readonly DateTime Timestamp = DateTimeOffset.FromUnixTimeSeconds(1000).UtcDateTime;
        private ITimestamper Timestamper { get; } = new ManualTimestamper(Timestamp);
        private void AssertExecutionStatusChanged(IBlockFinder blockFinder, Hash256 headBlockHash, Hash256 finalizedBlockHash,
             Hash256 safeBlockHash)
        {
            Assert.That(blockFinder.HeadHash, Is.EqualTo(headBlockHash));
            Assert.That(blockFinder.FinalizedHash, Is.EqualTo(finalizedBlockHash));
            Assert.That(blockFinder.SafeHash, Is.EqualTo(safeBlockHash));
        }

        private (UInt256, UInt256) AddTransactions(MergeTestBlockchain chain, ExecutionPayload executePayloadRequest,
            PrivateKey from, Address to, uint count, int value, out BlockHeader parentHeader)
        {
            Transaction[] transactions = BuildTransactions(chain, executePayloadRequest.ParentHash, from, to, count, value, out AccountStruct accountFrom, out parentHeader);
            executePayloadRequest.SetTransactions(transactions);
            UInt256 totalValue = ((int)(count * value)).GWei();
            return (accountFrom.Balance - totalValue, chain.StateReader.GetBalance(parentHeader.StateRoot!, to) + totalValue);
        }

        private Transaction[] BuildTransactions(MergeTestBlockchain chain, Hash256 parentHash, PrivateKey from,
            Address to, uint count, int value, out AccountStruct accountFrom, out BlockHeader parentHeader, int blobCountPerTx = 0)
        {
            Transaction BuildTransaction(uint index, AccountStruct senderAccount)
            {
                TransactionBuilder<Transaction> builder = Build.A.Transaction
                    .WithNonce(senderAccount.Nonce + index)
                    .WithTimestamp(Timestamper.UnixTime.Seconds)
                    .WithTo(to)
                    .WithValue(value.GWei())
                    .WithGasPrice(1.GWei())
                    .WithChainId(chain.SpecProvider.ChainId)
                    .WithSenderAddress(from.Address);

                if (blobCountPerTx != 0)
                {
                    builder = builder.WithShardBlobTxTypeAndFields(blobCountPerTx);
                }
                else
                {
                    builder = builder.WithType(TxType.EIP1559);
                }

                return builder
                    .WithMaxFeePerGasIfSupports1559(1.GWei())
                    .SignedAndResolved(from).TestObject;
            }

            parentHeader = chain.BlockTree.FindHeader(parentHash, BlockTreeLookupOptions.None)!;
            chain.StateReader.TryGetAccount(parentHeader.StateRoot!, from.Address, out AccountStruct account);
            accountFrom = account;

            return Enumerable.Range(0, (int)count).Select(i => BuildTransaction((uint)i, account)).ToArray();
        }

        private ExecutionPayload CreateParentBlockRequestOnHead(IBlockTree blockTree)
        {
            Block? head = blockTree.Head;
            if (head is null) throw new NotSupportedException();
            return new ExecutionPayload()
            {
                BlockNumber = head.Number,
                BlockHash = head.Hash!,
                StateRoot = head.StateRoot!,
                ReceiptsRoot = head.ReceiptsRoot!,
                GasLimit = head.GasLimit,
                Timestamp = head.Timestamp,
                BaseFeePerGas = head.BaseFeePerGas,
            };
        }

        private static ExecutionPayload CreateBlockRequest(MergeTestBlockchain chain, ExecutionPayload parent, Address miner, Withdrawal[]? withdrawals = null,
               ulong? blobGasUsed = null, ulong? excessBlobGas = null, Transaction[]? transactions = null, Hash256? parentBeaconBlockRoot = null)
        {
            ExecutionPayload blockRequest = CreateBlockRequestInternal<ExecutionPayload>(parent, miner, withdrawals, blobGasUsed, excessBlobGas, transactions: transactions, parentBeaconBlockRoot: parentBeaconBlockRoot);
            blockRequest.TryGetBlock(out Block? block);

            Snapshot before = chain.State.TakeSnapshot();
            chain.WithdrawalProcessor?.ProcessWithdrawals(block!, chain.SpecProvider.GenesisSpec);

            chain.State.Commit(chain.SpecProvider.GenesisSpec);
            chain.State.RecalculateStateRoot();
            blockRequest.StateRoot = chain.State.StateRoot;
            chain.State.Restore(before);

            TryCalculateHash(blockRequest, out Hash256? hash);
            blockRequest.BlockHash = hash;
            return blockRequest;
        }

        private static ExecutionPayloadV3 CreateBlockRequestV3(MergeTestBlockchain chain, ExecutionPayload parent, Address miner, Withdrawal[]? withdrawals = null,
                ulong? blobGasUsed = null, ulong? excessBlobGas = null, Transaction[]? transactions = null, Hash256? parentBeaconBlockRoot = null)
        {
            ExecutionPayloadV3 blockRequestV3 = CreateBlockRequestInternal<ExecutionPayloadV3>(parent, miner, withdrawals, blobGasUsed, excessBlobGas, transactions: transactions, parentBeaconBlockRoot: parentBeaconBlockRoot);
            blockRequestV3.TryGetBlock(out Block? block);

            Snapshot before = chain.State.TakeSnapshot();
<<<<<<< HEAD
            var blockHashStore = new BlockhashStore(chain.BlockTree, chain.SpecProvider, chain.State);
            blockHashStore.ApplyHistoryBlockHashes(block!.Header);
=======
            _beaconBlockRootHandler.ApplyContractStateChanges(block!, chain.SpecProvider.GenesisSpec, chain.State);
            var blockHashStore = new BlockhashStore(chain.SpecProvider, chain.State);
            blockHashStore.ApplyBlockhashStateChanges(block!.Header);
>>>>>>> 229bd6b5
            chain.WithdrawalProcessor?.ProcessWithdrawals(block!, chain.SpecProvider.GenesisSpec);

            chain.State.Commit(chain.SpecProvider.GenesisSpec);
            chain.State.RecalculateStateRoot();
            blockRequestV3.StateRoot = chain.State.StateRoot;
            chain.State.Restore(before);

            TryCalculateHash(blockRequestV3, out Hash256? hash);
            blockRequestV3.BlockHash = hash;
            return blockRequestV3;
        }

        private static ExecutionPayloadV4 CreateBlockRequestV4(MergeTestBlockchain chain, ExecutionPayload parent, Address miner, Withdrawal[]? withdrawals = null,
                ulong? blobGasUsed = null, ulong? excessBlobGas = null, Transaction[]? transactions = null, Hash256? parentBeaconBlockRoot = null, ConsensusRequest[]? requests = null)
        {
            ExecutionPayloadV4 blockRequestV4 = CreateBlockRequestInternal<ExecutionPayloadV4>(parent, miner, withdrawals, blobGasUsed, excessBlobGas, transactions: transactions, parentBeaconBlockRoot: parentBeaconBlockRoot, requests: requests);
            blockRequestV4.TryGetBlock(out Block? block);

            Snapshot before = chain.State.TakeSnapshot();
            var blockHashStore = new BlockhashStore(chain.BlockTree, chain.SpecProvider, chain.State);
            blockHashStore.ApplyHistoryBlockHashes(block!.Header);

            chain.ConsensusRequestsProcessor?.ProcessRequests(chain.SpecProvider.GenesisSpec, chain.State, block!, Array.Empty<TxReceipt>());

            chain.State.Commit(chain.SpecProvider.GenesisSpec);
            chain.State.RecalculateStateRoot();
            blockRequestV4.StateRoot = chain.State.StateRoot;
            chain.State.Restore(before);

            TryCalculateHash(blockRequestV4, out Hash256? hash);
            blockRequestV4.BlockHash = hash;
            return blockRequestV4;
        }

        private static T CreateBlockRequestInternal<T>(ExecutionPayload parent, Address miner, Withdrawal[]? withdrawals = null,
                ulong? blobGasUsed = null, ulong? excessBlobGas = null, Transaction[]? transactions = null, Hash256? parentBeaconBlockRoot = null, ConsensusRequest[]? requests = null
                ) where T : ExecutionPayload, new()
        {
            Deposit[]? deposits = null;
            WithdrawalRequest[]? withdrawalRequests = null;
            ConsolidationRequest[]? consolidationRequests = null;

            if (requests is not null)
            {
                (int depositCount, int withdrawalRequestCount, int consolidationRequestCount) = requests.GetTypeCounts();
                deposits = new Deposit[depositCount];
                withdrawalRequests = new WithdrawalRequest[withdrawalRequestCount];
                consolidationRequests = new ConsolidationRequest[consolidationRequestCount];
                int depositIndex = 0;
                int withdrawalRequestIndex = 0;
                int consolidationRequestIndex = 0;
                for (int i = 0; i < requests.Length; ++i)
                {
                    ConsensusRequest request = requests[i];
                    if (request.Type == ConsensusRequestsType.Deposit)
                    {
                        deposits[depositIndex++] = (Deposit)request;
                    }
                    else if (request.Type == ConsensusRequestsType.WithdrawalRequest)
                    {
                        withdrawalRequests[withdrawalRequestIndex++] = (WithdrawalRequest)request;
                    }
                    else
                    {
                        consolidationRequests[consolidationRequestIndex++] = (ConsolidationRequest)request;
                    }
                }
            }

            T blockRequest = new()
            {
                ParentHash = parent.BlockHash,
                FeeRecipient = miner,
                StateRoot = parent.StateRoot,
                BlockNumber = parent.BlockNumber + 1,
                GasLimit = parent.GasLimit,
                GasUsed = 0,
                ReceiptsRoot = Keccak.EmptyTreeHash,
                LogsBloom = Bloom.Empty,
                Timestamp = parent.Timestamp + 1,
                Withdrawals = withdrawals,
                BlobGasUsed = blobGasUsed,
                ExcessBlobGas = excessBlobGas,
                ParentBeaconBlockRoot = parentBeaconBlockRoot,
                DepositRequests = deposits,
                WithdrawalRequests = withdrawalRequests,
                ConsolidationRequests = consolidationRequests,
            };

            blockRequest.SetTransactions(transactions ?? Array.Empty<Transaction>());
            TryCalculateHash(blockRequest, out Hash256? hash);
            blockRequest.BlockHash = hash;
            return blockRequest;
        }

        private static ExecutionPayload[] CreateBlockRequestBranch(MergeTestBlockchain chain, ExecutionPayload parent, Address miner, int count)
        {
            ExecutionPayload currentBlock = parent;
            ExecutionPayload[] blockRequests = new ExecutionPayload[count];
            for (int i = 0; i < count; i++)
            {
                currentBlock = CreateBlockRequest(chain, currentBlock, miner);
                blockRequests[i] = currentBlock;
            }

            return blockRequests;
        }

        private Block? RunForAllBlocksInBranch(IBlockTree blockTree, Hash256 blockHash, Func<Block, bool> shouldStop,
            bool requireCanonical)
        {
            BlockTreeLookupOptions options = requireCanonical ? BlockTreeLookupOptions.RequireCanonical : BlockTreeLookupOptions.None;
            Block? current = blockTree.FindBlock(blockHash, options);
            while (current is not null && !shouldStop(current))
            {
                current = blockTree.FindParent(current, options);
            }

            return current;
        }

        private static TestCaseData GetNewBlockRequestBadDataTestCase<T>(
            Expression<Func<ExecutionPayload, T>> propertyAccess, T wrongValue)
        {
            Action<ExecutionPayload, T> setter = propertyAccess.GetSetter();
            // ReSharper disable once ConvertToLocalFunction
            Action<ExecutionPayload> wrongValueSetter = r => setter(r, wrongValue);
            return new TestCaseData(wrongValueSetter)
            {
                TestName = $"executePayload_rejects_incorrect_{propertyAccess.GetName().ToLower()}({wrongValue?.ToString()})"
            };
        }

        private static bool TryCalculateHash(ExecutionPayload request, out Hash256 hash)
        {
            if (request.TryGetBlock(out Block? block) && block is not null)
            {
                hash = block.CalculateHash();
                return true;
            }
            else
            {
                hash = Keccak.Zero;
                return false;
            }
        }

        private async Task<TestRpcBlockchain> CreateTestRpc(MergeTestBlockchain chain)
        {
            TestSingleReleaseSpecProvider spec = new(London.Instance);
            TestRpcBlockchain testRpc = await TestRpcBlockchain.ForTest(SealEngineType.NethDev)
                .WithBlockFinder(chain.BlockFinder)
                .Build(spec);
            return testRpc;
        }
    }
}<|MERGE_RESOLUTION|>--- conflicted
+++ resolved
@@ -124,14 +124,8 @@
             blockRequestV3.TryGetBlock(out Block? block);
 
             Snapshot before = chain.State.TakeSnapshot();
-<<<<<<< HEAD
-            var blockHashStore = new BlockhashStore(chain.BlockTree, chain.SpecProvider, chain.State);
-            blockHashStore.ApplyHistoryBlockHashes(block!.Header);
-=======
-            _beaconBlockRootHandler.ApplyContractStateChanges(block!, chain.SpecProvider.GenesisSpec, chain.State);
             var blockHashStore = new BlockhashStore(chain.SpecProvider, chain.State);
             blockHashStore.ApplyBlockhashStateChanges(block!.Header);
->>>>>>> 229bd6b5
             chain.WithdrawalProcessor?.ProcessWithdrawals(block!, chain.SpecProvider.GenesisSpec);
 
             chain.State.Commit(chain.SpecProvider.GenesisSpec);
@@ -151,8 +145,8 @@
             blockRequestV4.TryGetBlock(out Block? block);
 
             Snapshot before = chain.State.TakeSnapshot();
-            var blockHashStore = new BlockhashStore(chain.BlockTree, chain.SpecProvider, chain.State);
-            blockHashStore.ApplyHistoryBlockHashes(block!.Header);
+            var blockHashStore = new BlockhashStore(chain.SpecProvider, chain.State);
+            blockHashStore.ApplyBlockhashStateChanges(block!.Header);
 
             chain.ConsensusRequestsProcessor?.ProcessRequests(chain.SpecProvider.GenesisSpec, chain.State, block!, Array.Empty<TxReceipt>());
 
