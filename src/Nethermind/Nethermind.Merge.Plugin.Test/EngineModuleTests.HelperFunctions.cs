--- conflicted
+++ resolved
@@ -20,13 +20,10 @@
 using Nethermind.Specs;
 using Nethermind.Specs.Forks;
 using Nethermind.State;
-<<<<<<< HEAD
-=======
 using Nethermind.Core.Specs;
 using Nethermind.Consensus.BeaconBlockRoot;
 using Nethermind.Consensus.Withdrawals;
 using Nethermind.Core.Test.Blockchain;
->>>>>>> 6472650d
 
 namespace Nethermind.Merge.Plugin.Test
 {
@@ -91,9 +88,6 @@
             };
         }
 
-<<<<<<< HEAD
-        private static ExecutionPayload CreateBlockRequest(ExecutionPayload parent, Address miner, IList<Withdrawal>? withdrawals = null, ulong? dataGasUsed = null, ulong? excessDataGas = null, Transaction[]? transactions = null)
-=======
         private static ExecutionPayload CreateBlockRequest(MergeTestBlockchain chain, ExecutionPayload parent, Address miner, IList<Withdrawal>? withdrawals = null,
                ulong? blobGasUsed = null, ulong? excessBlobGas = null, Transaction[]? transactions = null, Keccak? parentBeaconBlockRoot = null)
         {
@@ -135,9 +129,8 @@
 
         private static T CreateBlockRequestInternal<T>(ExecutionPayload parent, Address miner, IList<Withdrawal>? withdrawals = null,
                 ulong? blobGasUsed = null, ulong? excessBlobGas = null, Transaction[]? transactions = null, Keccak? parentBeaconBlockRoot = null) where T : ExecutionPayload, new()
->>>>>>> 6472650d
-        {
-            ExecutionPayload blockRequest = new()
+        {
+            T blockRequest = new()
             {
                 ParentHash = parent.BlockHash,
                 FeeRecipient = miner,
@@ -159,21 +152,13 @@
             return blockRequest;
         }
 
-<<<<<<< HEAD
-        private static ExecutionPayload[] CreateBlockRequestBranch(ExecutionPayload parent, Address miner, int count)
-=======
         private static ExecutionPayload[] CreateBlockRequestBranch(MergeTestBlockchain chain, ExecutionPayload parent, Address miner, int count)
->>>>>>> 6472650d
         {
             ExecutionPayload currentBlock = parent;
             ExecutionPayload[] blockRequests = new ExecutionPayload[count];
             for (int i = 0; i < count; i++)
             {
-<<<<<<< HEAD
-                currentBlock = CreateBlockRequest(currentBlock, miner);
-=======
                 currentBlock = CreateBlockRequest(chain, currentBlock, miner);
->>>>>>> 6472650d
                 blockRequests[i] = currentBlock;
             }
 
