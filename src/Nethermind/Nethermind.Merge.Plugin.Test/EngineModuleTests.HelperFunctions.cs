--- conflicted
+++ resolved
@@ -122,16 +122,9 @@
             blockRequestV3.TryGetBlock(out Block? block);
 
             Snapshot before = chain.State.TakeSnapshot();
-<<<<<<< HEAD
-            _beaconBlockRootHandler.ApplyContractStateChanges(block!, chain.SpecProvider.GenesisSpec, chain.State);
-            var blockHashStore = new BlockhashStore(chain.SpecProvider);
+            var blockHashStore = new BlockhashStore(chain.SpecProvider, chain.State);
             blockHashStore.ApplyBlockhashStateChanges(block!.Header, chain.State);
             chain.WithdrawalProcessor?.ProcessWithdrawals(block!, chain.SpecProvider.GenesisSpec, chain.State);
-=======
-            var blockHashStore = new BlockhashStore(chain.SpecProvider, chain.State);
-            blockHashStore.ApplyBlockhashStateChanges(block!.Header);
-            chain.WithdrawalProcessor?.ProcessWithdrawals(block!, chain.SpecProvider.GenesisSpec);
->>>>>>> dfaed09f
 
             chain.State.Commit(chain.SpecProvider.GenesisSpec);
             chain.State.RecalculateStateRoot();
