﻿//  Copyright (c) 2021 Demerzel Solutions Limited
//  This file is part of the Nethermind library.
//
//  The Nethermind library is free software: you can redistribute it and/or modify
//  it under the terms of the GNU Lesser General Public License as published by
//  the Free Software Foundation, either version 3 of the License, or
//  (at your option) any later version.
//
//  The Nethermind library is distributed in the hope that it will be useful,
//  but WITHOUT ANY WARRANTY; without even the implied warranty of
//  MERCHANTABILITY or FITNESS FOR A PARTICULAR PURPOSE. See the
//  GNU Lesser General Public License for more details.
//
//  You should have received a copy of the GNU Lesser General Public License
//  along with the Nethermind. If not, see <http://www.gnu.org/licenses/>.
//

using System;
using System.Collections.Generic;
using System.Threading;
using System.Threading.Tasks;
using Nethermind.Api;
using Nethermind.Blockchain;
using Nethermind.Blockchain.Synchronization;
using Nethermind.Consensus;
using Nethermind.Consensus.Comparers;
using Nethermind.Consensus.Processing;
using Nethermind.Consensus.Producers;
using Nethermind.Consensus.Rewards;
using Nethermind.Consensus.Validators;
using Nethermind.Core;
using Nethermind.Core.Crypto;
using Nethermind.Core.Specs;
using Nethermind.Core.Test;
using Nethermind.Core.Test.Blockchain;
using Nethermind.Core.Timers;
using Nethermind.Db;
using Nethermind.Evm.Tracing;
using Nethermind.Facade.Eth;
using Nethermind.Int256;
using Nethermind.Logging;
using Nethermind.Merge.Plugin.BlockProduction;
using Nethermind.Merge.Plugin.Data;
using Nethermind.Merge.Plugin.Handlers;
using Nethermind.Merge.Plugin.Handlers.V1;
using Nethermind.Merge.Plugin.Synchronization;
using Nethermind.Specs;
using Nethermind.Specs.Forks;
using Nethermind.State;
using NSubstitute;

namespace Nethermind.Merge.Plugin.Test
{
    public partial class EngineModuleTests
    {
        protected virtual MergeTestBlockchain CreateBaseBlockChain(IMergeConfig mergeConfig = null, IPayloadPreparationService? mockedPayloadService = null) =>
            new(mergeConfig, mockedPayloadService);

        protected async Task<MergeTestBlockchain> CreateBlockChain(IMergeConfig mergeConfig = null, IPayloadPreparationService? mockedPayloadService = null)
            => await CreateBaseBlockChain(mergeConfig, mockedPayloadService).Build(new SingleReleaseSpecProvider(London.Instance, 1));

        private IEngineRpcModule CreateEngineModule(MergeTestBlockchain chain, ISyncConfig? syncConfig = null, TimeSpan? newPayloadTimeout = null)
        {
            IPeerRefresher peerRefresher = Substitute.For<IPeerRefresher>();

            chain.BeaconPivot = new BeaconPivot(syncConfig ?? new SyncConfig(), new MemDb(), chain.BlockTree, chain.LogManager);
            BlockCacheService blockCacheService = new();
            InvalidChainTracker.InvalidChainTracker invalidChainTracker = new(
                chain.PoSSwitcher,
                chain.BlockTree,
                blockCacheService,
                new TestErrorLogManager());
            chain.BeaconSync = new BeaconSync(chain.BeaconPivot, chain.BlockTree, syncConfig ?? new SyncConfig(), blockCacheService, chain.LogManager);
            return new EngineRpcModule(
                new GetPayloadV1Handler(
                    chain.PayloadPreparationService!,
                    chain.LogManager),
                new NewPayloadV1Handler(
                    chain.BlockValidator,
                    chain.BlockTree,
                    new InitConfig(),
                    new SyncConfig(),
                    chain.PoSSwitcher,
                    chain.BeaconSync,
                    chain.BeaconPivot,
                    blockCacheService,
                    chain.BlockProcessingQueue,
                    invalidChainTracker,
                    chain.BeaconSync,
<<<<<<< HEAD
                    chain.SpecProvider,
                    chain.LogManager),
=======
                    chain.LogManager,
                    newPayloadTimeout),
>>>>>>> b8975ee8
                new ForkchoiceUpdatedV1Handler(
                    chain.BlockTree,
                    chain.BlockFinalizationManager,
                    chain.PoSSwitcher,
                    chain.PayloadPreparationService!,
                    chain.BlockProcessingQueue,
                    blockCacheService,
                    invalidChainTracker,
                    chain.BeaconSync,
                    peerRefresher,
                    chain.LogManager),
                new ExecutionStatusHandler(chain.BlockTree),
                new GetPayloadBodiesV1Handler(chain.BlockTree, chain.LogManager),
                new ExchangeTransitionConfigurationV1Handler(chain.PoSSwitcher, chain.LogManager),
                chain.LogManager);
        }

        public class MergeTestBlockchain : TestBlockchain
        {
            public IMergeConfig MergeConfig { get; set; }

            public PostMergeBlockProducer? PostMergeBlockProducer { get; set; }

            public IPayloadPreparationService? PayloadPreparationService { get; set; }

            public ISealValidator SealValidator { get; set; }

            public IManualBlockProductionTrigger BlockProductionTrigger { get; set; } = new BuildBlocksWhenRequested();

            public IBeaconPivot BeaconPivot { get; set; }

            public BeaconSync BeaconSync { get; set; }

            private int _blockProcessingThrottle = 0;

            public MergeTestBlockchain ThrottleBlockProcessor(int delayMs)
            {
                _blockProcessingThrottle = delayMs;
                if (BlockProcessor is TestBlockProcessorInterceptor testBlockProcessor)
                {
                    testBlockProcessor.DelayMs = delayMs;
                }
                return this;
            }

            public MergeTestBlockchain(IMergeConfig? mergeConfig = null, IPayloadPreparationService? mockedPayloadPreparationService = null)
            {
                GenesisBlockBuilder = Core.Test.Builders.Build.A.Block.Genesis.Genesis.WithTimestamp(UInt256.One);
                MergeConfig = mergeConfig ?? new MergeConfig() { Enabled = true, TerminalTotalDifficulty = "0" };
                PayloadPreparationService = mockedPayloadPreparationService;
            }

            protected override Task AddBlocksOnStart() => Task.CompletedTask;

            public sealed override ILogManager LogManager { get; } = new NUnitLogManager();

            public IEthSyncingInfo EthSyncingInfo { get; protected set; }

            protected override IBlockProducer CreateTestBlockProducer(TxPoolTxSource txPoolTxSource, ISealer sealer, ITransactionComparerProvider transactionComparerProvider)
            {
                SealEngine = new MergeSealEngine(SealEngine, PoSSwitcher, SealValidator, LogManager);
                IBlockProducer preMergeBlockProducer =
                    base.CreateTestBlockProducer(txPoolTxSource, sealer, transactionComparerProvider);
                MiningConfig miningConfig = new() { Enabled = true, MinGasPrice = 0 };
                TargetAdjustedGasLimitCalculator targetAdjustedGasLimitCalculator = new(SpecProvider, miningConfig);
                EthSyncingInfo = new EthSyncingInfo(BlockTree);
                PostMergeBlockProducerFactory? blockProducerFactory = new(
                    SpecProvider,
                    SealEngine,
                    Timestamper,
                    miningConfig,
                    LogManager,
                    targetAdjustedGasLimitCalculator);

                BlockProducerEnvFactory blockProducerEnvFactory = new(
                    DbProvider,
                    BlockTree,
                    ReadOnlyTrieStore,
                    SpecProvider,
                    BlockValidator,
                    NoBlockRewards.Instance,
                    ReceiptStorage,
                    BlockPreprocessorStep,
                    TxPool,
                    transactionComparerProvider,
                    miningConfig,
                    LogManager);


                BlockProducerEnv blockProducerEnv = blockProducerEnvFactory.Create();
                PostMergeBlockProducer? postMergeBlockProducer = blockProducerFactory.Create(
                    blockProducerEnv, BlockProductionTrigger);
                PostMergeBlockProducer = postMergeBlockProducer;
                PayloadPreparationService ??= new PayloadPreparationService(
                    postMergeBlockProducer,
                    new BlockImprovementContextFactory(BlockProductionTrigger, TimeSpan.FromSeconds(MergeConfig.SecondsPerSlot)),
                    SealEngine,
                    TimerFactory.Default,
                    LogManager,
                    TimeSpan.FromSeconds(MergeConfig.SecondsPerSlot));
                return new MergeBlockProducer(preMergeBlockProducer, postMergeBlockProducer, PoSSwitcher);
            }

            protected override IBlockProcessor CreateBlockProcessor()
            {
                BlockValidator = CreateBlockValidator();
                IBlockProcessor processor = new BlockProcessor(
                    SpecProvider,
                    BlockValidator,
                    NoBlockRewards.Instance,
                    new BlockProcessor.BlockValidationTransactionsExecutor(TxProcessor, State),
                    State,
                    Storage,
                    ReceiptStorage,
                    NullWitnessCollector.Instance,
                    LogManager);

                return new TestBlockProcessorInterceptor(processor, _blockProcessingThrottle);
            }

            private IBlockValidator CreateBlockValidator()
            {
                IBlockCacheService blockCacheService = new BlockCacheService();
                PoSSwitcher = new PoSSwitcher(MergeConfig, SyncConfig.Default, new MemDb(), BlockTree, SpecProvider, LogManager);
                SealValidator = new MergeSealValidator(PoSSwitcher, Always.Valid);
                HeaderValidator preMergeHeaderValidator = new HeaderValidator(BlockTree, SealValidator, SpecProvider, LogManager);
                HeaderValidator = new MergeHeaderValidator(PoSSwitcher, preMergeHeaderValidator, BlockTree, SpecProvider, SealValidator, LogManager);

                return new BlockValidator(
                    new TxValidator(SpecProvider.ChainId),
                    HeaderValidator,
                    Always.Valid,
                    SpecProvider,
                    LogManager);
            }
            public IManualBlockFinalizationManager BlockFinalizationManager { get; } = new ManualBlockFinalizationManager();

            protected override async Task<TestBlockchain> Build(ISpecProvider? specProvider = null, UInt256? initialValues = null)
            {
                TestBlockchain chain = await base.Build(specProvider, initialValues);
                return chain;
            }

            public async Task<MergeTestBlockchain> Build(ISpecProvider? specProvider = null) =>
                (MergeTestBlockchain) await Build(specProvider, null);
        }
    }

    internal class TestBlockProcessorInterceptor: IBlockProcessor
    {
        private readonly IBlockProcessor _blockProcessorImplementation;
        public int DelayMs { get; set; }
        public Exception? ExceptionToThrow { get; set; }

        public TestBlockProcessorInterceptor(IBlockProcessor baseBlockProcessor, int delayMs)
        {
            _blockProcessorImplementation = baseBlockProcessor;
            DelayMs = delayMs;
        }

        public Block[] Process(Keccak newBranchStateRoot, List<Block> suggestedBlocks, ProcessingOptions processingOptions,
            IBlockTracer blockTracer)
        {
            if (DelayMs > 0)
            {
                Thread.Sleep(DelayMs);
            }

            if (ExceptionToThrow != null)
            {
                throw ExceptionToThrow;
            }

            return _blockProcessorImplementation.Process(newBranchStateRoot, suggestedBlocks, processingOptions, blockTracer);
        }

        public event EventHandler<BlocksProcessingEventArgs>? BlocksProcessing
        {
            add => _blockProcessorImplementation.BlocksProcessing += value;
            remove => _blockProcessorImplementation.BlocksProcessing -= value;
        }

        public event EventHandler<BlockProcessedEventArgs>? BlockProcessed
        {
            add => _blockProcessorImplementation.BlockProcessed += value;
            remove => _blockProcessorImplementation.BlockProcessed -= value;
        }

        public event EventHandler<TxProcessedEventArgs>? TransactionProcessed
        {
            add => _blockProcessorImplementation.TransactionProcessed += value;
            remove => _blockProcessorImplementation.TransactionProcessed -= value;
        }
    }

}<|MERGE_RESOLUTION|>--- conflicted
+++ resolved
@@ -87,13 +87,9 @@
                     chain.BlockProcessingQueue,
                     invalidChainTracker,
                     chain.BeaconSync,
-<<<<<<< HEAD
                     chain.SpecProvider,
-                    chain.LogManager),
-=======
                     chain.LogManager,
                     newPayloadTimeout),
->>>>>>> b8975ee8
                 new ForkchoiceUpdatedV1Handler(
                     chain.BlockTree,
                     chain.BlockFinalizationManager,
