// SPDX-FileCopyrightText: 2022 Demerzel Solutions Limited
// SPDX-License-Identifier: LGPL-3.0-only

using System;
using System.Collections.Generic;
using System.Threading;
using System.Threading.Tasks;
using Nethermind.Blockchain;
using Nethermind.Blockchain.BeaconBlockRoot;
using Nethermind.Blockchain.Blocks;
using Nethermind.Blockchain.Synchronization;
using Nethermind.Config;
using Nethermind.Consensus;
using Nethermind.Consensus.Comparers;
using Nethermind.Consensus.Processing;
using Nethermind.Consensus.Producers;
using Nethermind.Consensus.Requests;
using Nethermind.Consensus.Rewards;
using Nethermind.Consensus.Validators;
using Nethermind.Consensus.Withdrawals;
using Nethermind.Core;
using Nethermind.Core.Crypto;
using Nethermind.Core.Specs;
using Nethermind.Core.Test.Blockchain;
using Nethermind.Core.Timers;
using Nethermind.Crypto;
using Nethermind.Db;
using Nethermind.Evm.Tracing;
using Nethermind.Evm.TransactionProcessing;
using Nethermind.Facade.Eth;
using Nethermind.HealthChecks;
using Nethermind.Int256;
using Nethermind.Logging;
using Nethermind.Merge.Plugin.BlockProduction;
using Nethermind.Merge.Plugin.GC;
using Nethermind.Merge.Plugin.Handlers;
using Nethermind.Merge.Plugin.Synchronization;
using Nethermind.Merge.Plugin.Test.Synchronization;
using Nethermind.Specs;
using Nethermind.Specs.ChainSpecStyle;
using Nethermind.Specs.Forks;
using Nethermind.State;
using Nethermind.Synchronization.ParallelSync;
using Nethermind.Synchronization.Peers;
using NSubstitute;
using NUnit.Framework;

namespace Nethermind.Merge.Plugin.Test;

public partial class EngineModuleTests
{
    [SetUp]
    public Task Setup()
    {
        return KzgPolynomialCommitments.InitializeAsync();
    }

    protected virtual MergeTestBlockchain CreateBaseBlockchain(
        IMergeConfig? mergeConfig = null,
        IPayloadPreparationService? mockedPayloadService = null,
        ILogManager? logManager = null,
        IConsensusRequestsProcessor? mockedConsensusRequestsProcessor = null) =>
        new(mergeConfig, mockedPayloadService, logManager, mockedConsensusRequestsProcessor);


    protected async Task<MergeTestBlockchain> CreateBlockchain(
        IReleaseSpec? releaseSpec = null,
        IMergeConfig? mergeConfig = null,
        IPayloadPreparationService? mockedPayloadService = null,
        ILogManager? logManager = null,
        IConsensusRequestsProcessor? mockedConsensusRequestsProcessor = null)
        => await CreateBaseBlockchain(mergeConfig, mockedPayloadService, logManager, mockedConsensusRequestsProcessor)
            .Build(new TestSingleReleaseSpecProvider(releaseSpec ?? London.Instance));

    protected async Task<MergeTestBlockchain> CreateBlockchain(ISpecProvider specProvider,
        ILogManager? logManager = null)
        => await CreateBaseBlockchain(logManager: logManager).Build(specProvider);

    private IEngineRpcModule CreateEngineModule(MergeTestBlockchain chain, ISyncConfig? syncConfig = null, TimeSpan? newPayloadTimeout = null, int newPayloadCacheSize = 50)
    {
        IPeerRefresher peerRefresher = Substitute.For<IPeerRefresher>();
        var synchronizationConfig = syncConfig ?? new SyncConfig();

        chain.BeaconPivot = new BeaconPivot(synchronizationConfig, new MemDb(), chain.BlockTree, chain.PoSSwitcher, chain.LogManager);
        BlockCacheService blockCacheService = new();
        InvalidChainTracker.InvalidChainTracker invalidChainTracker = new(
            chain.PoSSwitcher,
            chain.BlockTree,
            blockCacheService,
            chain.LogManager);
        invalidChainTracker.SetupBlockchainProcessorInterceptor(chain.BlockchainProcessor);
        chain.BeaconSync = new BeaconSync(chain.BeaconPivot, chain.BlockTree, synchronizationConfig, blockCacheService, chain.PoSSwitcher, chain.LogManager);
        EngineRpcCapabilitiesProvider capabilitiesProvider = new(chain.SpecProvider);
        return new EngineRpcModule(
            new GetPayloadV1Handler(
                chain.PayloadPreparationService!,
                chain.SpecProvider!,
                chain.LogManager),
            new GetPayloadV2Handler(
                chain.PayloadPreparationService!,
                chain.SpecProvider!,
                chain.LogManager),
            new GetPayloadV3Handler(
                chain.PayloadPreparationService!,
                chain.SpecProvider!,
                chain.LogManager),
            new GetPayloadV4Handler(
                chain.PayloadPreparationService!,
                chain.SpecProvider!,
                chain.LogManager),
            new NewPayloadHandler(
                chain.BlockValidator,
                chain.BlockTree,
                synchronizationConfig,
                chain.PoSSwitcher,
                chain.BeaconSync,
                chain.BeaconPivot,
                blockCacheService,
                chain.BlockProcessingQueue,
                invalidChainTracker,
                chain.BeaconSync,
                chain.LogManager,
                newPayloadTimeout,
                storeReceipts: true,
                newPayloadCacheSize),
            new ForkchoiceUpdatedHandler(
                chain.BlockTree,
                chain.BlockFinalizationManager,
                chain.PoSSwitcher,
                chain.PayloadPreparationService!,
                chain.BlockProcessingQueue,
                blockCacheService,
                invalidChainTracker,
                chain.BeaconSync,
                chain.BeaconPivot,
                peerRefresher,
                chain.SpecProvider,
                chain.SyncPeerPool,
                chain.LogManager,
                new BlocksConfig().SecondsPerSlot),
            new GetPayloadBodiesByHashV1Handler(chain.BlockTree, chain.LogManager),
            new GetPayloadBodiesByRangeV1Handler(chain.BlockTree, chain.LogManager),
            new ExchangeTransitionConfigurationV1Handler(chain.PoSSwitcher, chain.LogManager),
            new ExchangeCapabilitiesHandler(capabilitiesProvider, chain.LogManager),
            new GetBlobsHandler(chain.TxPool),
            chain.SpecProvider,
            new GCKeeper(NoGCStrategy.Instance, chain.LogManager),
            chain.LogManager);
    }

    public class MergeTestBlockchain : TestBlockchain
    {
        public IMergeConfig MergeConfig { get; set; }

        public PostMergeBlockProducer? PostMergeBlockProducer { get; set; }

        public IPayloadPreparationService? PayloadPreparationService { get; set; }

        public ISealValidator? SealValidator { get; set; }

        public IBeaconPivot? BeaconPivot { get; set; }

        public BeaconSync? BeaconSync { get; set; }

        public IWithdrawalProcessor? WithdrawalProcessor { get; set; }

        public ISyncPeerPool SyncPeerPool { get; set; }

        protected int _blockProcessingThrottle = 0;

        public MergeTestBlockchain ThrottleBlockProcessor(int delayMs)
        {
            _blockProcessingThrottle = delayMs;
            if (BlockProcessor is TestBlockProcessorInterceptor testBlockProcessor)
            {
                testBlockProcessor.DelayMs = delayMs;
            }
            return this;
        }

        public MergeTestBlockchain(IMergeConfig? mergeConfig = null, IPayloadPreparationService? mockedPayloadPreparationService = null, ILogManager? logManager = null, IConsensusRequestsProcessor? mockedConsensusRequestsProcessor = null)
        {
            GenesisBlockBuilder = Core.Test.Builders.Build.A.Block.Genesis.Genesis.WithTimestamp(1UL);
            MergeConfig = mergeConfig ?? new MergeConfig() { TerminalTotalDifficulty = "0" };
            PayloadPreparationService = mockedPayloadPreparationService;
            SyncPeerPool = Substitute.For<ISyncPeerPool>();
            LogManager = logManager ?? LogManager;
            ConsensusRequestsProcessor = mockedConsensusRequestsProcessor;
        }

        protected override Task AddBlocksOnStart() => Task.CompletedTask;

        public sealed override ILogManager LogManager { get; set; } = LimboLogs.Instance;

        public IEthSyncingInfo? EthSyncingInfo { get; protected set; }

        protected override IBlockProducer CreateTestBlockProducer(TxPoolTxSource txPoolTxSource, ISealer sealer, ITransactionComparerProvider transactionComparerProvider)
        {
            SealEngine = new MergeSealEngine(SealEngine, PoSSwitcher, SealValidator!, LogManager);
            IBlockProducer preMergeBlockProducer =
                base.CreateTestBlockProducer(txPoolTxSource, sealer, transactionComparerProvider);
            BlocksConfig blocksConfig = new() { MinGasPrice = 0 };
            TargetAdjustedGasLimitCalculator targetAdjustedGasLimitCalculator = new(SpecProvider, blocksConfig);
            ISyncConfig syncConfig = new SyncConfig();
            EthSyncingInfo = new EthSyncingInfo(BlockTree, ReceiptStorage, syncConfig,
                new StaticSelector(SyncMode.All), Substitute.For<ISyncProgressResolver>(), LogManager);
            PostMergeBlockProducerFactory? blockProducerFactory = new(
                SpecProvider,
                SealEngine,
                Timestamper,
                blocksConfig,
                LogManager,
                targetAdjustedGasLimitCalculator);

            BlockProducerEnvFactory blockProducerEnvFactory = new(
                WorldStateManager!,
                BlockTree,
                SpecProvider,
                BlockValidator,
                NoBlockRewards.Instance,
                ReceiptStorage,
                BlockPreprocessorStep,
                TxPool,
                transactionComparerProvider,
                blocksConfig,
                LogManager,
                ConsensusRequestsProcessor);

            BlockProducerEnv blockProducerEnv = blockProducerEnvFactory.Create();
            PostMergeBlockProducer? postMergeBlockProducer = blockProducerFactory.Create(blockProducerEnv);
            PostMergeBlockProducer = postMergeBlockProducer;
            PayloadPreparationService ??= new PayloadPreparationService(
                postMergeBlockProducer,
                new BlockImprovementContextFactory(PostMergeBlockProducer, TimeSpan.FromSeconds(MergeConfig.SecondsPerSlot)),
                TimerFactory.Default,
                LogManager,
                TimeSpan.FromSeconds(MergeConfig.SecondsPerSlot),
                50000); // by default we want to avoid cleanup payload effects in testing

            ConsensusRequestsProcessor ??= new ConsensusRequestsProcessor(TxProcessor);
            return new MergeBlockProducer(preMergeBlockProducer, postMergeBlockProducer, PoSSwitcher);
        }

        protected override IBlockProcessor CreateBlockProcessor()
        {
            BlockValidator = CreateBlockValidator();
            WithdrawalProcessor = new WithdrawalProcessor(State, LogManager);
            IBlockProcessor processor = new BlockProcessor(
                SpecProvider,
                BlockValidator,
                NoBlockRewards.Instance,
                new BlockProcessor.BlockValidationTransactionsExecutor(TxProcessor, State),
                State,
                ReceiptStorage,
<<<<<<< HEAD
                new BlockhashStore(BlockTree, SpecProvider, State),
                TxProcessor,
                LogManager,
                WithdrawalProcessor,
                consensusRequestsProcessor: ConsensusRequestsProcessor);
=======
                new BlockhashStore(SpecProvider, State),
                new BeaconBlockRootHandler(TxProcessor),
                LogManager,
                WithdrawalProcessor,
                preWarmer: CreateBlockCachePreWarmer());
>>>>>>> 73b10fbd

            return new TestBlockProcessorInterceptor(processor, _blockProcessingThrottle);
        }

        protected IBlockValidator CreateBlockValidator()
        {
            IBlockCacheService blockCacheService = new BlockCacheService();
            PoSSwitcher = new PoSSwitcher(MergeConfig, SyncConfig.Default, new MemDb(), BlockTree, SpecProvider, new ChainSpec() { Genesis = Core.Test.Builders.Build.A.Block.WithDifficulty(0).TestObject }, LogManager);
            SealValidator = new MergeSealValidator(PoSSwitcher, Always.Valid);
            HeaderValidator preMergeHeaderValidator = new HeaderValidator(BlockTree, SealValidator, SpecProvider, LogManager);
            HeaderValidator = new MergeHeaderValidator(PoSSwitcher, preMergeHeaderValidator, BlockTree, SpecProvider, SealValidator, LogManager);

            return new BlockValidator(
                new TxValidator(SpecProvider.ChainId),
                HeaderValidator,
                Always.Valid,
                SpecProvider,
                LogManager);
        }

        public IManualBlockFinalizationManager BlockFinalizationManager { get; } = new ManualBlockFinalizationManager();
        public IBlockImprovementContextFactory BlockImprovementContextFactory { get; set; } = null!;

        protected override async Task<TestBlockchain> Build(ISpecProvider? specProvider = null, UInt256? initialValues = null, bool addBlockOnStart = true)
        {
            TestBlockchain chain = await base.Build(specProvider, initialValues);
            return chain;
        }

        public async Task<MergeTestBlockchain> Build(ISpecProvider? specProvider = null) =>
            (MergeTestBlockchain)await Build(specProvider, null);
    }
}

public class TestBlockProcessorInterceptor : IBlockProcessor
{
    private readonly IBlockProcessor _blockProcessorImplementation;
    public int DelayMs { get; set; }
    public Exception? ExceptionToThrow { get; set; }

    public TestBlockProcessorInterceptor(IBlockProcessor baseBlockProcessor, int delayMs)
    {
        _blockProcessorImplementation = baseBlockProcessor;
        DelayMs = delayMs;
    }

    public Block[] Process(Hash256 newBranchStateRoot, List<Block> suggestedBlocks, ProcessingOptions processingOptions,
        IBlockTracer blockTracer)
    {
        if (DelayMs > 0)
        {
            Thread.Sleep(DelayMs);
        }

        if (ExceptionToThrow is not null)
        {
            throw ExceptionToThrow;
        }

        return _blockProcessorImplementation.Process(newBranchStateRoot, suggestedBlocks, processingOptions, blockTracer);
    }

    public event EventHandler<BlocksProcessingEventArgs>? BlocksProcessing
    {
        add => _blockProcessorImplementation.BlocksProcessing += value;
        remove => _blockProcessorImplementation.BlocksProcessing -= value;
    }

    public event EventHandler<BlockEventArgs>? BlockProcessing
    {
        add => _blockProcessorImplementation.BlockProcessing += value;
        remove => _blockProcessorImplementation.BlockProcessing -= value;
    }

    public event EventHandler<BlockProcessedEventArgs>? BlockProcessed
    {
        add => _blockProcessorImplementation.BlockProcessed += value;
        remove => _blockProcessorImplementation.BlockProcessed -= value;
    }

    public event EventHandler<TxProcessedEventArgs>? TransactionProcessed
    {
        add => _blockProcessorImplementation.TransactionProcessed += value;
        remove => _blockProcessorImplementation.TransactionProcessed -= value;
    }
}<|MERGE_RESOLUTION|>--- conflicted
+++ resolved
@@ -252,19 +252,13 @@
                 new BlockProcessor.BlockValidationTransactionsExecutor(TxProcessor, State),
                 State,
                 ReceiptStorage,
-<<<<<<< HEAD
-                new BlockhashStore(BlockTree, SpecProvider, State),
                 TxProcessor,
+                new BeaconBlockRootHandler(TxProcessor),
+                new BlockhashStore(SpecProvider, State),
                 LogManager,
                 WithdrawalProcessor,
+                preWarmer: CreateBlockCachePreWarmer(),
                 consensusRequestsProcessor: ConsensusRequestsProcessor);
-=======
-                new BlockhashStore(SpecProvider, State),
-                new BeaconBlockRootHandler(TxProcessor),
-                LogManager,
-                WithdrawalProcessor,
-                preWarmer: CreateBlockCachePreWarmer());
->>>>>>> 73b10fbd
 
             return new TestBlockProcessorInterceptor(processor, _blockProcessingThrottle);
         }
