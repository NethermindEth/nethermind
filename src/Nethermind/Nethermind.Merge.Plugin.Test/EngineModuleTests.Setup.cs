// SPDX-FileCopyrightText: 2022 Demerzel Solutions Limited
// SPDX-License-Identifier: LGPL-3.0-only

using System;
using System.Collections.Generic;
using System.Threading;
using System.Threading.Tasks;
using Nethermind.Api;
using Nethermind.Blockchain;
using Nethermind.Blockchain.Synchronization;
using Nethermind.Consensus;
using Nethermind.Consensus.Comparers;
using Nethermind.Consensus.Processing;
using Nethermind.Consensus.Producers;
using Nethermind.Consensus.Rewards;
using Nethermind.Consensus.Validators;
using Nethermind.Consensus.Withdrawals;
using Nethermind.Core;
using Nethermind.Core.Crypto;
using Nethermind.Core.Specs;
using Nethermind.Core.Test.Blockchain;
using Nethermind.Core.Timers;
using Nethermind.Db;
using Nethermind.Evm.Tracing;
using Nethermind.Facade.Eth;
using Nethermind.Int256;
using Nethermind.Logging;
using Nethermind.Merge.Plugin.BlockProduction;
using Nethermind.Merge.Plugin.Handlers;
<<<<<<< HEAD
=======
using Nethermind.Merge.Plugin.Handlers.V1;
using Nethermind.Merge.Plugin.Handlers.V2;
>>>>>>> 0748b6ee
using Nethermind.Merge.Plugin.Synchronization;
using Nethermind.Specs;
using Nethermind.Specs.Forks;
using Nethermind.State;
using NSubstitute;

namespace Nethermind.Merge.Plugin.Test
{
    public partial class EngineModuleTests
    {
        protected virtual MergeTestBlockchain CreateBaseBlockChain(IMergeConfig? mergeConfig = null, IPayloadPreparationService? mockedPayloadService = null) =>
            new(mergeConfig, mockedPayloadService);

        protected async Task<MergeTestBlockchain> CreateShanghaiBlockChain(IMergeConfig? mergeConfig = null, IPayloadPreparationService? mockedPayloadService = null)
            => await CreateBlockChain(mergeConfig, mockedPayloadService, Shanghai.Instance);

        protected async Task<MergeTestBlockchain> CreateBlockChain(IMergeConfig? mergeConfig = null, IPayloadPreparationService? mockedPayloadService = null, IReleaseSpec? releaseSpec = null)
            => await CreateBaseBlockChain(mergeConfig, mockedPayloadService).Build(new SingleReleaseSpecProvider(releaseSpec ?? London.Instance, 1));

        protected async Task<MergeTestBlockchain> CreateBlockChain(ISpecProvider specProvider)
            => await CreateBaseBlockChain(null, null).Build(specProvider);

        private IEngineRpcModule CreateEngineModule(MergeTestBlockchain chain, ISyncConfig? syncConfig = null, TimeSpan? newPayloadTimeout = null, int newPayloadCacheSize = 50)
        {
            IPeerRefresher peerRefresher = Substitute.For<IPeerRefresher>();

            chain.BeaconPivot = new BeaconPivot(syncConfig ?? new SyncConfig(), new MemDb(), chain.BlockTree, chain.LogManager);
            BlockCacheService blockCacheService = new();
            InvalidChainTracker.InvalidChainTracker invalidChainTracker = new(
                chain.PoSSwitcher,
                chain.BlockTree,
                blockCacheService,
                chain.LogManager);
            invalidChainTracker.SetupBlockchainProcessorInterceptor(chain.BlockchainProcessor);
            chain.BeaconSync = new BeaconSync(chain.BeaconPivot, chain.BlockTree, syncConfig ?? new SyncConfig(), blockCacheService, chain.LogManager);
            return new EngineRpcModule(
                new GetPayloadHandler(
                    chain.PayloadPreparationService!,
                    chain.LogManager),
<<<<<<< HEAD
                new NewPayloadHandler(
=======
                new GetPayloadV2Handler(
                    chain.PayloadPreparationService!,
                    chain.LogManager),
                new NewPayloadV1Handler(
>>>>>>> 0748b6ee
                    chain.BlockValidator,
                    chain.BlockTree,
                    new InitConfig(),
                    new SyncConfig(),
                    chain.PoSSwitcher,
                    chain.BeaconSync,
                    chain.BeaconPivot,
                    blockCacheService,
                    chain.BlockProcessingQueue,
                    invalidChainTracker,
                    chain.BeaconSync,
                    chain.SpecProvider,
                    chain.LogManager,
                    newPayloadTimeout,
                    newPayloadCacheSize),
                new ForkchoiceUpdatedHandler(
                    chain.BlockTree,
                    chain.BlockFinalizationManager,
                    chain.PoSSwitcher,
                    chain.PayloadPreparationService!,
                    chain.BlockProcessingQueue,
                    blockCacheService,
                    invalidChainTracker,
                    chain.BeaconSync,
                    chain.BeaconPivot,
                    peerRefresher,
                    chain.SpecProvider,
                    chain.LogManager),
                new ExecutionStatusHandler(chain.BlockTree),
                new GetPayloadBodiesV1Handler(chain.BlockTree, chain.LogManager),
                new ExchangeTransitionConfigurationV1Handler(chain.PoSSwitcher, chain.LogManager),
                chain.LogManager);
        }

        public class MergeTestBlockchain : TestBlockchain
        {
            public IMergeConfig MergeConfig { get; set; }

            public PostMergeBlockProducer? PostMergeBlockProducer { get; set; }

            public IPayloadPreparationService? PayloadPreparationService { get; set; }

            public ISealValidator? SealValidator { get; set; }

            public IBeaconPivot? BeaconPivot { get; set; }

            public BeaconSync? BeaconSync { get; set; }

            private int _blockProcessingThrottle = 0;

            public MergeTestBlockchain ThrottleBlockProcessor(int delayMs)
            {
                _blockProcessingThrottle = delayMs;
                if (BlockProcessor is TestBlockProcessorInterceptor testBlockProcessor)
                {
                    testBlockProcessor.DelayMs = delayMs;
                }
                return this;
            }

            public MergeTestBlockchain(IMergeConfig? mergeConfig = null, IPayloadPreparationService? mockedPayloadPreparationService = null)
            {
                GenesisBlockBuilder = Core.Test.Builders.Build.A.Block.Genesis.Genesis.WithTimestamp(1UL);
                MergeConfig = mergeConfig ?? new MergeConfig() { TerminalTotalDifficulty = "0" };
                PayloadPreparationService = mockedPayloadPreparationService;
            }

            protected override Task AddBlocksOnStart() => Task.CompletedTask;

            public sealed override ILogManager LogManager { get; } = LimboLogs.Instance;

            public IEthSyncingInfo? EthSyncingInfo { get; protected set; }

            protected override IBlockProducer CreateTestBlockProducer(TxPoolTxSource txPoolTxSource, ISealer sealer, ITransactionComparerProvider transactionComparerProvider)
            {
                SealEngine = new MergeSealEngine(SealEngine, PoSSwitcher, SealValidator!, LogManager);
                IBlockProducer preMergeBlockProducer =
                    base.CreateTestBlockProducer(txPoolTxSource, sealer, transactionComparerProvider);
                BlocksConfig blocksConfig = new() { MinGasPrice = 0 };
                TargetAdjustedGasLimitCalculator targetAdjustedGasLimitCalculator = new(SpecProvider, blocksConfig);
                ISyncConfig syncConfig = new SyncConfig();
                EthSyncingInfo = new EthSyncingInfo(BlockTree, ReceiptStorage, syncConfig, LogManager);
                PostMergeBlockProducerFactory? blockProducerFactory = new(
                    SpecProvider,
                    SealEngine,
                    Timestamper,
                    blocksConfig,
                    LogManager,
                    targetAdjustedGasLimitCalculator);

                BlockProducerEnvFactory blockProducerEnvFactory = new(
                    DbProvider,
                    BlockTree,
                    ReadOnlyTrieStore,
                    SpecProvider,
                    BlockValidator,
                    NoBlockRewards.Instance,
                    ReceiptStorage,
                    BlockPreprocessorStep,
                    TxPool,
                    transactionComparerProvider,
                    blocksConfig,
                    LogManager);


                BlockProducerEnv blockProducerEnv = blockProducerEnvFactory.Create();
                PostMergeBlockProducer? postMergeBlockProducer = blockProducerFactory.Create(
                    blockProducerEnv, BlockProductionTrigger);
                PostMergeBlockProducer = postMergeBlockProducer;
                PayloadPreparationService ??= new PayloadPreparationService(
                    postMergeBlockProducer,
                    new BlockImprovementContextFactory(BlockProductionTrigger, TimeSpan.FromSeconds(MergeConfig.SecondsPerSlot)),
                    TimerFactory.Default,
                    LogManager,
                    TimeSpan.FromSeconds(MergeConfig.SecondsPerSlot));
                return new MergeBlockProducer(preMergeBlockProducer, postMergeBlockProducer, PoSSwitcher);
            }

            protected override IBlockProcessor CreateBlockProcessor()
            {
                BlockValidator = CreateBlockValidator();
                IBlockProcessor processor = new BlockProcessor(
                    SpecProvider,
                    BlockValidator,
                    NoBlockRewards.Instance,
                    new BlockProcessor.BlockValidationTransactionsExecutor(TxProcessor, State),
                    State,
                    Storage,
                    ReceiptStorage,
                    NullWitnessCollector.Instance,
                    new ValidationWithdrawalProcessor(State, LogManager),
                    LogManager);

                return new TestBlockProcessorInterceptor(processor, _blockProcessingThrottle);
            }

            private IBlockValidator CreateBlockValidator()
            {
                IBlockCacheService blockCacheService = new BlockCacheService();
                PoSSwitcher = new PoSSwitcher(MergeConfig, SyncConfig.Default, new MemDb(), BlockTree, SpecProvider, LogManager);
                SealValidator = new MergeSealValidator(PoSSwitcher, Always.Valid);
                HeaderValidator preMergeHeaderValidator = new HeaderValidator(BlockTree, SealValidator, SpecProvider, LogManager);
                HeaderValidator = new MergeHeaderValidator(PoSSwitcher, preMergeHeaderValidator, BlockTree, SpecProvider, SealValidator, LogManager);

                return new BlockValidator(
                    new TxValidator(SpecProvider.ChainId),
                    HeaderValidator,
                    Always.Valid,
                    SpecProvider,
                    LogManager);
            }
            public IManualBlockFinalizationManager BlockFinalizationManager { get; } = new ManualBlockFinalizationManager();

            protected override async Task<TestBlockchain> Build(ISpecProvider? specProvider = null, UInt256? initialValues = null)
            {
                TestBlockchain chain = await base.Build(specProvider, initialValues);
                return chain;
            }

            public async Task<MergeTestBlockchain> Build(ISpecProvider? specProvider = null) =>
                (MergeTestBlockchain)await Build(specProvider, null);
        }
    }

    internal class TestBlockProcessorInterceptor : IBlockProcessor
    {
        private readonly IBlockProcessor _blockProcessorImplementation;
        public int DelayMs { get; set; }
        public Exception? ExceptionToThrow { get; set; }

        public TestBlockProcessorInterceptor(IBlockProcessor baseBlockProcessor, int delayMs)
        {
            _blockProcessorImplementation = baseBlockProcessor;
            DelayMs = delayMs;
        }

        public Block[] Process(Keccak newBranchStateRoot, List<Block> suggestedBlocks, ProcessingOptions processingOptions,
            IBlockTracer blockTracer)
        {
            if (DelayMs > 0)
            {
                Thread.Sleep(DelayMs);
            }

            if (ExceptionToThrow is not null)
            {
                throw ExceptionToThrow;
            }

            return _blockProcessorImplementation.Process(newBranchStateRoot, suggestedBlocks, processingOptions, blockTracer);
        }

        public event EventHandler<BlocksProcessingEventArgs>? BlocksProcessing
        {
            add => _blockProcessorImplementation.BlocksProcessing += value;
            remove => _blockProcessorImplementation.BlocksProcessing -= value;
        }

        public event EventHandler<BlockProcessedEventArgs>? BlockProcessed
        {
            add => _blockProcessorImplementation.BlockProcessed += value;
            remove => _blockProcessorImplementation.BlockProcessed -= value;
        }

        public event EventHandler<TxProcessedEventArgs>? TransactionProcessed
        {
            add => _blockProcessorImplementation.TransactionProcessed += value;
            remove => _blockProcessorImplementation.TransactionProcessed -= value;
        }
    }

}<|MERGE_RESOLUTION|>--- conflicted
+++ resolved
@@ -27,11 +27,6 @@
 using Nethermind.Logging;
 using Nethermind.Merge.Plugin.BlockProduction;
 using Nethermind.Merge.Plugin.Handlers;
-<<<<<<< HEAD
-=======
-using Nethermind.Merge.Plugin.Handlers.V1;
-using Nethermind.Merge.Plugin.Handlers.V2;
->>>>>>> 0748b6ee
 using Nethermind.Merge.Plugin.Synchronization;
 using Nethermind.Specs;
 using Nethermind.Specs.Forks;
@@ -68,17 +63,13 @@
             invalidChainTracker.SetupBlockchainProcessorInterceptor(chain.BlockchainProcessor);
             chain.BeaconSync = new BeaconSync(chain.BeaconPivot, chain.BlockTree, syncConfig ?? new SyncConfig(), blockCacheService, chain.LogManager);
             return new EngineRpcModule(
-                new GetPayloadHandler(
+                new GetPayloadV1Handler(
                     chain.PayloadPreparationService!,
                     chain.LogManager),
-<<<<<<< HEAD
-                new NewPayloadHandler(
-=======
                 new GetPayloadV2Handler(
                     chain.PayloadPreparationService!,
                     chain.LogManager),
-                new NewPayloadV1Handler(
->>>>>>> 0748b6ee
+                new NewPayloadHandler(
                     chain.BlockValidator,
                     chain.BlockTree,
                     new InitConfig(),
