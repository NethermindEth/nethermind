--- conflicted
+++ resolved
@@ -258,13 +258,9 @@
                 TxProcessor,
                 new BeaconBlockRootHandler(TxProcessor),
                 new BlockhashStore(SpecProvider, State),
-                TxProcessor,
                 LogManager,
                 WithdrawalProcessor,
-<<<<<<< HEAD
-=======
                 preWarmer: CreateBlockCachePreWarmer(),
->>>>>>> aa0196b8
                 consensusRequestsProcessor: ConsensusRequestsProcessor);
 
             return new TestBlockProcessorInterceptor(processor, _blockProcessingThrottle);
