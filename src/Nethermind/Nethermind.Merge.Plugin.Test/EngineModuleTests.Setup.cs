--- conflicted
+++ resolved
@@ -37,10 +37,7 @@
 using Nethermind.Facade.Eth;
 using Nethermind.Int256;
 using Nethermind.Logging;
-<<<<<<< HEAD
-=======
 using Nethermind.Merge.Plugin.BlockProduction;
->>>>>>> fcd3497b
 using Nethermind.Merge.Plugin.Data;
 using Nethermind.Merge.Plugin.Handlers;
 using Nethermind.Merge.Plugin.Handlers.V1;
@@ -57,11 +54,7 @@
 {
     public partial class EngineModuleTests
     {
-<<<<<<< HEAD
         protected virtual async Task<MergeTestBlockchain> CreateBlockChain(IMergeConfig mergeConfig = null, IPayloadPreparationService? mockedPayloadService = null)
-=======
-        private async Task<MergeTestBlockchain> CreateBlockChain(IMergeConfig mergeConfig = null, IPayloadPreparationService? mockedPayloadService = null) 
->>>>>>> fcd3497b
             => await new MergeTestBlockchain(mergeConfig, mockedPayloadService)
                 .Build(
                     new SingleReleaseSpecProvider(London.Instance, 1));
@@ -111,11 +104,7 @@
 
             public sealed override ILogManager LogManager { get; } = new NUnitLogManager();
             
-<<<<<<< HEAD
             public IEthSyncingInfo EthSyncingInfo { get; protected set; }
-=======
-            public IEthSyncingInfo EthSyncingInfo { get; private set; }
->>>>>>> fcd3497b
 
             protected override IBlockProducer CreateTestBlockProducer(TxPoolTxSource txPoolTxSource, ISealer sealer, ITransactionComparerProvider transactionComparerProvider)
             {
@@ -153,10 +142,6 @@
                 PostMergeBlockProducer? postMergeBlockProducer = blockProducerFactory.Create(
                     blockProducerEnv, BlockProductionTrigger);
                 PostMergeBlockProducer = postMergeBlockProducer;
-<<<<<<< HEAD
-                PayloadPreparationService ??= new PayloadPreparationService(postMergeBlockProducer, BlockProductionTrigger, SealEngine,
-                    MergeConfig, TimerFactory.Default, LogManager);
-=======
                 PayloadPreparationService ??= new PayloadPreparationService(
                     postMergeBlockProducer, 
                     new BlockImprovementContextFactory(BlockProductionTrigger, TimeSpan.FromSeconds(MergeConfig.SecondsPerSlot)),
@@ -164,7 +149,6 @@
                     TimerFactory.Default, 
                     LogManager,
                     TimeSpan.FromSeconds(MergeConfig.SecondsPerSlot));
->>>>>>> fcd3497b
                 return new MergeBlockProducer(preMergeBlockProducer, postMergeBlockProducer, PoSSwitcher);
             }
             
@@ -186,16 +170,10 @@
             private IBlockValidator CreateBlockValidator()
             {
                 IBlockCacheService blockCacheService = new BlockCacheService();
-<<<<<<< HEAD
                 PoSSwitcher = new PoSSwitcher(MergeConfig, SyncConfig.Default, new MemDb(), BlockTree, SpecProvider, blockCacheService, LogManager);
                 SealValidator = new MergeSealValidator(PoSSwitcher, Always.Valid);
                 HeaderValidator preMergeHeaderValidator = new HeaderValidator(BlockTree, SealValidator, SpecProvider, LogManager);
                 HeaderValidator = new MergeHeaderValidator(PoSSwitcher, preMergeHeaderValidator, BlockTree, SpecProvider, SealValidator, LogManager);
-=======
-                PoSSwitcher = new PoSSwitcher(MergeConfig, SyncConfig.Default, new MemDb(), BlockTree, SpecProvider, LogManager);
-                SealValidator = new MergeSealValidator(PoSSwitcher, Always.Valid);
-                HeaderValidator = new MergeHeaderValidator(PoSSwitcher, BlockTree, SpecProvider, SealValidator, LogManager);
->>>>>>> fcd3497b
                 
                 return new BlockValidator(
                     new TxValidator(SpecProvider.ChainId),
