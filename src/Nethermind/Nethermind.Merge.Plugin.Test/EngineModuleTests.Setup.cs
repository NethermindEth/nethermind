--- conflicted
+++ resolved
@@ -45,11 +45,7 @@
             => await CreateBlockChain(mergeConfig, mockedPayloadService, Shanghai.Instance);
 
         protected async Task<MergeTestBlockchain> CreateBlockChain(IMergeConfig? mergeConfig = null, IPayloadPreparationService? mockedPayloadService = null, IReleaseSpec? releaseSpec = null)
-<<<<<<< HEAD
             => await CreateBaseBlockChain(mergeConfig, mockedPayloadService).Build(new SingleReleaseSpecProvider(releaseSpec ?? London.Instance, TestBlockchainIds.NetworkId, TestBlockchainIds.ChainId));
-=======
-            => await CreateBaseBlockChain(mergeConfig, mockedPayloadService).Build(new SingleReleaseSpecProvider(releaseSpec ?? London.Instance, 1));
->>>>>>> 193c1c3e
 
         protected async Task<MergeTestBlockchain> CreateBlockChain(ISpecProvider specProvider)
             => await CreateBaseBlockChain(null, null).Build(specProvider);
@@ -206,7 +202,6 @@
                     Storage,
                     ReceiptStorage,
                     NullWitnessCollector.Instance,
-                    new ValidationWithdrawalProcessor(State, LogManager),
                     LogManager);
 
                 return new TestBlockProcessorInterceptor(processor, _blockProcessingThrottle);
