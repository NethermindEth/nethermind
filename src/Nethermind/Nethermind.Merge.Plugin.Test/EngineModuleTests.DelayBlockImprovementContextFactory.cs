--- conflicted
+++ resolved
@@ -28,14 +28,8 @@
             _delay = delay;
         }
 
-<<<<<<< HEAD
-        public IBlockImprovementContext StartBlockImprovementContext(Block currentBestBlock, BlockHeader parentHeader, PayloadAttributes payloadAttributes, DateTimeOffset startDateTime, CancellationToken cancellationToken) =>
+        public IBlockImprovementContext StartBlockImprovementContext(Block currentBestBlock, BlockHeader parentHeader, PayloadAttributes payloadAttributes, DateTimeOffset startDateTime, UInt256 currentBlockFees, CancellationToken cancellationToken) =>
             new DelayBlockImprovementContext(currentBestBlock, _blockProducer, _timeout, parentHeader, payloadAttributes, _delay, startDateTime, cancellationToken);
-=======
-        public IBlockImprovementContext StartBlockImprovementContext(Block currentBestBlock, BlockHeader parentHeader, PayloadAttributes payloadAttributes, DateTimeOffset startDateTime,
-        UInt256 currentBlockFees) =>
-            new DelayBlockImprovementContext(currentBestBlock, _blockProducer, _timeout, parentHeader, payloadAttributes, _delay, startDateTime);
->>>>>>> a7a31e6b
     }
 
     private class DelayBlockImprovementContext : IBlockImprovementContext
