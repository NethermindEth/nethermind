//  Copyright (c) 2021 Demerzel Solutions Limited
//  This file is part of the Nethermind library.
// 
//  The Nethermind library is free software: you can redistribute it and/or modify
//  it under the terms of the GNU Lesser General Public License as published by
//  the Free Software Foundation, either version 3 of the License, or
//  (at your option) any later version.
// 
//  The Nethermind library is distributed in the hope that it will be useful,
//  but WITHOUT ANY WARRANTY; without even the implied warranty of
//  MERCHANTABILITY or FITNESS FOR A PARTICULAR PURPOSE. See the
//  GNU Lesser General Public License for more details.
// 
//  You should have received a copy of the GNU Lesser General Public License
//  along with the Nethermind. If not, see <http://www.gnu.org/licenses/>.
// 

using System;
using System.Collections;
using System.Collections.Generic;
using System.Linq;
using System.Linq.Expressions;
using System.Threading.Tasks;
using FluentAssertions;
using FluentAssertions.Extensions;
using Nethermind.Blockchain;
using Nethermind.Blockchain.Find;
using Nethermind.Core;
using Nethermind.Core.Crypto;
using Nethermind.Core.Extensions;
using Nethermind.Core.Test.Blockchain;
using Nethermind.Core.Test.Builders;
using Nethermind.Crypto;
using Nethermind.Evm;
using Nethermind.JsonRpc;
using Nethermind.Merge.Plugin.Data;
using NUnit.Framework;
using Result = Nethermind.Merge.Plugin.Data.Result;
using Nethermind.Int256;
using Nethermind.Specs;
using Nethermind.Specs.Forks;
using Nethermind.State;
using Nethermind.Trie;

namespace Nethermind.Merge.Plugin.Test
{
    [Parallelizable(ParallelScope.All)]
    public partial class ConsensusModuleTests
    {
        private static readonly DateTime Timestamp = DateTimeOffset.FromUnixTimeSeconds(1000).UtcDateTime;
        private ITimestamper Timestamper { get; } = new ManualTimestamper(Timestamp);

        [Test]
        public async Task assembleBlock_should_create_block_on_top_of_genesis()
        {
            using MergeTestBlockchain chain = await CreateBlockChain();
            IEngineRpcModule rpc = CreateConsensusModule(chain);
            Keccak startingHead = chain.BlockTree.HeadHash;
            UInt256 timestamp = Timestamper.UnixTime.Seconds;
            AssembleBlockRequest assembleBlockRequest = new() {ParentHash = startingHead, Timestamp = timestamp};
            ResultWrapper<BlockRequestResult?> response = await rpc.engine_assembleBlock(assembleBlockRequest);

            BlockRequestResult expected = CreateParentBlockRequestOnHead(chain.BlockTree);
            expected.GasLimit = 4000000L;
            expected.BlockHash = new Keccak("0xfe37027d377e75ffb161f11733d8880083378fe6236270c7a2ee1fc7efe71cfd");
            expected.LogsBloom = Bloom.Empty;
            expected.Miner = chain.MinerAddress;
            expected.Number = 1;
            expected.ParentHash = startingHead;
            expected.SetTransactions(Array.Empty<Transaction>());
            expected.Timestamp = timestamp;
            
            response.Data.Should().BeEquivalentTo(expected);
        }
        
        [Test]
        public async Task assembleBlock_should_not_create_block_with_unknown_parent()
        {
            using MergeTestBlockchain chain = await CreateBlockChain();
            IEngineRpcModule rpc = CreateConsensusModule(chain);
            Keccak notExistingHash = TestItem.KeccakH;
            AssembleBlockRequest assembleBlockRequest = new() {ParentHash = notExistingHash};
            ResultWrapper<BlockRequestResult?> response = await rpc.engine_assembleBlock(assembleBlockRequest);
            response.Data.Should().BeNull();
        }
        
        [Test]
        public async Task newBlock_accepts_previously_assembled_block_multiple_times([Values(1, 3)] int times)
        {
            using MergeTestBlockchain chain = await CreateBlockChain();
            IEngineRpcModule rpc = CreateConsensusModule(chain);
            Keccak startingHead = chain.BlockTree.HeadHash;
            BlockHeader startingBestSuggestedHeader = chain.BlockTree.BestSuggestedHeader!;
            AssembleBlockRequest assembleBlockRequest = new() {ParentHash = startingHead};
            ResultWrapper<BlockRequestResult?> assembleBlockResult = await rpc.engine_assembleBlock(assembleBlockRequest);
            assembleBlockResult.Data!.ParentHash.Should().Be(startingHead);

            for (int i = 0; i < times; i++)
            {
                ResultWrapper<NewBlockResult> newBlockResult = await rpc.engine_newBlock(assembleBlockResult.Data!);
                newBlockResult.Data.Valid.Should().BeTrue();
            }

            Keccak bestSuggestedHeaderHash = chain.BlockTree.BestSuggestedHeader!.Hash!;
            bestSuggestedHeaderHash.Should().Be(assembleBlockResult.Data!.BlockHash);
            bestSuggestedHeaderHash.Should().NotBe(startingBestSuggestedHeader!.Hash!);
        }

        public static IEnumerable WrongInputTests
        {
            get
            {
                yield return GetNewBlockRequestBadDataTestCase(r => r.BlockHash, TestItem.KeccakA);
                yield return GetNewBlockRequestBadDataTestCase(r => r.Difficulty, UInt256.Zero);
                yield return GetNewBlockRequestBadDataTestCase(r => r.Difficulty, 2ul);
                yield return GetNewBlockRequestBadDataTestCase(r => r.Nonce, 1ul);
                yield return GetNewBlockRequestBadDataTestCase(r => r.ExtraData, new byte[] {1});
                yield return GetNewBlockRequestBadDataTestCase(r => r.MixHash, TestItem.KeccakC);
                yield return GetNewBlockRequestBadDataTestCase(r => r.Uncles, new Keccak[] {TestItem.KeccakB});
                yield return GetNewBlockRequestBadDataTestCase(r => r.ParentHash, TestItem.KeccakD);
                yield return GetNewBlockRequestBadDataTestCase(r => r.ReceiptsRoot, TestItem.KeccakD);
                yield return GetNewBlockRequestBadDataTestCase(r => r.StateRoot, TestItem.KeccakD);
                
                Bloom bloom = new();
                bloom.Add(new[] {Build.A.LogEntry.WithAddress(TestItem.AddressA).WithTopics(TestItem.KeccakG).TestObject});
                yield return GetNewBlockRequestBadDataTestCase(r => r.LogsBloom, bloom);
                yield return GetNewBlockRequestBadDataTestCase(r => r.Transactions, new byte[][] {new byte[] {1}});
                yield return GetNewBlockRequestBadDataTestCase(r => r.GasUsed, 1);
            }
        }
        
        [TestCaseSource(nameof(WrongInputTests))]
        public async Task newBlock_rejects_incorrect_input(Action<BlockRequestResult> breakerAction)
        {
            using MergeTestBlockchain chain = await CreateBlockChain();
            IEngineRpcModule rpc = CreateConsensusModule(chain);
            BlockRequestResult assembleBlockResult = await GetAssembleBlockResult(chain, rpc);
            Keccak blockHash = assembleBlockResult.BlockHash;
            breakerAction(assembleBlockResult);
            if (blockHash == assembleBlockResult.BlockHash && TryCalculateHash(assembleBlockResult, out var hash))
            {
                assembleBlockResult.BlockHash = hash;
            }
            
            ResultWrapper<NewBlockResult> newBlockResult = await rpc.engine_newBlock(assembleBlockResult);
            newBlockResult.Data.Valid.Should().BeFalse();
        }

        [Test]
        public async Task newBlock_accepts_already_known_block()
        {
            using MergeTestBlockchain chain = await CreateBlockChain();
<<<<<<< HEAD
            IEngineRpcModule rpc = CreateConsensusModule(chain);
            Block block = Build.A.Block.WithNumber(1).WithParent(chain.BlockTree.Head).TestObject;
=======
            IConsensusRpcModule rpc = CreateConsensusModule(chain);
            Block block = Build.A.Block.WithNumber(1).WithParent(chain.BlockTree.Head!).TestObject;
>>>>>>> e2206c76
            block.Header.Hash = new Keccak("0xdc3419cbd81455372f3e576f930560b35ec828cd6cdfbd4958499e43c68effdf");
            chain.BlockTree.SuggestBlock(block);
            
            ResultWrapper<NewBlockResult> newBlockResult = await rpc.engine_newBlock(new BlockRequestResult(block));
            newBlockResult.Data.Valid.Should().BeTrue();
        } 

        [Test]
        public async Task setHead_should_change_head()
        {
            using MergeTestBlockchain chain = await CreateBlockChain();
            IEngineRpcModule rpc = CreateConsensusModule(chain);
            Keccak startingHead = chain.BlockTree.HeadHash;

            BlockRequestResult blockRequestResult = CreateBlockRequest(
                CreateParentBlockRequestOnHead(chain.BlockTree), 
                TestItem.AddressD);
            ResultWrapper<NewBlockResult> newBlockResult = await rpc.engine_newBlock(blockRequestResult);
            newBlockResult.Data.Valid.Should().BeTrue();
            
            Keccak newHeadHash = blockRequestResult.BlockHash;
            ResultWrapper<Result> setHeadResult = await rpc.engine_setHead(newHeadHash!);
            setHeadResult.Data.Should().Be(Result.Ok);
            
            Keccak actualHead = chain.BlockTree.HeadHash;
            actualHead.Should().NotBe(startingHead);
            actualHead.Should().Be(newHeadHash); 
        }

        [Test]
        public async Task setHead_to_unknown_block_fails()
        {
            using MergeTestBlockchain chain = await CreateBlockChain();
            IEngineRpcModule rpc = CreateConsensusModule(chain);
            ResultWrapper<Result> setHeadResult = await rpc.engine_setHead(TestItem.KeccakF);
            setHeadResult.Data.Success.Should().BeFalse();
        }
        
        [Test]
        public async Task setHead_no_common_branch_fails()
        {
            using MergeTestBlockchain chain = await CreateBlockChain();
            IEngineRpcModule rpc = CreateConsensusModule(chain);
            BlockHeader parent = Build.A.BlockHeader.WithNumber(1).WithHash(TestItem.KeccakA).TestObject;
            Block block = Build.A.Block.WithNumber(2).WithParent(parent).TestObject;
            chain.BlockTree.SuggestBlock(block);
            
            ResultWrapper<Result> setHeadResult = await rpc.engine_setHead(block.Hash!);
            setHeadResult.Data.Success.Should().BeFalse();
        }

        [Test]
        public async Task finaliseBlock_should_succeed()
        {
            using MergeTestBlockchain chain = await CreateBlockChain();
<<<<<<< HEAD
            IEngineRpcModule rpc = CreateConsensusModule(chain);
            Block block = Build.A.Block.WithParent(chain.BlockTree.Head).TestObject;
=======
            IConsensusRpcModule rpc = CreateConsensusModule(chain);
            Block block = Build.A.Block.WithParent(chain.BlockTree.Head!).TestObject;
>>>>>>> e2206c76
            chain.BlockTree.SuggestBlock(block);
            ResultWrapper<Result> resultWrapper = await rpc.engine_finaliseBlock(block.Hash!);
            resultWrapper.Data.Should().Be(Result.Ok);
        }
        
        [Test]
        public async Task newBlock_accepts_first_block()
        {
            using MergeTestBlockchain chain = await CreateBlockChain();
            IEngineRpcModule rpc = CreateConsensusModule(chain);
            BlockRequestResult blockRequestResult = CreateBlockRequest(
                CreateParentBlockRequestOnHead(chain.BlockTree), 
                TestItem.AddressD);
            ResultWrapper<NewBlockResult> resultWrapper = await rpc.engine_newBlock(blockRequestResult);
            resultWrapper.Data.Valid.Should().BeTrue();
            new BlockRequestResult(chain.BlockTree.BestSuggestedBody).Should().BeEquivalentTo(blockRequestResult);
        }

        [TestCase(30)]
        public async Task can_progress_chain_one_by_one(int count)
        {
            using MergeTestBlockchain chain = await CreateBlockChain();
            IEngineRpcModule rpc = CreateConsensusModule(chain);
            Keccak lastHash = (await ProduceBranch(rpc, chain.BlockTree, count, chain.BlockTree.HeadHash, true)).Last().BlockHash;
            chain.BlockTree.HeadHash.Should().Be(lastHash);
            Block? last = RunForAllBlocksInBranch(chain.BlockTree, chain.BlockTree.HeadHash, b => b.IsGenesis, true);
            last.Should().NotBeNull();
            last!.IsGenesis.Should().BeTrue();
        }

        [Test]
        public async Task setHead_can_reorganize_to_any_block()
        {
            using MergeTestBlockchain chain = await CreateBlockChain();
            IEngineRpcModule rpc = CreateConsensusModule(chain);
            
            async Task CanReorganizeToBlock(BlockRequestResult block, MergeTestBlockchain testChain)
            {
                ResultWrapper<Result> result = await rpc.engine_setHead(block.BlockHash);
                result.Data.Should().Be(Result.Ok);
                testChain.BlockTree.HeadHash.Should().Be(block.BlockHash);
                testChain.BlockTree.Head!.Number.Should().Be(block.Number);
                testChain.State.StateRoot.Should().Be(testChain.BlockTree.Head!.StateRoot!);
            }
            
            async Task CanReorganizeToAnyBlock(MergeTestBlockchain testChain, params IReadOnlyList<BlockRequestResult>[] branches)
            {
                foreach (var branch in branches)
                {
                    await CanReorganizeToBlock(branch.Last(), testChain);
                }
                
                foreach (var branch in branches)
                {
                    foreach (BlockRequestResult block in branch)
                    {
                        await CanReorganizeToBlock(block, testChain);
                    }
                    
                    foreach (BlockRequestResult block in branch.Reverse())
                    {
                        await CanReorganizeToBlock(block, testChain);
                    }
                }
            }
            
            IReadOnlyList<BlockRequestResult> branch1 = await ProduceBranch(rpc, chain.BlockTree, 10, chain.BlockTree.HeadHash, false);
            IReadOnlyList<BlockRequestResult> branch2 = await ProduceBranch(rpc, chain.BlockTree, 5, branch1[3].BlockHash, false);
            branch2.Last().Number.Should().Be(1 + 3 + 5);
            IReadOnlyList<BlockRequestResult> branch3 = await ProduceBranch(rpc, chain.BlockTree, 7, branch1[7].BlockHash, false);
            branch3.Last().Number.Should().Be(1 + 7 + 7);
            IReadOnlyList<BlockRequestResult> branch4 = await ProduceBranch(rpc, chain.BlockTree, 3, branch3[4].BlockHash, false);
            branch3.Last().Number.Should().Be(1 + 7 + 4 + 3);

            await CanReorganizeToAnyBlock(chain, branch1, branch2, branch3, branch4);
        }

        [Test]
        public async Task assembleBlock_can_build_on_any_block()
        {
            using MergeTestBlockchain chain = await CreateBlockChain();
            IEngineRpcModule rpc = CreateConsensusModule(chain);
            
            async Task CanAssembleOnBlock(BlockRequestResult block)
            {
                UInt256 timestamp = Timestamper.UnixTime.Seconds;
                AssembleBlockRequest assembleBlockRequest = new() {ParentHash = block.BlockHash, Timestamp = timestamp};
                ResultWrapper<BlockRequestResult?> response = await rpc.engine_assembleBlock(assembleBlockRequest);

                response.Data.Should().NotBeNull();
                response.Data!.ParentHash.Should().Be(block.BlockHash);
            }
            
            async Task CanAssembleOnAnyBlock(params IReadOnlyList<BlockRequestResult>[] branches)
            {
                foreach (var branch in branches)
                {
                    await CanAssembleOnBlock(branch.Last());
                }
                
                foreach (var branch in branches)
                {
                    foreach (BlockRequestResult block in branch)
                    {
                        await CanAssembleOnBlock(block);
                    }
                    
                    foreach (BlockRequestResult block in branch.Reverse())
                    {
                        await CanAssembleOnBlock(block);
                    }
                }
            }

            IReadOnlyList<BlockRequestResult> branch1 = await ProduceBranch(rpc, chain.BlockTree, 10, chain.BlockTree.HeadHash, false);
            IReadOnlyList<BlockRequestResult> branch2 = await ProduceBranch(rpc, chain.BlockTree, 5, branch1[3].BlockHash, false);
            branch2.Last().Number.Should().Be(1 + 3 + 5);
            IReadOnlyList<BlockRequestResult> branch3 = await ProduceBranch(rpc, chain.BlockTree, 7, branch1[7].BlockHash, false);
            branch3.Last().Number.Should().Be(1 + 7 + 7);
            IReadOnlyList<BlockRequestResult> branch4 = await ProduceBranch(rpc, chain.BlockTree, 3, branch3[4].BlockHash, false);
            branch3.Last().Number.Should().Be(1 + 7 + 4 + 3);
            
            await CanAssembleOnAnyBlock(branch1, branch2, branch3, branch4);
        }
        
        [Test]
        // [Repeat(1000)] // to test multi-thread issue, warning - long and eliminated in test already
        public async Task newBlock_processes_passed_transactions([Values(false, true)] bool moveHead)
        {
            using MergeTestBlockchain chain = await CreateBlockChain();
            IEngineRpcModule rpc = CreateConsensusModule(chain);
            IReadOnlyList<BlockRequestResult> branch = await ProduceBranch(rpc, chain.BlockTree, 10, chain.BlockTree.HeadHash, moveHead);

            foreach (BlockRequestResult block in branch)
            {
                uint count = 10;
                BlockRequestResult newBlockRequest = CreateBlockRequest(block, TestItem.AddressA);
                PrivateKey from = TestItem.PrivateKeyB;
                Address to = TestItem.AddressD;
                var (_, toBalanceAfter) = AddTransactions(chain, newBlockRequest, from, to, count, 1, out var parentHeader);

                newBlockRequest.GasUsed = GasCostOf.Transaction * count;
                newBlockRequest.StateRoot = new Keccak("0x3d2e3ced6da0d1e94e65894dc091190480f045647610ef614e1cab4241ca66e0");
                newBlockRequest.ReceiptsRoot = new Keccak("0xc538d36ed1acf6c28187110a2de3e5df707d6d38982f436eb0db7a623f9dc2cd");
                TryCalculateHash(newBlockRequest, out var hash);
                newBlockRequest.BlockHash = hash;
                ResultWrapper<NewBlockResult> result = await rpc.engine_newBlock(newBlockRequest);
                await Task.Delay(10);

                result.Data.Valid.Should().BeTrue();
                RootCheckVisitor rootCheckVisitor = new();
                chain.StateReader.RunTreeVisitor(rootCheckVisitor, newBlockRequest.StateRoot);
                rootCheckVisitor.HasRoot.Should().BeTrue();
                // Chain.StateReader.GetBalance(newBlockRequest.StateRoot, from.Address).Should().Be(fromBalanceAfter);
                chain.StateReader.GetBalance(newBlockRequest.StateRoot, to).Should().Be(toBalanceAfter);
                if (moveHead)
                {
                    await rpc.engine_setHead(newBlockRequest.BlockHash);
                    await Task.Delay(10);
                    chain.State.StateRoot.Should().Be(newBlockRequest.StateRoot);
                    chain.State.StateRoot.Should().NotBe(parentHeader.StateRoot!);
                }
            }
        }
        
        [Test]
        public async Task newBlock_transactions_produce_receipts()
        {
            using MergeTestBlockchain chain = await CreateBlockChain();
            IEngineRpcModule rpc = CreateConsensusModule(chain);
            IReadOnlyList<BlockRequestResult> branch = await ProduceBranch(rpc, chain.BlockTree, 1, chain.BlockTree.HeadHash, false);

            foreach (BlockRequestResult block in branch)
            {
                uint count = 10;
                BlockRequestResult newBlockRequest = CreateBlockRequest(block, TestItem.AddressA);
                PrivateKey from = TestItem.PrivateKeyB;
                Address to = TestItem.AddressD;
                var (_, toBalanceAfter) = AddTransactions(chain, newBlockRequest, from, to, count, 1, out var parentHeader);

                newBlockRequest.GasUsed = GasCostOf.Transaction * count;
                newBlockRequest.StateRoot = new Keccak("0x3d2e3ced6da0d1e94e65894dc091190480f045647610ef614e1cab4241ca66e0");
                newBlockRequest.ReceiptsRoot = new Keccak("0xc538d36ed1acf6c28187110a2de3e5df707d6d38982f436eb0db7a623f9dc2cd");
                TryCalculateHash(newBlockRequest, out var hash);
                newBlockRequest.BlockHash = hash;
                ResultWrapper<NewBlockResult> result = await rpc.engine_newBlock(newBlockRequest);
                await Task.Delay(10);

                result.Data.Valid.Should().BeTrue();
                RootCheckVisitor rootCheckVisitor = new();
                chain.StateReader.RunTreeVisitor(rootCheckVisitor, newBlockRequest.StateRoot);
                rootCheckVisitor.HasRoot.Should().BeTrue();
                // Chain.StateReader.GetBalance(newBlockRequest.StateRoot, from.Address).Should().Be(fromBalanceAfter);
                chain.StateReader.GetBalance(newBlockRequest.StateRoot, to).Should().Be(toBalanceAfter);
                Block findBlock = chain.BlockTree.FindBlock(newBlockRequest.BlockHash, BlockTreeLookupOptions.None)!;
                TxReceipt[]? receipts = chain.ReceiptStorage.Get(findBlock);
                findBlock.Transactions.Select(t => t.Hash).Should().BeEquivalentTo(receipts.Select(r => r.TxHash));
            }
        }

        [Test]
        public async Task assembleBlock_picks_transactions_from_pool()
        {
            using MergeTestBlockchain chain = await CreateBlockChain();
            IEngineRpcModule rpc = CreateConsensusModule(chain);
            Keccak startingHead = chain.BlockTree.HeadHash;
            uint count = 3;
            int value = 10;
            Address recipient = TestItem.AddressD;
            PrivateKey sender = TestItem.PrivateKeyB;
            Transaction[] transactions = BuildTransactions(chain, startingHead, sender, recipient, count, value, out _, out _);
            chain.AddTransactions(transactions);
            AssembleBlockRequest assembleBlockRequest = new() {ParentHash = startingHead};
            BlockRequestResult assembleBlockResult = (await rpc.engine_assembleBlock(assembleBlockRequest)).Data!;

            assembleBlockResult.StateRoot.Should().NotBe(chain.BlockTree.Genesis!.StateRoot!);
            
            Transaction[] transactionsInBlock = assembleBlockResult.GetTransactions();
            transactionsInBlock.Should().BeEquivalentTo(transactions, 
                o => o.Excluding(t => t.ChainId)
                    .Excluding(t => t.SenderAddress)
                    .Excluding(t => t.Timestamp)
                    .Excluding(t => t.PoolIndex)
                    .Excluding(t => t.GasBottleneck));

            ResultWrapper<NewBlockResult> newBlockResult = await rpc.engine_newBlock(assembleBlockResult);
            newBlockResult.Data.Valid.Should().BeTrue();

            UInt256 totalValue = ((int)(count * value)).GWei();
            chain.StateReader.GetBalance(assembleBlockResult.StateRoot, recipient).Should().Be(totalValue);
        }
        
        private (UInt256, UInt256) AddTransactions(MergeTestBlockchain chain, BlockRequestResult newBlockRequest, PrivateKey from, Address to, uint count, int value, out BlockHeader parentHeader)
        {
            Transaction[] transactions = BuildTransactions(chain, newBlockRequest.ParentHash, from, to, count, value, out Account accountFrom, out parentHeader);
            newBlockRequest.SetTransactions(transactions);
            UInt256 totalValue = ((int)(count * value)).GWei();
            return (accountFrom.Balance - totalValue, chain.StateReader.GetBalance(parentHeader.StateRoot!, to) + totalValue);
        }

        private Transaction[] BuildTransactions(MergeTestBlockchain chain, Keccak parentHash, PrivateKey from, Address to, uint count, int value, out Account accountFrom, out BlockHeader parentHeader)
        {
            Transaction BuildTransaction(uint index, Account senderAccount) =>
                Build.A.Transaction.WithNonce(senderAccount.Nonce + index)
                    .WithTimestamp(Timestamper.UnixTime.Seconds)
                    .WithTo(to)
                    .WithValue(value.GWei())
                    .WithGasPrice(1.GWei())
                    .WithChainId(chain.SpecProvider.ChainId)
                    .WithSenderAddress(from.Address)
                    .SignedAndResolved(from)
                    .TestObject;

            parentHeader = chain.BlockTree.FindHeader(parentHash, BlockTreeLookupOptions.None)!;
            Account account = chain.StateReader.GetAccount(parentHeader.StateRoot!, @from.Address)!;
            accountFrom = account;

            return Enumerable.Range(0, (int)count)
                .Select(i => BuildTransaction((uint)i, account)).ToArray();
        }

        private BlockRequestResult CreateParentBlockRequestOnHead(IBlockTree blockTree)
        {
            Block? head = blockTree.Head;
            if (head == null) throw new NotSupportedException();
            return new BlockRequestResult(true) {Number = 0, BlockHash = head.Hash!, StateRoot = head.StateRoot!, ReceiptsRoot = head.ReceiptsRoot!};
        }

        private static BlockRequestResult CreateBlockRequest(BlockRequestResult parent, Address miner)
        {
            BlockRequestResult blockRequest = new(true)
            {
                ParentHash = parent.BlockHash,
                Miner = miner,
                StateRoot = parent.StateRoot,
                Number = parent.Number + 1,
                GasLimit = 1_000_000,
                GasUsed = 0,
                ReceiptsRoot = Keccak.EmptyTreeHash,
                LogsBloom = Bloom.Empty
            };
            
            blockRequest.SetTransactions(Array.Empty<Transaction>());
            TryCalculateHash(blockRequest, out var hash);
            blockRequest.BlockHash = hash;
            return blockRequest;
        }
        
        private async Task<IReadOnlyList<BlockRequestResult>> ProduceBranch(IEngineRpcModule rpc, IBlockTree blockTree, int count, Keccak parentBlockHash, bool setHead)
        {
            List<BlockRequestResult> blocks = new();
            ManualTimestamper timestamper = new(Timestamp);
            for (int i = 0; i < count; i++)
            {
                AssembleBlockRequest assembleBlockRequest = new() {ParentHash = parentBlockHash, Timestamp = ((ITimestamper) timestamper).UnixTime.Seconds};
                BlockRequestResult assembleBlockResponse = (await rpc.engine_assembleBlock(assembleBlockRequest)).Data!;
                NewBlockResult newBlockResponse = (await rpc.engine_newBlock(assembleBlockResponse!)).Data;
                newBlockResponse.Valid.Should().BeTrue();
                if (setHead)
                {
                    Keccak newHead = assembleBlockResponse.BlockHash;
                    ResultWrapper<Result> setHeadResponse = await rpc.engine_setHead(newHead);
                    setHeadResponse.Data.Should().Be(Result.Ok);
                    blockTree.HeadHash.Should().Be(newHead);
                }
                blocks.Add((assembleBlockResponse));
                parentBlockHash = assembleBlockResponse.BlockHash;
                timestamper.Add(TimeSpan.FromSeconds(12));
            }

            return blocks;
        }
        
        private Block? RunForAllBlocksInBranch(IBlockTree blockTree, Keccak blockHash, Func<Block, bool> shouldStop, bool requireCanonical)
        {
            var options = requireCanonical ? BlockTreeLookupOptions.RequireCanonical : BlockTreeLookupOptions.None;
            Block? current = blockTree.FindBlock(blockHash, options);
            while (current is not null && !shouldStop(current))
            {
                current = blockTree.FindParent(current, options);
            }

            return current;
        }
        
        private static async Task<BlockRequestResult> GetAssembleBlockResult(MergeTestBlockchain chain, IEngineRpcModule rpc)
        {
            Keccak startingHead = chain.BlockTree.HeadHash;
            AssembleBlockRequest assembleBlockRequest = new() {ParentHash = startingHead};
            ResultWrapper<BlockRequestResult?> assembleBlockResult = await rpc.engine_assembleBlock(assembleBlockRequest);
            return assembleBlockResult.Data!;
        }
        
        private static TestCaseData GetNewBlockRequestBadDataTestCase<T>(Expression<Func<BlockRequestResult, T>> propertyAccess, T wrongValue)
        {
            Action<BlockRequestResult,T> setter = propertyAccess.GetSetter();
            // ReSharper disable once ConvertToLocalFunction
            Action<BlockRequestResult> wrongValueSetter = r => setter(r, wrongValue);
            return new TestCaseData(wrongValueSetter) {TestName = $"newBlock_rejects_incorrect_{propertyAccess.GetName().ToLower()}({wrongValue?.ToString()})"};
        }
        
        private static bool TryCalculateHash(BlockRequestResult request, out Keccak hash)
        {
            if (request.TryGetBlock(out Block? block) && block != null)
            {
                hash = block.CalculateHash();
                return true;
            }
            else
            {
                hash = Keccak.Zero;
                return false;
            }
        }
    }
}<|MERGE_RESOLUTION|>--- conflicted
+++ resolved
@@ -150,13 +150,8 @@
         public async Task newBlock_accepts_already_known_block()
         {
             using MergeTestBlockchain chain = await CreateBlockChain();
-<<<<<<< HEAD
-            IEngineRpcModule rpc = CreateConsensusModule(chain);
-            Block block = Build.A.Block.WithNumber(1).WithParent(chain.BlockTree.Head).TestObject;
-=======
-            IConsensusRpcModule rpc = CreateConsensusModule(chain);
+            IEngineRpcModule rpc = CreateConsensusModule(chain);
             Block block = Build.A.Block.WithNumber(1).WithParent(chain.BlockTree.Head!).TestObject;
->>>>>>> e2206c76
             block.Header.Hash = new Keccak("0xdc3419cbd81455372f3e576f930560b35ec828cd6cdfbd4958499e43c68effdf");
             chain.BlockTree.SuggestBlock(block);
             
@@ -212,13 +207,8 @@
         public async Task finaliseBlock_should_succeed()
         {
             using MergeTestBlockchain chain = await CreateBlockChain();
-<<<<<<< HEAD
-            IEngineRpcModule rpc = CreateConsensusModule(chain);
-            Block block = Build.A.Block.WithParent(chain.BlockTree.Head).TestObject;
-=======
-            IConsensusRpcModule rpc = CreateConsensusModule(chain);
+            IEngineRpcModule rpc = CreateConsensusModule(chain);
             Block block = Build.A.Block.WithParent(chain.BlockTree.Head!).TestObject;
->>>>>>> e2206c76
             chain.BlockTree.SuggestBlock(block);
             ResultWrapper<Result> resultWrapper = await rpc.engine_finaliseBlock(block.Hash!);
             resultWrapper.Data.Should().Be(Result.Ok);
