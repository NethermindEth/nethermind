--- conflicted
+++ resolved
@@ -147,7 +147,6 @@
         //     response.Data.Should().BeNull();
         // }
         
-<<<<<<< HEAD
         [Test]
         [Ignore("ToDo - it is failing because of total difficulty check in blockTree")]
         public async Task executePayload_accepts_previously_assembled_block_multiple_times([Values(1, 3)] int times)
@@ -173,30 +172,6 @@
             bestSuggestedHeaderHash.Should().Be(assembleBlockResult.Data!.BlockHash);
             bestSuggestedHeaderHash.Should().NotBe(startingBestSuggestedHeader!.Hash!);
         }
-=======
-        // ToDo need for rework
-        // [Test]
-        // public async Task newBlock_accepts_previously_assembled_block_multiple_times([Values(1, 3)] int times)
-        // {
-        //     using MergeTestBlockchain chain = await CreateBlockChain();
-        //     IEngineRpcModule rpc = CreateEngineModule(chain);
-        //     Keccak startingHead = chain.BlockTree.HeadHash;
-        //     BlockHeader startingBestSuggestedHeader = chain.BlockTree.BestSuggestedHeader!;
-        //     PreparePayloadRequest preparePayloadRequest = new() {ParentHash = startingHead};
-        //     ResultWrapper<BlockRequestResult?> assembleBlockResult = await rpc.engine_assembleBlock(preparePayloadRequest);
-        //     assembleBlockResult.Data!.ParentHash.Should().Be(startingHead);
-        //
-        //     for (int i = 0; i < times; i++)
-        //     {
-        //         ResultWrapper<NewBlockResult> newBlockResult = await rpc.engine_newBlock(assembleBlockResult.Data!);
-        //         newBlockResult.Data.Valid.Should().BeTrue();
-        //     }
-        //
-        //     Keccak bestSuggestedHeaderHash = chain.BlockTree.BestSuggestedHeader!.Hash!;
-        //     bestSuggestedHeaderHash.Should().Be(assembleBlockResult.Data!.BlockHash);
-        //     bestSuggestedHeaderHash.Should().NotBe(startingBestSuggestedHeader!.Hash!);
-        // }
->>>>>>> 6cf02d55
 
         public static IEnumerable WrongInputTests
         {
@@ -220,7 +195,6 @@
             }
         }
         
-<<<<<<< HEAD
         [TestCaseSource(nameof(WrongInputTests))]
         public async Task executePayload_rejects_incorrect_input(Action<BlockRequestResult> breakerAction)
         {
@@ -237,25 +211,6 @@
             ResultWrapper<ExecutePayloadResult> executePayloadResult = await rpc.engine_executePayload(assembleBlockResult);
             executePayloadResult.Data.Status.Should().Be(VerificationStatus.Invalid);
         }
-=======
-        // ToDo need for rework
-        // [TestCaseSource(nameof(WrongInputTests))]
-        // public async Task newBlock_rejects_incorrect_input(Action<BlockRequestResult> breakerAction)
-        // {
-        //     using MergeTestBlockchain chain = await CreateBlockChain();
-        //     IEngineRpcModule rpc = CreateEngineModule(chain);
-        //     BlockRequestResult assembleBlockResult = await GetAssembleBlockResult(chain, rpc);
-        //     Keccak blockHash = assembleBlockResult.BlockHash;
-        //     breakerAction(assembleBlockResult);
-        //     if (blockHash == assembleBlockResult.BlockHash && TryCalculateHash(assembleBlockResult, out var hash))
-        //     {
-        //         assembleBlockResult.BlockHash = hash;
-        //     }
-        //     
-        //     ResultWrapper<NewBlockResult> newBlockResult = await rpc.engine_newBlock(assembleBlockResult);
-        //     newBlockResult.Data.Valid.Should().BeFalse();
-        // }
->>>>>>> 6cf02d55
 
         [Test]
         public async Task executePayload_accepts_already_known_block()
@@ -352,114 +307,6 @@
         //     last!.IsGenesis.Should().BeTrue();
         // }
         
-<<<<<<< HEAD
-        [Test]
-        // [Repeat(1000)] // to test multi-thread issue, warning - long and eliminated in test already
-        public async Task executePayload_processes_passed_transactions([Values(false, true)] bool moveHead)
-        {
-            using MergeTestBlockchain chain = await CreateBlockChain();
-            IEngineRpcModule rpc = CreateEngineModule(chain);
-            IReadOnlyList<BlockRequestResult> branch = await ProduceBranch(rpc, chain.BlockTree, 10, chain.BlockTree.HeadHash, moveHead);
-
-            foreach (BlockRequestResult block in branch)
-            {
-                uint count = 10;
-                BlockRequestResult newBlockRequest = CreateBlockRequest(block, TestItem.AddressA);
-                PrivateKey from = TestItem.PrivateKeyB;
-                Address to = TestItem.AddressD;
-                var (_, toBalanceAfter) = AddTransactions(chain, newBlockRequest, from, to, count, 1, out var parentHeader);
-
-                newBlockRequest.GasUsed = GasCostOf.Transaction * count;
-                newBlockRequest.StateRoot = new Keccak("0x3d2e3ced6da0d1e94e65894dc091190480f045647610ef614e1cab4241ca66e0");
-                newBlockRequest.ReceiptsRoot = new Keccak("0xc538d36ed1acf6c28187110a2de3e5df707d6d38982f436eb0db7a623f9dc2cd");
-                TryCalculateHash(newBlockRequest, out var hash);
-                newBlockRequest.BlockHash = hash;
-                ResultWrapper<ExecutePayloadResult> result = await rpc.engine_executePayload(newBlockRequest);
-                await Task.Delay(10);
-
-                result.Data.Status.Should().Be(VerificationStatus.Valid);
-                RootCheckVisitor rootCheckVisitor = new();
-                chain.StateReader.RunTreeVisitor(rootCheckVisitor, newBlockRequest.StateRoot);
-                rootCheckVisitor.HasRoot.Should().BeTrue();
-                // Chain.StateReader.GetBalance(newBlockRequest.StateRoot, from.Address).Should().Be(fromBalanceAfter);
-                chain.StateReader.GetBalance(newBlockRequest.StateRoot, to).Should().Be(toBalanceAfter);
-                if (moveHead)
-                {
-                    await rpc.engine_setHead(newBlockRequest.BlockHash);
-                    await Task.Delay(10);
-                    chain.State.StateRoot.Should().Be(newBlockRequest.StateRoot);
-                    chain.State.StateRoot.Should().NotBe(parentHeader.StateRoot!);
-                }
-            }
-        }
-        
-        [Test]
-        public async Task executePayload_transactions_produce_receipts()
-        {
-            using MergeTestBlockchain chain = await CreateBlockChain();
-            IEngineRpcModule rpc = CreateEngineModule(chain);
-            IReadOnlyList<BlockRequestResult> branch = await ProduceBranch(rpc, chain.BlockTree, 1, chain.BlockTree.HeadHash, false);
-
-            foreach (BlockRequestResult block in branch)
-            {
-                uint count = 10;
-                BlockRequestResult newBlockRequest = CreateBlockRequest(block, TestItem.AddressA);
-                PrivateKey from = TestItem.PrivateKeyB;
-                Address to = TestItem.AddressD;
-                var (_, toBalanceAfter) = AddTransactions(chain, newBlockRequest, from, to, count, 1, out var parentHeader);
-
-                newBlockRequest.GasUsed = GasCostOf.Transaction * count;
-                newBlockRequest.StateRoot = new Keccak("0x3d2e3ced6da0d1e94e65894dc091190480f045647610ef614e1cab4241ca66e0");
-                newBlockRequest.ReceiptsRoot = new Keccak("0xc538d36ed1acf6c28187110a2de3e5df707d6d38982f436eb0db7a623f9dc2cd");
-                TryCalculateHash(newBlockRequest, out var hash);
-                newBlockRequest.BlockHash = hash;
-                ResultWrapper<ExecutePayloadResult> result = await rpc.engine_executePayload(newBlockRequest);
-                await Task.Delay(10);
-
-                result.Data.Status.Should().Be(VerificationStatus.Valid);
-                RootCheckVisitor rootCheckVisitor = new();
-                chain.StateReader.RunTreeVisitor(rootCheckVisitor, newBlockRequest.StateRoot);
-                rootCheckVisitor.HasRoot.Should().BeTrue();
-                // Chain.StateReader.GetBalance(newBlockRequest.StateRoot, from.Address).Should().Be(fromBalanceAfter);
-                chain.StateReader.GetBalance(newBlockRequest.StateRoot, to).Should().Be(toBalanceAfter);
-                Block findBlock = chain.BlockTree.FindBlock(newBlockRequest.BlockHash, BlockTreeLookupOptions.None)!;
-                TxReceipt[]? receipts = chain.ReceiptStorage.Get(findBlock);
-                findBlock.Transactions.Select(t => t.Hash).Should().BeEquivalentTo(receipts.Select(r => r.TxHash));
-            }
-        }
-
-        [Test]
-        public async Task assembleBlock_picks_transactions_from_pool()
-        {
-            using MergeTestBlockchain chain = await CreateBlockChain();
-            IEngineRpcModule rpc = CreateEngineModule(chain);
-            Keccak startingHead = chain.BlockTree.HeadHash;
-            uint count = 3;
-            int value = 10;
-            Address recipient = TestItem.AddressD;
-            PrivateKey sender = TestItem.PrivateKeyB;
-            Transaction[] transactions = BuildTransactions(chain, startingHead, sender, recipient, count, value, out _, out _);
-            chain.AddTransactions(transactions);
-            AssembleBlockRequest assembleBlockRequest = new() {ParentHash = startingHead};
-            BlockRequestResult assembleBlockResult = (await rpc.engine_assembleBlock(assembleBlockRequest)).Data!;
-
-            assembleBlockResult.StateRoot.Should().NotBe(chain.BlockTree.Genesis!.StateRoot!);
-            
-            Transaction[] transactionsInBlock = assembleBlockResult.GetTransactions();
-            transactionsInBlock.Should().BeEquivalentTo(transactions, 
-                o => o.Excluding(t => t.ChainId)
-                    .Excluding(t => t.SenderAddress)
-                    .Excluding(t => t.Timestamp)
-                    .Excluding(t => t.PoolIndex)
-                    .Excluding(t => t.GasBottleneck));
-
-            ResultWrapper<ExecutePayloadResult> executePayloadResult = await rpc.engine_executePayload(assembleBlockResult);
-            executePayloadResult.Data.Status.Should().Be(VerificationStatus.Valid);
-
-            UInt256 totalValue = ((int)(count * value)).GWei();
-            chain.StateReader.GetBalance(assembleBlockResult.StateRoot, recipient).Should().Be(totalValue);
-        }
-=======
         // ToDo need for rework
         // [Test]
         // public async Task setHead_can_reorganize_to_any_block()
@@ -557,82 +404,80 @@
         //     await CanAssembleOnAnyBlock(branch1, branch2, branch3, branch4);
         // }
         
-        // ToDo need for rework
-        // [Test]
-        // // [Repeat(1000)] // to test multi-thread issue, warning - long and eliminated in test already
-        // public async Task newBlock_processes_passed_transactions([Values(false, true)] bool moveHead)
-        // {
-        //     using MergeTestBlockchain chain = await CreateBlockChain();
-        //     IEngineRpcModule rpc = CreateEngineModule(chain);
-        //     IReadOnlyList<BlockRequestResult> branch = await ProduceBranch(rpc, chain.BlockTree, 10, chain.BlockTree.HeadHash, moveHead);
-        //
-        //     foreach (BlockRequestResult block in branch)
-        //     {
-        //         uint count = 10;
-        //         BlockRequestResult newBlockRequest = CreateBlockRequest(block, TestItem.AddressA);
-        //         PrivateKey from = TestItem.PrivateKeyB;
-        //         Address to = TestItem.AddressD;
-        //         var (_, toBalanceAfter) = AddTransactions(chain, newBlockRequest, from, to, count, 1, out var parentHeader);
-        //
-        //         newBlockRequest.GasUsed = GasCostOf.Transaction * count;
-        //         newBlockRequest.StateRoot = new Keccak("0x3d2e3ced6da0d1e94e65894dc091190480f045647610ef614e1cab4241ca66e0");
-        //         newBlockRequest.ReceiptsRoot = new Keccak("0xc538d36ed1acf6c28187110a2de3e5df707d6d38982f436eb0db7a623f9dc2cd");
-        //         TryCalculateHash(newBlockRequest, out var hash);
-        //         newBlockRequest.BlockHash = hash;
-        //         ResultWrapper<NewBlockResult> result = await rpc.engine_newBlock(newBlockRequest);
-        //         await Task.Delay(10);
-        //
-        //         result.Data.Valid.Should().BeTrue();
-        //         RootCheckVisitor rootCheckVisitor = new();
-        //         chain.StateReader.RunTreeVisitor(rootCheckVisitor, newBlockRequest.StateRoot);
-        //         rootCheckVisitor.HasRoot.Should().BeTrue();
-        //         // Chain.StateReader.GetBalance(newBlockRequest.StateRoot, from.Address).Should().Be(fromBalanceAfter);
-        //         chain.StateReader.GetBalance(newBlockRequest.StateRoot, to).Should().Be(toBalanceAfter);
-        //         if (moveHead)
-        //         {
-        //             await rpc.engine_setHead(newBlockRequest.BlockHash);
-        //             await Task.Delay(10);
-        //             chain.State.StateRoot.Should().Be(newBlockRequest.StateRoot);
-        //             chain.State.StateRoot.Should().NotBe(parentHeader.StateRoot!);
-        //         }
-        //     }
-        // }
-        
-        // ToDo need for rework
-        // [Test]
-        // public async Task newBlock_transactions_produce_receipts()
-        // {
-        //     using MergeTestBlockchain chain = await CreateBlockChain();
-        //     IEngineRpcModule rpc = CreateEngineModule(chain);
-        //     IReadOnlyList<BlockRequestResult> branch = await ProduceBranch(rpc, chain.BlockTree, 1, chain.BlockTree.HeadHash, false);
-        //
-        //     foreach (BlockRequestResult block in branch)
-        //     {
-        //         uint count = 10;
-        //         BlockRequestResult newBlockRequest = CreateBlockRequest(block, TestItem.AddressA);
-        //         PrivateKey from = TestItem.PrivateKeyB;
-        //         Address to = TestItem.AddressD;
-        //         var (_, toBalanceAfter) = AddTransactions(chain, newBlockRequest, from, to, count, 1, out var parentHeader);
-        //
-        //         newBlockRequest.GasUsed = GasCostOf.Transaction * count;
-        //         newBlockRequest.StateRoot = new Keccak("0x3d2e3ced6da0d1e94e65894dc091190480f045647610ef614e1cab4241ca66e0");
-        //         newBlockRequest.ReceiptsRoot = new Keccak("0xc538d36ed1acf6c28187110a2de3e5df707d6d38982f436eb0db7a623f9dc2cd");
-        //         TryCalculateHash(newBlockRequest, out var hash);
-        //         newBlockRequest.BlockHash = hash;
-        //         ResultWrapper<NewBlockResult> result = await rpc.engine_newBlock(newBlockRequest);
-        //         await Task.Delay(10);
-        //
-        //         result.Data.Valid.Should().BeTrue();
-        //         RootCheckVisitor rootCheckVisitor = new();
-        //         chain.StateReader.RunTreeVisitor(rootCheckVisitor, newBlockRequest.StateRoot);
-        //         rootCheckVisitor.HasRoot.Should().BeTrue();
-        //         // Chain.StateReader.GetBalance(newBlockRequest.StateRoot, from.Address).Should().Be(fromBalanceAfter);
-        //         chain.StateReader.GetBalance(newBlockRequest.StateRoot, to).Should().Be(toBalanceAfter);
-        //         Block findBlock = chain.BlockTree.FindBlock(newBlockRequest.BlockHash, BlockTreeLookupOptions.None)!;
-        //         TxReceipt[]? receipts = chain.ReceiptStorage.Get(findBlock);
-        //         findBlock.Transactions.Select(t => t.Hash).Should().BeEquivalentTo(receipts.Select(r => r.TxHash));
-        //     }
-        // }
+        [Test]
+        // [Repeat(1000)] // to test multi-thread issue, warning - long and eliminated in test already
+        public async Task executePayload_processes_passed_transactions([Values(false, true)] bool moveHead)
+        {
+            using MergeTestBlockchain chain = await CreateBlockChain();
+            IEngineRpcModule rpc = CreateEngineModule(chain);
+            IReadOnlyList<BlockRequestResult> branch = await ProduceBranch(rpc, chain.BlockTree, 10, chain.BlockTree.HeadHash, moveHead);
+
+            foreach (BlockRequestResult block in branch)
+            {
+                uint count = 10;
+                BlockRequestResult newBlockRequest = CreateBlockRequest(block, TestItem.AddressA);
+                PrivateKey from = TestItem.PrivateKeyB;
+                Address to = TestItem.AddressD;
+                var (_, toBalanceAfter) = AddTransactions(chain, newBlockRequest, from, to, count, 1, out var parentHeader);
+
+                newBlockRequest.GasUsed = GasCostOf.Transaction * count;
+                newBlockRequest.StateRoot = new Keccak("0x3d2e3ced6da0d1e94e65894dc091190480f045647610ef614e1cab4241ca66e0");
+                newBlockRequest.ReceiptsRoot = new Keccak("0xc538d36ed1acf6c28187110a2de3e5df707d6d38982f436eb0db7a623f9dc2cd");
+                TryCalculateHash(newBlockRequest, out var hash);
+                newBlockRequest.BlockHash = hash;
+                ResultWrapper<ExecutePayloadResult> result = await rpc.engine_executePayload(newBlockRequest);
+                await Task.Delay(10);
+
+                result.Data.Status.Should().Be(VerificationStatus.Valid);
+                RootCheckVisitor rootCheckVisitor = new();
+                chain.StateReader.RunTreeVisitor(rootCheckVisitor, newBlockRequest.StateRoot);
+                rootCheckVisitor.HasRoot.Should().BeTrue();
+                // Chain.StateReader.GetBalance(newBlockRequest.StateRoot, from.Address).Should().Be(fromBalanceAfter);
+                chain.StateReader.GetBalance(newBlockRequest.StateRoot, to).Should().Be(toBalanceAfter);
+                if (moveHead)
+                {
+                    await rpc.engine_setHead(newBlockRequest.BlockHash);
+                    await Task.Delay(10);
+                    chain.State.StateRoot.Should().Be(newBlockRequest.StateRoot);
+                    chain.State.StateRoot.Should().NotBe(parentHeader.StateRoot!);
+                }
+            }
+        }
+        
+        [Test]
+        public async Task executePayload_transactions_produce_receipts()
+        {
+            using MergeTestBlockchain chain = await CreateBlockChain();
+            IEngineRpcModule rpc = CreateEngineModule(chain);
+            IReadOnlyList<BlockRequestResult> branch = await ProduceBranch(rpc, chain.BlockTree, 1, chain.BlockTree.HeadHash, false);
+
+            foreach (BlockRequestResult block in branch)
+            {
+                uint count = 10;
+                BlockRequestResult newBlockRequest = CreateBlockRequest(block, TestItem.AddressA);
+                PrivateKey from = TestItem.PrivateKeyB;
+                Address to = TestItem.AddressD;
+                var (_, toBalanceAfter) = AddTransactions(chain, newBlockRequest, from, to, count, 1, out var parentHeader);
+
+                newBlockRequest.GasUsed = GasCostOf.Transaction * count;
+                newBlockRequest.StateRoot = new Keccak("0x3d2e3ced6da0d1e94e65894dc091190480f045647610ef614e1cab4241ca66e0");
+                newBlockRequest.ReceiptsRoot = new Keccak("0xc538d36ed1acf6c28187110a2de3e5df707d6d38982f436eb0db7a623f9dc2cd");
+                TryCalculateHash(newBlockRequest, out var hash);
+                newBlockRequest.BlockHash = hash;
+                ResultWrapper<ExecutePayloadResult> result = await rpc.engine_executePayload(newBlockRequest);
+                await Task.Delay(10);
+
+                result.Data.Status.Should().Be(VerificationStatus.Valid);
+                RootCheckVisitor rootCheckVisitor = new();
+                chain.StateReader.RunTreeVisitor(rootCheckVisitor, newBlockRequest.StateRoot);
+                rootCheckVisitor.HasRoot.Should().BeTrue();
+                // Chain.StateReader.GetBalance(newBlockRequest.StateRoot, from.Address).Should().Be(fromBalanceAfter);
+                chain.StateReader.GetBalance(newBlockRequest.StateRoot, to).Should().Be(toBalanceAfter);
+                Block findBlock = chain.BlockTree.FindBlock(newBlockRequest.BlockHash, BlockTreeLookupOptions.None)!;
+                TxReceipt[]? receipts = chain.ReceiptStorage.Get(findBlock);
+                findBlock.Transactions.Select(t => t.Hash).Should().BeEquivalentTo(receipts.Select(r => r.TxHash));
+            }
+        }
 
         // ToDo need for rework
         // [Test]
@@ -666,7 +511,6 @@
         //     UInt256 totalValue = ((int)(count * value)).GWei();
         //     chain.StateReader.GetBalance(assembleBlockResult.StateRoot, recipient).Should().Be(totalValue);
         // }
->>>>>>> 6cf02d55
         
         private (UInt256, UInt256) AddTransactions(MergeTestBlockchain chain, BlockRequestResult newBlockRequest, PrivateKey from, Address to, uint count, int value, out BlockHeader parentHeader)
         {
@@ -724,7 +568,6 @@
             return blockRequest;
         }
         
-<<<<<<< HEAD
         private async Task<IReadOnlyList<BlockRequestResult>> ProduceBranch(IEngineRpcModule rpc, IBlockTree blockTree, int count, Keccak parentBlockHash, bool setHead)
         {
             List<BlockRequestResult> blocks = new();
@@ -749,33 +592,6 @@
 
             return blocks;
         }
-=======
-        // ToDo need for rework
-        // private async Task<IReadOnlyList<BlockRequestResult>> ProduceBranch(IEngineRpcModule rpc, IBlockTree blockTree, int count, Keccak parentBlockHash, bool setHead)
-        // {
-        //     List<BlockRequestResult> blocks = new();
-        //     ManualTimestamper timestamper = new(Timestamp);
-        //     for (int i = 0; i < count; i++)
-        //     {
-        //         PreparePayloadRequest preparePayloadRequest = new() {ParentHash = parentBlockHash, Timestamp = ((ITimestamper) timestamper).UnixTime.Seconds};
-        //         BlockRequestResult assembleBlockResponse = (await rpc.engine_assembleBlock(preparePayloadRequest)).Data!;
-        //         NewBlockResult newBlockResponse = (await rpc.engine_newBlock(assembleBlockResponse!)).Data;
-        //         newBlockResponse.Valid.Should().BeTrue();
-        //         if (setHead)
-        //         {
-        //             Keccak newHead = assembleBlockResponse.BlockHash;
-        //             ResultWrapper<Result> setHeadResponse = await rpc.engine_setHead(newHead);
-        //             setHeadResponse.Data.Should().Be(Result.Ok);
-        //             blockTree.HeadHash.Should().Be(newHead);
-        //         }
-        //         blocks.Add((assembleBlockResponse));
-        //         parentBlockHash = assembleBlockResponse.BlockHash;
-        //         timestamper.Add(TimeSpan.FromSeconds(12));
-        //     }
-        //
-        //     return blocks;
-        // }
->>>>>>> 6cf02d55
         
         private Block? RunForAllBlocksInBranch(IBlockTree blockTree, Keccak blockHash, Func<Block, bool> shouldStop, bool requireCanonical)
         {
@@ -789,14 +605,13 @@
             return current;
         }
         
-        // ToDo need for rework
-        // private static async Task<BlockRequestResult> GetAssembleBlockResult(MergeTestBlockchain chain, IEngineRpcModule rpc)
-        // {
-        //     Keccak startingHead = chain.BlockTree.HeadHash;
-        //     PreparePayloadRequest preparePayloadRequest = new() {ParentHash = startingHead};
-        //     ResultWrapper<BlockRequestResult?> assembleBlockResult = await rpc.engine_assembleBlock(preparePayloadRequest);
-        //     return assembleBlockResult.Data!;
-        // }
+        private static async Task<BlockRequestResult> GetAssembleBlockResult(MergeTestBlockchain chain, IEngineRpcModule rpc)
+        {
+            Keccak startingHead = chain.BlockTree.HeadHash;
+            AssembleBlockRequest assembleBlockRequest = new() {ParentHash = startingHead};
+            ResultWrapper<BlockRequestResult?> assembleBlockResult = await rpc.engine_assembleBlock(assembleBlockRequest);
+            return assembleBlockResult.Data!;
+        }
         
         private static TestCaseData GetNewBlockRequestBadDataTestCase<T>(Expression<Func<BlockRequestResult, T>> propertyAccess, T wrongValue)
         {
