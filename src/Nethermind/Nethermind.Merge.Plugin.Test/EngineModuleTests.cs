--- conflicted
+++ resolved
@@ -164,23 +164,12 @@
             BlockRequestResult getPayloadResult = await PrepareAndGetPayloadResult(chain, rpc);
             getPayloadResult.ParentHash.Should().Be(startingHead);
 
-<<<<<<< HEAD
-            ResultWrapper<ExecutePayloadResult> executePayloadResult = await rpc.engine_executePayload(getPayloadResult);
-            await rpc.engine_consensusValidated(new ConsensusValidatedRequest(getPayloadResult.BlockHash, ConsensusValidationStatus.Valid));
-            executePayloadResult.Data.Status.Should().Be(VerificationStatus.Valid);
-
-            for (int i = 1; i < times; i++)
-            {
-                executePayloadResult = await rpc.engine_executePayload(getPayloadResult);
+
+            for (int i = 0; i < times; i++)
+            {
+                ResultWrapper<ExecutePayloadResult> executePayloadResult = await rpc.engine_executePayload(getPayloadResult);
                 await rpc.engine_consensusValidated(new ConsensusValidatedRequest(getPayloadResult.BlockHash, ConsensusValidationStatus.Valid));
-                executePayloadResult.Data.Status.Should().Be(VerificationStatus.Known);
-=======
-            for (int i = 0; i < times; i++)
-            {
-                ResultWrapper<ExecutePayloadResult> executePayloadResult = await rpc.engine_executePayload(getPayloadResult);
-                await rpc.engine_consensusValidated(getPayloadResult.BlockHash, ConsensusValidationStatus.Valid);
                 executePayloadResult.Data.Status.Should().Be(VerificationStatus.Valid);
->>>>>>> 0c33602a
             }
 
             Keccak bestSuggestedHeaderHash = chain.BlockTree.BestSuggestedHeader!.Hash!;
@@ -821,13 +810,8 @@
                 Keccak? blockHash = getPayloadResult.BlockHash;
                 await rpc.engine_consensusValidated(new ConsensusValidatedRequest(blockHash, ConsensusValidationStatus.Valid));
                 ExecutePayloadResult executePayloadResponse = (await rpc.engine_executePayload(getPayloadResult)).Data;
-<<<<<<< HEAD
                 await rpc.engine_consensusValidated(new ConsensusValidatedRequest(getPayloadResult.BlockHash, ConsensusValidationStatus.Valid));
-                executePayloadResponse.Status.Should().NotBe(VerificationStatus.Invalid);
-=======
-                await rpc.engine_consensusValidated(getPayloadResult.BlockHash, ConsensusValidationStatus.Valid);
                 executePayloadResponse.Status.Should().Be(VerificationStatus.Valid);
->>>>>>> 0c33602a
                 if (setHead)
                 {
                     Keccak newHead = getPayloadResult!.BlockHash;
