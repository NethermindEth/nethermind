--- conflicted
+++ resolved
@@ -146,7 +146,7 @@
         //     ResultWrapper<BlockRequestResult?> response = await rpc.engine_preparePayload(preparePayloadRequest);
         //     response.Data.Should().BeNull();
         // }
-        
+
         // ToDo need for rework
         // [Test]
         // [Ignore("ToDo - it is failing because of total difficulty check in blockTree")]
@@ -156,8 +156,8 @@
         //     IEngineRpcModule rpc = CreateEngineModule(chain);
         //     Keccak startingHead = chain.BlockTree.HeadHash;
         //     BlockHeader startingBestSuggestedHeader = chain.BlockTree.BestSuggestedHeader!;
-        //     AssembleBlockRequest assembleBlockRequest = new() {ParentHash = startingHead};
-        //     ResultWrapper<BlockRequestResult?> assembleBlockResult = await rpc.engine_assembleBlock(assembleBlockRequest);
+        //     PreparePayloadRequest preparePayloadRequest = new() {ParentHash = startingHead};
+        //     ResultWrapper<BlockRequestResult?> assembleBlockResult = await rpc.engine_assembleBlock(preparePayloadRequest);
         //     assembleBlockResult.Data!.ParentHash.Should().Be(startingHead);
         //
         //     ResultWrapper<ExecutePayloadResult> executePayloadResult = await rpc.engine_executePayload(assembleBlockResult.Data!);
@@ -198,7 +198,7 @@
                 yield return GetNewBlockRequestBadDataTestCase(r => r.GasUsed, 1);
             }
         }
-        
+
         // ToDo need for rework
         // [TestCaseSource(nameof(WrongInputTests))]
         // public async Task executePayload_rejects_incorrect_input(Action<BlockRequestResult> breakerAction)
@@ -225,15 +225,9 @@
             Block block = Build.A.Block.WithNumber(1).WithParent(chain.BlockTree.Head!).TestObject;
             block.Header.Hash = new Keccak("0xdc3419cbd81455372f3e576f930560b35ec828cd6cdfbd4958499e43c68effdf");
             chain.BlockTree.SuggestBlock(block);
-<<<<<<< HEAD
             
             ResultWrapper<ExecutePayloadResult> executePayloadResult = await rpc.engine_executePayload(new BlockRequestResult(block));
             executePayloadResult.Data.Status.Should().Be(VerificationStatus.Known);
-        } 
-=======
-
-            ResultWrapper<NewBlockResult> newBlockResult = await rpc.engine_newBlock(new BlockRequestResult(block));
-            newBlockResult.Data.Valid.Should().BeTrue();
         }
         
         [Test]
@@ -254,7 +248,6 @@
             actualHead.Should().Be(newHeadHash);
             AssertExecutionStatusChanged(rpc, newHeadHash!, Keccak.Zero, startingHead);
         }
->>>>>>> b6a03f59
 
         [Test]
         public async Task forkchoiceUpdated_should_change_head()
@@ -262,18 +255,8 @@
             using MergeTestBlockchain chain = await CreateBlockChain();
             IEngineRpcModule rpc = CreateEngineModule(chain);
             Keccak startingHead = chain.BlockTree.HeadHash;
-<<<<<<< HEAD
-
-            BlockRequestResult blockRequestResult = CreateBlockRequest(
-                CreateParentBlockRequestOnHead(chain.BlockTree),
-                TestItem.AddressD);
-            ResultWrapper<ExecutePayloadResult> executePayloadResult = await rpc.engine_executePayload(blockRequestResult);
-            executePayloadResult.Data.Status.Should().Be(VerificationStatus.Valid);
-            
-=======
             BlockRequestResult blockRequestResult = await SendNewBlock(rpc, chain);
 
->>>>>>> b6a03f59
             Keccak newHeadHash = blockRequestResult.BlockHash;
             ResultWrapper<Result> forkchoiceUpdatedResult =
                 await rpc.engine_forkchoiceUpdated(newHeadHash!, startingHead, startingHead);
@@ -493,7 +476,7 @@
         //     
         //     await CanAssembleOnAnyBlock(branch1, branch2, branch3, branch4);
         // }
-        
+
         // ToDo need for rework
         // [Test]
         // // [Repeat(1000)] // to test multi-thread issue, warning - long and eliminated in test already
@@ -534,7 +517,7 @@
         //         }
         //     }
         // }
-        
+
         // ToDo need for rework
         // [Test]
         // public async Task executePayload_transactions_produce_receipts()
@@ -666,7 +649,7 @@
             blockRequest.BlockHash = hash;
             return blockRequest;
         }
-        
+
         // ToDo need for rework
         // private async Task<IReadOnlyList<BlockRequestResult>> ProduceBranch(IEngineRpcModule rpc, IBlockTree blockTree, int count, Keccak parentBlockHash, bool setHead)
         // {
@@ -674,7 +657,7 @@
         //     ManualTimestamper timestamper = new(Timestamp);
         //     for (int i = 0; i < count; i++)
         //     {
-        //         AssembleBlockRequest assembleBlockRequest = new() {ParentHash = parentBlockHash, Timestamp = ((ITimestamper) timestamper).UnixTime.Seconds};
+        //         PreparePayloadRequest preparePayloadRequest = new() {ParentHash = parentBlockHash, Timestamp = ((ITimestamper) timestamper).UnixTime.Seconds};
         //         BlockRequestResult assembleBlockResponse = (await rpc.engine_assembleBlock(assembleBlockRequest)).Data!;
         //         ExecutePayloadResult executePayloadResponse = (await rpc.engine_executePayload(assembleBlockResponse!)).Data;
         //         executePayloadResponse.Status.Should().NotBe(VerificationStatus.Invalid);
@@ -692,8 +675,9 @@
         //
         //     return blocks;
         // }
-        
-        private Block? RunForAllBlocksInBranch(IBlockTree blockTree, Keccak blockHash, Func<Block, bool> shouldStop, bool requireCanonical)
+
+        private Block? RunForAllBlocksInBranch(IBlockTree blockTree, Keccak blockHash, Func<Block, bool> shouldStop,
+            bool requireCanonical)
         {
             var options = requireCanonical ? BlockTreeLookupOptions.RequireCanonical : BlockTreeLookupOptions.None;
             Block? current = blockTree.FindBlock(blockHash, options);
@@ -704,17 +688,18 @@
 
             return current;
         }
-        
+
         // ToDo need for rework
         // private static async Task<BlockRequestResult> GetAssembleBlockResult(MergeTestBlockchain chain, IEngineRpcModule rpc)
         // {
         //     Keccak startingHead = chain.BlockTree.HeadHash;
-        //     AssembleBlockRequest assembleBlockRequest = new() {ParentHash = startingHead};
-        //     ResultWrapper<BlockRequestResult?> assembleBlockResult = await rpc.engine_assembleBlock(assembleBlockRequest);
+        //     PreparePayloadRequest preparePayloadRequest = new() {ParentHash = startingHead};
+        //     ResultWrapper<BlockRequestResult?> assembleBlockResult = await rpc.engine_assembleBlock(preparePayloadRequest);
         //     return assembleBlockResult.Data!;
         // }
-        
-        private static TestCaseData GetNewBlockRequestBadDataTestCase<T>(Expression<Func<BlockRequestResult, T>> propertyAccess, T wrongValue)
+
+        private static TestCaseData GetNewBlockRequestBadDataTestCase<T>(
+            Expression<Func<BlockRequestResult, T>> propertyAccess, T wrongValue)
         {
             Action<BlockRequestResult, T> setter = propertyAccess.GetSetter();
             // ReSharper disable once ConvertToLocalFunction
