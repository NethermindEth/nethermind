--- conflicted
+++ resolved
@@ -57,14 +57,7 @@
             Keccak random = Keccak.Zero;
             Address feeRecipient = Address.Zero;
 
-<<<<<<< HEAD
-            var payloadId = await rpc.engine_preparePayload(startingHead, timestamp, random, feeRecipient);
-            ResultWrapper<BlockRequestResult?> response = await rpc.engine_getPayload((uint)payloadId.Data);
-=======
-            await rpc.engine_preparePayload(new PreparePayloadRequest(startingHead, timestamp, random, feeRecipient,
-                payloadId));
-            ResultWrapper<BlockRequestResult?> response = await rpc.engine_getPayload(payloadId);
->>>>>>> ba488e02
+            var blockRequestResult =  await PrepareAndGetPayloadResult(rpc, startingHead, timestamp, random, feeRecipient);
 
             BlockRequestResult expected = CreateParentBlockRequestOnHead(chain.BlockTree);
             expected.GasLimit = 4000000L;
@@ -78,7 +71,7 @@
             expected.Timestamp = timestamp;
             expected.Random = random;
 
-            response.Data.Should().BeEquivalentTo(expected);
+            blockRequestResult.Should().BeEquivalentTo(expected);
         }
 
         [Test]
@@ -101,12 +94,9 @@
             UInt256 timestamp = Timestamper.UnixTime.Seconds;
             Keccak random = Keccak.Zero;
             Address feeRecipient = Address.Zero;
-            uint payloadId = 111;
-
-            await rpc.engine_preparePayload(new PreparePayloadRequest(startingHead, timestamp, random, feeRecipient,
-                payloadId));
-
-            uint requestedPayloadId = 222;
+            ulong payloadId = (await rpc.engine_preparePayload(new PreparePayloadRequest(startingHead, timestamp, random, feeRecipient))).Data.PayloadId;
+
+            ulong requestedPayloadId = payloadId + 1;
             ResultWrapper<BlockRequestResult?> response = await rpc.engine_getPayload(requestedPayloadId);
 
             response.ErrorCode.Should().Be(MergeErrorCodes.UnavailablePayload);
@@ -124,10 +114,8 @@
             UInt256 timestamp = Timestamper.UnixTime.Seconds;
             Keccak random = Keccak.Zero;
             Address feeRecipient = Address.Zero;
-            uint payloadId = 111;
-
-            await rpc.engine_preparePayload(new PreparePayloadRequest(startingHead, timestamp, random, feeRecipient,
-                payloadId));
+
+            ulong payloadId = (await rpc.engine_preparePayload(new PreparePayloadRequest(startingHead, timestamp, random, feeRecipient))).Data.PayloadId;
 
             Thread.Sleep(timeout);
 
@@ -145,15 +133,14 @@
             UInt256 timestamp = Timestamper.UnixTime.Seconds;
             Keccak random = Keccak.Zero;
             Address feeRecipient = Address.Zero;
-            uint payloadId = 111;
-
-            ResultWrapper<Result?> prepareResponse =
+
+            ResultWrapper<PreparePayloadResult> prepareResponse =
                 await rpc.engine_preparePayload(new PreparePayloadRequest(notExistingHash, timestamp, random,
-                    feeRecipient, payloadId));
+                    feeRecipient));
             
             prepareResponse.ErrorCode.Should().Be(MergeErrorCodes.UnknownHeader);
             
-            ResultWrapper<BlockRequestResult?> getResponse = await rpc.engine_getPayload(payloadId);
+            ResultWrapper<BlockRequestResult?> getResponse = await rpc.engine_getPayload(11);
 
             getResponse.ErrorCode.Should().Be(MergeErrorCodes.UnavailablePayload);
         }
@@ -551,20 +538,17 @@
         {
             using MergeTestBlockchain chain = await CreateBlockChain();
             IEngineRpcModule rpc = CreateEngineModule(chain);
-            ulong payloadId = 500;
 
             async Task CanAssembleOnBlock(BlockRequestResult block)
             {
                 UInt256 timestamp = Timestamper.UnixTime.Seconds;
                 Keccak random = Keccak.Zero;
                 Address feeRecipient = Address.Zero;
-                await rpc.engine_preparePayload(new PreparePayloadRequest(block.BlockHash, timestamp, random,
-                    feeRecipient, payloadId));
-                ResultWrapper<BlockRequestResult?>? response = await rpc.engine_getPayload(payloadId);
-
-                response.Data.Should().NotBeNull();
-                response.Data!.ParentHash.Should().Be(block.BlockHash);
-                ++payloadId;
+                var blockResult = await PrepareAndGetPayloadResult(rpc, block.BlockHash, timestamp, random,
+                    feeRecipient);
+
+                blockResult.Should().NotBeNull();
+                blockResult!.ParentHash.Should().Be(block.BlockHash);
             }
 
             async Task CanAssembleOnAnyBlock(params IReadOnlyList<BlockRequestResult>[] branches)
@@ -694,8 +678,7 @@
         [Test]
         public async Task assembleBlock_picks_transactions_from_pool()
         {
-            SemaphoreSlim semaphoreSlim = new SemaphoreSlim(0);
-            uint payloadId = 1;
+            SemaphoreSlim semaphoreSlim = new(0);
             ManualTimestamper timestamper = new(Timestamp);
             using MergeTestBlockchain chain = await CreateBlockChain();
             IEngineRpcModule rpc = CreateEngineModule(chain);
@@ -711,9 +694,9 @@
             {
                 semaphoreSlim.Release(1);
             };
-            await rpc.engine_preparePayload(new PreparePayloadRequest(startingHead,
+            var payloadId = (await rpc.engine_preparePayload(new PreparePayloadRequest(startingHead,
                 ((ITimestamper)timestamper).UnixTime.Seconds,
-                TestItem.KeccakA, Address.Zero, payloadId));
+                TestItem.KeccakA, Address.Zero))).Data.PayloadId;
             await semaphoreSlim.WaitAsync(-1);
             BlockRequestResult assembleBlockResult = (await rpc.engine_getPayload(payloadId)).Data!;
 
@@ -806,11 +789,9 @@
             ManualTimestamper timestamper = new(Timestamp);
             for (int i = 0; i < count; i++)
             {
-                ulong payloadId = payloadIdOffset * 1000 + (ulong)i;
-                await rpc.engine_preparePayload(new PreparePayloadRequest(parentBlockHash,
+                var getPayloadResult = await PrepareAndGetPayloadResult(rpc, parentBlockHash,
                     ((ITimestamper)timestamper).UnixTime.Seconds,
-                    TestItem.KeccakA, Address.Zero, payloadId));
-                BlockRequestResult getPayloadResult = (await rpc.engine_getPayload(payloadId)).Data!;
+                    TestItem.KeccakA, Address.Zero);
                 Keccak? blockHash = getPayloadResult.BlockHash;
                 await rpc.engine_consensusValidated(new ConsensusValidatedRequest(blockHash, ConsensusValidationStatus.Valid));
                 ExecutePayloadResult executePayloadResponse = (await rpc.engine_executePayload(getPayloadResult)).Data;
@@ -847,6 +828,14 @@
 
             return current;
         }
+        
+        private async Task<BlockRequestResult> PrepareAndGetPayloadResult(
+            IEngineRpcModule rpc, Keccak parentHash, UInt256 timestamp, Keccak random, Address feeRecipient)
+        {
+            var payloadId = (await rpc.engine_preparePayload(new PreparePayloadRequest(parentHash, timestamp, random, feeRecipient))).Data.PayloadId;
+            ResultWrapper<BlockRequestResult?> getPayloadResult = await rpc.engine_getPayload(payloadId);
+            return getPayloadResult.Data!;
+        }
 
         private async Task<BlockRequestResult> PrepareAndGetPayloadResult(MergeTestBlockchain chain,
             IEngineRpcModule rpc)
@@ -855,12 +844,8 @@
             UInt256 timestamp = Timestamper.UnixTime.Seconds;
             Keccak random = Keccak.Zero;
             Address feeRecipient = Address.Zero;
-            uint payloadId = 111;
-
-            await rpc.engine_preparePayload(new PreparePayloadRequest(startingHead, timestamp, random, feeRecipient,
-                payloadId));
-            ResultWrapper<BlockRequestResult?> getPayloadResult = await rpc.engine_getPayload(payloadId);
-            return getPayloadResult.Data!;
+
+            return await PrepareAndGetPayloadResult(rpc, startingHead, timestamp, random, feeRecipient);
         }
 
         private static TestCaseData GetNewBlockRequestBadDataTestCase<T>(
