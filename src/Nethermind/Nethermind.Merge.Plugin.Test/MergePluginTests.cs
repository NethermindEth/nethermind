﻿//  Copyright (c) 2021 Demerzel Solutions Limited
//  This file is part of the Nethermind library.
// 
//  The Nethermind library is free software: you can redistribute it and/or modify
//  it under the terms of the GNU Lesser General Public License as published by
//  the Free Software Foundation, either version 3 of the License, or
//  (at your option) any later version.
// 
//  The Nethermind library is distributed in the hope that it will be useful,
//  but WITHOUT ANY WARRANTY; without even the implied warranty of
//  MERCHANTABILITY or FITNESS FOR A PARTICULAR PURPOSE. See the
//  GNU Lesser General Public License for more details.
// 
//  You should have received a copy of the GNU Lesser General Public License
//  along with the Nethermind. If not, see <http://www.gnu.org/licenses/>.
// 

using System.Threading.Tasks;
using Nethermind.Api;
using Nethermind.Blockchain.Synchronization;
using Nethermind.Consensus;
using Nethermind.Consensus.Clique;
using Nethermind.Consensus.Producers;
using Nethermind.Core;
using Nethermind.Core.Test.Builders;
using Nethermind.Db;
using Nethermind.JsonRpc.Modules;
using Nethermind.Merge.Plugin.Handlers;
using Nethermind.Specs.ChainSpecStyle;
using NUnit.Framework;
using NSubstitute;
using Build = Nethermind.Runner.Test.Ethereum.Build;

namespace Nethermind.Merge.Plugin.Test
{
    public class MergePluginTests
    {
        private MergeConfig _mergeConfig = null!;
        private NethermindApi _context = null!;
        private MergePlugin _plugin = null!;
        private CliquePlugin _consensusPlugin = null;

        [SetUp]
        public void Setup()
        {
            _mergeConfig = new MergeConfig() {Enabled = true, FeeRecipient = TestItem.AddressA.ToString()};
            MiningConfig? miningConfig = new() {Enabled = true};
            _context = Build.ContextWithMocks();
            _context.SealEngineType = SealEngineType.Clique;
            _context.ConfigProvider.GetConfig<IMergeConfig>().Returns(_mergeConfig);
            _context.ConfigProvider.GetConfig<ISyncConfig>().Returns(new SyncConfig());
            _context.ConfigProvider.GetConfig<IMiningConfig>().Returns(miningConfig);
<<<<<<< HEAD
=======
            _context.BlockProcessingQueue?.IsEmpty.Returns(true);
>>>>>>> 0b1d4147
            _context.MemDbFactory = new MemDbFactory();
            _context.BlockProducerEnvFactory = new BlockProducerEnvFactory(
                _context.DbProvider!,
                _context.BlockTree!,
                _context.ReadOnlyTrieStore!,
                _context.SpecProvider!,
                _context.BlockValidator!,
                _context.RewardCalculatorSource!,
                _context.ReceiptStorage!,
                _context.BlockPreprocessor!,
                _context.TxPool!,
                _context.TransactionComparerProvider,
                miningConfig,
                _context.LogManager!);
            _context.ChainSpec!.Clique = new CliqueParameters()
            {
                Epoch = CliqueConfig.Default.Epoch,
                Period = CliqueConfig.Default.BlockPeriod
            };
            _plugin = new MergePlugin();
            
            _consensusPlugin = new();
        }
        
        [TestCase(true)]
        [TestCase(false)]
        public void Init_merge_plugin_does_not_throw_exception(bool enabled)
        {
            _mergeConfig.Enabled = enabled;
            Assert.DoesNotThrowAsync(async () => await _consensusPlugin.Init(_context));
            Assert.DoesNotThrowAsync(async () => await _plugin.Init(_context));
            Assert.DoesNotThrowAsync(async () => await _plugin.InitNetworkProtocol());
            Assert.DoesNotThrowAsync(async () => await _plugin.InitSynchronization());
            Assert.DoesNotThrowAsync(async () => await _plugin.InitBlockProducer(_consensusPlugin));
            Assert.DoesNotThrowAsync(async () => await _plugin.InitRpcModules());
            Assert.DoesNotThrowAsync(async () => await _plugin.DisposeAsync());
        }
        
        [Test]
        public async Task Initializes_correctly()
        {
            Assert.DoesNotThrowAsync(async () => await _consensusPlugin.Init(_context));
            await _plugin.Init(_context);
            await _plugin.InitSynchronization();
            await _plugin.InitNetworkProtocol();
            ISyncConfig syncConfig = _context.Config<ISyncConfig>();
            Assert.IsTrue(syncConfig.NetworkingEnabled);
            Assert.IsTrue(_context.GossipPolicy.CanGossipBlocks);
            await _plugin.InitBlockProducer(_consensusPlugin);
            Assert.IsInstanceOf<MergeBlockProducer>(_context.BlockProducer);
            await _plugin.InitRpcModules();
            _context.RpcModuleProvider.Received().Register(Arg.Is<IRpcModulePool<IEngineRpcModule>>(m => m is SingletonModulePool<IEngineRpcModule>));
            await _plugin.DisposeAsync();
        }
    }
}<|MERGE_RESOLUTION|>--- conflicted
+++ resolved
@@ -50,10 +50,7 @@
             _context.ConfigProvider.GetConfig<IMergeConfig>().Returns(_mergeConfig);
             _context.ConfigProvider.GetConfig<ISyncConfig>().Returns(new SyncConfig());
             _context.ConfigProvider.GetConfig<IMiningConfig>().Returns(miningConfig);
-<<<<<<< HEAD
-=======
             _context.BlockProcessingQueue?.IsEmpty.Returns(true);
->>>>>>> 0b1d4147
             _context.MemDbFactory = new MemDbFactory();
             _context.BlockProducerEnvFactory = new BlockProducerEnvFactory(
                 _context.DbProvider!,
