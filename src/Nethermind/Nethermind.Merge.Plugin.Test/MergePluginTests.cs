--- conflicted
+++ resolved
@@ -65,20 +65,13 @@
                 LimboLogs.Instance))
             .AddSingleton<IRpcModuleProvider>(Substitute.For<IRpcModuleProvider>())
             .AddModule(new HealthCheckPluginModule()) // The merge RPC require it.
-<<<<<<< HEAD
-=======
             .AddSingleton<IBlockProcessingQueue>(Substitute.For<IBlockProcessingQueue>())
->>>>>>> 2e346112
             .OnBuild((ctx) =>
             {
                 INethermindApi api = ctx.Resolve<INethermindApi>();
                 Build.MockOutNethermindApi((NethermindApi)api);
 
                 api.BlockProcessingQueue?.IsEmpty.Returns(true);
-<<<<<<< HEAD
-                api.DbFactory = new MemDbFactory();
-=======
->>>>>>> 2e346112
             })
             .Build();
     }
@@ -112,10 +105,6 @@
         Assert.DoesNotThrowAsync(async () => await _plugin.Init(api));
         Assert.DoesNotThrowAsync(async () => await _plugin.InitNetworkProtocol());
         Assert.DoesNotThrow(() => _plugin.InitBlockProducer(_consensusPlugin!));
-<<<<<<< HEAD
-        Assert.DoesNotThrowAsync(async () => await _plugin.InitRpcModules());
-=======
->>>>>>> 2e346112
         Assert.DoesNotThrowAsync(async () => await _plugin.DisposeAsync());
     }
 
@@ -214,13 +203,5 @@
         {
             await invocation.Should().ThrowAsync<InvalidConfigurationException>();
         }
-<<<<<<< HEAD
-
-        if (!downloadBody && downloadReceipt)
-        {
-            syncConfig.DownloadBodiesInFastSync.Should().BeTrue(); // Modified by Synchronizer
-        }
-=======
->>>>>>> 2e346112
     }
 }