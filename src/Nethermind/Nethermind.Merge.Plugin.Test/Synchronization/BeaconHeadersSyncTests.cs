//  Copyright (c) 2021 Demerzel Solutions Limited
//  This file is part of the Nethermind library.
//
//  The Nethermind library is free software: you can redistribute it and/or modify
//  it under the terms of the GNU Lesser General Public License as published by
//  the Free Software Foundation, either version 3 of the License, or
//  (at your option) any later version.
//
//  The Nethermind library is distributed in the hope that it will be useful,
//  but WITHOUT ANY WARRANTY; without even the implied warranty of
//  MERCHANTABILITY or FITNESS FOR A PARTICULAR PURPOSE. See the
//  GNU Lesser General Public License for more details.
//
//  You should have received a copy of the GNU Lesser General Public License
//  along with the Nethermind. If not, see <http://www.gnu.org/licenses/>.
//

using System;
using System.Threading.Tasks;
using FluentAssertions;
using Nethermind.Blockchain;
using Nethermind.Blockchain.Receipts;
using Nethermind.Blockchain.Synchronization;
using Nethermind.Core;
using Nethermind.Core.Crypto;
using Nethermind.Core.Test.Builders;
using Nethermind.Db;
using Nethermind.Db.Blooms;
using Nethermind.Logging;
using Nethermind.Merge.Plugin.Handlers;
using Nethermind.Merge.Plugin.Synchronization;
using Nethermind.Specs;
using Nethermind.State.Repositories;
using Nethermind.Synchronization;
using Nethermind.Synchronization.FastBlocks;
using Nethermind.Synchronization.ParallelSync;
using Nethermind.Synchronization.Peers;
using Nethermind.Synchronization.Reporting;
using Nethermind.Synchronization.SnapSync;
using Nethermind.Trie.Pruning;
using NSubstitute;
using NUnit.Framework;

namespace Nethermind.Merge.Plugin.Test.Synchronization;

[TestFixture]
public class BeaconHeadersSyncTests
{
    private class Context
    {
        public IBlockTree BlockTree;
        public ActivatedSyncFeed<HeadersSyncBatch> Feed;
        public IBeaconPivot BeaconPivot;
        public BeaconSync BeaconSync;

        private readonly IMergeConfig _mergeConfig;
        private readonly ISyncConfig _syncConfig;
        private readonly IDb _metadataDb;

        public Context(
            IBlockTree? blockTree = null,
            ISyncConfig? syncConfig = null,
            IBeaconPivot? beaconPivot = null,
            IDb? metadataDb = null,
            IMergeConfig? mergeConfig = null)
        {
            if (blockTree == null)
            {
                IDb blockInfoDb = new MemDb();
                Block genesis = Build.A.Block.Genesis.TestObject;
                BlockTree = new BlockTree(new MemDb(), new MemDb(), blockInfoDb, new ChainLevelInfoRepository(blockInfoDb), MainnetSpecProvider.Instance, NullBloomStorage.Instance, LimboLogs.Instance);
                BlockTree.SuggestBlock(genesis);
            }
            else
            {
                BlockTree = blockTree;
            }

            ISyncPeerPool peerPool = Substitute.For<ISyncPeerPool>();
            ISyncReport report = Substitute.For<ISyncReport>();
            MeasuredProgress measuredProgress = new MeasuredProgress();
            report.BeaconHeaders.Returns(measuredProgress);
            report.HeadersInQueue.Returns(measuredProgress);

            MemDb stateDb = new();
            _syncConfig = syncConfig ?? new SyncConfig();
            _mergeConfig = mergeConfig ?? new MergeConfig();
            _metadataDb = metadataDb ?? new MemDb();
            PoSSwitcher poSSwitcher = new(_mergeConfig, _syncConfig, _metadataDb, blockTree!,
                MainnetSpecProvider.Instance, LimboLogs.Instance);

            ProgressTracker progressTracker = new(BlockTree, stateDb, LimboLogs.Instance);

            SyncProgressResolver syncProgressResolver = new(
                BlockTree,
                NullReceiptStorage.Instance,
                stateDb,
                new TrieStore(stateDb, LimboLogs.Instance),
                progressTracker,
                _syncConfig,
                LimboLogs.Instance);
            TotalDifficultyBetterPeerStrategy bestPeerStrategy = new (LimboLogs.Instance);
            BeaconPivot = beaconPivot ?? new BeaconPivot(_syncConfig, _metadataDb, BlockTree, LimboLogs.Instance);
            BeaconSync = new(BeaconPivot, BlockTree, _syncConfig,  new BlockCacheService(), LimboLogs.Instance);
            ISyncModeSelector selector = new MultiSyncModeSelector(syncProgressResolver, peerPool, _syncConfig, BeaconSync, bestPeerStrategy, LimboLogs.Instance);
            Feed = new BeaconHeadersSyncFeed(poSSwitcher, selector, blockTree, peerPool, _syncConfig, report, BeaconPivot, _mergeConfig,
                new NoopInvalidChainTracker(), LimboLogs.Instance);
        }
    }

    [Test]
    public async Task Can_keep_returning_nulls_after_all_batches_were_prepared()
    {
        IDbProvider memDbProvider = await TestMemDbProvider.InitAsync();
        BlockTree blockTree = new(memDbProvider, new ChainLevelInfoRepository(memDbProvider.BlockInfosDb),
            MainnetSpecProvider.Instance, NullBloomStorage.Instance, LimboLogs.Instance);
        ISyncConfig syncConfig = new SyncConfig
        {
            FastSync = true,
            FastBlocks = true,
            PivotNumber = "1000",
            PivotHash = Keccak.Zero.ToString(),
            PivotTotalDifficulty = "1000"
        };
        PoSSwitcher poSSwitcher = new(new MergeConfig(), syncConfig, memDbProvider.MetadataDb, blockTree!,
            MainnetSpecProvider.Instance, LimboLogs.Instance);
        IBeaconPivot pivot = PreparePivot(2000, syncConfig, blockTree);
        BeaconHeadersSyncFeed feed = new(poSSwitcher, Substitute.For<ISyncModeSelector>(), blockTree,
            Substitute.For<ISyncPeerPool>(), syncConfig, Substitute.For<ISyncReport>(),
            pivot, new MergeConfig() {Enabled = true}, new NoopInvalidChainTracker(), LimboLogs.Instance);
        feed.InitializeFeed();
        for (int i = 0; i < 6; i++)
        {
            await feed.PrepareRequest();
        }

        HeadersSyncBatch? result = await feed.PrepareRequest();
        result.Should().BeNull();
    }

    [Test]
    public async Task Finishes_when_all_downloaded()
    {
        IBlockTree blockTree = Substitute.For<IBlockTree>();
        blockTree.LowestInsertedBeaconHeader.Returns(Build.A.BlockHeader.WithNumber(2000).TestObject);
        ISyncReport report = Substitute.For<ISyncReport>();
        report.HeadersInQueue.Returns(new MeasuredProgress());
        MeasuredProgress measuredProgress = new ();
        report.BeaconHeaders.Returns(measuredProgress);
        ISyncConfig syncConfig = new SyncConfig
        {
            FastSync = true,
            FastBlocks = true,
            PivotNumber = "1000",
            PivotHash = Keccak.Zero.ToString(),
            PivotTotalDifficulty = "1000"
         };
        PoSSwitcher poSSwitcher = new(new MergeConfig(), syncConfig, new MemDb(), blockTree!,
            MainnetSpecProvider.Instance, LimboLogs.Instance);
        IBeaconPivot pivot = PreparePivot(2000, syncConfig, blockTree);
        BeaconHeadersSyncFeed feed = new (poSSwitcher, Substitute.For<ISyncModeSelector>(), blockTree,
            Substitute.For<ISyncPeerPool>(), syncConfig, report, pivot, new MergeConfig() {Enabled = true},
            new NoopInvalidChainTracker(), LimboLogs.Instance);
        feed.InitializeFeed();
        for (int i = 0; i < 6; i++)
        {
            await feed.PrepareRequest();
        }
        blockTree.LowestInsertedBeaconHeader.Returns(Build.A.BlockHeader.WithNumber(1001).TestObject);
        HeadersSyncBatch? result = await feed.PrepareRequest();
        result.Should().BeNull();
        feed.CurrentState.Should().Be(SyncFeedState.Dormant);
        measuredProgress.CurrentValue.Should().Be(999);
    }

    [Test]
    public async Task Feed_able_to_sync_when_new_pivot_is_set()
    {
        BlockTree syncedBlockTree = Build.A.BlockTree().OfChainLength(1000).TestObject;
        Block genesisBlock = syncedBlockTree.FindBlock(syncedBlockTree.GenesisHash, BlockTreeLookupOptions.None)!;
        BlockTree blockTree = Build.A.BlockTree().TestObject;
        blockTree.SuggestBlock(genesisBlock);
        ISyncConfig syncConfig = new SyncConfig
        {
            FastSync = true,
            FastBlocks = true,
            PivotNumber = "500",
            PivotHash = Keccak.Zero.ToString(),
            PivotTotalDifficulty = "1000000" // default difficulty in block tree builder
        };
        BlockHeader? pivotHeader = syncedBlockTree.FindHeader(700, BlockTreeLookupOptions.None);
        IBeaconPivot pivot = PreparePivot(700, syncConfig, blockTree, pivotHeader);
        Context ctx = new (blockTree, syncConfig, pivot);

        BuildAndProcessHeaderSyncBatches(ctx, blockTree, syncedBlockTree, pivot, 0, 501);

        // move best pointers forward as proxy for chain merge
        Block highestBlock = syncedBlockTree.FindBlock(700, BlockTreeLookupOptions.None)!;
<<<<<<< HEAD
        blockTree.Insert(highestBlock, BlockTreeInsertBlockOptions.SaveHeader);
=======
        blockTree.Insert(highestBlock, true);
>>>>>>> b8975ee8

        pivot.EnsurePivot(syncedBlockTree.FindHeader(900, BlockTreeLookupOptions.None));
        BuildAndProcessHeaderSyncBatches(ctx, blockTree, syncedBlockTree, pivot, 700, 701);

        highestBlock = syncedBlockTree.FindBlock(900, BlockTreeLookupOptions.None)!;
        blockTree.Insert(highestBlock, BlockTreeInsertBlockOptions.SaveHeader);
        pivot.EnsurePivot(syncedBlockTree.FindHeader(999, BlockTreeLookupOptions.None));
        BuildAndProcessHeaderSyncBatches(ctx, blockTree, syncedBlockTree, pivot, 900, 901);
    }

    [Test]
    public async Task Feed_able_to_connect_to_existing_chain_through_block_hash()
    {
        BlockTree syncedBlockTree = Build.A.BlockTree().OfChainLength(600).TestObject;
        Block genesisBlock = syncedBlockTree.FindBlock(syncedBlockTree.GenesisHash, BlockTreeLookupOptions.None)!;
        BlockTree blockTree = Build.A.BlockTree().TestObject;
        blockTree.SuggestBlock(genesisBlock);
        Block? firstBlock = syncedBlockTree.FindBlock(1, BlockTreeLookupOptions.None);
        blockTree.SuggestBlock(firstBlock);
        BlockHeader? pivotHeader = syncedBlockTree.FindHeader(500, BlockTreeLookupOptions.None);
        IBeaconPivot pivot = PreparePivot(500, new SyncConfig(), blockTree, pivotHeader);
        Context ctx = new (blockTree, new SyncConfig(), pivot);
        // fork in chain
        Block parent = firstBlock;
        for (int i = 0; i < 5; i++)
        {
            Block block = Build.A.Block.WithParent(parent).WithNonce(1).TestObject;
            blockTree.SuggestBlock(block);
            parent = block;
        }

        ctx.BeaconSync.ShouldBeInBeaconHeaders().Should().BeTrue();
        blockTree.BestKnownNumber.Should().Be(6);
        BuildHeadersSyncBatches(ctx, blockTree, syncedBlockTree, pivot, 2);
        HeadersSyncBatch result = await ctx.Feed.PrepareRequest();
        result.Should().BeNull();
        blockTree.BestKnownNumber.Should().Be(6);
        ctx.Feed.CurrentState.Should().Be(SyncFeedState.Dormant);
        ctx.BeaconSync.ShouldBeInBeaconHeaders().Should().BeFalse();
    }

    private async void BuildAndProcessHeaderSyncBatches(
        Context ctx,
        BlockTree blockTree,
        BlockTree syncedBlockTree,
        IBeaconPivot pivot,
        long bestPointer,
        long endLowestBeaconHeader)
    {
        ctx.BeaconSync.ShouldBeInBeaconHeaders().Should().BeTrue();
        blockTree.BestKnownNumber.Should().Be(bestPointer);
        BlockHeader? startBestHeader = syncedBlockTree.FindHeader(bestPointer, BlockTreeLookupOptions.None);
        blockTree.BestSuggestedHeader.Should().BeEquivalentTo(startBestHeader);
        blockTree.LowestInsertedBeaconHeader.Should().BeEquivalentTo(syncedBlockTree.FindHeader(pivot.PivotNumber, BlockTreeLookupOptions.None));

        BuildHeadersSyncBatches(ctx, blockTree, syncedBlockTree, pivot, endLowestBeaconHeader);

        HeadersSyncBatch result = await ctx.Feed.PrepareRequest();
        result.Should().BeNull();
        // check headers are inserted into block tree during sync
        blockTree.FindHeader(pivot.PivotNumber - 1, BlockTreeLookupOptions.TotalDifficultyNotNeeded).Should().NotBeNull();
        blockTree.LowestInsertedBeaconHeader?.Hash.Should().BeEquivalentTo(syncedBlockTree.FindHeader(endLowestBeaconHeader, BlockTreeLookupOptions.None)?.Hash);
        blockTree.BestKnownNumber.Should().Be(bestPointer);
        blockTree.BestSuggestedHeader.Should().BeEquivalentTo(startBestHeader);
        ctx.Feed.CurrentState.Should().Be(SyncFeedState.Dormant);
        ctx.BeaconSync.ShouldBeInBeaconHeaders().Should().BeFalse();
    }

    private async void BuildHeadersSyncBatches(
        Context ctx,
        BlockTree blockTree,
        BlockTree syncedBlockTree,
        IBeaconPivot pivot,
        long endLowestBeaconHeader)
    {
        ctx.Feed.InitializeFeed();
        long lowestHeaderNumber = pivot.PivotNumber;
        while (lowestHeaderNumber > endLowestBeaconHeader)
        {
            HeadersSyncBatch batch = await ctx.Feed.PrepareRequest();
            batch.Should().NotBeNull();
            BuildHeadersSyncBatchResponse(batch, syncedBlockTree);
            ctx.Feed.HandleResponse(batch);
            lowestHeaderNumber = lowestHeaderNumber - batch.RequestSize < endLowestBeaconHeader
                ? endLowestBeaconHeader
                : lowestHeaderNumber - batch.RequestSize;

            BlockHeader? lowestHeader = syncedBlockTree.FindHeader(lowestHeaderNumber, BlockTreeLookupOptions.None);
            blockTree.LowestInsertedBeaconHeader?.Hash.Should().BeEquivalentTo(lowestHeader?.Hash);
        }
    }

    private void BuildHeadersSyncBatchResponse(HeadersSyncBatch batch, IBlockTree blockTree)
    {
        batch.MarkSent();
        BlockHeader? startHeader = blockTree.FindHeader(batch.StartNumber);
        if (startHeader == null)
        {
            return;
        }

        BlockHeader[] headers = blockTree.FindHeaders(startHeader.Hash!, batch.RequestSize, 0, true);
        batch.Response = headers;
    }

    private IBeaconPivot PreparePivot(long blockNumber, ISyncConfig syncConfig, IBlockTree blockTree, BlockHeader? pivotHeader = null)
    {
        IBeaconPivot pivot = new BeaconPivot(syncConfig, new MemDb(), blockTree, LimboLogs.Instance);
        pivot.EnsurePivot(pivotHeader ?? Build.A.BlockHeader.WithNumber(blockNumber).TestObject);
        return pivot;
    }
}<|MERGE_RESOLUTION|>--- conflicted
+++ resolved
@@ -196,11 +196,7 @@
 
         // move best pointers forward as proxy for chain merge
         Block highestBlock = syncedBlockTree.FindBlock(700, BlockTreeLookupOptions.None)!;
-<<<<<<< HEAD
         blockTree.Insert(highestBlock, BlockTreeInsertBlockOptions.SaveHeader);
-=======
-        blockTree.Insert(highestBlock, true);
->>>>>>> b8975ee8
 
         pivot.EnsurePivot(syncedBlockTree.FindHeader(900, BlockTreeLookupOptions.None));
         BuildAndProcessHeaderSyncBatches(ctx, blockTree, syncedBlockTree, pivot, 700, 701);
