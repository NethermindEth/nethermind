// SPDX-FileCopyrightText: 2025 Demerzel Solutions Limited
// SPDX-License-Identifier: LGPL-3.0-only

using System;
using System.Collections.Generic;
using System.Linq;
using System.Threading;
using System.Threading.Tasks;
using Autofac;
using FluentAssertions;
using Nethermind.Api;
using Nethermind.Blockchain;
using Nethermind.Blockchain.BeaconBlockRoot;
using Nethermind.Blockchain.Blocks;
using Nethermind.Blockchain.Synchronization;
using Nethermind.Config;
using Nethermind.Consensus;
using Nethermind.Consensus.Comparers;
using Nethermind.Consensus.ExecutionRequests;
using Nethermind.Consensus.Processing;
using Nethermind.Consensus.Producers;
using Nethermind.Consensus.Rewards;
using Nethermind.Consensus.Transactions;
using Nethermind.Consensus.Withdrawals;
using Nethermind.Core;
using Nethermind.Core.Crypto;
using Nethermind.Core.Extensions;
using Nethermind.Core.Specs;
using Nethermind.Core.Test.Blockchain;
using Nethermind.Core.Test.Builders;
using Nethermind.Core.Test.Modules;
using Nethermind.Core.Timers;
using Nethermind.Crypto;
using Nethermind.Db;
using Nethermind.Facade.Eth;
using Nethermind.HealthChecks;
using Nethermind.Int256;
using Nethermind.JsonRpc;
using Nethermind.Logging;
using Nethermind.Merge.Plugin.BlockProduction;
using Nethermind.Merge.Plugin.Data;
using Nethermind.Merge.Plugin.GC;
using Nethermind.Merge.Plugin.Handlers;
using Nethermind.Merge.Plugin.Synchronization;
using Nethermind.Serialization.Json;
using Nethermind.Specs;
using Nethermind.Specs.ChainSpecStyle;
using Nethermind.Specs.Forks;
using Nethermind.State;
using Nethermind.Synchronization;
using Nethermind.Synchronization.ParallelSync;
using Nethermind.Synchronization.Peers;
using NSubstitute;
using NUnit.Framework;

namespace Nethermind.Merge.Plugin.Test;

public abstract partial class BaseEngineModuleTests
{
    [SetUp]
    public Task Setup()
    {
        ThreadPool.GetMaxThreads(out int worker, out int completion);
        ThreadPool.SetMinThreads(worker, completion);
        return KzgPolynomialCommitments.InitializeAsync();
    }

    protected virtual MergeTestBlockchain CreateBaseBlockchain(
        IMergeConfig? mergeConfig = null,
        IPayloadPreparationService? mockedPayloadService = null,
        ILogManager? logManager = null) =>
        new(mergeConfig, mockedPayloadService, logManager);


    protected async Task<MergeTestBlockchain> CreateBlockchain(
        IReleaseSpec? releaseSpec = null,
        IMergeConfig? mergeConfig = null,
        IPayloadPreparationService? mockedPayloadService = null,
        ILogManager? logManager = null,
        IExecutionRequestsProcessor? mockedExecutionRequestsProcessor = null,
        Action<ContainerBuilder>? configurer = null)
    {
        var bc = CreateBaseBlockchain(mergeConfig, mockedPayloadService, logManager);
        bc.ExecutionRequestsProcessorOverride = mockedExecutionRequestsProcessor;
        return await bc
            .BuildMergeTestBlockchain(configurer: (builder) =>
            {
                builder.AddSingleton<ISpecProvider>(new TestSingleReleaseSpecProvider(releaseSpec ?? London.Instance));

                if (mockedExecutionRequestsProcessor is not null) builder.AddScoped<IExecutionRequestsProcessor>(mockedExecutionRequestsProcessor);

                configurer?.Invoke(builder);
            });
    }

    protected async Task<MergeTestBlockchain> CreateBlockchain(ISpecProvider specProvider,
        ILogManager? logManager = null)
        => await CreateBaseBlockchain(logManager: logManager).Build(specProvider);

    protected IEngineRpcModule CreateEngineModule(MergeTestBlockchain chain, ISyncConfig? syncConfig = null, TimeSpan? newPayloadTimeout = null, int newPayloadCacheSize = 50)
    {
        IPeerRefresher peerRefresher = Substitute.For<IPeerRefresher>();
        var synchronizationConfig = syncConfig ?? new SyncConfig();

        chain.BlockTree.SyncPivot = (
            LongConverter.FromString(synchronizationConfig.PivotNumber),
            synchronizationConfig.PivotHash is null ? Keccak.Zero : new Hash256(Bytes.FromHexString(synchronizationConfig.PivotHash))
        );
        chain.BeaconPivot = new BeaconPivot(synchronizationConfig, new MemDb(), chain.BlockTree, chain.PoSSwitcher, chain.LogManager);
        BlockCacheService blockCacheService = new();
        InvalidChainTracker.InvalidChainTracker invalidChainTracker = new(
            chain.PoSSwitcher,
            chain.BlockTree,
            blockCacheService,
            chain.LogManager);
        invalidChainTracker.SetupBlockchainProcessorInterceptor(chain.BlockchainProcessor);
        chain.BeaconSync = new BeaconSync(chain.BeaconPivot, chain.BlockTree, synchronizationConfig, blockCacheService, chain.PoSSwitcher, chain.LogManager);
        chain.BeaconSync.AllowBeaconHeaderSync();
        EngineRpcCapabilitiesProvider capabilitiesProvider = new(chain.SpecProvider);

        TxPoolTxSourceFactory txPoolTxSourceFactory = new(chain.TxPool, chain.SpecProvider, chain.TransactionComparerProvider, new BlocksConfig(), chain.LogManager);
        TxPoolTxSource txPoolTxSource = txPoolTxSourceFactory.Create();

        return new EngineRpcModule(
            new GetPayloadV1Handler(
                chain.PayloadPreparationService!,
                chain.SpecProvider!,
                chain.LogManager),
            new GetPayloadV2Handler(
                chain.PayloadPreparationService!,
                chain.SpecProvider!,
                chain.LogManager),
            new GetPayloadV3Handler(
                chain.PayloadPreparationService!,
                chain.SpecProvider!,
                chain.LogManager),
            new GetPayloadV4Handler(
                chain.PayloadPreparationService!,
                chain.SpecProvider!,
                chain.LogManager),
            new GetPayloadV5Handler(
                chain.PayloadPreparationService!,
                chain.SpecProvider!,
                chain.LogManager),
            new NewPayloadHandler(
                chain.BlockValidator,
                chain.BlockTree,
                chain.PoSSwitcher,
                chain.BeaconSync,
                chain.BeaconPivot,
                blockCacheService,
                chain.BlockProcessingQueue,
                invalidChainTracker,
                chain.BeaconSync,
                chain.LogManager,
                chain.SpecProvider.ChainId,
                newPayloadTimeout,
                storeReceipts: true,
                newPayloadCacheSize),
            new ForkchoiceUpdatedHandler(
                chain.BlockTree,
                chain.BlockFinalizationManager,
                chain.PoSSwitcher,
                chain.PayloadPreparationService!,
                chain.BlockProcessingQueue,
                blockCacheService,
                invalidChainTracker,
                chain.BeaconSync,
                chain.BeaconPivot,
                peerRefresher,
                chain.SpecProvider,
                chain.SyncPeerPool,
                chain.LogManager),
            new GetPayloadBodiesByHashV1Handler(chain.BlockTree, chain.LogManager),
            new GetPayloadBodiesByRangeV1Handler(chain.BlockTree, chain.LogManager),
            new ExchangeTransitionConfigurationV1Handler(chain.PoSSwitcher, chain.LogManager),
            new ExchangeCapabilitiesHandler(capabilitiesProvider, chain.LogManager),
            new GetBlobsHandler(chain.TxPool),
<<<<<<< HEAD
            new GetInclusionListTransactionsHandler(chain.BlockTree, txPoolTxSource),
            new UpdatePayloadWithInclusionListHandler(chain.PayloadPreparationService!, chain.InclusionListTxSource),
=======
            new GetBlobsHandlerV2(chain.TxPool),
>>>>>>> 015d0dc1
            Substitute.For<IEngineRequestsTracker>(),
            chain.SpecProvider,
            new GCKeeper(NoGCStrategy.Instance, chain.LogManager),
            chain.LogManager);
    }

    protected async Task<IReadOnlyList<ExecutionPayload>> ProduceBranchV1(IEngineRpcModule rpc,
        MergeTestBlockchain chain,
        int count, ExecutionPayload startingParentBlock, bool setHead, Hash256? random = null,
        ulong slotLength = 12)
    {
        List<ExecutionPayload> blocks = new();
        ExecutionPayload parentBlock = startingParentBlock;
        Block? block = parentBlock.TryGetBlock().Block;
        UInt256? startingTotalDifficulty = block!.IsGenesis
            ? block.Difficulty : chain.BlockFinder.FindHeader(block!.Header!.ParentHash!)!.TotalDifficulty;
        BlockHeader parentHeader = block!.Header;
        parentHeader.TotalDifficulty = startingTotalDifficulty +
                                       parentHeader.Difficulty;
        for (int i = 0; i < count; i++)
        {
            ExecutionPayload? getPayloadResult = await BuildAndGetPayloadOnBranch(rpc, chain, parentHeader,
                parentBlock.Timestamp + slotLength,
                random ?? TestItem.KeccakA, Address.Zero);
            PayloadStatusV1 payloadStatusResponse = (await rpc.engine_newPayloadV1(getPayloadResult)).Data;
            payloadStatusResponse.Status.Should().Be(PayloadStatus.Valid);
            if (setHead)
            {
                Hash256 newHead = getPayloadResult!.BlockHash;
                ForkchoiceStateV1 forkchoiceStateV1 = new(newHead, newHead, newHead);
                ResultWrapper<ForkchoiceUpdatedV1Result> setHeadResponse = await rpc.engine_forkchoiceUpdatedV1(forkchoiceStateV1);
                setHeadResponse.Data.PayloadStatus.Status.Should().Be(PayloadStatus.Valid);
                setHeadResponse.Data.PayloadId.Should().Be(null);
            }

            blocks.Add((getPayloadResult));
            parentBlock = getPayloadResult;
            block = parentBlock.TryGetBlock().Block!;
            block.Header.TotalDifficulty = parentHeader.TotalDifficulty + block.Header.Difficulty;
            parentHeader = block.Header;
        }

        return blocks;
    }

    protected async Task<ExecutionPayload> BuildAndGetPayloadOnBranch(
        IEngineRpcModule rpc, MergeTestBlockchain chain, BlockHeader parentHeader,
        ulong timestamp, Hash256 random, Address feeRecipient)
    {
        PayloadAttributes payloadAttributes =
            new() { Timestamp = timestamp, PrevRandao = random, SuggestedFeeRecipient = feeRecipient };

        // we're using payloadService directly, because we can't use fcU for branch
        string payloadId = chain.PayloadPreparationService!.StartPreparingPayload(parentHeader, payloadAttributes)!;

        ResultWrapper<ExecutionPayload?> getPayloadResult =
            await rpc.engine_getPayloadV1(Bytes.FromHexString(payloadId));
        return getPayloadResult.Data!;
    }

    protected ExecutionPayload CreateParentBlockRequestOnHead(IBlockTree blockTree)
    {
        Block? head = blockTree.Head ?? throw new NotSupportedException();
        return new ExecutionPayload()
        {
            BlockNumber = head.Number,
            BlockHash = head.Hash!,
            StateRoot = head.StateRoot!,
            ReceiptsRoot = head.ReceiptsRoot!,
            GasLimit = head.GasLimit,
            Timestamp = head.Timestamp,
            BaseFeePerGas = head.BaseFeePerGas,
        };
    }

    public class MergeTestBlockchain : TestBlockchain
    {
        public IMergeConfig MergeConfig { get; set; }

        public PostMergeBlockProducer? PostMergeBlockProducer { get; set; }

        public IPayloadPreparationService? PayloadPreparationService { get; set; }
        public StoringBlockImprovementContextFactory? StoringBlockImprovementContextFactory { get; set; }

        public Task WaitForImprovedBlock(Hash256? parentHash = null)
        {
            if (parentHash == null)
            {
                return StoringBlockImprovementContextFactory!.WaitForImprovedBlockWithCondition(_cts.Token, b => true);
            }
            return StoringBlockImprovementContextFactory!.WaitForImprovedBlockWithCondition(_cts.Token, b => b.Header.ParentHash == parentHash);
        }

        public Task WaitForImprovedBlockWithCondition(Func<Block, bool> predicate)
        {
            return StoringBlockImprovementContextFactory!.WaitForImprovedBlockWithCondition(_cts.Token, predicate);
        }

        public ISealValidator? SealValidator => Container.Resolve<ISealValidator>();

        public IBeaconPivot? BeaconPivot { get; set; }

        public BeaconSync? BeaconSync { get; set; }

        public IWithdrawalProcessor? WithdrawalProcessor { get; set; }

        public ISyncPeerPool SyncPeerPool { get; set; }

        public IExecutionRequestsProcessor? ExecutionRequestsProcessorOverride { get; set; }

        protected int _blockProcessingThrottle = 0;

        public MergeTestBlockchain ThrottleBlockProcessor(int delayMs)
        {
            _blockProcessingThrottle = delayMs;
            if (BlockProcessor is TestBlockProcessorInterceptor testBlockProcessor)
            {
                testBlockProcessor.DelayMs = delayMs;
            }
            return this;
        }

        public MergeTestBlockchain(IMergeConfig? mergeConfig = null, IPayloadPreparationService? mockedPayloadPreparationService = null, ILogManager? logManager = null)
        {
            GenesisBlockBuilder = Core.Test.Builders.Build.A.Block.Genesis.Genesis.WithTimestamp(1UL);
            MergeConfig = mergeConfig ?? new MergeConfig() { TerminalTotalDifficulty = "0" };
            PayloadPreparationService = mockedPayloadPreparationService;
            SyncPeerPool = Substitute.For<ISyncPeerPool>();
            LogManager = logManager ?? LogManager;
        }

        protected override Task AddBlocksOnStart() => Task.CompletedTask;

        public sealed override ILogManager LogManager { get; set; } = LimboLogs.Instance;

        public IEthSyncingInfo? EthSyncingInfo { get; protected set; }
        public InclusionListTxSource? InclusionListTxSource { get; set; }

        protected override ChainSpec CreateChainSpec()
        {
            return new ChainSpec() { Genesis = Core.Test.Builders.Build.A.Block.WithDifficulty(0).TestObject };
        }

        protected override IEnumerable<IConfig> CreateConfigs()
        {
            return base.CreateConfigs().Concat([MergeConfig, SyncConfig.Default]);
        }

        protected override ContainerBuilder ConfigureContainer(ContainerBuilder builder, IConfigProvider configProvider) =>
            base.ConfigureContainer(builder, configProvider)
                .AddModule(new MergeModule(configProvider));

        protected override IBlockProducer CreateTestBlockProducer(ITxSource txPoolTxSource, ISealer sealer, ITransactionComparerProvider transactionComparerProvider)
        {
            IBlockProducer preMergeBlockProducer =
                base.CreateTestBlockProducer(txPoolTxSource, sealer, transactionComparerProvider);
            BlocksConfig blocksConfig = new() { MinGasPrice = 0 };
            TargetAdjustedGasLimitCalculator targetAdjustedGasLimitCalculator = new(SpecProvider, blocksConfig);
            ISyncConfig syncConfig = new SyncConfig();
            EthSyncingInfo = new EthSyncingInfo(BlockTree, Substitute.For<ISyncPointers>(), syncConfig,
                new StaticSelector(SyncMode.All), Substitute.For<ISyncProgressResolver>(), LogManager);
            PostMergeBlockProducerFactory? blockProducerFactory = new(
                SpecProvider,
                SealEngine,
                Timestamper,
                blocksConfig,
                LogManager,
                targetAdjustedGasLimitCalculator);

            BlockProducerEnvFactory blockProducerEnvFactory = new(
                WorldStateManager!,
                ReadOnlyTxProcessingEnvFactory,
                BlockTree,
                SpecProvider,
                BlockValidator,
                NoBlockRewards.Instance,
                ReceiptStorage,
                BlockPreprocessorStep,
                TxPool,
                transactionComparerProvider,
                blocksConfig,
                LogManager);
            blockProducerEnvFactory.ExecutionRequestsProcessorOverride = ExecutionRequestsProcessorOverride;

            InclusionListTxSource = new InclusionListTxSource(SpecProvider.ChainId);
            BlockProducerEnv blockProducerEnv = blockProducerEnvFactory.Create(InclusionListTxSource);
            PostMergeBlockProducer? postMergeBlockProducer = blockProducerFactory.Create(blockProducerEnv);
            PostMergeBlockProducer = postMergeBlockProducer;
            BlockImprovementContextFactory ??= new BlockImprovementContextFactory(PostMergeBlockProducer, TimeSpan.FromSeconds(MergeConfig.SecondsPerSlot));
            PayloadPreparationService ??= new PayloadPreparationService(
                postMergeBlockProducer,
                BlockImprovementContextFactory,
                TimerFactory.Default,
                LogManager,
                TimeSpan.FromSeconds(MergeConfig.SecondsPerSlot),
                50000); // by default we want to avoid cleanup payload effects in testing

            return new MergeBlockProducer(preMergeBlockProducer, postMergeBlockProducer, PoSSwitcher);
        }

        protected override IBlockProcessor CreateBlockProcessor(IWorldState worldState)
        {
            WithdrawalProcessor = new WithdrawalProcessor(worldState, LogManager);

            IBlockProcessor processor = new BlockProcessor(
                SpecProvider,
                BlockValidator,
                NoBlockRewards.Instance,
                new BlockProcessor.BlockValidationTransactionsExecutor(TxProcessor, worldState),
                worldState,
                ReceiptStorage,
                new BeaconBlockRootHandler(TxProcessor, worldState),
                new BlockhashStore(SpecProvider, worldState),
                LogManager,
                WithdrawalProcessor,
                ExecutionRequestsProcessorOverride ?? MainExecutionRequestsProcessor,
                CreateBlockCachePreWarmer());

            return new TestBlockProcessorInterceptor(processor, _blockProcessingThrottle);
        }

        public IManualBlockFinalizationManager BlockFinalizationManager { get; } = new ManualBlockFinalizationManager();

        public IBlockImprovementContextFactory BlockImprovementContextFactory
        {
            get => StoringBlockImprovementContextFactory!;
            set
            {
                StoringBlockImprovementContextFactory = value as StoringBlockImprovementContextFactory ?? new StoringBlockImprovementContextFactory(value);
            }
        }

        public async Task<MergeTestBlockchain> Build(ISpecProvider specProvider) =>
            (MergeTestBlockchain)await Build(configurer: (builder) => builder.AddSingleton<ISpecProvider>(specProvider));

        public async Task<MergeTestBlockchain> BuildMergeTestBlockchain(Action<ContainerBuilder> configurer) =>
            (MergeTestBlockchain)await Build(configurer: configurer);
    }
}<|MERGE_RESOLUTION|>--- conflicted
+++ resolved
@@ -176,12 +176,9 @@
             new ExchangeTransitionConfigurationV1Handler(chain.PoSSwitcher, chain.LogManager),
             new ExchangeCapabilitiesHandler(capabilitiesProvider, chain.LogManager),
             new GetBlobsHandler(chain.TxPool),
-<<<<<<< HEAD
             new GetInclusionListTransactionsHandler(chain.BlockTree, txPoolTxSource),
             new UpdatePayloadWithInclusionListHandler(chain.PayloadPreparationService!, chain.InclusionListTxSource),
-=======
             new GetBlobsHandlerV2(chain.TxPool),
->>>>>>> 015d0dc1
             Substitute.For<IEngineRequestsTracker>(),
             chain.SpecProvider,
             new GCKeeper(NoGCStrategy.Instance, chain.LogManager),
