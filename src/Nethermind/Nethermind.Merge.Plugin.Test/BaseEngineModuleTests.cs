--- conflicted
+++ resolved
@@ -167,12 +167,9 @@
             new ExchangeTransitionConfigurationV1Handler(chain.PoSSwitcher, chain.LogManager),
             new ExchangeCapabilitiesHandler(capabilitiesProvider, chain.LogManager),
             new GetBlobsHandler(chain.TxPool),
-<<<<<<< HEAD
             new GetInclusionListTransactionsHandler(chain.BlockTree, txPoolTxSource),
             new UpdatePayloadWithInclusionListHandler(chain.PayloadPreparationService!, chain.InclusionListTxSource),
-=======
             Substitute.For<IEngineRequestsTracker>(),
->>>>>>> 22f90f19
             chain.SpecProvider,
             new GCKeeper(NoGCStrategy.Instance, chain.LogManager),
             chain.LogManager);
