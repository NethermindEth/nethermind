--- conflicted
+++ resolved
@@ -166,11 +166,8 @@
             new ExchangeTransitionConfigurationV1Handler(chain.PoSSwitcher, chain.LogManager),
             new ExchangeCapabilitiesHandler(capabilitiesProvider, chain.LogManager),
             new GetBlobsHandler(chain.TxPool),
-<<<<<<< HEAD
             new GetBlobsHandlerV2(chain.TxPool),
-=======
             Substitute.For<IEngineRequestsTracker>(),
->>>>>>> 6286b8c9
             chain.SpecProvider,
             new GCKeeper(NoGCStrategy.Instance, chain.LogManager),
             chain.LogManager);
