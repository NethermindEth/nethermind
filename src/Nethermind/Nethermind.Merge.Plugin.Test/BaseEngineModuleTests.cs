--- conflicted
+++ resolved
@@ -19,10 +19,6 @@
 using Nethermind.Consensus.Processing;
 using Nethermind.Consensus.Producers;
 using Nethermind.Consensus.Rewards;
-<<<<<<< HEAD
-using Nethermind.Consensus.Transactions;
-=======
->>>>>>> eee5ac23
 using Nethermind.Consensus.Withdrawals;
 using Nethermind.Core;
 using Nethermind.Core.Crypto;
@@ -66,15 +62,8 @@
     }
 
     protected virtual MergeTestBlockchain CreateBaseBlockchain(
-<<<<<<< HEAD
-        IMergeConfig? mergeConfig = null,
-        IPayloadPreparationService? mockedPayloadService = null,
-        ILogManager? logManager = null) =>
-        new(mergeConfig, mockedPayloadService, logManager);
-=======
         IMergeConfig? mergeConfig = null) =>
         new(mergeConfig);
->>>>>>> eee5ac23
 
 
     protected async Task<MergeTestBlockchain> CreateBlockchain(
@@ -84,113 +73,17 @@
         IExecutionRequestsProcessor? mockedExecutionRequestsProcessor = null,
         Action<ContainerBuilder>? configurer = null)
     {
-<<<<<<< HEAD
-        var bc = CreateBaseBlockchain(mergeConfig, mockedPayloadService, logManager);
-        bc.ExecutionRequestsProcessorOverride = mockedExecutionRequestsProcessor;
-=======
         MergeTestBlockchain bc = CreateBaseBlockchain(mergeConfig);
->>>>>>> eee5ac23
         return await bc
             .BuildMergeTestBlockchain(configurer: (builder) =>
             {
                 builder.AddSingleton<ISpecProvider>(new TestSingleReleaseSpecProvider(releaseSpec ?? London.Instance));
-<<<<<<< HEAD
 
                 if (mockedExecutionRequestsProcessor is not null) builder.AddScoped<IExecutionRequestsProcessor>(mockedExecutionRequestsProcessor);
+                if (mockedPayloadService is not null) builder.AddSingleton<IPayloadPreparationService>(mockedPayloadService);
 
                 configurer?.Invoke(builder);
             });
-    }
-=======
->>>>>>> eee5ac23
-
-                if (mockedExecutionRequestsProcessor is not null) builder.AddScoped<IExecutionRequestsProcessor>(mockedExecutionRequestsProcessor);
-                if (mockedPayloadService is not null) builder.AddSingleton<IPayloadPreparationService>(mockedPayloadService);
-
-<<<<<<< HEAD
-    protected IEngineRpcModule CreateEngineModule(MergeTestBlockchain chain, ISyncConfig? syncConfig = null, TimeSpan? newPayloadTimeout = null, int newPayloadCacheSize = 50)
-    {
-        IPeerRefresher peerRefresher = Substitute.For<IPeerRefresher>();
-        var synchronizationConfig = syncConfig ?? new SyncConfig();
-
-        chain.BlockTree.SyncPivot = (
-            LongConverter.FromString(synchronizationConfig.PivotNumber),
-            synchronizationConfig.PivotHash is null ? Keccak.Zero : new Hash256(Bytes.FromHexString(synchronizationConfig.PivotHash))
-        );
-        chain.BeaconPivot = new BeaconPivot(synchronizationConfig, new MemDb(), chain.BlockTree, chain.PoSSwitcher, chain.LogManager);
-        BlockCacheService blockCacheService = new();
-        InvalidChainTracker.InvalidChainTracker invalidChainTracker = new(
-            chain.PoSSwitcher,
-            chain.BlockTree,
-            blockCacheService,
-            chain.LogManager);
-        invalidChainTracker.SetupBlockchainProcessorInterceptor(chain.BlockchainProcessor);
-        chain.BeaconSync = new BeaconSync(chain.BeaconPivot, chain.BlockTree, synchronizationConfig, blockCacheService, chain.PoSSwitcher, chain.LogManager);
-        chain.BeaconSync.AllowBeaconHeaderSync();
-        EngineRpcCapabilitiesProvider capabilitiesProvider = new(chain.SpecProvider);
-        return new EngineRpcModule(
-            new GetPayloadV1Handler(
-                chain.PayloadPreparationService!,
-                chain.SpecProvider!,
-                chain.LogManager),
-            new GetPayloadV2Handler(
-                chain.PayloadPreparationService!,
-                chain.SpecProvider!,
-                chain.LogManager),
-            new GetPayloadV3Handler(
-                chain.PayloadPreparationService!,
-                chain.SpecProvider!,
-                chain.LogManager),
-            new GetPayloadV4Handler(
-                chain.PayloadPreparationService!,
-                chain.SpecProvider!,
-                chain.LogManager),
-            new GetPayloadV5Handler(
-                chain.PayloadPreparationService!,
-                chain.SpecProvider!,
-                chain.LogManager),
-            new NewPayloadHandler(
-                chain.BlockValidator,
-                chain.BlockTree,
-                chain.PoSSwitcher,
-                chain.BeaconSync,
-                chain.BeaconPivot,
-                blockCacheService,
-                chain.BlockProcessingQueue,
-                invalidChainTracker,
-                chain.BeaconSync,
-                chain.LogManager,
-                newPayloadTimeout,
-                storeReceipts: true,
-                newPayloadCacheSize),
-            new ForkchoiceUpdatedHandler(
-                chain.BlockTree,
-                chain.BlockFinalizationManager,
-                chain.PoSSwitcher,
-                chain.PayloadPreparationService!,
-                chain.BlockProcessingQueue,
-                blockCacheService,
-                invalidChainTracker,
-                chain.BeaconSync,
-                chain.BeaconPivot,
-                peerRefresher,
-                chain.SpecProvider,
-                chain.SyncPeerPool,
-                chain.LogManager),
-            new GetPayloadBodiesByHashV1Handler(chain.BlockTree, chain.LogManager),
-            new GetPayloadBodiesByRangeV1Handler(chain.BlockTree, chain.LogManager),
-            new ExchangeTransitionConfigurationV1Handler(chain.PoSSwitcher, chain.LogManager),
-            new ExchangeCapabilitiesHandler(capabilitiesProvider, chain.LogManager),
-            new GetBlobsHandler(chain.TxPool),
-            new GetBlobsHandlerV2(chain.TxPool),
-            Substitute.For<IEngineRequestsTracker>(),
-            chain.SpecProvider,
-            new GCKeeper(NoGCStrategy.Instance, chain.LogManager),
-            chain.LogManager);
-=======
-                configurer?.Invoke(builder);
-            });
->>>>>>> eee5ac23
     }
 
     protected async Task<MergeTestBlockchain> CreateBlockchain(ISpecProvider specProvider)
@@ -293,8 +186,6 @@
 
         public IHistoryPruner? HistoryPruner { get; set; }
 
-        public IExecutionRequestsProcessor? ExecutionRequestsProcessorOverride { get; set; }
-
         protected int _blockProcessingThrottle = 0;
 
         public MergeTestBlockchain ThrottleBlockProcessor(int delayMs)
@@ -307,21 +198,11 @@
             return this;
         }
 
-<<<<<<< HEAD
-        public MergeTestBlockchain(IMergeConfig? mergeConfig = null, IPayloadPreparationService? mockedPayloadPreparationService = null, ILogManager? logManager = null)
-        {
-            GenesisBlockBuilder = Core.Test.Builders.Build.A.Block.Genesis.Genesis.WithTimestamp(1UL);
-            MergeConfig = mergeConfig ?? new MergeConfig() { TerminalTotalDifficulty = "0" };
-            PayloadPreparationService = mockedPayloadPreparationService;
-            SyncPeerPool = Substitute.For<ISyncPeerPool>();
-            LogManager = logManager ?? LogManager;
-=======
         public MergeTestBlockchain(IMergeConfig? mergeConfig = null)
         {
             GenesisBlockBuilder = Core.Test.Builders.Build.A.Block.Genesis.Genesis.WithTimestamp(1UL);
             MergeConfig = mergeConfig ?? new MergeConfig();
             if (MergeConfig.TerminalTotalDifficulty is null) MergeConfig.TerminalTotalDifficulty = "0";
->>>>>>> eee5ac23
         }
 
         protected override Task AddBlocksOnStart() => Task.CompletedTask;
@@ -338,9 +219,6 @@
 
         protected override ContainerBuilder ConfigureContainer(ContainerBuilder builder, IConfigProvider configProvider) =>
             base.ConfigureContainer(builder, configProvider)
-<<<<<<< HEAD
-                .AddModule(new MergeModule(configProvider));
-=======
                 .AddScoped<IWithdrawalProcessor, WithdrawalProcessor>()
                 .AddModule(new TestMergeModule(configProvider))
                 .AddDecorator<IBranchProcessor>((ctx, branchProcessor) => new TestBranchProcessorInterceptor(branchProcessor, _blockProcessingThrottle))
@@ -367,15 +245,10 @@
                 .AddSingleton<ISyncModeSelector>(new StaticSelector(SyncMode.All))
                 .AddSingleton<IPeerRefresher>(Substitute.For<IPeerRefresher>())
                 .Intercept<IInitConfig>((initConfig) => initConfig.DisableGcOnNewPayload = false);
->>>>>>> eee5ac23
 
         protected override IBlockProducer CreateTestBlockProducer()
         {
             IBlockProducer preMergeBlockProducer = base.CreateTestBlockProducer();
-<<<<<<< HEAD
-
-=======
->>>>>>> eee5ac23
             BlocksConfig blocksConfig = new() { MinGasPrice = 0 };
             TargetAdjustedGasLimitCalculator targetAdjustedGasLimitCalculator = new(SpecProvider, blocksConfig);
             PostMergeBlockProducerFactory? blockProducerFactory = new(
@@ -386,16 +259,7 @@
                 LogManager,
                 targetAdjustedGasLimitCalculator);
 
-<<<<<<< HEAD
-            if (ExecutionRequestsProcessorOverride is not null)
-            {
-                ((BlockProducerEnvFactory)BlockProducerEnvFactory).ExecutionRequestsProcessorOverride = ExecutionRequestsProcessorOverride;
-            }
-
-            BlockProducerEnv blockProducerEnv = BlockProducerEnvFactory.Create();
-=======
             IBlockProducerEnv blockProducerEnv = BlockProducerEnvFactory.Create();
->>>>>>> eee5ac23
             PostMergeBlockProducer? postMergeBlockProducer = blockProducerFactory.Create(blockProducerEnv);
             BlockProducer = postMergeBlockProducer;
 
@@ -404,30 +268,10 @@
 
         protected override async Task<TestBlockchain> Build(Action<ContainerBuilder>? configurer = null)
         {
-<<<<<<< HEAD
-            WithdrawalProcessor = new WithdrawalProcessor(worldState, LogManager);
-
-            IBlockProcessor processor = new BlockProcessor(
-                SpecProvider,
-                BlockValidator,
-                NoBlockRewards.Instance,
-                new BlockProcessor.BlockValidationTransactionsExecutor(TxProcessor, worldState),
-                worldState,
-                ReceiptStorage,
-                new BeaconBlockRootHandler(TxProcessor, worldState),
-                new BlockhashStore(SpecProvider, worldState),
-                LogManager,
-                WithdrawalProcessor,
-                ExecutionRequestsProcessorOverride ?? MainExecutionRequestsProcessor,
-                CreateBlockCachePreWarmer());
-
-            return new TestBlockProcessorInterceptor(processor, _blockProcessingThrottle);
-=======
             TestBlockchain bc = await base.Build(configurer);
             BeaconSync.AllowBeaconHeaderSync();
             _lazyEngineRpcModule = bc.Container.Resolve<Lazy<IEngineRpcModule>>();
             return bc;
->>>>>>> eee5ac23
         }
 
         public IManualBlockFinalizationManager BlockFinalizationManager => Container.Resolve<IManualBlockFinalizationManager>();
