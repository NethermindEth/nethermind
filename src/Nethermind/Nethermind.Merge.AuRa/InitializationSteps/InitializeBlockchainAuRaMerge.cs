// SPDX-FileCopyrightText: 2023 Demerzel Solutions Limited
// SPDX-License-Identifier: LGPL-3.0-only

using System.Collections.Generic;
using Nethermind.Consensus.AuRa;
using Nethermind.Consensus.AuRa.InitializationSteps;
using Nethermind.Consensus.AuRa.Validators;
using Nethermind.Consensus.Withdrawals;
using Nethermind.Consensus.Processing;
using Nethermind.Consensus.Requests;
using Nethermind.Consensus.Transactions;
using Nethermind.Core;
using Nethermind.Evm.TransactionProcessing;
using Nethermind.Init.Steps;
using Nethermind.Merge.AuRa.Withdrawals;
using Nethermind.State;

namespace Nethermind.Merge.AuRa.InitializationSteps
{
    public class InitializeBlockchainAuRaMerge : InitializeBlockchainAuRa
    {
        private readonly AuRaNethermindApi _api;

        public InitializeBlockchainAuRaMerge(AuRaNethermindApi api) : base(api)
        {
            _api = api;
        }

        protected override AuRaBlockProcessor NewAuraBlockProcessor(ITxFilter txFilter)
        {
            IDictionary<long, IDictionary<Address, byte[]>> rewriteBytecode = _api.ChainSpec.AuRa.RewriteBytecode;
            ContractRewriter? contractRewriter = rewriteBytecode?.Count > 0 ? new ContractRewriter(rewriteBytecode) : null;

            WithdrawalContractFactory withdrawalContractFactory = new WithdrawalContractFactory(_api.ChainSpec!.AuRa, _api.AbiEncoder);
            IWorldState worldState = _api.WorldState!;
            ITransactionProcessor transactionProcessor = _api.TransactionProcessor!;

            return new AuRaMergeBlockProcessor(
                _api.SpecProvider!,
                _api.BlockValidator!,
                _api.RewardCalculatorSource!.Get(_api.TransactionProcessor!),
                new BlockProcessor.BlockValidationTransactionsExecutor(transactionProcessor!, worldState),
                worldState,
                _api.ReceiptStorage!,
                _api.LogManager,
                _api.BlockTree!,
                new AuraWithdrawalProcessor(
                    withdrawalContractFactory.Create(transactionProcessor!), _api.LogManager),
<<<<<<< HEAD
                new DepositsProcessor(_api.LogManager),
                _api.TransactionProcessor!,
=======
                new DepositsProcessor(),
>>>>>>> cc9b1257
                CreateAuRaValidator(),
                txFilter,
                GetGasLimitCalculator(),
                contractRewriter
            );
        }

        protected override void InitSealEngine()
        {
            base.InitSealEngine();

            if (_api.PoSSwitcher is null) throw new StepDependencyException(nameof(_api.PoSSwitcher));
            if (_api.SealValidator is null) throw new StepDependencyException(nameof(_api.SealValidator));

            _api.SealValidator = new Plugin.MergeSealValidator(_api.PoSSwitcher!, _api.SealValidator!);
        }
    }
}<|MERGE_RESOLUTION|>--- conflicted
+++ resolved
@@ -46,12 +46,7 @@
                 _api.BlockTree!,
                 new AuraWithdrawalProcessor(
                     withdrawalContractFactory.Create(transactionProcessor!), _api.LogManager),
-<<<<<<< HEAD
-                new DepositsProcessor(_api.LogManager),
                 _api.TransactionProcessor!,
-=======
-                new DepositsProcessor(),
->>>>>>> cc9b1257
                 CreateAuRaValidator(),
                 txFilter,
                 GetGasLimitCalculator(),
