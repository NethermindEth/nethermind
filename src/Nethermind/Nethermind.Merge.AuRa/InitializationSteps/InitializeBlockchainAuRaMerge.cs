--- conflicted
+++ resolved
@@ -46,14 +46,8 @@
                 new BeaconBlockRootHandler(transactionProcessor),
                 _api.LogManager,
                 _api.BlockTree!,
-<<<<<<< HEAD
-                new AuraWithdrawalProcessor(
-                    withdrawalContractFactory.Create(transactionProcessor!), _api.LogManager),
-                _api.TransactionProcessor!,
-=======
                 new AuraWithdrawalProcessor(withdrawalContractFactory.Create(transactionProcessor), _api.LogManager),
                 transactionProcessor,
->>>>>>> aa0196b8
                 CreateAuRaValidator(),
                 txFilter,
                 GetGasLimitCalculator(),
