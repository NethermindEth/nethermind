--- conflicted
+++ resolved
@@ -47,11 +47,7 @@
                 _api.BlockTree!,
                 new AuraWithdrawalProcessor(
                     withdrawalContractFactory.Create(transactionProcessor!), _api.LogManager),
-<<<<<<< HEAD
                 new BeaconBlockRootHandler(transactionProcessor!, _api.LogManager),
-=======
-                _api.TransactionProcessor!,
->>>>>>> 0c3333ab
                 CreateAuRaValidator(),
                 txFilter,
                 GetGasLimitCalculator(),
