--- conflicted
+++ resolved
@@ -36,15 +36,11 @@
             return new AuRaMergeBlockProcessor(
                 _api.SpecProvider!,
                 _api.BlockValidator!,
-<<<<<<< HEAD
-                _api.RewardCalculatorSource!.Get(_api.TransactionProcessor!),
-                new BlockProcessor.BlockValidationTransactionsExecutor(transactionProcessor!),
-                _api.WorldStateManager!.GlobalWorldStateProvider,
-=======
                 _api.RewardCalculatorSource!.Get(transactionProcessor),
                 new BlockProcessor.BlockValidationTransactionsExecutor(transactionProcessor, worldState),
                 worldState,
->>>>>>> dfaed09f
+                _api.RewardCalculatorSource!.Get(_api.TransactionProcessor!),
+                new BlockProcessor.BlockValidationTransactionsExecutor(transactionProcessor!),
                 _api.ReceiptStorage!,
                 new BeaconBlockRootHandler(transactionProcessor),
                 _api.LogManager,
