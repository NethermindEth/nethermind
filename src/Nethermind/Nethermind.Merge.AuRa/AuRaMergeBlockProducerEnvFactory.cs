// SPDX-FileCopyrightText: 2023 Demerzel Solutions Limited
// SPDX-License-Identifier: LGPL-3.0-only

using Nethermind.Blockchain;
using Nethermind.Blockchain.Receipts;
using Nethermind.Config;
using Nethermind.Consensus.AuRa.Config;
using Nethermind.Consensus.AuRa.InitializationSteps;
using Nethermind.Consensus.Comparers;
using Nethermind.Consensus.Processing;
using Nethermind.Consensus.Producers;
using Nethermind.Consensus.Rewards;
using Nethermind.Consensus.Validators;
using Nethermind.Core;
using Nethermind.Core.Specs;
using Nethermind.Logging;
using Nethermind.Merge.AuRa.Withdrawals;
using Nethermind.State;
using Nethermind.TxPool;

namespace Nethermind.Merge.AuRa;

public class AuRaMergeBlockProducerEnvFactory : BlockProducerEnvFactory
{
    private readonly AuRaNethermindApi _auraApi;

    public AuRaMergeBlockProducerEnvFactory(
        AuRaNethermindApi auraApi,
        IWorldStateManager worldStateManager,
        IBlockTree blockTree,
        ISpecProvider specProvider,
        IBlockValidator blockValidator,
        IRewardCalculatorSource rewardCalculatorSource,
        IReceiptStorage receiptStorage,
        IBlockPreprocessorStep blockPreprocessorStep,
        ITxPool txPool,
        ITransactionComparerProvider transactionComparerProvider,
        IBlocksConfig blocksConfig,
        ILogManager logManager) : base(
            worldStateManager,
            blockTree,
            specProvider,
            blockValidator,
            rewardCalculatorSource,
            receiptStorage,
            blockPreprocessorStep,
            txPool,
            transactionComparerProvider,
            blocksConfig,
            logManager)
    {
        _auraApi = auraApi;
    }

    protected override BlockProcessor CreateBlockProcessor(
        ReadOnlyTxProcessingEnv readOnlyTxProcessingEnv,
        ISpecProvider specProvider,
        IBlockValidator blockValidator,
        IRewardCalculatorSource rewardCalculatorSource,
        IReceiptStorage receiptStorage,
        ILogManager logManager,
        IBlocksConfig blocksConfig)
    {
        var withdrawalContractFactory = new WithdrawalContractFactory(_auraApi.ChainSpec!.AuRa, _auraApi.AbiEncoder);

        return new AuRaMergeBlockProcessor(
            specProvider,
            blockValidator,
            rewardCalculatorSource.Get(readOnlyTxProcessingEnv.TransactionProcessor),
            TransactionsExecutorFactory.Create(readOnlyTxProcessingEnv),
            readOnlyTxProcessingEnv.StateProvider,
            receiptStorage,
            logManager,
            _blockTree,
            new Consensus.Withdrawals.BlockProductionWithdrawalProcessor(
                new AuraWithdrawalProcessor(
                    withdrawalContractFactory.Create(readOnlyTxProcessingEnv.TransactionProcessor),
                    logManager
                    )
                ),
<<<<<<< HEAD
            readOnlyTxProcessingEnv.TransactionProcessor);
=======
            null);
>>>>>>> fad11b10
    }

    protected override TxPoolTxSource CreateTxPoolTxSource(
        ReadOnlyTxProcessingEnv processingEnv,
        ITxPool txPool,
        IBlocksConfig blocksConfig,
        ITransactionComparerProvider transactionComparerProvider,
        ILogManager logManager)
    {
        return new StartBlockProducerAuRa(_auraApi).CreateTxPoolTxSource(processingEnv);
    }
}<|MERGE_RESOLUTION|>--- conflicted
+++ resolved
@@ -78,11 +78,7 @@
                     logManager
                     )
                 ),
-<<<<<<< HEAD
             readOnlyTxProcessingEnv.TransactionProcessor);
-=======
-            null);
->>>>>>> fad11b10
     }
 
     protected override TxPoolTxSource CreateTxPoolTxSource(
