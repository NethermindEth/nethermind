// SPDX-FileCopyrightText: 2023 Demerzel Solutions Limited
// SPDX-License-Identifier: LGPL-3.0-only

using Nethermind.Blockchain;
using Nethermind.Blockchain.Receipts;
using Nethermind.Config;
using Nethermind.Consensus.AuRa.Config;
using Nethermind.Consensus.AuRa.InitializationSteps;
using Nethermind.Consensus.Comparers;
using Nethermind.Consensus.Processing;
using Nethermind.Consensus.Producers;
using Nethermind.Consensus.Rewards;
using Nethermind.Consensus.Validators;
using Nethermind.Core;
using Nethermind.Core.Specs;
using Nethermind.Logging;
using Nethermind.Merge.AuRa.Withdrawals;
using Nethermind.State;
using Nethermind.TxPool;

namespace Nethermind.Merge.AuRa;

public class AuRaMergeBlockProducerEnvFactory : BlockProducerEnvFactory
{
    private readonly AuRaNethermindApi _auraApi;

    public AuRaMergeBlockProducerEnvFactory(
        AuRaNethermindApi auraApi,
        IWorldStateManager worldStateManager,
        IBlockTree blockTree,
        ISpecProvider specProvider,
        IBlockValidator blockValidator,
        IRewardCalculatorSource rewardCalculatorSource,
        IReceiptStorage receiptStorage,
        IBlockPreprocessorStep blockPreprocessorStep,
        ITxPool txPool,
        ITransactionComparerProvider transactionComparerProvider,
        IBlocksConfig blocksConfig,
        ILogManager logManager) : base(
            worldStateManager,
            blockTree,
            specProvider,
            blockValidator,
            rewardCalculatorSource,
            receiptStorage,
            blockPreprocessorStep,
            txPool,
            transactionComparerProvider,
            blocksConfig,
            logManager)
    {
        _auraApi = auraApi;
    }

    protected override BlockProcessor CreateBlockProcessor(
        ReadOnlyTxProcessingEnv readOnlyTxProcessingEnv,
        ISpecProvider specProvider,
        IBlockValidator blockValidator,
        IRewardCalculatorSource rewardCalculatorSource,
        IReceiptStorage receiptStorage,
        ILogManager logManager,
        IBlocksConfig blocksConfig)
    {
        var withdrawalContractFactory = new WithdrawalContractFactory(_auraApi.ChainSpec!.AuRa, _auraApi.AbiEncoder);

        return new AuRaMergeBlockProcessor(
            specProvider,
            blockValidator,
            rewardCalculatorSource.Get(readOnlyTxProcessingEnv.TransactionProcessor),
            TransactionsExecutorFactory.Create(readOnlyTxProcessingEnv),
            readOnlyTxProcessingEnv.StateProvider,
            receiptStorage,
            logManager,
            _blockTree,
            new Consensus.Withdrawals.BlockProductionWithdrawalProcessor(
                new AuraWithdrawalProcessor(
                    withdrawalContractFactory.Create(readOnlyTxProcessingEnv.TransactionProcessor),
                    logManager
                    )
                ),
<<<<<<< HEAD
            new Consensus.Withdrawals.DepositsProcessor(logManager),
            null);
=======
            readOnlyTxProcessingEnv.TransactionProcessor, null);
>>>>>>> e1ced0ef
    }

    protected override TxPoolTxSource CreateTxPoolTxSource(
        ReadOnlyTxProcessingEnv processingEnv,
        ITxPool txPool,
        IBlocksConfig blocksConfig,
        ITransactionComparerProvider transactionComparerProvider,
        ILogManager logManager)
    {
        return new StartBlockProducerAuRa(_auraApi).CreateTxPoolTxSource(processingEnv);
    }
}<|MERGE_RESOLUTION|>--- conflicted
+++ resolved
@@ -78,12 +78,8 @@
                     logManager
                     )
                 ),
-<<<<<<< HEAD
             new Consensus.Withdrawals.DepositsProcessor(logManager),
-            null);
-=======
             readOnlyTxProcessingEnv.TransactionProcessor, null);
->>>>>>> e1ced0ef
     }
 
     protected override TxPoolTxSource CreateTxPoolTxSource(
