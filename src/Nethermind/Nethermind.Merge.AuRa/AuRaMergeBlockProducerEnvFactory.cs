// SPDX-FileCopyrightText: 2023 Demerzel Solutions Limited
// SPDX-License-Identifier: LGPL-3.0-only

using Nethermind.Blockchain;
using Nethermind.Blockchain.Receipts;
using Nethermind.Config;
using Nethermind.Consensus.AuRa.Config;
using Nethermind.Consensus.AuRa.InitializationSteps;
using Nethermind.Consensus.Comparers;
using Nethermind.Consensus.Processing;
using Nethermind.Consensus.Producers;
using Nethermind.Consensus.Rewards;
using Nethermind.Consensus.Validators;
using Nethermind.Core;
using Nethermind.Core.Specs;
using Nethermind.Db;
using Nethermind.Logging;
using Nethermind.Merge.AuRa.Withdrawals;
using Nethermind.State;
using Nethermind.TxPool;

namespace Nethermind.Merge.AuRa;

public class AuRaMergeBlockProducerEnvFactory : BlockProducerEnvFactory
{
    private readonly AuRaNethermindApi _auraApi;

    public AuRaMergeBlockProducerEnvFactory(
        AuRaNethermindApi auraApi,
<<<<<<< HEAD
        IAuraConfig auraConfig,
        DisposableStack disposeStack,
        IStateFactory stateFactory,
=======
        IWorldStateManager worldStateManager,
>>>>>>> 7f750d33
        IBlockTree blockTree,
        ISpecProvider specProvider,
        IBlockValidator blockValidator,
        IRewardCalculatorSource rewardCalculatorSource,
        IReceiptStorage receiptStorage,
        IBlockPreprocessorStep blockPreprocessorStep,
        ITxPool txPool,
        ITransactionComparerProvider transactionComparerProvider,
        IBlocksConfig blocksConfig,
        ILogManager logManager) : base(
            auraApi.DbProvider!.AsReadOnly(false),
            stateFactory,
            blockTree,
            specProvider,
            blockValidator,
            rewardCalculatorSource,
            receiptStorage,
            blockPreprocessorStep,
            txPool,
            transactionComparerProvider,
            blocksConfig,
            logManager)
    {
        _auraApi = auraApi;
    }

    protected override BlockProcessor CreateBlockProcessor(
        ReadOnlyTxProcessingEnv readOnlyTxProcessingEnv,
        ISpecProvider specProvider,
        IBlockValidator blockValidator,
        IRewardCalculatorSource rewardCalculatorSource,
        IReceiptStorage receiptStorage,
        ILogManager logManager,
        IBlocksConfig blocksConfig)
    {
        var withdrawalContractFactory = new WithdrawalContractFactory(_auraApi.ChainSpec!.AuRa, _auraApi.AbiEncoder);

        return new AuRaMergeBlockProcessor(
            specProvider,
            blockValidator,
            rewardCalculatorSource.Get(readOnlyTxProcessingEnv.TransactionProcessor),
            TransactionsExecutorFactory.Create(readOnlyTxProcessingEnv),
            readOnlyTxProcessingEnv.StateProvider,
            receiptStorage,
            logManager,
            _blockTree,
            new Consensus.Withdrawals.BlockProductionWithdrawalProcessor(
                new AuraWithdrawalProcessor(
                    withdrawalContractFactory.Create(readOnlyTxProcessingEnv.TransactionProcessor),
                    logManager
                    )
                ),
            null);
    }

    protected override TxPoolTxSource CreateTxPoolTxSource(
        ReadOnlyTxProcessingEnv processingEnv,
        ITxPool txPool,
        IBlocksConfig blocksConfig,
        ITransactionComparerProvider transactionComparerProvider,
        ILogManager logManager)
    {
<<<<<<< HEAD
        ReadOnlyTxProcessingEnv constantContractsProcessingEnv = CreateReadonlyTxProcessingEnv(
            _stateFactory,
            _blockTree.AsReadOnly());

        return new StartBlockProducerAuRa(_auraApi)
            .CreateTxPoolTxSource(processingEnv, constantContractsProcessingEnv);
=======
        return new StartBlockProducerAuRa(_auraApi).CreateTxPoolTxSource(processingEnv);
>>>>>>> 7f750d33
    }
}<|MERGE_RESOLUTION|>--- conflicted
+++ resolved
@@ -27,13 +27,9 @@
 
     public AuRaMergeBlockProducerEnvFactory(
         AuRaNethermindApi auraApi,
-<<<<<<< HEAD
         IAuraConfig auraConfig,
         DisposableStack disposeStack,
         IStateFactory stateFactory,
-=======
-        IWorldStateManager worldStateManager,
->>>>>>> 7f750d33
         IBlockTree blockTree,
         ISpecProvider specProvider,
         IBlockValidator blockValidator,
@@ -96,15 +92,7 @@
         ITransactionComparerProvider transactionComparerProvider,
         ILogManager logManager)
     {
-<<<<<<< HEAD
-        ReadOnlyTxProcessingEnv constantContractsProcessingEnv = CreateReadonlyTxProcessingEnv(
-            _stateFactory,
-            _blockTree.AsReadOnly());
-
         return new StartBlockProducerAuRa(_auraApi)
-            .CreateTxPoolTxSource(processingEnv, constantContractsProcessingEnv);
-=======
-        return new StartBlockProducerAuRa(_auraApi).CreateTxPoolTxSource(processingEnv);
->>>>>>> 7f750d33
+            .CreateTxPoolTxSource(processingEnv);
     }
 }