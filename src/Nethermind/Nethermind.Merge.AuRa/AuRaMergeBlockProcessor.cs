--- conflicted
+++ resolved
@@ -32,7 +32,6 @@
         ILogManager logManager,
         IBlockTree blockTree,
         IWithdrawalProcessor withdrawalProcessor,
-        IDepositsProcessor depositsProcessor,
         ITransactionProcessor transactionProcessor,
         IAuRaValidator? validator,
         ITxFilter? txFilter = null,
@@ -48,11 +47,7 @@
             logManager,
             blockTree,
             withdrawalProcessor,
-<<<<<<< HEAD
-            depositsProcessor,
             transactionProcessor,
-=======
->>>>>>> cc9b1257
             validator,
             txFilter,
             gasLimitOverride,
