// SPDX-FileCopyrightText: 2022 Demerzel Solutions Limited
// SPDX-License-Identifier: LGPL-3.0-only

using Nethermind.Blockchain;
using Nethermind.Blockchain.BeaconBlockRoot;
using Nethermind.Blockchain.Receipts;
using Nethermind.Consensus.AuRa;
using Nethermind.Consensus.AuRa.Validators;
using Nethermind.Consensus.Requests;
using Nethermind.Consensus.Processing;
using Nethermind.Consensus.Rewards;
using Nethermind.Consensus.Transactions;
using Nethermind.Consensus.Validators;
using Nethermind.Consensus.Withdrawals;
using Nethermind.Core;
using Nethermind.Core.Specs;
using Nethermind.Evm.Tracing;
using Nethermind.Evm.TransactionProcessing;
using Nethermind.Logging;
using Nethermind.State;

namespace Nethermind.Merge.AuRa;

public class AuRaMergeBlockProcessor(
    ISpecProvider specProvider,
    IBlockValidator blockValidator,
    IRewardCalculator rewardCalculator,
    IBlockProcessor.IBlockTransactionsExecutor blockTransactionsExecutor,
    IWorldState stateProvider,
    IReceiptStorage receiptStorage,
    IBeaconBlockRootHandler beaconBlockRootHandler,
    ILogManager logManager,
    IBlockTree blockTree,
    IWithdrawalProcessor withdrawalProcessor,
    IAuRaValidator? validator,
    ITxFilter? txFilter = null,
    AuRaContractGasLimitOverride? gasLimitOverride = null,
    ContractRewriter? contractRewriter = null,
    IBlockCachePreWarmer? preWarmer = null)
    : AuRaBlockProcessor(specProvider,
        blockValidator,
        rewardCalculator,
        blockTransactionsExecutor,
        stateProvider,
        receiptStorage,
        beaconBlockRootHandler,
        logManager,
        blockTree,
        withdrawalProcessor,
        validator,
        txFilter,
        gasLimitOverride,
        contractRewriter,
        preWarmer)
{
<<<<<<< HEAD
    public AuRaMergeBlockProcessor(ISpecProvider specProvider,
        IBlockValidator blockValidator,
        IRewardCalculator rewardCalculator,
        IBlockProcessor.IBlockTransactionsExecutor blockTransactionsExecutor,
        IWorldState stateProvider,
        IReceiptStorage receiptStorage,
        ILogManager logManager,
        IBlockTree blockTree,
        IWithdrawalProcessor withdrawalProcessor,
        ITransactionProcessor transactionProcessor,
        IAuRaValidator? validator = null,
        ITxFilter? txFilter = null,
        AuRaContractGasLimitOverride? gasLimitOverride = null,
        ContractRewriter? contractRewriter = null,
        IBlockCachePreWarmer? preWarmer = null,
        IConsensusRequestsProcessor? consensusRequestsProcessor = null
    ) : base(
            specProvider,
            blockValidator,
            rewardCalculator,
            blockTransactionsExecutor,
            stateProvider,
            receiptStorage,
            logManager,
            blockTree,
            withdrawalProcessor,
            transactionProcessor,
            validator,
            txFilter,
            gasLimitOverride,
            contractRewriter,
            preWarmer,
            consensusRequestsProcessor
        )
    { }

=======
>>>>>>> 73b10fbd
    protected override TxReceipt[] ProcessBlock(Block block, IBlockTracer blockTracer, ProcessingOptions options) =>
        block.IsPostMerge
            ? PostMergeProcessBlock(block, blockTracer, options)
            : base.ProcessBlock(block, blockTracer, options);
}<|MERGE_RESOLUTION|>--- conflicted
+++ resolved
@@ -32,11 +32,13 @@
     ILogManager logManager,
     IBlockTree blockTree,
     IWithdrawalProcessor withdrawalProcessor,
+    ITransactionProcessor transactionProcessor,
     IAuRaValidator? validator,
     ITxFilter? txFilter = null,
     AuRaContractGasLimitOverride? gasLimitOverride = null,
     ContractRewriter? contractRewriter = null,
-    IBlockCachePreWarmer? preWarmer = null)
+    IBlockCachePreWarmer? preWarmer = null,
+    IConsensusRequestsProcessor? consensusRequestsProcessor = null)
     : AuRaBlockProcessor(specProvider,
         blockValidator,
         rewardCalculator,
@@ -47,51 +49,14 @@
         logManager,
         blockTree,
         withdrawalProcessor,
+        transactionProcessor,
         validator,
         txFilter,
         gasLimitOverride,
         contractRewriter,
-        preWarmer)
+        preWarmer,
+        consensusRequestsProcessor)
 {
-<<<<<<< HEAD
-    public AuRaMergeBlockProcessor(ISpecProvider specProvider,
-        IBlockValidator blockValidator,
-        IRewardCalculator rewardCalculator,
-        IBlockProcessor.IBlockTransactionsExecutor blockTransactionsExecutor,
-        IWorldState stateProvider,
-        IReceiptStorage receiptStorage,
-        ILogManager logManager,
-        IBlockTree blockTree,
-        IWithdrawalProcessor withdrawalProcessor,
-        ITransactionProcessor transactionProcessor,
-        IAuRaValidator? validator = null,
-        ITxFilter? txFilter = null,
-        AuRaContractGasLimitOverride? gasLimitOverride = null,
-        ContractRewriter? contractRewriter = null,
-        IBlockCachePreWarmer? preWarmer = null,
-        IConsensusRequestsProcessor? consensusRequestsProcessor = null
-    ) : base(
-            specProvider,
-            blockValidator,
-            rewardCalculator,
-            blockTransactionsExecutor,
-            stateProvider,
-            receiptStorage,
-            logManager,
-            blockTree,
-            withdrawalProcessor,
-            transactionProcessor,
-            validator,
-            txFilter,
-            gasLimitOverride,
-            contractRewriter,
-            preWarmer,
-            consensusRequestsProcessor
-        )
-    { }
-
-=======
->>>>>>> 73b10fbd
     protected override TxReceipt[] ProcessBlock(Block block, IBlockTracer blockTracer, ProcessingOptions options) =>
         block.IsPostMerge
             ? PostMergeProcessBlock(block, blockTracer, options)
