--- conflicted
+++ resolved
@@ -36,12 +36,7 @@
     IAuRaValidator? validator,
     ITxFilter? txFilter = null,
     AuRaContractGasLimitOverride? gasLimitOverride = null,
-<<<<<<< HEAD
-    ContractRewriter? contractRewriter = null,
-    IBlockCachePreWarmer? preWarmer = null)
-=======
     ContractRewriter? contractRewriter = null)
->>>>>>> 2e346112
     : AuRaBlockProcessor(specProvider,
         blockValidator,
         rewardCalculator,
@@ -56,12 +51,7 @@
         validator,
         txFilter,
         gasLimitOverride,
-<<<<<<< HEAD
-        contractRewriter,
-        preWarmer)
-=======
         contractRewriter)
->>>>>>> 2e346112
 {
     protected override TxReceipt[] ProcessBlock(Block block, IBlockTracer blockTracer, ProcessingOptions options, IReleaseSpec spec, CancellationToken token) =>
         block.IsPostMerge
