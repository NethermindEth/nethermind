// SPDX-FileCopyrightText: 2022 Demerzel Solutions Limited
// SPDX-License-Identifier: LGPL-3.0-only

using Nethermind.Blockchain;
using Nethermind.Blockchain.BeaconBlockRoot;
using Nethermind.Blockchain.Receipts;
using Nethermind.Consensus.AuRa;
using Nethermind.Consensus.AuRa.Validators;
using Nethermind.Consensus.Processing;
using Nethermind.Consensus.Rewards;
using Nethermind.Consensus.Transactions;
using Nethermind.Consensus.Validators;
using Nethermind.Consensus.Withdrawals;
using Nethermind.Core;
using Nethermind.Core.Specs;
using Nethermind.Evm.Tracing;
using Nethermind.Logging;
using Nethermind.State;

namespace Nethermind.Merge.AuRa;

public class AuRaMergeBlockProcessor(
    ISpecProvider specProvider,
    IBlockValidator blockValidator,
    IRewardCalculator rewardCalculator,
    IBlockProcessor.IBlockTransactionsExecutor blockTransactionsExecutor,
    IWorldState stateProvider,
    IReceiptStorage receiptStorage,
    IBeaconBlockRootHandler beaconBlockRootHandler,
    ILogManager logManager,
    IBlockTree blockTree,
    IWithdrawalProcessor withdrawalProcessor,
    IAuRaValidator? validator,
    ITxFilter? txFilter = null,
    AuRaContractGasLimitOverride? gasLimitOverride = null,
    ContractRewriter? contractRewriter = null,
    IBlockCachePreWarmer? preWarmer = null)
    : AuRaBlockProcessor(specProvider,
        blockValidator,
        rewardCalculator,
        blockTransactionsExecutor,
        stateProvider,
        receiptStorage,
        beaconBlockRootHandler,
        logManager,
        blockTree,
        withdrawalProcessor,
        validator,
        txFilter,
        gasLimitOverride,
        contractRewriter,
        preWarmer)
{
<<<<<<< HEAD
    public AuRaMergeBlockProcessor(
        ISpecProvider specProvider,
        IBlockValidator blockValidator,
        IRewardCalculator rewardCalculator,
        IBlockProcessor.IBlockTransactionsExecutor blockTransactionsExecutor,
        IWorldStateProvider worldStateProvider,
        IReceiptStorage receiptStorage,
        ILogManager logManager,
        IBlockTree blockTree,
        IWithdrawalProcessor withdrawalProcessor,
        IAuRaValidator? validator,
        ITxFilter? txFilter = null,
        AuRaContractGasLimitOverride? gasLimitOverride = null,
        ContractRewriter? contractRewriter = null,
        IBlockCachePreWarmer? preWarmer = null
    ) : base(
            specProvider,
            blockValidator,
            rewardCalculator,
            blockTransactionsExecutor,
            worldStateProvider,
            receiptStorage,
            logManager,
            blockTree,
            withdrawalProcessor,
            validator,
            txFilter,
            gasLimitOverride,
            contractRewriter,
            preWarmer
        )
    { }

    protected override TxReceipt[] ProcessBlock(IWorldState worldState, Block block, IBlockTracer blockTracer,
        ProcessingOptions options) =>
=======
    protected override TxReceipt[] ProcessBlock(Block block, IBlockTracer blockTracer, ProcessingOptions options) =>
>>>>>>> dfaed09f
        block.IsPostMerge
            ? PostMergeProcessBlock(worldState, block, blockTracer, options)
            : base.ProcessBlock(worldState, block, blockTracer, options);
}<|MERGE_RESOLUTION|>--- conflicted
+++ resolved
@@ -19,39 +19,8 @@
 
 namespace Nethermind.Merge.AuRa;
 
-public class AuRaMergeBlockProcessor(
-    ISpecProvider specProvider,
-    IBlockValidator blockValidator,
-    IRewardCalculator rewardCalculator,
-    IBlockProcessor.IBlockTransactionsExecutor blockTransactionsExecutor,
-    IWorldState stateProvider,
-    IReceiptStorage receiptStorage,
-    IBeaconBlockRootHandler beaconBlockRootHandler,
-    ILogManager logManager,
-    IBlockTree blockTree,
-    IWithdrawalProcessor withdrawalProcessor,
-    IAuRaValidator? validator,
-    ITxFilter? txFilter = null,
-    AuRaContractGasLimitOverride? gasLimitOverride = null,
-    ContractRewriter? contractRewriter = null,
-    IBlockCachePreWarmer? preWarmer = null)
-    : AuRaBlockProcessor(specProvider,
-        blockValidator,
-        rewardCalculator,
-        blockTransactionsExecutor,
-        stateProvider,
-        receiptStorage,
-        beaconBlockRootHandler,
-        logManager,
-        blockTree,
-        withdrawalProcessor,
-        validator,
-        txFilter,
-        gasLimitOverride,
-        contractRewriter,
-        preWarmer)
+public class AuRaMergeBlockProcessor : AuRaBlockProcessor
 {
-<<<<<<< HEAD
     public AuRaMergeBlockProcessor(
         ISpecProvider specProvider,
         IBlockValidator blockValidator,
@@ -74,6 +43,7 @@
             blockTransactionsExecutor,
             worldStateProvider,
             receiptStorage,
+            beaconBlockRootHandler,
             logManager,
             blockTree,
             withdrawalProcessor,
@@ -87,9 +57,6 @@
 
     protected override TxReceipt[] ProcessBlock(IWorldState worldState, Block block, IBlockTracer blockTracer,
         ProcessingOptions options) =>
-=======
-    protected override TxReceipt[] ProcessBlock(Block block, IBlockTracer blockTracer, ProcessingOptions options) =>
->>>>>>> dfaed09f
         block.IsPostMerge
             ? PostMergeProcessBlock(worldState, block, blockTracer, options)
             : base.ProcessBlock(worldState, block, blockTracer, options);
