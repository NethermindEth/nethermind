--- conflicted
+++ resolved
@@ -17,11 +17,7 @@
     private readonly Address _contractAddress;
     private readonly ISpecProvider _specProvider;
 
-<<<<<<< HEAD
-    public WithdrawalContractFactory(AuRaParameters parameters, IAbiEncoder abiEncoder, ISpecProvider specProvider)
-=======
-    public WithdrawalContractFactory(AuRaChainSpecEngineParameters parameters, IAbiEncoder abiEncoder)
->>>>>>> cfb53c23
+    public WithdrawalContractFactory(AuRaChainSpecEngineParameters parameters, IAbiEncoder abiEncoder, ISpecProvider specProvider)
     {
         ArgumentNullException.ThrowIfNull(parameters);
 
