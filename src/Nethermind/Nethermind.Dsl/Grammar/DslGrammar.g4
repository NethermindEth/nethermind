--- conflicted
+++ resolved
@@ -10,22 +10,13 @@
 andCondition : AND condition ;
 orCondition : OR condition ;
 
-<<<<<<< HEAD
-OPERATOR : SOURCE | WATCH | WHERE | PUBLISH ;
-ARITHMETIC_SYMBOL :  '<' | '>' | '<=' | '>=' | IS | NOT ;
-=======
 BOOLEAN_OPERATOR : ARITHMETIC_SYMBOL | CONTAINS ;
 ARITHMETIC_SYMBOL : IS | NOT | '<' | '>' | '<=' | '>=' ;
->>>>>>> 509b19f0
 
 SOURCE : 'SOURCE' ;
 WATCH : 'WATCH' ;
 WHERE : 'WHERE' ;
 PUBLISH : 'PUBLISH' ;
-<<<<<<< HEAD
-IS: 'IS' ; 
-NOT: 'NOT' ;
-=======
 AND : 'AND' ;
 OR : 'OR' ;
 CONTAINS : 'CONTAINS' ;
@@ -35,7 +26,6 @@
 PUBLISH_VALUE : WEBSOCKETS | LOG_PUBLISHER ;
 WEBSOCKETS : 'WebSockets' | 'webSockets' | 'websockets' ;
 LOG_PUBLISHER : 'LogPublisher' | 'logPublisher' | 'logpublisher' ;
->>>>>>> 509b19f0
 
 WORD : [a-zA-Z]+ ;
 BYTECODE : [a-fA-F0-9]+ ;
