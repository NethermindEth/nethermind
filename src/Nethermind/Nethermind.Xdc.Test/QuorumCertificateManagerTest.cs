// SPDX-FileCopyrightText: 2025 Demerzel Solutions Limited
// SPDX-License-Identifier: LGPL-3.0-only

using Nethermind.Blockchain;
using Nethermind.Core;
using Nethermind.Core.Crypto;
using Nethermind.Core.Specs;
using Nethermind.Core.Test.Builders;
using Nethermind.Crypto;
using Nethermind.Db;
using Nethermind.Logging;
using Nethermind.Serialization.Rlp;
using Nethermind.Xdc.Spec;
using Nethermind.Xdc.Types;
using NSubstitute;
using NUnit.Framework;
using System;
using System.Collections.Generic;
using System.Linq;
using System.Text;
using System.Threading.Tasks;

namespace Nethermind.Xdc.Test;
public class QuorumCertificateManagerTest
{
    [Test]
    public void VerifyCertificate_CertificateIsNull_ThrowsArgumentNullException()
    {
        var quorumCertificateManager = new QuorumCertificateManager(
            new XdcConsensusContext(),
            Substitute.For<IBlockTree>(),
            Substitute.For<ISpecProvider>(),
<<<<<<< HEAD
            Substitute.For<IEpochSwitchManager>(),
            Substitute.For<ILogManager>());
=======
            Substitute.For<IEpochSwitchManager>());
>>>>>>> bf2c5dc3

        Assert.That(() => quorumCertificateManager.VerifyCertificate(null!, Build.A.XdcBlockHeader().TestObject, out _), Throws.ArgumentNullException);
    }

    [Test]
    public void VerifyCertificate_HeaderIsNull_ThrowsArgumentNullException()
    {
        var quorumCertificateManager = new QuorumCertificateManager(
            new XdcConsensusContext(),
            Substitute.For<IBlockTree>(),
            Substitute.For<ISpecProvider>(),
<<<<<<< HEAD
            Substitute.For<IEpochSwitchManager>(),
            Substitute.For<ILogManager>());
=======
            Substitute.For<IEpochSwitchManager>());
>>>>>>> bf2c5dc3

        Assert.That(() => quorumCertificateManager.VerifyCertificate(Build.A.QuorumCertificate().TestObject, null!, out _), Throws.ArgumentNullException);
    }

    public static IEnumerable<TestCaseData> QcCases()
    {
        XdcBlockHeaderBuilder headerBuilder = Build.A.XdcBlockHeader().WithGeneratedExtraConsensusData();
        var keyBuilder = new PrivateKeyGenerator();
        //Base valid control case
        PrivateKey[] keys = keyBuilder.Generate(20).ToArray();
        IEnumerable<Address> masterNodes = keys.Select(k => k.Address);
        yield return new TestCaseData(XdcTestHelper.CreateQc(new BlockRoundInfo(headerBuilder.TestObject.Hash!, 1, 1), 0, keys), headerBuilder, keys.Select(k => k.Address), true);

        //Not enough signatures
        yield return new TestCaseData(XdcTestHelper.CreateQc(new BlockRoundInfo(headerBuilder.TestObject.Hash!, 1, 1), 0, keys.Take(13).ToArray()), headerBuilder, keys.Select(k => k.Address), false);

        //1 Vote is not master node
        yield return new TestCaseData(XdcTestHelper.CreateQc(new BlockRoundInfo(headerBuilder.TestObject.Hash!, 1, 1), 0, keys), headerBuilder, keys.Skip(1).Select(k => k.Address), false);

        //Wrong gap number
        yield return new TestCaseData(XdcTestHelper.CreateQc(new BlockRoundInfo(headerBuilder.TestObject.Hash!, 1, 1), 1, keys), headerBuilder, masterNodes, false);

        //Wrong block number in QC
        yield return new TestCaseData(XdcTestHelper.CreateQc(new BlockRoundInfo(headerBuilder.TestObject.Hash!, 1, 2), 0, keys), headerBuilder, masterNodes, false);

        //Wrong hash in QC
        yield return new TestCaseData(XdcTestHelper.CreateQc(new BlockRoundInfo(Hash256.Zero, 1, 1), 0, keys), headerBuilder, masterNodes, false);

        //Wrong round number in QC
        yield return new TestCaseData(XdcTestHelper.CreateQc(new BlockRoundInfo(headerBuilder.TestObject.Hash!, 0, 1), 0, keys), headerBuilder, masterNodes, false);
    }

    [TestCaseSource(nameof(QcCases))]
    public void VerifyCertificate_QcWithDifferentParameters_ReturnsExpected(QuorumCertificate quorumCert, XdcBlockHeaderBuilder xdcBlockHeaderBuilder, IEnumerable<Address> masternodes, bool expected)
    {
        IEpochSwitchManager epochSwitchManager = Substitute.For<IEpochSwitchManager>();
        epochSwitchManager
            .GetEpochSwitchInfo(Arg.Any<XdcBlockHeader>())
            .Returns(new EpochSwitchInfo(masternodes.ToArray(), [], [], new BlockRoundInfo(Hash256.Zero, 1, 10)));
        epochSwitchManager
            .GetEpochSwitchInfo(Arg.Any<Hash256>())
            .Returns(new EpochSwitchInfo(masternodes.ToArray(), [], [], new BlockRoundInfo(Hash256.Zero, 1, 10)));
        ISpecProvider specProvider = Substitute.For<ISpecProvider>();
        IXdcReleaseSpec xdcReleaseSpec = Substitute.For<IXdcReleaseSpec>();
        xdcReleaseSpec.EpochLength.Returns(900);
        xdcReleaseSpec.Gap.Returns(450);
        xdcReleaseSpec.CertThreshold.Returns(0.667);
        specProvider.GetSpec(Arg.Any<ForkActivation>()).Returns(xdcReleaseSpec);
        var quorumCertificateManager = new QuorumCertificateManager(
            new XdcConsensusContext(),
            Substitute.For<IBlockTree>(),
            specProvider,
<<<<<<< HEAD
            epochSwitchManager,
            Substitute.For<ILogManager>());
=======
            epochSwitchManager);
>>>>>>> bf2c5dc3

        Assert.That(quorumCertificateManager.VerifyCertificate(quorumCert, xdcBlockHeaderBuilder.TestObject, out _), Is.EqualTo(expected));
    }
}<|MERGE_RESOLUTION|>--- conflicted
+++ resolved
@@ -8,7 +8,6 @@
 using Nethermind.Core.Test.Builders;
 using Nethermind.Crypto;
 using Nethermind.Db;
-using Nethermind.Logging;
 using Nethermind.Serialization.Rlp;
 using Nethermind.Xdc.Spec;
 using Nethermind.Xdc.Types;
@@ -30,12 +29,7 @@
             new XdcConsensusContext(),
             Substitute.For<IBlockTree>(),
             Substitute.For<ISpecProvider>(),
-<<<<<<< HEAD
-            Substitute.For<IEpochSwitchManager>(),
-            Substitute.For<ILogManager>());
-=======
             Substitute.For<IEpochSwitchManager>());
->>>>>>> bf2c5dc3
 
         Assert.That(() => quorumCertificateManager.VerifyCertificate(null!, Build.A.XdcBlockHeader().TestObject, out _), Throws.ArgumentNullException);
     }
@@ -47,12 +41,7 @@
             new XdcConsensusContext(),
             Substitute.For<IBlockTree>(),
             Substitute.For<ISpecProvider>(),
-<<<<<<< HEAD
-            Substitute.For<IEpochSwitchManager>(),
-            Substitute.For<ILogManager>());
-=======
             Substitute.For<IEpochSwitchManager>());
->>>>>>> bf2c5dc3
 
         Assert.That(() => quorumCertificateManager.VerifyCertificate(Build.A.QuorumCertificate().TestObject, null!, out _), Throws.ArgumentNullException);
     }
@@ -105,12 +94,7 @@
             new XdcConsensusContext(),
             Substitute.For<IBlockTree>(),
             specProvider,
-<<<<<<< HEAD
-            epochSwitchManager,
-            Substitute.For<ILogManager>());
-=======
             epochSwitchManager);
->>>>>>> bf2c5dc3
 
         Assert.That(quorumCertificateManager.VerifyCertificate(quorumCert, xdcBlockHeaderBuilder.TestObject, out _), Is.EqualTo(expected));
     }
