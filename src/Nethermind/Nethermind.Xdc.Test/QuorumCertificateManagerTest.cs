// SPDX-FileCopyrightText: 2025 Demerzel Solutions Limited
// SPDX-License-Identifier: LGPL-3.0-only

using Nethermind.Blockchain;
using Nethermind.Core;
using Nethermind.Core.Crypto;
using Nethermind.Core.Specs;
using Nethermind.Core.Test.Builders;
using Nethermind.Crypto;
using Nethermind.Db;
using Nethermind.Serialization.Rlp;
using Nethermind.Xdc.Spec;
using Nethermind.Xdc.Types;
using NSubstitute;
using NUnit.Framework;
using System;
using System.Collections.Generic;
using System.Linq;
using System.Text;
using System.Threading.Tasks;

namespace Nethermind.Xdc.Test;
public class QuorumCertificateManagerTest
{
    [Test]
    public void VerifyCertificate_CertificateIsNull_ThrowsArgumentNullException()
    {
        var quorumCertificateManager = new QuorumCertificateManager(
            new XdcConsensusContext(),
            Substitute.For<IBlockTree>(),
            Substitute.For<IDb>(),
            Substitute.For<ISpecProvider>(),
            Substitute.For<IEpochSwitchManager>());

        Assert.That(() => quorumCertificateManager.VerifyCertificate(null!, Build.A.XdcBlockHeader().TestObject, out _), Throws.ArgumentNullException);
    }

    [Test]
    public void VerifyCertificate_HeaderIsNull_ThrowsArgumentNullException()
    {
        var quorumCertificateManager = new QuorumCertificateManager(
            new XdcConsensusContext(),
            Substitute.For<IBlockTree>(),
            Substitute.For<IDb>(),
            Substitute.For<ISpecProvider>(),
            Substitute.For<IEpochSwitchManager>());

        Assert.That(() => quorumCertificateManager.VerifyCertificate(Build.A.QuorumCertificate().TestObject, null!, out _), Throws.ArgumentNullException);
    }

    public static IEnumerable<TestCaseData> QcCases()
    {
        XdcBlockHeaderBuilder headerBuilder = Build.A.XdcBlockHeader().WithGeneratedExtraConsensusData();
        var keyBuilder = new PrivateKeyGenerator();
        //Base valid control case
        PrivateKey[] keys = keyBuilder.Generate(20).ToArray();
        IEnumerable<Address> masterNodes = keys.Select(k => k.Address);
        yield return new TestCaseData(XdcTestHelper.CreateQc(new BlockRoundInfo(headerBuilder.TestObject.Hash!, 1, 1), 0, keys), headerBuilder, keys.Select(k => k.Address), true);

        //Not enough signatures
        yield return new TestCaseData(XdcTestHelper.CreateQc(new BlockRoundInfo(headerBuilder.TestObject.Hash!, 1, 1), 0, keys.Take(13).ToArray()), headerBuilder, keys.Select(k => k.Address), false);

        //1 Vote is not master node
        yield return new TestCaseData(XdcTestHelper.CreateQc(new BlockRoundInfo(headerBuilder.TestObject.Hash!, 1, 1), 0, keys), headerBuilder, keys.Skip(1).Select(k => k.Address), false);

        //Wrong gap number
        yield return new TestCaseData(XdcTestHelper.CreateQc(new BlockRoundInfo(headerBuilder.TestObject.Hash!, 1, 1), 1, keys), headerBuilder, masterNodes, false);

        //Wrong block number in QC
        yield return new TestCaseData(XdcTestHelper.CreateQc(new BlockRoundInfo(headerBuilder.TestObject.Hash!, 1, 2), 0, keys), headerBuilder, masterNodes, false);

        //Wrong hash in QC
        yield return new TestCaseData(XdcTestHelper.CreateQc(new BlockRoundInfo(Hash256.Zero, 1, 1), 0, keys), headerBuilder, masterNodes, false);

        //Wrong round number in QC
        yield return new TestCaseData(XdcTestHelper.CreateQc(new BlockRoundInfo(headerBuilder.TestObject.Hash!, 0, 1), 0, keys), headerBuilder, masterNodes, false);
    }

    [TestCaseSource(nameof(QcCases))]
    public void VerifyCertificate_QcWithDifferentParameters_ReturnsExpected(QuorumCertificate quorumCert, XdcBlockHeaderBuilder xdcBlockHeaderBuilder, IEnumerable<Address> masternodes, bool expected)
    {
        IEpochSwitchManager epochSwitchManager = Substitute.For<IEpochSwitchManager>();
        epochSwitchManager
            .GetEpochSwitchInfo(Arg.Any<XdcBlockHeader>(), Arg.Any<Hash256>())
            .Returns(new EpochSwitchInfo(masternodes.ToArray(), [], new BlockRoundInfo(Hash256.Zero, 1, 10)));
        ISpecProvider specProvider = Substitute.For<ISpecProvider>();
        IXdcReleaseSpec xdcReleaseSpec = Substitute.For<IXdcReleaseSpec>();
        xdcReleaseSpec.EpochLength.Returns(900);
        xdcReleaseSpec.Gap.Returns(450);
        xdcReleaseSpec.CertThreshold.Returns(0.667);
        specProvider.GetSpec(Arg.Any<ForkActivation>()).Returns(xdcReleaseSpec);
        var quorumCertificateManager = new QuorumCertificateManager(
            new XdcConsensusContext(),
            Substitute.For<IBlockTree>(),
            Substitute.For<IDb>(),
            specProvider,
            epochSwitchManager);

        Assert.That(quorumCertificateManager.VerifyCertificate(quorumCert, xdcBlockHeaderBuilder.TestObject, out _), Is.EqualTo(expected));
    }
<<<<<<< HEAD

    private static QuorumCertificate CreateQc(BlockRoundInfo roundInfo, ulong gapNumber, PrivateKey[] keys)
    {
        EthereumEcdsa ecdsa = new EthereumEcdsa(0);
        var qcEncoder = new VoteDecoder();

        IEnumerable<Signature> signatures = CreateVoteSignatures(roundInfo, gapNumber, keys);

        return new QuorumCertificate(roundInfo, signatures.ToArray(), gapNumber);
    }

    private static Signature[] CreateVoteSignatures(BlockRoundInfo roundInfo, ulong gapnumber, PrivateKey[] keys)
    {
        EthereumEcdsa ecdsa = new EthereumEcdsa(0);
        var encoder = new VoteDecoder();
        IEnumerable<Signature> signatures = keys.Select(k =>
        {
            var stream = new KeccakRlpStream();
            encoder.Encode(stream, new Vote(roundInfo, gapnumber), RlpBehaviors.ForSealing);
            return ecdsa.Sign(k, stream.GetValueHash());
        }).ToArray();
        return signatures.ToArray();
    }

    [Test]
    public void VerifyVotingRule()
    {
        var quorumCertificateManager = new QuorumCertificateManager(
            new XdcConsensusContext(),
            Substitute.For<IBlockTree>(),
            Substitute.For<IDb>(),
            Substitute.For<ISpecProvider>(),
            Substitute.For<IEpochSwitchManager>());

        quorumCertificateManager.

        XdcBlockHeader header = Build.A.XdcBlockHeader()
            .WithExtraConsensusData(
                Build.A.XdcExtraConsensusData()
                    .WithBlockRound(5)
                    .WithQuorumCert(
                        Build.A.QuorumCertificate()
                            .WithRoundInfo(Build.A.BlockRoundInfo().WithRound(4).TestObject)
                            .TestObject)
                    .TestObject)
            .TestObject;

        bool result = quorumCertificateManager.VerifyVotingRule();

        Assert.That(result, Is.True);
    }
=======
>>>>>>> 83e7fbd2
}<|MERGE_RESOLUTION|>--- conflicted
+++ resolved
@@ -98,7 +98,6 @@
 
         Assert.That(quorumCertificateManager.VerifyCertificate(quorumCert, xdcBlockHeaderBuilder.TestObject, out _), Is.EqualTo(expected));
     }
-<<<<<<< HEAD
 
     private static QuorumCertificate CreateQc(BlockRoundInfo roundInfo, ulong gapNumber, PrivateKey[] keys)
     {
@@ -150,6 +149,4 @@
 
         Assert.That(result, Is.True);
     }
-=======
->>>>>>> 83e7fbd2
 }