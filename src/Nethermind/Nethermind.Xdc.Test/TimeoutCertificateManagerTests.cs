// SPDX-FileCopyrightText: 2025 Demerzel Solutions Limited
// SPDX-License-Identifier: LGPL-3.0-only

using NSubstitute;
using NUnit.Framework;
using System;
using System.Collections.Generic;
using System.Linq;
using Nethermind.Blockchain;
using Nethermind.Core;
using Nethermind.Core.Crypto;
using Nethermind.Core.Specs;
using Nethermind.Core.Test.Builders;
using Nethermind.Consensus;
using Nethermind.Crypto;
using Nethermind.Xdc.Spec;
using Nethermind.Xdc.Types;

namespace Nethermind.Xdc.Test;

public class TimeoutCertificateManagerTests
{

    [Test]
    public void VerifyTC_NullCert_Throws()
    {
        TimeoutCertificateManager tcManager = BuildTimeoutCertificateManager();
        Assert.That(() => tcManager.VerifyTimeoutCertificate(null!, out _), Throws.ArgumentNullException);
    }

    [Test]
    public void VerifyTC_NullSignatures_Throws()
    {
        TimeoutCertificateManager tcManager = BuildTimeoutCertificateManager();
        var tc = new TimeoutCertificate(1, null!, 0);
        Assert.That(() => tcManager.VerifyTimeoutCertificate(tc, out _), Throws.ArgumentNullException);
    }

    [Test]
    public void VerifyTC_SnapshotMissing_ReturnsFalse()
    {
        var tc = new TimeoutCertificate(1, Array.Empty<Signature>(), 0);
        ISnapshotManager snapshotManager = Substitute.For<ISnapshotManager>();
<<<<<<< HEAD
        snapshotManager.GetSnapshotByGapNumber(Arg.Any<ulong>())
=======
        snapshotManager.GetSnapshot(Arg.Any<long>(), Arg.Any<IXdcReleaseSpec>())
>>>>>>> 8276f9e4
                    .Returns((Snapshot?)null);
        IBlockTree blockTree = Substitute.For<IBlockTree>();
        XdcBlockHeader header = Build.A.XdcBlockHeader().TestObject;
        blockTree.Head.Returns(new Block(header));
        ISpecProvider specProvider = Substitute.For<ISpecProvider>();
        specProvider.GetSpec(Arg.Any<ForkActivation>()).Returns(new XdcReleaseSpec() { V2Configs = [new V2ConfigParams()] });
        var tcManager = new TimeoutCertificateManager(
            new XdcConsensusContext(),
            snapshotManager,
            Substitute.For<IEpochSwitchManager>(),
            specProvider,
            blockTree,
            Substitute.For<ISyncInfoManager>(),
            Substitute.For<ISigner>());

        var ok = tcManager.VerifyTimeoutCertificate(tc, out var err);
        Assert.That(ok, Is.False);
        Assert.That(err, Does.Contain("Failed to get snapshot"));
    }

    [Test]
    public void VerifyTC_EmptyCandidates_ReturnsFalse()
    {
        var tc = new TimeoutCertificate(1, Array.Empty<Signature>(), 0);
        ISnapshotManager snapshotManager = Substitute.For<ISnapshotManager>();
<<<<<<< HEAD
        snapshotManager.GetSnapshotByGapNumber(Arg.Any<ulong>())
=======
        snapshotManager.GetSnapshot(Arg.Any<long>(), Arg.Any<IXdcReleaseSpec>())
>>>>>>> 8276f9e4
            .Returns(new Snapshot(0, Hash256.Zero, Array.Empty<Address>()));
        IBlockTree blockTree = Substitute.For<IBlockTree>();
        XdcBlockHeader header = Build.A.XdcBlockHeader().TestObject;
        blockTree
            .Head
            .Returns(new Block(header));
        ISpecProvider specProvider = Substitute.For<ISpecProvider>();
        specProvider.GetSpec(Arg.Any<ForkActivation>()).Returns(new XdcReleaseSpec() { V2Configs = [new V2ConfigParams()] });
        var tcManager = new TimeoutCertificateManager(
            new XdcConsensusContext(),
            snapshotManager,
            Substitute.For<IEpochSwitchManager>(),
            specProvider,
            blockTree,
            Substitute.For<ISyncInfoManager>(),
            Substitute.For<ISigner>());

        var ok = tcManager.VerifyTimeoutCertificate(tc, out var err);
        Assert.That(ok, Is.False);
        Assert.That(err, Does.Contain("Empty master node"));
    }

    public static IEnumerable<TestCaseData> TcCases()
    {
        var keyBuilder = new PrivateKeyGenerator();
        PrivateKey[] keys = keyBuilder.Generate(20).ToArray();
        IEnumerable<Address> masterNodes = keys.Select(k => k.Address);

        // Base case
        yield return new TestCaseData(BuildTimeoutCertificate(keys), masterNodes, true);

        // Insufficient signature count
        PrivateKey[] notEnoughKeys = keys.Take(13).ToArray();
        yield return new TestCaseData(BuildTimeoutCertificate(notEnoughKeys), masterNodes, false);

        // Duplicated signatures still should fail if not enough
        yield return new TestCaseData(BuildTimeoutCertificate(notEnoughKeys.Concat(notEnoughKeys).ToArray()), masterNodes, false);

        // Sufficient signature count
        yield return new TestCaseData(BuildTimeoutCertificate(keys.Take(14).ToArray()), masterNodes, true);

        // Signer not in master nodes
        yield return new TestCaseData(BuildTimeoutCertificate(keys), keys.Skip(1).Select(k => k.Address), false);
    }

    [TestCaseSource(nameof(TcCases))]
    public void VerifyTCWithDifferentParameters_ReturnsExpected(TimeoutCertificate timeoutCertificate, IEnumerable<Address> masternodesList, bool expected)
    {
        Address[] masternodes = masternodesList.ToArray();
        ISnapshotManager snapshotManager = Substitute.For<ISnapshotManager>();
<<<<<<< HEAD
        snapshotManager.GetSnapshotByGapNumber(Arg.Any<ulong>())
=======
        snapshotManager.GetSnapshot(Arg.Any<long>(), Arg.Any<IXdcReleaseSpec>())
>>>>>>> 8276f9e4
            .Returns(new Snapshot(0, Hash256.Zero, masternodes));

        IEpochSwitchManager epochSwitchManager = Substitute.For<IEpochSwitchManager>();
        var epochSwitchInfo = new EpochSwitchInfo(masternodes, [], [], new BlockRoundInfo(Hash256.Zero, 1, 10));
        epochSwitchManager
            .GetEpochSwitchInfo(Arg.Any<XdcBlockHeader>())
            .Returns(epochSwitchInfo);
        epochSwitchManager
            .GetEpochSwitchInfo(Arg.Any<Hash256>())
            .Returns(epochSwitchInfo);
        epochSwitchManager.GetTimeoutCertificateEpochInfo(Arg.Any<TimeoutCertificate>()).Returns(epochSwitchInfo);

        ISpecProvider specProvider = Substitute.For<ISpecProvider>();
        IXdcReleaseSpec xdcReleaseSpec = Substitute.For<IXdcReleaseSpec>();
        xdcReleaseSpec.EpochLength.Returns(900);
        xdcReleaseSpec.SwitchEpoch.Returns(89300);
        xdcReleaseSpec.CertThreshold.Returns(0.667);
        specProvider.GetSpec(Arg.Any<ForkActivation>()).Returns(xdcReleaseSpec);

        IBlockTree blockTree = Substitute.For<IBlockTree>();
        XdcBlockHeader header = Build.A.XdcBlockHeader().TestObject;
        blockTree.Head.Returns(new Block(header, new BlockBody()));
        blockTree.FindHeader(Arg.Any<long>()).Returns(header);

        var context = new XdcConsensusContext();
        ISyncInfoManager syncInfoManager = Substitute.For<ISyncInfoManager>();
        ISigner signer = Substitute.For<ISigner>();

        var tcManager = new TimeoutCertificateManager(context, snapshotManager, epochSwitchManager, specProvider,
            blockTree, syncInfoManager, signer);

        Assert.That(tcManager.VerifyTimeoutCertificate(timeoutCertificate, out _), Is.EqualTo(expected));
    }

    private TimeoutCertificateManager BuildTimeoutCertificateManager()
    {
        return new TimeoutCertificateManager(
            new XdcConsensusContext(),
            Substitute.For<ISnapshotManager>(),
            Substitute.For<IEpochSwitchManager>(),
            Substitute.For<ISpecProvider>(),
            Substitute.For<IBlockTree>(),
            Substitute.For<ISyncInfoManager>(),
            Substitute.For<ISigner>());
    }

    private static TimeoutCertificate BuildTimeoutCertificate(PrivateKey[] keys, ulong round = 1, ulong gap = 0)
    {
        var ecdsa = new EthereumEcdsa(0);
        ValueHash256 msgHash = TimeoutCertificateManager.ComputeTimeoutMsgHash(round, gap);
        Signature[] signatures = keys.Select(k => ecdsa.Sign(k, msgHash)).ToArray();
        return new TimeoutCertificate(round, signatures, gap);
    }
}<|MERGE_RESOLUTION|>--- conflicted
+++ resolved
@@ -41,11 +41,7 @@
     {
         var tc = new TimeoutCertificate(1, Array.Empty<Signature>(), 0);
         ISnapshotManager snapshotManager = Substitute.For<ISnapshotManager>();
-<<<<<<< HEAD
         snapshotManager.GetSnapshotByGapNumber(Arg.Any<ulong>())
-=======
-        snapshotManager.GetSnapshot(Arg.Any<long>(), Arg.Any<IXdcReleaseSpec>())
->>>>>>> 8276f9e4
                     .Returns((Snapshot?)null);
         IBlockTree blockTree = Substitute.For<IBlockTree>();
         XdcBlockHeader header = Build.A.XdcBlockHeader().TestObject;
@@ -71,11 +67,7 @@
     {
         var tc = new TimeoutCertificate(1, Array.Empty<Signature>(), 0);
         ISnapshotManager snapshotManager = Substitute.For<ISnapshotManager>();
-<<<<<<< HEAD
         snapshotManager.GetSnapshotByGapNumber(Arg.Any<ulong>())
-=======
-        snapshotManager.GetSnapshot(Arg.Any<long>(), Arg.Any<IXdcReleaseSpec>())
->>>>>>> 8276f9e4
             .Returns(new Snapshot(0, Hash256.Zero, Array.Empty<Address>()));
         IBlockTree blockTree = Substitute.For<IBlockTree>();
         XdcBlockHeader header = Build.A.XdcBlockHeader().TestObject;
@@ -126,11 +118,7 @@
     {
         Address[] masternodes = masternodesList.ToArray();
         ISnapshotManager snapshotManager = Substitute.For<ISnapshotManager>();
-<<<<<<< HEAD
         snapshotManager.GetSnapshotByGapNumber(Arg.Any<ulong>())
-=======
-        snapshotManager.GetSnapshot(Arg.Any<long>(), Arg.Any<IXdcReleaseSpec>())
->>>>>>> 8276f9e4
             .Returns(new Snapshot(0, Hash256.Zero, masternodes));
 
         IEpochSwitchManager epochSwitchManager = Substitute.For<IEpochSwitchManager>();
