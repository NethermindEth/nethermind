// SPDX-FileCopyrightText: 2025 Demerzel Solutions Limited
// SPDX-License-Identifier: LGPL-3.0-only

using Autofac;
using FluentAssertions;
using Nethermind.Api;
using Nethermind.Blockchain;
using Nethermind.Blockchain.Blocks;
using Nethermind.Blockchain.Find;
using Nethermind.Blockchain.Receipts;
using Nethermind.Config;
using Nethermind.Consensus;
using Nethermind.Consensus.Comparers;
using Nethermind.Consensus.ExecutionRequests;
using Nethermind.Consensus.Processing;
using Nethermind.Consensus.Producers;
using Nethermind.Consensus.Validators;
using Nethermind.Core;
using Nethermind.Core.Crypto;
using Nethermind.Core.Events;
using Nethermind.Core.Extensions;
using Nethermind.Core.Specs;
using Nethermind.Core.Test.Blockchain;
using Nethermind.Core.Test.Builders;
using Nethermind.Core.Test.Modules;
using Nethermind.Core.Utils;
using Nethermind.Crypto;
using Nethermind.Db;
using Nethermind.Evm.State;
using Nethermind.Evm.TransactionProcessing;
using Nethermind.Facade.Find;
using Nethermind.Init.Modules;
using Nethermind.Int256;
using Nethermind.Logging;
using Nethermind.Network;
using Nethermind.Serialization.Json;
using Nethermind.Specs;
using Nethermind.Specs.ChainSpecStyle;
using Nethermind.Specs.Forks;
using Nethermind.Specs.Test;
using Nethermind.State;
using Nethermind.State.Repositories;
using Nethermind.TxPool;
using Nethermind.Xdc;
using Nethermind.Xdc.Spec;
using Nethermind.Xdc.Test;
using System;
using System.Collections.Generic;
using System.Configuration;
using System.Diagnostics;
using System.Linq;
using System.Threading;
using System.Threading.Tasks;

using Nethermind.Core.Test;
using Nethermind.Xdc.Types;
namespace Nethermind.Xdc.Test.Helpers;


public class XdcTestBlockchain : TestBlockchain
{
    public static async Task<XdcTestBlockchain> Create(Action<ContainerBuilder>? configurer = null)
    {
        XdcTestBlockchain chain = new();
        await chain.Build(configurer);
        return chain;
    }

    public List<PrivateKey> MasterNodeCandidates { get; }
<<<<<<< HEAD
    public XdcConsensusContext XdcContext => Container.Resolve<XdcConsensusContext>();

=======
    public IXdcConsensusContext XdcContext => Container.Resolve<IXdcConsensusContext>();
>>>>>>> aca8c8ed
    public IEpochSwitchManager EpochSwitchManager => _fromXdcContainer.EpochSwitchManager;
    public IQuorumCertificateManager QuorumCertificateManager => _fromXdcContainer.QuorumCertificateManager;
    public ITimeoutCertificateManager TimeoutCertificateManager => _fromXdcContainer.TimeoutCertificateManager;
    public ISnapshotManager SnapshotManager => _fromXdcContainer.SnapshotManager;
    public ISigner Signer => _fromXdcContainer.Signer;
    public IHeaderValidator HeaderValidator => _fromXdcContainer.HeaderValidator;

    protected XdcTestBlockchain()
    {
        MasterNodeCandidates = new PrivateKeyGenerator().Generate(200).ToList();
    }

<<<<<<< HEAD

    const int MAX_EPOCH_COUNT = 10;
    const int EPOCH_LENGTH = 5;

=======
    protected Signer Signer => (Signer)_fromXdcContainer.Signer;
>>>>>>> aca8c8ed

    private FromXdcContainer _fromXdcContainer = null!;
    public class FromXdcContainer(
        Lazy<IStateReader> stateReader,
        Lazy<IEthereumEcdsa> ethereumEcdsa,
        Lazy<INonceManager> nonceManager,
        Lazy<IReceiptStorage> receiptStorage,
        Lazy<ITxPool> txPool,
        Lazy<IWorldStateManager> worldStateManager,
        Lazy<IBlockPreprocessorStep> blockPreprocessorStep,
        Lazy<IBlockTree> blockTree,
        Lazy<IBlockFinder> blockFinder,
        Lazy<ILogFinder> logFinder,
        Lazy<IChainHeadInfoProvider> chainHeadInfoProvider,
        Lazy<IDbProvider> dbProvider,
        Lazy<ISpecProvider> specProvider,
        Lazy<ISealEngine> sealEngine,
        Lazy<ITransactionComparerProvider> transactionComparerProvider,
        Lazy<IPoSSwitcher> poSSwitcher,
        Lazy<IChainLevelInfoRepository> chainLevelInfoRepository,
        Lazy<IMainProcessingContext> mainProcessingContext,
        Lazy<IReadOnlyTxProcessingEnvFactory> readOnlyTxProcessingEnvFactory,
        Lazy<IBlockProducerEnvFactory> blockProducerEnvFactory,
        Lazy<Configuration> configuration,
        Lazy<TestBlockchainUtil> testBlockchainUtil,
        Lazy<PoWTestBlockchainUtil> poWTestBlockchainUtil,
        Lazy<ManualTimestamper> manualTimestamper,
        Lazy<IManualBlockProductionTrigger> blockProductionTrigger,
        Lazy<IShareableTxProcessorSource> shareableTxProcessorSource,
        Lazy<ISealer> sealer,
        Lazy<IForkInfo> forkInfo,
        Lazy<IEpochSwitchManager> epochSwitchManager,
        Lazy<IQuorumCertificateManager> quorumCertificateManager,
        Lazy<ITimeoutCertificateManager> timeoutCertificateManager,
        Lazy<ISnapshotManager> snapshotManager,
        Lazy<ISigner> signer,
        Lazy<IHeaderValidator> headerValidator
    ) : FromContainer(stateReader, ethereumEcdsa, nonceManager, receiptStorage, txPool, worldStateManager, blockPreprocessorStep, blockTree, blockFinder, logFinder, chainHeadInfoProvider, dbProvider, specProvider, sealEngine, transactionComparerProvider, poSSwitcher, chainLevelInfoRepository, mainProcessingContext, readOnlyTxProcessingEnvFactory, blockProducerEnvFactory, configuration, testBlockchainUtil, poWTestBlockchainUtil, manualTimestamper, blockProductionTrigger, shareableTxProcessorSource, sealer, forkInfo)
    {
        public IEpochSwitchManager EpochSwitchManager => epochSwitchManager.Value;
        public IQuorumCertificateManager QuorumCertificateManager => quorumCertificateManager.Value;
        public ITimeoutCertificateManager TimeoutCertificateManager => timeoutCertificateManager.Value;
        public ISnapshotManager SnapshotManager => snapshotManager.Value;
        public ISigner Signer => signer.Value;
        public IHeaderValidator HeaderValidator => headerValidator.Value;
    }
    // Please don't add any new parameter to this method. Pass any customization via autofac's configuration
    // or override method or a utility function that wrap around the autofac configuration.
    // Try to use plugin's module where possible to make sure prod and test components are wired similarly.
    protected override async Task<TestBlockchain> Build(Action<ContainerBuilder>? configurer = null)
    {
        JsonSerializer = new EthereumJsonSerializer();

        IConfigProvider configProvider = new ConfigProvider([.. CreateConfigs()]);

        ContainerBuilder builder = ConfigureContainer(new ContainerBuilder(), configProvider);
        ConfigureContainer(builder, configProvider);
        configurer?.Invoke(builder);

        Container = builder.Build();

        _fromXdcContainer = Container.Resolve<FromXdcContainer>();
        _fromContainer = (FromContainer)_fromXdcContainer;

        Configuration testConfiguration = _fromContainer.Configuration;

        BlockchainProcessor.Start();

        BlockProducer = CreateTestBlockProducer();
        BlockProducerRunner ??= CreateBlockProducerRunner();
        BlockProducerRunner.Start();
        Suggester = new ProducedBlockSuggester(BlockTree, BlockProducerRunner);

        _cts = AutoCancelTokenSource.ThatCancelAfter(Debugger.IsAttached ? TimeSpan.FromMilliseconds(-1) : TimeSpan.FromMilliseconds(TestTimout));

        if (testConfiguration.SuggestGenesisOnStart)
        {
            // The block added event is not waited by genesis, but its needed to wait here so that `AddBlock` wait correctly.
            Task newBlockWaiter = BlockTree.WaitForNewBlock(CancellationToken);
            MainProcessingContext.GenesisLoader.Load();
            await newBlockWaiter;
            QuorumCertificateManager.Initialize((XdcBlockHeader)BlockTree.Head!.Header);
        }

        if (testConfiguration.AddBlockOnStart)
            await AddBlocksOnStart();

        return this;
    }

    protected override ContainerBuilder ConfigureContainer(ContainerBuilder builder, IConfigProvider configProvider) =>

        base.ConfigureContainer(builder, configProvider)
            .AddModule(new XdcModuleTestOverrides(configProvider, LimboLogs.Instance))
            .AddSingleton<ISpecProvider>(
            new TestSpecProvider(WrapReleaseSpec(Shanghai.Instance))
            {
                AllowTestChainOverride = false,
            })
            .AddSingleton<Configuration>()
            .AddSingleton<FromContainer>()
            .AddSingleton<FromXdcContainer>()
            .AddScoped<IGenesisBuilder, XdcTestGenesisBuilder>()
            .AddSingleton<IBlockProducer, TestXdcBlockProducer>()
            .AddSingleton((ctx) => new CandidateContainer(MasterNodeCandidates))
            .AddSingleton<ISigner>(ctx =>
            {
                var spec = ctx.Resolve<ISpecProvider>();
                var logmanager = ctx.Resolve<ILogManager>();
                return new Signer(spec.ChainId, MasterNodeCandidates[1], logmanager);
            })

            .AddSingleton((_) => BlockProducer)
            .AddSingleton((_) => BlockProducerRunner)

            .AddSingleton<TestBlockchainUtil.Config, Configuration>((cfg) => new TestBlockchainUtil.Config(cfg.SlotTime))

            .AddSingleton((ctx) => new PoWTestBlockchainUtil(
                ctx.Resolve<IBlockProducerRunner>(),
                ctx.Resolve<IManualBlockProductionTrigger>(),
                ctx.Resolve<ManualTimestamper>(),
                ctx.Resolve<IBlockTree>(),
                ctx.Resolve<ITxPool>(),
                ctx.Resolve<Configuration>().SlotTime
<<<<<<< HEAD
            ))
    ;

    private static IXdcReleaseSpec WrapReleaseSpec(IReleaseSpec spec)
=======
            ));


    private IXdcReleaseSpec WrapReleaseSpec(IReleaseSpec spec)
>>>>>>> aca8c8ed
    {
        var xdcSpec = XdcReleaseSpec.FromReleaseSpec(spec);

        xdcSpec.GenesisMasterNodes = MasterNodeCandidates.Take(30).Select(k => k.Address).ToArray();
        xdcSpec.EpochLength = 900;
        xdcSpec.Gap = 450;
        xdcSpec.SwitchEpoch = 0;
        xdcSpec.SwitchBlock = 0;
        xdcSpec.MasternodeReward = 2.0;   // 2 Ether per masternode
        xdcSpec.ProtectorReward = 1.0;    // 1 Ether per protector
        xdcSpec.ObserverReward = 0.5;     // 0.5 Ether per observer
        xdcSpec.MinimumMinerBlockPerEpoch = 1;
        xdcSpec.LimitPenaltyEpoch = 2;
        xdcSpec.MinimumSigningTx = 1;
        xdcSpec.GasLimitBoundDivisor = 1024;

        V2ConfigParams[] v2ConfigParams = [
            new V2ConfigParams {
                SwitchRound = 0,
                MaxMasternodes = 30,
                CertThreshold = 0.667,
                TimeoutSyncThreshold = 3,
                TimeoutPeriod = 3000,
                MinePeriod = 2
            },
            new V2ConfigParams {
                SwitchRound = 5,
                MaxMasternodes = 30,
                CertThreshold = 0.667,
                TimeoutSyncThreshold = 3,
                TimeoutPeriod = 3000,
                MinePeriod = 2
            },
            new V2ConfigParams {
                SwitchRound = 10,
                MaxMasternodes = 30,
                CertThreshold = 0.667,
                TimeoutSyncThreshold = 3,
                TimeoutPeriod = 3000,
                MinePeriod = 2
            },
            new V2ConfigParams {
                SwitchRound = 15,
                MaxMasternodes = 30,
                CertThreshold = 0.667,
                TimeoutSyncThreshold = 3,
                TimeoutPeriod = 3000,
                MinePeriod = 2
            },
            new V2ConfigParams {
                SwitchRound = 20,
                MaxMasternodes = 30,
                CertThreshold = 0.667,
                TimeoutSyncThreshold = 3,
                TimeoutPeriod = 3000,
                MinePeriod = 2
            }
        ];

        xdcSpec.V2Configs = v2ConfigParams.ToList();
        return xdcSpec;
    }

    protected override IBlockProducer CreateTestBlockProducer()
    {
        IBlockProducerEnv env = BlockProducerEnvFactory.Create();
        return new TestXdcBlockProducer(
            Signer,
            Container.Resolve<CandidateContainer>(),
            EpochSwitchManager,
            SnapshotManager,
            XdcContext,
            env.TxSource,
            env.ChainProcessor,
            Sealer,
            BlockTree,
            env.ReadOnlyStateProvider,
            new FollowOtherMiners(SpecProvider),
            Timestamper,
            SpecProvider,
            LogManager,
            ConstantDifficulty.One,
            BlocksConfig);
    }

    private class XdcTestGenesisBuilder(
        ISpecProvider specProvider,
        IWorldState state,
        ISnapshotManager snapshotManager,
        IGenesisPostProcessor[] postProcessors,
        Configuration testConfiguration
    ) : IGenesisBuilder
    {
        public Block Build()
        {
            state.CreateAccount(TestItem.AddressA, testConfiguration.AccountInitialValue);
            state.CreateAccount(TestItem.AddressB, testConfiguration.AccountInitialValue);
            state.CreateAccount(TestItem.AddressC, testConfiguration.AccountInitialValue);

            IXdcReleaseSpec? finalSpec = (IXdcReleaseSpec)specProvider.GetFinalSpec();

            XdcBlockHeaderBuilder xdcBlockHeaderBuilder = new();

            var genesisBlock = new Block(xdcBlockHeaderBuilder
                .WithValidators(finalSpec.GenesisMasterNodes)
                .WithNumber(finalSpec.SwitchBlock)
                .WithGasUsed(0)
                .TestObject);

            foreach (IGenesisPostProcessor genesisPostProcessor in postProcessors)
            {
                genesisPostProcessor.PostProcess(genesisBlock);
            }

            state.Commit(specProvider.GenesisSpec!);
            state.CommitTree(0);
            genesisBlock.Header.StateRoot = state.StateRoot;
            genesisBlock.Header.Hash = genesisBlock.Header.CalculateHash();
            snapshotManager.StoreSnapshot(new Types.Snapshot(genesisBlock.Number, genesisBlock.Hash!, finalSpec.GenesisMasterNodes));
            return genesisBlock;
        }
    }

    protected override async Task AddBlocksOnStart()
    {
        UInt256 nonce = 0;
        for (var i = 0; i < MAX_EPOCH_COUNT; i++)
        {
<<<<<<< HEAD
            for(var j = 0; j < EPOCH_LENGTH; j++)
=======
            for (var j = 0; j < 3; j++)
>>>>>>> aca8c8ed
            {
                await AddBlock(CreateTransactionBuilder().WithNonce(nonce++).TestObject);
            }
        }

        while (true)
        {
            CancellationToken.ThrowIfCancellationRequested();
            if (BlockTree.Head?.Number == (long)nonce) return;
            await Task.Delay(1, CancellationToken);
        }
    }
    public async Task AddBlocks(int count)
    {
        for (var i = 0; i < count; i++)
        {
            await AddBlock();
        }
    }

    public override async Task AddBlock(params Transaction[] transactions)
    {
        await base.AddBlock(transactions);

        var head = (XdcBlockHeader)BlockTree.Head!.Header;
        var headSpec = SpecProvider.GetXdcSpec(head, XdcContext.CurrentRound);

        if (ISnapshotManager.IsTimeforSnapshot(head.Number, headSpec))
        {
            this.SnapshotManager.StoreSnapshot(new Types.Snapshot(head.Number, head.Hash!, MasterNodeCandidates.Select(k => k.Address).ToArray()));
        }

        EpochSwitchInfo switchInfo = EpochSwitchManager.GetEpochSwitchInfo(head.Hash!)!;

        var gap = (ulong)Math.Max(0, switchInfo.EpochSwitchBlockInfo.BlockNumber - switchInfo.EpochSwitchBlockInfo.BlockNumber % headSpec.EpochLength - headSpec.Gap);
        PrivateKey[] masterNodes = TakeRandomMasterNodes(headSpec, switchInfo);
        var headQc = XdcTestHelper.CreateQc(new BlockRoundInfo(head.Hash!, XdcContext.CurrentRound, head.Number), gap,
            masterNodes);
        QuorumCertificateManager.CommitCertificate(headQc);
    }

    public PrivateKey[] TakeRandomMasterNodes(IXdcReleaseSpec headSpec, EpochSwitchInfo switchInfo)
    {
        return switchInfo
                    .Masternodes
                    .OrderBy(x => _random.Next())
                    .Take((int)(Math.Ceiling(switchInfo.Masternodes.Length * headSpec.CertThreshold)))
                    .Select(a => MasterNodeCandidates.First(c => a == c.Address))
                    .ToArray();
    }

    private TransactionBuilder<Transaction> CreateTransactionBuilder()
    {
        TransactionBuilder<Transaction> txBuilder = BuildSimpleTransaction;

        Block? head = BlockFinder.Head;
        if (head is not null)
        {
            IReleaseSpec headReleaseSpec = SpecProvider.GetSpec(head.Header);

            if (headReleaseSpec.IsEip1559Enabled && headReleaseSpec.Eip1559TransitionBlock <= head.Number)
            {
                UInt256 nextFee = headReleaseSpec.BaseFeeCalculator.Calculate(head.Header, headReleaseSpec);
                txBuilder = txBuilder
                    .WithType(TxType.EIP1559)
                    .WithMaxFeePerGasIfSupports1559(nextFee * 2);
            }
        }

        return txBuilder;
    }
}<|MERGE_RESOLUTION|>--- conflicted
+++ resolved
@@ -59,6 +59,8 @@
 
 public class XdcTestBlockchain : TestBlockchain
 {
+    private readonly Random _random = new();
+
     public static async Task<XdcTestBlockchain> Create(Action<ContainerBuilder>? configurer = null)
     {
         XdcTestBlockchain chain = new();
@@ -67,32 +69,18 @@
     }
 
     public List<PrivateKey> MasterNodeCandidates { get; }
-<<<<<<< HEAD
-    public XdcConsensusContext XdcContext => Container.Resolve<XdcConsensusContext>();
-
-=======
     public IXdcConsensusContext XdcContext => Container.Resolve<IXdcConsensusContext>();
->>>>>>> aca8c8ed
     public IEpochSwitchManager EpochSwitchManager => _fromXdcContainer.EpochSwitchManager;
     public IQuorumCertificateManager QuorumCertificateManager => _fromXdcContainer.QuorumCertificateManager;
     public ITimeoutCertificateManager TimeoutCertificateManager => _fromXdcContainer.TimeoutCertificateManager;
     public ISnapshotManager SnapshotManager => _fromXdcContainer.SnapshotManager;
-    public ISigner Signer => _fromXdcContainer.Signer;
-    public IHeaderValidator HeaderValidator => _fromXdcContainer.HeaderValidator;
 
     protected XdcTestBlockchain()
     {
         MasterNodeCandidates = new PrivateKeyGenerator().Generate(200).ToList();
     }
 
-<<<<<<< HEAD
-
-    const int MAX_EPOCH_COUNT = 10;
-    const int EPOCH_LENGTH = 5;
-
-=======
     protected Signer Signer => (Signer)_fromXdcContainer.Signer;
->>>>>>> aca8c8ed
 
     private FromXdcContainer _fromXdcContainer = null!;
     public class FromXdcContainer(
@@ -128,8 +116,7 @@
         Lazy<IQuorumCertificateManager> quorumCertificateManager,
         Lazy<ITimeoutCertificateManager> timeoutCertificateManager,
         Lazy<ISnapshotManager> snapshotManager,
-        Lazy<ISigner> signer,
-        Lazy<IHeaderValidator> headerValidator
+        Lazy<ISigner> signer
     ) : FromContainer(stateReader, ethereumEcdsa, nonceManager, receiptStorage, txPool, worldStateManager, blockPreprocessorStep, blockTree, blockFinder, logFinder, chainHeadInfoProvider, dbProvider, specProvider, sealEngine, transactionComparerProvider, poSSwitcher, chainLevelInfoRepository, mainProcessingContext, readOnlyTxProcessingEnvFactory, blockProducerEnvFactory, configuration, testBlockchainUtil, poWTestBlockchainUtil, manualTimestamper, blockProductionTrigger, shareableTxProcessorSource, sealer, forkInfo)
     {
         public IEpochSwitchManager EpochSwitchManager => epochSwitchManager.Value;
@@ -137,7 +124,6 @@
         public ITimeoutCertificateManager TimeoutCertificateManager => timeoutCertificateManager.Value;
         public ISnapshotManager SnapshotManager => snapshotManager.Value;
         public ISigner Signer => signer.Value;
-        public IHeaderValidator HeaderValidator => headerValidator.Value;
     }
     // Please don't add any new parameter to this method. Pass any customization via autofac's configuration
     // or override method or a utility function that wrap around the autofac configuration.
@@ -217,17 +203,10 @@
                 ctx.Resolve<IBlockTree>(),
                 ctx.Resolve<ITxPool>(),
                 ctx.Resolve<Configuration>().SlotTime
-<<<<<<< HEAD
-            ))
-    ;
-
-    private static IXdcReleaseSpec WrapReleaseSpec(IReleaseSpec spec)
-=======
             ));
 
 
     private IXdcReleaseSpec WrapReleaseSpec(IReleaseSpec spec)
->>>>>>> aca8c8ed
     {
         var xdcSpec = XdcReleaseSpec.FromReleaseSpec(spec);
 
@@ -354,13 +333,9 @@
     protected override async Task AddBlocksOnStart()
     {
         UInt256 nonce = 0;
-        for (var i = 0; i < MAX_EPOCH_COUNT; i++)
-        {
-<<<<<<< HEAD
-            for(var j = 0; j < EPOCH_LENGTH; j++)
-=======
+        //for (var i = 0; i < MAX_EPOCH_COUNT; i++)
+        {
             for (var j = 0; j < 3; j++)
->>>>>>> aca8c8ed
             {
                 await AddBlock(CreateTransactionBuilder().WithNonce(nonce++).TestObject);
             }
@@ -369,7 +344,7 @@
         while (true)
         {
             CancellationToken.ThrowIfCancellationRequested();
-            if (BlockTree.Head?.Number == (long)nonce) return;
+            if (BlockTree.Head?.Number == 3) return;
             await Task.Delay(1, CancellationToken);
         }
     }
