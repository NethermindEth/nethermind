// SPDX-FileCopyrightText: 2025 Demerzel Solutions Limited
// SPDX-License-Identifier: LGPL-3.0-only

using Nethermind.Core.Crypto;
using Nethermind.Crypto;
using Nethermind.Serialization.Rlp;
using Nethermind.Xdc.Types;
using System;
using System.Collections.Generic;
using System.Linq;
using System.Text;
using System.Threading.Tasks;

namespace Nethermind.Xdc.Test;
internal static class XdcTestHelper
{
    private static readonly EthereumEcdsa ecdsa = new EthereumEcdsa(0);
    private static readonly VoteDecoder decoder = new VoteDecoder();

    public static PrivateKey[] GeneratePrivateKeys(int count)
    {
        var keyBuilder = new PrivateKeyGenerator();
        return keyBuilder.Generate(count).ToArray();
    }

    public static QuorumCertificate CreateQc(BlockRoundInfo roundInfo, ulong gapNumber, PrivateKey[] keys)
    {
        var qcEncoder = new VoteDecoder();

        IEnumerable<Signature> signatures = CreateVoteSignatures(roundInfo, gapNumber, keys);

        return new QuorumCertificate(roundInfo, signatures.ToArray(), gapNumber);
    }

    public static Signature[] CreateVoteSignatures(BlockRoundInfo roundInfo, ulong gapnumber, PrivateKey[] keys)
    {
        var encoder = new VoteDecoder();
        IEnumerable<Signature> signatures = keys.Select(k =>
        {
            var stream = new KeccakRlpStream();
            encoder.Encode(stream, new Vote(roundInfo, gapnumber), RlpBehaviors.ForSealing);
            return ecdsa.Sign(k, stream.GetValueHash());
        }).ToArray();
        return signatures.ToArray();
    }

    public static Vote BuildSignedVote(
<<<<<<< HEAD
        BlockRoundInfo info, ulong gap, PrivateKey key)
    {
        var decoder = new VoteDecoder();
        var ecdsa = new EthereumEcdsa(0);
=======
    BlockRoundInfo info, ulong gap, PrivateKey key)
    {
>>>>>>> ae7ceb0a
        var vote = new Vote(info, gap);
        var stream = new KeccakRlpStream();
        decoder.Encode(stream, vote, RlpBehaviors.ForSealing);
        vote.Signature = ecdsa.Sign(key, stream.GetValueHash());
        vote.Signer = key.Address;
        return vote;
    }
}<|MERGE_RESOLUTION|>--- conflicted
+++ resolved
@@ -45,15 +45,21 @@
     }
 
     public static Vote BuildSignedVote(
-<<<<<<< HEAD
         BlockRoundInfo info, ulong gap, PrivateKey key)
     {
         var decoder = new VoteDecoder();
         var ecdsa = new EthereumEcdsa(0);
-=======
+        var vote = new Vote(info, gap);
+        var stream = new KeccakRlpStream();
+        decoder.Encode(stream, vote, RlpBehaviors.ForSealing);
+        vote.Signature = ecdsa.Sign(key, stream.GetValueHash());
+        vote.Signer = key.Address;
+        return vote;
+    }
+
+    public static Vote BuildSignedVote(
     BlockRoundInfo info, ulong gap, PrivateKey key)
     {
->>>>>>> ae7ceb0a
         var vote = new Vote(info, gap);
         var stream = new KeccakRlpStream();
         decoder.Encode(stream, vote, RlpBehaviors.ForSealing);
