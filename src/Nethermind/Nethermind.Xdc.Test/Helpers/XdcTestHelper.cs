--- conflicted
+++ resolved
@@ -42,7 +42,6 @@
         return signatures.ToArray();
     }
 
-<<<<<<< HEAD
     public static Timeout BuildSignedTimeout(PrivateKey key, ulong round, ulong gap)
     {
         var decoder = new TimeoutDecoder();
@@ -51,7 +50,8 @@
         var hash = Keccak.Compute(rlp.Bytes).ValueHash256;
         var signature = new EthereumEcdsa(0).Sign(key, hash);
         return new Timeout(round, signature, gap) { Signer = key.Address };
-=======
+    }
+
     public static Vote BuildSignedVote(
     BlockRoundInfo info, ulong gap, PrivateKey key)
     {
@@ -61,6 +61,5 @@
         vote.Signature = ecdsa.Sign(key, stream.GetValueHash());
         vote.Signer = key.Address;
         return vote;
->>>>>>> ae7ceb0a
     }
 }