--- conflicted
+++ resolved
@@ -183,14 +183,7 @@
             .CalculateNextEpochMasternodes(Arg.Any<XdcBlockHeader>(), Arg.Any<IXdcReleaseSpec>())
             .Returns((epochCandidates.ToArray(), penalties.ToArray()));
         IEpochSwitchManager epochSwitchManager = Substitute.For<IEpochSwitchManager>();
-<<<<<<< HEAD
-        epochSwitchManager.GetEpochSwitchInfo(Arg.Any<XdcBlockHeader>(), Arg.Any<Hash256>()).Returns(
-            new EpochSwitchInfo([], epochCandidates.ToArray(), new BlockRoundInfo(TestItem.KeccakA, 0, 0), new BlockRoundInfo(TestItem.KeccakA, 0, 0))
-        );
-
-=======
         epochSwitchManager.GetEpochSwitchInfo(Arg.Any<XdcBlockHeader>(), Arg.Any<Hash256>()).Returns(new EpochSwitchInfo(epochCandidates.ToArray(), [], new BlockRoundInfo(Hash256.Zero, 0, 0)));
->>>>>>> c5cfd081
         XdcSealValidator validator = new XdcSealValidator(snapshotManager, epochSwitchManager, specProvider);
 
         Assert.That(validator.ValidateParams(parent, header), Is.EqualTo(expected));
