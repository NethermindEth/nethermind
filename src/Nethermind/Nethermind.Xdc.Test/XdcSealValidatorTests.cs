--- conflicted
+++ resolved
@@ -15,11 +15,8 @@
 using System.Linq;
 
 namespace Nethermind.Xdc.Test;
-<<<<<<< HEAD
-
-=======
+
 [Parallelizable(ParallelScope.All)]
->>>>>>> 8e6f16f9
 internal class XdcSealValidatorTests
 {
     private static bool IsEpochSwitch(XdcBlockHeader header, IXdcReleaseSpec spec)
