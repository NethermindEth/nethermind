--- conflicted
+++ resolved
@@ -153,21 +153,7 @@
         // _blockchain.Finalize(Convert(finalizedStateRoot));
     }
 
-<<<<<<< HEAD
-    public void AquireRawStateCommitLock()
-    {
-        _commitLock.EnterWriteLock();
-    }
-
-    public void ReleaseRawStateCommitLock()
-    {
-        _commitLock.ExitWriteLock();
-    }
-
-    class ReadOnlyState(IReadOnlyWorldState wrapped) : IReadOnlyState
-=======
     private static bool ConvertPaprikaAccount(in PaprikaAccount retrieved, out AccountStruct account)
->>>>>>> abc89c74
     {
         bool hasEmptyStorageAndCode = retrieved.CodeHash == PaprikaKeccak.OfAnEmptyString &&
                                       retrieved.StorageRootHash == PaprikaKeccak.EmptyTreeHash;
@@ -185,7 +171,86 @@
             return true;
         }
 
-<<<<<<< HEAD
+        account = new AccountStruct(retrieved.Nonce, retrieved.Balance, Convert(retrieved.StorageRootHash),
+            Convert(retrieved.CodeHash));
+        return true;
+    }
+
+    public void AquireRawStateCommitLock()
+    {
+        _commitLock.EnterWriteLock();
+    }
+
+    public void ReleaseRawStateCommitLock()
+    {
+        _commitLock.ExitWriteLock();
+    }
+
+    [SkipLocalsInit]
+    class ReadOnlyState(IReadOnlyWorldState wrapped) : IReadOnlyState
+    {
+        public bool TryGet(Address address, out AccountStruct account) => ConvertPaprikaAccount(wrapped.GetAccount(Convert(address)), out account);
+        public Account? Get(ValueHash256 hash)
+        {
+            PaprikaAccount paprikAccount = wrapped.GetAccount(Convert(hash));
+            if (ConvertPaprikaAccount(paprikAccount, out AccountStruct account))
+            {
+                return new Account(account.Nonce, account.Balance, new Hash256(account.StorageRoot), new Hash256(account.CodeHash));
+            }
+            return null;
+        }
+
+        public EvmWord GetStorageAt(in StorageCell cell)
+        {
+            Span<byte> bytes = stackalloc byte[32];
+            GetKey(cell.Index, bytes);
+            bytes = wrapped.GetStorage(Convert(cell.Address), new PaprikaKeccak(bytes), bytes);
+            return bytes.ToEvmWord();
+        }
+
+        public EvmWord GetStorageAt(Address address, in ValueHash256 hash)
+        {
+            Span<byte> bytes = stackalloc byte[32];
+            bytes = wrapped.GetStorage(Convert(address), new PaprikaKeccak(hash.Bytes), bytes);
+            return bytes.ToEvmWord();
+        }
+
+        [SkipLocalsInit]
+        public EvmWord GetStorageAt(in ValueHash256 accountHash, in ValueHash256 hash)
+        {
+            Span<byte> bytes = stackalloc byte[32];
+            bytes = wrapped.GetStorage(new PaprikaKeccak(accountHash.Bytes), new PaprikaKeccak(hash.Bytes), bytes);
+            return bytes.ToEvmWord();
+        }
+
+        public Hash256 StateRoot => Convert(wrapped.Hash);
+
+        public void Dispose() => wrapped.Dispose();
+    }
+
+    class State(IWorldState wrapped, PaprikaStateFactory factory) : IState
+    {
+        public void Set(Address address, in AccountStruct account, bool isNewHint = false)
+        {
+            PaprikaKeccak key = Convert(address);
+
+            if (account.IsNull)
+            {
+                wrapped.DestroyAccount(key);
+            }
+            else
+            {
+                PaprikaAccount actual = new(account.Balance, account.Nonce, Convert(account.CodeHash),
+                    Convert(account.StorageRoot));
+                wrapped.SetAccount(key, actual, isNewHint);
+            }
+        }
+
+        public bool TryGet(Address address, out AccountStruct account)
+        {
+            return ConvertPaprikaAccount(wrapped.GetAccount(Convert(address)), out account);
+        }
+
         public Account? Get(ValueHash256 hash)
         {
             PaprikaAccount account = wrapped.GetAccount(Convert(hash));
@@ -204,88 +269,6 @@
         }
 
         [SkipLocalsInit]
-=======
-        account = new AccountStruct(retrieved.Nonce, retrieved.Balance, Convert(retrieved.StorageRootHash),
-            Convert(retrieved.CodeHash));
-        return true;
-    }
-
-
-    [SkipLocalsInit]
-    class ReadOnlyState(IReadOnlyWorldState wrapped) : IReadOnlyState
-    {
-        public bool TryGet(Address address, out AccountStruct account) => ConvertPaprikaAccount(wrapped.GetAccount(Convert(address)), out account);
-
->>>>>>> abc89c74
-        public EvmWord GetStorageAt(in StorageCell cell)
-        {
-            Span<byte> bytes = stackalloc byte[32];
-            GetKey(cell.Index, bytes);
-            bytes = wrapped.GetStorage(Convert(cell.Address), new PaprikaKeccak(bytes), bytes);
-            return bytes.ToEvmWord();
-        }
-
-        public EvmWord GetStorageAt(Address address, in ValueHash256 hash)
-        {
-            Span<byte> bytes = stackalloc byte[32];
-            bytes = wrapped.GetStorage(Convert(address), new PaprikaKeccak(hash.Bytes), bytes);
-            return bytes.ToEvmWord();
-        }
-
-        [SkipLocalsInit]
-        public EvmWord GetStorageAt(in ValueHash256 accountHash, in ValueHash256 hash)
-        {
-            Span<byte> bytes = stackalloc byte[32];
-            bytes = wrapped.GetStorage(new PaprikaKeccak(accountHash.Bytes), new PaprikaKeccak(hash.Bytes), bytes);
-            return bytes.ToEvmWord();
-        }
-
-        public Hash256 StateRoot => Convert(wrapped.Hash);
-
-        public void Dispose() => wrapped.Dispose();
-    }
-
-    class State(IWorldState wrapped, PaprikaStateFactory factory) : IState
-    {
-        public void Set(Address address, in AccountStruct account, bool isNewHint = false)
-        {
-            PaprikaKeccak key = Convert(address);
-
-            if (account.IsNull)
-            {
-                wrapped.DestroyAccount(key);
-            }
-            else
-            {
-                PaprikaAccount actual = new(account.Balance, account.Nonce, Convert(account.CodeHash),
-                    Convert(account.StorageRoot));
-                wrapped.SetAccount(key, actual, isNewHint);
-            }
-        }
-
-        public bool TryGet(Address address, out AccountStruct account)
-        {
-            return ConvertPaprikaAccount(wrapped.GetAccount(Convert(address)), out account);
-        }
-
-        public Account? Get(ValueHash256 hash)
-        {
-            PaprikaAccount account = wrapped.GetAccount(Convert(hash));
-            bool hasEmptyStorageAndCode = account.CodeHash == PaprikaKeccak.OfAnEmptyString &&
-                                          account.StorageRootHash == PaprikaKeccak.EmptyTreeHash;
-            if (account.Balance.IsZero &&
-                account.Nonce.IsZero &&
-                hasEmptyStorageAndCode)
-                return null;
-
-            if (hasEmptyStorageAndCode)
-                return new Account(account.Nonce, account.Balance);
-
-            return new Account(account.Nonce, account.Balance, Convert(account.StorageRootHash),
-                Convert(account.CodeHash));
-        }
-
-        [SkipLocalsInit]
         public EvmWord GetStorageAt(in StorageCell cell)
         {
             Span<byte> bytes = stackalloc byte[32];
