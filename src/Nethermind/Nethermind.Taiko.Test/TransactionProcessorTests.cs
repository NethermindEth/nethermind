// SPDX-FileCopyrightText: 2022 Demerzel Solutions Limited
// SPDX-License-Identifier: LGPL-3.0-only

using System;
using Nethermind.Core;
using Nethermind.Core.Extensions;
using Nethermind.Core.Specs;
using Nethermind.Specs;
using Nethermind.Core.Test.Builders;
using Nethermind.Crypto;
using Nethermind.Int256;
using Nethermind.Evm.Tracing;
using Nethermind.Logging;
using Nethermind.Evm.State;
using NUnit.Framework;
using System.Collections;
<<<<<<< HEAD
=======
using Nethermind.Blockchain;
>>>>>>> eee5ac23
using Nethermind.Core.Test;
using Nethermind.Evm;
using Nethermind.State;
using Nethermind.Taiko.TaikoSpec;

namespace Nethermind.Taiko.Test;

public class TransactionProcessorTests
{
    private readonly TaikoOntakeReleaseSpec _spec;
    private readonly ISpecProvider _specProvider;
    private readonly IEthereumEcdsa _ethereumEcdsa;
    private TaikoTransactionProcessor? _transactionProcessor;
    private IWorldState? _stateProvider;
<<<<<<< HEAD
=======
    private IDisposable _worldStateCloser;
>>>>>>> eee5ac23

    public TransactionProcessorTests()
    {
        _spec = new TaikoOntakeReleaseSpec();
        _specProvider = new TestSpecProvider(_spec);
        _ethereumEcdsa = new EthereumEcdsa(_specProvider.ChainId);
    }

    private static readonly UInt256 AccountBalance = 1.Ether();

    [SetUp]
    public void Setup()
    {
        _spec.FeeCollector = TestItem.AddressB;

        IWorldStateManager worldStateManager = TestWorldStateFactory.CreateForTest();
        _stateProvider = worldStateManager.GlobalWorldState;
<<<<<<< HEAD
=======
        _worldStateCloser = _stateProvider.BeginScope(IWorldState.PreGenesis);
>>>>>>> eee5ac23
        _stateProvider.CreateAccount(TestItem.AddressA, AccountBalance);
        _stateProvider.Commit(_specProvider.GenesisSpec);
        _stateProvider.CommitTree(0);

        EthereumCodeInfoRepository codeInfoRepository = new();
        VirtualMachine virtualMachine = new(new TestBlockhashProvider(_specProvider), _specProvider, LimboLogs.Instance);
        _transactionProcessor = new TaikoTransactionProcessor(_specProvider, _stateProvider, virtualMachine, codeInfoRepository, LimboLogs.Instance);
    }

    [TearDown]
    public void TearDown()
    {
        _worldStateCloser.Dispose();
    }

    [TestCaseSource(nameof(FeesDistributionTests))]
    public void Fees_distributed_correctly(byte basefeeSharingPctg, UInt256 goesToTreasury, UInt256 goesToBeneficiary, ulong gasPrice)
    {
        long gasLimit = 100000;
        Address benefeciaryAddress = TestItem.AddressC;

        Transaction tx = Build.A.Transaction
            .WithValue(1)
            .WithGasPrice(gasPrice)
            .WithGasLimit(gasLimit)
            .SignedAndResolved(_ethereumEcdsa, TestItem.PrivateKeyA).TestObject;

        var extraData = new byte[32];
        extraData[31] = basefeeSharingPctg;

        Block block = Build.A.Block.WithNumber(1).WithTransactions(tx)
            .WithBaseFeePerGas(gasPrice)
            .WithExtraData(extraData)
            .WithBeneficiary(benefeciaryAddress).WithGasLimit(gasLimit).TestObject;

        _transactionProcessor!.SetBlockExecutionContext(new BlockExecutionContext(block.Header, _specProvider.GetSpec(block.Header)));
        _transactionProcessor!.Execute(tx, NullTxTracer.Instance);

        Assert.Multiple(() =>
        {
            Assert.That(_stateProvider!.GetBalance(_spec.FeeCollector!), Is.EqualTo(goesToTreasury));
            Assert.That(_stateProvider.GetBalance(benefeciaryAddress), Is.EqualTo(goesToBeneficiary));
        });
    }

    public static IEnumerable FeesDistributionTests
    {
        get
        {
            static object[] Typed(int basefeeSharingPctg, ulong goesToTreasury, ulong goesToBeneficiary, ulong gasPrice)
                => [(byte)basefeeSharingPctg, (UInt256)goesToTreasury, (UInt256)goesToBeneficiary, gasPrice];

            yield return new TestCaseData(Typed(0, 21000, 0, 1)) { TestName = "All goes to treasury" };
            yield return new TestCaseData(Typed(100, 0, 21000, 1)) { TestName = "All goes to beneficiary" };

            yield return new TestCaseData(Typed(50, 10500, 10500, 1)) { TestName = "50/50" };

            yield return new TestCaseData(Typed(75, 5250, 15750, 1)) { TestName = "1/4 to treasury" };
            yield return new TestCaseData(Typed(99, 210, 20790, 1)) { TestName = "Smallest value to treasury" };
            yield return new TestCaseData(Typed(1, 20790, 210, 1)) { TestName = "Smallest value to beneficiary" };

            yield return new TestCaseData(Typed(128, 0, 21000, 1)) { TestName = "Out of borders" };

            yield return new TestCaseData(Typed(11, 18690, 2310, 1)) { TestName = "Prime value #1" };
            yield return new TestCaseData(Typed(7, 19530, 1470, 1)) { TestName = "Prime value #2" };
            yield return new TestCaseData(Typed(97, 630, 20370, 1)) { TestName = "Prime value #3" };

            yield return new TestCaseData(Typed(97, 1890, 61110, 3)) { TestName = "Prime value and price gas #1" };
            yield return new TestCaseData(Typed(97, 69930, 2261070, 111)) { TestName = "Prime value and price gas #2" };
            yield return new TestCaseData(Typed(97, 3843630, 124277370, 6101)) { TestName = "Prime value and price gas #3" };
        }
    }
}<|MERGE_RESOLUTION|>--- conflicted
+++ resolved
@@ -14,10 +14,7 @@
 using Nethermind.Evm.State;
 using NUnit.Framework;
 using System.Collections;
-<<<<<<< HEAD
-=======
 using Nethermind.Blockchain;
->>>>>>> eee5ac23
 using Nethermind.Core.Test;
 using Nethermind.Evm;
 using Nethermind.State;
@@ -32,10 +29,7 @@
     private readonly IEthereumEcdsa _ethereumEcdsa;
     private TaikoTransactionProcessor? _transactionProcessor;
     private IWorldState? _stateProvider;
-<<<<<<< HEAD
-=======
     private IDisposable _worldStateCloser;
->>>>>>> eee5ac23
 
     public TransactionProcessorTests()
     {
@@ -53,10 +47,7 @@
 
         IWorldStateManager worldStateManager = TestWorldStateFactory.CreateForTest();
         _stateProvider = worldStateManager.GlobalWorldState;
-<<<<<<< HEAD
-=======
         _worldStateCloser = _stateProvider.BeginScope(IWorldState.PreGenesis);
->>>>>>> eee5ac23
         _stateProvider.CreateAccount(TestItem.AddressA, AccountBalance);
         _stateProvider.Commit(_specProvider.GenesisSpec);
         _stateProvider.CommitTree(0);
