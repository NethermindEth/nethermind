<configuration>
  <packageSources>
    <clear />
    <add key="nuget.org" value="https://api.nuget.org/v3/index.json" />
<<<<<<< HEAD
    <add key="nugettest.org" value="https://apiint.nugettest.org/v3/index.json" />
=======
    <add key="system.commandline" value="https://pkgs.dev.azure.com/dnceng/public/_packaging/dotnet-libraries/nuget/v3/index.json" />
    <!--<add key="nugettest.org" value="https://apiint.nugettest.org/v3/index.json" />-->
>>>>>>> b81070de
  </packageSources>
  <packageSourceMapping>
    <packageSource key="nuget.org">
      <package pattern="*" />
    </packageSource>
<<<<<<< HEAD
    <packageSource key="nugettest.org">
      <package pattern="*Multiformats*" />
    </packageSource>
=======
    <packageSource key="system.commandline">
      <package pattern="System.CommandLine*" />
    </packageSource>
    <!--<packageSource key="nugettest.org">
      <package pattern="" />
    </packageSource>
  </packageSourceMapping>-->
>>>>>>> b81070de
  </packageSourceMapping>
</configuration><|MERGE_RESOLUTION|>--- conflicted
+++ resolved
@@ -1,23 +1,15 @@
+<?xml version="1.0" encoding="utf-8"?>
 <configuration>
   <packageSources>
     <clear />
     <add key="nuget.org" value="https://api.nuget.org/v3/index.json" />
-<<<<<<< HEAD
-    <add key="nugettest.org" value="https://apiint.nugettest.org/v3/index.json" />
-=======
     <add key="system.commandline" value="https://pkgs.dev.azure.com/dnceng/public/_packaging/dotnet-libraries/nuget/v3/index.json" />
     <!--<add key="nugettest.org" value="https://apiint.nugettest.org/v3/index.json" />-->
->>>>>>> b81070de
   </packageSources>
   <packageSourceMapping>
     <packageSource key="nuget.org">
       <package pattern="*" />
     </packageSource>
-<<<<<<< HEAD
-    <packageSource key="nugettest.org">
-      <package pattern="*Multiformats*" />
-    </packageSource>
-=======
     <packageSource key="system.commandline">
       <package pattern="System.CommandLine*" />
     </packageSource>
@@ -25,6 +17,5 @@
       <package pattern="" />
     </packageSource>
   </packageSourceMapping>-->
->>>>>>> b81070de
   </packageSourceMapping>
 </configuration>