// SPDX-FileCopyrightText: 2022 Demerzel Solutions Limited
// SPDX-License-Identifier: LGPL-3.0-only

using System;
using System.Collections.Generic;
using System.Linq;
using Nethermind.Core;
using Nethermind.Core.Extensions;
using Nethermind.JsonRpc;
using Nethermind.JsonRpc.Client;
using Nethermind.Logging;
using Nethermind.Serialization.Json;

namespace Nethermind.Db.Rpc
{
    public class RpcDb : IDb
    {
        private readonly string _dbName;
        private readonly IJsonSerializer _jsonSerializer;
        private readonly ILogger _logger;
        private readonly IJsonRpcClient _rpcClient;
        private readonly IDb _recordDb;

        public RpcDb(string dbName, IJsonSerializer jsonSerializer, IJsonRpcClient rpcClient, ILogManager logManager, IDb recordDb)
        {
            _dbName = dbName;
            _rpcClient = rpcClient ?? throw new ArgumentNullException(nameof(rpcClient));
            _jsonSerializer = jsonSerializer ?? throw new ArgumentNullException(nameof(jsonSerializer));
            _logger = logManager?.GetClassLogger() ?? throw new ArgumentNullException(nameof(logManager));
            _recordDb = recordDb;
        }

        public void Dispose()
        {
            _logger.Info($"Disposing RPC DB {Name}");
            _recordDb.Dispose();
        }

        public long GetSize() => 0;
        public long GetCacheSize() => 0;
        public long GetIndexSize() => 0;
        public long GetMemtableSize() => 0;

        public string Name { get; } = "RpcDb";

        public byte[] this[ReadOnlySpan<byte> key]
        {
            get => Get(key);
            set => Set(key, value);
        }

        public void Set(ReadOnlySpan<byte> key, byte[] value, WriteFlags flags = WriteFlags.None)
        {
            throw new InvalidOperationException("RPC DB does not support writes");
        }

        public byte[] Get(ReadOnlySpan<byte> key, ReadFlags flags = ReadFlags.None)
        {
            return GetThroughRpc(key);
        }

        public KeyValuePair<byte[], byte[]>[] this[byte[][] keys] => keys.Select(k => new KeyValuePair<byte[], byte[]>(k, GetThroughRpc(k))).ToArray();

        public void Remove(ReadOnlySpan<byte> key)
        {
            throw new InvalidOperationException("RPC DB does not support writes");
        }

        public bool KeyExists(ReadOnlySpan<byte> key)
        {
            return GetThroughRpc(key) is not null;
        }

        public IDb Innermost => this; // record db is just a helper DB here
        public void Flush() { }
        public void Clear() { }

        public IEnumerable<KeyValuePair<byte[], byte[]>> GetAll(bool ordered = false) => _recordDb.GetAll();

        public IEnumerable<byte[]> GetAllValues(bool ordered = false) => _recordDb.GetAllValues();

        public IWriteBatch StartWriteBatch()
        {
            throw new InvalidOperationException("RPC DB does not support writes");
        }

        private byte[] GetThroughRpc(ReadOnlySpan<byte> key)
        {
            string responseJson = _rpcClient.Post("debug_getFromDb", _dbName, key.ToHexString()).Result;
            JsonRpcSuccessResponse response = _jsonSerializer.Deserialize<JsonRpcSuccessResponse>(responseJson);

            byte[] value = null;
            if (response.Result is not null)
            {
                value = Bytes.FromHexString((string)response.Result);
                if (_recordDb is not null)
                {
                    _recordDb[key] = value;
                }
            }

            return value;
        }

<<<<<<< HEAD
        public void DeleteByRange(Span<byte> startKey, Span<byte> endKey)
        {
            throw new NotImplementedException();
=======
        public Span<byte> GetSpan(ReadOnlySpan<byte> key)
        {
            return Get(key);
        }

        public void PutSpan(ReadOnlySpan<byte> key, ReadOnlySpan<byte> value, WriteFlags writeFlags)
        {
            Set(key, value.ToArray(), writeFlags);
        }

        public void DangerousReleaseMemory(in Span<byte> span)
        {
>>>>>>> 4401d7f1
        }
    }
}<|MERGE_RESOLUTION|>--- conflicted
+++ resolved
@@ -102,11 +102,6 @@
             return value;
         }
 
-<<<<<<< HEAD
-        public void DeleteByRange(Span<byte> startKey, Span<byte> endKey)
-        {
-            throw new NotImplementedException();
-=======
         public Span<byte> GetSpan(ReadOnlySpan<byte> key)
         {
             return Get(key);
@@ -119,7 +114,11 @@
 
         public void DangerousReleaseMemory(in Span<byte> span)
         {
->>>>>>> 4401d7f1
+        }
+
+        public void DeleteByRange(Span<byte> startKey, Span<byte> endKey)
+        {
+            throw new NotImplementedException();
         }
     }
 }