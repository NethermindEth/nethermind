--- conflicted
+++ resolved
@@ -50,11 +50,8 @@
         public IDb ConfigsDb { get; }
         public IDb EthRequestsDb { get; }
         public IDb BloomDb { get; }
-<<<<<<< HEAD
         public IDb ChtDb { get; }
-=======
         public IDb BeamStateDb { get; } = new MemDb();
->>>>>>> e64d5e1a
 
         public void Dispose()
         {
