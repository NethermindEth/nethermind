--- conflicted
+++ resolved
@@ -15,24 +15,7 @@
     ILogManager logManager)
     : ReadOnlyWorldStateManager(dbProvider, trieStore.AsReadOnly(), logManager)
 {
-<<<<<<< HEAD
-    private readonly ITrieStore _trieStore;
-
-    public WorldStateManager(
-        IWorldState worldState,
-        ITrieStore trieStore,
-        IDbProvider dbProvider,
-        ILogManager logManager
-    ) : base(dbProvider, trieStore.AsReadOnly(), logManager)
-    {
-        GlobalWorldState = worldState;
-        _trieStore = trieStore;
-    }
-
-    public override IWorldState GlobalWorldState { get; }
-=======
     public override IWorldState GlobalWorldState => worldState;
->>>>>>> 331f0d9b
 
     public override event EventHandler<ReorgBoundaryReached>? ReorgBoundaryReached
     {
