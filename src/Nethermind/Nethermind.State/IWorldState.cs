--- conflicted
+++ resolved
@@ -108,14 +108,4 @@
     void Commit(IReleaseSpec releaseSpec, IWorldStateTracer? traver, bool isGenesis = false);
 
     void CommitTree(long blockNumber);
-<<<<<<< HEAD
-
-    /// <summary>
-    /// For witness
-    /// </summary>
-    /// <param name="codeHash"></param>
-    void TouchCode(in ValueHash256 codeHash);
-    void FullReset();
-=======
->>>>>>> 738c39c1
 }