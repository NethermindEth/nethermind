//  Copyright (c) 2018 Demerzel Solutions Limited
//  This file is part of the Nethermind library.
// 
//  The Nethermind library is free software: you can redistribute it and/or modify
//  it under the terms of the GNU Lesser General Public License as published by
//  the Free Software Foundation, either version 3 of the License, or
//  (at your option) any later version.
// 
//  The Nethermind library is distributed in the hope that it will be useful,
//  but WITHOUT ANY WARRANTY; without even the implied warranty of
//  MERCHANTABILITY or FITNESS FOR A PARTICULAR PURPOSE. See the
//  GNU Lesser General Public License for more details.
// 
//  You should have received a copy of the GNU Lesser General Public License
//  along with the Nethermind. If not, see <http://www.gnu.org/licenses/>.

using System;
using System.Collections.Generic;
using System.Runtime.CompilerServices;
using Nethermind.Core;
using Nethermind.Core.Crypto;
using Nethermind.Core.Resettables;
using Nethermind.Core.Specs;
using Nethermind.Db;
using Nethermind.Int256;
using Nethermind.Logging;
using Nethermind.State.Witnesses;
using Nethermind.Trie;
using Nethermind.Trie.Pruning;
using Metrics = Nethermind.Db.Metrics;

[assembly: InternalsVisibleTo("Nethermind.State.Test")]
[assembly: InternalsVisibleTo("Nethermind.Benchmark")]
[assembly: InternalsVisibleTo("Nethermind.Blockchain.Test")]
[assembly: InternalsVisibleTo("Nethermind.Synchronization.Test")]

namespace Nethermind.State
{
    public class StateProvider : IStateProvider
    {
        private const int StartCapacity = Resettable.StartCapacity;
        private ResettableDictionary<Address, Stack<int>> _intraBlockCache = new ResettableDictionary<Address, Stack<int>>();
        private ResettableHashSet<Address> _committedThisRound = new ResettableHashSet<Address>();

        private readonly List<Change> _keptInCache = new List<Change>();
        private readonly ILogger _logger;
<<<<<<< HEAD
        private readonly IKeyValueStore _codeDb;
        private readonly ILogManager _logManager;
=======
        private readonly ISnapshotableDb _codeDb;
>>>>>>> 9d1b7cd2

        private int _capacity = StartCapacity;
        private Change?[] _changes = new Change?[StartCapacity];
        private int _currentPosition = -1;

<<<<<<< HEAD
        public StateProvider(StateTree stateTree, IKeyValueStore codeDb, ILogManager logManager)
=======
        public StateProvider(ITrieStore trieStore, ISnapshotableDb codeDb, ILogManager logManager)
>>>>>>> 9d1b7cd2
        {
            _logger = logManager.GetClassLogger<StateProvider>() ?? throw new ArgumentNullException(nameof(logManager));
            _codeDb = codeDb ?? throw new ArgumentNullException(nameof(codeDb));
<<<<<<< HEAD
            _tree = stateTree ?? throw new ArgumentNullException(nameof(stateTree));
        }

        public StateProvider(IDbProvider dbProvider, ILogManager logManager)
            : this(new StateTree(dbProvider.StateDb), dbProvider.CodeDb, logManager)
        {
        }

        public StateProvider(ISnapshotableDb stateDb, IDb codeDb, ILogManager logManager)
            : this(new StateTree(stateDb), codeDb, logManager)
        {
=======
            _tree = new StateTree(trieStore, logManager);
>>>>>>> 9d1b7cd2
        }

        public void Accept(ITreeVisitor visitor, Keccak stateRoot)
        {
            if (visitor == null) throw new ArgumentNullException(nameof(visitor));
            if (stateRoot == null) throw new ArgumentNullException(nameof(stateRoot));

            _tree.Accept(visitor, stateRoot, true);
        }

        public void CommitCode()
        {
            _codeDb.Commit();
        }

        private bool _needsStateRootUpdate;

        public void RecalculateStateRoot()
        {
            _tree.UpdateRootHash();
            _needsStateRootUpdate = false;
        }

        public Keccak StateRoot
        {
            get
            {
                if (_needsStateRootUpdate)
                {
                    throw new InvalidOperationException();
                }

                return _tree.RootHash;
            }
            set => _tree.RootHash = value;
        }

        private readonly StateTree _tree;

        public bool AccountExists(Address address)
        {
            if (_intraBlockCache.ContainsKey(address))
            {
                return _changes[_intraBlockCache[address].Peek()]!.ChangeType != ChangeType.Delete;
            }

            return GetAndAddToCache(address) != null;
        }

        public bool IsEmptyAccount(Address address)
        {
            return GetThroughCache(address).IsEmpty;
        }

        public Account? GetAccount(Address address)
        {
            return GetThroughCache(address);
        }

        public bool IsDeadAccount(Address address)
        {
            Account? account = GetThroughCache(address);
            return account?.IsEmpty ?? true;
        }

        public UInt256 GetNonce(Address address)
        {
            Account? account = GetThroughCache(address);
            return account?.Nonce ?? UInt256.Zero;
        }

        public Keccak GetStorageRoot(Address address)
        {
            Account? account = GetThroughCache(address);
            return account.StorageRoot;
        }

        public UInt256 GetBalance(Address address)
        {
            Account? account = GetThroughCache(address);
            return account?.Balance ?? UInt256.Zero;
        }

        public void UpdateCodeHash(Address address, Keccak codeHash, IReleaseSpec releaseSpec)
        {
            _needsStateRootUpdate = true;
            Account? account = GetThroughCache(address);
            if (account.CodeHash != codeHash)
            {
                if (_logger.IsTrace) _logger.Trace($"  Update {address} C {account.CodeHash} -> {codeHash}");
                Account changedAccount = account.WithChangedCodeHash(codeHash);
                PushUpdate(address, changedAccount);
            }
            else if (releaseSpec.IsEip158Enabled)
            {
                if (_logger.IsTrace) _logger.Trace($"  Touch {address} (code hash)");
                Account? touched = GetThroughCache(address);
                if (touched.IsEmpty)
                {
                    PushTouch(address, touched, releaseSpec, touched.Balance.IsZero);
                }
            }
        }

        private void SetNewBalance(Address address, in UInt256 balanceChange, IReleaseSpec releaseSpec, bool isSubtracting)
        {
            _needsStateRootUpdate = true;

            Account GetThroughCacheCheckExists()
            {
                Account result = GetThroughCache(address);
                if (result == null)
                {
                    if (_logger.IsError) _logger.Error("Updating balance of a non-existing account");
                    throw new InvalidOperationException("Updating balance of a non-existing account");
                }

                return result;
            }

            bool isZero = balanceChange.IsZero;
            if (isZero)
            {
                if (releaseSpec.IsEip158Enabled)
                {
                    Account touched = GetThroughCacheCheckExists();
                    if (_logger.IsTrace) _logger.Trace($"  Touch {address} (balance)");
                    if (touched.IsEmpty)
                    {
                        PushTouch(address, touched, releaseSpec, isZero);
                    }
                }

                return;
            }

            Account account = GetThroughCacheCheckExists();

            if (isSubtracting && account.Balance < balanceChange)
            {
                throw new InsufficientBalanceException();
            }

            UInt256 newBalance = isSubtracting ? account.Balance - balanceChange : account.Balance + balanceChange;

            Account changedAccount = account.WithChangedBalance(newBalance);
            if (_logger.IsTrace) _logger.Trace($"  Update {address} B {account.Balance} -> {newBalance} ({(isSubtracting ? "-" : "+")}{balanceChange})");
            PushUpdate(address, changedAccount);
        }

        public void SubtractFromBalance(Address address, in UInt256 balanceChange, IReleaseSpec releaseSpec)
        {
            _needsStateRootUpdate = true;
            SetNewBalance(address, balanceChange, releaseSpec, true);
        }

        public void AddToBalance(Address address, in UInt256 balanceChange, IReleaseSpec releaseSpec)
        {
            _needsStateRootUpdate = true;
            SetNewBalance(address, balanceChange, releaseSpec, false);
        }

        /// <summary>
        /// This is a coupling point between storage provider and state provider.
        /// This is pointing at the architectural change likely required where Storage and State Provider are represented by a single world state class.
        /// </summary>
        /// <param name="address"></param>
        /// <param name="storageRoot"></param>
        public void UpdateStorageRoot(Address address, Keccak storageRoot)
        {
            _needsStateRootUpdate = true;
            Account? account = GetThroughCache(address);
            if (account.StorageRoot != storageRoot)
            {
                if (_logger.IsTrace) _logger.Trace($"  Update {address} S {account.StorageRoot} -> {storageRoot}");
                Account changedAccount = account.WithChangedStorageRoot(storageRoot);
                PushUpdate(address, changedAccount);
            }
        }

        public void IncrementNonce(Address address)
        {
            _needsStateRootUpdate = true;
            Account? account = GetThroughCache(address);
            Account changedAccount = account.WithChangedNonce(account.Nonce + 1);
            if (_logger.IsTrace) _logger.Trace($"  Update {address} N {account.Nonce} -> {changedAccount.Nonce}");
            PushUpdate(address, changedAccount);
        }

        public void DecrementNonce(Address address)
        {
            _needsStateRootUpdate = true;
            Account account = GetThroughCache(address);
            Account changedAccount = account.WithChangedNonce(account.Nonce - 1);
            if (_logger.IsTrace) _logger.Trace($"  Update {address} N {account.Nonce} -> {changedAccount.Nonce}");
            PushUpdate(address, changedAccount);
        }

        public void TouchCode(Keccak codeHash)
        {
            if (_codeDb is WitnessingStore witnessingStore)
            {
                witnessingStore.Touch(codeHash.Bytes);
            }
        }

        public Keccak UpdateCode(byte[] code)
        {
            _needsStateRootUpdate = true;
            if (code.Length == 0)
            {
                return Keccak.OfAnEmptyString;
            }

            Keccak codeHash = Keccak.Compute(code);
            
            _codeDb[codeHash.Bytes] = code;

            return codeHash;
        }

        public Keccak GetCodeHash(Address address)
        {
            Account account = GetThroughCache(address);
            return account?.CodeHash ?? Keccak.OfAnEmptyString;
        }

        public byte[] GetCode(Keccak codeHash)
        {
            return codeHash == Keccak.OfAnEmptyString ? Array.Empty<byte>() : _codeDb[codeHash.Bytes];
        }

        public byte[] GetCode(Address address)
        {
            Account? account = GetThroughCache(address);
            if (account == null)
            {
                return Array.Empty<byte>();
            }

            return GetCode(account.CodeHash);
        }

        public void DeleteAccount(Address address)
        {
            _needsStateRootUpdate = true;
            PushDelete(address);
        }

        public int TakeSnapshot()
        {
            if (_logger.IsTrace) _logger.Trace($"State snapshot {_currentPosition}");
            return _currentPosition;
        }

        public void Restore(int snapshot)
        {
            if (snapshot > _currentPosition)
            {
                throw new InvalidOperationException($"{nameof(StateProvider)} tried to restore snapshot {snapshot} beyond current position {_currentPosition}");
            }

            if (_logger.IsTrace) _logger.Trace($"Restoring state snapshot {snapshot}");
            if (snapshot == _currentPosition)
            {
                return;
            }

            for (int i = 0; i < _currentPosition - snapshot; i++)
            {
                Change change = _changes[_currentPosition - i];
                if (_intraBlockCache[change!.Address].Count == 1)
                {
                    if (change.ChangeType == ChangeType.JustCache)
                    {
                        int actualPosition = _intraBlockCache[change.Address].Pop();
                        if (actualPosition != _currentPosition - i)
                        {
                            throw new InvalidOperationException($"Expected actual position {actualPosition} to be equal to {_currentPosition} - {i}");
                        }

                        _keptInCache.Add(change);
                        _changes[actualPosition] = null;
                        continue;
                    }
                }

                _changes[_currentPosition - i] = null; // TODO: temp, ???
                int forChecking = _intraBlockCache[change.Address].Pop();
                if (forChecking != _currentPosition - i)
                {
                    throw new InvalidOperationException($"Expected checked value {forChecking} to be equal to {_currentPosition} - {i}");
                }

                if (_intraBlockCache[change.Address].Count == 0)
                {
                    _intraBlockCache.Remove(change.Address);
                }
            }

            _currentPosition = snapshot;
            foreach (Change kept in _keptInCache)
            {
                _currentPosition++;
                _changes[_currentPosition] = kept;
                _intraBlockCache[kept.Address].Push(_currentPosition);
            }

            _keptInCache.Clear();
        }

        public void CreateAccount(Address address, in UInt256 balance)
        {
            _needsStateRootUpdate = true;
            if (_logger.IsTrace) _logger.Trace($"Creating account: {address} with balance {balance}");
            Account account = balance.IsZero ? Account.TotallyEmpty : new Account(balance);
            PushNew(address, account);
        }

        public void Commit(IReleaseSpec releaseSpec)
        {
            Commit(releaseSpec, null);
        }

        private struct ChangeTrace
        {
            public ChangeTrace(Account? before, Account? after)
            {
                After = after;
                Before = before;
            }

            public ChangeTrace(Account? after)
            {
                After = after;
                Before = null;
            }

            public Account? Before { get; }
            public Account? After { get; }
        }

        public void Commit(IReleaseSpec releaseSpec, IStateTracer? stateTracer)
        {
            if (_currentPosition == -1)
            {
                if (_logger.IsTrace) _logger.Trace("  no state changes to commit");
                return;
            }

            if (_logger.IsTrace) _logger.Trace($"Committing state changes (at {_currentPosition})");
            if (_changes[_currentPosition] == null)
            {
                throw new InvalidOperationException($"Change at current position {_currentPosition} was null when commiting {nameof(StateProvider)}");
            }

            if (_changes[_currentPosition + 1] != null)
            {
                throw new InvalidOperationException($"Change after current position ({_currentPosition} + 1) was not null when commiting {nameof(StateProvider)}");
            }

            bool isTracing = stateTracer != null;
            Dictionary<Address, ChangeTrace> trace = null;
            if (isTracing)
            {
                trace = new Dictionary<Address, ChangeTrace>();
            }

            for (int i = 0; i <= _currentPosition; i++)
            {
                Change change = _changes[_currentPosition - i];
                if (!isTracing && change!.ChangeType == ChangeType.JustCache)
                {
                    continue;
                }

                if (_committedThisRound.Contains(change!.Address))
                {
                    if (isTracing && change.ChangeType == ChangeType.JustCache)
                    {
                        trace[change.Address] = new ChangeTrace(change.Account, trace[change.Address].After);
                    }

                    continue;
                }

                // because it was not committed yet it means that the just cache is the only state (so it was read only)
                if (isTracing && change.ChangeType == ChangeType.JustCache)
                {
                    _readsForTracing.Add(change.Address);
                    continue;
                }

                int forAssertion = _intraBlockCache[change.Address].Pop();
                if (forAssertion != _currentPosition - i)
                {
                    throw new InvalidOperationException($"Expected checked value {forAssertion} to be equal to {_currentPosition} - {i}");
                }

                _committedThisRound.Add(change.Address);

                switch (change.ChangeType)
                {
                    case ChangeType.JustCache:
                    {
                        break;
                    }
                    case ChangeType.Touch:
                    case ChangeType.Update:
                    {
                        if (releaseSpec.IsEip158Enabled && change.Account.IsEmpty)
                        {
                            if (_logger.IsTrace) _logger.Trace($"  Commit remove empty {change.Address} B = {change.Account.Balance} N = {change.Account.Nonce}");
                            SetState(change.Address, null);
                            if (isTracing)
                            {
                                trace[change.Address] = new ChangeTrace(null);
                            }
                        }
                        else
                        {
                            if (_logger.IsTrace) _logger.Trace($"  Commit update {change.Address} B = {change.Account.Balance} N = {change.Account.Nonce} C = {change.Account.CodeHash}");
                            SetState(change.Address, change.Account);
                            if (isTracing)
                            {
                                trace[change.Address] = new ChangeTrace(change.Account);
                            }
                        }

                        break;
                    }
                    case ChangeType.New:
                    {
                        if (!releaseSpec.IsEip158Enabled || !change.Account.IsEmpty)
                        {
                            if (_logger.IsTrace) _logger.Trace($"  Commit create {change.Address} B = {change.Account.Balance} N = {change.Account.Nonce}");
                            SetState(change.Address, change.Account);
                            if (isTracing)
                            {
                                trace[change.Address] = new ChangeTrace(change.Account);
                            }
                        }

                        break;
                    }
                    case ChangeType.Delete:
                    {
                        if (_logger.IsTrace) _logger.Trace($"  Commit remove {change.Address}");
                        bool wasItCreatedNow = false;
                        while (_intraBlockCache[change.Address].Count > 0)
                        {
                            int previousOne = _intraBlockCache[change.Address].Pop();
                            wasItCreatedNow |= _changes[previousOne].ChangeType == ChangeType.New;
                            if (wasItCreatedNow)
                            {
                                break;
                            }
                        }

                        if (!wasItCreatedNow)
                        {
                            SetState(change.Address, null);
                            if (isTracing)
                            {
                                trace[change.Address] = new ChangeTrace(null);
                            }
                        }

                        break;
                    }
                    default:
                        throw new ArgumentOutOfRangeException();
                }
            }

            if (isTracing)
            {
                foreach (Address nullRead in _readsForTracing)
                {
                    // // this may be enough, let us write tests
                    stateTracer.ReportAccountRead(nullRead);
                }
            }

            Resettable<Change>.Reset(ref _changes, ref _capacity, ref _currentPosition, StartCapacity);
            _committedThisRound.Reset();
            _readsForTracing.Clear();
            _intraBlockCache.Reset();

            if (isTracing)
            {
                ReportChanges(stateTracer, trace);
            }
        }

        private void ReportChanges(IStateTracer stateTracer, Dictionary<Address, ChangeTrace> trace)
        {
            foreach ((Address address, ChangeTrace change) in trace)
            {
                bool someChangeReported = false;

                Account? before = change.Before;
                Account? after = change.After;

                UInt256? beforeBalance = before?.Balance;
                UInt256? afterBalance = after?.Balance;

                UInt256? beforeNonce = before?.Nonce;
                UInt256? afterNonce = after?.Nonce;

                Keccak? beforeCodeHash = before?.CodeHash;
                Keccak? afterCodeHash = after?.CodeHash;

                if (beforeCodeHash != afterCodeHash)
                {
                    byte[]? beforeCode = beforeCodeHash == null
                        ? null
                        : beforeCodeHash == Keccak.OfAnEmptyString
                            ? Array.Empty<byte>()
                            : _codeDb[beforeCodeHash.Bytes];
                    byte[]? afterCode = afterCodeHash == null
                        ? null
                        : afterCodeHash == Keccak.OfAnEmptyString
                            ? Array.Empty<byte>()
                            : _codeDb[afterCodeHash.Bytes];

                    if (!((beforeCode?.Length ?? 0) == 0 && (afterCode?.Length ?? 0) == 0))
                    {
                        stateTracer.ReportCodeChange(address, beforeCode, afterCode);
                    }

                    someChangeReported = true;
                }

                if (afterBalance != beforeBalance)
                {
                    stateTracer.ReportBalanceChange(address, beforeBalance, afterBalance);
                    someChangeReported = true;
                }

                if (afterNonce != beforeNonce)
                {
                    stateTracer.ReportNonceChange(address, beforeNonce, afterNonce);
                    someChangeReported = true;
                }

                if (!someChangeReported)
                {
                    stateTracer.ReportAccountRead(address);
                }
            }
        }

        private Account? GetState(Address address)
        {
            Metrics.StateTreeReads++;
            Account? account = _tree.Get(address);
            return account;
        }

        private void SetState(Address address, Account? account)
        {
            _needsStateRootUpdate = true;
            Metrics.StateTreeWrites++;
            _tree.Set(address, account);
        }

        private HashSet<Address> _readsForTracing = new HashSet<Address>();

        private Account? GetAndAddToCache(Address address)
        {
            Account? account = GetState(address);
            if (account != null)
            {
                PushJustCache(address, account);
            }
            else
            {
                // just for tracing - potential perf hit, maybe a better solution?
                _readsForTracing.Add(address);
            }

            return account;
        }

        private Account? GetThroughCache(Address address)
        {
            if (_intraBlockCache.ContainsKey(address))
            {
                return _changes[_intraBlockCache[address].Peek()]!.Account;
            }

            Account account = GetAndAddToCache(address);
            return account;
        }

        private void PushJustCache(Address address, Account account)
        {
            Push(ChangeType.JustCache, address, account);
        }

        private void PushUpdate(Address address, Account account)
        {
            Push(ChangeType.Update, address, account);
        }

        private void PushTouch(Address address, Account account, IReleaseSpec releaseSpec, bool isZero)
        {
            if (isZero && releaseSpec.IsEip158IgnoredAccount(address)) return;
            Push(ChangeType.Touch, address, account);
        }

        private void PushDelete(Address address)
        {
            Push(ChangeType.Delete, address, null);
        }

        private void Push(ChangeType changeType, Address address, Account? touchedAccount)
        {
            SetupCache(address);
            if (changeType == ChangeType.Touch
                && _changes[_intraBlockCache[address].Peek()]!.ChangeType == ChangeType.Touch)
            {
                return;
            }

            IncrementChangePosition();
            _intraBlockCache[address].Push(_currentPosition);
            _changes[_currentPosition] = new Change(changeType, address, touchedAccount);
        }

        private void PushNew(Address address, Account account)
        {
            SetupCache(address);
            IncrementChangePosition();
            _intraBlockCache[address].Push(_currentPosition);
            _changes[_currentPosition] = new Change(ChangeType.New, address, account);
        }

        private void IncrementChangePosition()
        {
            Resettable<Change>.IncrementPosition(ref _changes, ref _capacity, ref _currentPosition);
        }

        private void SetupCache(Address address)
        {
            if (!_intraBlockCache.ContainsKey(address))
            {
                _intraBlockCache[address] = new Stack<int>();
            }
        }

        private enum ChangeType
        {
            JustCache,
            Touch,
            Update,
            New,
            Delete
        }

        private class Change
        {
            public Change(ChangeType type, Address address, Account? account)
            {
                ChangeType = type;
                Address = address;
                Account = account;
            }

            public ChangeType ChangeType { get; }
            public Address Address { get; }
            public Account? Account { get; }
        }

        public void Reset()
        {
            if (_logger.IsTrace) _logger.Trace("Clearing state provider caches");
            _intraBlockCache.Reset();
            _committedThisRound.Reset();
            _readsForTracing.Clear();
            _currentPosition = -1;
            Array.Clear(_changes, 0, _changes.Length);
            _needsStateRootUpdate = false;
        }

        public void CommitTree(long blockNumber)
        {
            if (_needsStateRootUpdate)
            {
                RecalculateStateRoot();
            }

            _tree.Commit(blockNumber);
        }
        
        public void CommitBranch()
        {
            // placeholder for the three level Commit->CommitBlock->CommitBranch
        }
    }
}<|MERGE_RESOLUTION|>--- conflicted
+++ resolved
@@ -44,40 +44,19 @@
 
         private readonly List<Change> _keptInCache = new List<Change>();
         private readonly ILogger _logger;
-<<<<<<< HEAD
+        
+        private readonly ILogManager _logManager;
         private readonly IKeyValueStore _codeDb;
-        private readonly ILogManager _logManager;
-=======
-        private readonly ISnapshotableDb _codeDb;
->>>>>>> 9d1b7cd2
 
         private int _capacity = StartCapacity;
         private Change?[] _changes = new Change?[StartCapacity];
         private int _currentPosition = -1;
-
-<<<<<<< HEAD
-        public StateProvider(StateTree stateTree, IKeyValueStore codeDb, ILogManager logManager)
-=======
-        public StateProvider(ITrieStore trieStore, ISnapshotableDb codeDb, ILogManager logManager)
->>>>>>> 9d1b7cd2
+        
+        public StateProvider(ITrieStore trieStore, IKeyValueStore codeDb, ILogManager logManager)
         {
             _logger = logManager.GetClassLogger<StateProvider>() ?? throw new ArgumentNullException(nameof(logManager));
             _codeDb = codeDb ?? throw new ArgumentNullException(nameof(codeDb));
-<<<<<<< HEAD
-            _tree = stateTree ?? throw new ArgumentNullException(nameof(stateTree));
-        }
-
-        public StateProvider(IDbProvider dbProvider, ILogManager logManager)
-            : this(new StateTree(dbProvider.StateDb), dbProvider.CodeDb, logManager)
-        {
-        }
-
-        public StateProvider(ISnapshotableDb stateDb, IDb codeDb, ILogManager logManager)
-            : this(new StateTree(stateDb), codeDb, logManager)
-        {
-=======
             _tree = new StateTree(trieStore, logManager);
->>>>>>> 9d1b7cd2
         }
 
         public void Accept(ITreeVisitor visitor, Keccak stateRoot)
@@ -90,7 +69,6 @@
 
         public void CommitCode()
         {
-            _codeDb.Commit();
         }
 
         private bool _needsStateRootUpdate;
