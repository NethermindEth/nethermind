--- conflicted
+++ resolved
@@ -693,17 +693,7 @@
                 if (change.Before != change.After)
                 {
                     change.Before = change.After;
-<<<<<<< HEAD
                     writeBatch.Set(key, change.After);
-=======
-
-                    KeccakCache.ComputeTo(key.Value.Bytes, out ValueHash256 keccak);
-
-                    Account account = change.After;
-                    Rlp accountRlp = account is null ? null : account.IsTotallyEmpty ? StateTree.EmptyAccountRlp : Rlp.Encode(account);
-
-                    bulkWrite.Add(new PatriciaTree.BulkSetEntry(keccak, accountRlp?.Bytes));
->>>>>>> c2f1fa47
                     writes++;
                 }
                 else
