--- conflicted
+++ resolved
@@ -15,7 +15,6 @@
 using Nethermind.Logging;
 using Nethermind.State.Tracing;
 using Nethermind.Trie;
-using Nethermind.Trie.Pruning;
 using Metrics = Nethermind.Db.Metrics;
 
 namespace Nethermind.State
@@ -39,12 +38,7 @@
         private readonly ILogger _logger;
         private readonly IKeyValueStore _codeDb;
 
-<<<<<<< HEAD
-        private List<Change> _changes = new(Resettable.StartCapacity);
-=======
         private readonly List<Change> _changes = new(Resettable.StartCapacity);
-        internal readonly StateTree _tree;
->>>>>>> 3f19aeef
         private readonly Func<AddressAsKey, Account> _getStateFromTrie;
 
         private readonly bool _populatePreBlockCache;
@@ -54,41 +48,17 @@
             ArgumentNullException.ThrowIfNull(visitor);
             ArgumentNullException.ThrowIfNull(stateRoot);
 
-<<<<<<< HEAD
             throw new NotImplementedException($"The type of visitor {visitor.GetType()} is not handled now");
-=======
-            _tree.Accept(visitor, stateRoot, visitingOptions);
-        }
-
-        public void Accept<TCtx>(ITreeVisitor<TCtx>? visitor, Hash256? stateRoot, VisitingOptions? visitingOptions = null) where TCtx : struct, INodeContext<TCtx>
+        }
+
+        public void Accept<TContext>(ITreeVisitor<TContext> visitor, Hash256 stateRoot,
+            VisitingOptions? visitingOptions = null)
+            where TContext : struct, INodeContext<TContext>
         {
             ArgumentNullException.ThrowIfNull(visitor);
             ArgumentNullException.ThrowIfNull(stateRoot);
 
-            _tree.Accept(visitor, stateRoot, visitingOptions);
-        }
-
-        private bool _needsStateRootUpdate;
-
-        public void RecalculateStateRoot()
-        {
-            _tree.UpdateRootHash();
-            _needsStateRootUpdate = false;
-        }
-
-        public Hash256 StateRoot
-        {
-            get
-            {
-                if (_needsStateRootUpdate)
-                {
-                    throw new InvalidOperationException();
-                }
-
-                return _tree.RootHash;
-            }
-            set => _tree.RootHash = value;
->>>>>>> 3f19aeef
+            throw new NotImplementedException($"The type of visitor {visitor.GetType()} is not handled now");
         }
 
         public bool IsContract(Address address)
@@ -242,17 +212,7 @@
         /// <param name="storageRoot"></param>
         public void UpdateStorageRoot(Address address, Hash256 storageRoot)
         {
-<<<<<<< HEAD
-            Account? account = GetThroughCache(address);
-            if (account is null)
-            {
-                throw new InvalidOperationException($"Account {address} is null when updating storage hash");
-            }
-
-=======
-            _needsStateRootUpdate = true;
             Account? account = GetThroughCache(address) ?? throw new InvalidOperationException($"Account {address} is null when updating storage hash");
->>>>>>> 3f19aeef
             if (account.StorageRoot != storageRoot)
             {
                 if (_logger.IsTrace) _logger.Trace($"  Update {address} S {account.StorageRoot} -> {storageRoot}");
@@ -263,17 +223,7 @@
 
         public void IncrementNonce(Address address, UInt256 delta)
         {
-<<<<<<< HEAD
-            Account? account = GetThroughCache(address);
-            if (account is null)
-            {
-                throw new InvalidOperationException($"Account {address} is null when incrementing nonce");
-            }
-
-=======
-            _needsStateRootUpdate = true;
             Account? account = GetThroughCache(address) ?? throw new InvalidOperationException($"Account {address} is null when incrementing nonce");
->>>>>>> 3f19aeef
             Account changedAccount = account.WithChangedNonce(account.Nonce + delta);
             if (_logger.IsTrace) _logger.Trace($"  Update {address} N {account.Nonce} -> {changedAccount.Nonce}");
             PushUpdate(address, changedAccount);
@@ -281,17 +231,7 @@
 
         public void DecrementNonce(Address address, UInt256 delta)
         {
-<<<<<<< HEAD
-            Account? account = GetThroughCache(address);
-            if (account is null)
-            {
-                throw new InvalidOperationException($"Account {address} is null when decrementing nonce.");
-            }
-
-=======
-            _needsStateRootUpdate = true;
             Account? account = GetThroughCache(address) ?? throw new InvalidOperationException($"Account {address} is null when decrementing nonce.");
->>>>>>> 3f19aeef
             Account changedAccount = account.WithChangedNonce(account.Nonce - delta);
             if (_logger.IsTrace) _logger.Trace($"  Update {address} N {account.Nonce} -> {changedAccount.Nonce}");
             PushUpdate(address, changedAccount);
@@ -869,20 +809,6 @@
             _committedThisRound.Clear();
             _nullAccountReads.Clear();
             _changes.Clear();
-<<<<<<< HEAD
-=======
-            _needsStateRootUpdate = false;
-        }
-
-        public void CommitTree()
-        {
-            if (_needsStateRootUpdate)
-            {
-                RecalculateStateRoot();
-            }
-
-            _tree.Commit();
->>>>>>> 3f19aeef
         }
 
         public static void CommitBranch()
@@ -893,17 +819,7 @@
         // used in EthereumTests
         internal void SetNonce(Address address, in UInt256 nonce)
         {
-<<<<<<< HEAD
-            Account? account = GetThroughCache(address);
-            if (account is null)
-            {
-                throw new InvalidOperationException($"Account {address} is null when incrementing nonce");
-            }
-
-=======
-            _needsStateRootUpdate = true;
             Account? account = GetThroughCache(address) ?? throw new InvalidOperationException($"Account {address} is null when incrementing nonce");
->>>>>>> 3f19aeef
             Account changedAccount = account.WithChangedNonce(nonce);
             if (_logger.IsTrace) _logger.Trace($"  Update {address} N {account.Nonce} -> {changedAccount.Nonce}");
             PushUpdate(address, changedAccount);
