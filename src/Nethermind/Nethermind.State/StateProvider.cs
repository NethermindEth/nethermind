// SPDX-FileCopyrightText: 2022 Demerzel Solutions Limited
// SPDX-License-Identifier: LGPL-3.0-only

using System;
using System.Collections.Generic;
using System.Runtime.InteropServices;
using Nethermind.Core;
using Nethermind.Core.Caching;
using Nethermind.Core.Collections;
using Nethermind.Core.Crypto;
using Nethermind.Core.Resettables;
using Nethermind.Core.Specs;
using Nethermind.Int256;
using Nethermind.Logging;
using Nethermind.State.Tracing;
using Nethermind.Trie;
using Nethermind.Trie.Pruning;
using Metrics = Nethermind.Db.Metrics;

namespace Nethermind.State
{
    internal class StateProvider
    {
        private const int StartCapacity = Resettable.StartCapacity;
        private readonly ResettableDictionary<AddressAsKey, Stack<int>> _intraTxCache = new();
        private readonly ResettableHashSet<AddressAsKey> _committedThisRound = new();
        private readonly HashSet<AddressAsKey> _nullAccountReads = new();
        // Only guarding against hot duplicates so filter doesn't need to be too big
        // Note:
        // False negatives are fine as they will just result in a overwrite set
        // False positives would be problematic as the code _must_ be persisted
        private readonly LruKeyCacheNonConcurrent<Hash256AsKey> _codeInsertFilter = new(1_024, "Code Insert Filter");
        private readonly Dictionary<AddressAsKey, Account> _blockCache = new(4_096);
        private readonly NonBlocking.ConcurrentDictionary<AddressAsKey, Account>? _preBlockCache;

        private readonly List<Change> _keptInCache = new();
        private readonly ILogger _logger;
        private readonly IKeyValueStore _codeDb;

        private int _capacity = StartCapacity;
        private Change?[] _changes = new Change?[StartCapacity];
        private int _currentPosition = Resettable.EmptyPosition;
        internal readonly StateTree _tree;
        private readonly Func<AddressAsKey, Account> _getStateFromTrie;

        public void Accept(ITreeVisitor? visitor, Hash256? stateRoot, VisitingOptions? visitingOptions = null)
        {
            ArgumentNullException.ThrowIfNull(visitor);
            ArgumentNullException.ThrowIfNull(stateRoot);

            _tree.Accept(visitor, stateRoot, visitingOptions);
        }

        private bool _needsStateRootUpdate;

        public void RecalculateStateRoot()
        {
            _tree.UpdateRootHash();
            _needsStateRootUpdate = false;
        }

        public Hash256 StateRoot
        {
            get
            {
                if (_needsStateRootUpdate)
                {
                    throw new InvalidOperationException();
                }

                return _tree.RootHash;
            }
            set => _tree.RootHash = value;
        }

        public bool IsContract(Address address)
        {
            Account? account = GetThroughCache(address);
            return account is not null && account.IsContract;
        }

        public bool AccountExists(Address address) =>
            _intraTxCache.TryGetValue(address, out Stack<int> value)
                ? _changes[value.Peek()]!.ChangeType != ChangeType.Delete
                : GetAndAddToCache(address) is not null;

        public bool IsEmptyAccount(Address address)
        {
            Account? account = GetThroughCache(address);
            return account?.IsEmpty ?? throw new InvalidOperationException($"Account {address} is null when checking if empty");
        }

        public Account GetAccount(Address address) => GetThroughCache(address) ?? Account.TotallyEmpty;

        public bool IsDeadAccount(Address address)
        {
            Account? account = GetThroughCache(address);
            return account?.IsEmpty ?? true;
        }

        public UInt256 GetNonce(Address address)
        {
            Account? account = GetThroughCache(address);
            return account?.Nonce ?? UInt256.Zero;
        }

        public Hash256 GetStorageRoot(Address address)
        {
            Account? account = GetThroughCache(address);
            return account is null ? throw new InvalidOperationException($"Account {address} is null when accessing storage root") : account.StorageRoot;
        }

        public UInt256 GetBalance(Address address)
        {
            Account? account = GetThroughCache(address);
            return account?.Balance ?? UInt256.Zero;
        }

        public void InsertCode(Address address, Hash256 codeHash, ReadOnlyMemory<byte> code, IReleaseSpec spec, bool isGenesis = false)
        {
            _needsStateRootUpdate = true;

            // Don't reinsert if already inserted. This can be the case when the same
            // code is used by multiple deployments. Either from factory contracts (e.g. LPs)
            // or people copy and pasting popular contracts
            if (!_codeInsertFilter.Get(codeHash))
            {
                if (!_codeDb.PreferWriteByArray)
                {
                    _codeDb.PutSpan(codeHash.Bytes, code.Span);
                }
                else if (MemoryMarshal.TryGetArray(code, out ArraySegment<byte> codeArray)
                        && codeArray.Offset == 0
                        && codeArray.Count == code.Length)
                {
                    _codeDb[codeHash.Bytes] = codeArray.Array;
                }
                else
                {
                    _codeDb[codeHash.Bytes] = code.ToArray();
                }

                _codeInsertFilter.Set(codeHash);
            }

            Account? account = GetThroughCache(address);
            if (account is null)
            {
                throw new InvalidOperationException($"Account {address} is null when updating code hash");
            }

            if (account.CodeHash != codeHash)
            {
                if (_logger.IsDebug) _logger.Debug($"  Update {address} C {account.CodeHash} -> {codeHash}");
                Account changedAccount = account.WithChangedCodeHash(codeHash);
                PushUpdate(address, changedAccount);
            }
            else if (spec.IsEip158Enabled && !isGenesis)
            {
                if (_logger.IsTrace) _logger.Trace($"  Touch {address} (code hash)");
                if (account.IsEmpty)
                {
                    PushTouch(address, account, spec, account.Balance.IsZero);
                }
            }
        }

        private void SetNewBalance(Address address, in UInt256 balanceChange, IReleaseSpec releaseSpec, bool isSubtracting)
        {
            _needsStateRootUpdate = true;

            Account GetThroughCacheCheckExists()
            {
                Account result = GetThroughCache(address);
                if (result is null)
                {
                    if (_logger.IsError) _logger.Error("Updating balance of a non-existing account");
                    throw new InvalidOperationException("Updating balance of a non-existing account");
                }

                return result;
            }

            bool isZero = balanceChange.IsZero;
            if (isZero)
            {
                // this also works like this in Geth (they don't follow the spec ¯\_(*~*)_/¯)
                // however we don't do it because of a consensus issue with Geth, just to avoid
                // hitting non-existing account when substractin Zero-value from the sender
                if (releaseSpec.IsEip158Enabled && !isSubtracting)
                {
                    Account touched = GetThroughCacheCheckExists();
                    if (_logger.IsTrace) _logger.Trace($"  Touch {address} (balance)");
                    if (touched.IsEmpty)
                    {
                        PushTouch(address, touched, releaseSpec, true);
                    }
                }

                return;
            }

            Account account = GetThroughCacheCheckExists();

            if (isSubtracting && account.Balance < balanceChange)
            {
                throw new InsufficientBalanceException(address);
            }

            UInt256 newBalance = isSubtracting ? account.Balance - balanceChange : account.Balance + balanceChange;

            Account changedAccount = account.WithChangedBalance(newBalance);
            if (_logger.IsTrace) _logger.Trace($"  Update {address} B {account.Balance} -> {newBalance} ({(isSubtracting ? "-" : "+")}{balanceChange})");
            PushUpdate(address, changedAccount);
        }

        public void SubtractFromBalance(Address address, in UInt256 balanceChange, IReleaseSpec releaseSpec)
        {
            _needsStateRootUpdate = true;
            SetNewBalance(address, balanceChange, releaseSpec, true);
        }

        public void AddToBalance(Address address, in UInt256 balanceChange, IReleaseSpec releaseSpec)
        {
            _needsStateRootUpdate = true;
            SetNewBalance(address, balanceChange, releaseSpec, false);
        }

        /// <summary>
        /// This is a coupling point between storage provider and state provider.
        /// This is pointing at the architectural change likely required where Storage and State Provider are represented by a single world state class.
        /// </summary>
        /// <param name="address"></param>
        /// <param name="storageRoot"></param>
        public void UpdateStorageRoot(Address address, Hash256 storageRoot)
        {
            _needsStateRootUpdate = true;
            Account? account = GetThroughCache(address);
            if (account is null)
            {
                throw new InvalidOperationException($"Account {address} is null when updating storage hash");
            }

            if (account.StorageRoot != storageRoot)
            {
                if (_logger.IsTrace) _logger.Trace($"  Update {address} S {account.StorageRoot} -> {storageRoot}");
                Account changedAccount = account.WithChangedStorageRoot(storageRoot);
                PushUpdate(address, changedAccount);
            }
        }

        public void IncrementNonce(Address address)
        {
            _needsStateRootUpdate = true;
            Account? account = GetThroughCache(address);
            if (account is null)
            {
                throw new InvalidOperationException($"Account {address} is null when incrementing nonce");
            }

            Account changedAccount = account.WithChangedNonce(account.Nonce + 1);
            if (_logger.IsTrace) _logger.Trace($"  Update {address} N {account.Nonce} -> {changedAccount.Nonce}");
            PushUpdate(address, changedAccount);
        }

        public void DecrementNonce(Address address)
        {
            _needsStateRootUpdate = true;
            Account? account = GetThroughCache(address);
            if (account is null)
            {
                throw new InvalidOperationException($"Account {address} is null when decrementing nonce.");
            }

            Account changedAccount = account.WithChangedNonce(account.Nonce - 1);
            if (_logger.IsTrace) _logger.Trace($"  Update {address} N {account.Nonce} -> {changedAccount.Nonce}");
            PushUpdate(address, changedAccount);
        }

        public Hash256 GetCodeHash(Address address)
        {
            Account? account = GetThroughCache(address);
            return account?.CodeHash ?? Keccak.OfAnEmptyString;
        }

        public byte[] GetCode(Hash256 codeHash)
        {
            byte[]? code = codeHash == Keccak.OfAnEmptyString ? Array.Empty<byte>() : _codeDb[codeHash.Bytes];
            return code ?? throw new InvalidOperationException($"Code {codeHash} is missing from the database.");
        }

        public byte[] GetCode(ValueHash256 codeHash)
        {
            byte[]? code = codeHash == Keccak.OfAnEmptyString.ValueHash256 ? Array.Empty<byte>() : _codeDb[codeHash.Bytes];
            return code ?? throw new InvalidOperationException($"Code {codeHash} is missing from the database.");
        }

        public byte[] GetCode(Address address)
        {
            Account? account = GetThroughCache(address);
            if (account is null)
            {
                return Array.Empty<byte>();
            }

            return GetCode(account.CodeHash);
        }

        public void DeleteAccount(Address address)
        {
            _needsStateRootUpdate = true;
            PushDelete(address);
        }

        public int TakeSnapshot()
        {
            if (_logger.IsTrace) _logger.Trace($"State snapshot {_currentPosition}");
            return _currentPosition;
        }

        public void Restore(int snapshot)
        {
            if (snapshot > _currentPosition)
            {
                throw new InvalidOperationException($"{nameof(StateProvider)} tried to restore snapshot {snapshot} beyond current position {_currentPosition}");
            }

            if (_logger.IsTrace) _logger.Trace($"Restoring state snapshot {snapshot}");
            if (snapshot == _currentPosition)
            {
                return;
            }

            for (int i = 0; i < _currentPosition - snapshot; i++)
            {
                Change change = _changes[_currentPosition - i];
                Stack<int> stack = _intraTxCache[change!.Address];
                if (stack.Count == 1)
                {
                    if (change.ChangeType == ChangeType.JustCache)
                    {
                        int actualPosition = stack.Pop();
                        if (actualPosition != _currentPosition - i)
                        {
                            throw new InvalidOperationException($"Expected actual position {actualPosition} to be equal to {_currentPosition} - {i}");
                        }

                        _keptInCache.Add(change);
                        _changes[actualPosition] = null;
                        continue;
                    }
                }

                _changes[_currentPosition - i] = null; // TODO: temp, ???
                int forChecking = stack.Pop();
                if (forChecking != _currentPosition - i)
                {
                    throw new InvalidOperationException($"Expected checked value {forChecking} to be equal to {_currentPosition} - {i}");
                }

                if (stack.Count == 0)
                {
                    _intraTxCache.Remove(change.Address);
                }
            }

            _currentPosition = snapshot;
            foreach (Change kept in _keptInCache)
            {
                _currentPosition++;
                _changes[_currentPosition] = kept;
                _intraTxCache[kept.Address].Push(_currentPosition);
            }

            _keptInCache.Clear();
        }

        public void CreateAccount(Address address, in UInt256 balance, in UInt256 nonce = default)
        {
            _needsStateRootUpdate = true;
            if (_logger.IsTrace) _logger.Trace($"Creating account: {address} with balance {balance} and nonce {nonce}");
            Account account = (balance.IsZero && nonce.IsZero) ? Account.TotallyEmpty : new Account(nonce, balance);
            PushNew(address, account);
        }

        public void CreateAccountIfNotExists(Address address, in UInt256 balance, in UInt256 nonce = default)
        {
            if (AccountExists(address)) return;
            CreateAccount(address, balance, nonce);
        }

        public void AddToBalanceAndCreateIfNotExists(Address address, in UInt256 balance, IReleaseSpec spec)
        {
            if (AccountExists(address))
            {
                AddToBalance(address, balance, spec);
            }
            else
            {
                CreateAccount(address, balance);
            }
        }

        public void Commit(IReleaseSpec releaseSpec, bool isGenesis = false)
        {
            Commit(releaseSpec, NullStateTracer.Instance, isGenesis);
        }

        private readonly struct ChangeTrace
        {
            public ChangeTrace(Account? before, Account? after)
            {
                After = after;
                Before = before;
            }

            public ChangeTrace(Account? after)
            {
                After = after;
                Before = null;
            }

            public Account? Before { get; }
            public Account? After { get; }
        }

        public void Commit(IReleaseSpec releaseSpec, IWorldStateTracer stateTracer, bool isGenesis = false)
        {
            if (_currentPosition == -1)
            {
                if (_logger.IsTrace) _logger.Trace("  no state changes to commit");
                return;
            }

            if (_logger.IsTrace) _logger.Trace($"Committing state changes (at {_currentPosition})");
            if (_changes[_currentPosition] is null)
            {
                throw new InvalidOperationException($"Change at current position {_currentPosition} was null when commiting {nameof(StateProvider)}");
            }

            if (_changes[_currentPosition + 1] is not null)
            {
                throw new InvalidOperationException($"Change after current position ({_currentPosition} + 1) was not null when commiting {nameof(StateProvider)}");
            }

            bool isTracing = stateTracer.IsTracingState;
            Dictionary<AddressAsKey, ChangeTrace> trace = null;
            if (isTracing)
            {
                trace = new Dictionary<AddressAsKey, ChangeTrace>();
            }

            for (int i = 0; i <= _currentPosition; i++)
            {
                Change change = _changes[_currentPosition - i];
                if (!isTracing && change!.ChangeType == ChangeType.JustCache)
                {
                    continue;
                }

                if (_committedThisRound.Contains(change!.Address))
                {
                    if (isTracing && change.ChangeType == ChangeType.JustCache)
                    {
                        trace[change.Address] = new ChangeTrace(change.Account, trace[change.Address].After);
                    }

                    continue;
                }

                // because it was not committed yet it means that the just cache is the only state (so it was read only)
                if (isTracing && change.ChangeType == ChangeType.JustCache)
                {
                    _nullAccountReads.Add(change.Address);
                    continue;
                }

                Stack<int> stack = _intraTxCache[change.Address];
                int forAssertion = stack.Pop();
                if (forAssertion != _currentPosition - i)
                {
                    throw new InvalidOperationException($"Expected checked value {forAssertion} to be equal to {_currentPosition} - {i}");
                }

                _committedThisRound.Add(change.Address);

                switch (change.ChangeType)
                {
                    case ChangeType.JustCache:
                        {
                            break;
                        }
                    case ChangeType.Touch:
                    case ChangeType.Update:
                        {
                            if (releaseSpec.IsEip158Enabled && change.Account.IsEmpty && !isGenesis)
                            {
                                if (_logger.IsTrace) _logger.Trace($"  Commit remove empty {change.Address} B = {change.Account.Balance} N = {change.Account.Nonce}");
                                SetState(change.Address, null);
                                if (isTracing)
                                {
                                    trace[change.Address] = new ChangeTrace(null);
                                }
                            }
                            else
                            {
                                if (_logger.IsTrace) _logger.Trace($"  Commit update {change.Address} B = {change.Account.Balance} N = {change.Account.Nonce} C = {change.Account.CodeHash}");
                                SetState(change.Address, change.Account);
                                if (isTracing)
                                {
                                    trace[change.Address] = new ChangeTrace(change.Account);
                                }
                            }

                            break;
                        }
                    case ChangeType.New:
                        {
                            if (!releaseSpec.IsEip158Enabled || !change.Account.IsEmpty || isGenesis)
                            {
                                if (_logger.IsTrace) _logger.Trace($"  Commit create {change.Address} B = {change.Account.Balance} N = {change.Account.Nonce}");
                                SetState(change.Address, change.Account);
                                if (isTracing)
                                {
                                    trace[change.Address] = new ChangeTrace(change.Account);
                                }
                            }

                            break;
                        }
                    case ChangeType.Delete:
                        {
                            if (_logger.IsTrace) _logger.Trace($"  Commit remove {change.Address}");
                            bool wasItCreatedNow = false;
                            while (stack.Count > 0)
                            {
                                int previousOne = stack.Pop();
                                wasItCreatedNow |= _changes[previousOne].ChangeType == ChangeType.New;
                                if (wasItCreatedNow)
                                {
                                    break;
                                }
                            }

                            if (!wasItCreatedNow)
                            {
                                SetState(change.Address, null);
                                if (isTracing)
                                {
                                    trace[change.Address] = new ChangeTrace(null);
                                }
                            }

                            break;
                        }
                    default:
                        throw new ArgumentOutOfRangeException();
                }
            }

            if (isTracing)
            {
                foreach (Address nullRead in _nullAccountReads)
                {
                    // // this may be enough, let us write tests
                    stateTracer.ReportAccountRead(nullRead);
                }
            }

            Resettable<Change>.Reset(ref _changes, ref _capacity, ref _currentPosition, StartCapacity);
            _committedThisRound.Reset();
            _nullAccountReads.Clear();
            _intraTxCache.Reset();

            if (isTracing)
            {
                ReportChanges(stateTracer, trace);
            }
        }

        private void ReportChanges(IStateTracer stateTracer, Dictionary<AddressAsKey, ChangeTrace> trace)
        {
            foreach ((Address address, ChangeTrace change) in trace)
            {
                bool someChangeReported = false;

                Account? before = change.Before;
                Account? after = change.After;

                UInt256? beforeBalance = before?.Balance;
                UInt256? afterBalance = after?.Balance;

                UInt256? beforeNonce = before?.Nonce;
                UInt256? afterNonce = after?.Nonce;

                Hash256? beforeCodeHash = before?.CodeHash;
                Hash256? afterCodeHash = after?.CodeHash;

                if (beforeCodeHash != afterCodeHash)
                {
                    byte[]? beforeCode = beforeCodeHash is null
                        ? null
                        : beforeCodeHash == Keccak.OfAnEmptyString
                            ? Array.Empty<byte>()
                            : _codeDb[beforeCodeHash.Bytes];
                    byte[]? afterCode = afterCodeHash is null
                        ? null
                        : afterCodeHash == Keccak.OfAnEmptyString
                            ? Array.Empty<byte>()
                            : _codeDb[afterCodeHash.Bytes];

                    if (!((beforeCode?.Length ?? 0) == 0 && (afterCode?.Length ?? 0) == 0))
                    {
                        stateTracer.ReportCodeChange(address, beforeCode, afterCode);
                    }

                    someChangeReported = true;
                }

                if (afterBalance != beforeBalance)
                {
                    stateTracer.ReportBalanceChange(address, beforeBalance, afterBalance);
                    someChangeReported = true;
                }

                if (afterNonce != beforeNonce)
                {
                    stateTracer.ReportNonceChange(address, beforeNonce, afterNonce);
                    someChangeReported = true;
                }

                if (!someChangeReported)
                {
                    stateTracer.ReportAccountRead(address);
                }
            }
        }

        public StateProvider(IScopedTrieStore? trieStore,
            IKeyValueStore? codeDb,
            ILogManager? logManager,
            StateTree? stateTree = null,
            NonBlocking.ConcurrentDictionary<AddressAsKey, Account>? preBlockCache = null)
        {
            _preBlockCache = preBlockCache;
            _logger = logManager?.GetClassLogger<StateProvider>() ?? throw new ArgumentNullException(nameof(logManager));
            _codeDb = codeDb ?? throw new ArgumentNullException(nameof(codeDb));
            _tree = stateTree ?? new StateTree(trieStore, logManager);
            _getStateFromTrie = address =>
            {
                Metrics.StateTreeReads++;
                return _tree.Get(address);
            };
        }

        private Account? GetState(Address address)
        {
            AddressAsKey addressAsKey = address;
            ref Account? account = ref CollectionsMarshal.GetValueRefOrAddDefault(_blockCache, addressAsKey, out bool exists);
            if (!exists)
            {
<<<<<<< HEAD
=======
                //account = _getStateFromTrie(addressAsKey);
>>>>>>> 0aaec9c0
                account = _preBlockCache is not null
                    ? _preBlockCache.GetOrAdd(addressAsKey, _getStateFromTrie)
                    : _getStateFromTrie(addressAsKey);
            }
            else
            {
                Metrics.IncrementTreeCacheHits();
            }
            return account;
        }

        private void SetState(Address address, Account? account)
        {
            _blockCache[address] = account;
            _needsStateRootUpdate = true;
            Metrics.StateTreeWrites++;
            _tree.Set(address, account);
        }

        private Account? GetAndAddToCache(Address address)
        {
            if (_nullAccountReads.Contains(address)) return null;

            Account? account = GetState(address);
            if (account is not null)
            {
                PushJustCache(address, account);
            }
            else
            {
                // just for tracing - potential perf hit, maybe a better solution?
                _nullAccountReads.Add(address);
            }

            return account;
        }

        private Account? GetThroughCache(Address address)
        {
            if (_intraTxCache.TryGetValue(address, out Stack<int> value))
            {
                return _changes[value.Peek()]!.Account;
            }

            Account account = GetAndAddToCache(address);
            return account;
        }

        private void PushJustCache(Address address, Account account)
        {
            Push(ChangeType.JustCache, address, account);
        }

        private void PushUpdate(Address address, Account account)
        {
            Push(ChangeType.Update, address, account);
        }

        private void PushTouch(Address address, Account account, IReleaseSpec releaseSpec, bool isZero)
        {
            if (isZero && releaseSpec.IsEip158IgnoredAccount(address)) return;
            Push(ChangeType.Touch, address, account);
        }

        private void PushDelete(Address address)
        {
            Push(ChangeType.Delete, address, null);
        }

        private void Push(ChangeType changeType, Address address, Account? touchedAccount)
        {
            Stack<int> stack = SetupCache(address);
            if (changeType == ChangeType.Touch
                && _changes[stack.Peek()]!.ChangeType == ChangeType.Touch)
            {
                return;
            }

            IncrementChangePosition();
            stack.Push(_currentPosition);
            _changes[_currentPosition] = new Change(changeType, address, touchedAccount);
        }

        private void PushNew(Address address, Account account)
        {
            Stack<int> stack = SetupCache(address);
            IncrementChangePosition();
            stack.Push(_currentPosition);
            _changes[_currentPosition] = new Change(ChangeType.New, address, account);
        }

        private void IncrementChangePosition()
        {
            Resettable<Change>.IncrementPosition(ref _changes, ref _capacity, ref _currentPosition);
        }

        private Stack<int> SetupCache(Address address)
        {
            ref Stack<int>? value = ref _intraTxCache.GetValueRefOrAddDefault(address, out bool exists);
            if (!exists)
            {
                value = new Stack<int>();
            }

            return value;
        }

        private enum ChangeType
        {
            JustCache,
            Touch,
            Update,
            New,
            Delete
        }

        private class Change
        {
            public Change(ChangeType type, Address address, Account? account)
            {
                ChangeType = type;
                Address = address;
                Account = account;
            }

            public ChangeType ChangeType { get; }
            public Address Address { get; }
            public Account? Account { get; }
        }

        public ArrayPoolList<AddressAsKey>? ChangedAddresses()
        {
            int count = _blockCache.Count;
            if (count == 0)
            {
                return null;
            }
            else
            {
                ArrayPoolList<AddressAsKey> addresses = new(count);
                foreach (AddressAsKey address in _blockCache.Keys)
                {
                    addresses.Add(address);
                }
                return addresses;
            }
        }

        public void Reset()
        {
            if (_logger.IsTrace) _logger.Trace("Clearing state provider caches");
            _blockCache.Clear();
            _intraTxCache.Reset();
            _committedThisRound.Reset();
            _nullAccountReads.Clear();
            _currentPosition = Resettable.EmptyPosition;
            Array.Clear(_changes, 0, _changes.Length);
            _needsStateRootUpdate = false;
        }

        public void CommitTree(long blockNumber)
        {
            if (_needsStateRootUpdate)
            {
                RecalculateStateRoot();
            }

            _tree.Commit(blockNumber);
            _preBlockCache?.Clear();
        }

        public static void CommitBranch()
        {
            // placeholder for the three level Commit->CommitBlock->CommitBranch
        }

        // used in EthereumTests
        internal void SetNonce(Address address, in UInt256 nonce)
        {
            _needsStateRootUpdate = true;
            Account? account = GetThroughCache(address);
            if (account is null)
            {
                throw new InvalidOperationException($"Account {address} is null when incrementing nonce");
            }

            Account changedAccount = account.WithChangedNonce(nonce);
            if (_logger.IsTrace) _logger.Trace($"  Update {address} N {account.Nonce} -> {changedAccount.Nonce}");
            PushUpdate(address, changedAccount);
        }
    }
}<|MERGE_RESOLUTION|>--- conflicted
+++ resolved
@@ -659,10 +659,6 @@
             ref Account? account = ref CollectionsMarshal.GetValueRefOrAddDefault(_blockCache, addressAsKey, out bool exists);
             if (!exists)
             {
-<<<<<<< HEAD
-=======
-                //account = _getStateFromTrie(addressAsKey);
->>>>>>> 0aaec9c0
                 account = _preBlockCache is not null
                     ? _preBlockCache.GetOrAdd(addressAsKey, _getStateFromTrie)
                     : _getStateFromTrie(addressAsKey);
