--- conflicted
+++ resolved
@@ -41,7 +41,6 @@
         private Change?[] _changes = new Change?[StartCapacity];
         private int _currentPosition = Resettable.EmptyPosition;
 
-<<<<<<< HEAD
         private ITrieStore _storageTrieStore;
 
         public StateProvider(ITrieStore? trieStore, ITrieStore? storageTrieStore, IKeyValueStore? codeDb, ILogManager? logManager)
@@ -51,13 +50,6 @@
             Debug.Assert(trieStore is not null);
             _tree = trieStore.Capability == TrieNodeResolverCapability.Path ? new StateTreeByPath(trieStore, logManager) : new StateTree(trieStore, logManager);
             _storageTrieStore = storageTrieStore;
-=======
-        public StateProvider(ITrieStore? trieStore, IKeyValueStore? codeDb, ILogManager? logManager, StateTree? stateTree = null)
-        {
-            _logger = logManager?.GetClassLogger<StateProvider>() ?? throw new ArgumentNullException(nameof(logManager));
-            _codeDb = codeDb ?? throw new ArgumentNullException(nameof(codeDb));
-            _tree = stateTree ?? new StateTree(trieStore, logManager);
->>>>>>> c7526030
         }
 
         public void Accept(ITreeVisitor? visitor, Keccak? stateRoot, VisitingOptions? visitingOptions = null)
@@ -90,11 +82,7 @@
             set => _tree.RootHash = value;
         }
 
-<<<<<<< HEAD
-        private readonly IStateTree _tree;
-=======
         internal readonly StateTree _tree;
->>>>>>> c7526030
 
         public bool IsContract(Address address)
         {
