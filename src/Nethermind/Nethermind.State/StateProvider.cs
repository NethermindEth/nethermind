// SPDX-FileCopyrightText: 2022 Demerzel Solutions Limited
// SPDX-License-Identifier: LGPL-3.0-only

using System;
using System.Collections.Concurrent;
using System.Collections.Generic;
using System.Diagnostics;
using System.Diagnostics.CodeAnalysis;
using System.Linq;
using System.Runtime.CompilerServices;
using System.Runtime.InteropServices;
using System.Threading;
using System.Threading.Tasks;
using Nethermind.Core;
using Nethermind.Core.Caching;
using Nethermind.Core.Collections;
using Nethermind.Core.Crypto;
using Nethermind.Core.Extensions;
using Nethermind.Core.Resettables;
using Nethermind.Core.Specs;
using Nethermind.Evm.Tracing.State;
using Nethermind.Int256;
using Nethermind.Logging;
using Nethermind.Trie;
using Nethermind.Trie.Pruning;

using Metrics = Nethermind.Db.Metrics;
using static Nethermind.State.StateProvider;

namespace Nethermind.State
{
    internal class StateProvider
    {
        private static readonly UInt256 _zero = UInt256.Zero;

        private readonly Dictionary<AddressAsKey, Stack<int>> _intraTxCache = new();
        private readonly HashSet<AddressAsKey> _committedThisRound = new();
        private readonly HashSet<AddressAsKey> _nullAccountReads = new();
        // Only guarding against hot duplicates so filter doesn't need to be too big
        // Note:
        // False negatives are fine as they will just result in a overwrite set
        // False positives would be problematic as the code _must_ be persisted
        private readonly ClockKeyCacheNonConcurrent<ValueHash256> _codeInsertFilter = new(1_024);
        private readonly Dictionary<AddressAsKey, ChangeTrace> _blockChanges = new(4_096);
        private readonly ConcurrentDictionary<AddressAsKey, Account>? _preBlockCache;

        private readonly List<Change> _keptInCache = new();
        private readonly ILogger _logger;
        private readonly IKeyValueStoreWithBatching _codeDb;
        private Dictionary<Hash256AsKey, byte[]> _codeBatch;
        private Dictionary<Hash256AsKey, byte[]>.AlternateLookup<ValueHash256> _codeBatchAlternate;

        private readonly List<Change> _changes = new(Resettable.StartCapacity);
        internal readonly StateTree _tree;
        private readonly Func<AddressAsKey, Account> _getStateFromTrie;

        private readonly bool _populatePreBlockCache;
        private bool _needsStateRootUpdate;

        public StateProvider(IScopedTrieStore? trieStore,
            IKeyValueStoreWithBatching codeDb,
            ILogManager logManager,
            StateTree? stateTree = null,
            ConcurrentDictionary<AddressAsKey, Account>? preBlockCache = null,
            bool populatePreBlockCache = true)
        {
            _preBlockCache = preBlockCache;
            _populatePreBlockCache = populatePreBlockCache;
            _logger = logManager?.GetClassLogger<StateProvider>() ?? throw new ArgumentNullException(nameof(logManager));
            _codeDb = codeDb ?? throw new ArgumentNullException(nameof(codeDb));
            _tree = stateTree ?? new StateTree(trieStore, logManager);
            _getStateFromTrie = address =>
            {
                Metrics.IncrementStateTreeReads();
                return _tree.Get(address);
            };
        }

        public void Accept<TCtx>(ITreeVisitor<TCtx> visitor, Hash256? stateRoot, VisitingOptions? visitingOptions = null) where TCtx : struct, INodeContext<TCtx>
        {
            ArgumentNullException.ThrowIfNull(visitor);
            ArgumentNullException.ThrowIfNull(stateRoot);

            _tree.Accept(visitor, stateRoot, visitingOptions);
        }

        public void RecalculateStateRoot()
        {
            _tree.UpdateRootHash();
            _needsStateRootUpdate = false;
        }

        public Hash256 StateRoot
        {
            get
            {
                if (_needsStateRootUpdate) ThrowStateRootNeedsToBeUpdated();
                return _tree.RootHash;

                [DoesNotReturn, StackTraceHidden]
                static void ThrowStateRootNeedsToBeUpdated() => throw new InvalidOperationException("State root needs to be updated");
            }
            set => _tree.RootHash = value;
        }

        public bool IsContract(Address address)
        {
            Account? account = GetThroughCache(address);
            return account is not null && account.IsContract;
        }

        public bool AccountExists(Address address) =>
            _intraTxCache.TryGetValue(address, out Stack<int> value)
                ? _changes[value.Peek()]!.ChangeType != ChangeType.Delete
                : GetAndAddToCache(address) is not null;

<<<<<<< HEAD
        public bool IsEmptyAccount(Address address)
        {
            Account? account = GetThroughCache(address);
            return account?.IsEmpty ?? ThrowIfNull(address);

            [DoesNotReturn, StackTraceHidden]
            static bool ThrowIfNull(Address address) => throw new InvalidOperationException($"Account {address} is null when checking if empty");
        }

=======
>>>>>>> 2e346112
        public Account GetAccount(Address address) => GetThroughCache(address) ?? Account.TotallyEmpty;

        public bool IsDeadAccount(Address address)
        {
            Account? account = GetThroughCache(address);
            return account?.IsEmpty ?? true;
        }

        public UInt256 GetNonce(Address address)
        {
            Account? account = GetThroughCache(address);
            return account?.Nonce ?? UInt256.Zero;
        }

        public Hash256 GetStorageRoot(Address address)
        {
            Account? account = GetThroughCache(address);
            return account is not null ? account.StorageRoot : ThrowIfNull(address);

            [DoesNotReturn, StackTraceHidden]
            static Hash256 ThrowIfNull(Address address)
                => throw new InvalidOperationException($"Account {address} is null when accessing storage root");
        }

        public ref readonly UInt256 GetBalance(Address address)
        {
            Account? account = GetThroughCache(address);
            return ref account is not null ? ref account.Balance : ref _zero;
        }

        public bool InsertCode(Address address, in ValueHash256 codeHash, ReadOnlyMemory<byte> code, IReleaseSpec spec, bool isGenesis = false)
        {
            bool inserted = false;

            // Don't reinsert if already inserted. This can be the case when the same
            // code is used by multiple deployments. Either from factory contracts (e.g. LPs)
            // or people copy and pasting popular contracts
            if (!_codeInsertFilter.Get(codeHash))
            {
                if (_codeBatch is null)
                {
                    _codeBatch = new(Hash256AsKeyComparer.Instance);
                    _codeBatchAlternate = _codeBatch.GetAlternateLookup<ValueHash256>();
                }
                if (MemoryMarshal.TryGetArray(code, out ArraySegment<byte> codeArray)
                        && codeArray.Offset == 0
                        && codeArray.Count == code.Length)
                {
                    _codeBatchAlternate[codeHash] = codeArray.Array;
                }
                else
                {
                    _codeBatchAlternate[codeHash] = code.ToArray();
                }

                _codeInsertFilter.Set(codeHash);
                inserted = true;
            }

            Account? account = GetThroughCache(address) ?? ThrowIfNull(address);
            if (account.CodeHash.ValueHash256 != codeHash)
            {
                _needsStateRootUpdate = true;
                if (_logger.IsDebug) Debug(address, codeHash, account);
                Account changedAccount = account.WithChangedCodeHash((Hash256)codeHash);

                PushUpdate(address, changedAccount);
            }
            else if (spec.IsEip158Enabled && !isGenesis)
            {
                if (_logger.IsTrace) Trace(address);
                if (account.IsEmpty)
                {
                    PushTouch(address, account, spec, account.Balance.IsZero);
                }
            }

            return inserted;

            [MethodImpl(MethodImplOptions.NoInlining)]
            void Debug(Address address, in ValueHash256 codeHash, Account account)
                => _logger.Debug($"Update {address} C {account.CodeHash} -> {codeHash}");

            [MethodImpl(MethodImplOptions.NoInlining)]
            void Trace(Address address) => _logger.Trace($"Touch {address} (code hash)");

            [DoesNotReturn, StackTraceHidden]
            static Account ThrowIfNull(Address address)
                => throw new InvalidOperationException($"Account {address} is null when updating code hash");
        }

        private void SetNewBalance(Address address, in UInt256 balanceChange, IReleaseSpec releaseSpec, bool isSubtracting)
        {
            _needsStateRootUpdate = true;

            Account GetThroughCacheCheckExists()
            {
                Account result = GetThroughCache(address);
                if (result is null)
                {
                    ThrowNonExistingAccount();
                }

                return result;

                [DoesNotReturn, StackTraceHidden]
                static void ThrowNonExistingAccount()
                    => throw new InvalidOperationException("Updating balance of a non-existing account");
            }

            bool isZero = balanceChange.IsZero;
            if (isZero)
            {
                // this also works like this in Geth (they don't follow the spec ¯\_(*~*)_/¯)
                // however we don't do it because of a consensus issue with Geth, just to avoid
                // hitting non-existing account when subtracting Zero-value from the sender
                if (releaseSpec.IsEip158Enabled && !isSubtracting)
                {
                    Account touched = GetThroughCacheCheckExists();

                    if (_logger.IsTrace) TraceTouch(address);
                    if (touched.IsEmpty)
                    {
                        PushTouch(address, touched, releaseSpec, true);
                    }
                }

                return;
            }

            Account account = GetThroughCacheCheckExists();

            if (isSubtracting && account.Balance < balanceChange)
            {
                ThrowInsufficientBalanceException(address);
            }

            UInt256 newBalance = isSubtracting ? account.Balance - balanceChange : account.Balance + balanceChange;

            Account changedAccount = account.WithChangedBalance(newBalance);
            if (_logger.IsTrace) TraceUpdate(address, in balanceChange, isSubtracting, account, in newBalance);

            PushUpdate(address, changedAccount);

            [MethodImpl(MethodImplOptions.NoInlining)]
            void TraceTouch(Address address) => _logger.Trace($"Touch {address} (balance)");

            [MethodImpl(MethodImplOptions.NoInlining)]
            void TraceUpdate(Address address, in UInt256 balanceChange, bool isSubtracting, Account account, in UInt256 newBalance)
                => _logger.Trace($"Update {address} B {account.Balance.ToHexString(skipLeadingZeros: true)} -> {newBalance.ToHexString(skipLeadingZeros: true)} ({(isSubtracting ? "-" : "+")}{balanceChange})");

            [DoesNotReturn, StackTraceHidden]
            static void ThrowInsufficientBalanceException(Address address)
                => throw new InsufficientBalanceException(address);
        }

        public void SubtractFromBalance(Address address, in UInt256 balanceChange, IReleaseSpec releaseSpec)
        {
            _needsStateRootUpdate = true;
            SetNewBalance(address, balanceChange, releaseSpec, true);
        }

        public void AddToBalance(Address address, in UInt256 balanceChange, IReleaseSpec releaseSpec)
        {
            _needsStateRootUpdate = true;
            SetNewBalance(address, balanceChange, releaseSpec, false);
        }

        /// <summary>
        /// This is a coupling point between storage provider and state provider.
        /// This is pointing at the architectural change likely required where Storage and State Provider are represented by a single world state class.
        /// </summary>
        /// <param name="address"></param>
        /// <param name="storageRoot"></param>
        public void UpdateStorageRoot(Address address, Hash256 storageRoot)
        {
            _needsStateRootUpdate = true;
            Account account = GetThroughCache(address) ?? ThrowNullAccount(address);
            if (account.StorageRoot != storageRoot)
            {
                if (_logger.IsTrace) Trace(address, storageRoot, account);
                Account changedAccount = account.WithChangedStorageRoot(storageRoot);
                PushUpdate(address, changedAccount);
            }

            [MethodImpl(MethodImplOptions.NoInlining)]
            void Trace(Address address, Hash256 storageRoot, Account account)
                => _logger.Trace($"Update {address} S {account.StorageRoot} -> {storageRoot}");

            [DoesNotReturn, StackTraceHidden]
            static Account ThrowNullAccount(Address address)
                => throw new InvalidOperationException($"Account {address} is null when updating storage hash");
        }

        public void IncrementNonce(Address address, UInt256 delta)
        {
            _needsStateRootUpdate = true;
            Account account = GetThroughCache(address) ?? ThrowNullAccount(address);
            Account changedAccount = account.WithChangedNonce(account.Nonce + delta);
            if (_logger.IsTrace) Trace(address, account, changedAccount);

            PushUpdate(address, changedAccount);

            [MethodImpl(MethodImplOptions.NoInlining)]
            void Trace(Address address, Account account, Account changedAccount)
                => _logger.Trace($"Update {address} N {account.Nonce.ToHexString(skipLeadingZeros: true)} -> {changedAccount.Nonce.ToHexString(skipLeadingZeros: true)}");

            [DoesNotReturn, StackTraceHidden]
            static Account ThrowNullAccount(Address address)
                => throw new InvalidOperationException($"Account {address} is null when incrementing nonce");
        }

        public void DecrementNonce(Address address, UInt256 delta)
        {
            _needsStateRootUpdate = true;
            Account? account = GetThroughCache(address) ?? ThrowNullAccount(address);
            Account changedAccount = account.WithChangedNonce(account.Nonce - delta);
            if (_logger.IsTrace) Trace(address, account, changedAccount);

            PushUpdate(address, changedAccount);

            [MethodImpl(MethodImplOptions.NoInlining)]
            void Trace(Address address, Account account, Account changedAccount)
                => _logger.Trace($"  Update {address} N {account.Nonce.ToHexString(skipLeadingZeros: true)} -> {changedAccount.Nonce.ToHexString(skipLeadingZeros: true)}");

            [DoesNotReturn, StackTraceHidden]
            static Account ThrowNullAccount(Address address)
                => throw new InvalidOperationException($"Account {address} is null when decrementing nonce");
        }

        public ref readonly ValueHash256 GetCodeHash(Address address)
        {
            Account? account = GetThroughCache(address);
            return ref account is not null ? ref account.CodeHash.ValueHash256 : ref Keccak.OfAnEmptyString.ValueHash256;
        }

        public byte[] GetCode(in ValueHash256 codeHash)
            => GetCodeCore(in codeHash);

        private byte[] GetCodeCore(in ValueHash256 codeHash)
        {
            if (codeHash == Keccak.OfAnEmptyString.ValueHash256) return [];

            if (_codeBatch is null || !_codeBatchAlternate.TryGetValue(codeHash, out byte[]? code))
            {
                code = _codeDb[codeHash.Bytes];
            }
            return code ?? ThrowMissingCode(in codeHash);

            [DoesNotReturn, StackTraceHidden]
            static byte[] ThrowMissingCode(in ValueHash256 codeHash)
                => throw new InvalidOperationException($"Code {codeHash} is missing from the database.");
        }

        public byte[] GetCode(Address address)
        {
            Account? account = GetThroughCache(address);
            if (account is null)
            {
                return [];
            }

            return GetCode(in account.CodeHash.ValueHash256);
        }

        public void DeleteAccount(Address address)
        {
            _needsStateRootUpdate = true;
            PushDelete(address);
        }

        public int TakeSnapshot()
        {
            int currentPosition = _changes.Count - 1;
            if (_logger.IsTrace) Trace(currentPosition);

            return currentPosition;

            [MethodImpl(MethodImplOptions.NoInlining)]
            void Trace(int currentPosition) => _logger.Trace($"State snapshot {currentPosition}");
        }

        /// <summary>
        /// Restores the <see cref="StateProvider"/> to a prior state snapshot.
        /// Rolls back any changes recorded after the specified <paramref name="snapshot"/> index,
        /// while preserving lightweight cache-only entries.
        /// </summary>
        /// <param name="snapshot">Zero-based index representing the position in the change log to restore to.
        /// Must be between 0 and the current last change index.</param>
        /// <exception cref="InvalidOperationException">
        /// Thrown if <paramref name="snapshot"/> is beyond the current position,
        /// or if internal consistency checks fail during rollback.</exception>
        public void Restore(int snapshot)
        {
            int lastIndex = _changes.Count - 1;
            if (snapshot > lastIndex) ThrowCannotRestore(lastIndex, snapshot);
            if (_logger.IsTrace) Trace(snapshot);
            // No-op if already at the desired snapshot
            if (snapshot == lastIndex) return;

            int stepsBack = lastIndex - snapshot;
            // Reserve capacity up‐front (avoid grows)
            if (_keptInCache.Capacity < stepsBack)
                _keptInCache.Capacity = stepsBack;

            ReadOnlySpan<Change> changes = CollectionsMarshal.AsSpan(_changes);
            // Roll back each change from newest down to target
            for (int i = 0; i < stepsBack; i++)
            {
                int nextPosition = lastIndex - i;
                ref readonly Change change = ref changes[nextPosition];
                Stack<int> stack = _intraTxCache[change!.Address];

                int actualPosition = stack.Pop();
                if (actualPosition != nextPosition) ThrowUnexpectedPosition(lastIndex, i, actualPosition);

                if (stack.Count == 0)
                {
                    if (change.ChangeType == ChangeType.JustCache)
                    {
                        // Keep if was caching entry
                        _keptInCache.Add(change);
                    }
                    else
                    {
                        // Remove address entry entirely if no more changes
                        _intraTxCache.Remove(change.Address);
                    }
                }
            }

            ReadOnlySpan<Change> keepInCache = CollectionsMarshal.AsSpan(_keptInCache);
            // Truncate the change log to the restore point
            CollectionsMarshal.SetCount(_changes, snapshot + 1);

            // Re-append any cache-only entries, updating their positions
            foreach (ref readonly Change kept in keepInCache)
            {
                snapshot++;
                _changes.Add(kept);
                _intraTxCache[kept.Address].Push(snapshot);
            }
            _keptInCache.Clear();

            // Local helpers to keep cold code from throws and string interpolation out of hot code.
            [MethodImpl(MethodImplOptions.NoInlining)]
            void Trace(int snap) => _logger.Trace($"Restoring state snapshot {snap}");

            [DoesNotReturn, StackTraceHidden]
            static void ThrowCannotRestore(int current, int snap)
                => throw new InvalidOperationException($"{nameof(StateProvider)} tried to restore snapshot {snap} beyond current position {current}");

            [DoesNotReturn, StackTraceHidden]
            static void ThrowUnexpectedPosition(int current, int step, int actual)
                => throw new InvalidOperationException($"Expected actual position {actual} to be equal to {current} - {step}");
        }

        public void CreateAccount(Address address, in UInt256 balance, in UInt256 nonce = default)
        {
            _needsStateRootUpdate = true;
            if (_logger.IsTrace) Trace(address, balance, nonce);

            Account account = (balance.IsZero && nonce.IsZero) ? Account.TotallyEmpty : new Account(nonce, balance);
            PushNew(address, account);

            [MethodImpl(MethodImplOptions.NoInlining)]
            void Trace(Address address, in UInt256 balance, in UInt256 nonce)
                => _logger.Trace($"Creating account: {address} with balance {balance.ToHexString(skipLeadingZeros: true)} and nonce {nonce.ToHexString(skipLeadingZeros: true)}");
        }

        public void CreateAccountIfNotExists(Address address, in UInt256 balance, in UInt256 nonce = default)
        {
            if (!AccountExists(address))
            {
                CreateAccount(address, balance, nonce);
            }
        }

        public bool AddToBalanceAndCreateIfNotExists(Address address, in UInt256 balance, IReleaseSpec spec)
        {
            if (AccountExists(address))
            {
                AddToBalance(address, balance, spec);
                return false;
            }
            else
            {
                CreateAccount(address, balance);
                return true;
            }
        }

        public void Commit(IReleaseSpec releaseSpec, bool commitRoots, bool isGenesis)
            => Commit(releaseSpec, NullStateTracer.Instance, commitRoots, isGenesis);

        public void Commit(IReleaseSpec releaseSpec, IWorldStateTracer stateTracer, bool commitRoots, bool isGenesis)
        {
            Task codeFlushTask = !commitRoots || _codeBatch is null || _codeBatch.Count == 0
                ? Task.CompletedTask
                : CommitCodeAsync();

            bool isTracing = _logger.IsTrace;
            int stepsBack = _changes.Count - 1;
            if (stepsBack < 0)
            {
                if (isTracing) TraceNoChanges();
                if (commitRoots)
                {
                    FlushToTree();
                }
                return;
            }

            if (isTracing) TraceCommit(stepsBack);
            if (_changes[stepsBack].IsNull)
            {
                ThrowStartOfCommitIsNull(stepsBack);
            }

            Dictionary<AddressAsKey, ChangeTrace>? trace = !stateTracer.IsTracingState ? null : [];

            ReadOnlySpan<Change> changes = CollectionsMarshal.AsSpan(_changes);
            for (int i = 0; i <= stepsBack; i++)
            {
                ref readonly Change change = ref changes[stepsBack - i];
                if (trace is null && change!.ChangeType == ChangeType.JustCache)
                {
                    continue;
                }

                if (_committedThisRound.Contains(change!.Address))
                {
                    if (change.ChangeType == ChangeType.JustCache)
                    {
                        trace?.UpdateTrace(change.Address, change.Account);
                    }

                    continue;
                }

                // because it was not committed yet it means that the just cache is the only state (so it was read only)
                if (trace is not null && change.ChangeType == ChangeType.JustCache)
                {
                    _nullAccountReads.Add(change.Address);
                    continue;
                }

                Stack<int> stack = _intraTxCache[change.Address];
                int forAssertion = stack.Pop();
                if (forAssertion != stepsBack - i)
                {
                    ThrowUnexpectedPosition(stepsBack, i, forAssertion);
                }

                _committedThisRound.Add(change.Address);

                switch (change.ChangeType)
                {
                    case ChangeType.JustCache:
                        break;
                    case ChangeType.Touch:
                    case ChangeType.Update:
                        {
                            if (releaseSpec.IsEip158Enabled && change.Account.IsEmpty && !isGenesis)
                            {
                                if (isTracing) TraceRemoveEmpty(change);
                                SetState(change.Address, null);
                                trace?.AddToTrace(change.Address, null);
                            }
                            else
                            {
                                if (isTracing) TraceUpdate(change);
                                SetState(change.Address, change.Account);
                                trace?.AddToTrace(change.Address, change.Account);
                            }

                            break;
                        }
                    case ChangeType.New:
                        {
                            if (!releaseSpec.IsEip158Enabled || !change.Account.IsEmpty || isGenesis)
                            {
                                if (isTracing) TraceCreate(change);
                                SetState(change.Address, change.Account);
                                trace?.AddToTrace(change.Address, change.Account);
                            }

                            break;
                        }
                    case ChangeType.Delete:
                        {
                            if (isTracing) TraceRemove(change);
                            bool wasItCreatedNow = false;
                            while (stack.Count > 0)
                            {
                                int previousOne = stack.Pop();
                                wasItCreatedNow |= _changes[previousOne].ChangeType == ChangeType.New;
                                if (wasItCreatedNow)
                                {
                                    break;
                                }
                            }

                            if (!wasItCreatedNow)
                            {
                                SetState(change.Address, null);
                                trace?.AddToTrace(change.Address, null);
                            }

                            break;
                        }
                    default:
                        ThrowUnknownChangeType();
                        break;
                }
            }

            trace?.ReportStateTrace(stateTracer, _nullAccountReads, this);

            _changes.Clear();
            _committedThisRound.Clear();
            _nullAccountReads.Clear();
            _intraTxCache.Clear();

            if (commitRoots)
            {
                FlushToTree();
            }

            codeFlushTask.GetAwaiter().GetResult();

            Task CommitCodeAsync()
            {
                Dictionary<Hash256AsKey, byte[]> dict = Interlocked.Exchange(ref _codeBatch, null);
                if (dict is null) return Task.CompletedTask;
                _codeBatchAlternate = default;

                return Task.Run(() =>
                {
                    using (var batch = _codeDb.StartWriteBatch())
                    {
                        // Insert ordered for improved performance
                        foreach (var kvp in dict.OrderBy(static kvp => kvp.Key))
                        {
                            batch.PutSpan(kvp.Key.Value.Bytes, kvp.Value);
                        }
                    }

                    // Reuse Dictionary if not already re-initialized
                    dict.Clear();
                    if (Interlocked.CompareExchange(ref _codeBatch, dict, null) is null)
                    {
                        _codeBatchAlternate = _codeBatch.GetAlternateLookup<ValueHash256>();
                    }
                });
            }

            [MethodImpl(MethodImplOptions.NoInlining)]
            void TraceCommit(int currentPosition) => _logger.Trace($"Committing state changes (at {currentPosition})");

            [MethodImpl(MethodImplOptions.NoInlining)]
            void TraceNoChanges() => _logger.Trace("No state changes to commit");

            [MethodImpl(MethodImplOptions.NoInlining)]
            void TraceRemove(in Change change) => _logger.Trace($"Commit remove {change.Address}");

            [MethodImpl(MethodImplOptions.NoInlining)]
            void TraceCreate(in Change change)
                => _logger.Trace($"Commit create {change.Address} B = {change.Account.Balance.ToHexString(skipLeadingZeros: true)} N = {change.Account.Nonce.ToHexString(skipLeadingZeros: true)}");

            [MethodImpl(MethodImplOptions.NoInlining)]
            void TraceUpdate(in Change change)
                => _logger.Trace($"Commit update {change.Address} B = {change.Account.Balance.ToHexString(skipLeadingZeros: true)} N = {change.Account.Nonce.ToHexString(skipLeadingZeros: true)} C = {change.Account.CodeHash}");

            [MethodImpl(MethodImplOptions.NoInlining)]
            void TraceRemoveEmpty(in Change change)
                => _logger.Trace($"Commit remove empty {change.Address} B = {change.Account.Balance.ToHexString(skipLeadingZeros: true)} N = {change.Account.Nonce.ToHexString(skipLeadingZeros: true)}");

            [DoesNotReturn, StackTraceHidden]
            static void ThrowStartOfCommitIsNull(int currentPosition)
                => throw new InvalidOperationException($"Change at current position {currentPosition} was null when committing {nameof(StateProvider)}");

            [DoesNotReturn, StackTraceHidden]
            static void ThrowUnknownChangeType() => throw new ArgumentOutOfRangeException();

            [DoesNotReturn, StackTraceHidden]
            static void ThrowUnexpectedPosition(int currentPosition, int i, int forAssertion)
                => throw new InvalidOperationException($"Expected checked value {forAssertion} to be equal to {currentPosition} - {i}");
        }

        private void FlushToTree()
        {
            int writes = 0;
            int skipped = 0;
            foreach (var key in _blockChanges.Keys)
            {
                ref var change = ref CollectionsMarshal.GetValueRefOrNullRef(_blockChanges, key);
                if (change.Before != change.After)
                {
                    change.Before = change.After;
                    _tree.Set(key, change.After);
                    writes++;
                }
                else
                {
                    skipped++;
                }
            }

            if (writes > 0)
                Metrics.IncrementStateTreeWrites(writes);
            if (skipped > 0)
                Metrics.IncrementStateSkippedWrites(skipped);
        }

        public bool WarmUp(Address address)
            => GetState(address) is not null;

        private Account? GetState(Address address)
        {
            AddressAsKey addressAsKey = address;
            ref ChangeTrace accountChanges = ref CollectionsMarshal.GetValueRefOrAddDefault(_blockChanges, addressAsKey, out bool exists);
            if (!exists)
            {
                Account? account = !_populatePreBlockCache ?
                    GetStateReadPreWarmCache(addressAsKey) :
                    GetStatePopulatePrewarmCache(addressAsKey);

                accountChanges = new(account, account);
            }
            else
            {
                Metrics.IncrementStateTreeCacheHits();
            }
            return accountChanges.After;
        }

        private Account? GetStatePopulatePrewarmCache(AddressAsKey addressAsKey)
        {
            long priorReads = Metrics.ThreadLocalStateTreeReads;
            Account? account = _preBlockCache is not null
                ? _preBlockCache.GetOrAdd(addressAsKey, _getStateFromTrie)
                : _getStateFromTrie(addressAsKey);

            if (Metrics.ThreadLocalStateTreeReads == priorReads)
            {
                Metrics.IncrementStateTreeCacheHits();
            }
            return account;
        }

        private Account? GetStateReadPreWarmCache(AddressAsKey addressAsKey)
        {
            if (_preBlockCache?.TryGetValue(addressAsKey, out Account? account) ?? false)
            {
                Metrics.IncrementStateTreeCacheHits();
            }
            else
            {
                account = _getStateFromTrie(addressAsKey);
            }
            return account;
        }

        private void SetState(Address address, Account? account)
        {
            ref ChangeTrace accountChanges = ref CollectionsMarshal.GetValueRefOrAddDefault(_blockChanges, address, out _);
            accountChanges.After = account;
            _needsStateRootUpdate = true;
        }

        private Account? GetAndAddToCache(Address address)
        {
            if (_nullAccountReads.Contains(address)) return null;

            Account? account = GetState(address);
            if (account is not null)
            {
                PushJustCache(address, account);
            }
            else
            {
                // just for tracing - potential perf hit, maybe a better solution?
                _nullAccountReads.Add(address);
            }

            return account;
        }

        private Account? GetThroughCache(Address address)
        {
            if (_intraTxCache.TryGetValue(address, out Stack<int> value))
            {
                return _changes[value.Peek()].Account;
            }

            Account account = GetAndAddToCache(address);
            return account;
        }

        private void PushJustCache(Address address, Account account)
            => Push(address, account, ChangeType.JustCache);

        private void PushUpdate(Address address, Account account)
            => Push(address, account, ChangeType.Update);

        private void PushTouch(Address address, Account account, IReleaseSpec releaseSpec, bool isZero)
        {
            if (isZero && releaseSpec.IsEip158IgnoredAccount(address)) return;
            Push(address, account, ChangeType.Touch);
        }

        private void PushDelete(Address address)
            => Push(address, null, ChangeType.Delete);

        private void Push(Address address, Account? touchedAccount, ChangeType changeType)
        {
            Stack<int> stack = SetupCache(address);
            if (changeType == ChangeType.Touch
                && _changes[stack.Peek()]!.ChangeType == ChangeType.Touch)
            {
                return;
            }

            stack.Push(_changes.Count);
            _changes.Add(new Change(address, touchedAccount, changeType));
        }

        private void PushNew(Address address, Account account)
        {
            Stack<int> stack = SetupCache(address);
            stack.Push(_changes.Count);
            _changes.Add(new Change(address, account, ChangeType.New));
        }

        private Stack<int> SetupCache(Address address)
        {
            ref Stack<int>? value = ref CollectionsMarshal.GetValueRefOrAddDefault(_intraTxCache, address, out bool exists);
            if (!exists)
            {
                value = new Stack<int>();
            }

            return value;
        }

        public ArrayPoolList<AddressAsKey>? ChangedAddresses()
        {
            int count = _blockChanges.Count;
            if (count == 0)
            {
                return null;
            }
            else
            {
                ArrayPoolList<AddressAsKey> addresses = new(count);
                foreach (AddressAsKey address in _blockChanges.Keys)
                {
                    addresses.Add(address);
                }
                return addresses;
            }
        }

        public void Reset(bool resetBlockChanges = true)
        {
            if (_logger.IsTrace) Trace();
            if (resetBlockChanges)
            {
                _blockChanges.Clear();
                _codeBatch?.Clear();
            }
            _intraTxCache.Clear();
            _committedThisRound.Clear();
            _nullAccountReads.Clear();
            _changes.Clear();
            _needsStateRootUpdate = false;

            [MethodImpl(MethodImplOptions.NoInlining)]
            void Trace() => _logger.Trace("Clearing state provider caches");
        }

        public void CommitTree()
        {
            if (_needsStateRootUpdate)
            {
                RecalculateStateRoot();
            }

            _tree.Commit();
        }

        // used in EthereumTests
        internal void SetNonce(Address address, in UInt256 nonce)
        {
            _needsStateRootUpdate = true;
            Account account = GetThroughCache(address) ?? ThrowNullAccount(address);
            Account changedAccount = account.WithChangedNonce(nonce);
            if (_logger.IsTrace) Trace(address, account, changedAccount);

            PushUpdate(address, changedAccount);

            [MethodImpl(MethodImplOptions.NoInlining)]
            void Trace(Address address, Account account, Account changedAccount)
                => _logger.Trace($"Update {address} N {account.Nonce} -> {changedAccount.Nonce}");

            [DoesNotReturn, StackTraceHidden]
            static Account ThrowNullAccount(Address address)
                => throw new InvalidOperationException($"Account {address} is null when incrementing nonce");
        }

        private enum ChangeType
        {
            Null = 0,
            JustCache,
            Touch,
            Update,
            New,
            Delete
        }

        private readonly struct Change(Address address, Account? account, ChangeType type)
        {
            public readonly Address Address = address;
            public readonly Account? Account = account;
            public readonly ChangeType ChangeType = type;

            public bool IsNull => ChangeType == ChangeType.Null;
        }

        internal struct ChangeTrace(Account? before, Account? after)
        {
            public ChangeTrace(Account? after) : this(null, after)
            {
            }

            public Account? Before { get; set; } = before;
            public Account? After { get; set; } = after;
        }
    }

    internal static class Extensions
    {
        [MethodImpl(MethodImplOptions.NoInlining)]
        public static void AddToTrace(this Dictionary<AddressAsKey, ChangeTrace> trace, Address address, Account? change)
        {
            trace.Add(address, new ChangeTrace(change));
        }

        [MethodImpl(MethodImplOptions.NoInlining)]
        public static void UpdateTrace(this Dictionary<AddressAsKey, ChangeTrace> trace, Address address, Account? change)
        {
            trace[address] = new ChangeTrace(change, trace[address].After);
        }

        [MethodImpl(MethodImplOptions.NoInlining)]
        public static void ReportStateTrace(this Dictionary<AddressAsKey, ChangeTrace>? trace, IWorldStateTracer stateTracer, HashSet<AddressAsKey> nullAccountReads, StateProvider stateProvider)
        {
            foreach (Address nullRead in nullAccountReads)
            {
                // // this may be enough, let us write tests
                stateTracer.ReportAccountRead(nullRead);
            }
            ReportChanges(trace, stateTracer, stateProvider);
        }

        private static void ReportChanges(Dictionary<AddressAsKey, ChangeTrace> trace, IStateTracer stateTracer, StateProvider stateProvider)
        {
            foreach ((Address address, ChangeTrace change) in trace)
            {
                bool someChangeReported = false;

                Account? before = change.Before;
                Account? after = change.After;

                UInt256? beforeBalance = before?.Balance;
                UInt256? afterBalance = after?.Balance;

                UInt256? beforeNonce = before?.Nonce;
                UInt256? afterNonce = after?.Nonce;

                Hash256? beforeCodeHash = before?.CodeHash;
                Hash256? afterCodeHash = after?.CodeHash;

                if (beforeCodeHash != afterCodeHash)
                {
                    byte[]? beforeCode = beforeCodeHash is null
                        ? null
                        : beforeCodeHash == Keccak.OfAnEmptyString
                            ? []
                            : stateProvider.GetCode(in beforeCodeHash.ValueHash256);
                    byte[]? afterCode = afterCodeHash is null
                        ? null
                        : afterCodeHash == Keccak.OfAnEmptyString
                            ? []
                            : stateProvider.GetCode(in afterCodeHash.ValueHash256);

                    if (!((beforeCode?.Length ?? 0) == 0 && (afterCode?.Length ?? 0) == 0))
                    {
                        stateTracer.ReportCodeChange(address, beforeCode, afterCode);
                    }

                    someChangeReported = true;
                }

                if (afterBalance != beforeBalance)
                {
                    stateTracer.ReportBalanceChange(address, beforeBalance, afterBalance);
                    someChangeReported = true;
                }

                if (afterNonce != beforeNonce)
                {
                    stateTracer.ReportNonceChange(address, beforeNonce, afterNonce);
                    someChangeReported = true;
                }

                if (!someChangeReported)
                {
                    stateTracer.ReportAccountRead(address);
                }
            }
        }
    }
}<|MERGE_RESOLUTION|>--- conflicted
+++ resolved
@@ -114,18 +114,6 @@
                 ? _changes[value.Peek()]!.ChangeType != ChangeType.Delete
                 : GetAndAddToCache(address) is not null;
 
-<<<<<<< HEAD
-        public bool IsEmptyAccount(Address address)
-        {
-            Account? account = GetThroughCache(address);
-            return account?.IsEmpty ?? ThrowIfNull(address);
-
-            [DoesNotReturn, StackTraceHidden]
-            static bool ThrowIfNull(Address address) => throw new InvalidOperationException($"Account {address} is null when checking if empty");
-        }
-
-=======
->>>>>>> 2e346112
         public Account GetAccount(Address address) => GetThroughCache(address) ?? Account.TotallyEmpty;
 
         public bool IsDeadAccount(Address address)
