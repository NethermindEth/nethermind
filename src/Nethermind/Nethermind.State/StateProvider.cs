--- conflicted
+++ resolved
@@ -749,13 +749,8 @@
             int writes = 0;
             int skipped = 0;
 
-<<<<<<< HEAD
-            using ArrayPoolList<PatriciaTree.BulkSetEntry> bulkWrite = new(_blockChanges.Count);
-            foreach (var key in _blockChanges.Keys)
-=======
             using ArrayPoolListRef<PatriciaTree.BulkSetEntry> bulkWrite = new(_blockChanges.Count);
             foreach (AddressAsKey key in _blockChanges.Keys)
->>>>>>> d5256c8e
             {
                 ref ChangeTrace change = ref CollectionsMarshal.GetValueRefOrNullRef(_blockChanges, key);
                 if (change.Before != change.After)
