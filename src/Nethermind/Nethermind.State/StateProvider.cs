// SPDX-FileCopyrightText: 2022 Demerzel Solutions Limited
// SPDX-License-Identifier: LGPL-3.0-only

using System;
using System.Collections.Concurrent;
using System.Collections.Generic;
using System.Diagnostics;
using System.Diagnostics.CodeAnalysis;
using System.Linq;
using System.Runtime.CompilerServices;
using System.Runtime.InteropServices;
using System.Threading;
using System.Threading.Tasks;
using Nethermind.Core;
using Nethermind.Core.Caching;
using Nethermind.Core.Collections;
using Nethermind.Core.Crypto;
using Nethermind.Core.Extensions;
using Nethermind.Core.Resettables;
using Nethermind.Core.Specs;
using Nethermind.Evm.State;
using Nethermind.Evm.Tracing.State;
using Nethermind.Int256;
using Nethermind.Logging;
using Metrics = Nethermind.Db.Metrics;
using static Nethermind.State.StateProvider;

namespace Nethermind.State
{
    internal class StateProvider
    {
        private static readonly UInt256 _zero = UInt256.Zero;

        private readonly Dictionary<AddressAsKey, Stack<int>> _intraTxCache = new();
        private readonly HashSet<AddressAsKey> _committedThisRound = new();
        private readonly HashSet<AddressAsKey> _nullAccountReads = new();
        // Only guarding against hot duplicates so filter doesn't need to be too big
        // Note:
        // False negatives are fine as they will just result in a overwrite set
        // False positives would be problematic as the code _must_ be persisted
        private readonly ClockKeyCacheNonConcurrent<ValueHash256> _persistedCodeInsertFilter = new(1_024);
        private readonly ClockKeyCacheNonConcurrent<ValueHash256> _blockCodeInsertFilter = new(256);
        private readonly Dictionary<AddressAsKey, ChangeTrace> _blockChanges = new(4_096);
<<<<<<< HEAD
        private readonly ISingleBlockProcessingCache<AddressAsKey, Account>? _preBlockCache;
=======
>>>>>>> 5654c58f

        private readonly List<Change> _keptInCache = new();
        private readonly ILogger _logger;
        private Dictionary<Hash256AsKey, byte[]> _codeBatch;
        private Dictionary<Hash256AsKey, byte[]>.AlternateLookup<ValueHash256> _codeBatchAlternate;

        private readonly List<Change> _changes = new(Resettable.StartCapacity);
        internal IWorldStateScopeProvider.IScope? _tree;

        private bool _needsStateRootUpdate;
        private IWorldStateScopeProvider.ICodeDb? _codeDb;

<<<<<<< HEAD
        public StateProvider(IScopedTrieStore? trieStore,
            IKeyValueStoreWithBatching codeDb,
            ILogManager logManager,
            StateTree? stateTree = null,
            ISingleBlockProcessingCache<AddressAsKey, Account>? preBlockCache = null,
            bool populatePreBlockCache = true)
=======
        public StateProvider(
            ILogManager logManager)
>>>>>>> 5654c58f
        {
            _logger = logManager?.GetClassLogger<StateProvider>() ?? throw new ArgumentNullException(nameof(logManager));
        }

        public void RecalculateStateRoot()
        {
            _tree.UpdateRootHash();
            _needsStateRootUpdate = false;
        }

        public Hash256 StateRoot
        {
            get
            {
                if (_needsStateRootUpdate) ThrowStateRootNeedsToBeUpdated();
                return _tree.RootHash;

                [DoesNotReturn, StackTraceHidden]
                static void ThrowStateRootNeedsToBeUpdated() => throw new InvalidOperationException("State root needs to be updated");
            }
        }

        public int ChangedAccountCount => _blockChanges.Count;

        public void SetScope(IWorldStateScopeProvider.IScope? scope)
        {
            _tree = scope;
            _codeDb = scope?.CodeDb;
        }

        public bool IsContract(Address address)
        {
            Account? account = GetThroughCache(address);
            return account is not null && account.IsContract;
        }

        public bool AccountExists(Address address) =>
            _intraTxCache.TryGetValue(address, out Stack<int> value)
                ? _changes[value.Peek()]!.ChangeType != ChangeType.Delete
                : GetAndAddToCache(address) is not null;

        public Account GetAccount(Address address) => GetThroughCache(address) ?? Account.TotallyEmpty;

        public bool IsDeadAccount(Address address)
        {
            Account? account = GetThroughCache(address);
            return account?.IsEmpty ?? true;
        }

        public UInt256 GetNonce(Address address)
        {
            Account? account = GetThroughCache(address);
            return account?.Nonce ?? UInt256.Zero;
        }

        public ref readonly UInt256 GetBalance(Address address)
        {
            Account? account = GetThroughCache(address);
            return ref account is not null ? ref account.Balance : ref _zero;
        }

        public bool InsertCode(Address address, in ValueHash256 codeHash, ReadOnlyMemory<byte> code, IReleaseSpec spec, bool isGenesis = false)
        {
            bool inserted = false;

            // Don't reinsert if already inserted. This can be the case when the same
            // code is used by multiple deployments. Either from factory contracts (e.g. LPs)
            // or people copy and pasting popular contracts
            if (!_blockCodeInsertFilter.Get(codeHash) && !_persistedCodeInsertFilter.Get(codeHash))
            {
                if (_codeBatch is null)
                {
                    _codeBatch = new(Hash256AsKeyComparer.Instance);
                    _codeBatchAlternate = _codeBatch.GetAlternateLookup<ValueHash256>();
                }
                if (MemoryMarshal.TryGetArray(code, out ArraySegment<byte> codeArray)
                    && codeArray.Offset == 0
                    && codeArray.Count == code.Length)
                {
                    _codeBatchAlternate[codeHash] = codeArray.Array;
                }
                else
                {
                    _codeBatchAlternate[codeHash] = code.ToArray();
                }

                _blockCodeInsertFilter.Set(codeHash);
                inserted = true;
            }

            Account? account = GetThroughCache(address) ?? ThrowIfNull(address);
            if (account.CodeHash.ValueHash256 != codeHash)
            {
                _needsStateRootUpdate = true;
                if (_logger.IsDebug) Debug(address, codeHash, account);
                Account changedAccount = account.WithChangedCodeHash((Hash256)codeHash);

                PushUpdate(address, changedAccount);
            }
            else if (spec.IsEip158Enabled && !isGenesis)
            {
                if (_logger.IsTrace) Trace(address);
                if (account.IsEmpty)
                {
                    PushTouch(address, account, spec, account.Balance.IsZero);
                }
            }

            return inserted;

            [MethodImpl(MethodImplOptions.NoInlining)]
            void Debug(Address address, in ValueHash256 codeHash, Account account)
                => _logger.Debug($"Update {address} C {account.CodeHash} -> {codeHash}");

            [MethodImpl(MethodImplOptions.NoInlining)]
            void Trace(Address address) => _logger.Trace($"Touch {address} (code hash)");

            [DoesNotReturn, StackTraceHidden]
            static Account ThrowIfNull(Address address)
                => throw new InvalidOperationException($"Account {address} is null when updating code hash");
        }

        private void SetNewBalance(Address address, in UInt256 balanceChange, IReleaseSpec releaseSpec, bool isSubtracting)
        {
            _needsStateRootUpdate = true;

            Account GetThroughCacheCheckExists()
            {
                Account result = GetThroughCache(address);
                if (result is null)
                {
                    ThrowNonExistingAccount();
                }

                return result;

                [DoesNotReturn, StackTraceHidden]
                static void ThrowNonExistingAccount()
                    => throw new InvalidOperationException("Updating balance of a non-existing account");
            }

            bool isZero = balanceChange.IsZero;
            if (isZero)
            {
                // this also works like this in Geth (they don't follow the spec ¯\_(*~*)_/¯)
                // however we don't do it because of a consensus issue with Geth, just to avoid
                // hitting non-existing account when subtracting Zero-value from the sender
                if (releaseSpec.IsEip158Enabled && !isSubtracting)
                {
                    Account touched = GetThroughCacheCheckExists();

                    if (_logger.IsTrace) TraceTouch(address);
                    if (touched.IsEmpty)
                    {
                        PushTouch(address, touched, releaseSpec, true);
                    }
                }

                return;
            }

            Account account = GetThroughCacheCheckExists();

            if (isSubtracting && account.Balance < balanceChange)
            {
                ThrowInsufficientBalanceException(address);
            }

            UInt256 newBalance = isSubtracting ? account.Balance - balanceChange : account.Balance + balanceChange;

            Account changedAccount = account.WithChangedBalance(newBalance);
            if (_logger.IsTrace) TraceUpdate(address, in balanceChange, isSubtracting, account, in newBalance);

            PushUpdate(address, changedAccount);

            [MethodImpl(MethodImplOptions.NoInlining)]
            void TraceTouch(Address address) => _logger.Trace($"Touch {address} (balance)");

            [MethodImpl(MethodImplOptions.NoInlining)]
            void TraceUpdate(Address address, in UInt256 balanceChange, bool isSubtracting, Account account, in UInt256 newBalance)
                => _logger.Trace($"Update {address} B {account.Balance.ToHexString(skipLeadingZeros: true)} -> {newBalance.ToHexString(skipLeadingZeros: true)} ({(isSubtracting ? "-" : "+")}{balanceChange})");

            [DoesNotReturn, StackTraceHidden]
            static void ThrowInsufficientBalanceException(Address address)
                => throw new InsufficientBalanceException(address);
        }

        public void SubtractFromBalance(Address address, in UInt256 balanceChange, IReleaseSpec releaseSpec)
        {
            _needsStateRootUpdate = true;
            SetNewBalance(address, balanceChange, releaseSpec, true);
        }

        public void AddToBalance(Address address, in UInt256 balanceChange, IReleaseSpec releaseSpec)
        {
            _needsStateRootUpdate = true;
            SetNewBalance(address, balanceChange, releaseSpec, false);
        }

        public void IncrementNonce(Address address, UInt256 delta)
        {
            _needsStateRootUpdate = true;
            Account account = GetThroughCache(address) ?? ThrowNullAccount(address);
            Account changedAccount = account.WithChangedNonce(account.Nonce + delta);
            if (_logger.IsTrace) Trace(address, account, changedAccount);

            PushUpdate(address, changedAccount);

            [MethodImpl(MethodImplOptions.NoInlining)]
            void Trace(Address address, Account account, Account changedAccount)
                => _logger.Trace($"Update {address} N {account.Nonce.ToHexString(skipLeadingZeros: true)} -> {changedAccount.Nonce.ToHexString(skipLeadingZeros: true)}");

            [DoesNotReturn, StackTraceHidden]
            static Account ThrowNullAccount(Address address)
                => throw new InvalidOperationException($"Account {address} is null when incrementing nonce");
        }

        public void DecrementNonce(Address address, UInt256 delta)
        {
            _needsStateRootUpdate = true;
            Account? account = GetThroughCache(address) ?? ThrowNullAccount(address);
            Account changedAccount = account.WithChangedNonce(account.Nonce - delta);
            if (_logger.IsTrace) Trace(address, account, changedAccount);

            PushUpdate(address, changedAccount);

            [MethodImpl(MethodImplOptions.NoInlining)]
            void Trace(Address address, Account account, Account changedAccount)
                => _logger.Trace($"  Update {address} N {account.Nonce.ToHexString(skipLeadingZeros: true)} -> {changedAccount.Nonce.ToHexString(skipLeadingZeros: true)}");

            [DoesNotReturn, StackTraceHidden]
            static Account ThrowNullAccount(Address address)
                => throw new InvalidOperationException($"Account {address} is null when decrementing nonce");
        }

        public ref readonly ValueHash256 GetCodeHash(Address address)
        {
            Account? account = GetThroughCache(address);
            return ref account is not null ? ref account.CodeHash.ValueHash256 : ref Keccak.OfAnEmptyString.ValueHash256;
        }

        public byte[] GetCode(in ValueHash256 codeHash)
            => GetCodeCore(in codeHash);

        private byte[] GetCodeCore(in ValueHash256 codeHash)
        {
            if (codeHash == Keccak.OfAnEmptyString.ValueHash256) return [];

            if (_codeBatch is null || !_codeBatchAlternate.TryGetValue(codeHash, out byte[]? code))
            {
                code = _codeDb.GetCode(codeHash);
            }
            return code ?? ThrowMissingCode(in codeHash);

            [DoesNotReturn, StackTraceHidden]
            static byte[] ThrowMissingCode(in ValueHash256 codeHash)
                => throw new InvalidOperationException($"Code {codeHash} is missing from the database.");
        }

        public byte[] GetCode(Address address)
        {
            Account? account = GetThroughCache(address);
            if (account is null)
            {
                return [];
            }

            return GetCode(in account.CodeHash.ValueHash256);
        }

        public void DeleteAccount(Address address)
        {
            _needsStateRootUpdate = true;
            PushDelete(address);
        }

        public int TakeSnapshot()
        {
            int currentPosition = _changes.Count - 1;
            if (_logger.IsTrace) Trace(currentPosition);

            return currentPosition;

            [MethodImpl(MethodImplOptions.NoInlining)]
            void Trace(int currentPosition) => _logger.Trace($"State snapshot {currentPosition}");
        }

        /// <summary>
        /// Restores the <see cref="StateProvider"/> to a prior state snapshot.
        /// Rolls back any changes recorded after the specified <paramref name="snapshot"/> index,
        /// while preserving lightweight cache-only entries.
        /// </summary>
        /// <param name="snapshot">Zero-based index representing the position in the change log to restore to.
        /// Must be between 0 and the current last change index.</param>
        /// <exception cref="InvalidOperationException">
        /// Thrown if <paramref name="snapshot"/> is beyond the current position,
        /// or if internal consistency checks fail during rollback.</exception>
        public void Restore(int snapshot)
        {
            int lastIndex = _changes.Count - 1;
            if (snapshot > lastIndex) ThrowCannotRestore(lastIndex, snapshot);
            if (_logger.IsTrace) Trace(snapshot);
            // No-op if already at the desired snapshot
            if (snapshot == lastIndex) return;

            int stepsBack = lastIndex - snapshot;
            // Reserve capacity up‐front (avoid grows)
            if (_keptInCache.Capacity < stepsBack)
                _keptInCache.Capacity = stepsBack;

            ReadOnlySpan<Change> changes = CollectionsMarshal.AsSpan(_changes);
            // Roll back each change from newest down to target
            for (int i = 0; i < stepsBack; i++)
            {
                int nextPosition = lastIndex - i;
                ref readonly Change change = ref changes[nextPosition];
                Stack<int> stack = _intraTxCache[change!.Address];

                int actualPosition = stack.Pop();
                if (actualPosition != nextPosition) ThrowUnexpectedPosition(lastIndex, i, actualPosition);

                if (stack.Count == 0)
                {
                    if (change.ChangeType == ChangeType.JustCache)
                    {
                        // Keep if was caching entry
                        _keptInCache.Add(change);
                    }
                    else
                    {
                        // Remove address entry entirely if no more changes
                        _intraTxCache.Remove(change.Address);
                    }
                }
            }

            ReadOnlySpan<Change> keepInCache = CollectionsMarshal.AsSpan(_keptInCache);
            // Truncate the change log to the restore point
            CollectionsMarshal.SetCount(_changes, snapshot + 1);

            // Re-append any cache-only entries, updating their positions
            foreach (ref readonly Change kept in keepInCache)
            {
                snapshot++;
                _changes.Add(kept);
                _intraTxCache[kept.Address].Push(snapshot);
            }
            _keptInCache.Clear();

            // Local helpers to keep cold code from throws and string interpolation out of hot code.
            [MethodImpl(MethodImplOptions.NoInlining)]
            void Trace(int snap) => _logger.Trace($"Restoring state snapshot {snap}");

            [DoesNotReturn, StackTraceHidden]
            static void ThrowCannotRestore(int current, int snap)
                => throw new InvalidOperationException($"{nameof(StateProvider)} tried to restore snapshot {snap} beyond current position {current}");

            [DoesNotReturn, StackTraceHidden]
            static void ThrowUnexpectedPosition(int current, int step, int actual)
                => throw new InvalidOperationException($"Expected actual position {actual} to be equal to {current} - {step}");
        }

        public void CreateAccount(Address address, in UInt256 balance, in UInt256 nonce = default)
        {
            _needsStateRootUpdate = true;
            if (_logger.IsTrace) Trace(address, balance, nonce);

            Account account = (balance.IsZero && nonce.IsZero) ? Account.TotallyEmpty : new Account(nonce, balance);
            PushNew(address, account);

            [MethodImpl(MethodImplOptions.NoInlining)]
            void Trace(Address address, in UInt256 balance, in UInt256 nonce)
                => _logger.Trace($"Creating account: {address} with balance {balance.ToHexString(skipLeadingZeros: true)} and nonce {nonce.ToHexString(skipLeadingZeros: true)}");
        }

        public void CreateEmptyAccountIfDeletedOrNew(Address address)
        {
            if (_intraTxCache.TryGetValue(address, out Stack<int> value))
            {
                //we only want to persist empty accounts if they were deleted or created as empty
                //we don't want to do it for account empty due to a change (e.g. changed balance to zero)
                var lastChange = _changes[value.Peek()];
                if (lastChange.ChangeType == ChangeType.Delete ||
                    (lastChange.ChangeType is ChangeType.Touch or ChangeType.New && lastChange.Account.IsEmpty))
                {
                    _needsStateRootUpdate = true;
                    if (_logger.IsTrace) Trace(address);

                    Account account = Account.TotallyEmpty;
                    PushRecreateEmpty(address, account, value);
                }
            }

            [MethodImpl(MethodImplOptions.NoInlining)]
            void Trace(Address address)
                => _logger.Trace($"Creating zombie account: {address}");
        }

        public void CreateAccountIfNotExists(Address address, in UInt256 balance, in UInt256 nonce = default)
        {
            if (!AccountExists(address))
            {
                CreateAccount(address, balance, nonce);
            }
        }

        public bool AddToBalanceAndCreateIfNotExists(Address address, in UInt256 balance, IReleaseSpec spec)
        {
            if (AccountExists(address))
            {
                AddToBalance(address, balance, spec);
                return false;
            }
            else
            {
                CreateAccount(address, balance);
                return true;
            }
        }

        public void Commit(IReleaseSpec releaseSpec, IWorldStateTracer stateTracer, bool commitRoots, bool isGenesis)
        {
            Task codeFlushTask = !commitRoots || _codeBatch is null || _codeBatch.Count == 0
                ? Task.CompletedTask
                : CommitCodeAsync(_codeDb);

            bool isTracing = _logger.IsTrace;
            int stepsBack = _changes.Count - 1;
            if (stepsBack < 0)
            {
                if (isTracing) TraceNoChanges();

                codeFlushTask.GetAwaiter().GetResult();

                codeFlushTask.GetAwaiter().GetResult();
                return;
            }

            if (isTracing) TraceCommit(stepsBack);
            if (_changes[stepsBack].IsNull)
            {
                ThrowStartOfCommitIsNull(stepsBack);
            }

            Dictionary<AddressAsKey, ChangeTrace>? trace = !stateTracer.IsTracingState ? null : [];

            ReadOnlySpan<Change> changes = CollectionsMarshal.AsSpan(_changes);
            for (int i = 0; i <= stepsBack; i++)
            {
                ref readonly Change change = ref changes[stepsBack - i];
                if (trace is null && change!.ChangeType == ChangeType.JustCache)
                {
                    continue;
                }

                if (_committedThisRound.Contains(change!.Address))
                {
                    if (change.ChangeType == ChangeType.JustCache)
                    {
                        trace?.UpdateTrace(change.Address, change.Account);
                    }

                    continue;
                }

                // because it was not committed yet it means that the just cache is the only state (so it was read only)
                if (trace is not null && change.ChangeType == ChangeType.JustCache)
                {
                    _nullAccountReads.Add(change.Address);
                    continue;
                }

                Stack<int> stack = _intraTxCache[change.Address];
                int forAssertion = stack.Pop();
                if (forAssertion != stepsBack - i)
                {
                    ThrowUnexpectedPosition(stepsBack, i, forAssertion);
                }

                _committedThisRound.Add(change.Address);

                switch (change.ChangeType)
                {
                    case ChangeType.JustCache:
                        break;
                    case ChangeType.Touch:
                    case ChangeType.Update:
                        {
                            if (releaseSpec.IsEip158Enabled && change.Account.IsEmpty && !isGenesis)
                            {
                                if (isTracing) TraceRemoveEmpty(change);
                                SetState(change.Address, null);
                                trace?.AddToTrace(change.Address, null);
                            }
                            else
                            {
                                if (isTracing) TraceUpdate(change);
                                SetState(change.Address, change.Account);
                                trace?.AddToTrace(change.Address, change.Account);
                            }

                            break;
                        }
                    case ChangeType.New:
                        {
                            if (!releaseSpec.IsEip158Enabled || !change.Account.IsEmpty || isGenesis)
                            {
                                if (isTracing) TraceCreate(change);
                                SetState(change.Address, change.Account);
                                trace?.AddToTrace(change.Address, change.Account);
                            }

                            break;
                        }
                    case ChangeType.RecreateEmpty:
                        {
                            if (isTracing) TraceCreate(change);
                            SetState(change.Address, change.Account);
                            trace?.AddToTrace(change.Address, change.Account);

                            break;
                        }
                    case ChangeType.Delete:
                        {
                            if (isTracing) TraceRemove(change);
                            bool wasItCreatedNow = false;
                            while (stack.Count > 0)
                            {
                                int previousOne = stack.Pop();
                                wasItCreatedNow |= _changes[previousOne].ChangeType == ChangeType.New;
                                if (wasItCreatedNow)
                                {
                                    break;
                                }
                            }

                            if (!wasItCreatedNow)
                            {
                                SetState(change.Address, null);
                                trace?.AddToTrace(change.Address, null);
                            }

                            break;
                        }
                    default:
                        ThrowUnknownChangeType();
                        break;
                }
            }

            trace?.ReportStateTrace(stateTracer, _nullAccountReads, this);

            _changes.Clear();
            _committedThisRound.Clear();
            _nullAccountReads.Clear();
            _intraTxCache.Clear();

            codeFlushTask.GetAwaiter().GetResult();

            Task CommitCodeAsync(IWorldStateScopeProvider.ICodeDb codeDb)
            {
                Dictionary<Hash256AsKey, byte[]> dict = Interlocked.Exchange(ref _codeBatch, null);
                if (dict is null) return Task.CompletedTask;
                _codeBatchAlternate = default;

                return Task.Run(() =>
                {
                    using (var batch = codeDb.BeginCodeWrite())
                    {
                        // Insert ordered for improved performance
                        foreach (var kvp in dict.OrderBy(static kvp => kvp.Key))
                        {
                            batch.Set(kvp.Key.Value, kvp.Value);
                        }
                    }

                    // Mark all inserted codes as persisted
                    foreach (var kvp in dict)
                    {
                        _persistedCodeInsertFilter.Set(kvp.Key.Value.ValueHash256);
                    }

                    // Reuse Dictionary if not already re-initialized
                    dict.Clear();
                    if (Interlocked.CompareExchange(ref _codeBatch, dict, null) is null)
                    {
                        _codeBatchAlternate = _codeBatch.GetAlternateLookup<ValueHash256>();
                    }
                });
            }

            [MethodImpl(MethodImplOptions.NoInlining)]
            void TraceCommit(int currentPosition) => _logger.Trace($"Committing state changes (at {currentPosition})");

            [MethodImpl(MethodImplOptions.NoInlining)]
            void TraceNoChanges() => _logger.Trace("No state changes to commit");

            [MethodImpl(MethodImplOptions.NoInlining)]
            void TraceRemove(in Change change) => _logger.Trace($"Commit remove {change.Address}");

            [MethodImpl(MethodImplOptions.NoInlining)]
            void TraceCreate(in Change change)
                => _logger.Trace($"Commit create {change.Address} B = {change.Account.Balance.ToHexString(skipLeadingZeros: true)} N = {change.Account.Nonce.ToHexString(skipLeadingZeros: true)}");

            [MethodImpl(MethodImplOptions.NoInlining)]
            void TraceUpdate(in Change change)
                => _logger.Trace($"Commit update {change.Address} B = {change.Account.Balance.ToHexString(skipLeadingZeros: true)} N = {change.Account.Nonce.ToHexString(skipLeadingZeros: true)} C = {change.Account.CodeHash}");

            [MethodImpl(MethodImplOptions.NoInlining)]
            void TraceRemoveEmpty(in Change change)
                => _logger.Trace($"Commit remove empty {change.Address} B = {change.Account.Balance.ToHexString(skipLeadingZeros: true)} N = {change.Account.Nonce.ToHexString(skipLeadingZeros: true)}");

            [DoesNotReturn, StackTraceHidden]
            static void ThrowStartOfCommitIsNull(int currentPosition)
                => throw new InvalidOperationException($"Change at current position {currentPosition} was null when committing {nameof(StateProvider)}");

            [DoesNotReturn, StackTraceHidden]
            static void ThrowUnknownChangeType() => throw new ArgumentOutOfRangeException();

            [DoesNotReturn, StackTraceHidden]
            static void ThrowUnexpectedPosition(int currentPosition, int i, int forAssertion)
                => throw new InvalidOperationException($"Expected checked value {forAssertion} to be equal to {currentPosition} - {i}");
        }

        internal void FlushToTree(IWorldStateScopeProvider.IWorldStateWriteBatch writeBatch)
        {
            int writes = 0;
            int skipped = 0;

            foreach (var key in _blockChanges.Keys)
            {
                ref ChangeTrace change = ref CollectionsMarshal.GetValueRefOrNullRef(_blockChanges, key);
                if (change.Before != change.After)
                {
                    change.Before = change.After;
                    writeBatch.Set(key, change.After);
                    writes++;
                }
                else
                {
                    skipped++;
                }
            }

            if (writes > 0)
                Metrics.IncrementStateTreeWrites(writes);
            if (skipped > 0)
                Metrics.IncrementStateSkippedWrites(skipped);
        }

        public bool WarmUp(Address address)
            => GetState(address) is not null;

        private Account? GetState(Address address)
        {
            AddressAsKey addressAsKey = address;
            ref ChangeTrace accountChanges = ref CollectionsMarshal.GetValueRefOrAddDefault(_blockChanges, addressAsKey, out bool exists);
            if (!exists)
            {
                Metrics.IncrementStateTreeReads();
                Account? account = _tree.Get(address);

                accountChanges = new(account, account);
            }
            else
            {
                Metrics.IncrementStateTreeCacheHits();
            }
            return accountChanges.After;
        }

        internal void SetState(Address address, Account? account)
        {
            ref ChangeTrace accountChanges = ref CollectionsMarshal.GetValueRefOrAddDefault(_blockChanges, address, out _);
            accountChanges.After = account;
            _needsStateRootUpdate = true;
        }

        private Account? GetAndAddToCache(Address address)
        {
            if (_nullAccountReads.Contains(address)) return null;

            Account? account = GetState(address);
            if (account is not null)
            {
                PushJustCache(address, account);
            }
            else
            {
                // just for tracing - potential perf hit, maybe a better solution?
                _nullAccountReads.Add(address);
            }

            return account;
        }

        private Account? GetThroughCache(Address address)
        {
            if (_intraTxCache.TryGetValue(address, out Stack<int> value))
            {
                return _changes[value.Peek()].Account;
            }

            Account account = GetAndAddToCache(address);
            return account;
        }

        private void PushJustCache(Address address, Account account)
            => Push(address, account, ChangeType.JustCache);

        private void PushUpdate(Address address, Account account)
            => Push(address, account, ChangeType.Update);

        private void PushTouch(Address address, Account account, IReleaseSpec releaseSpec, bool isZero)
        {
            if (isZero && releaseSpec.IsEip158IgnoredAccount(address)) return;
            Push(address, account, ChangeType.Touch);
        }

        private void PushDelete(Address address)
            => Push(address, null, ChangeType.Delete);

        private void Push(Address address, Account? touchedAccount, ChangeType changeType)
        {
            Stack<int> stack = SetupCache(address);
            if (changeType == ChangeType.Touch
                && _changes[stack.Peek()]!.ChangeType == ChangeType.Touch)
            {
                return;
            }

            stack.Push(_changes.Count);
            _changes.Add(new Change(address, touchedAccount, changeType));
        }

        private void PushNew(Address address, Account account)
        {
            Stack<int> stack = SetupCache(address);
            stack.Push(_changes.Count);
            _changes.Add(new Change(address, account, ChangeType.New));
        }

        private void PushRecreateEmpty(Address address, Account account, Stack<int> stack)
        {
            stack.Push(_changes.Count);
            _changes.Add(new Change(address, account, ChangeType.RecreateEmpty));
        }

        private Stack<int> SetupCache(Address address)
        {
            ref Stack<int>? value = ref CollectionsMarshal.GetValueRefOrAddDefault(_intraTxCache, address, out bool exists);
            if (!exists)
            {
                value = new Stack<int>();
            }

            return value;
        }

        public ArrayPoolList<AddressAsKey>? ChangedAddresses()
        {
            int count = _blockChanges.Count;
            if (count == 0)
            {
                return null;
            }
            else
            {
                ArrayPoolList<AddressAsKey> addresses = new(count);
                foreach (AddressAsKey address in _blockChanges.Keys)
                {
                    addresses.Add(address);
                }
                return addresses;
            }
        }

        public void Reset(bool resetBlockChanges = true)
        {
            if (_logger.IsTrace) Trace();
            if (resetBlockChanges)
            {
                _blockCodeInsertFilter.Clear();
                _blockChanges.Clear();
                _codeBatch?.Clear();
            }
            _intraTxCache.Clear();
            _committedThisRound.Clear();
            _nullAccountReads.Clear();
            _changes.Clear();
            _needsStateRootUpdate = false;

            [MethodImpl(MethodImplOptions.NoInlining)]
            void Trace() => _logger.Trace("Clearing state provider caches");
        }

        public void UpdateStateRootIfNeeded()
        {
            if (_needsStateRootUpdate)
            {
                RecalculateStateRoot();
            }
        }

        // used in EthereumTests
        internal void SetNonce(Address address, in UInt256 nonce)
        {
            _needsStateRootUpdate = true;
            Account account = GetThroughCache(address) ?? ThrowNullAccount(address);
            Account changedAccount = account.WithChangedNonce(nonce);
            if (_logger.IsTrace) Trace(address, account, changedAccount);

            PushUpdate(address, changedAccount);

            [MethodImpl(MethodImplOptions.NoInlining)]
            void Trace(Address address, Account account, Account changedAccount)
                => _logger.Trace($"Update {address} N {account.Nonce} -> {changedAccount.Nonce}");

            [DoesNotReturn, StackTraceHidden]
            static Account ThrowNullAccount(Address address)
                => throw new InvalidOperationException($"Account {address} is null when incrementing nonce");
        }

        private enum ChangeType
        {
            Null = 0,
            JustCache,
            Touch,
            Update,
            New,
            Delete,
            RecreateEmpty,
        }

        private readonly struct Change(Address address, Account? account, ChangeType type)
        {
            public readonly Address Address = address;
            public readonly Account? Account = account;
            public readonly ChangeType ChangeType = type;

            public bool IsNull => ChangeType == ChangeType.Null;
        }

        internal struct ChangeTrace(Account? before, Account? after)
        {
            public ChangeTrace(Account? after) : this(null, after)
            {
            }

            public Account? Before { get; set; } = before;
            public Account? After { get; set; } = after;
        }
    }

    internal static class Extensions
    {
        [MethodImpl(MethodImplOptions.NoInlining)]
        public static void AddToTrace(this Dictionary<AddressAsKey, ChangeTrace> trace, Address address, Account? change)
        {
            trace.Add(address, new ChangeTrace(change));
        }

        [MethodImpl(MethodImplOptions.NoInlining)]
        public static void UpdateTrace(this Dictionary<AddressAsKey, ChangeTrace> trace, Address address, Account? change)
        {
            trace[address] = new ChangeTrace(change, trace[address].After);
        }

        [MethodImpl(MethodImplOptions.NoInlining)]
        public static void ReportStateTrace(this Dictionary<AddressAsKey, ChangeTrace>? trace, IWorldStateTracer stateTracer, HashSet<AddressAsKey> nullAccountReads, StateProvider stateProvider)
        {
            foreach (Address nullRead in nullAccountReads)
            {
                // // this may be enough, let us write tests
                stateTracer.ReportAccountRead(nullRead);
            }
            ReportChanges(trace, stateTracer, stateProvider);
        }

        private static void ReportChanges(Dictionary<AddressAsKey, ChangeTrace> trace, IStateTracer stateTracer, StateProvider stateProvider)
        {
            foreach ((Address address, ChangeTrace change) in trace)
            {
                bool someChangeReported = false;

                Account? before = change.Before;
                Account? after = change.After;

                UInt256? beforeBalance = before?.Balance;
                UInt256? afterBalance = after?.Balance;

                UInt256? beforeNonce = before?.Nonce;
                UInt256? afterNonce = after?.Nonce;

                Hash256? beforeCodeHash = before?.CodeHash;
                Hash256? afterCodeHash = after?.CodeHash;

                if (beforeCodeHash != afterCodeHash)
                {
                    byte[]? beforeCode = beforeCodeHash is null
                        ? null
                        : beforeCodeHash == Keccak.OfAnEmptyString
                            ? []
                            : stateProvider.GetCode(in beforeCodeHash.ValueHash256);
                    byte[]? afterCode = afterCodeHash is null
                        ? null
                        : afterCodeHash == Keccak.OfAnEmptyString
                            ? []
                            : stateProvider.GetCode(in afterCodeHash.ValueHash256);

                    if (!((beforeCode?.Length ?? 0) == 0 && (afterCode?.Length ?? 0) == 0))
                    {
                        stateTracer.ReportCodeChange(address, beforeCode, afterCode);
                    }

                    someChangeReported = true;
                }

                if (afterBalance != beforeBalance)
                {
                    stateTracer.ReportBalanceChange(address, beforeBalance, afterBalance);
                    someChangeReported = true;
                }

                if (afterNonce != beforeNonce)
                {
                    stateTracer.ReportNonceChange(address, beforeNonce, afterNonce);
                    someChangeReported = true;
                }

                if (!someChangeReported)
                {
                    stateTracer.ReportAccountRead(address);
                }
            }
        }
    }
}<|MERGE_RESOLUTION|>--- conflicted
+++ resolved
@@ -41,10 +41,6 @@
         private readonly ClockKeyCacheNonConcurrent<ValueHash256> _persistedCodeInsertFilter = new(1_024);
         private readonly ClockKeyCacheNonConcurrent<ValueHash256> _blockCodeInsertFilter = new(256);
         private readonly Dictionary<AddressAsKey, ChangeTrace> _blockChanges = new(4_096);
-<<<<<<< HEAD
-        private readonly ISingleBlockProcessingCache<AddressAsKey, Account>? _preBlockCache;
-=======
->>>>>>> 5654c58f
 
         private readonly List<Change> _keptInCache = new();
         private readonly ILogger _logger;
@@ -57,17 +53,8 @@
         private bool _needsStateRootUpdate;
         private IWorldStateScopeProvider.ICodeDb? _codeDb;
 
-<<<<<<< HEAD
-        public StateProvider(IScopedTrieStore? trieStore,
-            IKeyValueStoreWithBatching codeDb,
-            ILogManager logManager,
-            StateTree? stateTree = null,
-            ISingleBlockProcessingCache<AddressAsKey, Account>? preBlockCache = null,
-            bool populatePreBlockCache = true)
-=======
         public StateProvider(
             ILogManager logManager)
->>>>>>> 5654c58f
         {
             _logger = logManager?.GetClassLogger<StateProvider>() ?? throw new ArgumentNullException(nameof(logManager));
         }
