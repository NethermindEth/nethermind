// SPDX-FileCopyrightText: 2022 Demerzel Solutions Limited
// SPDX-License-Identifier: LGPL-3.0-only

using System;
using System.Runtime.CompilerServices;
using System.Threading;
using Nethermind.Core;
using Nethermind.Core.Collections;
using Nethermind.Core.Crypto;
using Nethermind.Core.Eip2930;
using Nethermind.Core.Specs;
using Nethermind.Int256;
using Nethermind.Logging;
using Nethermind.State.Tracing;
using Nethermind.Trie;
using Nethermind.Trie.Pruning;

[assembly: InternalsVisibleTo("Ethereum.Test.Base")]
[assembly: InternalsVisibleTo("Ethereum.Blockchain.Test")]
[assembly: InternalsVisibleTo("Nethermind.State.Test")]
[assembly: InternalsVisibleTo("Nethermind.Benchmark")]
[assembly: InternalsVisibleTo("Nethermind.Blockchain.Test")]
[assembly: InternalsVisibleTo("Nethermind.Synchronization.Test")]
[assembly: InternalsVisibleTo("Nethermind.Synchronization")]

namespace Nethermind.State
{
    public class WorldState : IWorldState, IPreBlockCaches, IStateOwner
    {
        internal readonly StateProvider _stateProvider;
        internal readonly PersistentStorageProvider _persistentStorageProvider;
        private readonly TransientStorageProvider _transientStorageProvider;
        private readonly IStateFactory _factory;
        private readonly bool _prefetchMerkle;
        private IState _state;
        private PreBlockCaches? PreBlockCaches { get; }

        public Hash256 StateRoot
        {
            get => _state.StateRoot;
            set
            {
                ResetState(value);
            }
        }

        public WorldState(IStateFactory factory, IKeyValueStore? codeDb, ILogManager? logManager)
            : this(factory, codeDb, logManager, null)
        {
        }

        public WorldState(
            IStateFactory factory,
            IKeyValueStore? codeDb,
            ILogManager? logManager,
            PreBlockCaches? preBlockCaches = null,
            bool populatePreBlockCache = true,
            bool prefetchMerkle = false)
        {
            _factory = factory;
            _prefetchMerkle = prefetchMerkle;
            PreBlockCaches = preBlockCaches;
            _stateProvider = new StateProvider(this, factory, codeDb, logManager, PreBlockCaches?.StateCache, populatePreBlockCache);
            _persistentStorageProvider = new PersistentStorageProvider(this, logManager, PreBlockCaches?.StorageCache,
                populatePreBlockCache);
            _transientStorageProvider = new TransientStorageProvider(logManager);
        }

        public Account GetAccount(Address address)
        {
            return _stateProvider.GetAccount(address);
        }

        bool IAccountStateProvider.TryGetAccount(Address address, out AccountStruct account)
        {
            account = _stateProvider.GetAccount(address).ToStruct();
            return !account.IsTotallyEmpty;
        }

        public bool IsContract(Address address)
        {
            return _stateProvider.IsContract(address);
        }

        public byte[] GetOriginal(in StorageCell storageCell)
        {
            return _persistentStorageProvider.GetOriginal(storageCell);
        }
        public ReadOnlySpan<byte> Get(in StorageCell storageCell)
        {
            return _persistentStorageProvider.Get(storageCell);
        }
        public void Set(in StorageCell storageCell, byte[] newValue)
        {
            _persistentStorageProvider.Set(storageCell, newValue);
        }
        public ReadOnlySpan<byte> GetTransientState(in StorageCell storageCell)
        {
            return _transientStorageProvider.Get(storageCell);
        }
        public void SetTransientState(in StorageCell storageCell, byte[] newValue)
        {
            _transientStorageProvider.Set(storageCell, newValue);
        }
        public void Reset(bool resizeCollections)
        {
            _stateProvider.Reset(resizeCollections);
            _persistentStorageProvider.Reset(resizeCollections);
            _transientStorageProvider.Reset(resizeCollections);
        }

        public void WarmUp(AccessList? accessList)
        {
            if (accessList?.IsEmpty == false)
            {
                foreach ((Address address, AccessList.StorageKeysEnumerable storages) in accessList)
                {
                    bool exists = _stateProvider.WarmUp(address);
                    foreach (UInt256 storage in storages)
                    {
                        _persistentStorageProvider.WarmUp(new StorageCell(address, storage), isEmpty: !exists);
                    }
                }
            }
        }

        public void WarmUp(Address address) => _stateProvider.WarmUp(address);

        public void Reset()
        {
            _stateProvider.Reset();
            _persistentStorageProvider.Reset();
            _transientStorageProvider.Reset();
        }

        public void FullReset()
        {
            ResetStateToNull();
            Reset();
        }

        public void ResetTo(Hash256 stateRoot)
        {
            ResetState(stateRoot);
            _stateProvider.Reset();
            _persistentStorageProvider.Reset();
            _transientStorageProvider.Reset();
        }

        public void ClearStorage(Address address)
        {
            _persistentStorageProvider.ClearStorage(address);
            _transientStorageProvider.ClearStorage(address);
        }

        public void DeleteAccount(Address address)
        {
            _stateProvider.DeleteAccount(address);
        }
        public void CreateAccount(Address address, in UInt256 balance, in UInt256 nonce = default)
        {
            _stateProvider.CreateAccount(address, balance, nonce);
        }
        public void InsertCode(Address address, in ValueHash256 codeHash, ReadOnlyMemory<byte> code, IReleaseSpec spec, bool isGenesis = false)
        {
            _stateProvider.InsertCode(address, codeHash, code, spec, isGenesis);
        }
        public void AddToBalance(Address address, in UInt256 balanceChange, IReleaseSpec spec)
        {
            _stateProvider.AddToBalance(address, balanceChange, spec);
        }
        public bool AddToBalanceAndCreateIfNotExists(Address address, in UInt256 balanceChange, IReleaseSpec spec)
        {
            return _stateProvider.AddToBalanceAndCreateIfNotExists(address, balanceChange, spec);
        }
        public void SubtractFromBalance(Address address, in UInt256 balanceChange, IReleaseSpec spec)
        {
            _stateProvider.SubtractFromBalance(address, balanceChange, spec);
        }
        public void UpdateStorageRoot(Address address, Hash256 storageRoot)
        {
            _stateProvider.UpdateStorageRoot(address, storageRoot);
        }
        public void IncrementNonce(Address address, UInt256 delta)
        {
            _stateProvider.IncrementNonce(address, delta);
        }
        public void DecrementNonce(Address address, UInt256 delta)
        {
            _stateProvider.DecrementNonce(address, delta);
        }

        public void CommitTree(long blockNumber)
        {
<<<<<<< HEAD
            _state.Commit(blockNumber);
            ResetState(_state.StateRoot);
=======
            using (IBlockCommitter committer = _trieStore.BeginBlockCommit(blockNumber))
            {
                _persistentStorageProvider.CommitTrees(committer);
                _stateProvider.CommitTree();
            }
            _persistentStorageProvider.StateRoot = _stateProvider.StateRoot;
>>>>>>> 3f19aeef
        }

        public UInt256 GetNonce(Address address) => _stateProvider.GetNonce(address);

        public UInt256 GetBalance(Address address) => _stateProvider.GetBalance(address);

        public ValueHash256 GetStorageRoot(Address address) => _stateProvider.GetStorageRoot(address);

        public byte[] GetCode(Address address) => _stateProvider.GetCode(address);

        public byte[] GetCode(Hash256 codeHash) => _stateProvider.GetCode(codeHash);

        public byte[] GetCode(ValueHash256 codeHash) => _stateProvider.GetCode(codeHash);

        public Hash256 GetCodeHash(Address address) => _stateProvider.GetCodeHash(address);

        ValueHash256 IAccountStateProvider.GetCodeHash(Address address)
        {
            return _stateProvider.GetCodeHash(address);
        }

        public void Accept(ITreeVisitor visitor, Hash256 stateRoot, VisitingOptions? visitingOptions = null)
        {
            _stateProvider.Accept(visitor, stateRoot, visitingOptions);
        }

        public void Accept<TContext>(ITreeVisitor<TContext> visitor, Hash256 stateRoot, VisitingOptions? visitingOptions = null) where TContext : struct, INodeContext<TContext>
        {
            _stateProvider.Accept(visitor, stateRoot, visitingOptions);
        }

        public bool AccountExists(Address address)
        {
            return _stateProvider.AccountExists(address);
        }
        public bool IsDeadAccount(Address address)
        {
            return _stateProvider.IsDeadAccount(address);
        }
        public bool IsEmptyAccount(Address address)
        {
            return _stateProvider.IsEmptyAccount(address);
        }

        public bool HasStateForRoot(Hash256 stateRoot)
        {
            return _factory.HasRoot(stateRoot);
        }

        public void Commit(IReleaseSpec releaseSpec, bool isGenesis = false, bool commitStorageRoots = true)
        {
            _persistentStorageProvider.Commit();
            _transientStorageProvider.Commit();
            _stateProvider.Commit(releaseSpec, isGenesis);
        }
        public void Commit(IReleaseSpec releaseSpec, IWorldStateTracer tracer, bool isGenesis = false, bool commitStorageRoots = true)
        {
            _persistentStorageProvider.Commit(tracer);
            _transientStorageProvider.Commit(tracer);
            _stateProvider.Commit(releaseSpec, tracer, isGenesis);
        }

        public Snapshot TakeSnapshot(bool newTransactionStart = false)
        {
            int persistentSnapshot = _persistentStorageProvider.TakeSnapshot(newTransactionStart);
            int transientSnapshot = _transientStorageProvider.TakeSnapshot(newTransactionStart);
            Snapshot.Storage storageSnapshot = new Snapshot.Storage(persistentSnapshot, transientSnapshot);
            int stateSnapshot = _stateProvider.TakeSnapshot();
            return new Snapshot(stateSnapshot, storageSnapshot);
        }

        public void Restore(Snapshot snapshot)
        {
            _persistentStorageProvider.Restore(snapshot.StorageSnapshot.PersistentStorageSnapshot);
            _transientStorageProvider.Restore(snapshot.StorageSnapshot.TransientStorageSnapshot);
            _stateProvider.Restore(snapshot.StateSnapshot);
        }

        internal void Restore(int state, int persistantStorage, int transientStorage)
        {
            Restore(new Snapshot(state, new Snapshot.Storage(persistantStorage, transientStorage)));
        }

        // Needed for benchmarks
        internal void SetNonce(Address address, in UInt256 nonce)
        {
            _stateProvider.SetNonce(address, nonce);
        }

        public void CreateAccountIfNotExists(Address address, in UInt256 balance, in UInt256 nonce = default)
        {
            _stateProvider.CreateAccountIfNotExists(address, balance, nonce);
        }

        private void ResetState(Hash256 stateRoot)
        {
            Interlocked.Exchange(ref _state, _factory.Get(stateRoot, _prefetchMerkle))?.Dispose();
        }

        private void ResetStateToNull()
        {
            Interlocked.Exchange(ref _state, null)?.Dispose();
        }

        ArrayPoolList<AddressAsKey>? IWorldState.GetAccountChanges() => _stateProvider.ChangedAddresses();
        public void ResetTransient()
        {
            _transientStorageProvider.Reset();
        }

        PreBlockCaches? IPreBlockCaches.Caches => PreBlockCaches;
        public IState State => _state;
    }
}<|MERGE_RESOLUTION|>--- conflicted
+++ resolved
@@ -27,8 +27,8 @@
 {
     public class WorldState : IWorldState, IPreBlockCaches, IStateOwner
     {
-        internal readonly StateProvider _stateProvider;
-        internal readonly PersistentStorageProvider _persistentStorageProvider;
+        private readonly StateProvider _stateProvider;
+        private readonly PersistentStorageProvider _persistentStorageProvider;
         private readonly TransientStorageProvider _transientStorageProvider;
         private readonly IStateFactory _factory;
         private readonly bool _prefetchMerkle;
@@ -102,7 +102,7 @@
         {
             _transientStorageProvider.Set(storageCell, newValue);
         }
-        public void Reset(bool resizeCollections)
+        public void Reset(bool resizeCollections = false)
         {
             _stateProvider.Reset(resizeCollections);
             _persistentStorageProvider.Reset(resizeCollections);
@@ -192,17 +192,8 @@
 
         public void CommitTree(long blockNumber)
         {
-<<<<<<< HEAD
             _state.Commit(blockNumber);
             ResetState(_state.StateRoot);
-=======
-            using (IBlockCommitter committer = _trieStore.BeginBlockCommit(blockNumber))
-            {
-                _persistentStorageProvider.CommitTrees(committer);
-                _stateProvider.CommitTree();
-            }
-            _persistentStorageProvider.StateRoot = _stateProvider.StateRoot;
->>>>>>> 3f19aeef
         }
 
         public UInt256 GetNonce(Address address) => _stateProvider.GetNonce(address);
