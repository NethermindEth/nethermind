// SPDX-FileCopyrightText: 2022 Demerzel Solutions Limited
// SPDX-License-Identifier: LGPL-3.0-only

using System;
using System.Runtime.CompilerServices;
using Nethermind.Core;
using Nethermind.Core.Collections;
using Nethermind.Core.Crypto;
using Nethermind.Core.Eip2930;
using Nethermind.Core.Specs;
using Nethermind.Int256;
using Nethermind.Logging;
using Nethermind.State.Tracing;
using Nethermind.Trie;
using Nethermind.Trie.Pruning;

[assembly: InternalsVisibleTo("Ethereum.Test.Base")]
[assembly: InternalsVisibleTo("Ethereum.Blockchain.Test")]
[assembly: InternalsVisibleTo("Nethermind.State.Test")]
[assembly: InternalsVisibleTo("Nethermind.Benchmark")]
[assembly: InternalsVisibleTo("Nethermind.Blockchain.Test")]
[assembly: InternalsVisibleTo("Nethermind.Synchronization.Test")]
[assembly: InternalsVisibleTo("Nethermind.Synchronization")]

namespace Nethermind.State
{

    public class WorldState : IWorldState, IPreBlockCaches
    {
        internal readonly StateProvider _stateProvider;
        internal readonly PersistentStorageProvider _persistentStorageProvider;
        private readonly TransientStorageProvider _transientStorageProvider;
        private readonly ITrieStore _trieStore;
        private PreBlockCaches? PreBlockCaches { get; }

        public Hash256 StateRoot
        {
            get => _stateProvider.StateRoot;
            set
            {
                EnsureInScope();
                _stateProvider.StateRoot = value;
                _persistentStorageProvider.StateRoot = value;
            }
        }

        public WorldState(ITrieStore trieStore, IKeyValueStoreWithBatching? codeDb, ILogManager? logManager)
            : this(trieStore, codeDb, logManager, null, null)
        {
        }

        internal WorldState(
            ITrieStore trieStore,
            IKeyValueStoreWithBatching? codeDb,
            ILogManager? logManager,
            StateTree? stateTree = null,
            IStorageTreeFactory? storageTreeFactory = null,
            PreBlockCaches? preBlockCaches = null,
            bool populatePreBlockCache = true)
        {
            PreBlockCaches = preBlockCaches;
            _trieStore = trieStore;
            _stateProvider = new StateProvider(trieStore.GetTrieStore(null), codeDb, logManager, stateTree, PreBlockCaches?.StateCache, populatePreBlockCache);
            _persistentStorageProvider = new PersistentStorageProvider(trieStore, _stateProvider, logManager, storageTreeFactory, PreBlockCaches?.StorageCache, populatePreBlockCache);
            _transientStorageProvider = new TransientStorageProvider(logManager);
        }

        public WorldState(ITrieStore trieStore, IKeyValueStoreWithBatching? codeDb, ILogManager? logManager, PreBlockCaches? preBlockCaches, bool populatePreBlockCache = true)
            : this(trieStore, codeDb, logManager, null, preBlockCaches: preBlockCaches, populatePreBlockCache: populatePreBlockCache)
        {
        }

        public Account GetAccount(Address address)
        {
            EnsureInScope();

            return _stateProvider.GetAccount(address);
        }

        bool IAccountStateProvider.TryGetAccount(Address address, out AccountStruct account)
        {
            EnsureInScope();
            account = _stateProvider.GetAccount(address).ToStruct();
            return !account.IsTotallyEmpty;
        }

        public bool IsContract(Address address)
        {
            EnsureInScope();
            return _stateProvider.IsContract(address);
        }


        public byte[] GetOriginal(in StorageCell storageCell)
        {
            EnsureInScope();
            return _persistentStorageProvider.GetOriginal(storageCell);
        }
        public ReadOnlySpan<byte> Get(in StorageCell storageCell)
        {
            EnsureInScope();
            return _persistentStorageProvider.Get(storageCell);
        }
        public void Set(in StorageCell storageCell, byte[] newValue)
        {
            EnsureInScope();
            _persistentStorageProvider.Set(storageCell, newValue);
        }
        public ReadOnlySpan<byte> GetTransientState(in StorageCell storageCell)
        {
            EnsureInScope();
            return _transientStorageProvider.Get(storageCell);
        }
        public void SetTransientState(in StorageCell storageCell, byte[] newValue)
        {
            EnsureInScope();
            _transientStorageProvider.Set(storageCell, newValue);
        }
        public void Reset(bool resetBlockChanges = true)
        {
            EnsureInScope();
            _stateProvider.Reset(resetBlockChanges);
            _persistentStorageProvider.Reset(resetBlockChanges);
            _transientStorageProvider.Reset(resetBlockChanges);
        }
        public void WarmUp(AccessList? accessList)
        {
            EnsureInScope();
            if (accessList?.IsEmpty == false)
            {
                foreach ((Address address, AccessList.StorageKeysEnumerable storages) in accessList)
                {
                    bool exists = _stateProvider.WarmUp(address);
                    foreach (UInt256 storage in storages)
                    {
                        _persistentStorageProvider.WarmUp(new StorageCell(address, in storage), isEmpty: !exists);
                    }
                }
            }
        }

        public void WarmUp(Address address)
        {
            EnsureInScope();
            _stateProvider.WarmUp(address);
        }

        public void ClearStorage(Address address)
        {
            EnsureInScope();
            _persistentStorageProvider.ClearStorage(address);
            _transientStorageProvider.ClearStorage(address);
        }
        public void RecalculateStateRoot()
        {
            EnsureInScope();
            _stateProvider.RecalculateStateRoot();
        }
        public void DeleteAccount(Address address)
        {
            EnsureInScope();
            _stateProvider.DeleteAccount(address);
        }
        public void CreateAccount(Address address, in UInt256 balance, in UInt256 nonce = default)
        {
            EnsureInScope();
            _stateProvider.CreateAccount(address, balance, nonce);
        }
        public bool InsertCode(Address address, in ValueHash256 codeHash, ReadOnlyMemory<byte> code, IReleaseSpec spec, bool isGenesis = false)
        {
<<<<<<< HEAD
            EnsureInScope();
            _stateProvider.InsertCode(address, codeHash, code, spec, isGenesis);
=======
            return _stateProvider.InsertCode(address, codeHash, code, spec, isGenesis);
>>>>>>> 7d85c4e2
        }
        public void AddToBalance(Address address, in UInt256 balanceChange, IReleaseSpec spec)
        {
            EnsureInScope();
            _stateProvider.AddToBalance(address, balanceChange, spec);
        }
        public bool AddToBalanceAndCreateIfNotExists(Address address, in UInt256 balanceChange, IReleaseSpec spec)
        {
            EnsureInScope();
            return _stateProvider.AddToBalanceAndCreateIfNotExists(address, balanceChange, spec);
        }
        public void SubtractFromBalance(Address address, in UInt256 balanceChange, IReleaseSpec spec)
        {
            EnsureInScope();
            _stateProvider.SubtractFromBalance(address, balanceChange, spec);
        }
        public void UpdateStorageRoot(Address address, Hash256 storageRoot)
        {
            EnsureInScope();
            _stateProvider.UpdateStorageRoot(address, storageRoot);
        }
        public void IncrementNonce(Address address, UInt256 delta)
        {
            EnsureInScope();
            _stateProvider.IncrementNonce(address, delta);
        }
        public void DecrementNonce(Address address, UInt256 delta)
        {
            EnsureInScope();
            _stateProvider.DecrementNonce(address, delta);
        }

        public void CommitTree(long blockNumber)
        {
            EnsureInScope();
            using (IBlockCommitter committer = _trieStore.BeginBlockCommit(blockNumber))
            {
                _persistentStorageProvider.CommitTrees(committer);
                _stateProvider.CommitTree();
            }
            _persistentStorageProvider.StateRoot = _stateProvider.StateRoot;
        }

        public UInt256 GetNonce(Address address)
        {
            EnsureInScope();
            return _stateProvider.GetNonce(address);
        }

        public UInt256 GetBalance(Address address)
        {
            EnsureInScope();
            return _stateProvider.GetBalance(address);
        }

        public ValueHash256 GetStorageRoot(Address address)
        {
            EnsureInScope();
            return _stateProvider.GetStorageRoot(address);
        }

        public byte[] GetCode(Address address)
        {
            EnsureInScope();
            return _stateProvider.GetCode(address);
        }

        public byte[] GetCode(Hash256 codeHash)
        {
            EnsureInScope();
            return _stateProvider.GetCode(codeHash);
        }

        public byte[] GetCode(ValueHash256 codeHash)
        {
            EnsureInScope();
            return _stateProvider.GetCode(codeHash);
        }

        public Hash256 GetCodeHash(Address address)
        {
            EnsureInScope();
            return _stateProvider.GetCodeHash(address);
        }

        ValueHash256 IAccountStateProvider.GetCodeHash(Address address)
        {
            EnsureInScope();
            return _stateProvider.GetCodeHash(address);
        }

        public void Accept<TContext>(ITreeVisitor<TContext> visitor, Hash256 stateRoot, VisitingOptions? visitingOptions = null) where TContext : struct, INodeContext<TContext>
        {
            _stateProvider.Accept(visitor, stateRoot, visitingOptions);
        }

        public bool AccountExists(Address address)
        {
            EnsureInScope();
            return _stateProvider.AccountExists(address);
        }
        public bool IsDeadAccount(Address address)
        {
            EnsureInScope();
            return _stateProvider.IsDeadAccount(address);
        }
        public bool IsEmptyAccount(Address address)
        {
            EnsureInScope();
            return _stateProvider.IsEmptyAccount(address);
        }

        public bool HasStateForRoot(Hash256 stateRoot)
        {
            return _trieStore.HasRoot(stateRoot);
        }

        public void Commit(IReleaseSpec releaseSpec, bool isGenesis = false, bool commitRoots = true)
        {
            EnsureInScope();
            _persistentStorageProvider.Commit(commitRoots);
            _transientStorageProvider.Commit(commitRoots);
            _stateProvider.Commit(releaseSpec, commitRoots, isGenesis);
        }
        public void Commit(IReleaseSpec releaseSpec, IWorldStateTracer tracer, bool isGenesis = false, bool commitRoots = true)
        {
            EnsureInScope();
            _persistentStorageProvider.Commit(tracer, commitRoots);
            _transientStorageProvider.Commit(tracer, commitRoots);
            _stateProvider.Commit(releaseSpec, tracer, commitRoots, isGenesis);
        }

        public Snapshot TakeSnapshot(bool newTransactionStart = false)
        {
            EnsureInScope();
            int persistentSnapshot = _persistentStorageProvider.TakeSnapshot(newTransactionStart);
            int transientSnapshot = _transientStorageProvider.TakeSnapshot(newTransactionStart);
            Snapshot.Storage storageSnapshot = new Snapshot.Storage(persistentSnapshot, transientSnapshot);
            int stateSnapshot = _stateProvider.TakeSnapshot();
            return new Snapshot(stateSnapshot, storageSnapshot);
        }

        public void Restore(Snapshot snapshot)
        {
            EnsureInScope();
            _persistentStorageProvider.Restore(snapshot.StorageSnapshot.PersistentStorageSnapshot);
            _transientStorageProvider.Restore(snapshot.StorageSnapshot.TransientStorageSnapshot);
            _stateProvider.Restore(snapshot.StateSnapshot);
        }

        internal void Restore(int state, int persistentStorage, int transientStorage)
        {
            EnsureInScope();
            Restore(new Snapshot(state, new Snapshot.Storage(persistentStorage, transientStorage)));
        }

        public void SetNonce(Address address, in UInt256 nonce)
        {
            EnsureInScope();
            _stateProvider.SetNonce(address, nonce);
        }

        public void CreateAccountIfNotExists(Address address, in UInt256 balance, in UInt256 nonce = default)
        {
            EnsureInScope();
            _stateProvider.CreateAccountIfNotExists(address, balance, nonce);
        }

        ArrayPoolList<AddressAsKey>? IWorldState.GetAccountChanges()
        {
            EnsureInScope();
            return _stateProvider.ChangedAddresses();
        }

        public void ResetTransient()
        {
            EnsureInScope();
            _transientStorageProvider.Reset();
        }

        PreBlockCaches? IPreBlockCaches.Caches => PreBlockCaches;

        private void EnsureInScope()
        {
            if (!_inScope) throw new InvalidOperationException("WorldState used outside of its scope.");
        }

        private bool _inScope;

        public IDisposable BeginScope(Hash256 stateRoot)
        {
            if (_inScope)
                return new NullScopeGuard();

            // if (_inScope)
            //     throw new InvalidOperationException("WorldState is already in scope");

            _inScope = true;
            Reset();
            StateRoot = stateRoot;
            return new ScopeGuard(this);
        }

        public IDisposable BeginScope()
        {
            if (_inScope)
                return new NullScopeGuard();

            // if (_inScope)
            //     throw new InvalidOperationException("WorldState is already in scope");

            _inScope = true;
            Reset();
            return new ScopeGuard(this);
        }


        private void EndScope()
        {
            Reset();
            _inScope = false;
        }

        private class ScopeGuard(WorldState state) : IDisposable
        {
            private bool _disposed;

            public void Dispose()
            {
                if (!_disposed)
                {
                    state.EndScope();
                    _disposed = true;
                }
            }
        }

        private class NullScopeGuard : IDisposable
        {
            private bool _disposed;

            public void Dispose()
            {
                if (!_disposed)
                {
                    _disposed = true;
                }
            }
        }
    }
}<|MERGE_RESOLUTION|>--- conflicted
+++ resolved
@@ -168,12 +168,8 @@
         }
         public bool InsertCode(Address address, in ValueHash256 codeHash, ReadOnlyMemory<byte> code, IReleaseSpec spec, bool isGenesis = false)
         {
-<<<<<<< HEAD
-            EnsureInScope();
-            _stateProvider.InsertCode(address, codeHash, code, spec, isGenesis);
-=======
+            EnsureInScope();
             return _stateProvider.InsertCode(address, codeHash, code, spec, isGenesis);
->>>>>>> 7d85c4e2
         }
         public void AddToBalance(Address address, in UInt256 balanceChange, IReleaseSpec spec)
         {
