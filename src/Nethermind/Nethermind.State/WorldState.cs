--- conflicted
+++ resolved
@@ -41,12 +41,8 @@
 
         public WorldState(ITrieStore? trieStore, IKeyValueStore? codeDb, ILogManager? logManager)
         {
-<<<<<<< HEAD
+            _trieStore = trieStore;
             _stateProvider = new StateProvider(trieStore.GetTrieStore(null), codeDb, logManager);
-=======
-            _trieStore = trieStore;
-            _stateProvider = new StateProvider(trieStore, codeDb, logManager);
->>>>>>> 045658f8
             _persistentStorageProvider = new PersistentStorageProvider(trieStore, _stateProvider, logManager);
             _transientStorageProvider = new TransientStorageProvider(logManager);
         }
