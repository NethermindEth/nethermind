--- conflicted
+++ resolved
@@ -27,11 +27,7 @@
         internal readonly StateProvider _stateProvider;
         internal readonly PersistentStorageProvider _persistentStorageProvider;
         private readonly TransientStorageProvider _transientStorageProvider;
-<<<<<<< HEAD
-        private readonly ITrieStore? _trieStore;
-=======
         private readonly ITrieStore _trieStore;
->>>>>>> 2c956ce1
 
         public Hash256 StateRoot
         {
