// SPDX-FileCopyrightText: 2022 Demerzel Solutions Limited
// SPDX-License-Identifier: LGPL-3.0-only

using System;
using System.Diagnostics;
using System.Diagnostics.CodeAnalysis;
using System.Runtime.CompilerServices;
using Nethermind.Core;
using Nethermind.Core.Collections;
using Nethermind.Core.Crypto;
using Nethermind.Core.Eip2930;
using Nethermind.Core.Specs;
using Nethermind.Evm.State;
using Nethermind.Evm.Tracing.State;
using Nethermind.Int256;
using Nethermind.Logging;
using Nethermind.Trie;
using Nethermind.Trie.Pruning;

[assembly: InternalsVisibleTo("Ethereum.Test.Base")]
[assembly: InternalsVisibleTo("Ethereum.Blockchain.Test")]
[assembly: InternalsVisibleTo("Nethermind.State.Test")]
[assembly: InternalsVisibleTo("Nethermind.Benchmark")]
[assembly: InternalsVisibleTo("Nethermind.Blockchain.Test")]
[assembly: InternalsVisibleTo("Nethermind.Synchronization.Test")]
[assembly: InternalsVisibleTo("Nethermind.Synchronization")]

namespace Nethermind.State
{
    public class WorldState : IWorldState, IPreBlockCaches
    {
        internal readonly StateProvider _stateProvider;
        internal readonly PersistentStorageProvider _persistentStorageProvider;
        private readonly TransientStorageProvider _transientStorageProvider;
        private readonly ITrieStore _trieStore;
        private bool _isInScope = false;
        private readonly ILogger _logger;
        private PreBlockCaches? PreBlockCaches { get; }

        public Hash256 StateRoot
        {
            get
            {
                GuardInScope();
                return _stateProvider.StateRoot;
            }
            private set
            {
                _stateProvider.StateRoot = value;
                _persistentStorageProvider.StateRoot = value;
            }
        }

        public WorldState(ITrieStore trieStore, IKeyValueStoreWithBatching? codeDb, ILogManager? logManager)
            : this(trieStore, codeDb, logManager, null, null)
        {
        }

        internal WorldState(
            ITrieStore trieStore,
            IKeyValueStoreWithBatching? codeDb,
            ILogManager? logManager,
            StateTree? stateTree = null,
            IStorageTreeFactory? storageTreeFactory = null,
            PreBlockCaches? preBlockCaches = null,
            bool populatePreBlockCache = true)
        {
            PreBlockCaches = preBlockCaches;
            _trieStore = trieStore;
            _stateProvider = new StateProvider(trieStore.GetTrieStore(null), codeDb, logManager, stateTree, PreBlockCaches?.StateCache, populatePreBlockCache);
            _persistentStorageProvider = new PersistentStorageProvider(trieStore, _stateProvider, logManager, storageTreeFactory, PreBlockCaches?.StorageCache, populatePreBlockCache);
            _transientStorageProvider = new TransientStorageProvider(logManager);
            _logger = logManager.GetClassLogger<WorldState>();
        }

        public WorldState(ITrieStore trieStore, IKeyValueStoreWithBatching? codeDb, ILogManager? logManager, PreBlockCaches? preBlockCaches, bool populatePreBlockCache = true)
            : this(trieStore, codeDb, logManager, null, preBlockCaches: preBlockCaches, populatePreBlockCache: populatePreBlockCache)
        {
        }

        [MethodImpl(MethodImplOptions.AggressiveInlining)]
        private void GuardInScope()
        {
            if (!_isInScope) ThrowOutOfScope();
        }

        [MethodImpl(MethodImplOptions.AggressiveInlining)]
        private void DebugGuardInScope()
        {
#if DEBUG
            if (!_isInScope) ThrowOutOfScope();
#endif
        }

        [StackTraceHidden, DoesNotReturn]
        private void ThrowOutOfScope()
        {
            throw new InvalidOperationException($"{nameof(IWorldState)} must only be used within scope");
        }

        public Account GetAccount(Address address)
        {
            DebugGuardInScope();
            return _stateProvider.GetAccount(address);
        }

        bool IAccountStateProvider.TryGetAccount(Address address, out AccountStruct account)
        {
            account = _stateProvider.GetAccount(address).ToStruct();
            return !account.IsTotallyEmpty;
        }

        public bool IsContract(Address address)
        {
            DebugGuardInScope();
            return _stateProvider.IsContract(address);
        }

        public byte[] GetOriginal(in StorageCell storageCell)
        {
            DebugGuardInScope();
            return _persistentStorageProvider.GetOriginal(storageCell);
        }
        public ReadOnlySpan<byte> Get(in StorageCell storageCell)
        {
            DebugGuardInScope();
            return _persistentStorageProvider.Get(storageCell);
        }
        public void Set(in StorageCell storageCell, byte[] newValue)
        {
            DebugGuardInScope();
            _persistentStorageProvider.Set(storageCell, newValue);
        }
        public ReadOnlySpan<byte> GetTransientState(in StorageCell storageCell)
        {
            DebugGuardInScope();
            return _transientStorageProvider.Get(storageCell);
        }
        public void SetTransientState(in StorageCell storageCell, byte[] newValue)
        {
            DebugGuardInScope();
            _transientStorageProvider.Set(storageCell, newValue);
        }
        public void Reset(bool resetBlockChanges = true)
        {
            DebugGuardInScope();
            _stateProvider.Reset(resetBlockChanges);
            _persistentStorageProvider.Reset(resetBlockChanges);
            _transientStorageProvider.Reset(resetBlockChanges);
        }
        public void WarmUp(AccessList? accessList)
        {
            if (accessList?.IsEmpty == false)
            {
                foreach ((Address address, AccessList.StorageKeysEnumerable storages) in accessList)
                {
                    bool exists = _stateProvider.WarmUp(address);
                    foreach (UInt256 storage in storages)
                    {
                        _persistentStorageProvider.WarmUp(new StorageCell(address, in storage), isEmpty: !exists);
                    }
                }
            }
        }

        public void WarmUp(Address address) => _stateProvider.WarmUp(address);
        public void ClearStorage(Address address)
        {
            DebugGuardInScope();
            _persistentStorageProvider.ClearStorage(address);
            _transientStorageProvider.ClearStorage(address);
        }
        public void RecalculateStateRoot()
        {
            DebugGuardInScope();
            _stateProvider.RecalculateStateRoot();
        }
        public void DeleteAccount(Address address)
        {
            DebugGuardInScope();
            _stateProvider.DeleteAccount(address);
        }
        public void CreateAccount(Address address, in UInt256 balance, in UInt256 nonce = default)
        {
            DebugGuardInScope();
            _stateProvider.CreateAccount(address, balance, nonce);
        }
        public bool InsertCode(Address address, in ValueHash256 codeHash, ReadOnlyMemory<byte> code, IReleaseSpec spec, bool isGenesis = false)
        {
            DebugGuardInScope();
            return _stateProvider.InsertCode(address, codeHash, code, spec, isGenesis);
        }
        public void AddToBalance(Address address, in UInt256 balanceChange, IReleaseSpec spec)
        {
            DebugGuardInScope();
            _stateProvider.AddToBalance(address, balanceChange, spec);
        }
        public bool AddToBalanceAndCreateIfNotExists(Address address, in UInt256 balanceChange, IReleaseSpec spec)
        {
            DebugGuardInScope();
            return _stateProvider.AddToBalanceAndCreateIfNotExists(address, balanceChange, spec);
        }
        public void SubtractFromBalance(Address address, in UInt256 balanceChange, IReleaseSpec spec)
        {
            DebugGuardInScope();
            _stateProvider.SubtractFromBalance(address, balanceChange, spec);
        }
        public void UpdateStorageRoot(Address address, Hash256 storageRoot)
        {
            DebugGuardInScope();
            _stateProvider.UpdateStorageRoot(address, storageRoot);
        }
        public void IncrementNonce(Address address, UInt256 delta)
        {
            DebugGuardInScope();
            _stateProvider.IncrementNonce(address, delta);
        }
        public void DecrementNonce(Address address, UInt256 delta)
        {
            DebugGuardInScope();
            _stateProvider.DecrementNonce(address, delta);
        }

        public void CommitTree(long blockNumber)
        {
            DebugGuardInScope();
            using (IBlockCommitter committer = _trieStore.BeginBlockCommit(blockNumber))
            {
                _persistentStorageProvider.CommitTrees(committer);
                _stateProvider.CommitTree();
            }
            _persistentStorageProvider.StateRoot = _stateProvider.StateRoot;
        }

        public UInt256 GetNonce(Address address)
        {
            DebugGuardInScope();
            return _stateProvider.GetNonce(address);
        }

<<<<<<< HEAD
        public ref readonly UInt256 GetBalance(Address address) => ref _stateProvider.GetBalance(address);

        UInt256 IAccountStateProvider.GetBalance(Address address) => _stateProvider.GetBalance(address);
=======
        public IDisposable BeginScope(BlockHeader? baseBlock)
        {
            if (_isInScope) throw new InvalidOperationException("Cannot create nested worldstate scope.");
            _isInScope = true;
>>>>>>> 2e346112

            if (_logger.IsTrace) _logger.Trace($"Beginning WorldState scope with baseblock {baseBlock?.ToString(BlockHeader.Format.Short) ?? "null"} with stateroot {baseBlock?.StateRoot?.ToString() ?? "null"}.");

            StateRoot = baseBlock?.StateRoot ?? Keccak.EmptyTreeHash;
            IDisposable trieStoreCloser = _trieStore.BeginScope(baseBlock);

<<<<<<< HEAD
        public byte[] GetCode(in ValueHash256 codeHash) => _stateProvider.GetCode(in codeHash);

        public ref readonly ValueHash256 GetCodeHash(Address address) => ref _stateProvider.GetCodeHash(address);

        ValueHash256 IAccountStateProvider.GetCodeHash(Address address) => _stateProvider.GetCodeHash(address);
=======
            return new Reactive.AnonymousDisposable(() =>
            {
                Reset();
                StateRoot = Keccak.EmptyTreeHash;
                trieStoreCloser.Dispose();
                _isInScope = false;
                if (_logger.IsTrace) _logger.Trace($"WorldState scope for baseblock {baseBlock?.ToString(BlockHeader.Format.Short) ?? "null"} closed");
            });
        }

        public bool IsInScope => _isInScope;

        public ref readonly UInt256 GetBalance(Address address)
        {
            DebugGuardInScope();
            return ref _stateProvider.GetBalance(address);
        }

        UInt256 IAccountStateProvider.GetBalance(Address address)
        {
            DebugGuardInScope();
            return _stateProvider.GetBalance(address);
        }
>>>>>>> 2e346112

        public ValueHash256 GetStorageRoot(Address address)
        {
            DebugGuardInScope();
            if (address == null) throw new ArgumentNullException(nameof(address));
            return _stateProvider.GetStorageRoot(address);
        }

        public byte[] GetCode(Address address)
        {
            DebugGuardInScope();
            return _stateProvider.GetCode(address);
        }

        public byte[] GetCode(in ValueHash256 codeHash)
        {
            DebugGuardInScope();
            return _stateProvider.GetCode(in codeHash);
        }

        public ref readonly ValueHash256 GetCodeHash(Address address)
        {
            DebugGuardInScope();
            return ref _stateProvider.GetCodeHash(address);
        }

        ValueHash256 IAccountStateProvider.GetCodeHash(Address address)
        {
            DebugGuardInScope();
            return _stateProvider.GetCodeHash(address);
        }

        public bool AccountExists(Address address)
        {
            DebugGuardInScope();
            return _stateProvider.AccountExists(address);
        }
        public bool IsDeadAccount(Address address)
        {
            DebugGuardInScope();
            return _stateProvider.IsDeadAccount(address);
        }

        public bool HasStateForBlock(BlockHeader? header)
        {
            return _trieStore.HasRoot(header?.StateRoot ?? Keccak.EmptyTreeHash);
        }

        public void Commit(IReleaseSpec releaseSpec, bool isGenesis = false, bool commitRoots = true)
        {
            DebugGuardInScope();
            _persistentStorageProvider.Commit(commitRoots);
            _transientStorageProvider.Commit(commitRoots);
            _stateProvider.Commit(releaseSpec, commitRoots, isGenesis);
        }

        public void Commit(IReleaseSpec releaseSpec, IWorldStateTracer tracer, bool isGenesis = false, bool commitRoots = true)
        {
            DebugGuardInScope();
            _persistentStorageProvider.Commit(tracer, commitRoots);
            _transientStorageProvider.Commit(tracer, commitRoots);
            _stateProvider.Commit(releaseSpec, tracer, commitRoots, isGenesis);
        }

        public Snapshot TakeSnapshot(bool newTransactionStart = false)
        {
            DebugGuardInScope();
            int persistentSnapshot = _persistentStorageProvider.TakeSnapshot(newTransactionStart);
            int transientSnapshot = _transientStorageProvider.TakeSnapshot(newTransactionStart);
            Snapshot.Storage storageSnapshot = new Snapshot.Storage(persistentSnapshot, transientSnapshot);
            int stateSnapshot = _stateProvider.TakeSnapshot();
            return new Snapshot(storageSnapshot, stateSnapshot);
        }

        public void Restore(Snapshot snapshot)
        {
            DebugGuardInScope();
            _persistentStorageProvider.Restore(snapshot.StorageSnapshot.PersistentStorageSnapshot);
            _transientStorageProvider.Restore(snapshot.StorageSnapshot.TransientStorageSnapshot);
            _stateProvider.Restore(snapshot.StateSnapshot);
        }

        internal void Restore(int state, int persistentStorage, int transientStorage)
        {
<<<<<<< HEAD
=======
            DebugGuardInScope();
>>>>>>> 2e346112
            Restore(new Snapshot(new Snapshot.Storage(persistentStorage, transientStorage), state));
        }

        public void SetNonce(Address address, in UInt256 nonce)
        {
            DebugGuardInScope();
            _stateProvider.SetNonce(address, nonce);
        }

        public void CreateAccountIfNotExists(Address address, in UInt256 balance, in UInt256 nonce = default)
        {
            DebugGuardInScope();
            _stateProvider.CreateAccountIfNotExists(address, balance, nonce);
        }

        ArrayPoolList<AddressAsKey>? IWorldState.GetAccountChanges()
        {
            DebugGuardInScope();
            return _stateProvider.ChangedAddresses();
        }

        public void ResetTransient()
        {
            DebugGuardInScope();
            _transientStorageProvider.Reset();
        }

        PreBlockCaches? IPreBlockCaches.Caches => PreBlockCaches;
    }
}<|MERGE_RESOLUTION|>--- conflicted
+++ resolved
@@ -238,29 +238,16 @@
             return _stateProvider.GetNonce(address);
         }
 
-<<<<<<< HEAD
-        public ref readonly UInt256 GetBalance(Address address) => ref _stateProvider.GetBalance(address);
-
-        UInt256 IAccountStateProvider.GetBalance(Address address) => _stateProvider.GetBalance(address);
-=======
         public IDisposable BeginScope(BlockHeader? baseBlock)
         {
             if (_isInScope) throw new InvalidOperationException("Cannot create nested worldstate scope.");
             _isInScope = true;
->>>>>>> 2e346112
 
             if (_logger.IsTrace) _logger.Trace($"Beginning WorldState scope with baseblock {baseBlock?.ToString(BlockHeader.Format.Short) ?? "null"} with stateroot {baseBlock?.StateRoot?.ToString() ?? "null"}.");
 
             StateRoot = baseBlock?.StateRoot ?? Keccak.EmptyTreeHash;
             IDisposable trieStoreCloser = _trieStore.BeginScope(baseBlock);
 
-<<<<<<< HEAD
-        public byte[] GetCode(in ValueHash256 codeHash) => _stateProvider.GetCode(in codeHash);
-
-        public ref readonly ValueHash256 GetCodeHash(Address address) => ref _stateProvider.GetCodeHash(address);
-
-        ValueHash256 IAccountStateProvider.GetCodeHash(Address address) => _stateProvider.GetCodeHash(address);
-=======
             return new Reactive.AnonymousDisposable(() =>
             {
                 Reset();
@@ -284,7 +271,6 @@
             DebugGuardInScope();
             return _stateProvider.GetBalance(address);
         }
->>>>>>> 2e346112
 
         public ValueHash256 GetStorageRoot(Address address)
         {
@@ -369,10 +355,7 @@
 
         internal void Restore(int state, int persistentStorage, int transientStorage)
         {
-<<<<<<< HEAD
-=======
-            DebugGuardInScope();
->>>>>>> 2e346112
+            DebugGuardInScope();
             Restore(new Snapshot(new Snapshot.Storage(persistentStorage, transientStorage), state));
         }
 
