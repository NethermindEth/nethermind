--- conflicted
+++ resolved
@@ -15,10 +15,6 @@
 using Nethermind.Evm.Tracing.State;
 using Nethermind.Int256;
 using Nethermind.Logging;
-<<<<<<< HEAD
-=======
-using Nethermind.Trie.Pruning;
->>>>>>> 600bd384
 
 [assembly: InternalsVisibleTo("Ethereum.Test.Base")]
 [assembly: InternalsVisibleTo("Ethereum.Blockchain.Test")]
@@ -36,10 +32,7 @@
         internal readonly PersistentStorageProvider _persistentStorageProvider;
         private readonly TransientStorageProvider _transientStorageProvider;
         private IWorldStateScopeProvider.IScope? _currentScope;
-<<<<<<< HEAD
-=======
-        private bool _isInScope;
->>>>>>> 600bd384
+        private bool _isInScope = false;
         private readonly ILogger _logger;
 
         public Hash256 StateRoot
@@ -246,14 +239,10 @@
 
         public IDisposable BeginScope(BlockHeader? baseBlock)
         {
-<<<<<<< HEAD
-            if (_currentScope is not null) throw new InvalidOperationException("Cannot create nested worldstate scope.");
-=======
             if (Interlocked.CompareExchange(ref _isInScope, true, false))
             {
                 throw new InvalidOperationException("Cannot create nested worldstate scope.");
             }
->>>>>>> 600bd384
 
             if (_logger.IsTrace) _logger.Trace($"Beginning WorldState scope with baseblock {baseBlock?.ToString(BlockHeader.Format.Short) ?? "null"} with stateroot {baseBlock?.StateRoot?.ToString() ?? "null"}.");
 
@@ -267,10 +256,7 @@
                 _stateProvider.SetScope(null);
                 _currentScope.Dispose();
                 _currentScope = null;
-<<<<<<< HEAD
-=======
                 _isInScope = false;
->>>>>>> 600bd384
                 if (_logger.IsTrace) _logger.Trace($"WorldState scope for baseblock {baseBlock?.ToString(BlockHeader.Format.Short) ?? "null"} closed");
             });
         }
