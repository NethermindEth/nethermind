--- conflicted
+++ resolved
@@ -28,11 +28,7 @@
         private readonly StateProvider _stateProvider;
         private readonly PersistentStorageProvider _persistentStorageProvider;
         private readonly TransientStorageProvider _transientStorageProvider;
-<<<<<<< HEAD
         private IState? _state;
-=======
-        private readonly ITrieStore _trieStore;
->>>>>>> f262cb26
 
         public Hash256 StateRoot
         {
@@ -45,17 +41,7 @@
             }
         }
 
-<<<<<<< HEAD
         public IState State => _state!;
-=======
-        public WorldState(ITrieStore? trieStore, IKeyValueStore? codeDb, ILogManager? logManager)
-        {
-            _trieStore = trieStore;
-            _stateProvider = new StateProvider(trieStore, codeDb, logManager);
-            _persistentStorageProvider = new PersistentStorageProvider(trieStore, _stateProvider, logManager);
-            _transientStorageProvider = new TransientStorageProvider(logManager);
-        }
->>>>>>> f262cb26
 
         public WorldState(IStateFactory factory, IKeyValueStore? codeDb, ILogManager? logManager)
         {
@@ -232,7 +218,7 @@
 
         public bool HasStateForRoot(Hash256 stateRoot)
         {
-            return _trieStore.HasRoot(stateRoot);
+            return _factory.HasRoot(stateRoot);
         }
 
         public void Commit(IReleaseSpec releaseSpec, bool isGenesis = false)
