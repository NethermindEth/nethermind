// SPDX-FileCopyrightText: 2025 Demerzel Solutions Limited
// SPDX-License-Identifier: LGPL-3.0-only

using System;
using System.Diagnostics;
using System.Diagnostics.CodeAnalysis;
using System.Runtime.CompilerServices;
using System.Threading;
using Nethermind.Core;
using Nethermind.Core.Collections;
using Nethermind.Core.Crypto;
using Nethermind.Core.Eip2930;
using Nethermind.Core.Specs;
using Nethermind.Evm.State;
using Nethermind.Evm.Tracing.State;
using Nethermind.Int256;
using Nethermind.Logging;
using Nethermind.Trie.Pruning;

[assembly: InternalsVisibleTo("Ethereum.Test.Base")]
[assembly: InternalsVisibleTo("Ethereum.Blockchain.Test")]
[assembly: InternalsVisibleTo("Nethermind.State.Test")]
[assembly: InternalsVisibleTo("Nethermind.Benchmark")]
[assembly: InternalsVisibleTo("Nethermind.Blockchain.Test")]
[assembly: InternalsVisibleTo("Nethermind.Synchronization.Test")]
[assembly: InternalsVisibleTo("Nethermind.Synchronization")]

namespace Nethermind.State
{
    public class WorldState : IWorldState
    {
        internal readonly StateProvider _stateProvider;
        internal readonly PersistentStorageProvider _persistentStorageProvider;
        private readonly TransientStorageProvider _transientStorageProvider;
        private IWorldStateScopeProvider.IScope? _currentScope;
        private bool _isInScope;
        private readonly ILogger _logger;

        public Hash256 StateRoot
        {
            get
            {
                GuardInScope();
                return _stateProvider.StateRoot;
            }
        }

        public WorldState(
            IWorldStateScopeProvider scopeProvider,
            ILogManager? logManager)
        {
            ScopeProvider = scopeProvider;
            _stateProvider = new StateProvider(logManager);
            _persistentStorageProvider = new PersistentStorageProvider(_stateProvider, logManager);
            _transientStorageProvider = new TransientStorageProvider(logManager);
            _logger = logManager.GetClassLogger<WorldState>();
        }

        [MethodImpl(MethodImplOptions.AggressiveInlining)]
        private void GuardInScope()
        {
            if (_currentScope is null) ThrowOutOfScope();
        }

        [Conditional("DEBUG")]
        [MethodImpl(MethodImplOptions.AggressiveInlining)]
        private void DebugGuardInScope()
        {
<<<<<<< HEAD
#if DEBUG
            if (_currentScope is null) ThrowOutOfScope();
#endif
=======
            if (!_isInScope) ThrowOutOfScope();
>>>>>>> c2f1fa47
        }

        [StackTraceHidden, DoesNotReturn]
        private void ThrowOutOfScope()
        {
            throw new InvalidOperationException($"{nameof(IWorldState)} must only be used within scope");
        }

        public Account GetAccount(Address address)
        {
            DebugGuardInScope();
            return _stateProvider.GetAccount(address);
        }

        bool IAccountStateProvider.TryGetAccount(Address address, out AccountStruct account)
        {
            // Note: This call is for compatibility with `IAccountStateProvider` and should not be called directly by VM. Because its slower.
            account = _stateProvider.GetAccount(address)
                .WithChangedStorageRoot(_persistentStorageProvider.GetStorageRoot(address))
                .ToStruct();

            return !account.IsTotallyEmpty;
        }

        UInt256 IAccountStateProvider.GetNonce(Address address)
        {
            return _stateProvider.GetAccount(address).Nonce;
        }

        UInt256 IAccountStateProvider.GetBalance(Address address)
        {
            return _stateProvider.GetAccount(address).Balance;
        }

        bool IAccountStateProvider.IsStorageEmpty(Address address)
        {
            return _persistentStorageProvider.GetStorageRoot(address) == Keccak.EmptyTreeHash;
        }

        bool IAccountStateProvider.HasCode(Address address)
        {
            return _stateProvider.GetAccount(address).HasCode;
        }

        public bool IsContract(Address address)
        {
            DebugGuardInScope();
            return _stateProvider.IsContract(address);
        }

        public byte[] GetOriginal(in StorageCell storageCell)
        {
            DebugGuardInScope();
            return _persistentStorageProvider.GetOriginal(storageCell);
        }
        public ReadOnlySpan<byte> Get(in StorageCell storageCell)
        {
            DebugGuardInScope();
            return _persistentStorageProvider.Get(storageCell);
        }
        public void Set(in StorageCell storageCell, byte[] newValue)
        {
            DebugGuardInScope();
            _persistentStorageProvider.Set(storageCell, newValue);
        }
        public ReadOnlySpan<byte> GetTransientState(in StorageCell storageCell)
        {
            DebugGuardInScope();
            return _transientStorageProvider.Get(storageCell);
        }
        public void SetTransientState(in StorageCell storageCell, byte[] newValue)
        {
            DebugGuardInScope();
            _transientStorageProvider.Set(storageCell, newValue);
        }
        public void Reset(bool resetBlockChanges = true)
        {
            DebugGuardInScope();
            _stateProvider.Reset(resetBlockChanges);
            _persistentStorageProvider.Reset(resetBlockChanges);
            _transientStorageProvider.Reset(resetBlockChanges);
        }
        public void WarmUp(AccessList? accessList)
        {
            if (accessList?.IsEmpty == false)
            {
                foreach ((Address address, AccessList.StorageKeysEnumerable storages) in accessList)
                {
                    bool exists = _stateProvider.WarmUp(address);
                    foreach (UInt256 storage in storages)
                    {
                        _persistentStorageProvider.WarmUp(new StorageCell(address, in storage), isEmpty: !exists);
                    }
                }
            }
        }

        public void WarmUp(Address address) => _stateProvider.WarmUp(address);
        public void ClearStorage(Address address)
        {
            DebugGuardInScope();
            _persistentStorageProvider.ClearStorage(address);
            _transientStorageProvider.ClearStorage(address);
        }
        public void RecalculateStateRoot()
        {
            DebugGuardInScope();
            _stateProvider.RecalculateStateRoot();
        }
        public void DeleteAccount(Address address)
        {
            DebugGuardInScope();
            _stateProvider.DeleteAccount(address);
        }
        public void CreateAccount(Address address, in UInt256 balance, in UInt256 nonce = default)
        {
            DebugGuardInScope();
            _stateProvider.CreateAccount(address, balance, nonce);
        }

        public void CreateEmptyAccountIfDeleted(Address address)
        {
            _stateProvider.CreateEmptyAccountIfDeletedOrNew(address);
        }

        public bool InsertCode(Address address, in ValueHash256 codeHash, ReadOnlyMemory<byte> code, IReleaseSpec spec, bool isGenesis = false)
        {
            DebugGuardInScope();
            return _stateProvider.InsertCode(address, codeHash, code, spec, isGenesis);
        }
        public void AddToBalance(Address address, in UInt256 balanceChange, IReleaseSpec spec)
        {
            DebugGuardInScope();
            _stateProvider.AddToBalance(address, balanceChange, spec);
        }
        public bool AddToBalanceAndCreateIfNotExists(Address address, in UInt256 balanceChange, IReleaseSpec spec)
        {
            DebugGuardInScope();
            return _stateProvider.AddToBalanceAndCreateIfNotExists(address, balanceChange, spec);
        }
        public void SubtractFromBalance(Address address, in UInt256 balanceChange, IReleaseSpec spec)
        {
            DebugGuardInScope();
            _stateProvider.SubtractFromBalance(address, balanceChange, spec);
        }
        public void IncrementNonce(Address address, UInt256 delta)
        {
            DebugGuardInScope();
            _stateProvider.IncrementNonce(address, delta);
        }
        public void DecrementNonce(Address address, UInt256 delta)
        {
            DebugGuardInScope();
            _stateProvider.DecrementNonce(address, delta);
        }

        public void CommitTree(long blockNumber)
        {
            DebugGuardInScope();
            _stateProvider.UpdateStateRootIfNeeded();
            _currentScope.Commit(blockNumber);
            _persistentStorageProvider.ClearStorageMap();
        }

        public UInt256 GetNonce(Address address)
        {
            DebugGuardInScope();
            return _stateProvider.GetNonce(address);
        }

        public IDisposable BeginScope(BlockHeader? baseBlock)
        {
            if (Interlocked.CompareExchange(ref _isInScope, true, false))
            {
                throw new InvalidOperationException("Cannot create nested worldstate scope.");
            }

            if (_logger.IsTrace) _logger.Trace($"Beginning WorldState scope with baseblock {baseBlock?.ToString(BlockHeader.Format.Short) ?? "null"} with stateroot {baseBlock?.StateRoot?.ToString() ?? "null"}.");

            _currentScope = ScopeProvider.BeginScope(baseBlock);
            _stateProvider.SetScope(_currentScope);
            _persistentStorageProvider.SetBackendScope(_currentScope);

            return new Reactive.AnonymousDisposable(() =>
            {
                Reset();
                _stateProvider.SetScope(null);
                _currentScope.Dispose();
                _currentScope = null;
                _isInScope = false;
                if (_logger.IsTrace) _logger.Trace($"WorldState scope for baseblock {baseBlock?.ToString(BlockHeader.Format.Short) ?? "null"} closed");
            });
        }

        public bool IsInScope => _currentScope is not null;
        public IWorldStateScopeProvider ScopeProvider { get; }

        public ref readonly UInt256 GetBalance(Address address)
        {
            DebugGuardInScope();
            return ref _stateProvider.GetBalance(address);
        }

        public ValueHash256 GetStorageRoot(Address address)
        {
            DebugGuardInScope();
            if (address == null) throw new ArgumentNullException(nameof(address));
            return _persistentStorageProvider.GetStorageRoot(address);
        }

        public byte[] GetCode(Address address)
        {
            DebugGuardInScope();
            return _stateProvider.GetCode(address);
        }

        public byte[] GetCode(in ValueHash256 codeHash)
        {
            DebugGuardInScope();
            return _stateProvider.GetCode(in codeHash);
        }

        public ref readonly ValueHash256 GetCodeHash(Address address)
        {
            DebugGuardInScope();
            return ref _stateProvider.GetCodeHash(address);
        }

        ValueHash256 IAccountStateProvider.GetCodeHash(Address address)
        {
            DebugGuardInScope();
            return _stateProvider.GetCodeHash(address);
        }

        public bool AccountExists(Address address)
        {
            DebugGuardInScope();
            return _stateProvider.AccountExists(address);
        }
        public bool IsDeadAccount(Address address)
        {
            DebugGuardInScope();
            return _stateProvider.IsDeadAccount(address);
        }

        public bool HasStateForBlock(BlockHeader? header)
        {
            return ScopeProvider.HasRoot(header);
        }

        public void Commit(IReleaseSpec releaseSpec, IWorldStateTracer tracer, bool isGenesis = false, bool commitRoots = true)
        {
            DebugGuardInScope();
            _transientStorageProvider.Commit(tracer);
            _persistentStorageProvider.Commit(tracer);
            _stateProvider.Commit(releaseSpec, tracer, commitRoots, isGenesis);

            if (commitRoots)
            {
                using IWorldStateScopeProvider.IWorldStateWriteBatch writeBatch = _currentScope.StartWriteBatch(_stateProvider.ChangedAccountCount);
                writeBatch.OnAccountUpdated += (_, updatedAccount) => _stateProvider.SetState(updatedAccount.Address, updatedAccount.Account);
                _persistentStorageProvider.FlushToTree(writeBatch);
                _stateProvider.FlushToTree(writeBatch);
            }
        }

        public Snapshot TakeSnapshot(bool newTransactionStart = false)
        {
            DebugGuardInScope();
            int persistentSnapshot = _persistentStorageProvider.TakeSnapshot(newTransactionStart);
            int transientSnapshot = _transientStorageProvider.TakeSnapshot(newTransactionStart);
            Snapshot.Storage storageSnapshot = new Snapshot.Storage(persistentSnapshot, transientSnapshot);
            int stateSnapshot = _stateProvider.TakeSnapshot();
            return new Snapshot(storageSnapshot, stateSnapshot);
        }

        public void Restore(Snapshot snapshot)
        {
            DebugGuardInScope();
            _persistentStorageProvider.Restore(snapshot.StorageSnapshot.PersistentStorageSnapshot);
            _transientStorageProvider.Restore(snapshot.StorageSnapshot.TransientStorageSnapshot);
            _stateProvider.Restore(snapshot.StateSnapshot);
        }

        internal void Restore(int state, int persistentStorage, int transientStorage)
        {
            DebugGuardInScope();
            Restore(new Snapshot(new Snapshot.Storage(persistentStorage, transientStorage), state));
        }

        public void SetNonce(Address address, in UInt256 nonce)
        {
            DebugGuardInScope();
            _stateProvider.SetNonce(address, nonce);
        }

        public void CreateAccountIfNotExists(Address address, in UInt256 balance, in UInt256 nonce = default)
        {
            DebugGuardInScope();
            _stateProvider.CreateAccountIfNotExists(address, balance, nonce);
        }

        ArrayPoolList<AddressAsKey>? IWorldState.GetAccountChanges()
        {
            DebugGuardInScope();
            return _stateProvider.ChangedAddresses();
        }

        public void ResetTransient()
        {
            DebugGuardInScope();
            _transientStorageProvider.Reset();
        }
    }
}<|MERGE_RESOLUTION|>--- conflicted
+++ resolved
@@ -15,7 +15,6 @@
 using Nethermind.Evm.Tracing.State;
 using Nethermind.Int256;
 using Nethermind.Logging;
-using Nethermind.Trie.Pruning;
 
 [assembly: InternalsVisibleTo("Ethereum.Test.Base")]
 [assembly: InternalsVisibleTo("Ethereum.Blockchain.Test")]
@@ -66,13 +65,9 @@
         [MethodImpl(MethodImplOptions.AggressiveInlining)]
         private void DebugGuardInScope()
         {
-<<<<<<< HEAD
 #if DEBUG
             if (_currentScope is null) ThrowOutOfScope();
 #endif
-=======
-            if (!_isInScope) ThrowOutOfScope();
->>>>>>> c2f1fa47
         }
 
         [StackTraceHidden, DoesNotReturn]
