// SPDX-FileCopyrightText: 2024 Demerzel Solutions Limited
// SPDX-License-Identifier: LGPL-3.0-only

using System;
using System.Collections.Generic;
using System.Linq;
using System.Runtime.InteropServices;
using Nethermind.Core;
using Nethermind.Core.Crypto;
using Nethermind.Core.Extensions;
using Nethermind.Int256;
using Nethermind.Serialization.Rlp;
using Nethermind.Trie;

namespace Nethermind.State.Proofs
{
    /// <summary>
    /// EIP-1186 style proof collector
    /// </summary>
    public class AccountProofCollector : ITreeVisitor
    {
        private int _pathTraversalIndex;
        private readonly Address _address = Address.Zero;
        private readonly AccountProof _accountProof;

        private readonly Nibble[] _fullAccountPath;
        private readonly Nibble[][] _fullStoragePaths;

        private readonly List<byte[]> _accountProofItems = new();
        private readonly List<byte[]>[] _storageProofItems;

        private readonly Dictionary<Hash256, StorageNodeInfo> _storageNodeInfos = new();
        private readonly HashSet<Hash256> _nodeToVisitFilter = new();

        private class StorageNodeInfo
        {
            public StorageNodeInfo()
            {
                StorageIndices = new List<int>();
            }

            public int PathIndex { get; set; }
            public List<int> StorageIndices { get; }
        }

        private static Hash256 ToKey(byte[] index)
        {
            return Keccak.Compute(index);
        }

        private static byte[] ToKey(UInt256 index)
        {
            byte[] bytes = new byte[32];
            index.ToBigEndian(bytes);
            return bytes;
        }

        /// <summary>
        /// Only for testing
        /// </summary>
        public AccountProofCollector(ReadOnlySpan<byte> hashedAddress, Hash256[] keccakStorageKeys)
            : this(hashedAddress, keccakStorageKeys.Select((keccak) => (ValueHash256)keccak).ToArray())
        {
        }

        /// <summary>
        /// Only for testing too
        /// </summary>
        public AccountProofCollector(ReadOnlySpan<byte> hashedAddress, ValueHash256[] keccakStorageKeys)
        {
            keccakStorageKeys ??= [];

            _fullAccountPath = Nibbles.FromBytes(hashedAddress);

            _accountProof = new AccountProof();
            _accountProof.StorageProofs = new StorageProof[keccakStorageKeys.Length];
            _accountProof.Address = _address;

            _fullStoragePaths = new Nibble[keccakStorageKeys.Length][];
            _storageProofItems = new List<byte[]>[keccakStorageKeys.Length];
            for (int i = 0; i < _storageProofItems.Length; i++)
            {
                _storageProofItems[i] = new List<byte[]>();
            }

            for (int i = 0; i < keccakStorageKeys.Length; i++)
            {
                _fullStoragePaths[i] = Nibbles.FromBytes(keccakStorageKeys[i].Bytes);

                _accountProof.StorageProofs[i] = new StorageProof();
                // we don't know the key (index)
                //_accountProof.StorageProofs[i].Key = storageKeys[i];
                _accountProof.StorageProofs[i].Value = Bytes.ZeroByte;
            }
        }

        public AccountProofCollector(ReadOnlySpan<byte> hashedAddress, params byte[][] storageKeys)
        {
            storageKeys ??= [];
            _fullAccountPath = Nibbles.FromBytes(hashedAddress);

            Hash256[] localStorageKeys = storageKeys.Select(ToKey).ToArray();

            _accountProof = new AccountProof();
            _accountProof.StorageProofs = new StorageProof[localStorageKeys.Length];
            _accountProof.Address = _address;

            _fullStoragePaths = new Nibble[localStorageKeys.Length][];
            _storageProofItems = new List<byte[]>[localStorageKeys.Length];
            for (int i = 0; i < _storageProofItems.Length; i++)
            {
                _storageProofItems[i] = new List<byte[]>();
            }

            for (int i = 0; i < localStorageKeys.Length; i++)
            {
                _fullStoragePaths[i] = Nibbles.FromBytes(localStorageKeys[i].Bytes);

                _accountProof.StorageProofs[i] = new StorageProof();
                _accountProof.StorageProofs[i].Key = storageKeys[i];
                _accountProof.StorageProofs[i].Value = Bytes.ZeroByte;
            }
        }

        public AccountProofCollector(Address address, params byte[][] storageKeys)
            : this(Keccak.Compute(address?.Bytes ?? Address.Zero.Bytes).Bytes, storageKeys)
        {
            _accountProof.Address = _address = address ?? throw new ArgumentNullException(nameof(address));
        }

        public AccountProofCollector(Address address, UInt256[] storageKeys)
            : this(address, storageKeys.Select(ToKey).ToArray())
        {
        }

        public AccountProof BuildResult()
        {
            _accountProof.Proof = _accountProofItems.ToArray();
            for (int i = 0; i < _storageProofItems.Length; i++)
            {
                _accountProof.StorageProofs[i].Proof = _storageProofItems[i].ToArray();
            }

            return _accountProof;
        }

        public bool IsFullDbScan => false;

        public bool ShouldVisit(Hash256 nextNode)
        {
            if (_storageNodeInfos.TryGetValue(nextNode, out StorageNodeInfo value))
            {
                _pathTraversalIndex = value.PathIndex;
            }

            return _nodeToVisitFilter.Contains(nextNode);
        }

        public void VisitTree(Hash256 rootHash, TrieVisitContext trieVisitContext)
        {
        }

        public void VisitMissingNode(Hash256 nodeHash, TrieVisitContext trieVisitContext)
        {
        }

        public void VisitBranch(TrieNode node, TrieVisitContext trieVisitContext)
        {
            AddProofItem(node, trieVisitContext);
            _nodeToVisitFilter.Remove(node.Keccak);

            if (trieVisitContext.IsStorage)
            {
                HashSet<int> bumpedIndexes = new();
                foreach (int storageIndex in _storageNodeInfos[node.Keccak].StorageIndices)
                {
                    Nibble childIndex = _fullStoragePaths[storageIndex][_pathTraversalIndex];
                    Hash256 childHash = node.GetChildHash((byte)childIndex);
                    if (childHash is not null)
                    {
                        ref StorageNodeInfo? value = ref CollectionsMarshal.GetValueRefOrAddDefault(_storageNodeInfos, childHash, out bool exists);
                        if (!exists)
                        {
                            value = new StorageNodeInfo();
                        }

                        if (!bumpedIndexes.Contains((byte)childIndex))
                        {
                            bumpedIndexes.Add((byte)childIndex);
                            value.PathIndex = _pathTraversalIndex + 1;
                        }

                        value.StorageIndices.Add(storageIndex);
                        _nodeToVisitFilter.Add(childHash);
                    }
                }
            }
            else
            {
                _nodeToVisitFilter.Add(node.GetChildHash((byte)_fullAccountPath[_pathTraversalIndex]));
            }

            _pathTraversalIndex++;
        }

        public void VisitExtension(TrieNode node, TrieVisitContext trieVisitContext)
        {
            AddProofItem(node, trieVisitContext);
            _nodeToVisitFilter.Remove(node.Keccak);

            Hash256 childHash = node.GetChildHash(0);
            if (trieVisitContext.IsStorage)
            {
                _storageNodeInfos[childHash] = new StorageNodeInfo();
                _storageNodeInfos[childHash].PathIndex = _pathTraversalIndex + node.Key.Length;

                foreach (int storageIndex in _storageNodeInfos[node.Keccak].StorageIndices)
                {
                    bool isPathMatched = IsPathMatched(node, _fullStoragePaths[storageIndex]);
                    if (isPathMatched)
                    {
                        _storageNodeInfos[childHash].StorageIndices.Add(storageIndex);
                        _nodeToVisitFilter.Add(childHash); // always accept so can optimize
                    }
                }
            }

            if (IsPathMatched(node, _fullAccountPath))
            {
                _nodeToVisitFilter.Add(childHash); // always accept so can optimize
                _pathTraversalIndex += node.Key.Length;
            }
        }

        private void AddProofItem(TrieNode node, TrieVisitContext trieVisitContext)
        {
            if (trieVisitContext.IsStorage)
            {
                if (_storageNodeInfos.TryGetValue(node.Keccak, out StorageNodeInfo value))
                {
                    foreach (int storageIndex in value.StorageIndices)
                    {
                        _storageProofItems[storageIndex].Add(node.FullRlp.ToArray());
                    }
                }
            }
            else
            {
                _accountProofItems.Add(node.FullRlp.ToArray());
            }
        }

<<<<<<< HEAD
=======
        private void AddEmpty(TrieNode node, TrieVisitContext trieVisitContext)
        {
            if (trieVisitContext.IsStorage)
            {
                if (_storageNodeInfos.TryGetValue(node.Keccak, out StorageNodeInfo value))
                {
                    foreach (int storageIndex in value.StorageIndices)
                    {
                        _storageProofItems[storageIndex].Add([]);
                    }
                }
            }
            else
            {
                _accountProofItems.Add([]);
            }
        }

>>>>>>> 2c1ce709
        public void VisitLeaf(TrieNode node, TrieVisitContext trieVisitContext, ReadOnlySpan<byte> value)
        {
            AddProofItem(node, trieVisitContext);
            _nodeToVisitFilter.Remove(node.Keccak);

            if (trieVisitContext.IsStorage)
            {
                foreach (int storageIndex in _storageNodeInfos[node.Keccak].StorageIndices)
                {
                    Nibble[] thisStoragePath = _fullStoragePaths[storageIndex];
                    bool isPathMatched = IsPathMatched(node, thisStoragePath);
                    if (isPathMatched)
                    {
                        _accountProof.StorageProofs[storageIndex].Value = new RlpStream(node.Value.ToArray()).DecodeByteArray();
                    }
                }
            }
            else
            {
                Account account = _accountDecoder.Decode(new RlpStream(node.Value.ToArray()));
                bool isPathMatched = IsPathMatched(node, _fullAccountPath);
                if (isPathMatched)
                {
                    _accountProof.Nonce = account.Nonce;
                    _accountProof.Balance = account.Balance;
                    _accountProof.StorageRoot = account.StorageRoot;
                    _accountProof.CodeHash = account.CodeHash;

                    if (_fullStoragePaths.Length > 0)
                    {
                        _nodeToVisitFilter.Add(_accountProof.StorageRoot);
                        _storageNodeInfos[_accountProof.StorageRoot] = new StorageNodeInfo();
                        _storageNodeInfos[_accountProof.StorageRoot].PathIndex = 0;
                        for (int i = 0; i < _fullStoragePaths.Length; i++)
                        {
                            _storageNodeInfos[_accountProof.StorageRoot].StorageIndices.Add(i);
                        }
                    }
                }
            }

            _pathTraversalIndex = 0;
        }

        private bool IsPathMatched(TrieNode node, Nibble[] path)
        {
            bool isPathMatched = true;
            for (int i = _pathTraversalIndex; i < node.Key.Length + _pathTraversalIndex; i++)
            {
                if ((byte)path[i] != node.Key[i - _pathTraversalIndex])
                {
                    isPathMatched = false;
                    break;
                }
            }

            return isPathMatched;
        }

        private readonly AccountDecoder _accountDecoder = new();

        public void VisitCode(Hash256 codeHash, TrieVisitContext trieVisitContext)
        {
            throw new InvalidOperationException($"{nameof(AccountProofCollector)} does never expect to visit code");
        }
    }
}<|MERGE_RESOLUTION|>--- conflicted
+++ resolved
@@ -250,27 +250,6 @@
             }
         }
 
-<<<<<<< HEAD
-=======
-        private void AddEmpty(TrieNode node, TrieVisitContext trieVisitContext)
-        {
-            if (trieVisitContext.IsStorage)
-            {
-                if (_storageNodeInfos.TryGetValue(node.Keccak, out StorageNodeInfo value))
-                {
-                    foreach (int storageIndex in value.StorageIndices)
-                    {
-                        _storageProofItems[storageIndex].Add([]);
-                    }
-                }
-            }
-            else
-            {
-                _accountProofItems.Add([]);
-            }
-        }
-
->>>>>>> 2c1ce709
         public void VisitLeaf(TrieNode node, TrieVisitContext trieVisitContext, ReadOnlySpan<byte> value)
         {
             AddProofItem(node, trieVisitContext);
