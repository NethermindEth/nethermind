// SPDX-FileCopyrightText: 2022 Demerzel Solutions Limited
// SPDX-License-Identifier: LGPL-3.0-only

using System;
using System.Collections.Concurrent;
using System.Collections.Generic;
using System.Diagnostics;
using System.Diagnostics.CodeAnalysis;
using System.Linq;
using System.Runtime.CompilerServices;
using System.Runtime.InteropServices;
using System.Runtime.Intrinsics;
using System.Threading.Tasks;
using Nethermind.Core;
using Nethermind.Core.Collections;
using Nethermind.Core.Extensions;
using Nethermind.Core.Threading;
using Nethermind.Int256;
using Nethermind.Logging;
using Nethermind.State.Tracing;

namespace Nethermind.State;

using Nethermind.Core.Cpu;

/// <summary>
/// Manages persistent storage allowing for snapshotting and restoring
/// Persists data to ITrieStore
/// </summary>
internal sealed class PersistentStorageProvider : PartialStorageProviderBase
{
<<<<<<< HEAD
    using Core.Cpu;
=======
    private readonly ITrieStore _trieStore;
    private readonly StateProvider _stateProvider;
    private readonly ILogManager? _logManager;
    internal readonly IStorageTreeFactory _storageTreeFactory;
    private readonly Dictionary<AddressAsKey, StorageTree> _storages = new();
    private readonly HashSet<AddressAsKey> _toUpdateRoots = new();

    /// <summary>
    /// EIP-1283
    /// </summary>
    private readonly Dictionary<StorageCell, byte[]> _originalValues = new();

    private readonly HashSet<StorageCell> _committedThisRound = new();
    private readonly Dictionary<AddressAsKey, SelfDestructDictionary<byte[]>> _blockCache = new(4_096);
    private readonly ConcurrentDictionary<StorageCell, byte[]>? _preBlockCache;
    private readonly Func<StorageCell, byte[]> _loadFromTree;

>>>>>>> 3f19aeef
    /// <summary>
    /// Manages persistent storage allowing for snapshotting and restoring
    /// Persists data to ITrieStore
    /// </summary>
    public PersistentStorageProvider(ITrieStore trieStore,
        StateProvider stateProvider,
        ILogManager logManager,
        IStorageTreeFactory? storageTreeFactory,
        ConcurrentDictionary<StorageCell, byte[]>? preBlockCache,
        bool populatePreBlockCache) : base(logManager)
    {
<<<<<<< HEAD
        private readonly IStateOwner _owner;
        private readonly ILogManager? _logManager;

        /// <summary>
        /// EIP-1283
        /// </summary>
        private readonly Dictionary<StorageCell, byte[]> _originalValues = new();

        private readonly HashSet<StorageCell> _committedThisRound = new();
        private readonly Dictionary<AddressAsKey, SelfDestructDictionary<byte[]>> _blockCache = new(4_096);
        private readonly ConcurrentDictionary<StorageCell, byte[]>? _preBlockCache;
        private readonly Func<StorageCell, byte[]> _loadFromTree;

        /// <summary>
        /// Manages persistent storage allowing for snapshotting and restoring
        /// Persists data to ITrieStore
        /// </summary>
        public PersistentStorageProvider(IStateOwner owner,
            ILogManager? logManager,
            ConcurrentDictionary<StorageCell, byte[]>? preBlockCache,
            bool populatePreBlockCache) : base(logManager)
        {
            _owner = owner;
            _logManager = logManager ?? throw new ArgumentNullException(nameof(logManager));
            _preBlockCache = preBlockCache;
            _populatePreBlockCache = populatePreBlockCache;
            _loadFromTree = LoadFromTreeStorage;
        }

        private readonly bool _populatePreBlockCache;
=======
        _trieStore = trieStore ?? throw new ArgumentNullException(nameof(trieStore));
        _stateProvider = stateProvider ?? throw new ArgumentNullException(nameof(stateProvider));
        _logManager = logManager ?? throw new ArgumentNullException(nameof(logManager));
        _storageTreeFactory = storageTreeFactory ?? new StorageTreeFactory();
        _preBlockCache = preBlockCache;
        _populatePreBlockCache = populatePreBlockCache;
        _loadFromTree = LoadFromTreeStorage;
    }

    public Hash256 StateRoot { get; set; } = null!;
    private readonly bool _populatePreBlockCache;

    /// <summary>
    /// Reset the storage state
    /// </summary>
    public override void Reset(bool resizeCollections = true)
    {
        base.Reset();
        _blockCache.Clear();
        _storages.Clear();
        _originalValues.Clear();
        _committedThisRound.Clear();
        _toUpdateRoots.Clear();
    }

    /// <summary>
    /// Get the current value at the specified location
    /// </summary>
    /// <param name="storageCell">Storage location</param>
    /// <returns>Value at location</returns>
    protected override ReadOnlySpan<byte> GetCurrentValue(in StorageCell storageCell) =>
        TryGetCachedValue(storageCell, out byte[]? bytes) ? bytes! : LoadFromTree(storageCell);
>>>>>>> 3f19aeef

    /// <summary>
    /// Return the original persistent storage value from the storage cell
    /// </summary>
    /// <param name="storageCell"></param>
    /// <returns></returns>
    public byte[] GetOriginal(in StorageCell storageCell)
    {
        if (!_originalValues.TryGetValue(storageCell, out var value))
        {
<<<<<<< HEAD
            base.Reset();
            _blockCache.Clear();
            _originalValues.Clear();
            _committedThisRound.Clear();
=======
            throw new InvalidOperationException("Get original should only be called after get within the same caching round");
>>>>>>> 3f19aeef
        }

        if (_transactionChangesSnapshots.TryPeek(out int snapshot))
        {
            if (_intraBlockCache.TryGetValue(storageCell, out StackList<int> stack))
            {
                if (stack.TryGetSearchedItem(snapshot, out int lastChangeIndexBeforeOriginalSnapshot))
                {
                    return _changes[lastChangeIndexBeforeOriginalSnapshot].Value;
                }
            }
        }

<<<<<<< HEAD
        protected override void OnCellUpdatePushed(in StorageCell cell) => _owner.State.StorageMightBeSet(cell);

        /// <summary>
        /// Called by Commit
        /// Used for persistent storage specific logic
        /// </summary>
        /// <param name="tracer">Storage tracer</param>
        protected override void CommitCore(IStorageTracer tracer)
=======
        return value;
    }

    private HashSet<AddressAsKey>? _tempToUpdateRoots;
    /// <summary>
    /// Called by Commit
    /// Used for persistent storage specific logic
    /// </summary>
    /// <param name="tracer">Storage tracer</param>
    protected override void CommitCore(IStorageTracer tracer)
    {
        if (_logger.IsTrace) _logger.Trace("Committing storage changes");

        int currentPosition = _changes.Count - 1;
        if (currentPosition < 0)
>>>>>>> 3f19aeef
        {
            return;
        }
        if (_changes[currentPosition].IsNull)
        {
            throw new InvalidOperationException($"Change at current position {currentPosition} was null when committing {nameof(PartialStorageProviderBase)}");
        }

        HashSet<AddressAsKey> toUpdateRoots = (_tempToUpdateRoots ??= new());

<<<<<<< HEAD

            IState state = _owner.State;
=======
        bool isTracing = tracer.IsTracingStorage;
        Dictionary<StorageCell, ChangeTrace>? trace = null;
        if (isTracing)
        {
            trace = new Dictionary<StorageCell, ChangeTrace>();
        }
>>>>>>> 3f19aeef

        for (int i = 0; i <= currentPosition; i++)
        {
            Change change = _changes[currentPosition - i];
            if (!isTracing && change!.ChangeType == ChangeType.JustCache)
            {
                continue;
            }

            if (_committedThisRound.Contains(change!.StorageCell))
            {
                if (isTracing && change.ChangeType == ChangeType.JustCache)
                {
                    trace![change.StorageCell] = new ChangeTrace(change.Value, trace[change.StorageCell].After);
                }

<<<<<<< HEAD
                _committedThisRound.Add(change.StorageCell);

                if (change.ChangeType == ChangeType.Destroy)
                {
                    continue;
                }

                int forAssertion = _intraBlockCache[change.StorageCell].Pop();
                if (forAssertion != currentPosition - i)
                {
                    throw new InvalidOperationException($"Expected checked value {forAssertion} to be equal to {currentPosition} - {i}");
                }

                switch (change.ChangeType)
                {
                    case ChangeType.Destroy:
                        break;
                    case ChangeType.JustCache:
                        break;
                    case ChangeType.Update:
                        if (_logger.IsTrace)
                        {
                            _logger.Trace($"  Update {change.StorageCell.Address}_{change.StorageCell.Index} V = {change.Value.ToHexString(true)}");
                        }

                        SaveToTree(state, change);

                        if (isTracing)
                        {
                            trace![change.StorageCell] = new ChangeTrace(change.Value);
                        }

                        break;
                    default:
                        throw new ArgumentOutOfRangeException();
                }
            }

            base.CommitCore(tracer);
            _originalValues.Clear();
            _committedThisRound.Clear();
=======
                continue;
            }

            if (isTracing && change.ChangeType == ChangeType.JustCache)
            {
                tracer!.ReportStorageRead(change.StorageCell);
            }

            _committedThisRound.Add(change.StorageCell);
>>>>>>> 3f19aeef

            if (change.ChangeType == ChangeType.Destroy)
            {
                continue;
            }

<<<<<<< HEAD
        private void SaveToTree(IState state, Change change)
=======
            int forAssertion = _intraBlockCache[change.StorageCell].Pop();
            if (forAssertion != currentPosition - i)
            {
                throw new InvalidOperationException($"Expected checked value {forAssertion} to be equal to {currentPosition} - {i}");
            }

            switch (change.ChangeType)
            {
                case ChangeType.Destroy:
                    break;
                case ChangeType.JustCache:
                    break;
                case ChangeType.Update:
                    if (_logger.IsTrace)
                    {
                        _logger.Trace($"  Update {change.StorageCell.Address}_{change.StorageCell.Index} V = {change.Value.ToHexString(true)}");
                    }

                    SaveToTree(toUpdateRoots, change);

                    if (isTracing)
                    {
                        trace![change.StorageCell] = new ChangeTrace(change.Value);
                    }

                    break;
                default:
                    throw new ArgumentOutOfRangeException();
            }
        }

        foreach (AddressAsKey address in toUpdateRoots)
>>>>>>> 3f19aeef
        {
            // since the accounts could be empty accounts that are removing (EIP-158)
            if (_stateProvider.AccountExists(address))
            {
                _toUpdateRoots.Add(address);
            }
<<<<<<< HEAD

            state.SetStorage(change.StorageCell, change.Value);
            Db.Metrics.StorageTreeWrites++;

            ref SelfDestructDictionary<byte[]>? dict = ref CollectionsMarshal.GetValueRefOrAddDefault(_blockCache, change.StorageCell.Address, out bool exists);
            if (!exists)
=======
            else
>>>>>>> 3f19aeef
            {
                _toUpdateRoots.Remove(address);
                _storages.Remove(address);
            }
        }
        toUpdateRoots.Clear();

        base.CommitCore(tracer);
        _originalValues.Clear();
        _committedThisRound.Clear();

        if (isTracing)
        {
            ReportChanges(tracer!, trace!);
        }
    }

<<<<<<< HEAD
        public void WarmUp(in StorageCell storageCell, bool isEmpty)
=======
    protected override void CommitStorageRoots()
    {
        if (_toUpdateRoots.Count == 0)
        {
            return;
        }

        // Is overhead of parallel foreach worth it?
        if (_toUpdateRoots.Count <= 4)
        {
            UpdateRootHashesSingleThread();
        }
        else
        {
            UpdateRootHashesMultiThread();
        }

        void UpdateRootHashesSingleThread()
        {
            foreach (KeyValuePair<AddressAsKey, StorageTree> kvp in _storages)
            {
                if (!_toUpdateRoots.Contains(kvp.Key))
                {
                    // Wasn't updated don't recalculate
                    continue;
                }

                StorageTree storageTree = kvp.Value;
                storageTree.UpdateRootHash(canBeParallel: true);
                _stateProvider.UpdateStorageRoot(address: kvp.Key, storageTree.RootHash);
            }
        }

        void UpdateRootHashesMultiThread()
>>>>>>> 3f19aeef
        {
            // We can recalculate the roots in parallel as they are all independent tries
            using var storages = _storages.ToPooledList();
            ParallelUnbalancedWork.For(
                0,
                storages.Count,
                RuntimeInformation.ParallelOptionsLogicalCores,
                (storages, toUpdateRoots: _toUpdateRoots),
                static (i, state) =>
            {
                ref var kvp = ref state.storages.GetRef(i);
                if (!state.toUpdateRoots.Contains(kvp.Key))
                {
                    // Wasn't updated don't recalculate
                    return state;
                }
                StorageTree storageTree = kvp.Value;
                storageTree.UpdateRootHash(canBeParallel: false);
                return state;
            });

            // Update the storage roots in the main thread non in parallel
            foreach (ref var kvp in storages.AsSpan())
            {
                if (!_toUpdateRoots.Contains(kvp.Key))
                {
                    continue;
                }

                // Update the storage root for the Account
                _stateProvider.UpdateStorageRoot(address: kvp.Key, kvp.Value.RootHash);
            }
        }
    }

    private void SaveToTree(HashSet<AddressAsKey> toUpdateRoots, Change change)
    {
        if (_originalValues.TryGetValue(change.StorageCell, out byte[] initialValue) &&
            initialValue.AsSpan().SequenceEqual(change.Value))
        {
            // no need to update the tree if the value is the same
            return;
        }

        StorageTree tree = GetOrCreateStorage(change.StorageCell.Address);
        Db.Metrics.StorageTreeWrites++;
        toUpdateRoots.Add(change.StorageCell.Address);
        tree.Set(change.StorageCell.Index, change.Value);

        ref SelfDestructDictionary<byte[]>? dict = ref CollectionsMarshal.GetValueRefOrAddDefault(_blockCache, change.StorageCell.Address, out bool exists);
        if (!exists)
        {
            dict = new SelfDestructDictionary<byte[]>(StorageTree.EmptyBytes);
        }

        dict[change.StorageCell.Index] = change.Value;
    }

    /// <summary>
    /// Commit persistent storage trees
    /// </summary>
    /// <param name="blockNumber">Current block number</param>
    public void CommitTrees(IBlockCommitter blockCommitter)
    {
        // Note: These all runs in about 0.4ms. So the little overhead like attempting to sort the tasks
        // may make it worst. Always check on mainnet.

        using ArrayPoolList<Task> commitTask = new ArrayPoolList<Task>(_storages.Count);
        foreach (KeyValuePair<AddressAsKey, StorageTree> storage in _storages)
        {
            if (!_toUpdateRoots.Contains(storage.Key))
            {
                continue;
            }

            if (blockCommitter.TryRequestConcurrencyQuota())
            {
                commitTask.Add(Task.Factory.StartNew((ctx) =>
                {
                    StorageTree st = (StorageTree)ctx;
                    st.Commit();
                    blockCommitter.ReturnConcurrencyQuota();
                }, storage.Value));
            }
            else
            {
                storage.Value.Commit();
            }
        }

        Task.WaitAll(commitTask.AsSpan());

        _toUpdateRoots.Clear();
        // only needed here as there is no control over cached storage size otherwise
        _storages.Clear();
    }

    private StorageTree GetOrCreateStorage(Address address)
    {
        ref StorageTree? value = ref CollectionsMarshal.GetValueRefOrAddDefault(_storages, address, out bool exists);
        if (!exists)
        {
            value = _storageTreeFactory.Create(address, _trieStore.GetTrieStore(address.ToAccountPath), _stateProvider.GetStorageRoot(address), StateRoot, _logManager);
        }

        return value;
    }

    public void WarmUp(in StorageCell storageCell, bool isEmpty)
    {
        if (isEmpty)
        {
            if (_preBlockCache is not null)
            {
                _preBlockCache[storageCell] = [];
            }
        }
        else
        {
<<<<<<< HEAD
            Db.Metrics.IncrementStorageTreeReads();

            ReadOnlySpan<byte> value = _owner.State.GetStorageAt(storageCell);

            // TODO: remove ToArray materialization
            return value.ToArray();
=======
            LoadFromTree(in storageCell);
>>>>>>> 3f19aeef
        }
    }

    private ReadOnlySpan<byte> LoadFromTree(in StorageCell storageCell)
    {
        ref SelfDestructDictionary<byte[]>? dict = ref CollectionsMarshal.GetValueRefOrAddDefault(_blockCache, storageCell.Address, out bool exists);
        if (!exists)
        {
            dict = new SelfDestructDictionary<byte[]>(StorageTree.EmptyBytes);
        }

        ref byte[]? value = ref dict.GetValueRefOrAddDefault(storageCell.Index, out exists);
        if (!exists)
        {
            value = !_populatePreBlockCache ?
                LoadFromTreeReadPreWarmCache(in storageCell) :
                LoadFromTreePopulatePrewarmCache(in storageCell);
        }
        else
        {
            Db.Metrics.IncrementStorageTreeCache();
        }

        if (!storageCell.IsHash) PushToRegistryOnly(storageCell, value);
        return value;
    }

    private byte[] LoadFromTreePopulatePrewarmCache(in StorageCell storageCell)
    {
        long priorReads = Db.Metrics.ThreadLocalStorageTreeReads;

        byte[] value = _preBlockCache is not null
            ? _preBlockCache.GetOrAdd(storageCell, _loadFromTree)
            : _loadFromTree(storageCell);

        if (Db.Metrics.ThreadLocalStorageTreeReads == priorReads)
        {
            // Read from Concurrent Cache
            Db.Metrics.IncrementStorageTreeCache();
        }
        return value;
    }

<<<<<<< HEAD
        /// <summary>
        /// Clear all storage at specified address
        /// </summary>
        /// <param name="address">Contract address</param>
        public override void ClearStorage(Address address)
=======
    private byte[] LoadFromTreeReadPreWarmCache(in StorageCell storageCell)
    {
        if (_preBlockCache?.TryGetValue(storageCell, out byte[] value) ?? false)
        {
            Db.Metrics.IncrementStorageTreeCache();
        }
        else
        {
            value = _loadFromTree(storageCell);
        }
        return value;
    }

    private byte[] LoadFromTreeStorage(StorageCell storageCell)
    {
        StorageTree tree = GetOrCreateStorage(storageCell.Address);
        Db.Metrics.IncrementStorageTreeReads();
        return !storageCell.IsHash ? tree.Get(storageCell.Index) : tree.GetArray(storageCell.Hash.Bytes);
    }

    private void PushToRegistryOnly(in StorageCell cell, byte[] value)
    {
        StackList<int> stack = SetupRegistry(cell);
        _originalValues[cell] = value;
        stack.Push(_changes.Count);
        _changes.Add(new Change(ChangeType.JustCache, cell, value));
    }

    private static void ReportChanges(IStorageTracer tracer, Dictionary<StorageCell, ChangeTrace> trace)
    {
        foreach ((StorageCell address, ChangeTrace change) in trace)
>>>>>>> 3f19aeef
        {
            byte[] before = change.Before;
            byte[] after = change.After;

            if (!Bytes.AreEqual(before, after))
            {
                tracer.ReportStorageChange(address, before, after);
            }
        }
    }

<<<<<<< HEAD
            dict.SelfDestruct();
=======
    private Hash256 RecalculateRootHash(Address address)
    {
        StorageTree storageTree = GetOrCreateStorage(address);
        storageTree.UpdateRootHash();
        return storageTree.RootHash;
    }

    /// <summary>
    /// Clear all storage at specified address
    /// </summary>
    /// <param name="address">Contract address</param>
    public override void ClearStorage(Address address)
    {
        base.ClearStorage(address);

        ref SelfDestructDictionary<byte[]>? dict = ref CollectionsMarshal.GetValueRefOrAddDefault(_blockCache, address, out bool exists);
        if (!exists)
        {
            dict = new SelfDestructDictionary<byte[]>(StorageTree.EmptyBytes);
>>>>>>> 3f19aeef
        }

        dict.SelfDestruct();

        // here it is important to make sure that we will not reuse the same tree when the contract is revived
        // by means of CREATE 2 - notice that the cached trie may carry information about items that were not
        // touched in this block, hence were not zeroed above
        // TODO: how does it work with pruning?
        _toUpdateRoots.Remove(address);
        _storages[address] = new StorageTree(_trieStore.GetTrieStore(address.ToAccountPath), Keccak.EmptyTreeHash, _logManager);
    }

    private class StorageTreeFactory : IStorageTreeFactory
    {
        public StorageTree Create(Address address, IScopedTrieStore trieStore, Hash256 storageRoot, Hash256 stateRoot, ILogManager? logManager)
            => new(trieStore, storageRoot, logManager);
    }

    private sealed class SelfDestructDictionary<TValue>(TValue destructedValue)
    {
        private bool _selfDestruct;
        private readonly Dictionary<UInt256, TValue> _dictionary = new(Comparer.Instance);

        public void SelfDestruct()
        {
            _selfDestruct = true;
            _dictionary.Clear();
        }

        public ref TValue? GetValueRefOrAddDefault(UInt256 storageCellIndex, out bool exists)
        {
            ref TValue value = ref CollectionsMarshal.GetValueRefOrAddDefault(_dictionary, storageCellIndex, out exists);
            if (!exists && _selfDestruct)
            {
                value = destructedValue;
                exists = true;
            }
            return ref value;
        }

        public TValue? this[UInt256 key]
        {
            set => _dictionary[key] = value;
        }

        private sealed class Comparer : IEqualityComparer<UInt256>
        {
            public static Comparer Instance { get; } = new();

            private Comparer() { }

            public bool Equals(UInt256 x, UInt256 y)
                => Unsafe.As<UInt256, Vector256<byte>>(ref x) == Unsafe.As<UInt256, Vector256<byte>>(ref y);

            public int GetHashCode([DisallowNull] UInt256 obj)
                => MemoryMarshal.AsBytes(MemoryMarshal.CreateReadOnlySpan(in obj, 1)).FastHash();
        }
    }
}<|MERGE_RESOLUTION|>--- conflicted
+++ resolved
@@ -4,64 +4,28 @@
 using System;
 using System.Collections.Concurrent;
 using System.Collections.Generic;
-using System.Diagnostics;
 using System.Diagnostics.CodeAnalysis;
-using System.Linq;
 using System.Runtime.CompilerServices;
 using System.Runtime.InteropServices;
 using System.Runtime.Intrinsics;
 using System.Threading.Tasks;
 using Nethermind.Core;
 using Nethermind.Core.Collections;
+using Nethermind.Core.Crypto;
 using Nethermind.Core.Extensions;
-using Nethermind.Core.Threading;
 using Nethermind.Int256;
 using Nethermind.Logging;
 using Nethermind.State.Tracing;
 
-namespace Nethermind.State;
-
-using Nethermind.Core.Cpu;
-
-/// <summary>
-/// Manages persistent storage allowing for snapshotting and restoring
-/// Persists data to ITrieStore
-/// </summary>
-internal sealed class PersistentStorageProvider : PartialStorageProviderBase
+namespace Nethermind.State
 {
-<<<<<<< HEAD
     using Core.Cpu;
-=======
-    private readonly ITrieStore _trieStore;
-    private readonly StateProvider _stateProvider;
-    private readonly ILogManager? _logManager;
-    internal readonly IStorageTreeFactory _storageTreeFactory;
-    private readonly Dictionary<AddressAsKey, StorageTree> _storages = new();
-    private readonly HashSet<AddressAsKey> _toUpdateRoots = new();
-
-    /// <summary>
-    /// EIP-1283
-    /// </summary>
-    private readonly Dictionary<StorageCell, byte[]> _originalValues = new();
-
-    private readonly HashSet<StorageCell> _committedThisRound = new();
-    private readonly Dictionary<AddressAsKey, SelfDestructDictionary<byte[]>> _blockCache = new(4_096);
-    private readonly ConcurrentDictionary<StorageCell, byte[]>? _preBlockCache;
-    private readonly Func<StorageCell, byte[]> _loadFromTree;
-
->>>>>>> 3f19aeef
     /// <summary>
     /// Manages persistent storage allowing for snapshotting and restoring
     /// Persists data to ITrieStore
     /// </summary>
-    public PersistentStorageProvider(ITrieStore trieStore,
-        StateProvider stateProvider,
-        ILogManager logManager,
-        IStorageTreeFactory? storageTreeFactory,
-        ConcurrentDictionary<StorageCell, byte[]>? preBlockCache,
-        bool populatePreBlockCache) : base(logManager)
+    internal sealed class PersistentStorageProvider : PartialStorageProviderBase
     {
-<<<<<<< HEAD
         private readonly IStateOwner _owner;
         private readonly ILogManager? _logManager;
 
@@ -92,72 +56,52 @@
         }
 
         private readonly bool _populatePreBlockCache;
-=======
-        _trieStore = trieStore ?? throw new ArgumentNullException(nameof(trieStore));
-        _stateProvider = stateProvider ?? throw new ArgumentNullException(nameof(stateProvider));
-        _logManager = logManager ?? throw new ArgumentNullException(nameof(logManager));
-        _storageTreeFactory = storageTreeFactory ?? new StorageTreeFactory();
-        _preBlockCache = preBlockCache;
-        _populatePreBlockCache = populatePreBlockCache;
-        _loadFromTree = LoadFromTreeStorage;
-    }
-
-    public Hash256 StateRoot { get; set; } = null!;
-    private readonly bool _populatePreBlockCache;
-
-    /// <summary>
-    /// Reset the storage state
-    /// </summary>
-    public override void Reset(bool resizeCollections = true)
-    {
-        base.Reset();
-        _blockCache.Clear();
-        _storages.Clear();
-        _originalValues.Clear();
-        _committedThisRound.Clear();
-        _toUpdateRoots.Clear();
-    }
-
-    /// <summary>
-    /// Get the current value at the specified location
-    /// </summary>
-    /// <param name="storageCell">Storage location</param>
-    /// <returns>Value at location</returns>
-    protected override ReadOnlySpan<byte> GetCurrentValue(in StorageCell storageCell) =>
-        TryGetCachedValue(storageCell, out byte[]? bytes) ? bytes! : LoadFromTree(storageCell);
->>>>>>> 3f19aeef
-
-    /// <summary>
-    /// Return the original persistent storage value from the storage cell
-    /// </summary>
-    /// <param name="storageCell"></param>
-    /// <returns></returns>
-    public byte[] GetOriginal(in StorageCell storageCell)
-    {
-        if (!_originalValues.TryGetValue(storageCell, out var value))
-        {
-<<<<<<< HEAD
+
+        /// <summary>
+        /// Reset the storage state
+        /// </summary>
+        public override void Reset(bool resizeCollections = true)
+        {
             base.Reset();
             _blockCache.Clear();
             _originalValues.Clear();
             _committedThisRound.Clear();
-=======
-            throw new InvalidOperationException("Get original should only be called after get within the same caching round");
->>>>>>> 3f19aeef
-        }
-
-        if (_transactionChangesSnapshots.TryPeek(out int snapshot))
-        {
-            if (_intraBlockCache.TryGetValue(storageCell, out StackList<int> stack))
-            {
-                if (stack.TryGetSearchedItem(snapshot, out int lastChangeIndexBeforeOriginalSnapshot))
-                {
-                    return _changes[lastChangeIndexBeforeOriginalSnapshot].Value;
-                }
-            }
-        }
-
-<<<<<<< HEAD
+        }
+
+        /// <summary>
+        /// Get the current value at the specified location
+        /// </summary>
+        /// <param name="storageCell">Storage location</param>
+        /// <returns>Value at location</returns>
+        protected override ReadOnlySpan<byte> GetCurrentValue(in StorageCell storageCell) =>
+            TryGetCachedValue(storageCell, out byte[]? bytes) ? bytes! : LoadFromTree(storageCell);
+
+        /// <summary>
+        /// Return the original persistent storage value from the storage cell
+        /// </summary>
+        /// <param name="storageCell"></param>
+        /// <returns></returns>
+        public byte[] GetOriginal(in StorageCell storageCell)
+        {
+            if (!_originalValues.TryGetValue(storageCell, out var value))
+            {
+                throw new InvalidOperationException("Get original should only be called after get within the same caching round");
+            }
+
+            if (_transactionChangesSnapshots.TryPeek(out int snapshot))
+            {
+                if (_intraBlockCache.TryGetValue(storageCell, out StackList<int> stack))
+                {
+                    if (stack.TryGetSearchedItem(snapshot, out int lastChangeIndexBeforeOriginalSnapshot))
+                    {
+                        return _changes[lastChangeIndexBeforeOriginalSnapshot].Value;
+                    }
+                }
+            }
+
+            return value;
+        }
+
         protected override void OnCellUpdatePushed(in StorageCell cell) => _owner.State.StorageMightBeSet(cell);
 
         /// <summary>
@@ -166,61 +110,52 @@
         /// </summary>
         /// <param name="tracer">Storage tracer</param>
         protected override void CommitCore(IStorageTracer tracer)
-=======
-        return value;
-    }
-
-    private HashSet<AddressAsKey>? _tempToUpdateRoots;
-    /// <summary>
-    /// Called by Commit
-    /// Used for persistent storage specific logic
-    /// </summary>
-    /// <param name="tracer">Storage tracer</param>
-    protected override void CommitCore(IStorageTracer tracer)
-    {
-        if (_logger.IsTrace) _logger.Trace("Committing storage changes");
-
-        int currentPosition = _changes.Count - 1;
-        if (currentPosition < 0)
->>>>>>> 3f19aeef
-        {
-            return;
-        }
-        if (_changes[currentPosition].IsNull)
-        {
-            throw new InvalidOperationException($"Change at current position {currentPosition} was null when committing {nameof(PartialStorageProviderBase)}");
-        }
-
-        HashSet<AddressAsKey> toUpdateRoots = (_tempToUpdateRoots ??= new());
-
-<<<<<<< HEAD
+        {
+            if (_logger.IsTrace) _logger.Trace("Committing storage changes");
+
+            int currentPosition = _changes.Count - 1;
+            if (currentPosition < 0)
+            {
+                return;
+            }
+            if (_changes[currentPosition].IsNull)
+            {
+                throw new InvalidOperationException($"Change at current position {currentPosition} was null when committing {nameof(PartialStorageProviderBase)}");
+            }
+
 
             IState state = _owner.State;
-=======
-        bool isTracing = tracer.IsTracingStorage;
-        Dictionary<StorageCell, ChangeTrace>? trace = null;
-        if (isTracing)
-        {
-            trace = new Dictionary<StorageCell, ChangeTrace>();
-        }
->>>>>>> 3f19aeef
-
-        for (int i = 0; i <= currentPosition; i++)
-        {
-            Change change = _changes[currentPosition - i];
-            if (!isTracing && change!.ChangeType == ChangeType.JustCache)
-            {
-                continue;
-            }
-
-            if (_committedThisRound.Contains(change!.StorageCell))
-            {
+
+            bool isTracing = tracer.IsTracingStorage;
+            Dictionary<StorageCell, ChangeTrace>? trace = null;
+            if (isTracing)
+            {
+                trace = new Dictionary<StorageCell, ChangeTrace>();
+            }
+
+            for (int i = 0; i <= currentPosition; i++)
+            {
+                Change change = _changes[currentPosition - i];
+                if (!isTracing && change!.ChangeType == ChangeType.JustCache)
+                {
+                    continue;
+                }
+
+                if (_committedThisRound.Contains(change!.StorageCell))
+                {
+                    if (isTracing && change.ChangeType == ChangeType.JustCache)
+                    {
+                        trace![change.StorageCell] = new ChangeTrace(change.Value, trace[change.StorageCell].After);
+                    }
+
+                    continue;
+                }
+
                 if (isTracing && change.ChangeType == ChangeType.JustCache)
                 {
-                    trace![change.StorageCell] = new ChangeTrace(change.Value, trace[change.StorageCell].After);
-                }
-
-<<<<<<< HEAD
+                    tracer!.ReportStorageRead(change.StorageCell);
+                }
+
                 _committedThisRound.Add(change.StorageCell);
 
                 if (change.ChangeType == ChangeType.Destroy)
@@ -262,431 +197,190 @@
             base.CommitCore(tracer);
             _originalValues.Clear();
             _committedThisRound.Clear();
-=======
-                continue;
-            }
-
-            if (isTracing && change.ChangeType == ChangeType.JustCache)
-            {
-                tracer!.ReportStorageRead(change.StorageCell);
-            }
-
-            _committedThisRound.Add(change.StorageCell);
->>>>>>> 3f19aeef
-
-            if (change.ChangeType == ChangeType.Destroy)
-            {
-                continue;
-            }
-
-<<<<<<< HEAD
+
+            if (isTracing)
+            {
+                ReportChanges(tracer!, trace!);
+            }
+        }
+
         private void SaveToTree(IState state, Change change)
-=======
-            int forAssertion = _intraBlockCache[change.StorageCell].Pop();
-            if (forAssertion != currentPosition - i)
-            {
-                throw new InvalidOperationException($"Expected checked value {forAssertion} to be equal to {currentPosition} - {i}");
-            }
-
-            switch (change.ChangeType)
-            {
-                case ChangeType.Destroy:
-                    break;
-                case ChangeType.JustCache:
-                    break;
-                case ChangeType.Update:
-                    if (_logger.IsTrace)
-                    {
-                        _logger.Trace($"  Update {change.StorageCell.Address}_{change.StorageCell.Index} V = {change.Value.ToHexString(true)}");
-                    }
-
-                    SaveToTree(toUpdateRoots, change);
-
-                    if (isTracing)
-                    {
-                        trace![change.StorageCell] = new ChangeTrace(change.Value);
-                    }
-
-                    break;
-                default:
-                    throw new ArgumentOutOfRangeException();
-            }
-        }
-
-        foreach (AddressAsKey address in toUpdateRoots)
->>>>>>> 3f19aeef
-        {
-            // since the accounts could be empty accounts that are removing (EIP-158)
-            if (_stateProvider.AccountExists(address))
-            {
-                _toUpdateRoots.Add(address);
-            }
-<<<<<<< HEAD
+        {
+            if (_originalValues.TryGetValue(change.StorageCell, out byte[] initialValue) &&
+                initialValue.AsSpan().SequenceEqual(change.Value))
+            {
+                // no need to update the tree if the value is the same
+                return;
+            }
 
             state.SetStorage(change.StorageCell, change.Value);
             Db.Metrics.StorageTreeWrites++;
 
             ref SelfDestructDictionary<byte[]>? dict = ref CollectionsMarshal.GetValueRefOrAddDefault(_blockCache, change.StorageCell.Address, out bool exists);
             if (!exists)
-=======
+            {
+                dict = new SelfDestructDictionary<byte[]>(StorageTree.EmptyBytes);
+            }
+
+            dict[change.StorageCell.Index] = change.Value;
+        }
+
+        public void WarmUp(in StorageCell storageCell, bool isEmpty)
+        {
+            if (isEmpty)
+            {
+                if (_preBlockCache is not null)
+                {
+                    _preBlockCache[storageCell] = [];
+                }
+            }
             else
->>>>>>> 3f19aeef
-            {
-                _toUpdateRoots.Remove(address);
-                _storages.Remove(address);
-            }
-        }
-        toUpdateRoots.Clear();
-
-        base.CommitCore(tracer);
-        _originalValues.Clear();
-        _committedThisRound.Clear();
-
-        if (isTracing)
-        {
-            ReportChanges(tracer!, trace!);
-        }
-    }
-
-<<<<<<< HEAD
-        public void WarmUp(in StorageCell storageCell, bool isEmpty)
-=======
-    protected override void CommitStorageRoots()
-    {
-        if (_toUpdateRoots.Count == 0)
-        {
-            return;
-        }
-
-        // Is overhead of parallel foreach worth it?
-        if (_toUpdateRoots.Count <= 4)
-        {
-            UpdateRootHashesSingleThread();
-        }
-        else
-        {
-            UpdateRootHashesMultiThread();
-        }
-
-        void UpdateRootHashesSingleThread()
-        {
-            foreach (KeyValuePair<AddressAsKey, StorageTree> kvp in _storages)
-            {
-                if (!_toUpdateRoots.Contains(kvp.Key))
-                {
-                    // Wasn't updated don't recalculate
-                    continue;
-                }
-
-                StorageTree storageTree = kvp.Value;
-                storageTree.UpdateRootHash(canBeParallel: true);
-                _stateProvider.UpdateStorageRoot(address: kvp.Key, storageTree.RootHash);
-            }
-        }
-
-        void UpdateRootHashesMultiThread()
->>>>>>> 3f19aeef
-        {
-            // We can recalculate the roots in parallel as they are all independent tries
-            using var storages = _storages.ToPooledList();
-            ParallelUnbalancedWork.For(
-                0,
-                storages.Count,
-                RuntimeInformation.ParallelOptionsLogicalCores,
-                (storages, toUpdateRoots: _toUpdateRoots),
-                static (i, state) =>
-            {
-                ref var kvp = ref state.storages.GetRef(i);
-                if (!state.toUpdateRoots.Contains(kvp.Key))
-                {
-                    // Wasn't updated don't recalculate
-                    return state;
-                }
-                StorageTree storageTree = kvp.Value;
-                storageTree.UpdateRootHash(canBeParallel: false);
-                return state;
-            });
-
-            // Update the storage roots in the main thread non in parallel
-            foreach (ref var kvp in storages.AsSpan())
-            {
-                if (!_toUpdateRoots.Contains(kvp.Key))
-                {
-                    continue;
-                }
-
-                // Update the storage root for the Account
-                _stateProvider.UpdateStorageRoot(address: kvp.Key, kvp.Value.RootHash);
-            }
-        }
-    }
-
-    private void SaveToTree(HashSet<AddressAsKey> toUpdateRoots, Change change)
-    {
-        if (_originalValues.TryGetValue(change.StorageCell, out byte[] initialValue) &&
-            initialValue.AsSpan().SequenceEqual(change.Value))
-        {
-            // no need to update the tree if the value is the same
-            return;
-        }
-
-        StorageTree tree = GetOrCreateStorage(change.StorageCell.Address);
-        Db.Metrics.StorageTreeWrites++;
-        toUpdateRoots.Add(change.StorageCell.Address);
-        tree.Set(change.StorageCell.Index, change.Value);
-
-        ref SelfDestructDictionary<byte[]>? dict = ref CollectionsMarshal.GetValueRefOrAddDefault(_blockCache, change.StorageCell.Address, out bool exists);
-        if (!exists)
-        {
-            dict = new SelfDestructDictionary<byte[]>(StorageTree.EmptyBytes);
-        }
-
-        dict[change.StorageCell.Index] = change.Value;
-    }
-
-    /// <summary>
-    /// Commit persistent storage trees
-    /// </summary>
-    /// <param name="blockNumber">Current block number</param>
-    public void CommitTrees(IBlockCommitter blockCommitter)
-    {
-        // Note: These all runs in about 0.4ms. So the little overhead like attempting to sort the tasks
-        // may make it worst. Always check on mainnet.
-
-        using ArrayPoolList<Task> commitTask = new ArrayPoolList<Task>(_storages.Count);
-        foreach (KeyValuePair<AddressAsKey, StorageTree> storage in _storages)
-        {
-            if (!_toUpdateRoots.Contains(storage.Key))
-            {
-                continue;
-            }
-
-            if (blockCommitter.TryRequestConcurrencyQuota())
-            {
-                commitTask.Add(Task.Factory.StartNew((ctx) =>
-                {
-                    StorageTree st = (StorageTree)ctx;
-                    st.Commit();
-                    blockCommitter.ReturnConcurrencyQuota();
-                }, storage.Value));
+            {
+                LoadFromTree(in storageCell);
+            }
+        }
+
+        private ReadOnlySpan<byte> LoadFromTree(in StorageCell storageCell)
+        {
+            ref SelfDestructDictionary<byte[]>? dict = ref CollectionsMarshal.GetValueRefOrAddDefault(_blockCache, storageCell.Address, out bool exists);
+            if (!exists)
+            {
+                dict = new SelfDestructDictionary<byte[]>(StorageTree.EmptyBytes);
+            }
+
+            ref byte[]? value = ref dict.GetValueRefOrAddDefault(storageCell.Index, out exists);
+            if (!exists)
+            {
+                value = !_populatePreBlockCache ?
+                    LoadFromTreeReadPreWarmCache(in storageCell) :
+                    LoadFromTreePopulatePrewarmCache(in storageCell);
             }
             else
             {
-                storage.Value.Commit();
-            }
-        }
-
-        Task.WaitAll(commitTask.AsSpan());
-
-        _toUpdateRoots.Clear();
-        // only needed here as there is no control over cached storage size otherwise
-        _storages.Clear();
-    }
-
-    private StorageTree GetOrCreateStorage(Address address)
-    {
-        ref StorageTree? value = ref CollectionsMarshal.GetValueRefOrAddDefault(_storages, address, out bool exists);
-        if (!exists)
-        {
-            value = _storageTreeFactory.Create(address, _trieStore.GetTrieStore(address.ToAccountPath), _stateProvider.GetStorageRoot(address), StateRoot, _logManager);
-        }
-
-        return value;
-    }
-
-    public void WarmUp(in StorageCell storageCell, bool isEmpty)
-    {
-        if (isEmpty)
-        {
-            if (_preBlockCache is not null)
-            {
-                _preBlockCache[storageCell] = [];
-            }
-        }
-        else
-        {
-<<<<<<< HEAD
+                Db.Metrics.IncrementStorageTreeCache();
+            }
+
+            if (!storageCell.IsHash) PushToRegistryOnly(storageCell, value);
+            return value;
+        }
+
+        private byte[] LoadFromTreePopulatePrewarmCache(in StorageCell storageCell)
+        {
+            long priorReads = Db.Metrics.ThreadLocalStorageTreeReads;
+
+            byte[] value = _preBlockCache is not null
+                ? _preBlockCache.GetOrAdd(storageCell, _loadFromTree)
+                : _loadFromTree(storageCell);
+
+            if (Db.Metrics.ThreadLocalStorageTreeReads == priorReads)
+            {
+                // Read from Concurrent Cache
+                Db.Metrics.IncrementStorageTreeCache();
+            }
+            return value;
+        }
+
+        private byte[] LoadFromTreeReadPreWarmCache(in StorageCell storageCell)
+        {
+            if (_preBlockCache?.TryGetValue(storageCell, out byte[] value) ?? false)
+            {
+                Db.Metrics.IncrementStorageTreeCache();
+            }
+            else
+            {
+                value = _loadFromTree(storageCell);
+            }
+            return value;
+        }
+
+        private byte[] LoadFromTreeStorage(StorageCell storageCell)
+        {
             Db.Metrics.IncrementStorageTreeReads();
 
             ReadOnlySpan<byte> value = _owner.State.GetStorageAt(storageCell);
 
             // TODO: remove ToArray materialization
             return value.ToArray();
-=======
-            LoadFromTree(in storageCell);
->>>>>>> 3f19aeef
-        }
-    }
-
-    private ReadOnlySpan<byte> LoadFromTree(in StorageCell storageCell)
-    {
-        ref SelfDestructDictionary<byte[]>? dict = ref CollectionsMarshal.GetValueRefOrAddDefault(_blockCache, storageCell.Address, out bool exists);
-        if (!exists)
-        {
-            dict = new SelfDestructDictionary<byte[]>(StorageTree.EmptyBytes);
-        }
-
-        ref byte[]? value = ref dict.GetValueRefOrAddDefault(storageCell.Index, out exists);
-        if (!exists)
-        {
-            value = !_populatePreBlockCache ?
-                LoadFromTreeReadPreWarmCache(in storageCell) :
-                LoadFromTreePopulatePrewarmCache(in storageCell);
-        }
-        else
-        {
-            Db.Metrics.IncrementStorageTreeCache();
-        }
-
-        if (!storageCell.IsHash) PushToRegistryOnly(storageCell, value);
-        return value;
-    }
-
-    private byte[] LoadFromTreePopulatePrewarmCache(in StorageCell storageCell)
-    {
-        long priorReads = Db.Metrics.ThreadLocalStorageTreeReads;
-
-        byte[] value = _preBlockCache is not null
-            ? _preBlockCache.GetOrAdd(storageCell, _loadFromTree)
-            : _loadFromTree(storageCell);
-
-        if (Db.Metrics.ThreadLocalStorageTreeReads == priorReads)
-        {
-            // Read from Concurrent Cache
-            Db.Metrics.IncrementStorageTreeCache();
-        }
-        return value;
-    }
-
-<<<<<<< HEAD
+        }
+
+        private void PushToRegistryOnly(in StorageCell cell, byte[] value)
+        {
+            StackList<int> stack = SetupRegistry(cell);
+            _originalValues[cell] = value;
+            stack.Push(_changes.Count);
+            _changes.Add(new Change(ChangeType.JustCache, cell, value));
+        }
+
+        private static void ReportChanges(IStorageTracer tracer, Dictionary<StorageCell, ChangeTrace> trace)
+        {
+            foreach ((StorageCell address, ChangeTrace change) in trace)
+            {
+                byte[] before = change.Before;
+                byte[] after = change.After;
+
+                if (!Bytes.AreEqual(before, after))
+                {
+                    tracer.ReportStorageChange(address, before, after);
+                }
+            }
+        }
+
         /// <summary>
         /// Clear all storage at specified address
         /// </summary>
         /// <param name="address">Contract address</param>
         public override void ClearStorage(Address address)
-=======
-    private byte[] LoadFromTreeReadPreWarmCache(in StorageCell storageCell)
-    {
-        if (_preBlockCache?.TryGetValue(storageCell, out byte[] value) ?? false)
-        {
-            Db.Metrics.IncrementStorageTreeCache();
-        }
-        else
-        {
-            value = _loadFromTree(storageCell);
-        }
-        return value;
-    }
-
-    private byte[] LoadFromTreeStorage(StorageCell storageCell)
-    {
-        StorageTree tree = GetOrCreateStorage(storageCell.Address);
-        Db.Metrics.IncrementStorageTreeReads();
-        return !storageCell.IsHash ? tree.Get(storageCell.Index) : tree.GetArray(storageCell.Hash.Bytes);
-    }
-
-    private void PushToRegistryOnly(in StorageCell cell, byte[] value)
-    {
-        StackList<int> stack = SetupRegistry(cell);
-        _originalValues[cell] = value;
-        stack.Push(_changes.Count);
-        _changes.Add(new Change(ChangeType.JustCache, cell, value));
-    }
-
-    private static void ReportChanges(IStorageTracer tracer, Dictionary<StorageCell, ChangeTrace> trace)
-    {
-        foreach ((StorageCell address, ChangeTrace change) in trace)
->>>>>>> 3f19aeef
-        {
-            byte[] before = change.Before;
-            byte[] after = change.After;
-
-            if (!Bytes.AreEqual(before, after))
-            {
-                tracer.ReportStorageChange(address, before, after);
-            }
-        }
-    }
-
-<<<<<<< HEAD
+        {
+            base.ClearStorage(address);
+
+            ref SelfDestructDictionary<byte[]>? dict = ref CollectionsMarshal.GetValueRefOrAddDefault(_blockCache, address, out bool exists);
+            if (!exists)
+            {
+                dict = new SelfDestructDictionary<byte[]>(StorageTree.EmptyBytes);
+            }
+
             dict.SelfDestruct();
-=======
-    private Hash256 RecalculateRootHash(Address address)
-    {
-        StorageTree storageTree = GetOrCreateStorage(address);
-        storageTree.UpdateRootHash();
-        return storageTree.RootHash;
-    }
-
-    /// <summary>
-    /// Clear all storage at specified address
-    /// </summary>
-    /// <param name="address">Contract address</param>
-    public override void ClearStorage(Address address)
-    {
-        base.ClearStorage(address);
-
-        ref SelfDestructDictionary<byte[]>? dict = ref CollectionsMarshal.GetValueRefOrAddDefault(_blockCache, address, out bool exists);
-        if (!exists)
-        {
-            dict = new SelfDestructDictionary<byte[]>(StorageTree.EmptyBytes);
->>>>>>> 3f19aeef
-        }
-
-        dict.SelfDestruct();
-
-        // here it is important to make sure that we will not reuse the same tree when the contract is revived
-        // by means of CREATE 2 - notice that the cached trie may carry information about items that were not
-        // touched in this block, hence were not zeroed above
-        // TODO: how does it work with pruning?
-        _toUpdateRoots.Remove(address);
-        _storages[address] = new StorageTree(_trieStore.GetTrieStore(address.ToAccountPath), Keccak.EmptyTreeHash, _logManager);
-    }
-
-    private class StorageTreeFactory : IStorageTreeFactory
-    {
-        public StorageTree Create(Address address, IScopedTrieStore trieStore, Hash256 storageRoot, Hash256 stateRoot, ILogManager? logManager)
-            => new(trieStore, storageRoot, logManager);
-    }
-
-    private sealed class SelfDestructDictionary<TValue>(TValue destructedValue)
-    {
-        private bool _selfDestruct;
-        private readonly Dictionary<UInt256, TValue> _dictionary = new(Comparer.Instance);
-
-        public void SelfDestruct()
-        {
-            _selfDestruct = true;
-            _dictionary.Clear();
-        }
-
-        public ref TValue? GetValueRefOrAddDefault(UInt256 storageCellIndex, out bool exists)
-        {
-            ref TValue value = ref CollectionsMarshal.GetValueRefOrAddDefault(_dictionary, storageCellIndex, out exists);
-            if (!exists && _selfDestruct)
-            {
-                value = destructedValue;
-                exists = true;
-            }
-            return ref value;
-        }
-
-        public TValue? this[UInt256 key]
-        {
-            set => _dictionary[key] = value;
-        }
-
-        private sealed class Comparer : IEqualityComparer<UInt256>
-        {
-            public static Comparer Instance { get; } = new();
-
-            private Comparer() { }
-
-            public bool Equals(UInt256 x, UInt256 y)
-                => Unsafe.As<UInt256, Vector256<byte>>(ref x) == Unsafe.As<UInt256, Vector256<byte>>(ref y);
-
-            public int GetHashCode([DisallowNull] UInt256 obj)
-                => MemoryMarshal.AsBytes(MemoryMarshal.CreateReadOnlySpan(in obj, 1)).FastHash();
+        }
+
+        private sealed class SelfDestructDictionary<TValue>(TValue destructedValue)
+        {
+            private bool _selfDestruct;
+            private readonly Dictionary<UInt256, TValue> _dictionary = new(Comparer.Instance);
+
+            public void SelfDestruct()
+            {
+                _selfDestruct = true;
+                _dictionary.Clear();
+            }
+
+            public ref TValue? GetValueRefOrAddDefault(UInt256 storageCellIndex, out bool exists)
+            {
+                ref TValue value = ref CollectionsMarshal.GetValueRefOrAddDefault(_dictionary, storageCellIndex, out exists);
+                if (!exists && _selfDestruct)
+                {
+                    value = destructedValue;
+                    exists = true;
+                }
+                return ref value;
+            }
+
+            public TValue? this[UInt256 key]
+            {
+                set => _dictionary[key] = value;
+            }
+
+            private sealed class Comparer : IEqualityComparer<UInt256>
+            {
+                public static Comparer Instance { get; } = new();
+
+                private Comparer() { }
+
+                public bool Equals(UInt256 x, UInt256 y)
+                    => Unsafe.As<UInt256, Vector256<byte>>(ref x) == Unsafe.As<UInt256, Vector256<byte>>(ref y);
+
+                public int GetHashCode([DisallowNull] UInt256 obj)
+                    => MemoryMarshal.AsBytes(MemoryMarshal.CreateReadOnlySpan(in obj, 1)).FastHash();
+            }
         }
     }
 }