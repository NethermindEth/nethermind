// SPDX-FileCopyrightText: 2022 Demerzel Solutions Limited
// SPDX-License-Identifier: LGPL-3.0-only

using System;
using System.Collections.Concurrent;
using System.Collections.Generic;
using System.Diagnostics.CodeAnalysis;
using System.Linq;
using System.Runtime.CompilerServices;
using System.Runtime.InteropServices;
using System.Runtime.Intrinsics;
using System.Threading.Tasks;
using Nethermind.Core;
using Nethermind.Core.Collections;
using Nethermind.Core.Crypto;
using Nethermind.Core.Extensions;
using Nethermind.Core.Threading;
using Nethermind.Int256;
using Nethermind.Logging;
using Nethermind.State.Tracing;
using Nethermind.Trie.Pruning;

namespace Nethermind.State;

using Nethermind.Core.Cpu;

/// <summary>
/// Manages persistent storage allowing for snapshotting and restoring
/// Persists data to ITrieStore
/// </summary>
internal sealed class PersistentStorageProvider : PartialStorageProviderBase
{
    private readonly ITrieStore _trieStore;
    private readonly StateProvider _stateProvider;
    private readonly ILogManager? _logManager;
    internal readonly IStorageTreeFactory _storageTreeFactory;
    private readonly Dictionary<AddressAsKey, StorageTree> _storages = new();
    private readonly HashSet<AddressAsKey> _toUpdateRoots = new();

    /// <summary>
    /// EIP-1283
    /// </summary>
    private readonly Dictionary<StorageCell, byte[]> _originalValues = new();

    private readonly HashSet<StorageCell> _committedThisRound = new();
<<<<<<< HEAD
    private readonly Dictionary<AddressAsKey, DefaultableDictionary<byte[]>> _blockCache = new(4_096);
    private readonly ISingleBlockProcessingCache<StorageCell, byte[]>? _preBlockCache;
=======
    private readonly Dictionary<AddressAsKey, DefaultableDictionary> _blockChanges = new(4_096);
    private readonly ConcurrentDictionary<StorageCell, byte[]>? _preBlockCache;
>>>>>>> bcffd9fc
    private readonly Func<StorageCell, byte[]> _loadFromTree;

    /// <summary>
    /// Manages persistent storage allowing for snapshotting and restoring
    /// Persists data to ITrieStore
    /// </summary>
    public PersistentStorageProvider(ITrieStore trieStore,
        StateProvider stateProvider,
        ILogManager logManager,
        IStorageTreeFactory? storageTreeFactory,
        ISingleBlockProcessingCache<StorageCell, byte[]>? preBlockCache,
        bool populatePreBlockCache) : base(logManager)
    {
        _trieStore = trieStore ?? throw new ArgumentNullException(nameof(trieStore));
        _stateProvider = stateProvider ?? throw new ArgumentNullException(nameof(stateProvider));
        _logManager = logManager ?? throw new ArgumentNullException(nameof(logManager));
        _storageTreeFactory = storageTreeFactory ?? new StorageTreeFactory();
        _preBlockCache = preBlockCache;
        _populatePreBlockCache = populatePreBlockCache;
        _loadFromTree = LoadFromTreeStorage;
    }

    public Hash256 StateRoot { get; set; } = null!;
    private readonly bool _populatePreBlockCache;

    /// <summary>
    /// Reset the storage state
    /// </summary>
    public override void Reset(bool resetBlockChanges = true)
    {
        base.Reset();
        _originalValues.Clear();
        _committedThisRound.Clear();
        if (resetBlockChanges)
        {
            _blockChanges.Clear();
            _storages.Clear();
            _toUpdateRoots.Clear();
        }
    }

    /// <summary>
    /// Get the current value at the specified location
    /// </summary>
    /// <param name="storageCell">Storage location</param>
    /// <returns>Value at location</returns>
    protected override ReadOnlySpan<byte> GetCurrentValue(in StorageCell storageCell) =>
        TryGetCachedValue(storageCell, out byte[]? bytes) ? bytes! : LoadFromTree(storageCell);

    /// <summary>
    /// Return the original persistent storage value from the storage cell
    /// </summary>
    /// <param name="storageCell"></param>
    /// <returns></returns>
    public byte[] GetOriginal(in StorageCell storageCell)
    {
        if (!_originalValues.TryGetValue(storageCell, out var value))
        {
            throw new InvalidOperationException("Get original should only be called after get within the same caching round");
        }

        if (_transactionChangesSnapshots.TryPeek(out int snapshot))
        {
            if (_intraBlockCache.TryGetValue(storageCell, out StackList<int> stack))
            {
                if (stack.TryGetSearchedItem(snapshot, out int lastChangeIndexBeforeOriginalSnapshot))
                {
                    return _changes[lastChangeIndexBeforeOriginalSnapshot].Value;
                }
            }
        }

        return value;
    }

    private HashSet<AddressAsKey>? _tempToUpdateRoots;
    /// <summary>
    /// Called by Commit
    /// Used for persistent storage specific logic
    /// </summary>
    /// <param name="tracer">Storage tracer</param>
    protected override void CommitCore(IStorageTracer tracer)
    {
        if (_logger.IsTrace) _logger.Trace("Committing storage changes");

        int currentPosition = _changes.Count - 1;
        if (currentPosition < 0)
        {
            return;
        }
        if (_changes[currentPosition].IsNull)
        {
            throw new InvalidOperationException($"Change at current position {currentPosition} was null when committing {nameof(PartialStorageProviderBase)}");
        }

        HashSet<AddressAsKey> toUpdateRoots = (_tempToUpdateRoots ??= new());

        bool isTracing = tracer.IsTracingStorage;
        Dictionary<StorageCell, ChangeTrace>? trace = null;
        if (isTracing)
        {
            trace = new Dictionary<StorageCell, ChangeTrace>();
        }

        for (int i = 0; i <= currentPosition; i++)
        {
            Change change = _changes[currentPosition - i];
            if (!isTracing && change!.ChangeType == ChangeType.JustCache)
            {
                continue;
            }

            if (_committedThisRound.Contains(change!.StorageCell))
            {
                if (isTracing && change.ChangeType == ChangeType.JustCache)
                {
                    trace![change.StorageCell] = new ChangeTrace(change.Value, trace[change.StorageCell].After);
                }

                continue;
            }

            if (isTracing && change.ChangeType == ChangeType.JustCache)
            {
                tracer!.ReportStorageRead(change.StorageCell);
            }

            _committedThisRound.Add(change.StorageCell);

            if (change.ChangeType == ChangeType.Destroy)
            {
                continue;
            }

            int forAssertion = _intraBlockCache[change.StorageCell].Pop();
            if (forAssertion != currentPosition - i)
            {
                throw new InvalidOperationException($"Expected checked value {forAssertion} to be equal to {currentPosition} - {i}");
            }

            if (change.ChangeType == ChangeType.Update)
            {
                if (_logger.IsTrace)
                {
                    _logger.Trace($"  Update {change.StorageCell.Address}_{change.StorageCell.Index} V = {change.Value.ToHexString(true)}");
                }

                SaveChange(toUpdateRoots, change);

                if (isTracing)
                {
                    trace![change.StorageCell] = new ChangeTrace(change.Value);
                }
            }
        }

        foreach (AddressAsKey address in toUpdateRoots)
        {
            // since the accounts could be empty accounts that are removing (EIP-158)
            if (_stateProvider.AccountExists(address))
            {
                _toUpdateRoots.Add(address);
                // Add storage tree, will accessed later, which may be in parallel
                // As we can't add a new storage tries in parallel to the _storages Dict do it here
                GetOrCreateStorage(address, out _);
            }
            else
            {
                _toUpdateRoots.Remove(address);
                _storages.Remove(address);
            }
        }
        toUpdateRoots.Clear();

        base.CommitCore(tracer);
        _originalValues.Clear();
        _committedThisRound.Clear();

        if (isTracing)
        {
            ReportChanges(tracer!, trace!);
        }
    }

    protected override void CommitStorageRoots()
    {
        if (_toUpdateRoots.Count == 0)
        {
            return;
        }

        // Is overhead of parallel foreach worth it?
        if (_toUpdateRoots.Count < 3)
        {
            UpdateRootHashesSingleThread();
        }
        else
        {
            UpdateRootHashesMultiThread();
        }

        _toUpdateRoots.Clear();

        void UpdateRootHashesSingleThread()
        {
            foreach (KeyValuePair<AddressAsKey, StorageTree> kvp in _storages)
            {
                if (!_toUpdateRoots.Contains(kvp.Key))
                {
                    // Wasn't updated don't recalculate
                    continue;
                }

                StorageTree storageTree = kvp.Value;
                DefaultableDictionary dict = _blockChanges[kvp.Key];
                (int writes, int skipped) = ProcessStorageChanges(dict, storageTree);
                ReportMetrics(writes, skipped);
                if (writes > 0)
                {
                    _stateProvider.UpdateStorageRoot(address: kvp.Key, storageTree.RootHash);
                }
            }
        }

        void UpdateRootHashesMultiThread()
        {
            // We can recalculate the roots in parallel as they are all independent tries
            using var storages = _storages.ToPooledList();
            ParallelUnbalancedWork.For(
                0,
                storages.Count,
                RuntimeInformation.ParallelOptionsPhysicalCoresUpTo16,
                (storages, toUpdateRoots: _toUpdateRoots, changes: _blockChanges, writes: 0, skips: 0),
                static (i, state) =>
            {
                ref var kvp = ref state.storages.GetRef(i);
                if (!state.toUpdateRoots.Contains(kvp.Key))
                {
                    // Wasn't updated don't recalculate
                    return state;
                }

                StorageTree storageTree = kvp.Value;
                DefaultableDictionary dict = state.changes[kvp.Key];
                (int writes, int skipped) = ProcessStorageChanges(dict, storageTree);
                if (writes == 0)
                {
                    lock (state.toUpdateRoots)
                    {
                        // No changes to this storage, remove from toUpdateRoots
                        // Needs to be under lock as regular HashSet, should be
                        // uncommon enough not to cause contention.
                        state.toUpdateRoots.Remove(kvp.Key);
                    }
                }
                else
                {
                    state.writes += writes;
                }

                state.skips += skipped;

                return state;
            },
            (state) => ReportMetrics(state.writes, state.skips));

            // Update the storage roots in the main thread not in parallel,
            // as can't update the StateTrie in parallel.
            foreach (ref var kvp in storages.AsSpan())
            {
                if (!_toUpdateRoots.Contains(kvp.Key))
                {
                    continue;
                }

                // Update the storage root for the Account
                _stateProvider.UpdateStorageRoot(address: kvp.Key, kvp.Value.RootHash);
            }
        }

        static (int writes, int skipped) ProcessStorageChanges(DefaultableDictionary dict, StorageTree storageTree)
        {
            int writes = 0;
            int skipped = 0;
            foreach (var kvp in dict)
            {
                byte[] after = kvp.Value.After;
                if (!Bytes.AreEqual(kvp.Value.Before, after))
                {
                    dict[kvp.Key] = new(after, after);
                    storageTree.Set(kvp.Key, after);
                    writes++;
                }
                else
                {
                    skipped++;
                }
            }

            if (writes > 0)
            {
                storageTree.UpdateRootHash(canBeParallel: true);
            }

            return (writes, skipped);
        }

        static void ReportMetrics(int writes, int skipped)
        {
            if (skipped > 0)
            {
                Db.Metrics.IncrementStorageSkippedWrites(skipped);
            }
            if (writes > 0)
            {
                Db.Metrics.IncrementStorageTreeWrites(writes);
            }
        }
    }

    private void SaveChange(HashSet<AddressAsKey> toUpdateRoots, Change change)
    {
        if (_originalValues.TryGetValue(change.StorageCell, out byte[] initialValue) &&
            initialValue.AsSpan().SequenceEqual(change.Value))
        {
            // no need to update the tree if the value is the same
            return;
        }

        toUpdateRoots.Add(change.StorageCell.Address);

        ref DefaultableDictionary? dict = ref CollectionsMarshal.GetValueRefOrAddDefault(_blockChanges, change.StorageCell.Address, out bool exists);
        if (!exists)
        {
            dict = new DefaultableDictionary();
        }

        ref ChangeTrace valueChanges = ref dict.GetValueRefOrAddDefault(change.StorageCell.Index, out exists);
        if (!exists)
        {
            valueChanges = new ChangeTrace(change.Value);
        }
        else
        {
            valueChanges.After = change.Value;
        }
    }

    /// <summary>
    /// Commit persistent storage trees
    /// </summary>
    /// <param name="blockNumber">Current block number</param>
    public void CommitTrees(IBlockCommitter blockCommitter)
    {
        // Note: These all runs in about 0.4ms. So the little overhead like attempting to sort the tasks
        // may make it worst. Always check on mainnet.

        using ArrayPoolList<Task> commitTask = new ArrayPoolList<Task>(_storages.Count);
        foreach (KeyValuePair<AddressAsKey, StorageTree> storage in _storages)
        {
            if (blockCommitter.TryRequestConcurrencyQuota())
            {
                commitTask.Add(Task.Factory.StartNew((ctx) =>
                {
                    StorageTree st = (StorageTree)ctx;
                    st.Commit();
                    blockCommitter.ReturnConcurrencyQuota();
                }, storage.Value));
            }
            else
            {
                storage.Value.Commit();
            }
        }

        Task.WaitAll(commitTask.AsSpan());

        _storages.Clear();
    }

    private StorageTree GetOrCreateStorage(Address address, out bool isEmpty)
    {
        isEmpty = false;
        ref StorageTree? value = ref CollectionsMarshal.GetValueRefOrAddDefault(_storages, address, out bool exists);
        if (!exists)
        {
            Hash256 storageRoot = _stateProvider.GetStorageRoot(address);
            isEmpty = storageRoot == Keccak.EmptyTreeHash; // We know all lookups will be empty against this tree
            value = _storageTreeFactory.Create(address, _trieStore.GetTrieStore(address), storageRoot, StateRoot, _logManager);
        }

        return value;
    }

    public void WarmUp(in StorageCell storageCell, bool isEmpty)
    {
        if (isEmpty)
        {
            if (_preBlockCache is not null)
            {
                _preBlockCache[storageCell] = [];
            }
        }
        else
        {
            LoadFromTree(in storageCell);
        }
    }

    private ReadOnlySpan<byte> LoadFromTree(in StorageCell storageCell)
    {
        ref DefaultableDictionary? dict = ref CollectionsMarshal.GetValueRefOrAddDefault(_blockChanges, storageCell.Address, out bool exists);
        if (!exists)
        {
            dict = new DefaultableDictionary();
        }

        ref ChangeTrace valueChange = ref dict.GetValueRefOrAddDefault(storageCell.Index, out exists);
        if (!exists)
        {
            byte[] value = !_populatePreBlockCache ?
                LoadFromTreeReadPreWarmCache(in storageCell) :
                LoadFromTreePopulatePrewarmCache(in storageCell);

            valueChange = new(value, value);
        }
        else
        {
            Db.Metrics.IncrementStorageTreeCache();
        }

        if (!storageCell.IsHash) PushToRegistryOnly(storageCell, valueChange.After);
        return valueChange.After;
    }

    private byte[] LoadFromTreePopulatePrewarmCache(in StorageCell storageCell)
    {
        long priorReads = Db.Metrics.ThreadLocalStorageTreeReads;

        byte[] value = _preBlockCache is not null
            ? _preBlockCache.GetOrAdd(storageCell, _loadFromTree)
            : _loadFromTree(storageCell);

        if (Db.Metrics.ThreadLocalStorageTreeReads == priorReads)
        {
            // Read from Concurrent Cache
            Db.Metrics.IncrementStorageTreeCache();
        }
        return value;
    }

    private byte[] LoadFromTreeReadPreWarmCache(in StorageCell storageCell)
    {
        if (_preBlockCache?.TryGetValue(storageCell, out byte[] value) ?? false)
        {
            Db.Metrics.IncrementStorageTreeCache();
        }
        else
        {
            value = _loadFromTree(storageCell);
        }
        return value;
    }

    private byte[] LoadFromTreeStorage(StorageCell storageCell)
    {
        StorageTree tree = GetOrCreateStorage(storageCell.Address, out bool isEmpty);
        if (isEmpty)
        {
            // We know all lookups will be empty against this tree
            _blockChanges[storageCell.Address].ClearAndSetMissingAsDefault();
            return StorageTree.ZeroBytes;
        }

        Db.Metrics.IncrementStorageTreeReads();
        return !storageCell.IsHash ? tree.Get(storageCell.Index) : tree.GetArray(storageCell.Hash.Bytes);
    }

    private void PushToRegistryOnly(in StorageCell cell, byte[] value)
    {
        StackList<int> stack = SetupRegistry(cell);
        _originalValues[cell] = value;
        stack.Push(_changes.Count);
        _changes.Add(new Change(ChangeType.JustCache, cell, value));
    }

    private static void ReportChanges(IStorageTracer tracer, Dictionary<StorageCell, ChangeTrace> trace)
    {
        foreach ((StorageCell address, ChangeTrace change) in trace)
        {
            byte[] before = change.Before;
            byte[] after = change.After;

            if (!Bytes.AreEqual(before, after))
            {
                tracer.ReportStorageChange(address, before, after);
            }
        }
    }

    /// <summary>
    /// Clear all storage at specified address
    /// </summary>
    /// <param name="address">Contract address</param>
    public override void ClearStorage(Address address)
    {
        base.ClearStorage(address);

        ref DefaultableDictionary? dict = ref CollectionsMarshal.GetValueRefOrAddDefault(_blockChanges, address, out bool exists);
        if (!exists)
        {
            dict = new DefaultableDictionary();
        }

        // We know all lookups will be empty against this tree
        dict.ClearAndSetMissingAsDefault();

        // here it is important to make sure that we will not reuse the same tree when the contract is revived
        // by means of CREATE 2 - notice that the cached trie may carry information about items that were not
        // touched in this block, hence were not zeroed above
        // TODO: how does it work with pruning?
        _toUpdateRoots.Remove(address);
        _storages[address] = new StorageTree(_trieStore.GetTrieStore(address), Keccak.EmptyTreeHash, _logManager);
    }

    private class StorageTreeFactory : IStorageTreeFactory
    {
        public StorageTree Create(Address address, IScopedTrieStore trieStore, Hash256 storageRoot, Hash256 stateRoot, ILogManager? logManager)
            => new(trieStore, storageRoot, logManager);
    }

    private sealed class DefaultableDictionary()
    {
        private bool _missingAreDefault;
        private readonly Dictionary<UInt256, ChangeTrace> _dictionary = new(Comparer.Instance);

        public void ClearAndSetMissingAsDefault()
        {
            _missingAreDefault = true;
            _dictionary.Clear();
        }

        public ref ChangeTrace GetValueRefOrAddDefault(UInt256 storageCellIndex, out bool exists)
        {
            ref ChangeTrace value = ref CollectionsMarshal.GetValueRefOrAddDefault(_dictionary, storageCellIndex, out exists);
            if (!exists && _missingAreDefault)
            {
                // Where we know the rest of the tree is empty
                // we can say the value was found but is default
                // rather than having to check the database
                value = ChangeTrace.ZeroBytes;
                exists = true;
            }
            return ref value;
        }

        public ref ChangeTrace GetValueRefOrNullRef(UInt256 storageCellIndex)
            => ref CollectionsMarshal.GetValueRefOrNullRef(_dictionary, storageCellIndex);

        public ChangeTrace this[UInt256 key]
        {
            set => _dictionary[key] = value;
        }

        public Dictionary<UInt256, ChangeTrace>.Enumerator GetEnumerator() => _dictionary.GetEnumerator();

        private sealed class Comparer : IEqualityComparer<UInt256>
        {
            public static Comparer Instance { get; } = new();

            private Comparer() { }

            public bool Equals(UInt256 x, UInt256 y)
                => Unsafe.As<UInt256, Vector256<byte>>(ref x) == Unsafe.As<UInt256, Vector256<byte>>(ref y);

            public int GetHashCode([DisallowNull] UInt256 obj)
                => MemoryMarshal.AsBytes(MemoryMarshal.CreateReadOnlySpan(in obj, 1)).FastHash();
        }
    }
}<|MERGE_RESOLUTION|>--- conflicted
+++ resolved
@@ -43,13 +43,8 @@
     private readonly Dictionary<StorageCell, byte[]> _originalValues = new();
 
     private readonly HashSet<StorageCell> _committedThisRound = new();
-<<<<<<< HEAD
-    private readonly Dictionary<AddressAsKey, DefaultableDictionary<byte[]>> _blockCache = new(4_096);
+    private readonly Dictionary<AddressAsKey, DefaultableDictionary> _blockChanges = new(4_096);
     private readonly ISingleBlockProcessingCache<StorageCell, byte[]>? _preBlockCache;
-=======
-    private readonly Dictionary<AddressAsKey, DefaultableDictionary> _blockChanges = new(4_096);
-    private readonly ConcurrentDictionary<StorageCell, byte[]>? _preBlockCache;
->>>>>>> bcffd9fc
     private readonly Func<StorageCell, byte[]> _loadFromTree;
 
     /// <summary>
