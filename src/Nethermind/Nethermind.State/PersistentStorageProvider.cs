--- conflicted
+++ resolved
@@ -352,11 +352,7 @@
         // Note: These all run in about 0.4ms. So the little overhead like attempting to sort the tasks
         // may make it worse. Always check on mainnet.
 
-<<<<<<< HEAD
-        using ArrayPoolList<Task> commitTask = new ArrayPoolList<Task>(_storages.Count);
-=======
         using ArrayPoolListRef<Task> commitTask = new(_storages.Count);
->>>>>>> c5388661
         foreach (KeyValuePair<AddressAsKey, PerContractState> storage in _storages)
         {
             storage.Value.EnsureStorageTree(); // Cannot be called concurrently
@@ -660,17 +656,10 @@
             }
             else
             {
-<<<<<<< HEAD
-                using ArrayPoolList<PatriciaTree.BulkSetEntry> bulkWrite = new(BlockChange.EstimatedSize);
-
-                Span<byte> keyBuf = stackalloc byte[32];
-                foreach (var kvp in BlockChange)
-=======
                 using ArrayPoolListRef<PatriciaTree.BulkSetEntry> bulkWrite = new(BlockChange.EstimatedSize);
 
                 Span<byte> keyBuf = stackalloc byte[32];
                 foreach (KeyValuePair<UInt256, ChangeTrace> kvp in BlockChange)
->>>>>>> c5388661
                 {
                     byte[] after = kvp.Value.After;
                     if (!Bytes.AreEqual(kvp.Value.Before, after) || kvp.Value.IsInitialValue)
