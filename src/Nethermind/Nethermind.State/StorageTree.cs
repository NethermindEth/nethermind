﻿//  Copyright (c) 2018 Demerzel Solutions Limited
//  This file is part of the Nethermind library.
// 
//  The Nethermind library is free software: you can redistribute it and/or modify
//  it under the terms of the GNU Lesser General Public License as published by
//  the Free Software Foundation, either version 3 of the License, or
//  (at your option) any later version.
// 
//  The Nethermind library is distributed in the hope that it will be useful,
//  but WITHOUT ANY WARRANTY; without even the implied warranty of
//  MERCHANTABILITY or FITNESS FOR A PARTICULAR PURPOSE. See the
//  GNU Lesser General Public License for more details.
// 
//  You should have received a copy of the GNU Lesser General Public License
//  along with the Nethermind. If not, see <http://www.gnu.org/licenses/>.

using System;
using System.Collections.Generic;
using Nethermind.Core.Crypto;
using Nethermind.Core.Extensions;
<<<<<<< HEAD
=======
using Nethermind.Db;
using Nethermind.Logging;
>>>>>>> 9d1b7cd2
using Nethermind.Int256;
using Nethermind.Serialization.Rlp;
using Nethermind.Trie;
using Nethermind.Trie.Pruning;

namespace Nethermind.State
{
    public class StorageTree : PatriciaTree
    {
        private static readonly UInt256 CacheSize = 1024;

        private static readonly int CacheSizeInt = (int) CacheSize;

        private static readonly Dictionary<UInt256, byte[]> Cache = new Dictionary<UInt256, byte[]>(CacheSizeInt);

        static StorageTree()
        {
            Span<byte> buffer = stackalloc byte[32];
            for (int i = 0; i < CacheSizeInt; i++)
            {
                UInt256 index = (UInt256) i;
                index.ToBigEndian(buffer);
                Cache[index] = Keccak.Compute(buffer).Bytes;
            }
        }

<<<<<<< HEAD
        public StorageTree(IKeyValueStore db) : base(db, Keccak.EmptyTreeHash, false, true)
=======
        public StorageTree(ITrieStore trieStore, Keccak rootHash, ILogManager logManager)
            : base(trieStore, rootHash, false, true, logManager)
>>>>>>> 9d1b7cd2
        {
            TrieType = TrieType.Storage;
        }

<<<<<<< HEAD
        public StorageTree(IKeyValueStore db, Keccak rootHash) : base(db, rootHash, false, true)
        {
        }
        
=======
>>>>>>> 9d1b7cd2
        public static Span<byte> GetKey(UInt256 index)
        {
            if (index < CacheSize)
            {
                return Cache[index];
            }

            Span<byte> span = stackalloc byte[32];
            index.ToBigEndian(span);

            // (1% allocations on archive sync) this ToArray can be pooled or just directly converted to nibbles
            return ValueKeccak.Compute(span).BytesAsSpan.ToArray();
        }

        public byte[] Get(UInt256 index, Keccak? storageRoot = null)
        {
            Span<byte> key = GetKey(index);
            byte[] value = Get(key, storageRoot);
            if (value == null)
            {
                return new byte[] {0};
            }

            Rlp.ValueDecoderContext rlp = value.AsRlpValueContext();
            return rlp.DecodeByteArray();
        }

        public void Set(UInt256 index, byte[] value)
        {
            if (value.IsZero())
            {
                Set(GetKey(index), Array.Empty<byte>());
            }
            else
            {
                Set(GetKey(index), Rlp.Encode(value));
            }
        }
    }
}<|MERGE_RESOLUTION|>--- conflicted
+++ resolved
@@ -18,11 +18,8 @@
 using System.Collections.Generic;
 using Nethermind.Core.Crypto;
 using Nethermind.Core.Extensions;
-<<<<<<< HEAD
-=======
 using Nethermind.Db;
 using Nethermind.Logging;
->>>>>>> 9d1b7cd2
 using Nethermind.Int256;
 using Nethermind.Serialization.Rlp;
 using Nethermind.Trie;
@@ -48,24 +45,13 @@
                 Cache[index] = Keccak.Compute(buffer).Bytes;
             }
         }
-
-<<<<<<< HEAD
-        public StorageTree(IKeyValueStore db) : base(db, Keccak.EmptyTreeHash, false, true)
-=======
+        
         public StorageTree(ITrieStore trieStore, Keccak rootHash, ILogManager logManager)
             : base(trieStore, rootHash, false, true, logManager)
->>>>>>> 9d1b7cd2
         {
             TrieType = TrieType.Storage;
         }
-
-<<<<<<< HEAD
-        public StorageTree(IKeyValueStore db, Keccak rootHash) : base(db, rootHash, false, true)
-        {
-        }
         
-=======
->>>>>>> 9d1b7cd2
         public static Span<byte> GetKey(UInt256 index)
         {
             if (index < CacheSize)
