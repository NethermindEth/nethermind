--- conflicted
+++ resolved
@@ -141,38 +141,6 @@
 
         }
 
-<<<<<<< HEAD
-        protected struct ChangeTrace
-        {
-            public static readonly ChangeTrace _zeroBytes = new(StorageTree.ZeroBytes, StorageTree.ZeroBytes);
-            public static ref readonly ChangeTrace ZeroBytes => ref _zeroBytes;
-
-            public ChangeTrace(byte[]? before, byte[]? after)
-            {
-                After = after ?? StorageTree.ZeroBytes;
-                Before = before ?? StorageTree.ZeroBytes;
-            }
-
-            public ChangeTrace(byte[]? after)
-            {
-                After = after ?? StorageTree.ZeroBytes;
-                Before = StorageTree.ZeroBytes;
-                IsInitialValue = true;
-            }
-
-            public byte[] Before;
-            public byte[] After;
-            public bool IsInitialValue;
-=======
-        /// <summary>
-        /// Commit persistent storage
-        /// </summary>
-        public void Commit(bool commitRoots = true)
-        {
-            Commit(NullStateTracer.Instance, commitRoots);
->>>>>>> c2f1fa47
-        }
-
         /// <summary>
         /// Commit persistent storage
         /// </summary>
@@ -294,6 +262,31 @@
             public bool IsNull => ChangeType == ChangeType.Null;
         }
 
+        /*
+        protected struct ChangeTrace
+        {
+            public static readonly ChangeTrace _zeroBytes = new(StorageTree.ZeroBytes, StorageTree.ZeroBytes);
+            public static ref readonly ChangeTrace ZeroBytes => ref _zeroBytes;
+
+            public ChangeTrace(byte[]? before, byte[]? after)
+            {
+                After = after ?? StorageTree.ZeroBytes;
+                Before = before ?? StorageTree.ZeroBytes;
+            }
+
+            public ChangeTrace(byte[]? after)
+            {
+                After = after ?? StorageTree.ZeroBytes;
+                Before = StorageTree.ZeroBytes;
+                IsInitialValue = true;
+            }
+
+            public byte[] Before;
+            public byte[] After;
+            public bool IsInitialValue;
+        }
+        */
+
         /// <summary>
         /// Type of change to track
         /// </summary>
