--- conflicted
+++ resolved
@@ -71,12 +71,7 @@
     {
         if (_recovery is not null)
         {
-<<<<<<< HEAD
-            Console.Error.WriteLine($"recovring {missingNodePath} with hash {hash} and full path {fullPath}");
             using IOwnedReadOnlyList<(TreePath, byte[])>? rlps = _recovery.Recover(RootHash, null, missingNodePath, hash, fullPath).GetAwaiter().GetResult();
-=======
-            using IOwnedReadOnlyList<(TreePath, byte[])>? rlps = _recovery.Recover(RootHash, null, missingNodePath, hash, fullPath, default).GetAwaiter().GetResult();
->>>>>>> 1ad089dd
             if (rlps is not null)
             {
                 foreach ((TreePath, byte[]) kv in rlps)
