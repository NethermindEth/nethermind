--- conflicted
+++ resolved
@@ -1,4 +1,3 @@
-<<<<<<< HEAD
 // // SPDX-FileCopyrightText: 2024 Demerzel Solutions Limited
 // // SPDX-License-Identifier: LGPL-3.0-only
 //
@@ -30,17 +29,11 @@
 //
 //     public IWorldState CreateResettableWorldState(IWorldState? forWarmup = null)
 //     {
-//         PreBlockCaches? preBlockCaches = (forWarmup as IPreBlockCaches)?.Caches;
-//         return preBlockCaches is not null
-//             ? new WorldState(
-//                 new PreCachedTrieStore(overlayTrieStore, preBlockCaches.RlpCache),
-//                 _codeDb,
-//                 logManager,
-//                 preBlockCaches)
-//             : new WorldState(
-//                 overlayTrieStore,
-//                 _codeDb,
-//                 logManager);
+//         ITrieStore trieStore = forWarmup is IPreBlockCaches { Caches: { } preBlockCaches }
+//             ? new PreCachedTrieStore(overlayTrieStore, preBlockCaches.RlpCache)
+//             : overlayTrieStore;
+//
+//         return new WorldState(trieStore, _codeDb, logManager);
 //     }
 //
 //     public event EventHandler<ReorgBoundaryReached>? ReorgBoundaryReached
@@ -49,49 +42,4 @@
 //         remove => overlayTrieStore.ReorgBoundaryReached -= value;
 //     }
 // }
-=======
-// SPDX-FileCopyrightText: 2024 Demerzel Solutions Limited
-// SPDX-License-Identifier: LGPL-3.0-only
-
-using System;
-using Nethermind.Db;
-using Nethermind.Logging;
-using Nethermind.Trie;
-using Nethermind.Trie.Pruning;
-
-namespace Nethermind.State;
-
-public class OverlayWorldStateManager(
-    IReadOnlyDbProvider dbProvider,
-    OverlayTrieStore overlayTrieStore,
-    ILogManager? logManager)
-    : IWorldStateManager
-{
-    private readonly IDb _codeDb = dbProvider.GetDb<IDb>(DbNames.Code);
-
-    private readonly StateReader _reader = new(overlayTrieStore, dbProvider.GetDb<IDb>(DbNames.Code), logManager);
-
-    private readonly WorldState _state = new(overlayTrieStore, dbProvider.GetDb<IDb>(DbNames.Code), logManager);
-
-    public IWorldState GlobalWorldState => _state;
-
-    public IStateReader GlobalStateReader => _reader;
-
-    public IReadOnlyTrieStore TrieStore { get; } = overlayTrieStore.AsReadOnly();
-
-    public IWorldState CreateResettableWorldState(IWorldState? forWarmup = null)
-    {
-        ITrieStore trieStore = forWarmup is IPreBlockCaches { Caches: { } preBlockCaches }
-            ? new PreCachedTrieStore(overlayTrieStore, preBlockCaches.RlpCache)
-            : overlayTrieStore;
-
-        return new WorldState(trieStore, _codeDb, logManager);
-    }
-
-    public event EventHandler<ReorgBoundaryReached>? ReorgBoundaryReached
-    {
-        add => overlayTrieStore.ReorgBoundaryReached += value;
-        remove => overlayTrieStore.ReorgBoundaryReached -= value;
-    }
-}
->>>>>>> 3f19aeef
+// >>>>>>> master