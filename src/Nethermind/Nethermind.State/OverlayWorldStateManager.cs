--- conflicted
+++ resolved
@@ -1,4 +1,3 @@
-<<<<<<< HEAD
 // // SPDX-FileCopyrightText: 2024 Demerzel Solutions Limited
 // // SPDX-License-Identifier: LGPL-3.0-only
 //
@@ -42,52 +41,4 @@
 //         add => overlayTrieStore.ReorgBoundaryReached += value;
 //         remove => overlayTrieStore.ReorgBoundaryReached -= value;
 //     }
-// }
-// >>>>>>> master
-=======
-// SPDX-FileCopyrightText: 2024 Demerzel Solutions Limited
-// SPDX-License-Identifier: LGPL-3.0-only
-
-using System;
-using Nethermind.Db;
-using Nethermind.Logging;
-using Nethermind.Trie;
-using Nethermind.Trie.Pruning;
-
-namespace Nethermind.State;
-
-public class OverlayWorldStateManager(
-    IReadOnlyDbProvider dbProvider,
-    OverlayTrieStore overlayTrieStore,
-    ILogManager? logManager)
-    : IWorldStateManager
-{
-    private readonly IDb _codeDb = dbProvider.GetDb<IDb>(DbNames.Code);
-
-    private readonly StateReader _reader = new(overlayTrieStore, dbProvider.GetDb<IDb>(DbNames.Code), logManager);
-
-    private readonly WorldState _state = new(overlayTrieStore, dbProvider.GetDb<IDb>(DbNames.Code), logManager);
-
-    public IWorldState GlobalWorldState => _state;
-
-    public IStateReader GlobalStateReader => _reader;
-
-    public IReadOnlyTrieStore TrieStore { get; } = overlayTrieStore.AsReadOnly();
-    public bool SupportHashLookup => overlayTrieStore.Scheme == INodeStorage.KeyScheme.Hash;
-
-    public IWorldState CreateResettableWorldState(IWorldState? forWarmup = null)
-    {
-        ITrieStore trieStore = forWarmup is IPreBlockCaches { Caches: { } preBlockCaches }
-            ? new PreCachedTrieStore(overlayTrieStore, preBlockCaches.RlpCache)
-            : overlayTrieStore;
-
-        return new WorldState(trieStore, _codeDb, logManager);
-    }
-
-    public event EventHandler<ReorgBoundaryReached>? ReorgBoundaryReached
-    {
-        add => overlayTrieStore.ReorgBoundaryReached += value;
-        remove => overlayTrieStore.ReorgBoundaryReached -= value;
-    }
-}
->>>>>>> 495b7edd
+// }