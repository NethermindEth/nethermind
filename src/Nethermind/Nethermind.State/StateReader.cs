--- conflicted
+++ resolved
@@ -46,14 +46,10 @@
             }
 
             Metrics.StorageTreeReads++;
-
-<<<<<<< HEAD
-            StorageTree tree = new(_trieStore, storageRoot, NullLogManager.Instance, address);
+            Hash256 storageRootHash = new Hash256(storageRoot);
+            StorageTree tree = new(_trieStore, storageRootHash, NullLogManager.Instance, address);
             tree.ParentStateRootHash = stateRoot;
-            return tree.Get(index, storageRoot);
-=======
-            return _storage.Get(index, new Hash256(storageRoot));
->>>>>>> 67777cde
+            return tree.Get(index, storageRootHash);
         }
 
         public UInt256 GetBalance(Hash256 stateRoot, Address address)
@@ -81,7 +77,7 @@
                 _trieStore.IsPersisted(stateRoot, Array.Empty<byte>());
         }
 
-        public byte[]? GetCode(Hash256 stateRoot, Address address)
+        public byte[] GetCode(Hash256 stateRoot, Address address)
         {
             AccountStruct? account = GetState(stateRoot, address);
             return account is null ? Array.Empty<byte>() : GetCode(account.Value.CodeHash);
