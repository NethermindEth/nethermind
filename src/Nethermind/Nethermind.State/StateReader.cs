//  Copyright (c) 2018 Demerzel Solutions Limited
//  This file is part of the Nethermind library.
// 
//  The Nethermind library is free software: you can redistribute it and/or modify
//  it under the terms of the GNU Lesser General Public License as published by
//  the Free Software Foundation, either version 3 of the License, or
//  (at your option) any later version.
// 
//  The Nethermind library is distributed in the hope that it will be useful,
//  but WITHOUT ANY WARRANTY; without even the implied warranty of
//  MERCHANTABILITY or FITNESS FOR A PARTICULAR PURPOSE. See the
//  GNU Lesser General Public License for more details.
// 
//  You should have received a copy of the GNU Lesser General Public License
//  along with the Nethermind. If not, see <http://www.gnu.org/licenses/>.

using System;
using Nethermind.Core;
using Nethermind.Core.Crypto;
using Nethermind.Db;
using Nethermind.Int256;
using Nethermind.Logging;
using Nethermind.Trie;
using Nethermind.Trie.Pruning;
using Metrics = Nethermind.Db.Metrics;

namespace Nethermind.State
{
    public class StateReader : IStateReader
    {
        private readonly IDb _codeDb;
        private readonly ILogger _logger;
        private readonly StateTree _state;
        private readonly StorageTree _storage;

        public StateReader(ITrieStore trieStore, IDb codeDb, ILogManager logManager)
        {
<<<<<<< HEAD
        }
        
        public StateReader(IKeyValueStore stateDb, IDb codeDb, ILogManager? logManager)
        {
            if (stateDb == null) throw new ArgumentNullException(nameof(stateDb));
            _logger = logManager?.GetClassLogger() ?? throw new ArgumentNullException(nameof(logManager));
=======
            _logger = logManager?.GetClassLogger<StateReader>() ?? throw new ArgumentNullException(nameof(logManager));
>>>>>>> 9d1b7cd2
            _codeDb = codeDb ?? throw new ArgumentNullException(nameof(codeDb));
            _state = new StateTree(trieStore, logManager);
            _storage = new StorageTree(trieStore, Keccak.EmptyTreeHash, logManager);
        }

        public Account? GetAccount(Keccak stateRoot, Address address)
        {
            return GetState(stateRoot, address);
        }

        public UInt256 GetNonce(Keccak stateRoot, Address address)
        {
            return GetState(stateRoot, address)?.Nonce ?? UInt256.Zero;
        }

        public Keccak? GetStorageRoot(Keccak stateRoot, Address address)
        {
            return GetState(stateRoot, address)?.StorageRoot;
        }

        public byte[] GetStorage(Keccak storageRoot, UInt256 index)
        {
            if (storageRoot == Keccak.EmptyTreeHash)
            {
                return new byte[] {0};
            }

            Metrics.StorageTreeReads++;
            return _storage.Get(index, storageRoot);
        }

        public UInt256 GetBalance(Keccak stateRoot, Address address)
        {
            return GetState(stateRoot, address)?.Balance ?? UInt256.Zero;
        }

        public byte[] GetCode(Keccak codeHash)
        {
            if (codeHash == Keccak.OfAnEmptyString)
            {
                return Array.Empty<byte>();
            }

            return _codeDb[codeHash.Bytes];
        }

        public void RunTreeVisitor(ITreeVisitor treeVisitor, Keccak rootHash)
        {
            _state.Accept(treeVisitor, rootHash, true);
        }

        public byte[] GetCode(Keccak stateRoot, Address address)
        {
            Account? account = GetState(stateRoot, address);
            if (account == null)
            {
                return Array.Empty<byte>();
            }

            return GetCode(account.CodeHash);
        }

        private Account? GetState(Keccak stateRoot, Address address)
        {
            if (stateRoot == Keccak.EmptyTreeHash)
            {
                return null;
            }

            Metrics.StateTreeReads++;
            Account? account = _state.Get(address, stateRoot);
            return account;
        }
    }
}<|MERGE_RESOLUTION|>--- conflicted
+++ resolved
@@ -35,16 +35,7 @@
 
         public StateReader(ITrieStore trieStore, IDb codeDb, ILogManager logManager)
         {
-<<<<<<< HEAD
-        }
-        
-        public StateReader(IKeyValueStore stateDb, IDb codeDb, ILogManager? logManager)
-        {
-            if (stateDb == null) throw new ArgumentNullException(nameof(stateDb));
-            _logger = logManager?.GetClassLogger() ?? throw new ArgumentNullException(nameof(logManager));
-=======
             _logger = logManager?.GetClassLogger<StateReader>() ?? throw new ArgumentNullException(nameof(logManager));
->>>>>>> 9d1b7cd2
             _codeDb = codeDb ?? throw new ArgumentNullException(nameof(codeDb));
             _state = new StateTree(trieStore, logManager);
             _storage = new StorageTree(trieStore, Keccak.EmptyTreeHash, logManager);
