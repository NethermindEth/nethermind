// SPDX-FileCopyrightText: 2022 Demerzel Solutions Limited
// SPDX-License-Identifier: LGPL-3.0-only

using System;
using Nethermind.Core;
using Nethermind.Core.Crypto;
using Nethermind.Core.Extensions;
using Nethermind.Int256;
using Nethermind.Logging;
using Nethermind.Trie;
using Nethermind.Trie.Pruning;
using Metrics = Nethermind.Db.Metrics;

namespace Nethermind.State
{
    public class StateReader(ITrieStore trieStore, IKeyValueStore? codeDb, ILogManager? logManager) : IStateReader
    {
        private readonly IKeyValueStore _codeDb = codeDb ?? throw new ArgumentNullException(nameof(codeDb));
        private readonly StateTree _state = new StateTree(trieStore.GetTrieStore(null), logManager);
        private readonly ITrieStore _trieStore = trieStore ?? throw new ArgumentNullException(nameof(trieStore));
        private readonly ILogManager _logManager = logManager ?? throw new ArgumentNullException(nameof(logManager));

        public bool TryGetAccount(Hash256 stateRoot, Address address, out AccountStruct account) => TryGetState(stateRoot, address, out account);

        public ReadOnlySpan<byte> GetStorage(Hash256 stateRoot, Address address, in UInt256 index)
        {
            if (!TryGetAccount(stateRoot, address, out AccountStruct account)) return [];

            ValueHash256 storageRoot = account.StorageRoot;
            if (storageRoot == Keccak.EmptyTreeHash.ValueHash256)
            {
                return Bytes.ZeroByteSpan;
            }

            Metrics.StorageReaderReads++;

            StorageTree storage = new StorageTree(_trieStore.GetTrieStore(address.ToAccountPath), Keccak.EmptyTreeHash, _logManager);
            return storage.Get(index, new Hash256(storageRoot));
        }

        public UInt256 GetBalance(Hash256 stateRoot, Address address)
        {
            TryGetState(stateRoot, address, out AccountStruct account);
            return account.Balance;
        }

        public byte[]? GetCode(Hash256 codeHash) => codeHash == Keccak.OfAnEmptyString ? [] : _codeDb[codeHash.Bytes];

        public void RunTreeVisitor<TCtx>(ITreeVisitor<TCtx> treeVisitor, Hash256 stateRoot, VisitingOptions? visitingOptions = null) where TCtx : struct, INodeContext<TCtx>
        {
            _state.Accept(treeVisitor, stateRoot, visitingOptions);
        }

        public bool HasStateForRoot(Hash256 stateRoot) => trieStore.HasRoot(stateRoot);

        public byte[]? GetCode(Hash256 stateRoot, Address address) =>
            TryGetState(stateRoot, address, out AccountStruct account) ? GetCode(account.CodeHash) : [];

<<<<<<< HEAD
        public byte[]? GetCode(in ValueHash256 codeHash) => codeHash == Keccak.OfAnEmptyString.ValueHash256 ? [] : _codeDb[codeHash.Bytes];
=======
        public byte[]? GetCode(in ValueHash256 codeHash) => codeHash == Keccak.OfAnEmptyString ? [] : _codeDb[codeHash.Bytes];
>>>>>>> 951c5de1

        private bool TryGetState(Hash256 stateRoot, Address address, out AccountStruct account)
        {
            if (stateRoot == Keccak.EmptyTreeHash)
            {
                account = AccountStruct.TotallyEmpty;
                return false;
            }

            Metrics.IncrementStateReaderReads();
            return _state.TryGetStruct(address, out account, stateRoot);
        }
    }
}<|MERGE_RESOLUTION|>--- conflicted
+++ resolved
@@ -56,11 +56,7 @@
         public byte[]? GetCode(Hash256 stateRoot, Address address) =>
             TryGetState(stateRoot, address, out AccountStruct account) ? GetCode(account.CodeHash) : [];
 
-<<<<<<< HEAD
         public byte[]? GetCode(in ValueHash256 codeHash) => codeHash == Keccak.OfAnEmptyString.ValueHash256 ? [] : _codeDb[codeHash.Bytes];
-=======
-        public byte[]? GetCode(in ValueHash256 codeHash) => codeHash == Keccak.OfAnEmptyString ? [] : _codeDb[codeHash.Bytes];
->>>>>>> 951c5de1
 
         private bool TryGetState(Hash256 stateRoot, Address address, out AccountStruct account)
         {
