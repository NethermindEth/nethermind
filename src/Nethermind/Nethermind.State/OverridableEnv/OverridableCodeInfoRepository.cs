--- conflicted
+++ resolved
@@ -15,25 +15,13 @@
 
 public class OverridableCodeInfoRepository(ICodeInfoRepository codeInfoRepository, IWorldState worldState) : IOverridableCodeInfoRepository
 {
-<<<<<<< HEAD
-    private readonly Dictionary<Address, ICodeInfo> _codeOverrides = new();
-=======
     private readonly Dictionary<Address, (ICodeInfo codeInfo, ValueHash256 codeHash)> _codeOverrides = new();
->>>>>>> d5256c8e
     private readonly Dictionary<Address, (ICodeInfo codeInfo, Address initialAddr)> _precompileOverrides = new();
 
     public ICodeInfo GetCachedCodeInfo(Address codeSource, bool followDelegation, IReleaseSpec vmSpec, out Address? delegationAddress)
     {
         delegationAddress = null;
         if (_precompileOverrides.TryGetValue(codeSource, out var precompile)) return precompile.codeInfo;
-<<<<<<< HEAD
-
-        return _codeOverrides.TryGetValue(codeSource, out ICodeInfo result)
-            ? result
-            : codeInfoRepository.GetCachedCodeInfo(codeSource, followDelegation, vmSpec, out delegationAddress);
-    }
-
-=======
 
         if (_codeOverrides.TryGetValue(codeSource, out var result))
         {
@@ -47,7 +35,6 @@
         return codeInfoRepository.GetCachedCodeInfo(codeSource, followDelegation, vmSpec, out delegationAddress);
     }
 
->>>>>>> d5256c8e
     public void InsertCode(ReadOnlyMemory<byte> code, Address codeOwner, IReleaseSpec spec) =>
         codeInfoRepository.InsertCode(code, codeOwner, spec);
 
@@ -56,33 +43,17 @@
         Address key,
         ICodeInfo value)
     {
-<<<<<<< HEAD
-        _codeOverrides[key] = value;
-=======
         _codeOverrides[key] = (value, ValueKeccak.Compute(value.CodeSpan));
->>>>>>> d5256c8e
     }
 
     public void MovePrecompile(IReleaseSpec vmSpec, Address precompileAddr, Address targetAddr)
     {
         _precompileOverrides[targetAddr] = (this.GetCachedCodeInfo(precompileAddr, vmSpec), precompileAddr);
-<<<<<<< HEAD
-        _codeOverrides[precompileAddr] = new CodeInfo(worldState.GetCode(precompileAddr));
-=======
         _codeOverrides[precompileAddr] = (new CodeInfo(worldState.GetCode(precompileAddr)), worldState.GetCodeHash(precompileAddr));
->>>>>>> d5256c8e
     }
 
     public void SetDelegation(Address codeSource, Address authority, IReleaseSpec spec) =>
         codeInfoRepository.SetDelegation(codeSource, authority, spec);
-<<<<<<< HEAD
-
-    public bool TryGetDelegation(Address address, IReleaseSpec vmSpec, [NotNullWhen(true)] out Address? delegatedAddress) =>
-        codeInfoRepository.TryGetDelegation(address, vmSpec, out delegatedAddress);
-
-    public ValueHash256 GetExecutableCodeHash(Address address, IReleaseSpec spec) =>
-        codeInfoRepository.GetExecutableCodeHash(address, spec);
-=======
 
     public bool TryGetDelegation(Address address, IReleaseSpec vmSpec,
         [NotNullWhen(true)] out Address? delegatedAddress)
@@ -97,7 +68,6 @@
     public ValueHash256 GetExecutableCodeHash(Address address, IReleaseSpec spec) => _codeOverrides.TryGetValue(address, out var result)
         ? result.codeHash
         : codeInfoRepository.GetExecutableCodeHash(address, spec);
->>>>>>> d5256c8e
 
     public void ResetOverrides()
     {
