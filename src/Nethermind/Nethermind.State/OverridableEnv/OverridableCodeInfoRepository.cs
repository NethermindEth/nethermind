// SPDX-FileCopyrightText: 2023 Demerzel Solutions Limited
// SPDX-License-Identifier: LGPL-3.0-only

using System;
using System.Collections.Generic;
using System.Diagnostics.CodeAnalysis;
using Nethermind.Core;
using Nethermind.Core.Crypto;
using Nethermind.Core.Specs;
using Nethermind.Evm;
using Nethermind.Evm.CodeAnalysis;

namespace Nethermind.State.OverridableEnv;

public class OverridableCodeInfoRepository(ICodeInfoRepository codeInfoRepository) : IOverridableCodeInfoRepository
{
    private readonly Dictionary<Address, ICodeInfo> _codeOverwrites = new();

    public ICodeInfo GetCachedCodeInfo(Address codeSource, bool followDelegation, IReleaseSpec vmSpec, out Address? delegationAddress)
    {
        delegationAddress = null;
        return _codeOverwrites.TryGetValue(codeSource, out ICodeInfo result)
            ? result
            : codeInfoRepository.GetCachedCodeInfo(codeSource, followDelegation, vmSpec, out delegationAddress);
    }

<<<<<<< HEAD
    public void InsertCode(IWorldState state, ReadOnlyMemory<byte> code, Address codeOwner, IReleaseSpec spec) =>
        codeInfoRepository.InsertCode(state, code, codeOwner, spec);
=======
    public bool IsPrecompile(Address address, IReleaseSpec spec) =>
        _codeOverwrites.TryGetValue(address, out ICodeInfo result)
            ? result.IsPrecompile
            : codeInfoRepository.IsPrecompile(address, spec);

    public void InsertCode(ReadOnlyMemory<byte> code, Address codeOwner, IReleaseSpec spec) =>
        codeInfoRepository.InsertCode(code, codeOwner, spec);
>>>>>>> 197836ee

    public void SetCodeOverwrite(
        IReleaseSpec vmSpec,
        Address key,
        ICodeInfo value,
        Address? redirectAddress = null)
    {
        if (redirectAddress is not null)
        {
            _codeOverwrites[redirectAddress] = this.GetCachedCodeInfo(key, vmSpec);
        }

        _codeOverwrites[key] = value;
    }

    public void SetDelegation(Address codeSource, Address authority, IReleaseSpec spec) =>
        codeInfoRepository.SetDelegation(codeSource, authority, spec);

    public bool TryGetDelegation(Address address, IReleaseSpec vmSpec, [NotNullWhen(true)] out Address? delegatedAddress) =>
        codeInfoRepository.TryGetDelegation(address, vmSpec, out delegatedAddress);

    public ValueHash256 GetExecutableCodeHash(Address address, IReleaseSpec spec) =>
        codeInfoRepository.GetExecutableCodeHash(address, spec);

    public void ResetOverrides() => _codeOverwrites.Clear();
}<|MERGE_RESOLUTION|>--- conflicted
+++ resolved
@@ -24,18 +24,8 @@
             : codeInfoRepository.GetCachedCodeInfo(codeSource, followDelegation, vmSpec, out delegationAddress);
     }
 
-<<<<<<< HEAD
-    public void InsertCode(IWorldState state, ReadOnlyMemory<byte> code, Address codeOwner, IReleaseSpec spec) =>
-        codeInfoRepository.InsertCode(state, code, codeOwner, spec);
-=======
-    public bool IsPrecompile(Address address, IReleaseSpec spec) =>
-        _codeOverwrites.TryGetValue(address, out ICodeInfo result)
-            ? result.IsPrecompile
-            : codeInfoRepository.IsPrecompile(address, spec);
-
     public void InsertCode(ReadOnlyMemory<byte> code, Address codeOwner, IReleaseSpec spec) =>
         codeInfoRepository.InsertCode(code, codeOwner, spec);
->>>>>>> 197836ee
 
     public void SetCodeOverwrite(
         IReleaseSpec vmSpec,
