--- conflicted
+++ resolved
@@ -128,14 +128,5 @@
 
     public ref readonly ValueHash256 GetCodeHash(Address address) => ref innerState.GetCodeHash(address);
 
-<<<<<<< HEAD
-    public ref readonly UInt256 GetBalance(Address account) => ref innerState.GetBalance(account);
-
-    UInt256 IAccountStateProvider.GetBalance(Address address) => innerState.GetBalance(address);
-
-    public ref readonly ValueHash256 GetCodeHash(Address address) => ref innerState.GetCodeHash(address);
-
-=======
->>>>>>> eee5ac23
     ValueHash256 IAccountStateProvider.GetCodeHash(Address address) => innerState.GetCodeHash(address);
 }