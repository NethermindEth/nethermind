--- conflicted
+++ resolved
@@ -1,10 +1,14 @@
 // SPDX-FileCopyrightText: 2024 Demerzel Solutions Limited
 // SPDX-License-Identifier: LGPL-3.0-only
 
+using System;
 using System.Diagnostics;
+using Nethermind.Core;
+using Nethermind.Core.Crypto;
 using Nethermind.Core.Specs;
 using Nethermind.Evm.State;
 using Nethermind.Evm.Tracing.State;
+using Nethermind.Int256;
 
 namespace Nethermind.State;
 
@@ -25,36 +29,37 @@
 
     public double StateMerkleizationTime { get; private set; }
 
-<<<<<<< HEAD
+    public override void DeleteAccount(Address address)
+        => _innerWorldState.DeleteAccount(address);
+
+    public override void CreateAccount(Address address, in UInt256 balance, in UInt256 nonce = default)
+        => _innerWorldState.CreateAccount(address, in balance, in nonce);
+
+    public override void CreateAccountIfNotExists(Address address, in UInt256 balance, in UInt256 nonce = default)
+        => _innerWorldState.CreateAccountIfNotExists(address, in balance, in nonce);
+
+    public override bool InsertCode(Address address, in ValueHash256 codeHash, ReadOnlyMemory<byte> code, IReleaseSpec spec, bool isGenesis = false)
+        => _innerWorldState.InsertCode(address, in codeHash, code, spec, isGenesis);
+
+    public override void AddToBalance(Address address, in UInt256 balanceChange, IReleaseSpec spec)
+        => _innerWorldState.AddToBalance(address, in balanceChange, spec);
+
+    public override bool AddToBalanceAndCreateIfNotExists(Address address, in UInt256 balanceChange, IReleaseSpec spec)
+        => _innerWorldState.AddToBalanceAndCreateIfNotExists(address, in balanceChange, spec);
+
+    public override void SubtractFromBalance(Address address, in UInt256 balanceChange, IReleaseSpec spec)
+        => _innerWorldState.SubtractFromBalance(address, in balanceChange, spec);
+
+    public override void IncrementNonce(Address address, UInt256 delta)
+        => _innerWorldState.IncrementNonce(address, delta);
+
+    public override void DecrementNonce(Address address, UInt256 delta)
+        => _innerWorldState.DecrementNonce(address, delta);
+
+    public override void SetNonce(Address address, in UInt256 nonce)
+        => _innerWorldState.SetNonce(address, nonce);
+
     public override void Commit(IReleaseSpec releaseSpec, bool isGenesis = false, bool commitRoots = true)
-=======
-    public void DeleteAccount(Address address) => innerState.DeleteAccount(address);
-
-    public void CreateAccount(Address address, in UInt256 balance, in UInt256 nonce = default) =>
-        innerState.CreateAccount(address, in balance, in nonce);
-
-    public void CreateAccountIfNotExists(Address address, in UInt256 balance, in UInt256 nonce = default) =>
-        innerState.CreateAccountIfNotExists(address, in balance, in nonce);
-    public bool InsertCode(Address address, in ValueHash256 codeHash, ReadOnlyMemory<byte> code, IReleaseSpec spec, bool isGenesis = false) =>
-        innerState.InsertCode(address, in codeHash, code, spec, isGenesis);
-
-    public void AddToBalance(Address address, in UInt256 balanceChange, IReleaseSpec spec) =>
-        innerState.AddToBalance(address, in balanceChange, spec);
-
-    public bool AddToBalanceAndCreateIfNotExists(Address address, in UInt256 balanceChange, IReleaseSpec spec) =>
-        innerState.AddToBalanceAndCreateIfNotExists(address, in balanceChange, spec);
-
-    public void SubtractFromBalance(Address address, in UInt256 balanceChange, IReleaseSpec spec) =>
-        innerState.SubtractFromBalance(address, in balanceChange, spec);
-
-    public void IncrementNonce(Address address, UInt256 delta) => innerState.IncrementNonce(address, delta);
-
-    public void DecrementNonce(Address address, UInt256 delta) => innerState.DecrementNonce(address, delta);
-
-    public void SetNonce(Address address, in UInt256 nonce) => innerState.SetNonce(address, nonce);
-
-    public void Commit(IReleaseSpec releaseSpec, bool isGenesis = false, bool commitRoots = true)
->>>>>>> 98af5c99
     {
         long start = Stopwatch.GetTimestamp();
         _innerWorldState.Commit(releaseSpec, isGenesis, commitRoots);
