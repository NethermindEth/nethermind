--- conflicted
+++ resolved
@@ -38,15 +38,6 @@
 
     public IReadOnlyTrieStore TrieStore => _readOnlyTrieStore;
 
-<<<<<<< HEAD
-    public IWorldState CreateResettableWorldState(PreBlockCaches? sharedHashes = null) =>
-        new WorldState(sharedHashes is not null
-                ? new PreCachedTrieStore(_readOnlyTrieStore, sharedHashes.RlpCache)
-                : _readOnlyTrieStore,
-            _codeDb,
-            _logManager,
-            sharedHashes);
-=======
     public IWorldState CreateResettableWorldState(IWorldState? forWarmup = null)
     {
         PreBlockCaches? preBlockCaches = (forWarmup as IPreBlockCaches)?.Caches;
@@ -61,7 +52,6 @@
                 _codeDb,
                 _logManager);
     }
->>>>>>> e303b4c4
 
     public virtual event EventHandler<ReorgBoundaryReached>? ReorgBoundaryReached
     {
