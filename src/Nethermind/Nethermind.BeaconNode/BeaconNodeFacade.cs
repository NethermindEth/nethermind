﻿//  Copyright (c) 2018 Demerzel Solutions Limited
//  This file is part of the Nethermind library.
// 
//  The Nethermind library is free software: you can redistribute it and/or modify
//  it under the terms of the GNU Lesser General Public License as published by
//  the Free Software Foundation, either version 3 of the License, or
//  (at your option) any later version.
// 
//  The Nethermind library is distributed in the hope that it will be useful,
//  but WITHOUT ANY WARRANTY; without even the implied warranty of
//  MERCHANTABILITY or FITNESS FOR A PARTICULAR PURPOSE. See the
//  GNU Lesser General Public License for more details.
// 
//  You should have received a copy of the GNU Lesser General Public License
//  along with the Nethermind. If not, see <http://www.gnu.org/licenses/>.

using System;
using System.Collections.Generic;
using System.Threading;
using System.Threading.Tasks;
using Microsoft.Extensions.Logging;
using Nethermind.Core2;
using Nethermind.Core2.Api;
using Nethermind.Core2.Containers;
using Nethermind.Core2.Crypto;
using Nethermind.Core2.Types;
using Nethermind.Logging.Microsoft;

namespace Nethermind.BeaconNode
{
    public class BeaconNodeFacade : IBeaconNodeApi
    {
        private readonly BlockProducer _blockProducer;
        private readonly IClientVersion _clientVersion;
        private readonly ForkChoice _forkChoice;
        private readonly ILogger<BeaconNodeFacade> _logger;
        private readonly INetworkPeering _networkPeering;
        private readonly IStore _store;
        private readonly ValidatorAssignments _validatorAssignments;

        public BeaconNodeFacade(
            ILogger<BeaconNodeFacade> logger,
            IClientVersion clientVersion,
            ForkChoice forkChoice,
            IStore store,
            INetworkPeering networkPeering,
            ValidatorAssignments validatorAssignments,
            BlockProducer blockProducer)
        {
            _logger = logger;
            _clientVersion = clientVersion;
            _forkChoice = forkChoice;
            _store = store;
            _networkPeering = networkPeering;
            _validatorAssignments = validatorAssignments;
            _blockProducer = blockProducer;
        }

        public async Task<ApiResponse<ulong>> GetGenesisTimeAsync(CancellationToken cancellationToken)
        {
            try
            {
                if (!_store.IsInitialized)
                {
                    // Beacon chain is currently syncing or waiting for genesis.
                    return ApiResponse.Create<ulong>(StatusCode.InternalError);
                }

                BeaconState state = await GetHeadStateAsync().ConfigureAwait(false);
                return ApiResponse.Create(StatusCode.Success, state.GenesisTime);
            }
            catch (Exception ex)
            {
                if (_logger.IsWarn()) Log.ApiErrorGetGenesisTime(_logger, ex);
                throw;
            }
        }

        public async Task<ApiResponse<Fork>> GetNodeForkAsync(CancellationToken cancellationToken)
        {
            try
            {
                BeaconState state = await GetHeadStateAsync().ConfigureAwait(false);
                return ApiResponse.Create(StatusCode.Success, state.Fork);
            }
            catch (Exception ex)
            {
                if (_logger.IsWarn()) Log.ApiErrorGetFork(_logger, ex);
                throw;
            }
        }

        public Task<ApiResponse<string>> GetNodeVersionAsync(CancellationToken cancellationToken)
        {
            try
            {
                var versionDescription = _clientVersion.Description;
                return Task.FromResult(ApiResponse.Create(StatusCode.Success, versionDescription));
            }
            catch (Exception ex)
            {
                if (_logger.IsWarn()) Log.ApiErrorGetVersion(_logger, ex);
                throw;
            }
        }

        public async Task<ApiResponse<Syncing>> GetSyncingAsync(CancellationToken cancellationToken)
        {
            try
            {
                Slot currentSlot = Slot.Zero;
                if (_store.IsInitialized)
                {
                    Root head = await _forkChoice.GetHeadAsync(_store).ConfigureAwait(false);
                    BeaconBlock block = await _store.GetBlockAsync(head).ConfigureAwait(false);
                    currentSlot = block.Slot;
                }

                Slot highestSlot = Slot.Max(currentSlot, _networkPeering.HighestPeerSlot);

                Slot startingSlot = _networkPeering.SyncStartingSlot;

                bool isSyncing = highestSlot > currentSlot;

                Syncing syncing = new Syncing(isSyncing, new SyncingStatus(startingSlot, currentSlot, highestSlot));

                return ApiResponse.Create(StatusCode.Success, syncing);
            }
            catch (Exception ex)
            {
                if (_logger.IsWarn()) Log.ApiErrorGetSyncing(_logger, ex);
                throw;
            }
        }

        public async Task<ApiResponse<BeaconBlock>> NewBlockAsync(Slot slot, BlsSignature randaoReveal,
            CancellationToken cancellationToken)
        {
            try
            {
<<<<<<< HEAD
                BeaconBlock unsignedBlock = await _blockProducer.NewBlockAsync(slot, randaoReveal, cancellationToken)
                    .ConfigureAwait(false);
=======
                BeaconBlock unsignedBlock =
                    await _blockProducer.NewBlockAsync(slot, randaoReveal).ConfigureAwait(false);
>>>>>>> aa6c7e06
                return ApiResponse.Create(StatusCode.Success, unsignedBlock);
            }
            catch (Exception ex)
            {
                if (_logger.IsWarn()) Log.ApiErrorNewBlock(_logger, ex);
                throw;
            }
        }

        public async Task<ApiResponse> PublishBlockAsync(SignedBeaconBlock signedBlock,
            CancellationToken cancellationToken)
        {
            try
            {
                if (!_store.IsInitialized)
                {
                    return new ApiResponse(StatusCode.CurrentlySyncing);
                }

                bool acceptedLocally = false;
                try
                {
                    await _forkChoice.OnBlockAsync(_store, signedBlock).ConfigureAwait(false);
                    // TODO: validate as per honest validator spec and return true/false
                    acceptedLocally = true;
                }
                catch (Exception ex)
                {
                    if (_logger.IsWarn()) Log.BlockNotAcceptedLocally(_logger, signedBlock.Message, ex);
                }

                await _networkPeering.PublishBeaconBlockAsync(signedBlock).ConfigureAwait(false);

                if (acceptedLocally)
                {
                    return new ApiResponse(StatusCode.Success);
                }
                else
                {
                    return new ApiResponse(StatusCode.Success);
                }
            }
            catch (Exception ex)
            {
                if (_logger.IsWarn()) Log.ApiErrorPublishBlock(_logger, ex);
                throw;
            }
        }

        public async Task<ApiResponse<IList<ValidatorDuty>>> ValidatorDutiesAsync(
            IList<BlsPublicKey> validatorPublicKeys,
<<<<<<< HEAD
            Epoch? epoch, [EnumeratorCancellation] CancellationToken cancellationToken)
=======
            Epoch? epoch, CancellationToken cancellationToken)
>>>>>>> aa6c7e06
        {
            if (validatorPublicKeys.Count < 1)
            {
                return ApiResponse.Create<IList<ValidatorDuty>>(StatusCode.InvalidRequest);
            }

            if (!_store.IsInitialized)
            {
                // Beacon chain is currently syncing or waiting for genesis.
                return ApiResponse.Create<IList<ValidatorDuty>>(StatusCode.CurrentlySyncing);
            }

            // TODO: Rather than check one by one (each of which loops through potentially all slots for the epoch), optimise by either checking multiple, or better possibly caching or pre-calculating
            IList<ValidatorDuty> validatorDuties = new List<ValidatorDuty>();
            foreach (BlsPublicKey validatorPublicKey in validatorPublicKeys)
            {
                ValidatorDuty validatorDuty;
                try
                {
                    validatorDuty =
                        await _validatorAssignments.GetValidatorDutyAsync(validatorPublicKey, epoch ?? Epoch.None)
                            .ConfigureAwait(false);
                }
                catch (ArgumentOutOfRangeException outOfRangeException) when (outOfRangeException.ParamName == "epoch")
                {
                    return ApiResponse.Create<IList<ValidatorDuty>>(StatusCode.DutiesNotAvailableForRequestedEpoch);
                }
                catch (Exception ex)
                {
                    if (_logger.IsWarn()) Log.ApiErrorValidatorDuties(_logger, ex);
                    throw;
                }

                validatorDuties.Add(validatorDuty);
            }

            ApiResponse<IList<ValidatorDuty>> response = ApiResponse.Create(StatusCode.Success, validatorDuties);
            return response;
        }

        private async Task<BeaconState> GetHeadStateAsync()
        {
            Root head = await _forkChoice.GetHeadAsync(_store).ConfigureAwait(false);
            BeaconState state = await _store.GetBlockStateAsync(head).ConfigureAwait(false);

            return state;
        }
    }
}<|MERGE_RESOLUTION|>--- conflicted
+++ resolved
@@ -138,13 +138,8 @@
         {
             try
             {
-<<<<<<< HEAD
                 BeaconBlock unsignedBlock = await _blockProducer.NewBlockAsync(slot, randaoReveal, cancellationToken)
                     .ConfigureAwait(false);
-=======
-                BeaconBlock unsignedBlock =
-                    await _blockProducer.NewBlockAsync(slot, randaoReveal).ConfigureAwait(false);
->>>>>>> aa6c7e06
                 return ApiResponse.Create(StatusCode.Success, unsignedBlock);
             }
             catch (Exception ex)
@@ -196,11 +191,7 @@
 
         public async Task<ApiResponse<IList<ValidatorDuty>>> ValidatorDutiesAsync(
             IList<BlsPublicKey> validatorPublicKeys,
-<<<<<<< HEAD
-            Epoch? epoch, [EnumeratorCancellation] CancellationToken cancellationToken)
-=======
             Epoch? epoch, CancellationToken cancellationToken)
->>>>>>> aa6c7e06
         {
             if (validatorPublicKeys.Count < 1)
             {
