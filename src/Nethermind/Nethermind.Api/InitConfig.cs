--- conflicted
+++ resolved
@@ -31,11 +31,8 @@
 
         public string RpcDbUrl { get; set; } = String.Empty;
         public long? MemoryHint { get; set; }
-<<<<<<< HEAD
-        public long MallocTrimmerIntervalSec { get; set; } = 900;
-=======
         public bool DisableMallocOpts { get; set; } = false;
->>>>>>> 256fa749
+        public long MallocTrimmerIntervalSec { get; set; } = 300;
 
         [Obsolete("Use DiagnosticMode with MemDb instead")]
         public bool UseMemDb
