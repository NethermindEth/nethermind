// SPDX-FileCopyrightText: 2022 Demerzel Solutions Limited
// SPDX-License-Identifier: LGPL-3.0-only

using System;
using Nethermind.Consensus.Processing;

namespace Nethermind.Api
{
    public class InitConfig : IInitConfig
    {
        public bool EnableUnsecuredDevWallet { get; set; } = false;
        public bool KeepDevWalletInMemory { get; set; } = false;
        public bool WebSocketsEnabled { get; set; } = true;
        public bool DiscoveryEnabled { get; set; } = true;
        public bool ProcessingEnabled { get; set; } = true;
        public bool PeerManagerEnabled { get; set; } = true;
        public bool IsMining { get; set; } = false;
        public string ChainSpecPath { get; set; } = "chainspec/foundation.json";
        public string HiveChainSpecPath { get; set; } = "chainspec/test.json";
        public string BaseDbPath { get; set; } = "db";
        public string LogFileName { get; set; } = "log.txt";
        public string? GenesisHash { get; set; }
        public string StaticNodesPath { get; set; } = "Data/static-nodes.json";
        public string? KzgSetupPath { get; set; } = null;
        public string LogDirectory { get; set; } = "logs";
        public string? LogRules { get; set; } = null;
        public bool StoreReceipts { get; set; } = true;
        public bool ReceiptsMigration { get; set; } = false;
        public DiagnosticMode DiagnosticMode { get; set; } = DiagnosticMode.None;
        public DumpOptions AutoDump { get; set; } = DumpOptions.Default;

        public string RpcDbUrl { get; set; } = String.Empty;
        public long? MemoryHint { get; set; }
<<<<<<< HEAD
        public bool UsePathBasedState { get; set; } = false;
=======
        public bool DisableGcOnNewPayload { get; set; } = true;
>>>>>>> 4401d7f1
        public bool DisableMallocOpts { get; set; } = false;

        [Obsolete("Use DiagnosticMode with MemDb instead")]
        public bool UseMemDb
        {
            get => DiagnosticMode == DiagnosticMode.MemDb;
            // ReSharper disable once ValueParameterNotUsed
            set => DiagnosticMode = DiagnosticMode.MemDb;
        }
    }
}<|MERGE_RESOLUTION|>--- conflicted
+++ resolved
@@ -31,11 +31,8 @@
 
         public string RpcDbUrl { get; set; } = String.Empty;
         public long? MemoryHint { get; set; }
-<<<<<<< HEAD
+        public bool DisableGcOnNewPayload { get; set; } = true;
         public bool UsePathBasedState { get; set; } = false;
-=======
-        public bool DisableGcOnNewPayload { get; set; } = true;
->>>>>>> 4401d7f1
         public bool DisableMallocOpts { get; set; } = false;
 
         [Obsolete("Use DiagnosticMode with MemDb instead")]
