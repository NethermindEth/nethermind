// SPDX-FileCopyrightText: 2022 Demerzel Solutions Limited
// SPDX-License-Identifier: LGPL-3.0-only

using Autofac;
using Nethermind.Blockchain;
using Nethermind.Blockchain.Blocks;
using Nethermind.Blockchain.Find;
using Nethermind.Blockchain.Receipts;
using Nethermind.Consensus;
using Nethermind.Core;
using Nethermind.Core.Container;
using Nethermind.Crypto;
using Nethermind.Db.Blooms;
using Nethermind.Facade.Find;
using Nethermind.State.Repositories;
using Nethermind.TxPool;
using Nethermind.Wallet;

namespace Nethermind.Api
{
    public interface IApiWithStores : IBasicApi
    {
        IBlobTxStorage? BlobTxStorage { get; set; }
        IBlockTree? BlockTree { get; set; }
        IBloomStorage? BloomStorage { get; set; }
        IChainLevelInfoRepository? ChainLevelInfoRepository { get; set; }
        ILogFinder? LogFinder { get; set; }
        ISigner? EngineSigner { get; set; }
        ISignerStore? EngineSignerStore { get; set; }
<<<<<<< HEAD
        [SkipServiceCollection]
=======

        [ComponentKey(ComponentKey.NodeKey)]
>>>>>>> 4cf5b8a1
        ProtectedPrivateKey? NodeKey { get; set; }
        IReceiptStorage? ReceiptStorage { get; set; }
        IReceiptFinder? ReceiptFinder { get; set; }
        IReceiptMonitor? ReceiptMonitor { get; set; }
        IWallet? Wallet { get; set; }
        IBlockStore? BadBlocksStore { get; set; }
    }
}<|MERGE_RESOLUTION|>--- conflicted
+++ resolved
@@ -27,12 +27,8 @@
         ILogFinder? LogFinder { get; set; }
         ISigner? EngineSigner { get; set; }
         ISignerStore? EngineSignerStore { get; set; }
-<<<<<<< HEAD
-        [SkipServiceCollection]
-=======
 
         [ComponentKey(ComponentKey.NodeKey)]
->>>>>>> 4cf5b8a1
         ProtectedPrivateKey? NodeKey { get; set; }
         IReceiptStorage? ReceiptStorage { get; set; }
         IReceiptFinder? ReceiptFinder { get; set; }
