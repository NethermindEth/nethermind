--- conflicted
+++ resolved
@@ -106,16 +106,12 @@
         public ContainerBuilder ConfigureContainerBuilderFromApiWithBlockchain(ContainerBuilder builder)
         {
             ConfigureContainerBuilderFromApiWithStores(builder)
-                .AddPropertiesFrom<IApiWithBlockchain>(this)
-<<<<<<< HEAD
-                .AddInstance<INodeStorage>(NodeStorageFactory.WrapKeyValueStore(DbProvider!.StateDb));
-=======
-                .AddSingleton<INodeStorage>(NodeStorageFactory.WrapKeyValueStore(DbProvider!.StateDb));
+                    .AddPropertiesFrom<IApiWithBlockchain>(this)
+                    .AddInstance<INodeStorage>(NodeStorageFactory.WrapKeyValueStore(DbProvider!.StateDb));
 
-            if (TrieStore != null) builder.AddSingleton<IReadOnlyTrieStore>(TrieStore.AsReadOnly());
+            if (TrieStore != null) builder.AddInstance<IReadOnlyTrieStore>(TrieStore.AsReadOnly());
 
             return builder;
->>>>>>> 505e8638
         }
     }
 }