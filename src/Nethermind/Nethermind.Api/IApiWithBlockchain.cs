--- conflicted
+++ resolved
@@ -100,12 +100,7 @@
         IEthSyncingInfo? EthSyncingInfo { get; set; }
 
         CompositePruningTrigger PruningTrigger { get; }
-        
-<<<<<<< HEAD
-=======
-        IBlockConfirmationManager BlockConfirmationManager { get; set; }
-        
->>>>>>> 0b1d4147
+
         IBlockProductionPolicy BlockProductionPolicy { get; set; }
     }
 }