// SPDX-FileCopyrightText: 2022 Demerzel Solutions Limited
// SPDX-License-Identifier: LGPL-3.0-only

namespace Nethermind.Api.Extensions;

public class PluginConfig : IPluginConfig
{
<<<<<<< HEAD
    public string[] PluginOrder { get; set; } = { "Clique", "Aura", "Ethash", "Optimism", "Shutter", "AuRaMerge", "Merge", "Flashbots", "MEV", "HealthChecks", "Hive" };
=======
    public string[] PluginOrder { get; set; } = { "Clique", "Aura", "Ethash", "Optimism", "Shutter", "Taiko", "AuRaMerge", "Merge", "MEV", "HealthChecks", "Hive" };
>>>>>>> bc95db29
}<|MERGE_RESOLUTION|>--- conflicted
+++ resolved
@@ -5,9 +5,5 @@
 
 public class PluginConfig : IPluginConfig
 {
-<<<<<<< HEAD
-    public string[] PluginOrder { get; set; } = { "Clique", "Aura", "Ethash", "Optimism", "Shutter", "AuRaMerge", "Merge", "Flashbots", "MEV", "HealthChecks", "Hive" };
-=======
-    public string[] PluginOrder { get; set; } = { "Clique", "Aura", "Ethash", "Optimism", "Shutter", "Taiko", "AuRaMerge", "Merge", "MEV", "HealthChecks", "Hive" };
->>>>>>> bc95db29
+    public string[] PluginOrder { get; set; } = { "Clique", "Aura", "Ethash", "Optimism", "Shutter", "Taiko", "AuRaMerge", "Merge", "Flashbots", "MEV", "HealthChecks", "Hive" };
 }