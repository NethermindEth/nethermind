--- conflicted
+++ resolved
@@ -25,11 +25,6 @@
 {
     public interface IConsensusPlugin : INethermindPlugin
     {
-<<<<<<< HEAD
-        Task<IBlockProducer> InitBlockProducer(ITxSource? txSource = null);
-        string SealEngineType { get; }
-        INethermindApi CreateApi() => new NethermindApi();
-=======
         /// <summary>
         /// Creates a block producer.
         /// </summary>
@@ -49,6 +44,7 @@
         /// Needed when this plugin is used in combination with other plugin that affects block production like MEV plugin.
         /// </remarks>
         IBlockProductionTrigger DefaultBlockProductionTrigger { get; }
->>>>>>> f317d61a
+		
+		INethermindApi CreateApi() => new NethermindApi();
     }
 }