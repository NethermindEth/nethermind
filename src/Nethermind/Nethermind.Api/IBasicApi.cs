// SPDX-FileCopyrightText: 2022 Demerzel Solutions Limited
// SPDX-License-Identifier: LGPL-3.0-only

using System.Collections.Generic;
using System.IO.Abstractions;
using System.Linq;
using Autofac;
using Nethermind.Abi;
using Nethermind.Api.Extensions;
using Nethermind.Blockchain.Receipts;
using Nethermind.Blockchain.Synchronization;
using Nethermind.Config;
using Nethermind.Core;
using Nethermind.Core.Specs;
using Nethermind.Core.Timers;
using Nethermind.Crypto;
using Nethermind.Db;
using Nethermind.Era1;
using Nethermind.KeyStore;
using Nethermind.Logging;
using Nethermind.Serialization.Json;
using Nethermind.Specs.ChainSpecStyle;
using Nethermind.Synchronization;

namespace Nethermind.Api
{
    public interface IBasicApi
    {
        DisposableStack DisposeStack { get; }

        IAbiEncoder AbiEncoder { get; }
        ChainSpec ChainSpec { get; set; }
        IConfigProvider ConfigProvider { get; set; }
        ICryptoRandom CryptoRandom { get; }
        IDbProvider? DbProvider { get; set; }
        IDbFactory? DbFactory { get; set; }
        IEthereumEcdsa? EthereumEcdsa { get; set; }
        IJsonSerializer EthereumJsonSerializer { get; set; }
        IFileSystem FileSystem { get; set; }
        IKeyStore? KeyStore { get; set; }
        ILogManager LogManager { get; set; }
        ProtectedPrivateKey? OriginalSignerKey { get; set; }
        IReadOnlyList<INethermindPlugin> Plugins { get; }
        [SkipServiceCollection]
        string SealEngineType { get; set; }
        ISpecProvider? SpecProvider { get; set; }
        IBetterPeerStrategy? BetterPeerStrategy { get; set; }
        ITimestamper Timestamper { get; }
        ITimerFactory TimerFactory { get; }
        IProcessExitSource? ProcessExit { get; set; }

        public IConsensusPlugin? GetConsensusPlugin() =>
            Plugins
                .OfType<IConsensusPlugin>()
                .SingleOrDefault(cp => cp.SealEngineType == SealEngineType);

        public IEnumerable<IConsensusWrapperPlugin> GetConsensusWrapperPlugins() =>
            Plugins.OfType<IConsensusWrapperPlugin>().Where(p => p.Enabled);

        public IEnumerable<ISynchronizationPlugin> GetSynchronizationPlugins() =>
            Plugins.OfType<ISynchronizationPlugin>();

        public ContainerBuilder ConfigureContainerBuilderFromBasicApi(ContainerBuilder builder)
        {
            builder
                .AddPropertiesFrom<IBasicApi>(this)
                .AddModule(new DbModule())
                .AddSingleton(ConfigProvider.GetConfig<ISyncConfig>())
<<<<<<< HEAD
                .AddSingleton(ConfigProvider.GetConfig<IEraConfig>());
=======
                .AddSingleton(ConfigProvider.GetConfig<IReceiptConfig>())
                .AddModule(new DbModule());
>>>>>>> b192ced0

            return builder;
        }
    }
}<|MERGE_RESOLUTION|>--- conflicted
+++ resolved
@@ -66,12 +66,8 @@
                 .AddPropertiesFrom<IBasicApi>(this)
                 .AddModule(new DbModule())
                 .AddSingleton(ConfigProvider.GetConfig<ISyncConfig>())
-<<<<<<< HEAD
-                .AddSingleton(ConfigProvider.GetConfig<IEraConfig>());
-=======
-                .AddSingleton(ConfigProvider.GetConfig<IReceiptConfig>())
-                .AddModule(new DbModule());
->>>>>>> b192ced0
+                .AddSingleton(ConfigProvider.GetConfig<IEraConfig>())
+                .AddSingleton(ConfigProvider.GetConfig<IReceiptConfig>());
 
             return builder;
         }
