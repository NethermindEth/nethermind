// SPDX-FileCopyrightText: 2022 Demerzel Solutions Limited
// SPDX-License-Identifier: LGPL-3.0-only

using System.Collections.Generic;
using System.IO.Abstractions;
using System.Linq;
using Nethermind.Abi;
using Nethermind.Api.Extensions;
using Nethermind.Config;
using Nethermind.Core;
using Nethermind.Core.Specs;
using Nethermind.Core.Timers;
using Nethermind.Crypto;
using Nethermind.Db;
using Nethermind.KeyStore;
using Nethermind.Logging;
using Nethermind.Serialization.Json;
using Nethermind.Specs.ChainSpecStyle;
using Nethermind.Synchronization;
using Nethermind.Synchronization.ParallelSync;

namespace Nethermind.Api
{
    public interface IBasicApi
    {
        DisposableStack DisposeStack { get; }

        IAbiEncoder AbiEncoder { get; }
        ChainSpec ChainSpec { get; set; }
        IConfigProvider ConfigProvider { get; set; }
        ICryptoRandom CryptoRandom { get; }
        IDbProvider? DbProvider { get; set; }
        IRocksDbFactory? RocksDbFactory { get; set; }
        IMemDbFactory? MemDbFactory { get; set; }
        IEthereumEcdsa? EthereumEcdsa { get; set; }
        IJsonSerializer EthereumJsonSerializer { get; set; }
        IFileSystem FileSystem { get; set; }
        IKeyStore? KeyStore { get; set; }
        ILogManager LogManager { get; set; }
        ProtectedPrivateKey? OriginalSignerKey { get; set; }
        IReadOnlyList<INethermindPlugin> Plugins { get; }
<<<<<<< HEAD
        string SealEngineType => ChainSpec.SealEngineType;
        ISpecProvider SpecProvider { get; }
        ISyncModeSelector? SyncModeSelector { get; set; }
=======
        string SealEngineType { get; set; }
        ISpecProvider? SpecProvider { get; set; }
        ISyncModeSelector SyncModeSelector { get; set; }
>>>>>>> d93c33e8
        ISyncProgressResolver? SyncProgressResolver { get; set; }
        IBetterPeerStrategy? BetterPeerStrategy { get; set; }
        ITimestamper Timestamper { get; }
        ITimerFactory TimerFactory { get; }
        IProcessExitSource? ProcessExit { get; set; }

        public IConsensusPlugin? GetConsensusPlugin() =>
            Plugins
                .OfType<IConsensusPlugin>()
                .SingleOrDefault(cp => cp.SealEngineType == SealEngineType);

        public IEnumerable<IConsensusWrapperPlugin> GetConsensusWrapperPlugins() =>
            Plugins.OfType<IConsensusWrapperPlugin>().Where(p => p.Enabled);

        public IEnumerable<ISynchronizationPlugin> GetSynchronizationPlugins() =>
            Plugins.OfType<ISynchronizationPlugin>();
    }
}<|MERGE_RESOLUTION|>--- conflicted
+++ resolved
@@ -39,15 +39,9 @@
         ILogManager LogManager { get; set; }
         ProtectedPrivateKey? OriginalSignerKey { get; set; }
         IReadOnlyList<INethermindPlugin> Plugins { get; }
-<<<<<<< HEAD
-        string SealEngineType => ChainSpec.SealEngineType;
-        ISpecProvider SpecProvider { get; }
-        ISyncModeSelector? SyncModeSelector { get; set; }
-=======
         string SealEngineType { get; set; }
         ISpecProvider? SpecProvider { get; set; }
         ISyncModeSelector SyncModeSelector { get; set; }
->>>>>>> d93c33e8
         ISyncProgressResolver? SyncProgressResolver { get; set; }
         IBetterPeerStrategy? BetterPeerStrategy { get; set; }
         ITimestamper Timestamper { get; }
