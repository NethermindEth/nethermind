// SPDX-FileCopyrightText: 2022 Demerzel Solutions Limited
// SPDX-License-Identifier: LGPL-3.0-only

using System.Collections.Generic;
using System.IO.Abstractions;
using Autofac;
using Nethermind.Abi;
using Nethermind.Api.Extensions;
using Nethermind.Blockchain;
using Nethermind.Blockchain.Blocks;
using Nethermind.Blockchain.Filters;
using Nethermind.Blockchain.FullPruning;
using Nethermind.Blockchain.Receipts;
using Nethermind.Blockchain.Services;
using Nethermind.Config;
using Nethermind.Consensus;
using Nethermind.Consensus.Comparers;
using Nethermind.Consensus.Processing;
using Nethermind.Consensus.Producers;
using Nethermind.Consensus.Rewards;
using Nethermind.Consensus.Scheduler;
using Nethermind.Consensus.Validators;
using Nethermind.Core;
using Nethermind.Core.Authentication;
using Nethermind.Core.PubSub;
using Nethermind.Core.Specs;
using Nethermind.Core.Timers;
using Nethermind.Crypto;
using Nethermind.Db;
using Nethermind.Db.Blooms;
using Nethermind.Evm.TransactionProcessing;
using Nethermind.Facade;
using Nethermind.Facade.Eth;
using Nethermind.Facade.Simulate;
using Nethermind.Grpc;
using Nethermind.JsonRpc;
using Nethermind.JsonRpc.Modules;
using Nethermind.JsonRpc.Modules.Eth.GasPrice;
using Nethermind.JsonRpc.Modules.Subscribe;
using Nethermind.KeyStore;
using Nethermind.Logging;
using Nethermind.Monitoring;
using Nethermind.Network;
using Nethermind.Network.P2P.Analyzers;
using Nethermind.Network.Rlpx;
using Nethermind.Serialization.Json;
using Nethermind.Specs.ChainSpecStyle;
using Nethermind.State;
using Nethermind.State.Repositories;
using Nethermind.Stats;
using Nethermind.Synchronization;
using Nethermind.Synchronization.ParallelSync;
using Nethermind.Synchronization.Peers;
using Nethermind.Trie.Pruning;
using Nethermind.TxPool;
using Nethermind.Wallet;
using Nethermind.Sockets;
using Nethermind.Trie;
using Nethermind.Consensus.Processing.CensorshipDetector;
using Nethermind.Facade.Find;
using Nethermind.Synchronization.FastSync;

namespace Nethermind.Api
{
    public class NethermindApi : INethermindApi
    {
        public NethermindApi(IConfigProvider configProvider, IJsonSerializer jsonSerializer, ILogManager logManager, ChainSpec chainSpec)
        {
            ConfigProvider = configProvider;
            EthereumJsonSerializer = jsonSerializer;
            LogManager = logManager;
            ChainSpec = chainSpec;
            CryptoRandom = new CryptoRandom();
            DisposeStack.Push(CryptoRandom);
        }

        public IBlockchainBridge CreateBlockchainBridge()
        {
            ReadOnlyBlockTree readOnlyTree = BlockTree!.AsReadOnly();

            // TODO: reuse the same trie cache here
            OverridableTxProcessingEnv txProcessingEnv = new(
                WorldStateManager!.CreateOverridableWorldScope(),
                readOnlyTree,
                SpecProvider!,
                LogManager);

            SimulateReadOnlyBlocksProcessingEnvFactory simulateReadOnlyBlocksProcessingEnvFactory =
                new SimulateReadOnlyBlocksProcessingEnvFactory(
                    WorldStateManager!,
                    readOnlyTree,
                    DbProvider!,
                    SpecProvider!,
                    LogManager);

            IMiningConfig miningConfig = ConfigProvider.GetConfig<IMiningConfig>();
            IBlocksConfig blocksConfig = ConfigProvider.GetConfig<IBlocksConfig>();

            return new BlockchainBridge(
                txProcessingEnv,
                simulateReadOnlyBlocksProcessingEnvFactory,
                TxPool,
                ReceiptFinder,
                FilterStore,
                FilterManager,
                EthereumEcdsa,
                Timestamper,
                LogFinder,
                SpecProvider!,
                blocksConfig,
                miningConfig.Enabled
            );
        }

        public IAbiEncoder AbiEncoder { get; } = Nethermind.Abi.AbiEncoder.Instance;
        public IBlobTxStorage? BlobTxStorage { get; set; }
        public IBlockchainProcessor? BlockchainProcessor { get; set; }
        public CompositeBlockPreprocessorStep BlockPreprocessor { get; } = new();
        public IBlockProcessingQueue? BlockProcessingQueue { get; set; }
        public IBlockProcessor? MainBlockProcessor { get; set; }
        public IBlockProducer? BlockProducer { get; set; }
        public IBlockProducerRunner? BlockProducerRunner { get; set; }
        public IBlockTree? BlockTree { get; set; }
        public IBlockValidator? BlockValidator { get; set; }
        public IBloomStorage? BloomStorage { get; set; }
        public IChainLevelInfoRepository? ChainLevelInfoRepository { get; set; }
        public IConfigProvider ConfigProvider { get; set; }
        public ICryptoRandom CryptoRandom { get; }
        public IDbProvider? DbProvider { get; set; }
        public IDbFactory? DbFactory { get; set; }
        public IDisconnectsAnalyzer? DisconnectsAnalyzer { get; set; }
        public IDiscoveryApp? DiscoveryApp { get; set; }
        public ISigner? EngineSigner { get; set; }
        public ISignerStore? EngineSignerStore { get; set; }
        public IEnode? Enode { get; set; }
        public IEthereumEcdsa? EthereumEcdsa { get; set; }
        public IFileSystem FileSystem { get; set; } = new FileSystem();
        public IFilterStore? FilterStore { get; set; }
        public IFilterManager? FilterManager { get; set; }
        public IUnclesValidator? UnclesValidator { get; set; }
        public IGrpcServer? GrpcServer { get; set; }
        public IHeaderValidator? HeaderValidator { get; set; }

        public IManualBlockProductionTrigger ManualBlockProductionTrigger { get; set; } =
            new BuildBlocksWhenRequested();

        public IIPResolver? IpResolver { get; set; }
        public IJsonSerializer EthereumJsonSerializer { get; set; }
        public IKeyStore? KeyStore { get; set; }
        public IPasswordProvider? PasswordProvider { get; set; }
        public ILogFinder? LogFinder { get; set; }
        public ILogManager LogManager { get; set; }
        public IKeyValueStoreWithBatching? MainStateDbWithCache { get; set; }
        public IMessageSerializationService MessageSerializationService { get; } = new MessageSerializationService();
        public IGossipPolicy GossipPolicy { get; set; } = Policy.FullGossip;
        public IMonitoringService MonitoringService { get; set; } = NullMonitoringService.Instance;
        public INodeStatsManager? NodeStatsManager { get; set; }
        public IPeerManager? PeerManager { get; set; }
        public IPeerPool? PeerPool { get; set; }
        public IProtocolsManager? ProtocolsManager { get; set; }
        public IProtocolValidator? ProtocolValidator { get; set; }
        public IReceiptStorage? ReceiptStorage { get; set; }
        public IReceiptFinder? ReceiptFinder { get; set; }
        public IReceiptMonitor? ReceiptMonitor { get; set; }
        public IRewardCalculatorSource? RewardCalculatorSource { get; set; } = NoBlockRewards.Instance;
        public IRlpxHost? RlpxPeer { get; set; }
        public IRpcModuleProvider? RpcModuleProvider { get; set; } = NullModuleProvider.Instance;
        public IRpcAuthentication? RpcAuthentication { get; set; }
        public IJsonRpcLocalStats? JsonRpcLocalStats { get; set; }
        public ISealer? Sealer { get; set; } = NullSealEngine.Instance;
        public string SealEngineType { get; set; } = Nethermind.Core.SealEngineType.None;
        public ISealValidator? SealValidator { get; set; } = NullSealEngine.Instance;
        private ISealEngine? _sealEngine;
        public ISealEngine SealEngine
        {
            get
            {
                return _sealEngine ??= new SealEngine(Sealer, SealValidator);
            }

            set
            {
                _sealEngine = value;
            }
        }

        public ISessionMonitor? SessionMonitor { get; set; }
        public ISpecProvider? SpecProvider { get; set; }
        public IPoSSwitcher PoSSwitcher { get; set; } = NoPoS.Instance;
        public ISyncModeSelector SyncModeSelector => ApiWithNetworkServiceContainer?.Resolve<ISyncModeSelector>()!;

        public ISyncProgressResolver? SyncProgressResolver => ApiWithNetworkServiceContainer?.Resolve<ISyncProgressResolver>();
        public ISyncPointers? SyncPointers => ApiWithNetworkServiceContainer?.Resolve<ISyncPointers>();
        public IBetterPeerStrategy? BetterPeerStrategy { get; set; }
        public IPivot? Pivot { get; set; }
        public ISyncPeerPool? SyncPeerPool => ApiWithNetworkServiceContainer?.Resolve<ISyncPeerPool>();
        public IPeerDifficultyRefreshPool? PeerDifficultyRefreshPool => ApiWithNetworkServiceContainer?.Resolve<IPeerDifficultyRefreshPool>();
        public ISynchronizer? Synchronizer => ApiWithNetworkServiceContainer?.Resolve<ISynchronizer>();
        public ISyncServer? SyncServer => ApiWithNetworkServiceContainer?.Resolve<ISyncServer>();
<<<<<<< HEAD
=======
        public IBlockingVerifyTrie? BlockingVerifyTrie { get; set; }
        public IWorldState? WorldState { get; set; }
>>>>>>> 2ec85dc2
        public IReadOnlyStateProvider? ChainHeadStateProvider { get; set; }
        public IWorldStateManager? WorldStateManager { get; set; }
        public INodeStorage? MainNodeStorage { get; set; }
        public CompositePruningTrigger? PruningTrigger { get; set; }
        public IStateReader? StateReader { get; set; }
        public IStaticNodesManager? StaticNodesManager { get; set; }
        public ITimestamper Timestamper { get; } = Core.Timestamper.Default;
        public ITimerFactory TimerFactory { get; } = Core.Timers.TimerFactory.Default;
        public ITransactionProcessor? TransactionProcessor { get; set; }
        public ITxSender? TxSender { get; set; }
        public INonceManager? NonceManager { get; set; }
        public ITxPool? TxPool { get; set; }
        public ITxPoolInfoProvider? TxPoolInfoProvider { get; set; }
        public IHealthHintService? HealthHintService { get; set; }
        public IRpcCapabilitiesProvider? RpcCapabilitiesProvider { get; set; }
        public TxValidator? TxValidator { get; set; }
        public IBlockFinalizationManager? FinalizationManager { get; set; }
        public IGasLimitCalculator? GasLimitCalculator { get; set; }

        public IBlockProducerEnvFactory? BlockProducerEnvFactory { get; set; }
        public IBlockImprovementContextFactory? BlockImprovementContextFactory { get; set; }
        public IGasPriceOracle? GasPriceOracle { get; set; }

        public IEthSyncingInfo? EthSyncingInfo { get; set; }
        public IBlockProductionPolicy? BlockProductionPolicy { get; set; }
        public INodeStorageFactory NodeStorageFactory { get; set; } = null!;
        public BackgroundTaskScheduler BackgroundTaskScheduler { get; set; } = null!;
        public CensorshipDetector CensorshipDetector { get; set; } = null!;
        public IWallet? Wallet { get; set; }
        public IBadBlockStore? BadBlocksStore { get; set; }
        public ITransactionComparerProvider? TransactionComparerProvider { get; set; }
        public IWebSocketsManager WebSocketsManager { get; set; } = new WebSocketsManager();

        public ISubscriptionFactory? SubscriptionFactory { get; set; }
        public ProtectedPrivateKey? NodeKey { get; set; }

        /// <summary>
        /// Key used for signing blocks. Original as its loaded on startup. This can later be changed via RPC in <see cref="Signer"/>.
        /// </summary>
        public ProtectedPrivateKey? OriginalSignerKey { get; set; }

        public ChainSpec ChainSpec { get; set; }
        public DisposableStack DisposeStack { get; } = new();
        public IReadOnlyList<INethermindPlugin> Plugins { get; } = new List<INethermindPlugin>();
        public IList<IPublisher> Publishers { get; } = new List<IPublisher>(); // this should be called publishers
        public IProcessExitSource? ProcessExit { get; set; }
        public CompositeTxGossipPolicy TxGossipPolicy { get; } = new();

        public IContainer? ApiWithNetworkServiceContainer { get; set; }
    }
}<|MERGE_RESOLUTION|>--- conflicted
+++ resolved
@@ -197,11 +197,6 @@
         public IPeerDifficultyRefreshPool? PeerDifficultyRefreshPool => ApiWithNetworkServiceContainer?.Resolve<IPeerDifficultyRefreshPool>();
         public ISynchronizer? Synchronizer => ApiWithNetworkServiceContainer?.Resolve<ISynchronizer>();
         public ISyncServer? SyncServer => ApiWithNetworkServiceContainer?.Resolve<ISyncServer>();
-<<<<<<< HEAD
-=======
-        public IBlockingVerifyTrie? BlockingVerifyTrie { get; set; }
-        public IWorldState? WorldState { get; set; }
->>>>>>> 2ec85dc2
         public IReadOnlyStateProvider? ChainHeadStateProvider { get; set; }
         public IWorldStateManager? WorldStateManager { get; set; }
         public INodeStorage? MainNodeStorage { get; set; }
