--- conflicted
+++ resolved
@@ -138,13 +138,10 @@
         public IFilterManager? FilterManager { get; set; }
         public IUnclesValidator? UnclesValidator => Context.Resolve<IUnclesValidator>();
         public IGrpcServer? GrpcServer { get; set; }
-<<<<<<< HEAD
-        public IHeaderValidator? HeaderValidator { get; set; }
         public IHistoryPruner? HistoryPruner { get; set; }
-=======
+        // public IHistoryPruner? HistoryPruner => Context.Resolve<IHistoryPruner>();
         public IHeaderValidator? HeaderValidator => Context.Resolve<IHeaderValidator>();
         public IEngineRequestsTracker EngineRequestsTracker => Context.Resolve<IEngineRequestsTracker>();
->>>>>>> 39b00bfa
 
         public IManualBlockProductionTrigger ManualBlockProductionTrigger { get; set; } =
             new BuildBlocksWhenRequested();
