--- conflicted
+++ resolved
@@ -37,10 +37,6 @@
 
     public enum RequestType
     {
-<<<<<<< HEAD
-        NodeData,
-=======
->>>>>>> 822805fc
         Headers,
         Bodies,
         Receipts,
