--- conflicted
+++ resolved
@@ -7,14 +7,9 @@
     {
         P2PVersion,
         Capabilities,
-<<<<<<< HEAD
-        ChainId,
+        NetworkId,
         DifferentGenesis,
         MissingForkId,
         InvalidForkId
-=======
-        NetworkId,
-        DifferentGenesis
->>>>>>> 5a849d5a
     }
 }