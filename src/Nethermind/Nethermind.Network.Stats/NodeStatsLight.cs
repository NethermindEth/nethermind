--- conflicted
+++ resolved
@@ -405,12 +405,8 @@
         return rlpxReputation;
     }
 
-<<<<<<< HEAD
-    public async Task<TResponse> RunSizeAndLatencyRequestSizer<TResponse, TRequest, TResponseItem>(RequestType requestType, IReadOnlyList<TRequest> request, Func<IReadOnlyList<TRequest>, Task<(TResponse, long)>> func) where TResponse : IReadOnlyList<TResponseItem> {
-=======
     public async Task<TResponse> RunSizeAndLatencyRequestSizer<TResponse, TRequest, TResponseItem>(RequestType requestType, IReadOnlyList<TRequest> request, Func<IReadOnlyList<TRequest>, Task<(TResponse, long)>> func) where TResponse : IReadOnlyList<TResponseItem>
     {
->>>>>>> 822805fc
         if (requestType == RequestType.Bodies) return await _bodiesRequestSizer.Run<TResponse, TRequest, TResponseItem>(request, func);
         if (requestType == RequestType.Receipts) return await _receiptsRequestSizer.Run<TResponse, TRequest, TResponseItem>(request, func);
 
