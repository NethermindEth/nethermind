// SPDX-FileCopyrightText: 2022 Demerzel Solutions Limited
// SPDX-License-Identifier: LGPL-3.0-only

using System;
using System.Collections.Generic;
using System.Linq;
using System.Threading.Tasks;
<<<<<<< HEAD
using FluentAssertions;
=======
using Nethermind.Blockchain.Blocks;
>>>>>>> 6743c8d0
using Nethermind.Blockchain.Synchronization;
using Nethermind.Config;
using Nethermind.Consensus;
using Nethermind.Consensus.AuRa;
using Nethermind.Consensus.AuRa.Config;
using Nethermind.Consensus.AuRa.InitializationSteps;
using Nethermind.Consensus.AuRa.Validators;
using Nethermind.Consensus.Comparers;
using Nethermind.Consensus.Processing;
using Nethermind.Consensus.Producers;
using Nethermind.Consensus.Rewards;
using Nethermind.Consensus.Transactions;
using Nethermind.Core;
using Nethermind.Core.Crypto;
using Nethermind.Core.Extensions;
using Nethermind.Core.Specs;
using Nethermind.Core.Test.Builders;
using Nethermind.Core.Timers;
using Nethermind.Crypto;
using Nethermind.Facade.Eth;
using Nethermind.Int256;
using Nethermind.Logging;
using Nethermind.Merge.AuRa.Withdrawals;
using Nethermind.Merge.Plugin;
using Nethermind.Merge.Plugin.BlockProduction;
using Nethermind.Merge.Plugin.Data;
using Nethermind.Merge.Plugin.Handlers;
using Nethermind.Merge.Plugin.Test;
using Nethermind.Serialization.Json;
using Nethermind.Specs;
using Nethermind.Specs.ChainSpecStyle;
using Nethermind.Specs.Forks;
using Nethermind.State;
using Nethermind.Synchronization.ParallelSync;
using NSubstitute;
using NUnit.Framework;
using Transaction = Nethermind.Core.Transaction;

namespace Nethermind.Merge.AuRa.Test;

public class AuRaMergeEngineModuleTests : EngineModuleTests
{
    private int _blocksProduced;
    private ExecutionPayload? _parentPayload;

    protected override MergeTestBlockchain CreateBaseBlockchain(
        IMergeConfig? mergeConfig = null,
        IPayloadPreparationService? mockedPayloadService = null,
        ILogManager? logManager = null)
        => new MergeAuRaTestBlockchain(mergeConfig, mockedPayloadService);

    protected override Hash256 ExpectedBlockHash => new("0x990d377b67dbffee4a60db6f189ae479ffb406e8abea16af55e0469b8524cf46");

    [TestCaseSource(nameof(GetWithdrawalValidationValues))]
    public override Task forkchoiceUpdatedV2_should_validate_withdrawals((IReleaseSpec Spec,
        string ErrorMessage,
        Withdrawal[]? Withdrawals,
        string BlockHash,
        int ErrorCode
        ) input)
        => base.forkchoiceUpdatedV2_should_validate_withdrawals(input);

    [TestCase(
        "0xe168b70ac8a6f7d90734010030801fbb2dcce03a657155c4024b36ba8d1e3926",
        "0x3e604e45a9a74b66a7e03f828cc2597f0cb5f5e7dc50c9211be3a62fbcd6396d",
        "0xdbd87b98a6be7d4e3f11ff8500c38a0736d9a5e7a47b5cb25628d37187a98cb9",
        "0xcdd08163eccae523")]
    public override Task Should_process_block_as_expected_V2(string latestValidHash, string blockHash, string stateRoot, string payloadId)
        => base.Should_process_block_as_expected_V2(latestValidHash, blockHash, stateRoot, payloadId);

    [TestCase(
        "0xe4333fcde906675e50500bf53a6c73bc51b2517509bc3cff2d24d0de9b8dd23e",
        "0xe168b70ac8a6f7d90734010030801fbb2dcce03a657155c4024b36ba8d1e3926",
        "0xb22228e153345f9b")]
    public override Task processing_block_should_serialize_valid_responses(string blockHash, string latestValidHash, string payloadId)
        => base.processing_block_should_serialize_valid_responses(blockHash, latestValidHash, payloadId);

    [Test]
    [TestCase(
        "0xa66ec67b117f57388da53271f00c22a68e6c297b564f67c5904e6f2662881875",
        "0xe168b70ac8a6f7d90734010030801fbb2dcce03a657155c4024b36ba8d1e3926"
        )]
    [Parallelizable(ParallelScope.None)]
    [Obsolete]
    public override Task forkchoiceUpdatedV1_should_communicate_with_boost_relay_through_http(string blockHash, string parentHash)
        => base.forkchoiceUpdatedV1_should_communicate_with_boost_relay_through_http(blockHash, parentHash);

    [Ignore("Withdrawals are not withdrawan due to lack of Aura contract in tests")]
    public override Task Can_apply_withdrawals_correctly((Withdrawal[][] Withdrawals, (Address Account, UInt256 BalanceIncrease)[] ExpectedAccountIncrease) input)
    {
        return base.Can_apply_withdrawals_correctly(input);
    }

    private async Task<ValueTuple<int, Transaction[]>> ProduceBlockWithTransactions(IEngineRpcModule rpc, MergeTestBlockchain chain, uint count)
    {
        int id = _blocksProduced;

        _parentPayload!.TryGetBlock(out Block? parentBlock);
        chain.AddTransactions(BuildTransactions(chain, parentBlock!.CalculateHash(), TestItem.PrivateKeyC, TestItem.AddressF, count, id, out _, out _));

        IReadOnlyList<ExecutionPayload> executionPayloads = await ProduceBranchV1(rpc, chain, 1, _parentPayload, true);
        executionPayloads.Should().HaveCount(1);

        _parentPayload = executionPayloads[0];
        _blocksProduced++;

        return (id, _parentPayload.GetTransactions());
    }

    [Test]
    public async Task Can_include_shutter_transactions()
    {
        using MergeTestBlockchain chain = await new MergeAuRaTestBlockchain(null, null, true).Build(new TestSingleReleaseSpecProvider(London.Instance));
        IEngineRpcModule rpc = CreateEngineModule(chain);

        // creating chain with 3 blocks
        IReadOnlyList<ExecutionPayload> executionPayloads = await ProduceBranchV1(rpc, chain, 3, CreateParentBlockRequestOnHead(chain.BlockTree), true);
        _parentPayload = executionPayloads.Last();

        // should contain shutter transactions
        executionPayloads[0].GetTransactions().Should().HaveCount(1);
        executionPayloads[0].GetTransactions()[0].Value.Should().Be(123);

        executionPayloads[1].GetTransactions().Should().HaveCount(1);
        executionPayloads[1].GetTransactions()[0].Value.Should().Be(124);

        executionPayloads[2].GetTransactions().Should().HaveCount(1);
        executionPayloads[2].GetTransactions()[0].Value.Should().Be(125);

        // build blocks with transactions from both shutter and TxPool
        // id is used as value to differentiate between transactions
        (int id0, Transaction[] transactions0) = await ProduceBlockWithTransactions(rpc, chain, 3);
        transactions0.Should().HaveCount(4);
        transactions0[0].Value.Should().Be(126);
        transactions0[1].Value.Should().Be(id0.GWei());
        transactions0[2].Value.Should().Be(id0.GWei());
        transactions0[3].Value.Should().Be(id0.GWei());

        (int id1, Transaction[] transactions1) = await ProduceBlockWithTransactions(rpc, chain, 3);
        transactions1.Should().HaveCount(4);
        transactions1[0].Value.Should().Be(127);
        transactions1[1].Value.Should().Be(id1.GWei());
        transactions1[2].Value.Should().Be(id1.GWei());
        transactions1[3].Value.Should().Be(id1.GWei());

        (int id2, Transaction[] transactions2) = await ProduceBlockWithTransactions(rpc, chain, 1);
        transactions2.Should().HaveCount(2);
        transactions2[0].Value.Should().Be(128);
        transactions2[1].Value.Should().Be(id2.GWei());

        (int id3, Transaction[] transactions3) = await ProduceBlockWithTransactions(rpc, chain, 0);
        transactions3.Should().HaveCount(1);
        transactions3[0].Value.Should().Be(129);

        (int id4, Transaction[] transactions4) = await ProduceBlockWithTransactions(rpc, chain, 2);
        // bad shutter transaction excluded
        transactions4[0].Value.Should().Be(id4.GWei());
        transactions4[1].Value.Should().Be(id4.GWei());

        (int id5, Transaction[] transactions5) = await ProduceBlockWithTransactions(rpc, chain, 4);
        // bad shutter transaction excluded
        transactions5.Should().HaveCount(4);
        transactions5[0].Value.Should().Be(id5.GWei());
        transactions5[1].Value.Should().Be(id5.GWei());
        transactions5[2].Value.Should().Be(id5.GWei());
        transactions5[3].Value.Should().Be(id5.GWei());
    }

    class ShutterTxSource : ITxSource
    {
        private UInt256 _nonce = 0;
        private Transaction? _transaction;
        private Hash256? _lastParent;


        public IEnumerable<Transaction> GetTransactions(BlockHeader parent, long gasLimit, PayloadAttributes? payloadAttributes = null)
        {
            if (parent.Hash != _lastParent)
            {
                byte[] sigData = new byte[65];
                sigData[31] = 1; // correct r
                sigData[63] = 1; // correct s
                sigData[64] = 27;
                Signature signature = new(sigData);
                UInt256 value = 123 + _nonce;

                if (value == (UInt256)130)
                {
                    // bad transaction (incorrect nonce)
                    _transaction = Build.A.Transaction
                        .WithSenderAddress(TestItem.AddressA)
                        .WithValue(value)
                        .WithNonce(_nonce - 5)
                        .WithSignature(signature)
                        .TestObject;
                }
                else
                {
                    _transaction = Build.A.Transaction
                        .WithSenderAddress(TestItem.AddressA)
                        .WithValue(value)
                        .WithNonce(_nonce)
                        .WithSignature(signature)
                        .TestObject;
                }

                _nonce++;
            }

            _lastParent = parent.Hash;

            return new[] { _transaction! };
        }
    }

    class MergeAuRaTestBlockchain : MergeTestBlockchain
    {
        private AuRaNethermindApi? _api;
        private readonly bool _useShutter;

        public MergeAuRaTestBlockchain(IMergeConfig? mergeConfig = null, IPayloadPreparationService? mockedPayloadPreparationService = null, bool useShutter = false)
            : base(mergeConfig, mockedPayloadPreparationService)
        {
            SealEngineType = Core.SealEngineType.AuRa;
            _useShutter = useShutter;
        }

        protected override IBlockProcessor CreateBlockProcessor()
        {
            _api = new(new ConfigProvider(), new EthereumJsonSerializer(), LogManager,
                    new ChainSpec
                    {
                        AuRa = new()
                        {
                            WithdrawalContractAddress = new("0xbabe2bed00000000000000000000000000000003")
                        },
                        Parameters = new()
                    })
            {
                BlockTree = BlockTree,
                DbProvider = DbProvider,
                WorldStateManager = WorldStateManager,
                SpecProvider = SpecProvider,
                TransactionComparerProvider = TransactionComparerProvider,
                TxPool = TxPool
            };

            WithdrawalContractFactory withdrawalContractFactory = new(_api.ChainSpec!.AuRa, _api.AbiEncoder);
            WithdrawalProcessor = new AuraWithdrawalProcessor(
                    withdrawalContractFactory.Create(TxProcessor),
                    LogManager
            );

            BlockValidator = CreateBlockValidator();
            IBlockProcessor processor = new BlockProcessor(
                SpecProvider,
                BlockValidator,
                NoBlockRewards.Instance,
                new BlockProcessor.BlockValidationTransactionsExecutor(TxProcessor, State),
                State,
                ReceiptStorage,
                new BlockhashStore(BlockTree, SpecProvider, State),
                LogManager,
                WithdrawalProcessor);

            return new TestBlockProcessorInterceptor(processor, _blockProcessingThrottle);
        }


        protected override IBlockProducer CreateTestBlockProducer(TxPoolTxSource txPoolTxSource, ISealer sealer, ITransactionComparerProvider transactionComparerProvider)
        {
            SealEngine = new MergeSealEngine(SealEngine, PoSSwitcher, SealValidator!, LogManager);
            BlocksConfig blocksConfig = new() { MinGasPrice = 0 };
            ISyncConfig syncConfig = new SyncConfig();
            TargetAdjustedGasLimitCalculator targetAdjustedGasLimitCalculator = new(SpecProvider, blocksConfig);
            EthSyncingInfo = new EthSyncingInfo(BlockTree, ReceiptStorage, syncConfig,
                new StaticSelector(SyncMode.All), Substitute.For<ISyncProgressResolver>(), LogManager);
            PostMergeBlockProducerFactory blockProducerFactory = new(
                SpecProvider,
                SealEngine,
                Timestamper,
                blocksConfig,
                LogManager,
                targetAdjustedGasLimitCalculator);

            AuRaMergeBlockProducerEnvFactory blockProducerEnvFactory = new(
                _api!,
                WorldStateManager,
                BlockTree,
                SpecProvider,
                BlockValidator,
                NoBlockRewards.Instance,
                ReceiptStorage,
                BlockPreprocessorStep,
                TxPool,
                transactionComparerProvider,
                blocksConfig,
                LogManager);


<<<<<<< HEAD
            BlockProducerEnv blockProducerEnv = blockProducerEnvFactory.Create(_useShutter ? new ShutterTxSource() : null);
            PostMergeBlockProducer postMergeBlockProducer = blockProducerFactory.Create(blockProducerEnv, BlockProductionTrigger);
=======
            BlockProducerEnv blockProducerEnv = blockProducerEnvFactory.Create();
            PostMergeBlockProducer postMergeBlockProducer = blockProducerFactory.Create(blockProducerEnv);
>>>>>>> 6743c8d0
            PostMergeBlockProducer = postMergeBlockProducer;
            PayloadPreparationService ??= new PayloadPreparationService(
                postMergeBlockProducer,
                new BlockImprovementContextFactory(PostMergeBlockProducer, TimeSpan.FromSeconds(MergeConfig.SecondsPerSlot)),
                TimerFactory.Default,
                LogManager,
                TimeSpan.FromSeconds(MergeConfig.SecondsPerSlot),
                50000 // by default we want to avoid cleanup payload effects in testing
            );

            IAuRaStepCalculator auraStepCalculator = Substitute.For<IAuRaStepCalculator>();
            auraStepCalculator.TimeToNextStep.Returns(TimeSpan.FromMilliseconds(0));
            FollowOtherMiners gasLimitCalculator = new(MainnetSpecProvider.Instance);
            AuRaBlockProducer preMergeBlockProducer = new(
                txPoolTxSource,
                blockProducerEnvFactory.Create().ChainProcessor,
                State,
                sealer,
                BlockTree,
                Timestamper,
                auraStepCalculator,
                NullReportingValidator.Instance,
                new AuRaConfig(),
                gasLimitCalculator,
                SpecProvider,
                LogManager,
                blocksConfig
            );

            return new MergeBlockProducer(preMergeBlockProducer, postMergeBlockProducer, PoSSwitcher);
        }
    }
}<|MERGE_RESOLUTION|>--- conflicted
+++ resolved
@@ -5,11 +5,8 @@
 using System.Collections.Generic;
 using System.Linq;
 using System.Threading.Tasks;
-<<<<<<< HEAD
 using FluentAssertions;
-=======
 using Nethermind.Blockchain.Blocks;
->>>>>>> 6743c8d0
 using Nethermind.Blockchain.Synchronization;
 using Nethermind.Config;
 using Nethermind.Consensus;
@@ -310,13 +307,8 @@
                 LogManager);
 
 
-<<<<<<< HEAD
             BlockProducerEnv blockProducerEnv = blockProducerEnvFactory.Create(_useShutter ? new ShutterTxSource() : null);
-            PostMergeBlockProducer postMergeBlockProducer = blockProducerFactory.Create(blockProducerEnv, BlockProductionTrigger);
-=======
-            BlockProducerEnv blockProducerEnv = blockProducerEnvFactory.Create();
             PostMergeBlockProducer postMergeBlockProducer = blockProducerFactory.Create(blockProducerEnv);
->>>>>>> 6743c8d0
             PostMergeBlockProducer = postMergeBlockProducer;
             PayloadPreparationService ??= new PayloadPreparationService(
                 postMergeBlockProducer,
