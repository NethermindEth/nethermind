// SPDX-FileCopyrightText: 2025 Demerzel Solutions Limited
// SPDX-License-Identifier: LGPL-3.0-only

using System;
using System.Threading.Tasks;
using Autofac;
using Nethermind.Api;
using Nethermind.Blockchain.BeaconBlockRoot;
using Nethermind.Blockchain.Synchronization;
using Nethermind.Config;
using Nethermind.Consensus;
using Nethermind.Consensus.AuRa;
using Nethermind.Consensus.AuRa.Config;
using Nethermind.Consensus.AuRa.InitializationSteps;
using Nethermind.Consensus.AuRa.Validators;
using Nethermind.Consensus.ExecutionRequests;
using Nethermind.Consensus.Processing;
using Nethermind.Consensus.Producers;
using Nethermind.Consensus.Rewards;
using Nethermind.Consensus.Withdrawals;
using Nethermind.Core;
using Nethermind.Core.Crypto;
using Nethermind.Core.Specs;
using Nethermind.Core.Test.Blockchain;
using Nethermind.Core.Timers;
using Nethermind.Evm.TransactionProcessing;
using Nethermind.Facade.Eth;
using Nethermind.Int256;
using Nethermind.Logging;
using Nethermind.Merge.AuRa.Contracts;
using Nethermind.Merge.AuRa.Withdrawals;
using Nethermind.Merge.Plugin;
using Nethermind.Merge.Plugin.BlockProduction;
using Nethermind.Merge.Plugin.Test;
using Nethermind.Specs;
using Nethermind.Specs.ChainSpecStyle;
using Nethermind.Specs.Test;
using Nethermind.Specs.Test.ChainSpecStyle;
using Nethermind.Evm.State;
using Nethermind.Synchronization;
using Nethermind.Synchronization.ParallelSync;
using NSubstitute;
using NUnit.Framework;

namespace Nethermind.Merge.AuRa.Test;

public class AuRaMergeEngineModuleTests : EngineModuleTests
{
    protected override MergeTestBlockchain CreateBaseBlockchain(
        IMergeConfig? mergeConfig = null)
        => new MergeAuRaTestBlockchain(mergeConfig);

    protected override Hash256 ExpectedBlockHash => new("0x990d377b67dbffee4a60db6f189ae479ffb406e8abea16af55e0469b8524cf46");

    [TestCaseSource(nameof(GetWithdrawalValidationValues))]
    public override Task forkchoiceUpdatedV2_should_validate_withdrawals((IReleaseSpec Spec,
        string ErrorMessage,
        Withdrawal[]? Withdrawals,
        string BlockHash,
        int ErrorCode
        ) input)
        => base.forkchoiceUpdatedV2_should_validate_withdrawals(input);

    [TestCase(
<<<<<<< HEAD
        "0x67c4b87edb1ae82efc29a4b04c625ab7efd5ed681366c2f9ba672d7bd40e9bef",
        "0x26b9598dd31cd520c6dcaf4f6fa13e279b4fa1f94d150357290df0e944f53115")]
    public override Task NewPayloadV5_should_return_invalid_for_unsatisfied_inclusion_list_V5(string blockHash, string stateRoot)
        => base.NewPayloadV5_should_return_invalid_for_unsatisfied_inclusion_list_V5(blockHash, stateRoot);

    [TestCase(
        "0x1f26afbef938a122f4f55d2f081ac81cd9c8851ca22452fa5baf58845e574fc6",
        "0x18e34081587cde90ddac14e7d06ae141a22b42c57184464d82a5bc5e215a128f",
        "0x1cdeda061d1ea1b3ed89a2ce9aafbd4a9502a2eed652f3feaa66b95e3898dcda",
        "0x87a6172799c906f7",
        "0x642cd2bcdba228efb3996bf53981250d3608289522b80754c4e3c085c93c806f",
        "0x2632e314a000",
        "0x5208")]
    public override Task Should_build_block_with_inclusion_list_transactions_V5(
        string latestValidHash,
        string blockHash,
        string stateRoot,
        string payloadId,
        string receiptsRoot,
        string blockFees,
        string gasUsed)
        => base.Should_build_block_with_inclusion_list_transactions_V5(latestValidHash, blockHash, stateRoot, payloadId, receiptsRoot, blockFees, gasUsed);

    [TestCase(
        "0x1f26afbef938a122f4f55d2f081ac81cd9c8851ca22452fa5baf58845e574fc6",
        "0x343ab3716f2475c9cdd993dc654dd0ea143379a62f0556180bff1869eb451858",
        "0x26b9598dd31cd520c6dcaf4f6fa13e279b4fa1f94d150357290df0e944f53115",
        "0x2de3ad8b5939b3b9")]
    public override Task Should_process_block_as_expected_V5(string latestValidHash, string blockHash, string stateRoot, string payloadId)
        => base.Should_process_block_as_expected_V5(latestValidHash, blockHash, stateRoot, payloadId);

    [TestCase(
        "0x1f26afbef938a122f4f55d2f081ac81cd9c8851ca22452fa5baf58845e574fc6",
        "0x343ab3716f2475c9cdd993dc654dd0ea143379a62f0556180bff1869eb451858",
=======
        "0xd6ac1db7fee77f895121329b5949ddfb5258c952868a3707bb1104d8f219df2e",
        "0x912ef8152bf54f81762e26d2a4f0793fb2a0a55b7ce5a9ff7f6879df6d94a6b3",
>>>>>>> bea66a5b
        "0x26b9598dd31cd520c6dcaf4f6fa13e279b4fa1f94d150357290df0e944f53115",
        "0x0117c925cabe3c1d")]
    public override Task Should_process_block_as_expected_V4(string latestValidHash, string blockHash, string stateRoot, string payloadId)
        => base.Should_process_block_as_expected_V4(latestValidHash, blockHash, stateRoot, payloadId);

    [TestCase(
        "0xca2fbb93848df6500fcc33f9036f43f33db9844719f0a5fc69079d8d90dbb28f",
        "0x4b8e5a6567229461665f1475a39665a3df55b367ca5fd9cc861fe70d4d5836c3",
        "0xd4ab6af74f5566d54b164115a9b00726bd35e2170d206e466c4be30ebfe23894",
        "0x103ea062e6e09c06")]
    public override Task Should_process_block_as_expected_V2(string latestValidHash, string blockHash, string stateRoot, string payloadId)
        => base.Should_process_block_as_expected_V2(latestValidHash, blockHash, stateRoot, payloadId);

    [TestCase(
        "0xe4333fcde906675e50500bf53a6c73bc51b2517509bc3cff2d24d0de9b8dd23e",
        "0xe168b70ac8a6f7d90734010030801fbb2dcce03a657155c4024b36ba8d1e3926",
        "0xb22228e153345f9b")]
    public override Task processing_block_should_serialize_valid_responses(string blockHash, string latestValidHash, string payloadId)
        => base.processing_block_should_serialize_valid_responses(blockHash, latestValidHash, payloadId);

    [Test]
    [TestCase(
        "0xa66ec67b117f57388da53271f00c22a68e6c297b564f67c5904e6f2662881875",
        "0xe168b70ac8a6f7d90734010030801fbb2dcce03a657155c4024b36ba8d1e3926"
    )]
    [Parallelizable(ParallelScope.None)]
    [Obsolete]
    public override Task forkchoiceUpdatedV1_should_communicate_with_boost_relay_through_http(string blockHash, string parentHash)
        => base.forkchoiceUpdatedV1_should_communicate_with_boost_relay_through_http(blockHash, parentHash);

    [Ignore("Withdrawals are not withdrawan due to lack of Aura contract in tests")]
    public override Task Can_apply_withdrawals_correctly((Withdrawal[][] Withdrawals, (Address Account, UInt256 BalanceIncrease)[] ExpectedAccountIncrease) input)
    {
        return base.Can_apply_withdrawals_correctly(input);
    }

    public class MergeAuRaTestBlockchain : MergeTestBlockchain
    {
        private AuRaNethermindApi? _api;

        public MergeAuRaTestBlockchain(IMergeConfig? mergeConfig = null)
            : base(mergeConfig)
        {
            SealEngineType = Core.SealEngineType.AuRa;
        }

        protected override ContainerBuilder ConfigureContainer(ContainerBuilder builder, IConfigProvider configProvider)
        {
            return base.ConfigureContainer(builder, configProvider)
                .AddDecorator<ISpecProvider>((ctx, specProvider) =>
                {
                    // I guess ideally, just make a wrapper for `ISpecProvider` that replace only SealEngine.
                    ISpecProvider unwrappedSpecProvider = specProvider;
                    while (unwrappedSpecProvider is OverridableSpecProvider overridableSpecProvider)
                        unwrappedSpecProvider = overridableSpecProvider.SpecProvider;
                    if (unwrappedSpecProvider is TestSingleReleaseSpecProvider provider)
                        provider.SealEngine = SealEngineType;
                    return specProvider;
                })

                // Aura uses `AuRaNethermindApi` for initialization, so need to do some additional things here
                // as normally, test blockchain don't use INethermindApi at all. Note: This test does not
                // seems to use aura block processor which means a lot of aura things is not available here.
                .AddModule(new AuRaModule(ChainSpec))
                .AddModule(new AuRaMergeModule())
                .AddSingleton<NethermindApi.Dependencies>()
                .AddSingleton<IReportingValidator>(NullReportingValidator.Instance)
                .AddSingleton<ISealer>(NullSealEngine.Instance) // Test not originally made with aura sealer

                .AddScoped<WithdrawalContractFactory>()
                .AddScoped<IWithdrawalContract, WithdrawalContractFactory, ITransactionProcessor>((factory, txProcessor) => factory.Create(txProcessor))
                .AddScoped<IWithdrawalProcessor, AuraWithdrawalProcessor>()

                .AddSingleton<IBlockImprovementContextFactory, IBlockProducer, IMergeConfig>((blockProducer,
                    mergeConfig) => new BlockImprovementContextFactory(blockProducer, TimeSpan.FromSeconds(mergeConfig.SecondsPerSlot)))

                .AddDecorator<AuRaNethermindApi>((ctx, api) =>
                {
                    // Yes getting from `TestBlockchain` itself, since steps are not run
                    // and some of these are not from DI. you know... chicken and egg, but dont forgot about rooster.
                    api.DbProvider = DbProvider;
                    api.TxPool = TxPool;
                    api.TransactionComparerProvider = TransactionComparerProvider;
                    api.FinalizationManager = Substitute.For<IAuRaBlockFinalizationManager>();
                    return api;
                });
        }

        protected override ChainSpec CreateChainSpec()
        {
            ChainSpec baseChainSpec = base.CreateChainSpec();
            baseChainSpec.EngineChainSpecParametersProvider = new TestChainSpecParametersProvider(
                new AuRaChainSpecEngineParameters
                {
                    WithdrawalContractAddress = new("0xbabe2bed00000000000000000000000000000003"),
                    StepDuration = { { 0, 3 } }
                });
            baseChainSpec.Parameters = new ChainParameters();
            return baseChainSpec;
        }

        protected override IBlockProcessor CreateBlockProcessor(IWorldState state)
        {
            _api = Container.Resolve<AuRaNethermindApi>();

            IBlockProcessor processor = _api.Context.Resolve<IAuRaBlockProcessorFactory>().Create(
                BlockValidator,
                NoBlockRewards.Instance,
                new BlockProcessor.BlockValidationTransactionsExecutor(new ExecuteTransactionProcessorAdapter(TxProcessor), state),
                state,
                ReceiptStorage,
                new BeaconBlockRootHandler(TxProcessor, state),
                TxProcessor,
                MainExecutionRequestsProcessor,
                null,
                preWarmer: CreateBlockCachePreWarmer());

            return new TestBlockProcessorInterceptor(processor, _blockProcessingThrottle);
        }


        protected override IBlockProducer CreateTestBlockProducer()
        {
            BlocksConfig blocksConfig = new() { MinGasPrice = 0 };
            TargetAdjustedGasLimitCalculator targetAdjustedGasLimitCalculator = new(SpecProvider, blocksConfig);
            PostMergeBlockProducerFactory blockProducerFactory = new(
                SpecProvider,
                SealEngine,
                Timestamper,
                blocksConfig,
                LogManager,
                targetAdjustedGasLimitCalculator);

<<<<<<< HEAD
            AuRaMergeBlockProducerEnvFactory blockProducerEnvFactory = new(
                _api!.ChainSpec,
                _api.AbiEncoder,
                _api.CreateStartBlockProducer,
                _api.ReadOnlyTxProcessingEnvFactory,
                WorldStateManager,
                BlockTree,
                SpecProvider,
                BlockValidator,
                NoBlockRewards.Instance,
                ReceiptStorage,
                BlockPreprocessorStep,
                TxPool,
                transactionComparerProvider,
                blocksConfig,
                LogManager);
            blockProducerEnvFactory.ExecutionRequestsProcessorOverride = ExecutionRequestsProcessorOverride;
            this._blockProducerEnvFactory = blockProducerEnvFactory;

            InclusionListTxSource = new InclusionListTxSource(EthereumEcdsa, TxPool, SpecProvider, LogManager);
            BlockProducerEnv blockProducerEnv = blockProducerEnvFactory.Create(_additionalTxSource.Then(InclusionListTxSource));
=======
            IBlockProducerEnv blockProducerEnv = BlockProducerEnvFactory.Create();
>>>>>>> bea66a5b
            PostMergeBlockProducer postMergeBlockProducer = blockProducerFactory.Create(blockProducerEnv);
            BlockProducer = postMergeBlockProducer;

            IAuRaStepCalculator auraStepCalculator = Substitute.For<IAuRaStepCalculator>();
            auraStepCalculator.TimeToNextStep.Returns(TimeSpan.FromMilliseconds(0));
            var env = BlockProducerEnvFactory.Create();
            FollowOtherMiners gasLimitCalculator = new(MainnetSpecProvider.Instance);
            AuRaBlockProducer preMergeBlockProducer = new(
                env.TxSource,
                env.ChainProcessor,
                env.ReadOnlyStateProvider,
                Sealer,
                BlockTree,
                Timestamper,
                auraStepCalculator,
                NullReportingValidator.Instance,
                new AuRaConfig(),
                gasLimitCalculator,
                SpecProvider,
                LogManager,
                blocksConfig
            );

            return new MergeBlockProducer(preMergeBlockProducer, postMergeBlockProducer, PoSSwitcher);
        }
    }
}<|MERGE_RESOLUTION|>--- conflicted
+++ resolved
@@ -41,6 +41,7 @@
 using Nethermind.Synchronization.ParallelSync;
 using NSubstitute;
 using NUnit.Framework;
+using Nethermind.Consensus.Transactions;
 
 namespace Nethermind.Merge.AuRa.Test;
 
@@ -62,7 +63,6 @@
         => base.forkchoiceUpdatedV2_should_validate_withdrawals(input);
 
     [TestCase(
-<<<<<<< HEAD
         "0x67c4b87edb1ae82efc29a4b04c625ab7efd5ed681366c2f9ba672d7bd40e9bef",
         "0x26b9598dd31cd520c6dcaf4f6fa13e279b4fa1f94d150357290df0e944f53115")]
     public override Task NewPayloadV5_should_return_invalid_for_unsatisfied_inclusion_list_V5(string blockHash, string stateRoot)
@@ -95,12 +95,10 @@
         => base.Should_process_block_as_expected_V5(latestValidHash, blockHash, stateRoot, payloadId);
 
     [TestCase(
-        "0x1f26afbef938a122f4f55d2f081ac81cd9c8851ca22452fa5baf58845e574fc6",
-        "0x343ab3716f2475c9cdd993dc654dd0ea143379a62f0556180bff1869eb451858",
-=======
+        // "0x1f26afbef938a122f4f55d2f081ac81cd9c8851ca22452fa5baf58845e574fc6",
+        // "0x343ab3716f2475c9cdd993dc654dd0ea143379a62f0556180bff1869eb451858",
         "0xd6ac1db7fee77f895121329b5949ddfb5258c952868a3707bb1104d8f219df2e",
         "0x912ef8152bf54f81762e26d2a4f0793fb2a0a55b7ce5a9ff7f6879df6d94a6b3",
->>>>>>> bea66a5b
         "0x26b9598dd31cd520c6dcaf4f6fa13e279b4fa1f94d150357290df0e944f53115",
         "0x0117c925cabe3c1d")]
     public override Task Should_process_block_as_expected_V4(string latestValidHash, string blockHash, string stateRoot, string payloadId)
@@ -234,37 +232,34 @@
                 LogManager,
                 targetAdjustedGasLimitCalculator);
 
-<<<<<<< HEAD
-            AuRaMergeBlockProducerEnvFactory blockProducerEnvFactory = new(
-                _api!.ChainSpec,
-                _api.AbiEncoder,
-                _api.CreateStartBlockProducer,
-                _api.ReadOnlyTxProcessingEnvFactory,
-                WorldStateManager,
-                BlockTree,
-                SpecProvider,
-                BlockValidator,
-                NoBlockRewards.Instance,
-                ReceiptStorage,
-                BlockPreprocessorStep,
-                TxPool,
-                transactionComparerProvider,
-                blocksConfig,
-                LogManager);
-            blockProducerEnvFactory.ExecutionRequestsProcessorOverride = ExecutionRequestsProcessorOverride;
-            this._blockProducerEnvFactory = blockProducerEnvFactory;
-
-            InclusionListTxSource = new InclusionListTxSource(EthereumEcdsa, TxPool, SpecProvider, LogManager);
-            BlockProducerEnv blockProducerEnv = blockProducerEnvFactory.Create(_additionalTxSource.Then(InclusionListTxSource));
-=======
-            IBlockProducerEnv blockProducerEnv = BlockProducerEnvFactory.Create();
->>>>>>> bea66a5b
+            // AuRaMergeBlockProducerEnvFactory blockProducerEnvFactory = new(
+            //     _api!.ChainSpec,
+            //     _api.AbiEncoder,
+            //     _api.CreateStartBlockProducer,
+            //     _api.ReadOnlyTxProcessingEnvFactory,
+            //     WorldStateManager,
+            //     BlockTree,
+            //     SpecProvider,
+            //     BlockValidator,
+            //     NoBlockRewards.Instance,
+            //     ReceiptStorage,
+            //     BlockPreprocessorStep,
+            //     TxPool,
+            //     transactionComparerProvider,
+            //     blocksConfig,
+            //     LogManager);
+            // blockProducerEnvFactory.ExecutionRequestsProcessorOverride = ExecutionRequestsProcessorOverride;
+            // this._blockProducerEnvFactory = blockProducerEnvFactory;
+
+            InclusionListTxSource = new InclusionListTxSource(EthereumEcdsa, SpecProvider, LogManager);
+            // BlockProducerEnv blockProducerEnv = blockProducerEnvFactory.Create(_additionalTxSource.Then(InclusionListTxSource));
+            IBlockProducerEnv blockProducerEnv = BlockProducerEnvFactory.Create(); // todo: pass in IL tx source?
             PostMergeBlockProducer postMergeBlockProducer = blockProducerFactory.Create(blockProducerEnv);
             BlockProducer = postMergeBlockProducer;
 
             IAuRaStepCalculator auraStepCalculator = Substitute.For<IAuRaStepCalculator>();
             auraStepCalculator.TimeToNextStep.Returns(TimeSpan.FromMilliseconds(0));
-            var env = BlockProducerEnvFactory.Create();
+            IBlockProducerEnv env = BlockProducerEnvFactory.Create(); // todo: pre and post block env?
             FollowOtherMiners gasLimitCalculator = new(MainnetSpecProvider.Instance);
             AuRaBlockProducer preMergeBlockProducer = new(
                 env.TxSource,
