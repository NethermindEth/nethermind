--- conflicted
+++ resolved
@@ -173,13 +173,8 @@
                 SpecProvider,
                 BlockValidator,
                 NoBlockRewards.Instance,
-<<<<<<< HEAD
-                new BlockProcessor.BlockValidationTransactionsExecutor(TxProcessor, State, SpecProvider),
-                State,
-=======
                 new BlockProcessor.BlockValidationTransactionsExecutor(TxProcessor, state),
                 state,
->>>>>>> 65189ede
                 ReceiptStorage,
                 TxProcessor,
                 new BeaconBlockRootHandler(TxProcessor, state),
