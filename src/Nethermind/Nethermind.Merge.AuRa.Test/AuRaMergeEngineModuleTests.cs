// SPDX-FileCopyrightText: 2022 Demerzel Solutions Limited
// SPDX-License-Identifier: LGPL-3.0-only

using System;
using System.Threading.Tasks;
using Nethermind.Blockchain.BeaconBlockRoot;
using Nethermind.Blockchain.Blocks;
using Nethermind.Blockchain.Synchronization;
using Nethermind.Config;
using Nethermind.Consensus;
using Nethermind.Consensus.AuRa;
using Nethermind.Consensus.AuRa.Config;
using Nethermind.Consensus.AuRa.InitializationSteps;
using Nethermind.Consensus.AuRa.Validators;
using Nethermind.Consensus.Comparers;
using Nethermind.Consensus.Processing;
using Nethermind.Consensus.Producers;
using Nethermind.Consensus.Requests;
using Nethermind.Consensus.Rewards;
using Nethermind.Consensus.Transactions;
using Nethermind.Core;
using Nethermind.Core.Crypto;
using Nethermind.Core.Specs;
using Nethermind.Core.Test.Blockchain;
using Nethermind.Core.Timers;
using Nethermind.Facade.Eth;
using Nethermind.Int256;
using Nethermind.Logging;
using Nethermind.Merge.AuRa.Withdrawals;
using Nethermind.Merge.Plugin;
using Nethermind.Merge.Plugin.BlockProduction;
using Nethermind.Merge.Plugin.Handlers;
using Nethermind.Merge.Plugin.Test;
using Nethermind.Serialization.Json;
using Nethermind.Specs;
using Nethermind.Specs.ChainSpecStyle;
using Nethermind.Synchronization.ParallelSync;
using NSubstitute;
using NUnit.Framework;

namespace Nethermind.Merge.AuRa.Test;

public class AuRaMergeEngineModuleTests : EngineModuleTests
{
    protected override MergeTestBlockchain CreateBaseBlockchain(
        IMergeConfig? mergeConfig = null,
        IPayloadPreparationService? mockedPayloadService = null,
        ILogManager? logManager = null,
        IConsensusRequestsProcessor? mockedConsensusRequestsProcessor = null)
        => new MergeAuRaTestBlockchain(mergeConfig, mockedPayloadService, logManager, mockedConsensusRequestsProcessor);

    protected override Hash256 ExpectedBlockHash => new("0x990d377b67dbffee4a60db6f189ae479ffb406e8abea16af55e0469b8524cf46");

    [TestCaseSource(nameof(GetWithdrawalValidationValues))]
    public override Task forkchoiceUpdatedV2_should_validate_withdrawals((IReleaseSpec Spec,
        string ErrorMessage,
        Withdrawal[]? Withdrawals,
        string BlockHash,
        int ErrorCode
        ) input)
        => base.forkchoiceUpdatedV2_should_validate_withdrawals(input);

    [TestCase(
        "0xe97d919a17fa5011ff3a08ffb07657ed9e1aaf5ff649888e5d7f605006caf598",
        "0xdd9be69fe6ed616f44d53576f430c1c7720ed0e7bff59478539a4a43dbb3bf1f",
        "0xd75d320c3a98a02ec7fe2abdcb1769bd063fec04d73f1735810f365ac12bc4ba",
        "0x3c6a8926870bdeff")]
    public override Task Should_process_block_as_expected_V4(string latestValidHash, string blockHash, string stateRoot, string payloadId)
        => base.Should_process_block_as_expected_V4(latestValidHash, blockHash, stateRoot, payloadId);

    [TestCase(
        "0xe168b70ac8a6f7d90734010030801fbb2dcce03a657155c4024b36ba8d1e3926",
        "0x3e604e45a9a74b66a7e03f828cc2597f0cb5f5e7dc50c9211be3a62fbcd6396d",
        "0xdbd87b98a6be7d4e3f11ff8500c38a0736d9a5e7a47b5cb25628d37187a98cb9",
        "0xcdd08163eccae523")]
    public override Task Should_process_block_as_expected_V2(string latestValidHash, string blockHash, string stateRoot, string payloadId)
        => base.Should_process_block_as_expected_V2(latestValidHash, blockHash, stateRoot, payloadId);

    [TestCase(
        "0xe4333fcde906675e50500bf53a6c73bc51b2517509bc3cff2d24d0de9b8dd23e",
        "0xe168b70ac8a6f7d90734010030801fbb2dcce03a657155c4024b36ba8d1e3926",
        "0xb22228e153345f9b")]
    public override Task processing_block_should_serialize_valid_responses(string blockHash, string latestValidHash, string payloadId)
        => base.processing_block_should_serialize_valid_responses(blockHash, latestValidHash, payloadId);

    [Test]
    [TestCase(
        "0xa66ec67b117f57388da53271f00c22a68e6c297b564f67c5904e6f2662881875",
        "0xe168b70ac8a6f7d90734010030801fbb2dcce03a657155c4024b36ba8d1e3926"
        )]
    [Parallelizable(ParallelScope.None)]
    [Obsolete]
    public override Task forkchoiceUpdatedV1_should_communicate_with_boost_relay_through_http(string blockHash, string parentHash)
        => base.forkchoiceUpdatedV1_should_communicate_with_boost_relay_through_http(blockHash, parentHash);

    [Ignore("Withdrawals are not withdrawan due to lack of Aura contract in tests")]
    public override Task Can_apply_withdrawals_correctly((Withdrawal[][] Withdrawals, (Address Account, UInt256 BalanceIncrease)[] ExpectedAccountIncrease) input)
    {
        return base.Can_apply_withdrawals_correctly(input);
    }

    public class MergeAuRaTestBlockchain : MergeTestBlockchain
    {
        private AuRaNethermindApi? _api;
        protected ITxSource? _additionalTxSource;

<<<<<<< HEAD
        public MergeAuRaTestBlockchain(IMergeConfig? mergeConfig = null, IPayloadPreparationService? mockedPayloadPreparationService = null, ITxSource? additionalTxSource = null)
            : base(mergeConfig, mockedPayloadPreparationService)
=======
        public MergeAuRaTestBlockchain(IMergeConfig? mergeConfig = null, IPayloadPreparationService? mockedPayloadPreparationService = null, ILogManager? logManager = null, IConsensusRequestsProcessor? mockedConsensusRequestsProcessor = null)
            : base(mergeConfig, mockedPayloadPreparationService, logManager, mockedConsensusRequestsProcessor)
>>>>>>> 4aa29201
        {
            ConsensusRequestsProcessor = mockedConsensusRequestsProcessor;
            SealEngineType = Core.SealEngineType.AuRa;
            _additionalTxSource = additionalTxSource;
        }

        protected override Task<TestBlockchain> Build(ISpecProvider? specProvider = null, UInt256? initialValues = null, bool addBlockOnStart = true)
        {
            if (specProvider is TestSingleReleaseSpecProvider provider) provider.SealEngine = SealEngineType;
            return base.Build(specProvider, initialValues, addBlockOnStart);
        }

        protected override IBlockProcessor CreateBlockProcessor()
        {
            _api = new(new ConfigProvider(), new EthereumJsonSerializer(), LogManager,
                    new ChainSpec
                    {
                        AuRa = new()
                        {
                            WithdrawalContractAddress = new("0xbabe2bed00000000000000000000000000000003")
                        },
                        Parameters = new()
                    })
            {
                BlockTree = BlockTree,
                DbProvider = DbProvider,
                WorldStateManager = WorldStateManager,
                SpecProvider = SpecProvider,
                TransactionComparerProvider = TransactionComparerProvider,
                TxPool = TxPool
            };

            WithdrawalContractFactory withdrawalContractFactory = new(_api.ChainSpec!.AuRa, _api.AbiEncoder);
            WithdrawalProcessor = new AuraWithdrawalProcessor(
                    withdrawalContractFactory.Create(TxProcessor),
                    LogManager
            );

            BlockValidator = CreateBlockValidator();
            IBlockProcessor processor = new BlockProcessor(
                SpecProvider,
                BlockValidator,
                NoBlockRewards.Instance,
                new BlockProcessor.BlockValidationTransactionsExecutor(TxProcessor, State),
                State,
                ReceiptStorage,
                TxProcessor,
                new BeaconBlockRootHandler(TxProcessor),
                new BlockhashStore(SpecProvider, State),
                LogManager,
                WithdrawalProcessor,
                consensusRequestsProcessor: ConsensusRequestsProcessor,
                preWarmer: CreateBlockCachePreWarmer());

            return new TestBlockProcessorInterceptor(processor, _blockProcessingThrottle);
        }


        protected override IBlockProducer CreateTestBlockProducer(TxPoolTxSource txPoolTxSource, ISealer sealer, ITransactionComparerProvider transactionComparerProvider)
        {
            SealEngine = new MergeSealEngine(SealEngine, PoSSwitcher, SealValidator!, LogManager);
            BlocksConfig blocksConfig = new() { MinGasPrice = 0 };
            ISyncConfig syncConfig = new SyncConfig();
            TargetAdjustedGasLimitCalculator targetAdjustedGasLimitCalculator = new(SpecProvider, blocksConfig);
            EthSyncingInfo = new EthSyncingInfo(BlockTree, ReceiptStorage, syncConfig,
                new StaticSelector(SyncMode.All), Substitute.For<ISyncProgressResolver>(), LogManager);
            PostMergeBlockProducerFactory blockProducerFactory = new(
                SpecProvider,
                SealEngine,
                Timestamper,
                blocksConfig,
                LogManager,
                targetAdjustedGasLimitCalculator);

            AuRaMergeBlockProducerEnvFactory blockProducerEnvFactory = new(
                _api!,
                WorldStateManager,
                BlockTree,
                SpecProvider,
                BlockValidator,
                NoBlockRewards.Instance,
                ReceiptStorage,
                BlockPreprocessorStep,
                TxPool,
                transactionComparerProvider,
                blocksConfig,
                LogManager,
                ConsensusRequestsProcessor);


            BlockProducerEnv blockProducerEnv = blockProducerEnvFactory.Create(_additionalTxSource);
            PostMergeBlockProducer postMergeBlockProducer = blockProducerFactory.Create(blockProducerEnv);
            PostMergeBlockProducer = postMergeBlockProducer;
            PayloadPreparationService ??= new PayloadPreparationService(
                postMergeBlockProducer,
                CreateBlockImprovementContextFactory(PostMergeBlockProducer),
                TimerFactory.Default,
                LogManager,
                TimeSpan.FromSeconds(MergeConfig.SecondsPerSlot),
                50000 // by default we want to avoid cleanup payload effects in testing
            );

            IAuRaStepCalculator auraStepCalculator = Substitute.For<IAuRaStepCalculator>();
            auraStepCalculator.TimeToNextStep.Returns(TimeSpan.FromMilliseconds(0));
            FollowOtherMiners gasLimitCalculator = new(MainnetSpecProvider.Instance);
            AuRaBlockProducer preMergeBlockProducer = new(
                txPoolTxSource,
                blockProducerEnvFactory.Create().ChainProcessor,
                State,
                sealer,
                BlockTree,
                Timestamper,
                auraStepCalculator,
                NullReportingValidator.Instance,
                new AuRaConfig(),
                gasLimitCalculator,
                SpecProvider,
                LogManager,
                blocksConfig
            );

            return new MergeBlockProducer(preMergeBlockProducer, postMergeBlockProducer, PoSSwitcher);
        }

        protected virtual IBlockImprovementContextFactory CreateBlockImprovementContextFactory(IBlockProducer blockProducer)
            => new BlockImprovementContextFactory(blockProducer, TimeSpan.FromSeconds(MergeConfig.SecondsPerSlot));
    }
}<|MERGE_RESOLUTION|>--- conflicted
+++ resolved
@@ -47,7 +47,7 @@
         IPayloadPreparationService? mockedPayloadService = null,
         ILogManager? logManager = null,
         IConsensusRequestsProcessor? mockedConsensusRequestsProcessor = null)
-        => new MergeAuRaTestBlockchain(mergeConfig, mockedPayloadService, logManager, mockedConsensusRequestsProcessor);
+        => new MergeAuRaTestBlockchain(mergeConfig, mockedPayloadService, null, logManager, mockedConsensusRequestsProcessor);
 
     protected override Hash256 ExpectedBlockHash => new("0x990d377b67dbffee4a60db6f189ae479ffb406e8abea16af55e0469b8524cf46");
 
@@ -104,13 +104,8 @@
         private AuRaNethermindApi? _api;
         protected ITxSource? _additionalTxSource;
 
-<<<<<<< HEAD
-        public MergeAuRaTestBlockchain(IMergeConfig? mergeConfig = null, IPayloadPreparationService? mockedPayloadPreparationService = null, ITxSource? additionalTxSource = null)
-            : base(mergeConfig, mockedPayloadPreparationService)
-=======
-        public MergeAuRaTestBlockchain(IMergeConfig? mergeConfig = null, IPayloadPreparationService? mockedPayloadPreparationService = null, ILogManager? logManager = null, IConsensusRequestsProcessor? mockedConsensusRequestsProcessor = null)
+        public MergeAuRaTestBlockchain(IMergeConfig? mergeConfig = null, IPayloadPreparationService? mockedPayloadPreparationService = null, ITxSource? additionalTxSource = null, ILogManager? logManager = null, IConsensusRequestsProcessor? mockedConsensusRequestsProcessor = null)
             : base(mergeConfig, mockedPayloadPreparationService, logManager, mockedConsensusRequestsProcessor)
->>>>>>> 4aa29201
         {
             ConsensusRequestsProcessor = mockedConsensusRequestsProcessor;
             SealEngineType = Core.SealEngineType.AuRa;
