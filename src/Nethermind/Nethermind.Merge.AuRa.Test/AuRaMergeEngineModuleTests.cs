// SPDX-FileCopyrightText: 2022 Demerzel Solutions Limited
// SPDX-License-Identifier: LGPL-3.0-only

using System;
using System.Threading.Tasks;
using Nethermind.Blockchain.BeaconBlockRoot;
using Nethermind.Blockchain.Blocks;
using Nethermind.Blockchain.Synchronization;
using Nethermind.Config;
using Nethermind.Consensus;
using Nethermind.Consensus.AuRa;
using Nethermind.Consensus.AuRa.Config;
using Nethermind.Consensus.AuRa.InitializationSteps;
using Nethermind.Consensus.AuRa.Validators;
using Nethermind.Consensus.Comparers;
using Nethermind.Consensus.ExecutionRequests;
using Nethermind.Consensus.Processing;
using Nethermind.Consensus.Producers;
using Nethermind.Consensus.Rewards;
using Nethermind.Consensus.Transactions;
using Nethermind.Core;
using Nethermind.Core.Crypto;
using Nethermind.Core.Specs;
using Nethermind.Core.Test.Blockchain;
using Nethermind.Core.Timers;
using Nethermind.Facade.Eth;
using Nethermind.Int256;
using Nethermind.Logging;
using Nethermind.Merge.AuRa.Withdrawals;
using Nethermind.Merge.Plugin;
using Nethermind.Merge.Plugin.BlockProduction;
using Nethermind.Merge.Plugin.Handlers;
using Nethermind.Merge.Plugin.Test;
using Nethermind.Serialization.Json;
using Nethermind.Specs;
using Nethermind.Specs.ChainSpecStyle;
using Nethermind.Specs.Test.ChainSpecStyle;
using Nethermind.Synchronization;
using Nethermind.Synchronization.FastBlocks;
using Nethermind.Synchronization.ParallelSync;
using NSubstitute;
using NUnit.Framework;

namespace Nethermind.Merge.AuRa.Test;

public class AuRaMergeEngineModuleTests : EngineModuleTests
{
    protected override MergeTestBlockchain CreateBaseBlockchain(
        IMergeConfig? mergeConfig = null,
        IPayloadPreparationService? mockedPayloadService = null,
        ILogManager? logManager = null,
        IExecutionRequestsProcessor? mockedExecutionRequestsProcessor = null)
        => new MergeAuRaTestBlockchain(mergeConfig, mockedPayloadService, null, logManager, mockedExecutionRequestsProcessor);

    protected override Hash256 ExpectedBlockHash => new("0x990d377b67dbffee4a60db6f189ae479ffb406e8abea16af55e0469b8524cf46");

    [TestCaseSource(nameof(GetWithdrawalValidationValues))]
    public override Task forkchoiceUpdatedV2_should_validate_withdrawals((IReleaseSpec Spec,
        string ErrorMessage,
        Withdrawal[]? Withdrawals,
        string BlockHash,
        int ErrorCode
        ) input)
        => base.forkchoiceUpdatedV2_should_validate_withdrawals(input);

    [TestCase(
        "0xd25128557a58fe7bb6346d779cfc86a1f5bd9bff4786a118097aebdf3128f46d",
        "0xcbf0d15de352e744aba609aca74846ede5fc3ffd00ca506914b498b00470cbf8",
        "0xd75d320c3a98a02ec7fe2abdcb1769bd063fec04d73f1735810f365ac12bc4ba",
        "0xc9763e9904d3fe5b")]
    public override Task Should_process_block_as_expected_V4(string latestValidHash, string blockHash, string stateRoot, string payloadId)
        => base.Should_process_block_as_expected_V4(latestValidHash, blockHash, stateRoot, payloadId);

    [TestCase(
        "0xe168b70ac8a6f7d90734010030801fbb2dcce03a657155c4024b36ba8d1e3926",
        "0x3e604e45a9a74b66a7e03f828cc2597f0cb5f5e7dc50c9211be3a62fbcd6396d",
        "0xdbd87b98a6be7d4e3f11ff8500c38a0736d9a5e7a47b5cb25628d37187a98cb9",
        "0xcdd08163eccae523")]
    public override Task Should_process_block_as_expected_V2(string latestValidHash, string blockHash, string stateRoot, string payloadId)
        => base.Should_process_block_as_expected_V2(latestValidHash, blockHash, stateRoot, payloadId);

    [TestCase(
        "0xe4333fcde906675e50500bf53a6c73bc51b2517509bc3cff2d24d0de9b8dd23e",
        "0xe168b70ac8a6f7d90734010030801fbb2dcce03a657155c4024b36ba8d1e3926",
        "0xb22228e153345f9b")]
    public override Task processing_block_should_serialize_valid_responses(string blockHash, string latestValidHash, string payloadId)
        => base.processing_block_should_serialize_valid_responses(blockHash, latestValidHash, payloadId);

    [Test]
    [TestCase(
        "0xa66ec67b117f57388da53271f00c22a68e6c297b564f67c5904e6f2662881875",
        "0xe168b70ac8a6f7d90734010030801fbb2dcce03a657155c4024b36ba8d1e3926"
        )]
    [Parallelizable(ParallelScope.None)]
    [Obsolete]
    public override Task forkchoiceUpdatedV1_should_communicate_with_boost_relay_through_http(string blockHash, string parentHash)
        => base.forkchoiceUpdatedV1_should_communicate_with_boost_relay_through_http(blockHash, parentHash);

    [Ignore("Withdrawals are not withdrawan due to lack of Aura contract in tests")]
    public override Task Can_apply_withdrawals_correctly((Withdrawal[][] Withdrawals, (Address Account, UInt256 BalanceIncrease)[] ExpectedAccountIncrease) input)
    {
        return base.Can_apply_withdrawals_correctly(input);
    }

    public class MergeAuRaTestBlockchain : MergeTestBlockchain
    {
        private AuRaNethermindApi? _api;
        protected ITxSource? _additionalTxSource;

        public MergeAuRaTestBlockchain(IMergeConfig? mergeConfig = null, IPayloadPreparationService? mockedPayloadPreparationService = null, ITxSource? additionalTxSource = null, ILogManager? logManager = null, IExecutionRequestsProcessor? mockedExecutionRequestsProcessor = null)
            : base(mergeConfig, mockedPayloadPreparationService, logManager, mockedExecutionRequestsProcessor)
        {
            ExecutionRequestsProcessor = mockedExecutionRequestsProcessor;
            SealEngineType = Core.SealEngineType.AuRa;
            _additionalTxSource = additionalTxSource;
        }

        protected override Task<TestBlockchain> Build(ISpecProvider? specProvider = null, UInt256? initialValues = null, bool addBlockOnStart = true)
        {
            if (specProvider is TestSingleReleaseSpecProvider provider) provider.SealEngine = SealEngineType;
            return base.Build(specProvider, initialValues, addBlockOnStart);
        }

        protected override IBlockProcessor CreateBlockProcessor()
        {
            _api = new(new ConfigProvider(), new EthereumJsonSerializer(), LogManager,
                    new ChainSpec
                    {
                        EngineChainSpecParametersProvider = new TestChainSpecParametersProvider(
                            new AuRaChainSpecEngineParameters
                            {
                                WithdrawalContractAddress = new("0xbabe2bed00000000000000000000000000000003")
                            }),
                        Parameters = new()
                    })
            {
                BlockTree = BlockTree,
                DbProvider = DbProvider,
                WorldStateManager = WorldStateManager,
                SpecProvider = SpecProvider,
                TransactionComparerProvider = TransactionComparerProvider,
                TxPool = TxPool
            };

<<<<<<< HEAD
            WithdrawalContractFactory withdrawalContractFactory = new(_api.ChainSpec!.AuRa, _api.AbiEncoder, SpecProvider);
=======
            WithdrawalContractFactory withdrawalContractFactory = new(_api.ChainSpec!.EngineChainSpecParametersProvider
                .GetChainSpecParameters<AuRaChainSpecEngineParameters>(), _api.AbiEncoder);
>>>>>>> cfb53c23
            WithdrawalProcessor = new AuraWithdrawalProcessor(
                withdrawalContractFactory.Create(TxProcessor),
                LogManager
            );

            BlockValidator = CreateBlockValidator();
            IBlockProcessor processor = new BlockProcessor(
                SpecProvider,
                BlockValidator,
                NoBlockRewards.Instance,
                new BlockProcessor.BlockValidationTransactionsExecutor(TxProcessor, State, SpecProvider),
                State,
                ReceiptStorage,
                TxProcessor,
                new BeaconBlockRootHandler(TxProcessor, State),
                new BlockhashStore(SpecProvider, State),
                LogManager,
                WithdrawalProcessor,
                executionRequestsProcessor: ExecutionRequestsProcessor,
                preWarmer: CreateBlockCachePreWarmer());

            return new TestBlockProcessorInterceptor(processor, _blockProcessingThrottle);
        }


        protected override IBlockProducer CreateTestBlockProducer(TxPoolTxSource txPoolTxSource, ISealer sealer, ITransactionComparerProvider transactionComparerProvider)
        {
            SealEngine = new MergeSealEngine(SealEngine, PoSSwitcher, SealValidator!, LogManager);
            BlocksConfig blocksConfig = new() { MinGasPrice = 0 };
            ISyncConfig syncConfig = new SyncConfig();
            TargetAdjustedGasLimitCalculator targetAdjustedGasLimitCalculator = new(SpecProvider, blocksConfig);
            EthSyncingInfo = new EthSyncingInfo(BlockTree, Substitute.For<ISyncPointers>(), syncConfig,
                new StaticSelector(SyncMode.All), Substitute.For<ISyncProgressResolver>(), LogManager);
            PostMergeBlockProducerFactory blockProducerFactory = new(
                SpecProvider,
                SealEngine,
                Timestamper,
                blocksConfig,
                LogManager,
                targetAdjustedGasLimitCalculator);

            AuRaMergeBlockProducerEnvFactory blockProducerEnvFactory = new(
                _api!,
                WorldStateManager,
                BlockTree,
                SpecProvider,
                BlockValidator,
                NoBlockRewards.Instance,
                ReceiptStorage,
                BlockPreprocessorStep,
                TxPool,
                transactionComparerProvider,
                blocksConfig,
                LogManager,
                ExecutionRequestsProcessor);


            BlockProducerEnv blockProducerEnv = blockProducerEnvFactory.Create(_additionalTxSource);
            PostMergeBlockProducer postMergeBlockProducer = blockProducerFactory.Create(blockProducerEnv);
            PostMergeBlockProducer = postMergeBlockProducer;
            PayloadPreparationService ??= new PayloadPreparationService(
                postMergeBlockProducer,
                CreateBlockImprovementContextFactory(PostMergeBlockProducer),
                TimerFactory.Default,
                LogManager,
                TimeSpan.FromSeconds(MergeConfig.SecondsPerSlot),
                50000 // by default we want to avoid cleanup payload effects in testing
            );

            IAuRaStepCalculator auraStepCalculator = Substitute.For<IAuRaStepCalculator>();
            auraStepCalculator.TimeToNextStep.Returns(TimeSpan.FromMilliseconds(0));
            FollowOtherMiners gasLimitCalculator = new(MainnetSpecProvider.Instance);
            AuRaBlockProducer preMergeBlockProducer = new(
                txPoolTxSource,
                blockProducerEnvFactory.Create().ChainProcessor,
                State,
                sealer,
                BlockTree,
                Timestamper,
                auraStepCalculator,
                NullReportingValidator.Instance,
                new AuRaConfig(),
                gasLimitCalculator,
                SpecProvider,
                LogManager,
                blocksConfig
            );

            return new MergeBlockProducer(preMergeBlockProducer, postMergeBlockProducer, PoSSwitcher);
        }

        protected virtual IBlockImprovementContextFactory CreateBlockImprovementContextFactory(IBlockProducer blockProducer)
            => new BlockImprovementContextFactory(blockProducer, TimeSpan.FromSeconds(MergeConfig.SecondsPerSlot));
    }
}<|MERGE_RESOLUTION|>--- conflicted
+++ resolved
@@ -142,12 +142,8 @@
                 TxPool = TxPool
             };
 
-<<<<<<< HEAD
-            WithdrawalContractFactory withdrawalContractFactory = new(_api.ChainSpec!.AuRa, _api.AbiEncoder, SpecProvider);
-=======
             WithdrawalContractFactory withdrawalContractFactory = new(_api.ChainSpec!.EngineChainSpecParametersProvider
-                .GetChainSpecParameters<AuRaChainSpecEngineParameters>(), _api.AbiEncoder);
->>>>>>> cfb53c23
+                .GetChainSpecParameters<AuRaChainSpecEngineParameters>(), _api.AbiEncoder, SpecProvider);
             WithdrawalProcessor = new AuraWithdrawalProcessor(
                 withdrawalContractFactory.Create(TxProcessor),
                 LogManager
