--- conflicted
+++ resolved
@@ -34,12 +34,9 @@
 using Nethermind.Serialization.Json;
 using Nethermind.Specs;
 using Nethermind.Specs.ChainSpecStyle;
-<<<<<<< HEAD
-=======
 using Nethermind.Specs.Test.ChainSpecStyle;
 using Nethermind.Synchronization;
 using Nethermind.Synchronization.FastBlocks;
->>>>>>> b81070de
 using Nethermind.Synchronization.ParallelSync;
 using NSubstitute;
 using NUnit.Framework;
@@ -110,26 +107,18 @@
         private AuRaNethermindApi? _api;
         protected ITxSource? _additionalTxSource;
 
-<<<<<<< HEAD
-        public MergeAuRaTestBlockchain(IMergeConfig? mergeConfig = null, IPayloadPreparationService? mockedPayloadPreparationService = null, ITxSource? additionalTxSource = null)
-            : base(mergeConfig, mockedPayloadPreparationService)
-=======
         public MergeAuRaTestBlockchain(IMergeConfig? mergeConfig = null, IPayloadPreparationService? mockedPayloadPreparationService = null, ITxSource? additionalTxSource = null, ILogManager? logManager = null, IExecutionRequestsProcessor? mockedExecutionRequestsProcessor = null)
             : base(mergeConfig, mockedPayloadPreparationService, logManager, mockedExecutionRequestsProcessor)
->>>>>>> b81070de
         {
             ExecutionRequestsProcessor = mockedExecutionRequestsProcessor;
             SealEngineType = Core.SealEngineType.AuRa;
             _additionalTxSource = additionalTxSource;
-<<<<<<< HEAD
-=======
         }
 
         protected override Task<TestBlockchain> Build(ISpecProvider? specProvider = null, UInt256? initialValues = null, bool addBlockOnStart = true)
         {
             if (specProvider is TestSingleReleaseSpecProvider provider) provider.SealEngine = SealEngineType;
             return base.Build(specProvider, initialValues, addBlockOnStart);
->>>>>>> b81070de
         }
 
         protected override IBlockProcessor CreateBlockProcessor()
