--- conflicted
+++ resolved
@@ -142,12 +142,8 @@
                 new BlockProcessor.BlockValidationTransactionsExecutor(TxProcessor, State),
                 State,
                 ReceiptStorage,
-<<<<<<< HEAD
-                new BlockhashStore(BlockTree, SpecProvider, State),
+                new BlockhashStore(SpecProvider, State),
                 TxProcessor,
-=======
-                new BlockhashStore(SpecProvider, State),
->>>>>>> 229bd6b5
                 LogManager,
                 WithdrawalProcessor,
                 consensusRequestsProcessor: ConsensusRequestsProcessor);
