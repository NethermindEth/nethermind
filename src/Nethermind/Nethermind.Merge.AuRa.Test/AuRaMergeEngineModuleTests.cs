--- conflicted
+++ resolved
@@ -64,17 +64,10 @@
         => base.forkchoiceUpdatedV2_should_validate_withdrawals(input);
 
     [TestCase(
-<<<<<<< HEAD
-        "0x8c991b526ff658e90a4a4d4c1e83dd55aee17c5467e71599690967c83c0b9c2f",
-        "0x445476686cccd0ee909b5e514b15389b7b6ddb01ab8048c30f4f9f130286f3fb",
-        "0xd75d320c3a98a02ec7fe2abdcb1769bd063fec04d73f1735810f365ac12bc4ba",
-        "0x99ac9270a267569a")]
-=======
         "0x64fc59f08c4ecc90455e13ca16a78517cd4cc73d06405b03c2c6e50e2cc84c48",
         "0xc928b3a56463263ee0f30ff57210bf3101cbf3c1d48a50145d8d3857c8e2df5e",
         "0xd75d320c3a98a02ec7fe2abdcb1769bd063fec04d73f1735810f365ac12bc4ba",
         "0x9fe739bad82688be")]
->>>>>>> 5c6dc2c7
     public override Task Should_process_block_as_expected_V4(string latestValidHash, string blockHash, string stateRoot, string payloadId)
         => base.Should_process_block_as_expected_V4(latestValidHash, blockHash, stateRoot, payloadId);
 
