// SPDX-FileCopyrightText: 2024 Demerzel Solutions Limited
// SPDX-License-Identifier: LGPL-3.0-only

using System;
using Nethermind.Core.ConsensusRequests;

namespace Nethermind.Serialization.Rlp;

public class ConsensusRequestDecoder : IRlpStreamDecoder<ConsensusRequest>, IRlpValueDecoder<ConsensusRequest>, IRlpObjectDecoder<ConsensusRequest>
{
    private readonly WithdrawalRequestDecoder _withdrawalRequestDecoder = new();
<<<<<<< HEAD
    private readonly DepositDecoder _depositDecoder = new();
    private readonly ConsolidationRequestDecoder _consolidationRequestDecoder = new();
=======
    private readonly DepositDecoder _depositDecoder = DepositDecoder.Instance;
>>>>>>> 66bd24e6
    public int GetContentLength(ConsensusRequest item, RlpBehaviors rlpBehaviors)
    {
        int length = item.Type switch
        {
            ConsensusRequestsType.ConsolidationRequest => _consolidationRequestDecoder.GetContentLength((ConsolidationRequest)item, rlpBehaviors),
            ConsensusRequestsType.WithdrawalRequest => _withdrawalRequestDecoder.GetContentLength((WithdrawalRequest)item, rlpBehaviors),
            ConsensusRequestsType.Deposit => _depositDecoder.GetContentLength((Deposit)item, rlpBehaviors),
            _ => throw new RlpException($"Unsupported consensus request type {item.Type}")
        };
        return length;
    }

    public int GetLength(ConsensusRequest item, RlpBehaviors rlpBehaviors)
    {
        int length = item.Type switch
        {
            ConsensusRequestsType.ConsolidationRequest => _consolidationRequestDecoder.GetLength((ConsolidationRequest)item, rlpBehaviors),
            ConsensusRequestsType.WithdrawalRequest => _withdrawalRequestDecoder.GetLength((WithdrawalRequest)item, rlpBehaviors),
            ConsensusRequestsType.Deposit => _depositDecoder.GetLength((Deposit)item, rlpBehaviors),
            _ => throw new RlpException($"Unsupported consensus request type {item.Type}")
        };

        if ((rlpBehaviors & RlpBehaviors.SkipTypedWrapping) == RlpBehaviors.SkipTypedWrapping)
        {
            return Rlp.LengthOf((byte)item.Type) + length;
        }

        return Rlp.LengthOfSequence(Rlp.LengthOf((byte)item.Type) + length);
    }

    public ConsensusRequest? Decode(RlpStream rlpStream, RlpBehaviors rlpBehaviors = RlpBehaviors.None)
    {
        if (rlpStream.IsNextItemNull())
        {
            rlpStream.ReadByte();
            return null;
        }

        if ((rlpBehaviors & RlpBehaviors.SkipTypedWrapping) == RlpBehaviors.None)
        {
            rlpStream.ReadPrefixAndContentLength();
        }

        ConsensusRequestsType consensusRequestsType = (ConsensusRequestsType)rlpStream.ReadByte();

        ConsensusRequest result = consensusRequestsType switch
        {
            ConsensusRequestsType.ConsolidationRequest => _consolidationRequestDecoder.Decode(rlpStream, rlpBehaviors),
            ConsensusRequestsType.WithdrawalRequest => _withdrawalRequestDecoder.Decode(rlpStream, rlpBehaviors),
            ConsensusRequestsType.Deposit => _depositDecoder.Decode(rlpStream, rlpBehaviors),

            _ => throw new RlpException($"Unsupported consensus request type {consensusRequestsType}")
        };

        return result;
    }

    public ConsensusRequest Decode(ref Rlp.ValueDecoderContext decoderContext, RlpBehaviors rlpBehaviors = RlpBehaviors.None)
    {
        if (decoderContext.IsNextItemNull())
        {
            decoderContext.ReadByte();
            return null;
        }

        if ((rlpBehaviors & RlpBehaviors.SkipTypedWrapping) == RlpBehaviors.None)
        {
            decoderContext.ReadPrefixAndContentLength();
        }

        ConsensusRequestsType consensusRequestsType = (ConsensusRequestsType)decoderContext.ReadByte();

        ConsensusRequest result = consensusRequestsType switch
        {
            ConsensusRequestsType.ConsolidationRequest => _consolidationRequestDecoder.Decode(ref decoderContext, rlpBehaviors),
            ConsensusRequestsType.WithdrawalRequest => _withdrawalRequestDecoder.Decode(ref decoderContext, rlpBehaviors),
            ConsensusRequestsType.Deposit => _depositDecoder.Decode(ref decoderContext, rlpBehaviors),
            _ => throw new RlpException($"Unsupported consensus request type {consensusRequestsType}")
        };

        return result;
    }

    public void Encode(RlpStream stream, ConsensusRequest item, RlpBehaviors rlpBehaviors = RlpBehaviors.None)
    {
        int contentLength = GetContentLength(item, rlpBehaviors);
        int sequenceLength = Rlp.LengthOfSequence(contentLength);

        if ((rlpBehaviors & RlpBehaviors.SkipTypedWrapping) == RlpBehaviors.None)
        {
            stream.StartByteArray(sequenceLength + 1, false);
        }

        stream.WriteByte((byte)item.Type);
        switch (item.Type)
        {
            case ConsensusRequestsType.ConsolidationRequest:
                _consolidationRequestDecoder.Encode(stream, (ConsolidationRequest)item, rlpBehaviors);
                break;
            case ConsensusRequestsType.WithdrawalRequest:
                _withdrawalRequestDecoder.Encode(stream, (WithdrawalRequest)item, rlpBehaviors);
                break;
            case ConsensusRequestsType.Deposit:
                _depositDecoder.Encode(stream, (Deposit)item, rlpBehaviors);
                break;
        }
    }

    public Rlp Encode(ConsensusRequest item, RlpBehaviors rlpBehaviors = RlpBehaviors.None)
    {
        RlpStream rlpStream = new RlpStream(GetLength(item, rlpBehaviors));
        Encode(rlpStream, item, rlpBehaviors);
        return new Rlp(rlpStream.Data.ToArray());
    }
}<|MERGE_RESOLUTION|>--- conflicted
+++ resolved
@@ -8,13 +8,11 @@
 
 public class ConsensusRequestDecoder : IRlpStreamDecoder<ConsensusRequest>, IRlpValueDecoder<ConsensusRequest>, IRlpObjectDecoder<ConsensusRequest>
 {
-    private readonly WithdrawalRequestDecoder _withdrawalRequestDecoder = new();
-<<<<<<< HEAD
-    private readonly DepositDecoder _depositDecoder = new();
-    private readonly ConsolidationRequestDecoder _consolidationRequestDecoder = new();
-=======
+    public static ConsensusRequestDecoder Instance { get; } = new();
+
     private readonly DepositDecoder _depositDecoder = DepositDecoder.Instance;
->>>>>>> 66bd24e6
+    private readonly WithdrawalRequestDecoder _withdrawalRequestDecoder = WithdrawalRequestDecoder.Instance;
+    private readonly ConsolidationRequestDecoder _consolidationRequestDecoder = ConsolidationRequestDecoder.Instance;
     public int GetContentLength(ConsensusRequest item, RlpBehaviors rlpBehaviors)
     {
         int length = item.Type switch
