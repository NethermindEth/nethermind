--- conflicted
+++ resolved
@@ -64,14 +64,10 @@
                 txReceipt.GasUsedTotal = (long)ctx.DecodeUBigInt();
             }
 
-<<<<<<< HEAD
             if (_includeBloom)
             {
-                txReceipt.Bloom = rlpStream.DecodeBloom();
-            }
-=======
-            txReceipt.Bloom = ctx.DecodeBloom();
->>>>>>> c0a25ff8
+                txReceipt.Bloom = ctx.DecodeBloom();
+            }
 
             int lastCheck = ctx.ReadSequenceLength() + ctx.Position;
 
