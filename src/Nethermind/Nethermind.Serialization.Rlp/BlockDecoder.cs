--- conflicted
+++ resolved
@@ -10,13 +10,9 @@
     public class BlockDecoder(IHeaderDecoder headerDecoder) : IRlpValueDecoder<Block>, IRlpStreamDecoder<Block>
     {
         private readonly IHeaderDecoder _headerDecoder = headerDecoder ?? throw new ArgumentNullException(nameof(headerDecoder));
-<<<<<<< HEAD
-        private readonly BlockBodyDecoder _blockBodyDecoder = BlockBodyDecoder.Instance;
-=======
         private readonly BlockBodyDecoder _blockBodyDecoder = new BlockBodyDecoder(headerDecoder);
 
         public BlockDecoder() : this(new HeaderDecoder()) { }
->>>>>>> c5388661
 
         public BlockDecoder() : this(new HeaderDecoder()) { }
 
