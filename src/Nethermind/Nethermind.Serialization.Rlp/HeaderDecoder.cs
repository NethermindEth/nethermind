// SPDX-FileCopyrightText: 2023 Demerzel Solutions Limited
// SPDX-License-Identifier: LGPL-3.0-only

using System;
using Nethermind.Core;
using Nethermind.Core.Crypto;
using Nethermind.Int256;

namespace Nethermind.Serialization.Rlp
{
    public class HeaderDecoder : IRlpValueDecoder<BlockHeader>, IRlpStreamDecoder<BlockHeader>
    {
        public const int NonceLength = 8;

        public BlockHeader? Decode(ref Rlp.ValueDecoderContext decoderContext,
            RlpBehaviors rlpBehaviors = RlpBehaviors.None)
        {
            if (decoderContext.IsNextItemNull())
            {
                return null;
            }

            var headerRlp = decoderContext.PeekNextItem();
            int headerSequenceLength = decoderContext.ReadSequenceLength();
            int headerCheck = decoderContext.Position + headerSequenceLength;

            Hash256? parentHash = decoderContext.DecodeKeccak();
            Hash256? unclesHash = decoderContext.DecodeKeccak();
            Address? beneficiary = decoderContext.DecodeAddress();
            Hash256? stateRoot = decoderContext.DecodeKeccak();
            Hash256? transactionsRoot = decoderContext.DecodeKeccak();
            Hash256? receiptsRoot = decoderContext.DecodeKeccak();
            Bloom? bloom = decoderContext.DecodeBloom();
            UInt256 difficulty = decoderContext.DecodeUInt256();
            long number = decoderContext.DecodeLong();
            long gasLimit = decoderContext.DecodeLong();
            long gasUsed = decoderContext.DecodeLong();
            ulong timestamp = decoderContext.DecodeULong();
            byte[]? extraData = decoderContext.DecodeByteArray();

            BlockHeader blockHeader = new(
                parentHash,
                unclesHash,
                beneficiary,
                difficulty,
                number,
                gasLimit,
                timestamp,
                extraData)
            {
                StateRoot = stateRoot,
                TxRoot = transactionsRoot,
                ReceiptsRoot = receiptsRoot,
                Bloom = bloom,
                GasUsed = gasUsed,
                Hash = Keccak.Compute(headerRlp)
            };

            if (decoderContext.PeekPrefixAndContentLength().ContentLength == Hash256.Size)
            {
                blockHeader.MixHash = decoderContext.DecodeKeccak();
                blockHeader.Nonce = (ulong)decoderContext.DecodeUInt256(NonceLength);
            }
            else
            {
                blockHeader.AuRaStep = (long)decoderContext.DecodeUInt256();
                blockHeader.AuRaSignature = decoderContext.DecodeByteArray();
            }

            // if we didn't reach the end of the stream, assume we have basefee to decode
            if (decoderContext.Position != headerCheck)
            {
                blockHeader.BaseFeePerGas = decoderContext.DecodeUInt256();
            }

            int itemsRemaining = decoderContext.PeekNumberOfItemsRemaining(maxSearch: 5);
            if (itemsRemaining > 0 &&
                decoderContext.PeekPrefixAndContentLength().ContentLength == Hash256.Size)
            {
                blockHeader.WithdrawalsRoot = decoderContext.DecodeKeccak();

                if (itemsRemaining >= 3 && decoderContext.Position != headerCheck)
                {
                    blockHeader.BlobGasUsed = decoderContext.DecodeULong();
                    blockHeader.ExcessBlobGas = decoderContext.DecodeULong();
                }

                if (itemsRemaining >= 4 && decoderContext.Position != headerCheck)
                {
                    blockHeader.ParentBeaconBlockRoot = decoderContext.DecodeKeccak();
                }

                if (itemsRemaining >= 5 && decoderContext.Position != headerCheck)
                {
                    blockHeader.RequestsHash = decoderContext.DecodeKeccak();
                }

                if (itemsRemaining >= 6 && decoderContext.Position != headerCheck)
                {
                    blockHeader.TargetBlobCount = decoderContext.DecodeULong();
                }
            }


            if ((rlpBehaviors & RlpBehaviors.AllowExtraBytes) != RlpBehaviors.AllowExtraBytes)
            {
                decoderContext.Check(headerCheck);
            }

            return blockHeader;
        }

        public BlockHeader? Decode(RlpStream rlpStream, RlpBehaviors rlpBehaviors = RlpBehaviors.None)
        {
            if (rlpStream.IsNextItemNull())
            {
                rlpStream.ReadByte();
                return null;
            }

            Span<byte> headerRlp = rlpStream.PeekNextItem();
            int headerSequenceLength = rlpStream.ReadSequenceLength();
            int headerCheck = rlpStream.Position + headerSequenceLength;

            Hash256? parentHash = rlpStream.DecodeKeccak();
            Hash256? unclesHash = rlpStream.DecodeKeccak();
            Address? beneficiary = rlpStream.DecodeAddress();
            Hash256? stateRoot = rlpStream.DecodeKeccak();
            Hash256? transactionsRoot = rlpStream.DecodeKeccak();
            Hash256? receiptsRoot = rlpStream.DecodeKeccak();
            Bloom? bloom = rlpStream.DecodeBloom();
            UInt256 difficulty = rlpStream.DecodeUInt256();
            long number = rlpStream.DecodeLong();
            long gasLimit = rlpStream.DecodeLong();
            long gasUsed = rlpStream.DecodeLong();
            ulong timestamp = rlpStream.DecodeULong();
            byte[]? extraData = rlpStream.DecodeByteArray();

            BlockHeader blockHeader = new(
                parentHash,
                unclesHash,
                beneficiary,
                difficulty,
                number,
                gasLimit,
                timestamp,
                extraData)
            {
                StateRoot = stateRoot,
                TxRoot = transactionsRoot,
                ReceiptsRoot = receiptsRoot,
                Bloom = bloom,
                GasUsed = gasUsed,
                Hash = Keccak.Compute(headerRlp)
            };

            if (rlpStream.PeekPrefixAndContentLength().ContentLength == Hash256.Size)
            {
                blockHeader.MixHash = rlpStream.DecodeKeccak();
                blockHeader.Nonce = (ulong)rlpStream.DecodeUInt256(NonceLength);
            }
            else
            {
                blockHeader.AuRaStep = (long)rlpStream.DecodeUInt256();
                blockHeader.AuRaSignature = rlpStream.DecodeByteArray();
            }

            if (rlpStream.Position != headerCheck)
            {
                blockHeader.BaseFeePerGas = rlpStream.DecodeUInt256();
            }

            int itemsRemaining = rlpStream.PeekNumberOfItemsRemaining(null, 5);
            if (itemsRemaining > 0 &&
                rlpStream.PeekPrefixAndContentLength().ContentLength == Hash256.Size)
            {
                blockHeader.WithdrawalsRoot = rlpStream.DecodeKeccak();

                if (itemsRemaining >= 3 && rlpStream.Position != headerCheck)
                {
                    blockHeader.BlobGasUsed = rlpStream.DecodeUlong();
                    blockHeader.ExcessBlobGas = rlpStream.DecodeUlong();
                }

                if (itemsRemaining >= 4 && rlpStream.Position != headerCheck)
                {
                    blockHeader.ParentBeaconBlockRoot = rlpStream.DecodeKeccak();
                }

                if (itemsRemaining >= 5 && rlpStream.Position != headerCheck)
                {
                    blockHeader.RequestsHash = rlpStream.DecodeKeccak();
                }

                if (itemsRemaining >= 6 && rlpStream.Position != headerCheck)
                {
                    blockHeader.TargetBlobCount = rlpStream.DecodeULong();
                }
            }

            if ((rlpBehaviors & RlpBehaviors.AllowExtraBytes) != RlpBehaviors.AllowExtraBytes)
            {
                rlpStream.Check(headerCheck);
            }

            return blockHeader;
        }

        public void Encode(RlpStream rlpStream, BlockHeader? header, RlpBehaviors rlpBehaviors = RlpBehaviors.None)
        {
            if (header is null)
            {
                rlpStream.EncodeNullObject();
                return;
            }

            bool notForSealing = (rlpBehaviors & RlpBehaviors.ForSealing) != RlpBehaviors.ForSealing;
            rlpStream.StartSequence(GetContentLength(header, rlpBehaviors));
            rlpStream.Encode(header.ParentHash);
            rlpStream.Encode(header.UnclesHash);
            rlpStream.Encode(header.Beneficiary);
            rlpStream.Encode(header.StateRoot);
            rlpStream.Encode(header.TxRoot);
            rlpStream.Encode(header.ReceiptsRoot);
            rlpStream.Encode(header.Bloom);
            rlpStream.Encode(header.Difficulty);
            rlpStream.Encode(header.Number);
            rlpStream.Encode(header.GasLimit);
            rlpStream.Encode(header.GasUsed);
            rlpStream.Encode(header.Timestamp);
            rlpStream.Encode(header.ExtraData);

            if (notForSealing)
            {
                bool isAuRa = header.AuRaSignature is not null;
                if (isAuRa)
                {
                    rlpStream.Encode(header.AuRaStep!.Value);
                    rlpStream.Encode(header.AuRaSignature);
                }
                else
                {
                    rlpStream.Encode(header.MixHash);
                    rlpStream.Encode(header.Nonce, NonceLength);
                }
            }

            if (!header.BaseFeePerGas.IsZero)
            {
                rlpStream.Encode(header.BaseFeePerGas);
            }

            if (header.WithdrawalsRoot is not null || header.ExcessBlobGas is not null || header.BlobGasUsed is not null || header.ParentBeaconBlockRoot is not null)
            {
                rlpStream.Encode(header.WithdrawalsRoot ?? Keccak.Zero);
            }

            if (header.BlobGasUsed is not null || header.ExcessBlobGas is not null || header.ParentBeaconBlockRoot is not null)
            {
                rlpStream.Encode(header.BlobGasUsed.GetValueOrDefault());
                rlpStream.Encode(header.ExcessBlobGas.GetValueOrDefault());
            }

            if (header.ParentBeaconBlockRoot is not null)
            {
                rlpStream.Encode(header.ParentBeaconBlockRoot);
            }

            if (header.RequestsHash is not null)
            {
                rlpStream.Encode(header.RequestsHash);
            }

            if (header.TargetBlobCount is not null)
            {
                rlpStream.Encode(header.TargetBlobCount.GetValueOrDefault());
            }
        }

        public Rlp Encode(BlockHeader? item, RlpBehaviors rlpBehaviors = RlpBehaviors.None)
        {
            if (item is null)
            {
                return Rlp.OfEmptySequence;
            }

            RlpStream rlpStream = new(GetLength(item, rlpBehaviors));
            Encode(rlpStream, item, rlpBehaviors);

            return new Rlp(rlpStream.Data.ToArray());
        }

        private static int GetContentLength(BlockHeader? item, RlpBehaviors rlpBehaviors)
        {
            if (item is null)
            {
                return 0;
            }

            bool notForSealing = (rlpBehaviors & RlpBehaviors.ForSealing) != RlpBehaviors.ForSealing;
            int contentLength = 0
                                + Rlp.LengthOf(item.ParentHash)
                                + Rlp.LengthOf(item.UnclesHash)
                                + Rlp.LengthOf(item.Beneficiary)
                                + Rlp.LengthOf(item.StateRoot)
                                + Rlp.LengthOf(item.TxRoot)
                                + Rlp.LengthOf(item.ReceiptsRoot)
                                + Rlp.LengthOf(item.Bloom)
                                + Rlp.LengthOf(item.Difficulty)
                                + Rlp.LengthOf(item.Number)
                                + Rlp.LengthOf(item.GasLimit)
                                + Rlp.LengthOf(item.GasUsed)
                                + Rlp.LengthOf(item.Timestamp)
                                + Rlp.LengthOf(item.ExtraData)
                                + (item.BaseFeePerGas.IsZero ? 0 : Rlp.LengthOf(item.BaseFeePerGas))
                                + (item.WithdrawalsRoot is null && item.BlobGasUsed is null &&
                                   item.ExcessBlobGas is null
                                    ? 0
                                    : Rlp.LengthOfKeccakRlp)
                                + (item.ParentBeaconBlockRoot is null ? 0 : Rlp.LengthOfKeccakRlp)
                                + (item.BlobGasUsed is null ? 0 : Rlp.LengthOf(item.BlobGasUsed.Value))
                                + (item.ExcessBlobGas is null ? 0 : Rlp.LengthOf(item.ExcessBlobGas.Value))
<<<<<<< HEAD
                                + (item.RequestsRoot is null ? 0 : Rlp.LengthOf(item.RequestsRoot))
                                + (item.TargetBlobCount is null ? 0 : Rlp.LengthOf(item.TargetBlobCount));
=======
                                + (item.RequestsHash is null ? 0 : Rlp.LengthOf(item.RequestsHash));
>>>>>>> 01440e30

            if (notForSealing)
            {
                bool isAuRa = item.AuRaSignature is not null;
                if (isAuRa)
                {
                    contentLength += Rlp.LengthOf(item.AuRaStep!.Value);
                    contentLength += Rlp.LengthOf(item.AuRaSignature);
                }
                else
                {
                    contentLength += Rlp.LengthOf(item.MixHash);
                    contentLength += Rlp.LengthOfNonce(item.Nonce);
                }
            }

            return contentLength;
        }

        public int GetLength(BlockHeader? item, RlpBehaviors rlpBehaviors)
        {
            return Rlp.LengthOfSequence(GetContentLength(item, rlpBehaviors));
        }
    }
}<|MERGE_RESOLUTION|>--- conflicted
+++ resolved
@@ -313,19 +313,12 @@
                                 + Rlp.LengthOf(item.Timestamp)
                                 + Rlp.LengthOf(item.ExtraData)
                                 + (item.BaseFeePerGas.IsZero ? 0 : Rlp.LengthOf(item.BaseFeePerGas))
-                                + (item.WithdrawalsRoot is null && item.BlobGasUsed is null &&
-                                   item.ExcessBlobGas is null
-                                    ? 0
-                                    : Rlp.LengthOfKeccakRlp)
+                                + (item.WithdrawalsRoot is null && item.BlobGasUsed is null && item.ExcessBlobGas is null ? 0 : Rlp.LengthOfKeccakRlp)
                                 + (item.ParentBeaconBlockRoot is null ? 0 : Rlp.LengthOfKeccakRlp)
                                 + (item.BlobGasUsed is null ? 0 : Rlp.LengthOf(item.BlobGasUsed.Value))
                                 + (item.ExcessBlobGas is null ? 0 : Rlp.LengthOf(item.ExcessBlobGas.Value))
-<<<<<<< HEAD
-                                + (item.RequestsRoot is null ? 0 : Rlp.LengthOf(item.RequestsRoot))
+                                + (item.RequestsHash is null ? 0 : Rlp.LengthOf(item.RequestsHash))
                                 + (item.TargetBlobCount is null ? 0 : Rlp.LengthOf(item.TargetBlobCount));
-=======
-                                + (item.RequestsHash is null ? 0 : Rlp.LengthOf(item.RequestsHash));
->>>>>>> 01440e30
 
             if (notForSealing)
             {
