--- conflicted
+++ resolved
@@ -170,17 +170,12 @@
 
             return contentLength;
         }
-<<<<<<< HEAD
-        
+
         private Keccak DecodeStorageRoot(RlpStream rlpStream) => DecodeKeccakWithFallback(rlpStream, Keccak.EmptyTreeHash);
 
         private Keccak DecodeCodeHash(RlpStream rlpStream) => DecodeKeccakWithFallback(rlpStream, Keccak.OfAnEmptyString);
 
         private Keccak DecodeKeccakWithFallback(RlpStream rlpStream, Keccak fallback)
-=======
-
-        private Keccak DecodeStorageRoot(RlpStream rlpStream)
->>>>>>> 590800bb
         {
             if (_slimFormat && rlpStream.IsNextItemEmptyArray())
             {
@@ -209,13 +204,9 @@
             return account;
         }
 
-<<<<<<< HEAD
         private Keccak DecodeCodeHash(ref Rlp.ValueDecoderContext rlpStream) => DecodeKeccakWithFallback(ref rlpStream, Keccak.OfAnEmptyString);
 
         private Keccak DecodeKeccakWithFallback(ref Rlp.ValueDecoderContext rlpStream, Keccak fallback)
-=======
-        private Keccak DecodeCodeHash(RlpStream rlpStream)
->>>>>>> 590800bb
         {
             if (_slimFormat && rlpStream.IsNextItemEmptyArray())
             {
