// SPDX-FileCopyrightText: 2024 Demerzel Solutions Limited
// SPDX-License-Identifier: LGPL-3.0-only

using System;
using Nethermind.Core;
using Nethermind.Core.BlockAccessLists;
using Nethermind.Serialization.Rlp.Eip7928;

namespace Nethermind.Serialization.Rlp;

public class BlockBodyDecoder : IRlpValueDecoder<BlockBody>, IRlpStreamDecoder<BlockBody>
{
    private readonly TxDecoder _txDecoder = TxDecoder.Instance;
    private readonly HeaderDecoder _headerDecoder = new();
    private readonly WithdrawalDecoder _withdrawalDecoderDecoder = new();
    private readonly BlockAccessListDecoder _blockAccessListDecoder = new();

    private static BlockBodyDecoder? _instance = null;
    public static BlockBodyDecoder Instance => _instance ??= new BlockBodyDecoder();

    // Cant set to private because of `Rlp.RegisterDecoder`.
    public BlockBodyDecoder()
    {
    }

    public int GetLength(BlockBody item, RlpBehaviors rlpBehaviors)
    {
        return Rlp.LengthOfSequence(GetBodyLength(item));
    }

    public int GetBodyLength(BlockBody b)
    {
        (int txs, int uncles, int? withdrawals, int? blockAccessList) = GetBodyComponentLength(b);
        return Rlp.LengthOfSequence(txs) +
               Rlp.LengthOfSequence(uncles) +
               (withdrawals is not null ? Rlp.LengthOfSequence(withdrawals.Value) : 0) +
               (blockAccessList is not null ? Rlp.LengthOfSequence(blockAccessList.Value) : 0);
    }

    public (int Txs, int Uncles, int? Withdrawals, int? BlockAccessList) GetBodyComponentLength(BlockBody b) =>
    (
        GetTxLength(b.Transactions),
        GetUnclesLength(b.Uncles),
        b.Withdrawals is not null ? GetWithdrawalsLength(b.Withdrawals) : null,
        b.BlockAccessList is not null ? _blockAccessListDecoder.GetLength(b.BlockAccessList.Value, RlpBehaviors.None) : null
    );

    private int GetTxLength(Transaction[] transactions)
    {
        if (transactions.Length == 0) return 0;

        int sum = 0;
        foreach (Transaction tx in transactions)
        {
            sum += _txDecoder.GetLength(tx, RlpBehaviors.None);
        }

        return sum;
    }

    private int GetUnclesLength(BlockHeader[] headers)
    {
        if (headers.Length == 0) return 0;

        int sum = 0;
        foreach (BlockHeader header in headers)
        {
            sum += _headerDecoder.GetLength(header, RlpBehaviors.None);
        }

        return sum;
    }

    private int GetWithdrawalsLength(Withdrawal[] withdrawals)
    {
        if (withdrawals.Length == 0) return 0;

        int sum = 0;
        foreach (Withdrawal withdrawal in withdrawals)
        {
            sum += _withdrawalDecoderDecoder.GetLength(withdrawal, RlpBehaviors.None);
        }

        return sum;
    }

    public BlockBody? Decode(ref Rlp.ValueDecoderContext ctx, RlpBehaviors rlpBehaviors = RlpBehaviors.None)
    {
        int sequenceLength = ctx.ReadSequenceLength();
        int startingPosition = ctx.Position;
        if (sequenceLength == 0)
        {
            return null;
        }

        return DecodeUnwrapped(ref ctx, startingPosition + sequenceLength);
    }

    public BlockBody? DecodeUnwrapped(ref Rlp.ValueDecoderContext ctx, int lastPosition, RlpBehaviors rlpBehaviors = RlpBehaviors.None)
    {
<<<<<<< HEAD
        // quite significant allocations (>0.5%) here based on a sample 3M blocks sync
        // (just on these delegates)
=======
>>>>>>> 6561007a
        Transaction[] transactions = ctx.DecodeArray(_txDecoder);
        BlockHeader[] uncles = ctx.DecodeArray(_headerDecoder);
        Withdrawal[]? withdrawals = null;
        BlockAccessList? blockAccessList = null;

        int remaining = ctx.PeekNumberOfItemsRemaining(lastPosition, 2);
        if (remaining > 0)
        {
            withdrawals = ctx.DecodeArray(_withdrawalDecoderDecoder);
        }

        if (remaining > 1)
        {
            blockAccessList = _blockAccessListDecoder.Decode(ref ctx, rlpBehaviors);
        }

        return new BlockBody(transactions, uncles, withdrawals, blockAccessList);
    }

    public BlockBody Decode(RlpStream rlpStream, RlpBehaviors rlpBehaviors = RlpBehaviors.None)
    {
        Span<byte> span = rlpStream.PeekNextItem();
        Rlp.ValueDecoderContext ctx = new Rlp.ValueDecoderContext(span);
        BlockBody response = Decode(ref ctx, rlpBehaviors);
        rlpStream.SkipItem();

        return response;
    }

    public void Encode(RlpStream stream, BlockBody body, RlpBehaviors rlpBehaviors = RlpBehaviors.None)
    {
        stream.StartSequence(GetBodyLength(body));
        stream.StartSequence(GetTxLength(body.Transactions));
        foreach (Transaction? txn in body.Transactions)
        {
            stream.Encode(txn);
        }

        stream.StartSequence(GetUnclesLength(body.Uncles));
        foreach (BlockHeader? uncle in body.Uncles)
        {
            stream.Encode(uncle);
        }

        if (body.Withdrawals is not null)
        {
            stream.StartSequence(GetWithdrawalsLength(body.Withdrawals));
            foreach (Withdrawal? withdrawal in body.Withdrawals)
            {
                stream.Encode(withdrawal);
            }
        }

        if (body.BlockAccessList is not null)
        {
            stream.Encode(body.BlockAccessList.Value);
        }
    }
}<|MERGE_RESOLUTION|>--- conflicted
+++ resolved
@@ -98,11 +98,6 @@
 
     public BlockBody? DecodeUnwrapped(ref Rlp.ValueDecoderContext ctx, int lastPosition, RlpBehaviors rlpBehaviors = RlpBehaviors.None)
     {
-<<<<<<< HEAD
-        // quite significant allocations (>0.5%) here based on a sample 3M blocks sync
-        // (just on these delegates)
-=======
->>>>>>> 6561007a
         Transaction[] transactions = ctx.DecodeArray(_txDecoder);
         BlockHeader[] uncles = ctx.DecodeArray(_headerDecoder);
         Withdrawal[]? withdrawals = null;
