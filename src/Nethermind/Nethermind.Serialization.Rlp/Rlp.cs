// SPDX-FileCopyrightText: 2022 Demerzel Solutions Limited
// SPDX-License-Identifier: LGPL-3.0-only

using System;
using System.Buffers.Binary;
using System.Collections.Frozen;
using System.Collections.Generic;
using System.Diagnostics;
using System.Diagnostics.CodeAnalysis;
using System.Numerics;
using System.Reflection;
using System.Runtime.CompilerServices;
using System.Runtime.InteropServices;
using System.Text;
using System.Threading;
using Nethermind.Core;
using Nethermind.Core.Collections;
using Nethermind.Core.Crypto;
using Nethermind.Core.Extensions;
using Nethermind.Int256;
using Nethermind.Logging;

namespace Nethermind.Serialization.Rlp
{
    /// <summary>
    ///     https://github.com/ethereum/wiki/wiki/RLP
    ///
    ///     Note: Prefer RlpStream to encode instead, which does not create a new byte array on each call.
    /// </summary>
    public class Rlp
    {
        public const int LengthOfKeccakRlp = 33;

        public const int LengthOfAddressRlp = 21;

        internal const int DebugMessageContentLength = 2048;

        public const byte EmptyArrayByte = 128;

        public const byte NullObjectByte = 192; // use bytes to avoid stack overflow

        internal const int LengthOfNull = 1;

        public static readonly Rlp OfEmptyByteArray = new(EmptyArrayByte);

        public static readonly Rlp OfEmptySequence = new(NullObjectByte);

        internal static readonly Rlp OfEmptyTreeHash = Encode(Keccak.EmptyTreeHash.Bytes); // use bytes to avoid stack overflow

        internal static readonly Rlp OfEmptyStringHash = Encode(Keccak.OfAnEmptyString.Bytes); // use bytes to avoid stack overflow

        internal static readonly Rlp EmptyBloom = Encode(Bloom.Empty.Bytes);
        static Rlp()
        {
            RegisterDecoders(Assembly.GetAssembly(typeof(Rlp)));
        }

        /// <summary>
        /// This is not encoding - just a creation of an RLP object, e.g. passing 192 would mean an RLP of an empty sequence.
        /// </summary>
        private Rlp(byte singleByte)
        {
            Bytes = new[] { singleByte };
        }

        public Rlp(byte[] bytes)
        {
            Bytes = bytes ?? throw new RlpException("RLP cannot be initialized with null bytes");
        }

        public long MemorySize => /* this */ MemorySizes.SmallObjectOverhead +
                                            MemorySizes.Align(MemorySizes.ArrayOverhead + Bytes.Length);

        public byte[] Bytes { get; }

        public byte this[int index] => Bytes[index];

        public int Length => Bytes.Length;

        private static readonly Dictionary<RlpDecoderKey, IRlpDecoder> _decoderBuilder = new();
        private static FrozenDictionary<RlpDecoderKey, IRlpDecoder>? _decoders;
        private static Lock _decoderLock = new();
        public static FrozenDictionary<RlpDecoderKey, IRlpDecoder> Decoders
        {
            get
            {
                FrozenDictionary<RlpDecoderKey, IRlpDecoder> decoders = _decoders;
                if (decoders is not null)
                {
                    // Already exists no need for lock
                    return decoders;
                }

                return CreateDecoders();
            }
        }

        private static FrozenDictionary<RlpDecoderKey, IRlpDecoder> CreateDecoders()
        {
            using Lock.Scope _ = _decoderLock.EnterScope();
            // Recreate, if not already recreated
            return _decoders ??= _decoderBuilder.ToFrozenDictionary();
        }

        public static void ResetDecoders()
        {
            using Lock.Scope _ = _decoderLock.EnterScope();
            _decoderBuilder.Clear();
            _decoders = null;
            RegisterDecoders(Assembly.GetAssembly(typeof(Rlp)));
            RegisterDecoder(typeof(Transaction), TxDecoder.Instance);
        }

        public static void RegisterDecoder(RlpDecoderKey key, IRlpDecoder decoder)
        {
            using Lock.Scope _ = _decoderLock.EnterScope();
            _decoderBuilder[key] = decoder;
            // Mark FrozenDictionary as null to force re-creation
            _decoders = null;
        }

        public static void RegisterDecoders(Assembly assembly, bool canOverrideExistingDecoders = false)
        {
            foreach (Type? type in assembly.GetExportedTypes())
            {
                if (!type.IsClass || type.IsAbstract || type.IsGenericTypeDefinition)
                {
                    continue;
                }

                if (type.GetCustomAttribute<SkipGlobalRegistration>() is not null)
                {
                    continue;
                }

                Type[]? implementedInterfaces = type.GetInterfaces();
                foreach (Type? implementedInterface in implementedInterfaces)
                {
                    if (!implementedInterface.IsGenericType)
                    {
                        continue;
                    }

                    Type? interfaceGenericDefinition = implementedInterface.GetGenericTypeDefinition();
                    if (interfaceGenericDefinition == typeof(IRlpDecoder<>).GetGenericTypeDefinition())
                    {
                        bool isSetForAnyAttribute = false;
                        IRlpDecoder? instance = null;

                        foreach (DecoderAttribute rlpDecoderAttr in type.GetCustomAttributes<DecoderAttribute>())
                        {
                            RlpDecoderKey key = new(implementedInterface.GenericTypeArguments[0], rlpDecoderAttr.Key);
                            AddEncoder(key);

                            isSetForAnyAttribute = true;
                        }

                        if (!isSetForAnyAttribute)
                        {
                            AddEncoder(new(implementedInterface.GenericTypeArguments[0]));
                        }

                        void AddEncoder(RlpDecoderKey key)
                        {
                            using Lock.Scope _ = _decoderLock.EnterScope();
                            if (!_decoderBuilder.TryGetValue(key, out IRlpDecoder? value) || canOverrideExistingDecoders)
                            {
                                try
                                {
                                    _decoderBuilder[key] = instance ??= (IRlpDecoder)(type.GetConstructor(Type.EmptyTypes) is not null ?
                                        Activator.CreateInstance(type) :
                                        Activator.CreateInstance(type, BindingFlags.CreateInstance | BindingFlags.OptionalParamBinding, null, [Type.Missing], null));
                                }
                                catch (Exception)
                                {
                                    throw new ArgumentException($"Unable to set decoder for {key}, because {type} decoder has no suitable constructor.");
                                }
                            }
                            else
                            {
                                throw new InvalidOperationException($"Unable to override decoder for {key}, because the following decoder is already set: {value}.");
                            }
                        }
                    }
                }
            }

            // Mark FrozenDictionary as null to force re-creation
            _decoders = null;
        }

        public static T Decode<T>(Rlp oldRlp, RlpBehaviors rlpBehaviors = RlpBehaviors.None)
            => Decode<T>(oldRlp.Bytes.AsRlpStream(), rlpBehaviors);

        public static T Decode<T>(byte[]? bytes, RlpBehaviors rlpBehaviors = RlpBehaviors.None)
            => Decode<T>(bytes.AsRlpStream(), rlpBehaviors);

        public static T Decode<T>(Span<byte> bytes, RlpBehaviors rlpBehaviors = RlpBehaviors.None)
        {
            var valueContext = bytes.AsRlpValueContext();
            return Decode<T>(ref valueContext, rlpBehaviors);
        }

        public static T[] DecodeArray<T>(RlpStream rlpStream, IRlpStreamDecoder<T>? rlpDecoder, RlpBehaviors rlpBehaviors = RlpBehaviors.None, RlpLimit? limit = null)
        {
            int checkPosition = rlpStream.ReadSequenceLength() + rlpStream.Position;
            int length = rlpStream.PeekNumberOfItemsRemaining(checkPosition);
            rlpStream.GuardLimit(length, limit);
            T[] result = new T[length];
            for (int i = 0; i < result.Length; i++)
            {
                result[i] = rlpDecoder.Decode(rlpStream, rlpBehaviors);
            }

            if ((rlpBehaviors & RlpBehaviors.AllowExtraBytes) != RlpBehaviors.AllowExtraBytes)
            {
                rlpStream.Check(checkPosition);
            }

            return result;
        }

        public static ArrayPoolList<T> DecodeArrayPool<T>(RlpStream rlpStream, RlpBehaviors rlpBehaviors = RlpBehaviors.None, RlpLimit? limit = null)
        {
            IRlpStreamDecoder<T>? rlpDecoder = GetStreamDecoder<T>();
            return rlpDecoder is not null
                ? DecodeArrayPool(rlpStream, rlpDecoder, rlpBehaviors, limit)
                : throw new RlpException($"{nameof(Rlp)} does not support decoding {typeof(T).Name}");
        }

<<<<<<< HEAD
        public static ArrayPoolList<T> DecodeArrayPool<T>(RlpStream rlpStream, IRlpStreamDecoder<T> rlpDecoder, RlpBehaviors rlpBehaviors = RlpBehaviors.None)
=======
        public static ArrayPoolList<T> DecodeArrayPool<T>(RlpStream rlpStream, IRlpStreamDecoder<T>? rlpDecoder, RlpBehaviors rlpBehaviors = RlpBehaviors.None, RlpLimit? limit = null)
>>>>>>> 9347223e
        {
            int checkPosition = rlpStream.ReadSequenceLength() + rlpStream.Position;
            int length = rlpStream.PeekNumberOfItemsRemaining(checkPosition);
            rlpStream.GuardLimit(length, limit);
            ArrayPoolList<T> result = new(length);
            for (int i = 0; i < length; i++)
            {
                result.Add(rlpDecoder.Decode(rlpStream, rlpBehaviors));
            }

            if ((rlpBehaviors & RlpBehaviors.AllowExtraBytes) != RlpBehaviors.AllowExtraBytes)
            {
                rlpStream.Check(checkPosition);
            }

            return result;
        }

        internal static byte[] ByteSpanToArray(ReadOnlySpan<byte> span)
        {
            if (span.Length == 0)
            {
                return [];
            }

            if (span.Length == 1)
            {
                int value = span[0];
                var arrays = RlpStream.SingleByteArrays;
                if ((uint)value < (uint)arrays.Length)
                {
                    return arrays[value];
                }
            }

            return span.ToArray();
        }

        internal static ArrayPoolList<byte> ByteSpanToArrayPool(ReadOnlySpan<byte> span)
        {
            if (span.Length == 0)
            {
                return ArrayPoolList<byte>.Empty();
            }

            if (span.Length == 1)
            {
                int value = span[0];
                var arrays = RlpStream.SingleByteArrays;
                if ((uint)value < (uint)arrays.Length)
                {
                    return arrays[value].ToPooledList();
                }
            }

            return span.ToPooledList();
        }

        public static IRlpValueDecoder<T>? GetValueDecoder<T>(string key = RlpDecoderKey.Default) => Decoders.TryGetValue(new(typeof(T), key), out IRlpDecoder value) ? value as IRlpValueDecoder<T> : null;
        public static IRlpStreamDecoder<T>? GetStreamDecoder<T>(string key = RlpDecoderKey.Default) => Decoders.TryGetValue(new(typeof(T), key), out IRlpDecoder value) ? value as IRlpStreamDecoder<T> : null;
        public static IRlpObjectDecoder<T> GetObjectDecoder<T>(string key = RlpDecoderKey.Default) => Decoders.GetValueOrDefault(new(typeof(T), key)) as IRlpObjectDecoder<T> ?? throw new RlpException($"{nameof(Rlp)} does not support encoding {typeof(T).Name}");

        public static T Decode<T>(RlpStream rlpStream, RlpBehaviors rlpBehaviors = RlpBehaviors.None)
        {
            IRlpStreamDecoder<T>? rlpDecoder = GetStreamDecoder<T>();
            return Decode<T>(rlpStream, rlpDecoder, rlpBehaviors);
        }
        public static T Decode<T>(RlpStream rlpStream, IRlpStreamDecoder<T> rlpDecoder, RlpBehaviors rlpBehaviors = RlpBehaviors.None)
        {
            ArgumentNullException.ThrowIfNull(rlpDecoder, nameof(rlpDecoder));
            bool shouldCheckStream = rlpStream.Position == 0 && (rlpBehaviors & RlpBehaviors.AllowExtraBytes) != RlpBehaviors.AllowExtraBytes;
            int length = rlpStream.Length;
            T? result = rlpDecoder.Decode(rlpStream, rlpBehaviors);
            if (shouldCheckStream)
                rlpStream.Check(length);
            return result;
        }

        public static T Decode<T>(ref ValueDecoderContext decoderContext, RlpBehaviors rlpBehaviors = RlpBehaviors.None)
        {
            IRlpValueDecoder<T>? rlpDecoder = GetValueDecoder<T>();
            bool shouldCheckStream = decoderContext.Position == 0 && (rlpBehaviors & RlpBehaviors.AllowExtraBytes) != RlpBehaviors.AllowExtraBytes;
            int length = decoderContext.Length;
            T? result = rlpDecoder is not null ? rlpDecoder.Decode(ref decoderContext, rlpBehaviors) : throw new RlpException($"{nameof(Rlp)} does not support decoding {typeof(T).Name}");
            if (shouldCheckStream)
                decoderContext.Check(length);
            return result;
        }

        public static Rlp Encode(Account item, RlpBehaviors behaviors = RlpBehaviors.None)
            => AccountDecoder.Instance.Encode(item, behaviors);

        public static Rlp Encode(LogEntry item, RlpBehaviors behaviors = RlpBehaviors.None)
            => LogEntryDecoder.Instance.Encode(item, behaviors);

        public static Rlp Encode<T>(T item, RlpBehaviors behaviors = RlpBehaviors.None)
        {
            if (item is Rlp rlp)
            {
                RlpStream stream = new(LengthOfSequence(rlp.Length));
                return new(stream.Data.ToArray());
            }

            IRlpStreamDecoder<T>? rlpStreamDecoder = GetStreamDecoder<T>();
            if (rlpStreamDecoder is not null)
            {
                int totalLength = rlpStreamDecoder.GetLength(item, behaviors);
                RlpStream stream = new(totalLength);
                rlpStreamDecoder.Encode(stream, item, behaviors);
                return new Rlp(stream.Data.ToArray());
            }

            return GetObjectDecoder<T>().Encode(item, behaviors);
        }

        public static Rlp Encode<T>(T[]? items, RlpBehaviors behaviors = RlpBehaviors.None)
        {
            if (items is null)
            {
                return OfEmptySequence;
            }

            IRlpStreamDecoder<T>? rlpStreamDecoder = GetStreamDecoder<T>();
            if (rlpStreamDecoder is not null)
            {
                int totalLength = rlpStreamDecoder.GetLength(items, behaviors);
                RlpStream stream = new(totalLength);
                rlpStreamDecoder.Encode(stream, items, behaviors);
                return new Rlp(stream.Data.ToArray());
            }

            return GetObjectDecoder<T>().Encode(items, behaviors);
        }

        public static Rlp Encode(int[] integers)
        {
            Rlp[] rlpSequence = new Rlp[integers.Length];
            for (int i = 0; i < integers.Length; i++)
            {
                rlpSequence[i] = Encode(integers[i]);
            }

            return Encode(rlpSequence);
        }

        public static Rlp Encode(Transaction transaction) => Encode(transaction, false);

        public static Rlp Encode(Transaction transaction, bool forSigning, bool isEip155Enabled = false, ulong chainId = 0) =>
            TxDecoder.Instance.EncodeTx(transaction, RlpBehaviors.SkipTypedWrapping, forSigning, isEip155Enabled, chainId);

        public static Rlp Encode(int value)
        {
            if (value == 0)
            {
                return OfEmptyByteArray;
            }

            return value < 0 ? Encode(new BigInteger(value), 4) : Encode((long)value);
        }

        public static Rlp Encode(long value) => value switch
        {
            < 0 => Encode(new BigInteger(value), 8),
            0L => OfEmptyByteArray,
            < 0x80 => new((byte)value),
            < 0x100 => new(new byte[] { 129, (byte)value }),
            < 0x1_0000 => new(new byte[] { 130, (byte)(value >> 8), (byte)value }),
            < 0x100_0000 => new(new byte[] { 131, (byte)(value >> 16), (byte)(value >> 8), (byte)value }),
            < 0x1_0000_0000 => new(new byte[] { 132, (byte)(value >> 24), (byte)(value >> 16), (byte)(value >> 8), (byte)value }),
            < 0x100_0000_0000 => new(new byte[] { 133, (byte)(value >> 32), (byte)(value >> 24), (byte)(value >> 16), (byte)(value >> 8), (byte)value }),
            < 0x1_0000_0000_0000 => new(new byte[] { 134, (byte)(value >> 40), (byte)(value >> 32), (byte)(value >> 24), (byte)(value >> 16), (byte)(value >> 8), (byte)value }),
            < 0x100_0000_0000_0000 => new(new byte[] { 135, (byte)(value >> 48), (byte)(value >> 40), (byte)(value >> 32), (byte)(value >> 24), (byte)(value >> 16), (byte)(value >> 8), (byte)value }),
            _ => new(new byte[] { 136, (byte)(value >> 56), (byte)(value >> 48), (byte)(value >> 40), (byte)(value >> 32), (byte)(value >> 24), (byte)(value >> 16), (byte)(value >> 8), (byte)value }),
        };

        public static Rlp Encode(BigInteger bigInteger, int outputLength = -1) => bigInteger == 0 ? OfEmptyByteArray : Encode(bigInteger.ToBigEndianByteArray(outputLength));

        public static Rlp Encode(in UInt256 value, int length = -1)
        {
            if (value.IsZero && length == -1)
            {
                return OfEmptyByteArray;
            }
            else
            {
                Span<byte> bytes = stackalloc byte[32];
                value.ToBigEndian(bytes);
                return Encode(length != -1 ? bytes.Slice(bytes.Length - length, length) : bytes.WithoutLeadingZeros());
            }
        }

        public static int Encode(Span<byte> buffer, int position, ReadOnlySpan<byte> input)
        {
            if (input.Length == 1 && input[0] < 128)
            {
                buffer[position++] = input[0];
                return position;
            }

            if (input.Length < RlpHelpers.SmallPrefixBarrier)
            {
                byte smallPrefix = (byte)(input.Length + 128);
                buffer[position++] = smallPrefix;
            }
            else
            {
                int lengthOfLength = LengthOfLength(input.Length);
                byte prefix = (byte)(183 + lengthOfLength);
                buffer[position++] = prefix;
                position += SerializeLength(input.Length, buffer[position..]);
            }

            input.CopyTo(buffer.Slice(position, input.Length));
            position += input.Length;

            return position;
        }

        public static int Encode(Span<byte> buffer, int position, Hash256 hash)
        {
            Debug.Assert(hash is not null);
            var newPosition = position + LengthOfKeccakRlp;
            if ((uint)newPosition > (uint)buffer.Length)
            {
                ThrowArgumentOutOfRangeException();
            }

            Unsafe.Add(ref MemoryMarshal.GetReference(buffer), (nuint)position) = 160;
            Unsafe.As<byte, ValueHash256>(ref Unsafe.Add(ref MemoryMarshal.GetReference(buffer), (nuint)position + 1)) = hash.ValueHash256;
            return newPosition;

            [DoesNotReturn, StackTraceHidden]
            static void ThrowArgumentOutOfRangeException()
            {
                throw new ArgumentOutOfRangeException(nameof(buffer));
            }
        }

        [SkipLocalsInit]
        public static Rlp Encode(ReadOnlySpan<byte> input)
        {
            // Handle special cases first
            int length = input.Length;
            if (length == 0)
            {
                return OfEmptyByteArray;
            }

            // If it's a single byte less than 128, it encodes to itself.
            if (length == 1 && input[0] < 128)
            {
                return new Rlp(input[0]);
            }

            // For lengths < 56, the encoding is one byte of prefix + the data
            if (length < RlpHelpers.SmallPrefixBarrier)
            {
                // Allocate exactly what we need: 1 prefix byte + input length
                byte[] rlpResult = GC.AllocateUninitializedArray<byte>(1 + length);
                // First byte is 0x80 + length
                rlpResult[0] = (byte)(0x80 + length);
                // Copy input after the prefix
                input.CopyTo(rlpResult.AsSpan(1));
                return new Rlp(rlpResult);
            }
            else
            {
                int lengthOfLength = LengthOfLength(length);
                // Total size = 1 prefix byte + lengthOfLength + data length
                int totalSize = 1 + lengthOfLength + length;
                byte[] rlpResult = GC.AllocateUninitializedArray<byte>(totalSize);
                // Prefix: 0xb7 (183) + number of bytes in length
                rlpResult[0] = (byte)(0xb7 + lengthOfLength);
                SerializeLength(length, rlpResult.AsSpan(1, lengthOfLength));
                // Finally copy the actual input
                input.CopyTo(rlpResult.AsSpan(1 + lengthOfLength));
                return new Rlp(rlpResult);
            }
        }

        public static Rlp Encode(byte[]? input) => input is null ? OfEmptyByteArray : Encode(input.AsSpan());

        private static int SerializeLength(int value, Span<byte> destination)
        {
            // We assume 0 <= value <= int.MaxValue
            if (value < (1 << 8))
            {
                destination[0] = (byte)value;
                return 1;
            }

            if (value < (1 << 16))
            {
                BinaryPrimitives.WriteUInt16BigEndian(destination, (ushort)value);
                return 2;
            }

            if (value < (1 << 24))
            {
                destination[2] = (byte)value;
                destination[1] = (byte)(value >> 8);
                destination[0] = (byte)(value >> 16);
                return 3;
            }

            // Otherwise, 4 bytes
            BinaryPrimitives.WriteInt32BigEndian(destination, value);
            return 4;
        }

        public static int LengthOfLength(int value)
        {
            int bits = 32 - BitOperations.LeadingZeroCount((uint)value | 1);
            return (bits + 7) / 8;
        }


        public static Rlp Encode(Hash256? keccak)
        {
            if (keccak is null)
            {
                return OfEmptyByteArray;
            }

            if (ReferenceEquals(keccak, Keccak.EmptyTreeHash))
            {
                return OfEmptyTreeHash;
            }

            if (ReferenceEquals(keccak, Keccak.OfAnEmptyString))
            {
                return OfEmptyStringHash;
            }

            byte[] result = new byte[LengthOfKeccakRlp];
            result[0] = 160;
            Unsafe.As<byte, ValueHash256>(ref Unsafe.Add(ref MemoryMarshal.GetArrayDataReference(result), 1)) = keccak.ValueHash256;
            return new Rlp(result);
        }

        public static int StartSequence(Span<byte> buffer, int position, int sequenceLength)
        {
            byte prefix;
            int beforeLength = position + 1;
            int afterLength = position + 1;
            if (sequenceLength < RlpHelpers.SmallPrefixBarrier)
            {
                prefix = (byte)(192 + sequenceLength);
            }
            else
            {
                afterLength = beforeLength + SerializeLength(sequenceLength, buffer[beforeLength..]);
                prefix = (byte)(247 + afterLength - beforeLength);
            }

            buffer[position] = prefix;
            return afterLength;
        }

        [SkipLocalsInit]
        public static Rlp Encode(params Rlp[] sequence)
        {
            int contentLength = 0;
            for (int i = 0; i < sequence.Length; i++)
            {
                contentLength += sequence[i].Length;
            }

            int lengthOfLength = 0;
            byte prefix;

            if (contentLength < RlpHelpers.SmallPrefixBarrier)
            {
                // Single-byte prefix: 0xc0 + length
                prefix = (byte)(0xc0 + contentLength);
            }
            else
            {
                lengthOfLength = LengthOfLength(contentLength);
                // Multi-byte prefix: 0xf7 + lengthOfLength
                prefix = (byte)(0xf7 + lengthOfLength);
            }

            // Allocate the final buffer exactly once (prefix + optional length + content).
            int totalSize = 1 + lengthOfLength + contentLength;
            byte[] allBytes = GC.AllocateUninitializedArray<byte>(totalSize);

            // Write prefix and length.
            allBytes[0] = prefix;
            int offset = 1;
            if (lengthOfLength > 0)
            {
                SerializeLength(contentLength, allBytes.AsSpan(offset, lengthOfLength));
                offset += lengthOfLength;
            }

            // Copy the content from all Rlp items.
            for (int i = 0; i < sequence.Length; i++)
            {
                Buffer.BlockCopy(sequence[i].Bytes, 0, allBytes, offset, sequence[i].Length);
                offset += sequence[i].Length;
            }

            // Wrap in Rlp and return.
            return new Rlp(allBytes);
        }

        public ref struct ValueDecoderContext
        {
            public ValueDecoderContext(scoped in ReadOnlySpan<byte> data)
            {
                Data = data;
                Position = 0;
            }

            public ValueDecoderContext(Memory<byte> memory, bool sliceMemory = false)
            {
                Memory = memory;
                Data = memory.Span;
                Position = 0;

                // Slice memory is turned off by default. Because if you are not careful and being explicit about it,
                // you can end up with a memory leak.
                _sliceMemory = sliceMemory;
            }

            public Memory<byte>? Memory { get; }

            private bool _sliceMemory = false;

            public ReadOnlySpan<byte> Data { get; }

            public readonly bool IsEmpty => Data.IsEmpty;

            public int Position { get; set; }

            public readonly int Length => Data.Length;

            public readonly bool ShouldSliceMemory => _sliceMemory;

            public readonly bool IsSequenceNext() => Data[Position] >= 192;

            public int PeekNumberOfItemsRemaining(int? beforePosition = null, int maxSearch = int.MaxValue)
            {
                int positionStored = Position;
                int numberOfItems = 0;
                while (Position < (beforePosition ?? Data.Length))
                {
                    int prefix = ReadByte();
                    if (prefix <= 128)
                    {
                    }
                    else if (prefix <= 183)
                    {
                        int length = prefix - 128;
                        Position += length;
                    }
                    else if (prefix < 192)
                    {
                        int lengthOfLength = prefix - 183;
                        int length = DeserializeLength(lengthOfLength);
                        if (length < RlpHelpers.SmallPrefixBarrier)
                        {
                            RlpHelpers.ThrowUnexpectedLength(length);
                        }

                        Position += length;
                    }
                    else
                    {
                        Position--;
                        int sequenceLength = ReadSequenceLength();
                        Position += sequenceLength;
                    }

                    numberOfItems++;
                    if (numberOfItems >= maxSearch)
                    {
                        break;
                    }
                }

                Position = positionStored;
                return numberOfItems;
            }

            public void SkipLength() => Position += PeekPrefixLength();

            [MethodImpl(MethodImplOptions.AggressiveInlining)]
            public readonly int PeekPrefixLength() => RlpHelpers.GetPrefixLength(Data[Position]);

            [MethodImpl(MethodImplOptions.AggressiveInlining)]
            public int PeekNextRlpLength()
            {
                int prefix = Data[Position];
                int prefixLength = RlpHelpers.GetPrefixLengthForContent(prefix);
                if (prefixLength >= 0)
                    return prefixLength + RlpHelpers.GetContentLength(prefix);

                return RlpHelpers.IsLongString(prefixLength)
                    ? PeekLongStringRlpLength(prefix)
                    : PeekLongListRlpLength(prefix);
            }

            public ReadOnlySpan<byte> Peek(int length)
            {
                ReadOnlySpan<byte> item = Read(length);
                Position -= item.Length;
                return item;
            }

            [MethodImpl(MethodImplOptions.AggressiveInlining)]
            public (int PrefixLength, int ContentLength) ReadPrefixAndContentLength()
            {
                int prefix = ReadByte();
                int prefixLength = RlpHelpers.GetPrefixLengthForContent(prefix);
                if (prefixLength >= 0)
                    return (prefixLength, RlpHelpers.GetContentLength(prefix));

                return RlpHelpers.IsLongString(prefixLength)
                    ? ReadLongStringPrefixAndContentLength(prefix)
                    : ReadLongListPrefixAndContentLength(prefix);
            }

            [MethodImpl(MethodImplOptions.AggressiveInlining)]
            public (int PrefixLength, int ContentLength) PeekPrefixAndContentLength()
            {
                int prefix = Data[Position];
                int prefixLength = RlpHelpers.GetPrefixLengthForContent(prefix);
                if (prefixLength >= 0)
                    return (prefixLength, RlpHelpers.GetContentLength(prefix));

                return RlpHelpers.IsLongString(prefixLength)
                    ? PeekLongStringPrefixAndContentLength(prefix)
                    : PeekLongListPrefixAndContentLength(prefix);
            }

            [MethodImpl(MethodImplOptions.NoInlining)]
            private int PeekLongStringRlpLength(int prefix)
            {
                int lengthOfLength = prefix - 183;
                if ((uint)lengthOfLength > 4)
                {
                    // strange but needed to pass tests - seems that spec gives int64 length and tests int32 length
                    RlpHelpers.ThrowSequenceLengthTooLong();
                }

                int length = PeekDeserializeLength(lengthOfLength);
                if (length < RlpHelpers.SmallPrefixBarrier)
                {
                    RlpHelpers.ThrowUnexpectedLength(length);
                }

                return lengthOfLength + 1 + length;
            }

            [MethodImpl(MethodImplOptions.NoInlining)]
            private (int prefixLength, int contentLength) PeekLongStringPrefixAndContentLength(int prefix)
            {
                int lengthOfLength = prefix - 183;
                if ((uint)lengthOfLength > 4)
                {
                    // strange but needed to pass tests - seems that spec gives int64 length and tests int32 length
                    RlpHelpers.ThrowSequenceLengthTooLong();
                }

                int length = PeekDeserializeLength(lengthOfLength);
                if (length < RlpHelpers.SmallPrefixBarrier)
                {
                    RlpHelpers.ThrowUnexpectedLength(length);
                }

                return (lengthOfLength + 1, length);
            }

            [MethodImpl(MethodImplOptions.NoInlining)]
            private (int prefixLength, int contentLength) ReadLongStringPrefixAndContentLength(int prefix)
            {
                int lengthOfLength = prefix - 183;
                if ((uint)lengthOfLength > 4)
                {
                    // strange but needed to pass tests - seems that spec gives int64 length and tests int32 length
                    RlpHelpers.ThrowSequenceLengthTooLong();
                }

                int length = DeserializeLength(lengthOfLength);
                if (length < RlpHelpers.SmallPrefixBarrier)
                {
                    RlpHelpers.ThrowUnexpectedLength(length);
                }

                return (lengthOfLength + 1, length);
            }

            [MethodImpl(MethodImplOptions.NoInlining)]
            private int PeekLongListRlpLength(int prefix)
            {
                int lengthOfContentLength = prefix - 247;
                int contentLength = PeekDeserializeLength(lengthOfContentLength);
                if (contentLength < RlpHelpers.SmallPrefixBarrier)
                {
                    RlpHelpers.ThrowUnexpectedLength(contentLength);
                }

                return lengthOfContentLength + 1 + contentLength;
            }

            [MethodImpl(MethodImplOptions.NoInlining)]
            private (int prefixLength, int contentLength) PeekLongListPrefixAndContentLength(int prefix)
            {
                int lengthOfContentLength = prefix - 247;
                int contentLength = PeekDeserializeLength(lengthOfContentLength);
                if (contentLength < RlpHelpers.SmallPrefixBarrier)
                {
                    RlpHelpers.ThrowUnexpectedLength(contentLength);
                }

                return (lengthOfContentLength + 1, contentLength);
            }

            [MethodImpl(MethodImplOptions.NoInlining)]
            private (int prefixLength, int contentLength) ReadLongListPrefixAndContentLength(int prefix)
            {
                int lengthOfContentLength = prefix - 247;
                int contentLength = DeserializeLength(lengthOfContentLength);
                if (contentLength < RlpHelpers.SmallPrefixBarrier)
                {
                    RlpHelpers.ThrowUnexpectedLength(contentLength);
                }

                return (lengthOfContentLength + 1, contentLength);
            }

            private readonly int PeekDeserializeLength(int lengthOfLength)
            {
                if (lengthOfLength == 0 || (uint)lengthOfLength > 4)
                {
                    RlpHelpers.ThrowInvalidLength(lengthOfLength);
                }

                return RlpHelpers.DeserializeLengthRef(ref MemoryMarshal.GetReference(Data.Slice(Position + 1, lengthOfLength)), lengthOfLength);
            }

            public int ReadSequenceLength()
            {
                int prefix = ReadByte();
                if (prefix < 192)
                {
                    RlpHelpers.ThrowUnexpectedPrefix(prefix);
                }

                if (prefix <= 247)
                {
                    return prefix - 192;
                }

                int lengthOfContentLength = prefix - 247;
                int contentLength = DeserializeLength(lengthOfContentLength);
                if (contentLength < RlpHelpers.SmallPrefixBarrier)
                {
                    RlpHelpers.ThrowUnexpectedLength(contentLength);
                }

                return contentLength;
            }

            private int DeserializeLength(int lengthOfLength)
            {
                if (lengthOfLength == 0 || (uint)lengthOfLength > 4)
                {
                    RlpHelpers.ThrowInvalidLength(lengthOfLength);
                }

                int result = RlpHelpers.DeserializeLengthRef(ref MemoryMarshal.GetReference(Data.Slice(Position, lengthOfLength)), lengthOfLength);
                Position += lengthOfLength;
                return result;
            }

            public byte ReadByte() => Data[Position++];

            public ReadOnlySpan<byte> Read(int length)
            {
                ReadOnlySpan<byte> data = Data.Slice(Position, length);
                Position += length;
                return data;
            }

            public Memory<byte> ReadMemory(int length)
            {
                if (_sliceMemory && Memory.HasValue) return ReadSlicedMemory(length);
                return Read(length).ToArray();
            }

            private Memory<byte> ReadSlicedMemory(int length)
            {
                Memory<byte> data = Memory.Value.Slice(Position, length);
                Position += length;
                return data;
            }

            public readonly void Check(int nextCheck)
            {
                if (Position != nextCheck)
                {
                    throw new RlpException($"Data checkpoint failed. Expected {nextCheck} and is {Position}");
                }
            }

            // This class was introduce to reduce allocations when deserializing receipts. In order to deserialize receipts we first try to deserialize it in new format and then in old format.
            // If someone didn't do migration this will result in excessive allocations and GC of the not needed strings.
            private class DecodeKeccakRlpException : RlpException
            {
                private readonly int _prefix;
                private readonly int _position;
                private readonly int _dataLength;
                private string? _message;

                public DecodeKeccakRlpException(string message, Exception inner) : base(message, inner)
                {
                }

                public DecodeKeccakRlpException(string message) : base(message)
                {
                }

                public DecodeKeccakRlpException(in int prefix, in int position, in int dataLength) : this(string.Empty)
                {
                    _prefix = prefix;
                    _position = position;
                    _dataLength = dataLength;
                }

                public override string Message => _message ??= ConstructMessage();

                private string ConstructMessage() => $"Unexpected prefix of {_prefix} when decoding {nameof(Hash256)} at position {_position} in the message of length {_dataLength}.";
            }

            public Hash256? DecodeKeccak()
            {
                int prefix = ReadByte();
                if (prefix == 128)
                {
                    return null;
                }

                if (prefix != 128 + 32)
                {
                    ThrowKeccakDecodeException(prefix);
                }

                ReadOnlySpan<byte> keccakSpan = Read(32);
                if (keccakSpan.SequenceEqual(Keccak.OfAnEmptyString.Bytes))
                {
                    return Keccak.OfAnEmptyString;
                }

                if (keccakSpan.SequenceEqual(Keccak.EmptyTreeHash.Bytes))
                {
                    return Keccak.EmptyTreeHash;
                }

                return new Hash256(keccakSpan);
            }

            public ValueHash256? DecodeValueKeccak()
            {
                int prefix = ReadByte();
                if (prefix == 128)
                {
                    return null;
                }

                if (prefix != 128 + 32)
                {
                    ThrowKeccakDecodeException(prefix);
                }

                ReadOnlySpan<byte> keccakSpan = Read(32);
                if (keccakSpan.SequenceEqual(Keccak.OfAnEmptyString.Bytes))
                {
                    return Keccak.OfAnEmptyString.ValueHash256;
                }

                if (keccakSpan.SequenceEqual(Keccak.EmptyTreeHash.Bytes))
                {
                    return Keccak.EmptyTreeHash.ValueHash256;
                }

                return new ValueHash256(keccakSpan);
            }

            public Hash256? DecodeZeroPrefixKeccak()
            {
                int prefix = PeekByte();
                if (prefix == 128)
                {
                    ReadByte();
                    return null;
                }

                ReadOnlySpan<byte> theSpan = DecodeByteArraySpan(RlpLimit.L32);
                byte[] keccakByte = new byte[32];
                theSpan.CopyTo(keccakByte.AsSpan(32 - theSpan.Length));
                return new Hash256(keccakByte);
            }

            public void DecodeKeccakStructRef(out Hash256StructRef keccak)
            {
                int prefix = ReadByte();
                if (prefix == 128)
                {
                    keccak = new Hash256StructRef(Keccak.Zero.Bytes);
                }
                else if (prefix != 128 + 32)
                {
                    ThrowKeccakDecodeException(prefix);
                    keccak = default;
                }
                else
                {
                    ReadOnlySpan<byte> keccakSpan = Read(32);
                    if (keccakSpan.SequenceEqual(Keccak.OfAnEmptyString.Bytes))
                    {
                        keccak = new Hash256StructRef(Keccak.OfAnEmptyString.Bytes);
                    }
                    else if (keccakSpan.SequenceEqual(Keccak.EmptyTreeHash.Bytes))
                    {
                        keccak = new Hash256StructRef(Keccak.EmptyTreeHash.Bytes);
                    }
                    else
                    {
                        keccak = new Hash256StructRef(keccakSpan);
                    }
                }
            }

            public void DecodeZeroPrefixedKeccakStructRef(out Hash256StructRef keccak, Span<byte> buffer)
            {
                int prefix = PeekByte();
                if (prefix == 128)
                {
                    ReadByte();
                    keccak = new Hash256StructRef(Keccak.Zero.Bytes);
                }
                else if (prefix > 128 + 32)
                {
                    ReadByte();
                    ThrowKeccakDecodeException(prefix);
                    keccak = default;
                }
                else if (prefix == 128 + 32)
                {
                    ReadByte();
                    ReadOnlySpan<byte> keccakSpan = Read(32);
                    if (keccakSpan.SequenceEqual(Keccak.OfAnEmptyString.Bytes))
                    {
                        keccak = new Hash256StructRef(Keccak.OfAnEmptyString.Bytes);
                    }
                    else if (keccakSpan.SequenceEqual(Keccak.EmptyTreeHash.Bytes))
                    {
                        keccak = new Hash256StructRef(Keccak.EmptyTreeHash.Bytes);
                    }
                    else
                    {
                        keccak = new Hash256StructRef(keccakSpan);
                    }
                }
                else
                {
                    ReadOnlySpan<byte> theSpan = DecodeByteArraySpan(RlpLimit.L32);
                    if (theSpan.Length < 32)
                    {
                        buffer[..(32 - theSpan.Length)].Clear();
                    }
                    theSpan.CopyTo(buffer[(32 - theSpan.Length)..]);
                    keccak = new Hash256StructRef(buffer);
                }
            }

            public Address? DecodeAddress()
            {
                int prefix = ReadByte();
                if (prefix == 128)
                {
                    return null;
                }

                if (prefix != 128 + 20)
                {
                    RlpHelpers.ThrowUnexpectedPrefix(prefix);
                }

                byte[] buffer = Read(20).ToArray();
                return new Address(buffer);
            }

            public void DecodeAddressStructRef(out AddressStructRef address)
            {
                int prefix = ReadByte();
                if (prefix == 128)
                {
                    address = new AddressStructRef(Address.Zero.Bytes);
                    return;
                }
                else if (prefix != 128 + 20)
                {
                    RlpHelpers.ThrowUnexpectedPrefix(prefix);
                }

                address = new AddressStructRef(Read(20));
            }

            public UInt256 DecodeUInt256(int length = -1)
            {
                ReadOnlySpan<byte> byteSpan = DecodeByteArraySpan(RlpLimit.L32);
                if (byteSpan.Length > 32)
                {
                    RlpHelpers.ThrowUnexpectedIntegerLength(byteSpan.Length);
                }

                if (length == -1)
                {
                    if (byteSpan.Length > 1 && byteSpan[0] == 0)
                    {
                        RlpHelpers.ThrowNonCanonicalInteger(Position);
                    }
                }
                else if (byteSpan.Length != length)
                {
                    RlpHelpers.ThrowInvalidLength(byteSpan.Length, length);
                }


                return new UInt256(byteSpan, true);
            }

            public BigInteger DecodeUBigInt()
            {
                ReadOnlySpan<byte> bytes = DecodeByteArraySpan(RlpLimit.L32);
                if (bytes.Length > 1 && bytes[0] == 0)
                {
                    RlpHelpers.ThrowNonCanonicalInteger(Position);
                }
                return bytes.ToUnsignedBigInteger();
            }

            public Bloom? DecodeBloom()
            {
                ReadOnlySpan<byte> bloomBytes;

                // tks: not sure why but some nodes send us Blooms in a sequence form
                // https://github.com/NethermindEth/nethermind/issues/113
                if (Data[Position] == 249)
                {
                    Position += 5; // tks: skip 249 1 2 129 127 and read 256 bytes
                    bloomBytes = Read(Bloom.ByteLength);
                }
                else
                {
                    bloomBytes = DecodeByteArraySpan(RlpLimit.Bloom);
                    if (bloomBytes.Length == 0)
                    {
                        return null;
                    }
                }

                if (bloomBytes.Length != Bloom.ByteLength)
                {
                    throw new InvalidOperationException("Incorrect bloom RLP");
                }

                return bloomBytes.SequenceEqual(Bloom.Empty.Bytes) ? Bloom.Empty : new Bloom(bloomBytes.ToArray());
            }

            public void DecodeBloomStructRef(out BloomStructRef bloom)
            {
                ReadOnlySpan<byte> bloomBytes;

                // tks: not sure why but some nodes send us Blooms in a sequence form
                // https://github.com/NethermindEth/nethermind/issues/113
                if (Data[Position] == 249)
                {
                    Position += 5; // tks: skip 249 1 2 129 127 and read 256 bytes
                    bloomBytes = Read(Bloom.ByteLength);
                }
                else
                {
                    bloomBytes = DecodeByteArraySpan(RlpLimit.Bloom);
                    if (bloomBytes.Length == 0)
                    {
                        bloom = new BloomStructRef(Bloom.Empty.Bytes);
                        return;
                    }
                }

                if (bloomBytes.Length != Bloom.ByteLength)
                {
                    throw new InvalidOperationException("Incorrect bloom RLP");
                }

                bloom = bloomBytes.SequenceEqual(Bloom.Empty.Bytes) ? new BloomStructRef(Bloom.Empty.Bytes) : new BloomStructRef(bloomBytes);
            }

            public ReadOnlySpan<byte> PeekNextItem()
            {
                int length = PeekNextRlpLength();
                return Peek(length);
            }

            public readonly bool IsNextItemNull() => Data[Position] == 192;

            public int DecodeInt()
            {
                int prefix = ReadByte();

                switch (prefix)
                {
                    case 0:
                        return (int)RlpHelpers.ThrowNonCanonicalInteger(Position);
                    case < 128:
                        return prefix;
                    case 128:
                        return 0;
                }

                int length = prefix - 128;
                if (length > 4)
                {
                    RlpHelpers.ThrowUnexpectedIntegerLength(length);
                }

                int result = 0;
                for (int i = 4; i > 0; i--)
                {
                    result <<= 8;
                    if (i <= length)
                    {
                        result |= Data[Position + length - i];
                        if (result == 0)
                        {
                            RlpHelpers.ThrowNonCanonicalInteger(Position);
                        }
                    }
                }

                Position += length;

                return result;
            }

            public byte[] DecodeByteArray(RlpLimit? limit = null) => ByteSpanToArray(DecodeByteArraySpan(limit));

            public ReadOnlySpan<byte> DecodeByteArraySpan(RlpLimit? limit = null)
            {
                int prefix = ReadByte();
                ReadOnlySpan<byte> span = RlpStream.SingleBytes;
                if ((uint)prefix < (uint)span.Length)
                {
                    return span.Slice(prefix, 1);
                }

                if (prefix == 128)
                {
                    return default;
                }

                if (prefix <= 183)
                {
                    int length = prefix - 128;
                    GuardLimit(length, limit);
                    ReadOnlySpan<byte> buffer = Read(length);
                    if (length == 1 && buffer[0] < 128)
                    {
                        RlpHelpers.ThrowUnexpectedByteValue(buffer[0]);
                    }

                    return buffer;
                }

                return DecodeLargerByteArraySpan(prefix, limit);
            }

            [MethodImpl(MethodImplOptions.NoInlining)]
            private ReadOnlySpan<byte> DecodeLargerByteArraySpan(int prefix, RlpLimit? limit = null)
            {
                if (prefix < 192)
                {
                    int lengthOfLength = prefix - 183;
                    if (lengthOfLength > 4)
                    {
                        RlpHelpers.ThrowSequenceLengthTooLong();
                    }

                    int length = DeserializeLength(lengthOfLength);
                    if (length < RlpHelpers.SmallPrefixBarrier)
                    {
                        RlpHelpers.ThrowUnexpectedLength(length);
                    }
                    GuardLimit(length, limit);

                    return Read(length);
                }

                RlpHelpers.ThrowUnexpectedPrefix(prefix);
                return default;
            }

            public Memory<byte> DecodeByteArrayMemory(RlpLimit? limit = null)
            {
                if (!_sliceMemory)
                {
                    return DecodeByteArraySpan(limit).ToArray();
                }

                if (Memory is null)
                {
                    ThrowNotMemoryBacked();
                }

                int prefix = ReadByte();

                switch (prefix)
                {
                    case < 128:
                        return Memory.Value.Slice(Position - 1, 1);
                    case 128:
                        return Array.Empty<byte>();
                    case <= 183:
                        {
                            int length = prefix - 128;
                            Memory<byte> buffer = ReadSlicedMemory(length);
                            Span<byte> asSpan = buffer.Span;
                            if (length == 1 && asSpan[0] < 128)
                            {
                                RlpHelpers.ThrowUnexpectedByteValue(asSpan[0]);
                            }

                            return buffer;
                        }
                    case < 192:
                        {
                            int lengthOfLength = prefix - 183;
                            if (lengthOfLength > 4)
                            {
                                RlpHelpers.ThrowSequenceLengthTooLong();
                            }

                            int length = DeserializeLength(lengthOfLength);
                            if (length < RlpHelpers.SmallPrefixBarrier)
                            {
                                RlpHelpers.ThrowUnexpectedLength(length);
                            }
                            GuardLimit(length, limit);

                            return ReadSlicedMemory(length);
                        }
                }

                RlpHelpers.ThrowUnexpectedPrefix(prefix);
                return default;

                [DoesNotReturn, StackTraceHidden]
                static void ThrowNotMemoryBacked()
                {
                    throw new RlpException("Rlp not backed by a Memory<byte>");
                }

            }

            [MethodImpl(MethodImplOptions.AggressiveInlining)]
            public void SkipItem() => Position += PeekNextRlpLength();

            public void Reset() => Position = 0;

            public bool DecodeBool()
            {
                int prefix = ReadByte();
                if (prefix <= 128)
                {
                    return prefix == 1;
                }

                if (prefix <= 183)
                {
                    int length = prefix - 128;
                    int byteValue = PeekByte();
                    if (length == 1 && byteValue < 128)
                    {
                        RlpHelpers.ThrowUnexpectedByteValue(byteValue);
                    }

                    bool result = byteValue == 1;
                    SkipBytes(length);
                    return result;
                }

                if (prefix < 192)
                {
                    int lengthOfLength = prefix - 183;
                    if (lengthOfLength > 4)
                    {
                        RlpHelpers.ThrowSequenceLengthTooLong();
                    }

                    int length = DeserializeLength(lengthOfLength);
                    if (length < RlpHelpers.SmallPrefixBarrier)
                    {
                        RlpHelpers.ThrowUnexpectedLength(length);
                    }

                    bool result = PeekByte() == 1;
                    SkipBytes(length);
                    return result;
                }

                RlpHelpers.ThrowUnexpectedPrefix(prefix);
                return default;
            }

            public readonly byte PeekByte() => Data[Position];

            private readonly byte PeekByte(int offset) => Data[Position + offset];

            private void SkipBytes(int length) => Position += length;

            public string DecodeString(RlpLimit? limit = null)
            {
                ReadOnlySpan<byte> bytes = DecodeByteArraySpan(limit);
                return Encoding.UTF8.GetString(bytes);
            }

            public long DecodeLong()
            {
                int prefix = ReadByte();

                switch (prefix)
                {
                    case 0:
                        return RlpHelpers.ThrowNonCanonicalInteger(Position);
                    case < 128:
                        return prefix;
                    case 128:
                        return 0;
                }

                int length = prefix - 128;
                if (length > 8)
                {
                    RlpHelpers.ThrowUnexpectedIntegerLength(length);
                }

                long result = 0;
                for (int i = 8; i > 0; i--)
                {
                    result <<= 8;
                    if (i <= length)
                    {
                        result |= PeekByte(length - i);
                        if (result == 0)
                        {
                            RlpHelpers.ThrowNonCanonicalInteger(Position);
                        }
                    }
                }

                SkipBytes(length);

                return result;
            }

            public ulong DecodeULong()
            {
                int prefix = ReadByte();

                switch (prefix)
                {
                    case 0:
                        return RlpHelpers.ThrowNonCanonicalInteger(Position);
                    case < 128:
                        return (ulong)prefix;
                    case 128:
                        return 0;
                }

                int length = prefix - 128;
                if (length > 8)
                {
                    RlpHelpers.ThrowUnexpectedIntegerLength(length);
                }

                ulong result = 0ul;
                for (int i = 8; i > 0; i--)
                {
                    result <<= 8;
                    if (i <= length)
                    {
                        result |= PeekByte(length - i);
                        if (result == 0)
                        {
                            RlpHelpers.ThrowNonCanonicalInteger(Position);
                        }
                    }
                }

                SkipBytes(length);

                return result;
            }

            public byte[][] DecodeByteArrays()
            {
                int length = ReadSequenceLength();
                if (length is 0)
                {
                    return [];
                }

                int checkPosition = Position + length;
                int itemsCount = PeekNumberOfItemsRemaining(checkPosition);
                byte[][] result = new byte[itemsCount][];

                for (int i = 0; i < itemsCount; i++)
                {
                    result[i] = DecodeByteArray();
                }

                Check(checkPosition);

                return result;
            }

            public byte DecodeByte()
            {
                byte byteValue = PeekByte();
                if (byteValue < 128)
                {
                    SkipBytes(1);
                    return byteValue;
                }

                if (byteValue == 128)
                {
                    SkipBytes(1);
                    return 0;
                }

                if (byteValue == 129)
                {
                    SkipBytes(1);
                    return ReadByte();
                }

                RlpHelpers.ThrowUnexpectedByteValue(byteValue);
                return default;
            }

<<<<<<< HEAD
            public T[] DecodeArray<T>(IRlpValueDecoder<T>? decoder = null, bool checkPositions = true, T defaultElement = default)
=======
            public T[] DecodeArray<T>(IRlpValueDecoder<T>? decoder = null, bool checkPositions = true, T defaultElement = default, RlpLimit? limit = null)
>>>>>>> 9347223e
            {
                if (decoder is null)
                {
                    decoder = GetValueDecoder<T>();
                    if (decoder is null)
                    {
                        throw new RlpException($"{nameof(Rlp)} does not support length of {nameof(T)}");
                    }
                }
                int positionCheck = ReadSequenceLength() + Position;
                int count = PeekNumberOfItemsRemaining(checkPositions ? positionCheck : null);
                GuardLimit(count, limit);
                T[] result = new T[count];
                for (int i = 0; i < result.Length; i++)
                {
                    if (PeekByte() == OfEmptySequence[0])
                    {
                        result[i] = defaultElement;
                        Position++;
                    }
                    else
                    {
                        result[i] = decoder.Decode(ref this);
                    }
                }

                if (checkPositions)
                {
                    Check(positionCheck);
                }

                return result;
            }

            public readonly bool IsNextItemEmptyArray() => PeekByte() == EmptyArrayByte;

            [DoesNotReturn, StackTraceHidden]
            private readonly void ThrowKeccakDecodeException(int prefix)
                => throw new DecodeKeccakRlpException(prefix, Position, Data.Length);

            [StackTraceHidden]
            public void GuardLimit(int count, RlpLimit? limit = null) =>
                Rlp.GuardLimit(count, Length - Position, limit);
        }

        public override bool Equals(object? other) => Equals(other as Rlp);

        public override int GetHashCode() => new ReadOnlySpan<byte>(Bytes).FastHash();

        public bool Equals(Rlp? other) => other is not null && Core.Extensions.Bytes.AreEqual(Bytes, other.Bytes);

        public override string ToString() => ToString(true);

        public string ToString(bool withZeroX) => Bytes.ToHexString(withZeroX);

        public static int LengthOf(UInt256? item) => item is null ? LengthOfNull : LengthOf(item.Value);

        public static int LengthOf(in UInt256 item)
        {
            ulong value;
            int size;
            if (item.u3 > 0)
            {
                value = item.u3;
                size = 1 + sizeof(ulong) * 4;
            }
            else if (item.u2 > 0)
            {
                value = item.u2;
                size = 1 + sizeof(ulong) * 3;
            }
            else if (item.u1 > 0)
            {
                value = item.u1;
                size = 1 + sizeof(ulong) * 2;
            }
            else if (item.u0 < 128)
            {
                return 1;
            }
            else
            {
                value = item.u0;
                size = 1 + sizeof(ulong);
            }

            return size - (BitOperations.LeadingZeroCount(value) / 8);
        }

        public static int LengthOf(byte[][]? arrays)
        {
            int contentLength = 0;
            if (arrays is null)
            {
                return LengthOfNull;
            }

            foreach (byte[] item in arrays)
            {
                contentLength += Rlp.LengthOf(item);
            }
            return LengthOfSequence(contentLength);
        }

        public static int LengthOfNonce(ulong _) => 9;

        public static int LengthOf(long value)
        {
            if ((ulong)value < 128)
            {
                return 1;
            }
            else
            {
                // everything has a length prefix
                return 1 + sizeof(ulong) - (BitOperations.LeadingZeroCount((ulong)value) / 8);
            }
        }

        public static int LengthOf(int value) => LengthOf((long)value);

        public static int LengthOf(Hash256? item) => item is null ? 1 : 33;

        public static int LengthOf(in ValueHash256? item) => item is null ? 1 : 33;

        public static int LengthOf(Hash256[] keccaks, bool includeLengthOfSequenceStart = false)
        {
            int value = keccaks?.Length * LengthOfKeccakRlp ?? 0;

            if (includeLengthOfSequenceStart)
            {
                value = LengthOfSequence(value);
            }

            return value;
        }

        public static int LengthOf(ValueHash256[] keccaks, bool includeLengthOfSequenceStart = false)
        {
            int value = keccaks?.Length * LengthOfKeccakRlp ?? 0;

            if (includeLengthOfSequenceStart)
            {
                value = LengthOfSequence(value);
            }

            return value;
        }

        public static int LengthOf(IReadOnlyList<Hash256> keccaks, bool includeLengthOfSequenceStart = false)
        {
            int value = keccaks?.Count * LengthOfKeccakRlp ?? 0;

            if (includeLengthOfSequenceStart)
            {
                value = LengthOfSequence(value);
            }

            return value;
        }

        public static int LengthOf(IReadOnlyList<ValueHash256> keccaks, bool includeLengthOfSequenceStart = false)
        {
            int value = keccaks?.Count * LengthOfKeccakRlp ?? 0;

            if (includeLengthOfSequenceStart)
            {
                value = LengthOfSequence(value);
            }

            return value;
        }

        public static int LengthOf(Address? item) => item is null ? 1 : 21;

        public static int LengthOf(Bloom? bloom) => bloom is null ? 1 : 259;

        public static int LengthOfSequence(int contentLength)
        {
            if (contentLength < RlpHelpers.SmallPrefixBarrier)
            {
                return 1 + contentLength;
            }

            return 1 + LengthOfLength(contentLength) + contentLength;
        }

        public static int LengthOf(byte[]? array) => LengthOf(array.AsSpan());

        public static int LengthOf(Memory<byte>? memory) => LengthOf(memory.GetValueOrDefault().Span);

        public static int LengthOf(in ReadOnlyMemory<byte> memory) => LengthOf(memory.Span);

        public static int LengthOf(IReadOnlyList<byte> array)
        {
            if (array.Count == 0)
            {
                return 1;
            }

            return LengthOfByteString(array.Count, array[0]);
        }

        public static int LengthOf(ReadOnlySpan<byte> array) => array.Length == 0 ? 1 : LengthOfByteString(array.Length, array[0]);

        // Assumes that length is greater then 0
        public static int LengthOfByteString(int length, byte firstByte)
        {
            if (length == 0)
            {
                return 1;
            }

            if (length == 1 && firstByte < 128)
            {
                return 1;
            }

            if (length < RlpHelpers.SmallPrefixBarrier)
            {
                return length + 1;
            }

            return LengthOfLength(length) + 1 + length;
        }

        public static int LengthOf(string value)
        {
            if (string.IsNullOrEmpty(value))
            {
                return 1;
            }

            var spanString = value.AsSpan();

            if (spanString.Length == 1 && spanString[0] < 128)
            {
                return 1;
            }

            if (spanString.Length < RlpHelpers.SmallPrefixBarrier)
            {
                return spanString.Length + 1;
            }

            return LengthOfLength(spanString.Length) + 1 + spanString.Length;
        }

        public static int LengthOf(byte value) => 1 + value / 128;

        public static int LengthOf(bool value) => 1;

        public static int LengthOf(LogEntry item) => LogEntryDecoder.Instance.GetLength(item, RlpBehaviors.None);

        public static int LengthOf(BlockInfo item) => BlockInfoDecoder.Instance.GetLength(item, RlpBehaviors.None);

        [AttributeUsage(AttributeTargets.Class)]
        public class SkipGlobalRegistration : Attribute;

        /// <summary>
        /// Optional attribute for RLP decoders.
        /// </summary>
        /// <param name="key">Optional custom key that helps to have more than one decoder for the given type.</param>
        [AttributeUsage(AttributeTargets.Class, AllowMultiple = true, Inherited = false)]
        public sealed class DecoderAttribute(string key = RlpDecoderKey.Default) : Attribute
        {
            public string Key { get; } = key;
        }

        private static ILogger _logger = Static.LogManager.GetClassLogger<Rlp>();

        [StackTraceHidden]
        public static void GuardLimit(int count, int bytesLeft, RlpLimit? limit = null)
        {
            RlpLimit l = limit ?? RlpLimit.DefaultLimit;
            if (count > bytesLeft || count > l.Limit)
            {
                ThrowCountOverLimit(count, bytesLeft, l);
            }
        }

        [DoesNotReturn]
        [StackTraceHidden]
        private static void ThrowCountOverLimit(int count, int bytesLeft, RlpLimit limit)
        {
            string message = string.IsNullOrEmpty(limit.CollectionExpression)
                ? $"Collection count of {count} is over limit {limit.Limit} or {bytesLeft} bytes left"
                : $"Collection count {limit.CollectionExpression} of {count} is over limit {limit.Limit} or {bytesLeft} bytes left";
            if (_logger.IsDebug) _logger.Error($"DEBUG/ERROR: {message}; {new StackTrace()}");
            throw new RlpLimitException(message);
        }
    }

    public readonly struct RlpDecoderKey(Type type, string key = RlpDecoderKey.Default) : IEquatable<RlpDecoderKey>
    {
        public const string Default = "default";
        public const string Storage = "storage";
        public const string LegacyStorage = "legacy-storage";
        public const string Trie = "trie";

        private readonly Type _type = type;
        private readonly string _key = key;
        public Type Type => _type;
        public string Key => _key;

        public static implicit operator Type(RlpDecoderKey key) => key._type;
        public static implicit operator RlpDecoderKey(Type key) => new(key);

        public bool Equals(RlpDecoderKey other) => _type.Equals(other._type) && _key.Equals(other._key);

        public override int GetHashCode() => (int)BitOperations.Crc32C(
            (uint)_type.GetHashCode(),
            (uint)MemoryMarshal.AsBytes(_key.AsSpan()).FastHash());

        public override bool Equals(object obj) => obj is RlpDecoderKey key && Equals(key);

        public static bool operator ==(RlpDecoderKey left, RlpDecoderKey right) => left.Equals(right);

        public static bool operator !=(RlpDecoderKey left, RlpDecoderKey right) => !(left == right);

        public override string ToString() => $"({Type.Name},{Key})";
    }
}<|MERGE_RESOLUTION|>--- conflicted
+++ resolved
@@ -228,11 +228,7 @@
                 : throw new RlpException($"{nameof(Rlp)} does not support decoding {typeof(T).Name}");
         }
 
-<<<<<<< HEAD
-        public static ArrayPoolList<T> DecodeArrayPool<T>(RlpStream rlpStream, IRlpStreamDecoder<T> rlpDecoder, RlpBehaviors rlpBehaviors = RlpBehaviors.None)
-=======
-        public static ArrayPoolList<T> DecodeArrayPool<T>(RlpStream rlpStream, IRlpStreamDecoder<T>? rlpDecoder, RlpBehaviors rlpBehaviors = RlpBehaviors.None, RlpLimit? limit = null)
->>>>>>> 9347223e
+        public static ArrayPoolList<T> DecodeArrayPool<T>(RlpStream rlpStream, IRlpStreamDecoder<T> rlpDecoder, RlpBehaviors rlpBehaviors = RlpBehaviors.None, RlpLimit? limit = null)
         {
             int checkPosition = rlpStream.ReadSequenceLength() + rlpStream.Position;
             int length = rlpStream.PeekNumberOfItemsRemaining(checkPosition);
@@ -1589,11 +1585,7 @@
                 return default;
             }
 
-<<<<<<< HEAD
-            public T[] DecodeArray<T>(IRlpValueDecoder<T>? decoder = null, bool checkPositions = true, T defaultElement = default)
-=======
             public T[] DecodeArray<T>(IRlpValueDecoder<T>? decoder = null, bool checkPositions = true, T defaultElement = default, RlpLimit? limit = null)
->>>>>>> 9347223e
             {
                 if (decoder is null)
                 {
