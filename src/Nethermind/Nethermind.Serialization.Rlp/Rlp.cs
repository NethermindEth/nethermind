--- conflicted
+++ resolved
@@ -1112,14 +1112,11 @@
 
                 byte[] buffer = Read(20).ToArray();
                 return new Address(buffer);
-<<<<<<< HEAD
-
-                static void ThrowInvalidPrefix(ref ValueDecoderContext ctx, int prefix)
-                {
-                    throw new RlpException($"Unexpected prefix of {prefix} when decoding {nameof(Address)} at position {ctx.Position} in the message of length {ctx.Data.Length} starting with {ctx.Data[..Math.Min(DebugMessageContentLength, ctx.Data.Length)].ToHexString()}");
-                }
-=======
->>>>>>> c5cfd081
+
+                // static void ThrowInvalidPrefix(ref ValueDecoderContext ctx, int prefix)
+                // {
+                //     throw new RlpException($"Unexpected prefix of {prefix} when decoding {nameof(Address)} at position {ctx.Position} in the message of length {ctx.Data.Length} starting with {ctx.Data[..Math.Min(DebugMessageContentLength, ctx.Data.Length)].ToHexString()}");
+                // }
             }
 
             public void DecodeAddressStructRef(out AddressStructRef address)
@@ -1727,7 +1724,6 @@
 
         public static int LengthOf(int value) => LengthOf((long)value);
 
-<<<<<<< HEAD
         public static int LengthOf(ushort value)
         {
             if (value < 128)
@@ -1741,13 +1737,7 @@
             }
         }
 
-        public static int LengthOf(Hash256? item)
-        {
-            return item is null ? 1 : 33;
-        }
-=======
         public static int LengthOf(Hash256? item) => item is null ? 1 : 33;
->>>>>>> c5cfd081
 
         public static int LengthOf(in ValueHash256? item) => item is null ? 1 : 33;
 
