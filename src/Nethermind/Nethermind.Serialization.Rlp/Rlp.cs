﻿//  Copyright (c) 2018 Demerzel Solutions Limited
//  This file is part of the Nethermind library.
// 
//  The Nethermind library is free software: you can redistribute it and/or modify
//  it under the terms of the GNU Lesser General Public License as published by
//  the Free Software Foundation, either version 3 of the License, or
//  (at your option) any later version.
// 
//  The Nethermind library is distributed in the hope that it will be useful,
//  but WITHOUT ANY WARRANTY; without even the implied warranty of
//  MERCHANTABILITY or FITNESS FOR A PARTICULAR PURPOSE. See the
//  GNU Lesser General Public License for more details.
// 
//  You should have received a copy of the GNU Lesser General Public License
//  along with the Nethermind. If not, see <http://www.gnu.org/licenses/>.

using System;
using System.Buffers.Binary;
using System.Collections.Generic;
using System.Numerics;
using System.Reflection;
using Nethermind.Core;
using Nethermind.Core.Crypto;
using Nethermind.Core.Extensions;
using Nethermind.Dirichlet.Numerics;

namespace Nethermind.Serialization.Rlp
{
    /// <summary>
    ///     https://github.com/ethereum/wiki/wiki/RLP
    /// </summary>
    //[DebuggerStepThrough]
    public class Rlp
    {
        public const int LengthOfKeccakRlp = 33;
        public const int LengthOfAddressRlp = 21;

        internal const int DebugMessageContentLength = 2048;

        public static readonly Rlp OfEmptyByteArray = new Rlp(128);

        public static readonly Rlp OfEmptySequence = new Rlp(192);
        
        internal static readonly Rlp OfEmptyTreeHash = Encode(Keccak.EmptyTreeHash.Bytes); // use bytes to avoid stack overflow

        internal static readonly Rlp OfEmptyStringHash = Encode(Keccak.OfAnEmptyString.Bytes); // use bytes to avoid stack overflow
        
        internal static readonly Rlp EmptyBloom = Encode(Bloom.Empty.Bytes); // use bytes to avoid stack overflow

        static Rlp()
        {
            RegisterDecoders(Assembly.GetAssembly(typeof(Rlp)));
        }

        /// <summary>
        /// This is not encoding - just a creation of an RLP object, e.g. passing 192 would mean an RLP of an empty sequence.
        /// </summary>
        private Rlp(byte singleByte)
        {
            Bytes = new[] {singleByte};
        }

        public Rlp(byte[] bytes)
        {
            Bytes = bytes ?? throw new RlpException("RLP cannot be initialized with null bytes");
        }

        public int MemorySize => /* this */ MemorySizes.SmallObjectOverhead + MemorySizes.ArrayOverhead + Bytes.Length;

        public byte[] Bytes { get; }

        public byte this[int index] => Bytes[index];

        public int Length => Bytes.Length;

        public static readonly Dictionary<Type, IRlpDecoder> Decoders = new Dictionary<Type, IRlpDecoder>();

        public static void RegisterDecoders(Assembly assembly)
        {
            foreach (var type in assembly.GetTypes())
            {
                if (!type.IsClass)
                {
                    continue;
                }

                var implementedInterfaces = type.GetInterfaces();
                foreach (var implementedInterface in implementedInterfaces)
                {
                    if (!implementedInterface.IsGenericType)
                    {
                        continue;
                    }

                    var interfaceGenericDefinition = implementedInterface.GetGenericTypeDefinition();
                    if (interfaceGenericDefinition == typeof(IRlpDecoder<>).GetGenericTypeDefinition())
                    {
                        var constructor = type.GetConstructor(Type.EmptyTypes);
                        if (constructor == null)
                        {
                            continue;
                        }

                        var key = implementedInterface.GenericTypeArguments[0];
                        if (!Decoders.ContainsKey(key))
                        {
                            Decoders[key] = (IRlpDecoder) Activator.CreateInstance(type);
                        }
                    }
                }
            }
        }

        public static T Decode<T>(Rlp oldRlp, RlpBehaviors rlpBehaviors = RlpBehaviors.None)
        {
            return Decode<T>(oldRlp.Bytes.AsRlpStream(), rlpBehaviors);
        }

        public static T Decode<T>(byte[] bytes, RlpBehaviors rlpBehaviors = RlpBehaviors.None)
        {
            return Decode<T>(bytes.AsRlpStream(), rlpBehaviors);
        }
        
        public static T Decode<T>(Span<byte> bytes, RlpBehaviors rlpBehaviors = RlpBehaviors.None)
        {
            var valueContext = bytes.AsRlpValueContext();
            return Decode<T>(ref valueContext, rlpBehaviors);
        }

        public static T[] DecodeArray<T>(RlpStream rlpStream, RlpBehaviors rlpBehaviors = RlpBehaviors.None)
        {
            var rlpDecoder = GetDecoder<T>();
            if (rlpDecoder != null)
            {
                int checkPosition = rlpStream.ReadSequenceLength() + rlpStream.Position;
                T[] result = new T[rlpStream.ReadNumberOfItemsRemaining(checkPosition)];
                for (int i = 0; i < result.Length; i++)
                {
                    result[i] = rlpDecoder.Decode(rlpStream, rlpBehaviors);
                }

                return result;
            }

            throw new RlpException($"{nameof(Rlp)} does not support decoding {typeof(T).Name}");
        }

        public static IRlpDecoder<T> GetDecoder<T>() => Decoders.ContainsKey(typeof(T)) ? (IRlpDecoder<T>) Decoders[typeof(T)] : null;

        public static T Decode<T>(RlpStream rlpStream, RlpBehaviors rlpBehaviors = RlpBehaviors.None)
        {
            var rlpDecoder = GetDecoder<T>();
            return rlpDecoder != null ? rlpDecoder.Decode(rlpStream, rlpBehaviors) : throw new RlpException($"{nameof(Rlp)} does not support decoding {typeof(T).Name}");
        }
        
        public static T Decode<T>(ref ValueDecoderContext decoderContext, RlpBehaviors rlpBehaviors = RlpBehaviors.None)
        {
            return GetDecoder<T>() is IRlpValueDecoder<T> rlpDecoder ? rlpDecoder.Decode(ref decoderContext, rlpBehaviors) : throw new RlpException($"{nameof(Rlp)} does not support decoding {typeof(T).Name}");
        }


        public static Rlp Encode<T>(T item, RlpBehaviors behaviors = RlpBehaviors.None)
        {
            if (item is Rlp rlp)
            {
                return Encode(new[] {rlp});
            }
            
            var rlpDecoder = GetDecoder<T>();
            return rlpDecoder != null ? rlpDecoder.Encode(item, behaviors) : throw new RlpException($"{nameof(Rlp)} does not support encoding {typeof(T).Name}");
        }

        public static Rlp Encode<T>(T[] items, RlpBehaviors behaviors = RlpBehaviors.None)
        {
            if (items == null)
            {
                return OfEmptySequence;
            }
            
            var rlpDecoder = GetDecoder<T>();
            if (rlpDecoder != null)
            {
                Rlp[] rlpSequence = new Rlp[items.Length];
                for (int i = 0; i < items.Length; i++)
                {
                    rlpSequence[i] = items[i] == null ? OfEmptySequence : rlpDecoder.Encode(items[i], behaviors);
                }

                return Encode(rlpSequence);
            }

            throw new RlpException($"{nameof(Rlp)} does not support encoding {typeof(T).Name}");
        }

        public static Rlp Encode(int[] integers)
        {
            Rlp[] rlpSequence = new Rlp[integers.Length];
            for (int i = 0; i < integers.Length; i++)
            {
                rlpSequence[i] = Encode(integers[i]);
            }

            return Encode(rlpSequence);
        }
        
        public static Rlp Encode(string[] strings)
        {
            Rlp[] rlpSequence = new Rlp[strings.Length];
            for (int i = 0; i < strings.Length; i++)
            {
                rlpSequence[i] = Encode(strings[i]);
            }

            return Encode(rlpSequence);
        }

        public static Rlp Encode(Transaction transaction)
        {
            return Encode(transaction, false);
        }

        public static Rlp Encode(
            Transaction transaction,
            bool forSigning,
            bool isEip155Enabled = false,
            int chainId = 0)
        {
            Rlp[] sequence = new Rlp[forSigning && !(isEip155Enabled && chainId != 0) ? 6 : 9];
            sequence[0] = Encode(transaction.Nonce);
            sequence[1] = Encode(transaction.GasPrice);
            sequence[2] = Encode(transaction.GasLimit);
            sequence[3] = Encode(transaction.To);
            sequence[4] = Encode(transaction.Value);
            sequence[5] = Encode(transaction.To == null ? transaction.Init : transaction.Data);

            if (forSigning)
            {
                if (isEip155Enabled && chainId != 0)
                {
                    sequence[6] = Encode(chainId);
                    sequence[7] = OfEmptyByteArray;
                    sequence[8] = OfEmptyByteArray;
                }
            }
            else
            {
                // TODO: below obviously fails when Signature is null
                sequence[6] = transaction.Signature == null ? OfEmptyByteArray : Encode(transaction.Signature.V);
                sequence[7] =
                    Encode(transaction.Signature == null
                        ? null
                        : transaction.Signature.RAsSpan
                            .WithoutLeadingZeros()); // TODO: consider storing R and S differently
                sequence[8] =
                    Encode(transaction.Signature == null
                        ? null
                        : transaction.Signature.SAsSpan
                            .WithoutLeadingZeros()); // TODO: consider storing R and S differently
            }

            return Encode(sequence);
        }
        
        public static Rlp Encode(UInt256? value)
        {
            if (value.HasValue)
            {
                return Encode(value.Value);
            }
            else
            {
                return new Rlp(0);
            }
        }
        
        public static Rlp Encode(UInt256 value)
        {
            if (value.IsZero)
            {
                return OfEmptyByteArray;
            }

            Span<byte> bytes = stackalloc byte[32];
            value.ToBigEndian(bytes);
            return Encode(bytes.WithoutLeadingZeros());
        }

        public static Rlp Encode(bool value)
        {
            return value ? new Rlp(1) : OfEmptyByteArray;
        }

        public static Rlp Encode(byte value)
        {
            if (value == 0L)
            {
                return OfEmptyByteArray;
            }

            if (value < 128L)
            {
                return new Rlp(value);
            }

            return Encode(new[] {value});
        }

        public static Rlp Encode(short value)
        {
            return Encode((long) value);
        }

        public static Rlp Encode(ushort value)
        {
            return Encode((long) value);
        }

        public static Rlp Encode(uint value)
        {
            return value == 0U ? OfEmptyByteArray : Encode((long) value);
        }

        public static Rlp Encode(int value)
        {
            if (value == 0)
            {
                return OfEmptyByteArray;
            }

            return value < 0 ? Encode(new BigInteger(value), 4) : Encode((long) value);
        }

        /// <summary>
        /// Special case for nonce
        /// </summary>
        /// <param name="value"></param>
        /// <returns></returns>
        public static Rlp Encode(ulong value)
        {
            Span<byte> bytes = stackalloc byte[8];
            BinaryPrimitives.WriteUInt64BigEndian(bytes, value);
            return Encode(bytes);
        }

        public static Rlp Encode(long value)
        {
            if (value == 0L)
            {
                return OfEmptyByteArray;
            }

            if (value > 0)
            {
                byte byte6 = (byte) (value >> 8);
                byte byte5 = (byte) (value >> 16);
                byte byte4 = (byte) (value >> 24);
                byte byte3 = (byte) (value >> 32);
                byte byte2 = (byte) (value >> 40);
                byte byte1 = (byte) (value >> 48);
                byte byte0 = (byte) (value >> 56);

                if (value < 256L * 256L * 256L * 256L * 256L * 256L * 256L)
                {
                    if (value < 256L * 256L * 256L * 256L * 256L * 256L)
                    {
                        if (value < 256L * 256L * 256L * 256L * 256L)
                        {
                            if (value < 256L * 256L * 256L * 256L)
                            {
                                if (value < 256 * 256 * 256)
                                {
                                    if (value < 256 * 256)
                                    {
                                        if (value < 128)
                                        {
                                            return new Rlp((byte) value);
                                        }

                                        return value < 256 ? new Rlp(new byte[] {129, (byte) value}) : new Rlp(new byte[] {130, byte6, (byte) value});
                                    }

                                    return new Rlp(new byte[] {131, byte5, byte6, (byte) value});
                                }

                                return new Rlp(new byte[] {132, byte4, byte5, byte6, (byte) value});
                            }

                            return new Rlp(new byte[] {133, byte3, byte4, byte5, byte6, (byte) value});
                        }

                        return new Rlp(new byte[] {134, byte2, byte3, byte4, byte5, byte6, (byte) value});
                    }

                    return new Rlp(new byte[] {135, byte1, byte2, byte3, byte4, byte5, byte6, (byte) value});
                }

                return new Rlp(new byte[] {136, byte0, byte1, byte2, byte3, byte4, byte5, byte6, (byte) value});
            }

            return Encode(new BigInteger(value), 8);
        }

        public static Rlp Encode(BigInteger bigInteger, int outputLength = -1)
        {
            return bigInteger == 0 ? OfEmptyByteArray : Encode(bigInteger.ToBigEndianByteArray(outputLength));
        }

        public static Rlp Encode(string s)
        {
            if (string.IsNullOrEmpty(s))
            {
                return OfEmptyByteArray;
            }

            return Encode(System.Text.Encoding.ASCII.GetBytes(s));
        }

        public static int Encode(Span<byte> buffer, int position, byte[] input)
        {
            if (input == null || input.Length == 0)
            {
                buffer[position++] = OfEmptyByteArray.Bytes[0];
                return position;
            }

            if (input.Length == 1 && input[0] < 128)
            {
                buffer[position++] = input[0];
                return position;
            }

            if (input.Length < 56)
            {
                byte smallPrefix = (byte) (input.Length + 128);
                buffer[position++] = smallPrefix;
            }
            else
            {
                int lengthOfLength = LengthOfLength(input.Length);
                byte prefix = (byte) (183 + lengthOfLength);
                buffer[position++] = prefix;
                SerializeLength(buffer, position, input.Length);
            }

            input.AsSpan().CopyTo(buffer.Slice(position, input.Length));
            position += input.Length;

            return position;
        }

        public static Rlp Encode(Span<byte> input)
        {
            if (input.Length == 0)
            {
                return OfEmptyByteArray;
            }

            if (input.Length == 1 && input[0] < 128)
            {
                return new Rlp(input[0]);
            }

            if (input.Length < 56)
            {
                byte smallPrefix = (byte) (input.Length + 128);
                byte[] rlpResult = new byte[input.Length + 1];
                rlpResult[0] = smallPrefix;
                input.CopyTo(rlpResult.AsSpan(1));
                return new Rlp(rlpResult);
            }
            else
            {
                byte[] serializedLength = SerializeLength(input.Length);
                byte prefix = (byte) (183 + serializedLength.Length);
                byte[] rlpResult = new byte[1 + serializedLength.Length + input.Length];
                rlpResult[0] = prefix;
                serializedLength.CopyTo(rlpResult.AsSpan(1));
                input.CopyTo(rlpResult.AsSpan(1 + serializedLength.Length));
                return new Rlp(rlpResult);
            }
        }

        public static Rlp Encode(byte[] input)
        {
            return Encode(input.AsSpan());
        }
        
        public static int SerializeLength(Span<byte> buffer, int position, int value)
        {
            if (value < 1 << 8)
            {
                buffer[position] = (byte) value;
                return position + 1;
            }

            if (value < 1 << 16)
            {
                buffer[position] = (byte) (value >> 8);
                buffer[position + 1] = ((byte) value);
                return position + 2;
            }

            if (value < 1 << 24)
            {
                buffer[position] = (byte) (value >> 16);
                buffer[position + 1] = ((byte) (value >> 8));
                buffer[position + 2] = ((byte) value);
                return position + 3;
            }

            buffer[position] = (byte) (value >> 24);
            buffer[position + 1] = (byte) (value >> 16);
            buffer[position + 2] = (byte) (value >> 8);
            buffer[position + 3] = (byte) value;
            return position + 4;
        }

        internal static int LengthOfLength(int value)
        {
            if (value < 1 << 8)
            {
                return 1;
            }

            if (value < 1 << 16)
            {
                return 2;
            }

            if (value < 1 << 24)
            {
                return 3;
            }

            return 4;
        }

        public static byte[] SerializeLength(int value)
        {
            if (value < 1 << 8)
            {
                return new[] {(byte) value};
            }

            if (value < 1 << 16)
            {
                return new[]
                {
                    (byte) (value >> 8),
                    (byte) value,
                };
            }

            if (value < 1 << 24)
            {
                return new[]
                {
                    (byte) (value >> 16),
                    (byte) (value >> 8),
                    (byte) value,
                };
            }

            return new[]
            {
                (byte) (value >> 24),
                (byte) (value >> 16),
                (byte) (value >> 8),
                (byte) value
            };
        }

        public static Rlp Encode(Bloom bloom)
        {
            if (bloom == null)
            {
                return OfEmptyByteArray;
            }

            if (ReferenceEquals(bloom, Bloom.Empty))
            {
                return EmptyBloom;
            }

            byte[] result = new byte[259];
            result[0] = 185;
            result[1] = 1;
            result[2] = 0;
            Buffer.BlockCopy(bloom.Bytes, 0, result, 3, 256);
            return new Rlp(result);
        }

        public static Rlp Encode(Keccak keccak)
        {
            if (keccak == null)
            {
                return OfEmptyByteArray;
            }

            if (ReferenceEquals(keccak, Keccak.EmptyTreeHash))
            {
                return OfEmptyTreeHash;
            }

            if (ReferenceEquals(keccak, Keccak.OfAnEmptyString))
            {
                return OfEmptyStringHash;
            }

            byte[] result = new byte[LengthOfKeccakRlp];
            result[0] = 160;
            Buffer.BlockCopy(keccak.Bytes, 0, result, 1, 32);
            return new Rlp(result);
        }

        public static Rlp Encode(Address address)
        {
            if (address == null)
            {
                return OfEmptyByteArray;
            }

            byte[] result = new byte[21];
            result[0] = 148;
            Buffer.BlockCopy(address.Bytes, 0, result, 1, 20);
            return new Rlp(result);
        }

        public static Rlp Encode(IList<Keccak> sequence)
        {
            Rlp[] rlpSequence = new Rlp[sequence.Count];
            for (int i = 0; i < sequence.Count; i++)
            {
                rlpSequence[i] = Encode(sequence[i]);
            }

            return Encode(rlpSequence);
        }

        public static int GetSequenceRlpLength(int contentLength)
        {
            int totalLength = contentLength + 1;
            if (contentLength >= 56)
            {
                totalLength += LengthOfLength(contentLength);
            }

            return totalLength;
        }
        
        public static int StartSequence(byte[] buffer, int position, int sequenceLength)
        {
            byte prefix;
            int beforeLength = position + 1;
            int afterLength = position + 1;
            if (sequenceLength < 56)
            {
                prefix = (byte) (192 + sequenceLength);
            }
            else
            {
                afterLength = SerializeLength(buffer, beforeLength, sequenceLength);
                prefix = (byte) (247 + afterLength - beforeLength);
            }

            buffer[position] = prefix;
            return afterLength;
        }

        public static Rlp Encode(params Rlp[] sequence)
        {
            int contentLength = 0;
            for (int i = 0; i < sequence.Length; i++)
            {
                contentLength += sequence[i].Length;
            }

            byte[] serializedLength = null;
            byte prefix;
            if (contentLength < 56)
            {
                prefix = (byte) (192 + contentLength);
            }
            else
            {
                serializedLength = SerializeLength(contentLength);
                prefix = (byte) (247 + serializedLength.Length);
            }

            int lengthOfPrefixAndSerializedLength = 1 + (serializedLength?.Length ?? 0);
            byte[] allBytes = new byte[lengthOfPrefixAndSerializedLength + contentLength];
            allBytes[0] = prefix;
            int offset = 1;
            if (serializedLength != null)
            {
                Buffer.BlockCopy(serializedLength, 0, allBytes, offset, serializedLength.Length);
                offset += serializedLength.Length;
            }

            for (int i = 0; i < sequence.Length; i++)
            {
                Buffer.BlockCopy(sequence[i].Bytes, 0, allBytes, offset, sequence[i].Length);
                offset += sequence[i].Length;
            }

            return new Rlp(allBytes);
        }

        public ref struct ValueDecoderContext
        {
            public ValueDecoderContext(Span<byte> data)
            {
                Data = data;
                Position = 0;
            }

            public Span<byte> Data { get; }

            public bool IsEmpty => Data.IsEmpty;
            
            public int Position { get; set; }

            public int Length => Data.Length;

            public bool IsSequenceNext()
            {
                return Data[Position] >= 192;
            }

            public int ReadNumberOfItemsRemaining(int? beforePosition = null)
            {
                int positionStored = Position;
                int numberOfItems = 0;
                while (Position < (beforePosition ?? Data.Length))
                {
                    int prefix = ReadByte();
                    if (prefix <= 128)
                    {
                    }
                    else if (prefix <= 183)
                    {
                        int length = prefix - 128;
                        Position += length;
                    }
                    else if (prefix < 192)
                    {
                        int lengthOfLength = prefix - 183;
                        int length = DeserializeLength(lengthOfLength);
                        if (length < 56)
                        {
                            throw new RlpException("Expected length greater or equal 56 and was {length}");
                        }

                        Position += length;
                    }
                    else
                    {
                        Position--;
                        int sequenceLength = ReadSequenceLength();
                        Position += sequenceLength;
                    }

                    numberOfItems++;
                }

                Position = positionStored;
                return numberOfItems;
            }

            public void SkipLength()
            {
                Position += PeekPrefixAndContentLength().PrefixLength;
            }

            public int PeekNextRlpLength()
            {
                (int a, int b) = PeekPrefixAndContentLength();
                return a + b;
            }

            public (int PrefixLength, int ContentLength) PeekPrefixAndContentLength()
            {
                int memorizedPosition = Position;
                (int prefixLength, int contentLengt) result;
                int prefix = ReadByte();
                if (prefix <= 128)
                {
                    result = (0, 1);
                }
                else if (prefix <= 183)
                {
                    result = (1, prefix - 128);
                }
                else if (prefix < 192)
                {
                    int lengthOfLength = prefix - 183;
                    if (lengthOfLength > 4)
                    {
                        // strange but needed to pass tests - seems that spec gives int64 length and tests int32 length
                        throw new RlpException("Expected length of length less or equal 4");
                    }

                    int length = DeserializeLength(lengthOfLength);
                    if (length < 56)
                    {
                        throw new RlpException("Expected length greater or equal 56 and was {length}");
                    }

                    result = (lengthOfLength + 1, length);
                }
                else if (prefix <= 247)
                {
                    result = (1, prefix - 192);
                }
                else
                {
                    int lengthOfContentLength = prefix - 247;
                    int contentLength = DeserializeLength(lengthOfContentLength);
                    if (contentLength < 56)
                    {
                        throw new RlpException($"Expected length greater or equal 56 and got {contentLength}");
                    }


                    result = (lengthOfContentLength + 1, contentLength);
                }

                Position = memorizedPosition;
                return result;
            }

            public int ReadSequenceLength()
            {
                int prefix = ReadByte();
                if (prefix < 192)
                {
                    throw new RlpException($"Expected a sequence prefix to be in the range of <192, 255> and got {prefix} at position {Position} in the message of length {Data.Length} starting with {Data.Slice(0, Math.Min(DebugMessageContentLength, Data.Length)).ToHexString()}");
                }

                if (prefix <= 247)
                {
                    return prefix - 192;
                }

                int lengthOfContentLength = prefix - 247;
                int contentLength = DeserializeLength(lengthOfContentLength);
                if (contentLength < 56)
                {
                    throw new RlpException($"Expected length greater or equal 56 and got {contentLength}");
                }

                return contentLength;
            }

            private int DeserializeLength(int lengthOfLength)
            {
                int result;
                if (Data[Position] == 0)
                {
                    throw new RlpException("Length starts with 0");
                }

                if (lengthOfLength == 1)
                {
                    result = Data[Position];
                }
                else if (lengthOfLength == 2)
                {
                    result = Data[Position + 1] | (Data[Position] << 8);
                }
                else if (lengthOfLength == 3)
                {
                    result = Data[Position + 2] | (Data[Position + 1] << 8) | (Data[Position] << 16);
                }
                else if (lengthOfLength == 4)
                {
                    result = Data[Position + 3] | (Data[Position + 2] << 8) | (Data[Position + 1] << 16) |
                             (Data[Position] << 24);
                }
                else
                {
                    // strange but needed to pass tests - seems that spec gives int64 length and tests int32 length
                    throw new InvalidOperationException($"Invalid length of length = {lengthOfLength}");
                }

                Position += lengthOfLength;
                return result;
            }

            public byte ReadByte()
            {
                return Data[Position++];
            }

            public Span<byte> Read(int length)
            {
                Span<byte> data = Data.Slice(Position, length);
                Position += length;
                return data;
            }

            public void Check(int nextCheck)
            {
                if (Position != nextCheck)
                {
                    throw new RlpException($"Data checkpoint failed. Expected {nextCheck} and is {Position}");
                }
            }
            
            // This class was introduce to reduce allocations when deserializing receipts. In order to deserialize receipts we first try to deserialize it in new format and then in old format.
            // If someone didn't do migration this will result in excessive allocations and GC of the not needed strings. 
            private class DecodeKeccakRlpException : RlpException
            {
                private readonly int _prefix;
                private readonly int _position;
                private readonly int _dataLength;
                private string _message;

                public DecodeKeccakRlpException(string message, Exception inner) : base(message, inner)
                {
                }

                public DecodeKeccakRlpException(string message) : base(message)
                {
                }

                public DecodeKeccakRlpException(in int prefix, in int position, in int dataLength) : this(String.Empty)
                {
                    _prefix = prefix;
                    _position = position;
                    _dataLength = dataLength;
                }

                public override string Message => _message ??= ConstructMessage();

                private string ConstructMessage() => $"Unexpected prefix of {_prefix} when decoding {nameof(Keccak)} at position {_position} in the message of length {_dataLength}.";
            }

            public Keccak DecodeKeccak()
            {
                int prefix = ReadByte();
                if (prefix == 128)
                {
                    return null;
                }

                if (prefix != 128 + 32)
                {
                    throw new DecodeKeccakRlpException(prefix, Position, Data.Length);
                }

                Span<byte> keccakSpan = Read(32);
                if (keccakSpan.SequenceEqual(Keccak.OfAnEmptyString.Bytes))
                {
                    return Keccak.OfAnEmptyString;
                }

                if (keccakSpan.SequenceEqual(Keccak.EmptyTreeHash.Bytes))
                {
                    return Keccak.EmptyTreeHash;
                }

                return new Keccak(keccakSpan.ToArray());
            }
            
            public void DecodeKeccakStructRef(out KeccakStructRef keccak)
            {
                int prefix = ReadByte();
                if (prefix == 128)
                {
                    keccak = new KeccakStructRef(Keccak.Zero.Bytes);
                }
                else if (prefix != 128 + 32)
                {
                    throw new DecodeKeccakRlpException(prefix, Position, Data.Length);
                }
                else
                {
                    Span<byte> keccakSpan = Read(32);
                    if (keccakSpan.SequenceEqual(Keccak.OfAnEmptyString.Bytes))
                    {
                        keccak = new KeccakStructRef(Keccak.OfAnEmptyString.Bytes);
                    }
                    else if (keccakSpan.SequenceEqual(Keccak.EmptyTreeHash.Bytes))
                    {
                        keccak = new KeccakStructRef(Keccak.EmptyTreeHash.Bytes);
                    }

                    keccak = new KeccakStructRef(keccakSpan);
                }
            }
            

            public Address DecodeAddress()
            {
                int prefix = ReadByte();
                if (prefix == 128)
                {
                    return null;
                }

                if (prefix != 128 + 20)
                {
                    throw new RlpException($"Unexpected prefix of {prefix} when decoding {nameof(Keccak)} at position {Position} in the message of length {Data.Length} starting with {Data.Slice(0, Math.Min(DebugMessageContentLength, Data.Length)).ToHexString()}");
                }

                byte[] buffer = Read(20).ToArray();
                return new Address(buffer);
            }
            
            public void DecodeAddressStructRef(out AddressStructRef address)
            {
                int prefix = ReadByte();
                if (prefix == 128)
                {
                    address = new AddressStructRef(Address.Zero.Bytes);
                }
                else if (prefix != 128 + 20)
                {
                    throw new RlpException($"Unexpected prefix of {prefix} when decoding {nameof(Keccak)} at position {Position} in the message of length {Data.Length} starting with {Data.Slice(0, Math.Min(DebugMessageContentLength, Data.Length)).ToHexString()}");
                }
                else
                {
                    address = new AddressStructRef(Read(20));
                }
            }

            public UInt256 DecodeUInt256()
            {
                Span<byte> byteSpan = DecodeByteArraySpan();
                if (byteSpan.Length > 32)
                {
                    throw new ArgumentException();
                }

                UInt256.CreateFromBigEndian(out UInt256 result, byteSpan);
                return result;
            }

            public BigInteger DecodeUBigInt()
            {
                Span<byte> bytes = DecodeByteArraySpan();
                return bytes.ToUnsignedBigInteger();
            }

            public Bloom DecodeBloom()
            {
                Span<byte> bloomBytes;

                // tks: not sure why but some nodes send us Blooms in a sequence form
                // https://github.com/NethermindEth/nethermind/issues/113
                if (Data[Position] == 249)
                {
                    Position += 5; // tks: skip 249 1 2 129 127 and read 256 bytes 
                    bloomBytes = Read(256);
                }
                else
                {
                    bloomBytes = DecodeByteArraySpan();
                    if (bloomBytes.Length == 0)
                    {
                        return null;
                    }
                }

                if (bloomBytes.Length != 256)
                {
                    throw new InvalidOperationException("Incorrect bloom RLP");
                }

                return bloomBytes.SequenceEqual(Bloom.Empty.Bytes) ? Bloom.Empty : new Bloom(bloomBytes.ToArray());
            }
            
            public void DecodeBloomStructRef(out BloomStructRef bloom)
            {
                Span<byte> bloomBytes;

                // tks: not sure why but some nodes send us Blooms in a sequence form
                // https://github.com/NethermindEth/nethermind/issues/113
                if (Data[Position] == 249)
                {
                    Position += 5; // tks: skip 249 1 2 129 127 and read 256 bytes 
                    bloomBytes = Read(256);
                }
                else
                {
                    bloomBytes = DecodeByteArraySpan();
                    if (bloomBytes.Length == 0)
                    {
                        bloom = new BloomStructRef(Bloom.Empty.Bytes);
                        return;
                    }
                }

                if (bloomBytes.Length != 256)
                {
                    throw new InvalidOperationException("Incorrect bloom RLP");
                }

                bloom = bloomBytes.SequenceEqual(Bloom.Empty.Bytes) ? new BloomStructRef(Bloom.Empty.Bytes) : new BloomStructRef(bloomBytes);
            }

            public Span<byte> PeekNextItem()
            {
                int length = PeekNextRlpLength();
                Span<byte> item = Read(length);
                Position -= item.Length;
                return item;
            }

            public bool IsNextItemNull()
            {
                return Data[Position] == 192;
            }

            public int DecodeInt()
            {
                int prefix = ReadByte();
                if (prefix < 128)
                {
                    return prefix;
                }

                if (prefix == 128)
                {
                    return 0;
                }

                int length = prefix - 128;
                if (length > 4)
                {
                    throw new RlpException($"Unexpected length of int value: {length}");
                }

                int result = 0;
                for (int i = 4; i > 0; i--)
                {
                    result = result << 8;
                    if (i <= length)
                    {
                        result = result | Data[Position + length - i];
                    }
                }
                
                Position += length;

                return result;
            }

            public byte[] DecodeByteArray()
            {
                return DecodeByteArraySpan().ToArray();
            }

            public Span<byte> DecodeByteArraySpan()
            {
                int prefix = ReadByte();

                if (prefix < 128)
                {
                    return Data.Slice(Position - 1, 1);
                }

                if (prefix == 128)
                {
                    return Core.Extensions.Bytes.Empty;
                }

                if (prefix <= 183)
                {
                    int length = prefix - 128;
                    Span<byte> buffer = Read(length);
                    if (length == 1 && buffer[0] < 128)
                    {
                        throw new RlpException($"Unexpected byte value {buffer[0]}");
                    }

                    return buffer;
                }

                if (prefix < 192)
                {
                    int lengthOfLength = prefix - 183;
                    if (lengthOfLength > 4)
                    {
                        // strange but needed to pass tests - seems that spec gives int64 length and tests int32 length
                        throw new RlpException("Expected length of lenth less or equal 4");
                    }

                    int length = DeserializeLength(lengthOfLength);
                    if (length < 56)
                    {
                        throw new RlpException("Expected length greater or equal 56 and was {length}");
                    }

                    return Read(length);
                }

                throw new RlpException($"Unexpected prefix value of {prefix} when decoding a byte array.");
            }

            public void SkipItem()
            {
                (int prefix, int content) = PeekPrefixAndContentLength();
                Position += prefix + content;
            }

            public void Reset()
            {
                Position = 0;
            }

            public bool DecodeBool()
            {
                int prefix = ReadByte();
                if (prefix <= 128)
                {
                    return prefix == 1;
                }

                if (prefix <= 183)
                {
                    int length = prefix - 128;
                    if (length == 1 && PeekByte() < 128)
                    {
                        throw new RlpException($"Unexpected byte value {PeekByte()}");
                    }

                    bool result = PeekByte() == 1;
                    SkipBytes(length);
                    return result;
                }

                if (prefix < 192)
                {
                    int lengthOfLength = prefix - 183;
                    if (lengthOfLength > 4)
                    {
                        // strange but needed to pass tests - seems that spec gives int64 length and tests int32 length
                        throw new RlpException("Expected length of length less or equal 4");
                    }

                    int length = DeserializeLength(lengthOfLength);
                    if (length < 56)
                    {
                        throw new RlpException("Expected length greater or equal 56 and was {length}");
                    }

                    bool result = PeekByte() == 1;
                    SkipBytes(length);
                    return result;
                }

                throw new RlpException($"Unexpected prefix of {prefix} when decoding a byte array at position {Position} in the message of length {Length} starting with {Description}");
            }
            
            private string Description => Data.Slice(0, Math.Min(Rlp.DebugMessageContentLength, Length)).ToHexString();
            
            public byte PeekByte()
            {
                return Data[Position];
            }
        
            private byte PeekByte(int offset)
            {
                return Data[Position + offset];
            }
        
<<<<<<< HEAD
            public void SkipBytes(int length)
=======
            private void SkipBytes(int length)
>>>>>>> ad9be4e6
            {
                Position += length;
            }

            public string DecodeString()
            {
                Span<byte> bytes = DecodeByteArraySpan();
                return System.Text.Encoding.UTF8.GetString(bytes);
            }

            public long DecodeLong()
            {
                int prefix = ReadByte();
                if (prefix < 128)
                {
                    return prefix;
                }

                if (prefix == 128)
                {
                    return 0;
                }

                int length = prefix - 128;
                if (length > 8)
                {
                    throw new RlpException($"Unexpected length of long value: {length}");
                }

                long result = 0;
                for (int i = 8; i > 0; i--)
                {
                    result = result << 8;
                    if (i <= length)
                    {
                        result = result | PeekByte(length - i);
                    }
                }

                SkipBytes(length);

                return result;
            }
        }

        public override bool Equals(object other)
        {
            return Equals(other as Rlp);
        }

        public override int GetHashCode()
        {
            return Bytes != null ? Bytes.GetSimplifiedHashCode() : 0;
        }

        public bool Equals(Rlp other)
        {
            return null != other && Core.Extensions.Bytes.AreEqual(Bytes, other.Bytes);
        }

        public override string ToString()
        {
            return ToString(true);
        }

        public string ToString(bool withZeroX)
        {
            return Bytes.ToHexString(withZeroX);
        }

        public static int LengthOf(UInt256 item)
        {
            if (item < 128UL)
            {
                return 1;
            }

            Span<byte> bytes = stackalloc byte[32];
            item.ToBigEndian(bytes);
            int length = bytes.WithoutLeadingZeros().Length;
            return length + 1;
        }

        public static int LengthOf(ulong _)
        {
            return 9;
        }

        public static int LengthOf(long value)
        {
            // everything has a length prefix
            if (value < 0)
            {
                return 9;
            }

            if (value < 256L * 256L * 256L * 256L * 256L * 256L * 256L)
            {
                if (value < 256L * 256L * 256L * 256L * 256L * 256L)
                {
                    if (value < 256L * 256L * 256L * 256L * 256L)
                    {
                        if (value < 256L * 256L * 256L * 256L)
                        {
                            if (value < 256 * 256 * 256)
                            {
                                if (value < 256 * 256)
                                {
                                    if (value < 128)
                                    {
                                        return 1;
                                    }

                                    return value < 256 ? 2 : 3;
                                }

                                return 4;
                            }

                            return 5;
                        }

                        return 6;
                    }

                    return 7;
                }

                return 8;
            }

            return 9;
        }

        public static int LengthOf(int value)
        {
            // everything has a length prefix
            if (value < 0)
            {
                return 9; // we cast it to long now
            }

            if (value < 256 * 256 * 256)
            {
                if (value < 256 * 256)
                {
                    if (value < 128)
                    {
                        return 1;
                    }

                    return value < 256 ? 2 : 3;
                }

                return 4;
            }

            return 5;
        }

        public static int LengthOf(Keccak item)
        {
            return item == null ? 1 : 33;
        }

        public static int LengthOf(Address item)
        {
            return item == null ? 1 : 21;
        }

        public static int LengthOf(Bloom bloom)
        {
            return bloom == null ? 1 : 259;
        }

        public static int LengthOfSequence(int contentLength)
        {
            if (contentLength < 56)
            {
                return 1 + contentLength;
            }

            return 1 + LengthOfLength(contentLength) + contentLength;
        }

        public static int LengthOf(byte[] array)
        {
            return LengthOf(array.AsSpan());
        }

        public static int LengthOf(Span<byte> array)
        {
            if (array == null || array.Length == 0)
            {
                return 1;
            }

            if (array.Length == 1 && array[0] < 128)
            {
                return 1;
            }

            if (array.Length < 56)
            {
                return array.Length + 1;
            }

            return LengthOfLength(array.Length) + 1 + array.Length;
        }

        public static int LengthOf(string value)
        {
            if (string.IsNullOrEmpty(value))
            {
                return 1;
            }
            
            var spanString = value.AsSpan();
            
            if (spanString.Length == 1 && spanString[0] < 128)
            {
                return 1;
            }
            
            if (spanString.Length < 56)
            {
                return spanString.Length + 1;
            }
            
            return LengthOfLength(spanString.Length) + 1 + spanString.Length;
        }

        public static int LengthOf(byte value)
        {
            return 1;
        }
        
        public static int LengthOf(bool value)
        {
            return 1;
        }
        
        public static int LengthOf(LogEntry item)
        {
            var rlpDecoder = GetDecoder<LogEntry>();
            return rlpDecoder?.GetLength(item, RlpBehaviors.None) ?? throw new RlpException($"{nameof(Rlp)} does not support length of {typeof(LogEntry).Name}");
        }
    }
}<|MERGE_RESOLUTION|>--- conflicted
+++ resolved
@@ -1266,11 +1266,7 @@
                 return Data[Position + offset];
             }
         
-<<<<<<< HEAD
-            public void SkipBytes(int length)
-=======
             private void SkipBytes(int length)
->>>>>>> ad9be4e6
             {
                 Position += length;
             }
