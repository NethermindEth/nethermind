// SPDX-FileCopyrightText: 2022 Demerzel Solutions Limited
// SPDX-License-Identifier: LGPL-3.0-only

using System;
using System.Buffers.Binary;
using System.Collections.Generic;
using System.Numerics;
using System.Runtime.CompilerServices;
using System.Runtime.InteropServices;
using System.Text;
using Nethermind.Core;
using Nethermind.Core.BlockAccessLists;
using Nethermind.Core.Buffers;
using Nethermind.Core.Collections;
using Nethermind.Core.Crypto;
using Nethermind.Core.Extensions;
using Nethermind.Int256;
using Nethermind.Serialization.Rlp.Eip7928;

namespace Nethermind.Serialization.Rlp
{
    public class RlpStream
    {
        private static readonly HeaderDecoder _headerDecoder = new();
        private static readonly BlockDecoder _blockDecoder = new();
        private static readonly BlockBodyDecoder _blockBodyDecoder = new();
        private static readonly BlockInfoDecoder _blockInfoDecoder = new();
        private static readonly TxDecoder _txDecoder = TxDecoder.Instance;
        private static readonly ReceiptMessageDecoder _receiptDecoder = new();
        private static readonly WithdrawalDecoder _withdrawalDecoder = new();
        private static readonly BlockAccessListDecoder _blockAccessListDecoder = BlockAccessListDecoder.Instance;
        private static readonly LogEntryDecoder _logEntryDecoder = LogEntryDecoder.Instance;

        private readonly CappedArray<byte> _data;
        private int _position = 0;

        protected RlpStream()
        {
        }

        public long MemorySize => MemorySizes.SmallObjectOverhead
                                  + MemorySizes.Align(MemorySizes.ArrayOverhead + Length)
                                  + MemorySizes.Align(sizeof(int));

        public RlpStream(int length)
        {
            _data = new byte[length];
        }

        public RlpStream(byte[] data)
        {
            _data = data;
        }

        public RlpStream(in CappedArray<byte> data)
        {
            _data = data;
        }

        public void EncodeArray<T>(T?[]? items, RlpBehaviors rlpBehaviors = RlpBehaviors.None)
        {
            if (items is null)
            {
                WriteByte(Rlp.NullObjectByte);
                return;
            }
            IRlpStreamDecoder<T> decoder = Rlp.GetStreamDecoder<T>();
            int contentLength = decoder.GetContentLength(items);

            StartSequence(contentLength);

            foreach (T item in items)
            {
                decoder.Encode(this, item, rlpBehaviors);
            }
        }
<<<<<<< HEAD

        public void Encode(Block value)
            => _blockDecoder.Encode(this, value);

        public void Encode(BlockHeader value)
            => _headerDecoder.Encode(this, value);
=======
        public void Encode(Block value) => _blockDecoder.Encode(this, value);

        public void Encode(BlockHeader value) => _headerDecoder.Encode(this, value);
>>>>>>> c5cfd081

        public void Encode(Transaction value, RlpBehaviors rlpBehaviors = RlpBehaviors.None)
            => _txDecoder.Encode(this, value, rlpBehaviors);

        public void Encode(Withdrawal value)
            => _withdrawalDecoder.Encode(this, value);

<<<<<<< HEAD
        public void Encode(LogEntry value)
            => _logEntryDecoder.Encode(this, value);

        public void Encode(BlockInfo value)
            => _blockInfoDecoder.Encode(this, value);

        public void Encode(BlockAccessList value)
            => _blockAccessListDecoder.Encode(this, value);
=======
        public void Encode(LogEntry value) => _logEntryDecoder.Encode(this, value);

        public void Encode(BlockInfo value) => _blockInfoDecoder.Encode(this, value);
>>>>>>> c5cfd081

        public void StartByteArray(int contentLength, bool firstByteLessThan128)
        {
            switch (contentLength)
            {
                case 0:
                    WriteByte(EmptyArrayByte);
                    break;
                case 1 when firstByteLessThan128:
                    // the single byte of content will be written without any prefix
                    break;
                case < RlpHelpers.SmallPrefixBarrier:
                    {
                        byte smallPrefix = (byte)(contentLength + 128);
                        WriteByte(smallPrefix);
                        break;
                    }
                default:
                    {
                        int lengthOfLength = Rlp.LengthOfLength(contentLength);
                        byte prefix = (byte)(183 + lengthOfLength);
                        WriteByte(prefix);
                        WriteEncodedLength(contentLength);
                        break;
                    }
            }
        }

        public void StartSequence(int contentLength)
        {
            byte prefix;
            if (contentLength < RlpHelpers.SmallPrefixBarrier)
            {
                prefix = (byte)(192 + contentLength);
                WriteByte(prefix);
            }
            else
            {
                prefix = (byte)(247 + Rlp.LengthOfLength(contentLength));
                WriteByte(prefix);
                WriteEncodedLength(contentLength);
            }
        }

        private void WriteEncodedLength(int value)
        {
            switch (value)
            {
                case < 1 << 8:
                    WriteByte((byte)value);
                    return;
                case < 1 << 16:
                    WriteByte((byte)(value >> 8));
                    WriteByte((byte)value);
                    return;
                case < 1 << 24:
                    WriteByte((byte)(value >> 16));
                    WriteByte((byte)(value >> 8));
                    WriteByte((byte)value);
                    return;
                default:
                    WriteByte((byte)(value >> 24));
                    WriteByte((byte)(value >> 16));
                    WriteByte((byte)(value >> 8));
                    WriteByte((byte)value);
                    return;
            }
        }

        public virtual void WriteByte(byte byteToWrite) => Data[_position++] = byteToWrite;

        [MethodImpl(MethodImplOptions.AggressiveInlining)]
        public void Write(byte[] bytesToWrite) => Write(bytesToWrite.AsSpan());

        public virtual void Write(ReadOnlySpan<byte> bytesToWrite)
        {
            bytesToWrite.CopyTo(Data.AsSpan(_position, bytesToWrite.Length));
            _position += bytesToWrite.Length;
        }

        protected virtual string Description =>
            Data.AsSpan(0, Math.Min(Rlp.DebugMessageContentLength, Length)).ToHexString() ?? "0x";

        public ref readonly CappedArray<byte> Data => ref _data;

        public virtual int Position
        {
            get
            {
                return _position;
            }
            set
            {
                _position = value;
            }
        }

        public virtual int Length => Data!.Length;

        public virtual bool HasBeenRead => Position >= Data!.Length;

<<<<<<< HEAD
        public bool IsSequenceNext()
            => PeekByte() >= 192;
=======
        public bool IsSequenceNext() => PeekByte() >= 192;
>>>>>>> c5cfd081

        public void Encode(Hash256? keccak)
        {
            if (keccak is null)
            {
                WriteByte(EmptyArrayByte);
            }
            else if (ReferenceEquals(keccak, Keccak.EmptyTreeHash))
            {
                Write(Rlp.OfEmptyTreeHash.Bytes);
            }
            else if (ReferenceEquals(keccak, Keccak.OfAnEmptyString))
            {
                Write(Rlp.OfEmptyStringHash.Bytes);
            }
            else
            {
                WriteByte(160);
                Write(keccak.Bytes);
            }
        }

        public void Encode(in ValueHash256? keccak)
        {
            if (keccak is null)
            {
                WriteByte(EmptyArrayByte);
            }
            else
            {
                WriteByte(160);
                Write(keccak.Value.Bytes);
            }
        }

        public void Encode(Hash256[] keccaks)
        {
            if (keccaks is null)
            {
                EncodeNullObject();
            }
            else
            {
                var length = Rlp.LengthOf(keccaks);
                StartSequence(length);
                for (int i = 0; i < keccaks.Length; i++)
                {
                    Encode(keccaks[i]);
                }
            }
        }

        public void Encode(ValueHash256[] keccaks)
        {
            if (keccaks is null)
            {
                EncodeNullObject();
            }
            else
            {
                var length = Rlp.LengthOf(keccaks);
                StartSequence(length);
                for (int i = 0; i < keccaks.Length; i++)
                {
                    Encode(keccaks[i]);
                }
            }
        }

        public void Encode(IReadOnlyList<Hash256> keccaks)
        {
            if (keccaks is null)
            {
                EncodeNullObject();
            }
            else
            {
                var length = Rlp.LengthOf(keccaks);
                StartSequence(length);
                var count = keccaks.Count;
                for (int i = 0; i < count; i++)
                {
                    Encode(keccaks[i]);
                }
            }
        }


        public void Encode(IReadOnlyList<ValueHash256> keccaks)
        {
            if (keccaks is null)
            {
                EncodeNullObject();
            }
            else
            {
                var length = Rlp.LengthOf(keccaks);
                StartSequence(length);
                var count = keccaks.Count;
                for (int i = 0; i < count; i++)
                {
                    Encode(keccaks[i]);
                }
            }
        }

        public void Encode(Address? address)
        {
            if (address is null)
            {
                WriteByte(EmptyArrayByte);
            }
            else
            {
                WriteByte(148);
                Write(address.Bytes);
            }
        }

        public void Encode(Rlp? rlp)
        {
            if (rlp is null)
            {
                WriteByte(EmptyArrayByte);
            }
            else
            {
                Write(rlp.Bytes);
            }
        }

        public void Encode(Bloom? bloom)
        {
            if (ReferenceEquals(bloom, Bloom.Empty))
            {
                WriteByte(185);
                WriteByte(1);
                WriteByte(0);
                WriteZero(256);
            }
            else if (bloom is null)
            {
                WriteByte(EmptyArrayByte);
            }
            else
            {
                WriteByte(185);
                WriteByte(1);
                WriteByte(0);
                Write(bloom.Bytes);
            }
        }

        protected virtual void WriteZero(int length) => Position += 256;

        public void Encode(byte value)
        {
            if (value == 0)
            {
                WriteByte(128);
            }
            else if (value < 128)
            {
                WriteByte(value);
            }
            else
            {
                WriteByte(129);
                WriteByte(value);
            }
        }

        public void Encode(bool value) => Encode(value ? (byte)1 : (byte)0);

        public void Encode(int value) => Encode((ulong)(long)value);

        public void Encode(long value) => Encode((ulong)value);

        [SkipLocalsInit]
        public void Encode(ulong value)
        {
            if (value < 128)
            {
                // Single-byte optimization for [0..127]
                byte singleByte = value > 0 ? (byte)value : EmptyArrayByte;
                WriteByte(singleByte);
                return;
            }

            // Count leading zero bytes
            int leadingZeroBytes = BitOperations.LeadingZeroCount(value) >> 3;
            int valueLength = sizeof(ulong) - leadingZeroBytes;

            value = BinaryPrimitives.ReverseEndianness(value);
            Span<byte> valueSpan = MemoryMarshal.CreateSpan(ref Unsafe.As<ulong, byte>(ref value), sizeof(ulong));
            // Ok to stackalloc even if we don't use with SkipLocalsInit
            Span<byte> output = stackalloc byte[1 + sizeof(ulong)];

            byte prefix = (byte)(0x80 + valueLength);
            if (leadingZeroBytes > 0)
            {
                // Reuse space in valueSpan for prefix rather than copying
                valueSpan[leadingZeroBytes - 1] = prefix;
                output = valueSpan.Slice(leadingZeroBytes - 1, 1 + valueLength);
            }
            else
            {
                // Build final output: prefix + value bytes
                output[0] = prefix;
                valueSpan.Slice(leadingZeroBytes, valueLength).CopyTo(output.Slice(1));
                output = output.Slice(0, 1 + valueLength);
            }

            Write(output);
        }

        public void Encode(in UInt256 value, int length = -1)
        {
            if (value.IsZero && length == -1)
            {
                WriteByte(EmptyArrayByte);
            }
            else
            {
                Span<byte> bytes = stackalloc byte[32];
                value.ToBigEndian(bytes);
                Encode(length != -1 ? bytes.Slice(bytes.Length - length, length) : bytes.WithoutLeadingZeros());
            }
        }

        public void Encode(string? value)
        {
            if (string.IsNullOrEmpty(value))
            {
                WriteByte(128);
            }
            else
            {
                // todo: can avoid allocation here but benefit is rare
                Encode(Encoding.ASCII.GetBytes(value));
            }
        }

        [MethodImpl(MethodImplOptions.AggressiveInlining)]
        public void Encode(byte[] input) => Encode(input.AsSpan());

        [MethodImpl(MethodImplOptions.AggressiveInlining)]
        public void Encode(Memory<byte>? input)
        {
            if (input is null)
            {
                WriteByte(EmptyArrayByte);
                return;
            }
            Encode(input.Value.Span);
        }

        [MethodImpl(MethodImplOptions.AggressiveInlining)]
        public void Encode(in ReadOnlyMemory<byte> input)
            => Encode(input.Span);

        public void Encode(ReadOnlySpan<byte> input)
        {
            if (input.IsEmpty)
            {
                WriteByte(EmptyArrayByte);
            }
            else if (input.Length == 1 && input[0] < 128)
            {
                WriteByte(input[0]);
            }
            else if (input.Length < RlpHelpers.SmallPrefixBarrier)
            {
                byte smallPrefix = (byte)(input.Length + 128);
                WriteByte(smallPrefix);
                Write(input);
            }
            else
            {
                int lengthOfLength = Rlp.LengthOfLength(input.Length);
                byte prefix = (byte)(183 + lengthOfLength);
                WriteByte(prefix);
                WriteEncodedLength(input.Length);
                Write(input);
            }
        }

        public void Encode(byte[][] arrays)
        {
            int itemsLength = 0;
            foreach (byte[] array in arrays)
            {
                itemsLength += Rlp.LengthOf(array);
            }

            StartSequence(itemsLength);
            foreach (byte[] array in arrays)
            {
                Encode(array);
            }
        }

        public int PeekNumberOfItemsRemaining(int? beforePosition = null, int maxSearch = int.MaxValue)
        {
            int positionStored = Position;
            int numberOfItems = 0;
            while (Position < (beforePosition ?? Length))
            {
                int prefix = ReadByte();
                if (prefix <= 128)
                {
                }
                else if (prefix <= 183)
                {
                    int length = prefix - 128;
                    SkipBytes(length);
                }
                else if (prefix < 192)
                {
                    int lengthOfLength = prefix - 183;
                    int length = DeserializeLength(lengthOfLength);
                    if (length < RlpHelpers.SmallPrefixBarrier)
                    {
                        RlpHelpers.ThrowUnexpectedLength(length);
                    }

                    SkipBytes(length);
                }
                else
                {
                    Position--;
                    int sequenceLength = ReadSequenceLength();
                    SkipBytes(sequenceLength);
                }

                numberOfItems++;
                if (numberOfItems >= maxSearch)
                {
                    break;
                }
            }

            Position = positionStored;
            return numberOfItems;
        }

        public void SkipLength() => SkipBytes(PeekPrefixLength());

        [MethodImpl(MethodImplOptions.AggressiveInlining)]
        public int PeekPrefixLength() => RlpHelpers.GetPrefixLength(PeekByte());

        [MethodImpl(MethodImplOptions.AggressiveInlining)]
        public int PeekNextRlpLength()
        {
            int prefix = PeekByte();
            int preLen = RlpHelpers.GetPrefixLengthForContent(prefix);
            if (preLen >= 0)
                return preLen + RlpHelpers.GetContentLength(prefix);

            return RlpHelpers.IsLongString(preLen)
                ? PeekLongStringRlpLength(prefix)
                : PeekLongListRlpLength(prefix);
        }

        public (int PrefixLength, int ContentLength) ReadPrefixAndContentLength()
        {
            (int prefixLength, int contentLength) result = PeekPrefixAndContentLength();
            Position += result.prefixLength;
            return result;
        }

        [MethodImpl(MethodImplOptions.AggressiveInlining)]
        public (int PrefixLength, int ContentLength) PeekPrefixAndContentLength()
        {
            int prefix = PeekByte();
            int preLen = RlpHelpers.GetPrefixLengthForContent(prefix);
            if (preLen >= 0)
                return (preLen, RlpHelpers.GetContentLength(prefix));

            return RlpHelpers.IsLongString(preLen)
                ? PeekLongStringPrefixAndContentLength(prefix)
                : PeekLongListPrefixAndContentLength(prefix);
        }

        [MethodImpl(MethodImplOptions.NoInlining)]
        private int PeekLongStringRlpLength(int prefix)
        {
            int lengthOfLength = prefix - 183;
            if ((uint)lengthOfLength > 4)
            {
                // strange but needed to pass tests - seems that spec gives int64 length and tests int32 length
                RlpHelpers.ThrowSequenceLengthTooLong();
            }

            int length = PeekDeserializeLength(1, lengthOfLength);
            if (length < RlpHelpers.SmallPrefixBarrier)
            {
                RlpHelpers.ThrowUnexpectedLength(length);
            }

            return lengthOfLength + 1 + length;
        }

        [MethodImpl(MethodImplOptions.NoInlining)]
        private (int prefixLength, int contentLength) PeekLongStringPrefixAndContentLength(int prefix)
        {
            int lengthOfLength = prefix - 183;
            if ((uint)lengthOfLength > 4)
            {
                // strange but needed to pass tests - seems that spec gives int64 length and tests int32 length
                RlpHelpers.ThrowSequenceLengthTooLong();
            }

            int length = PeekDeserializeLength(1, lengthOfLength);
            if (length < RlpHelpers.SmallPrefixBarrier)
            {
                RlpHelpers.ThrowUnexpectedLength(length);
            }

            return (lengthOfLength + 1, length);
        }

        [MethodImpl(MethodImplOptions.NoInlining)]
        private int PeekLongListRlpLength(int prefix)
        {
            int lengthOfContentLength = prefix - 247;
            int contentLength = PeekDeserializeLength(1, lengthOfContentLength);
            if (contentLength < RlpHelpers.SmallPrefixBarrier)
            {
                RlpHelpers.ThrowUnexpectedLength(contentLength);
            }

            return lengthOfContentLength + 1 + contentLength;
        }

        [MethodImpl(MethodImplOptions.NoInlining)]
        private (int prefixLength, int contentLength) PeekLongListPrefixAndContentLength(int prefix)
        {
            int lengthOfContentLength = prefix - 247;
            int contentLength = PeekDeserializeLength(1, lengthOfContentLength);
            if (contentLength < RlpHelpers.SmallPrefixBarrier)
            {
                RlpHelpers.ThrowUnexpectedLength(contentLength);
            }

            return (lengthOfContentLength + 1, contentLength);
        }

        public int ReadSequenceLength()
        {
            int prefix = ReadByte();
            if (prefix < 192)
            {
                RlpHelpers.ThrowUnexpectedPrefix(prefix);
            }

            if (prefix <= 247)
            {
                return prefix - 192;
            }

            int lengthOfContentLength = prefix - 247;
            int contentLength = DeserializeLength(lengthOfContentLength);
            if (contentLength < RlpHelpers.SmallPrefixBarrier)
            {
                RlpHelpers.ThrowUnexpectedLength(contentLength);
            }

            return contentLength;
        }

        private int DeserializeLength(int lengthOfLength)
        {
            if (lengthOfLength == 0 || (uint)lengthOfLength > 4)
            {
                RlpHelpers.ThrowInvalidLength(lengthOfLength);
            }

            // Will use Unsafe.ReadUnaligned as we know the length of the span is same
            // as what we asked for and then explicitly check lengths, so can skip the
            // additional bounds checking from BinaryPrimitives.ReadUInt16BigEndian etc
            ref byte firstElement = ref MemoryMarshal.GetReference(Read(lengthOfLength));

            return RlpHelpers.DeserializeLengthRef(ref firstElement, lengthOfLength);
        }

        private int PeekDeserializeLength(int offset, int lengthOfLength)
        {
            if (lengthOfLength == 0 || (uint)lengthOfLength > 4)
            {
                RlpHelpers.ThrowInvalidLength(lengthOfLength);
            }

            // Will use Unsafe.ReadUnaligned as we know the length of the span is same
            // as what we asked for and then explicitly check lengths, so can skip the
            // additional bounds checking from BinaryPrimitives.ReadUInt16BigEndian etc
            ref byte firstElement = ref MemoryMarshal.GetReference(Peek(offset, lengthOfLength));

            return RlpHelpers.DeserializeLengthRef(ref firstElement, lengthOfLength);
        }



        public virtual byte ReadByte() => Data![_position++];

        public virtual byte PeekByte() => Data![_position];

        protected virtual byte PeekByte(int offset) => Data![_position + offset];

        protected virtual void SkipBytes(int length) => _position += length;

        public virtual Span<byte> Read(int length)
        {
            Span<byte> data = Data.AsSpan(_position, length);
            _position += length;
            return data;
        }

        public void Check(int nextCheck)
        {
            if (Position != nextCheck)
            {
                throw new RlpException($"Data checkpoint failed. Expected {nextCheck} and is {Position}");
            }
        }

        public Hash256? DecodeKeccak()
        {
            int prefix = ReadByte();
            if (prefix == 128)
            {
                return null;
            }

            if (prefix != 128 + 32)
            {
                RlpHelpers.ThrowUnexpectedPrefix(prefix);
            }

            Span<byte> keccakSpan = Read(32);
            if (keccakSpan.SequenceEqual(Keccak.OfAnEmptyString.Bytes))
            {
                return Keccak.OfAnEmptyString;
            }

            if (keccakSpan.SequenceEqual(Keccak.EmptyTreeHash.Bytes))
            {
                return Keccak.EmptyTreeHash;
            }

            return new Hash256(keccakSpan);
        }

        public bool DecodeValueKeccak(out ValueHash256 keccak)
        {
            Unsafe.SkipInit(out keccak);
            int prefix = ReadByte();
            if (prefix == 128)
            {
                return false;
            }

            if (prefix != 128 + 32)
            {
                RlpHelpers.ThrowUnexpectedPrefix(prefix);
            }

            Span<byte> keccakSpan = Read(32);
            keccak = new ValueHash256(keccakSpan);
            return true;
        }

        public Hash256? DecodeZeroPrefixKeccak()
        {
            int prefix = PeekByte();
            if (prefix == 128)
            {
                ReadByte();
                return null;
            }

            ReadOnlySpan<byte> theSpan = DecodeByteArraySpan();
            byte[] keccakByte = new byte[32];
            theSpan.CopyTo(keccakByte.AsSpan(32 - theSpan.Length));
            return new Hash256(keccakByte);
        }

        public Address? DecodeAddress()
        {
            int prefix = ReadByte();
            if (prefix == 128)
            {
                return null;
            }

            if (prefix != 128 + 20)
            {
                RlpHelpers.ThrowUnexpectedPrefix(prefix);
            }

            byte[] buffer = Read(20).ToArray();
            return new Address(buffer);
        }

        public UInt256 DecodeUInt256(int length = -1)
        {
            byte byteValue = PeekByte();

            if (byteValue == 0)
            {
                RlpHelpers.ThrowNonCanonicalInteger(Position);
            }

            if (byteValue < 128)
            {
                SkipBytes(1);
                return byteValue;
            }

            ReadOnlySpan<byte> byteSpan = DecodeByteArraySpan();

            if (byteSpan.Length > 32)
            {
                RlpHelpers.ThrowUnexpectedIntegerLength(byteSpan.Length);
            }

            if (length == -1)
            {
                if (byteSpan.Length > 1 && byteSpan[0] == 0)
                {
                    RlpHelpers.ThrowNonCanonicalInteger(Position);
                }
            }
            else if (byteSpan.Length != length)
            {
                RlpHelpers.ThrowInvalidLength(byteSpan.Length, length);
            }

            return new UInt256(byteSpan, true);
        }

        public BigInteger DecodeUBigInt()
        {
            ReadOnlySpan<byte> bytes = DecodeByteArraySpan();
            if (bytes.Length > 1 && bytes[0] == 0)
            {
                RlpHelpers.ThrowNonCanonicalInteger(Position);
            }
            return bytes.ToUnsignedBigInteger();
        }

        public Bloom? DecodeBloom()
        {
            ReadOnlySpan<byte> bloomBytes;

            // tks: not sure why but some nodes send us Blooms in a sequence form
            // https://github.com/NethermindEth/nethermind/issues/113
            if (PeekByte() == 249)
            {
                SkipBytes(5); // tks: skip 249 1 2 129 127 and read 256 bytes
                bloomBytes = Read(256);
            }
            else
            {
                bloomBytes = DecodeByteArraySpan();
                if (bloomBytes.Length == 0)
                {
                    return null;
                }
            }

            if (bloomBytes.Length != 256)
            {
                throw new RlpException("Incorrect bloom RLP");
            }

            return bloomBytes.SequenceEqual(Bloom.Empty.Bytes) ? Bloom.Empty : new Bloom(bloomBytes.ToArray());
        }

        public Span<byte> PeekNextItem()
        {
            int length = PeekNextRlpLength();
            return Peek(length);
        }

        public Span<byte> Peek(int length) => Peek(0, length);

        public virtual Span<byte> Peek(int offset, int length) => Data.AsSpan(_position + offset, length);

        public bool IsNextItemEmptyArray() => PeekByte() == Rlp.EmptyArrayByte;

        public bool IsNextItemNull() => PeekByte() == Rlp.NullObjectByte;

        public bool DecodeBool()
        {
            int prefix = ReadByte();
            if (prefix <= 128)
            {
                return prefix == 1;
            }

            if (prefix <= 183)
            {
                int length = prefix - 128;
                int byteValue = PeekByte();
                if (length == 1 && byteValue < 128)
                {
                    RlpHelpers.ThrowUnexpectedByteValue(byteValue);
                }

                bool result = byteValue == 1;
                SkipBytes(length);
                return result;
            }

            if (prefix < 192)
            {
                int lengthOfLength = prefix - 183;
                if (lengthOfLength > 4)
                {
                    RlpHelpers.ThrowSequenceLengthTooLong();
                }

                int length = DeserializeLength(lengthOfLength);
                if (length < RlpHelpers.SmallPrefixBarrier)
                {
                    RlpHelpers.ThrowUnexpectedLength(length);
                }

                bool result = PeekByte() == 1;
                SkipBytes(length);
                return result;
            }

            RlpHelpers.ThrowUnexpectedPrefix(prefix);
            return default;
        }

        public T[] DecodeArray<T>(Func<RlpStream, T> decodeItem, bool checkPositions = true,
            T defaultElement = default)
        {
            int positionCheck = ReadSequenceLength() + Position;
            int count = PeekNumberOfItemsRemaining(checkPositions ? positionCheck : (int?)null);
            T[] result = new T[count];
            for (int i = 0; i < result.Length; i++)
            {
                if (PeekByte() == Rlp.OfEmptySequence[0])
                {
                    result[i] = defaultElement;
                    Position++;
                }
                else
                {
                    result[i] = decodeItem(this);
                }
            }

            return result;
        }

        public ArrayPoolList<T> DecodeArrayPoolList<T>(Func<RlpStream, T> decodeItem, bool checkPositions = true,
            T defaultElement = default)
        {
            int positionCheck = ReadSequenceLength() + Position;
            int count = PeekNumberOfItemsRemaining(checkPositions ? positionCheck : (int?)null);
            var result = new ArrayPoolList<T>(count, count);
            for (int i = 0; i < result.Count; i++)
            {
                if (PeekByte() == Rlp.OfEmptySequence[0])
                {
                    result[i] = defaultElement;
                    Position++;
                }
                else
                {
                    result[i] = decodeItem(this);
                }
            }

            return result;
        }

        public string DecodeString()
        {
            ReadOnlySpan<byte> bytes = DecodeByteArraySpan();
            return Encoding.UTF8.GetString(bytes);
        }

        public byte DecodeByte()
        {
            byte byteValue = PeekByte();
            if (byteValue < 128)
            {
                SkipBytes(1);
                return byteValue;
            }

            if (byteValue == 128)
            {
                SkipBytes(1);
                return 0;
            }

            if (byteValue == 129)
            {
                SkipBytes(1);
                return ReadByte();
            }

            RlpHelpers.ThrowUnexpectedByteValue(byteValue);
            return 0;
        }

        public int DecodeInt()
        {
            int prefix = ReadByte();

            switch (prefix)
            {
                case 0:
                    return (int)RlpHelpers.ThrowNonCanonicalInteger(Position);
                case < 128:
                    return prefix;
                case 128:
                    return 0;
            }

            int length = prefix - 128;
            if (length > 4)
            {
                RlpHelpers.ThrowUnexpectedIntegerLength(length);
            }

            int result = 0;
            for (int i = 4; i > 0; i--)
            {
                result <<= 8;
                if (i <= length)
                {
                    result |= PeekByte(length - i);
                    if (result == 0)
                    {
                        RlpHelpers.ThrowNonCanonicalInteger(Position);
                    }
                }
            }

            SkipBytes(length);

            return result;
        }

        public uint DecodeUInt()
        {
            ReadOnlySpan<byte> bytes = DecodeByteArraySpan();
            if (bytes.Length > 1 && bytes[0] == 0)
            {
                RlpHelpers.ThrowNonCanonicalInteger(Position);
            }
            return bytes.Length == 0 ? 0 : bytes.ReadEthUInt32();
        }

        public long DecodeLong()
        {
            int prefix = ReadByte();

            switch (prefix)
            {
                case 0:
                    return (long)RlpHelpers.ThrowNonCanonicalInteger(Position);
                case < 128:
                    return prefix;
                case 128:
                    return 0;
            }

            int length = prefix - 128;
            if (length > 8)
            {
                RlpHelpers.ThrowUnexpectedIntegerLength(length);
            }

            long result = 0;
            for (int i = 8; i > 0; i--)
            {
                result <<= 8;
                if (i <= length)
                {
                    result |= PeekByte(length - i);
                    if (result == 0)
                    {
                        RlpHelpers.ThrowNonCanonicalInteger(Position);
                    }
                }
            }

            SkipBytes(length);

            return result;
        }

        public ulong DecodeULong()
        {
            int prefix = ReadByte();

            switch (prefix)
            {
                case 0:
                    return RlpHelpers.ThrowNonCanonicalInteger(Position);
                case < 128:
                    return (ulong)prefix;
                case 128:
                    return 0;
            }

            int length = prefix - 128;
            if (length > 8)
            {
                RlpHelpers.ThrowUnexpectedIntegerLength(length);
            }

            ulong result = 0;
            for (int i = 8; i > 0; i--)
            {
                result <<= 8;
                if (i <= length)
                {
                    result |= PeekByte(length - i);
                    if (result == 0)
                    {
                        RlpHelpers.ThrowNonCanonicalInteger(Position);
                    }
                }
            }

            SkipBytes(length);

            return result;
        }

        public ulong DecodeUlong()
        {
            ReadOnlySpan<byte> bytes = DecodeByteArraySpan();
            if (bytes.Length > 1 && bytes[0] == 0)
            {
                RlpHelpers.ThrowNonCanonicalInteger(Position);
            }
            return bytes.Length == 0 ? 0L : bytes.ReadEthUInt64();
        }

        public byte[] DecodeByteArray() => Rlp.ByteSpanToArray(DecodeByteArraySpan());

        public ArrayPoolList<byte> DecodeByteArrayPoolList() => Rlp.ByteSpanToArrayPool(DecodeByteArraySpan());

        public ReadOnlySpan<byte> DecodeByteArraySpan()
        {
            int prefix = ReadByte();
            ReadOnlySpan<byte> span = RlpStream.SingleBytes;
            if ((uint)prefix < (uint)span.Length)
            {
                return span.Slice(prefix, 1);
            }

            if (prefix == 128)
            {
                return default;
            }

            if (prefix <= 183)
            {
                int length = prefix - 128;
                ReadOnlySpan<byte> buffer = Read(length);
                if (buffer.Length == 1 && buffer[0] < 128)
                {
                    RlpHelpers.ThrowUnexpectedByteValue(buffer[0]);
                }

                return buffer;
            }

            return DecodeLargerByteArraySpan(prefix);
        }

        [MethodImpl(MethodImplOptions.NoInlining)]
        private ReadOnlySpan<byte> DecodeLargerByteArraySpan(int prefix)
        {
            if (prefix < 192)
            {
                int lengthOfLength = prefix - 183;
                if (lengthOfLength > 4)
                {
                    RlpHelpers.ThrowSequenceLengthTooLong();
                }

                int length = DeserializeLength(lengthOfLength);
                if (length < RlpHelpers.SmallPrefixBarrier)
                {
                    RlpHelpers.ThrowUnexpectedLength(length);
                }

                return Read(length);
            }

            RlpHelpers.ThrowUnexpectedPrefix(prefix);
            return default;
        }

        [MethodImpl(MethodImplOptions.AggressiveInlining)]
        public void SkipItem() => SkipBytes(PeekNextRlpLength());

        public void Reset() => Position = 0;

        public void EncodeNullObject() => WriteByte(EmptySequenceByte);

        public void EncodeEmptyByteArray() => WriteByte(EmptyArrayByte);

        private const byte EmptyArrayByte = 128;
        private const byte EmptySequenceByte = 192;

        public override string ToString() => $"[{nameof(RlpStream)}|{Position}/{Length}]";

        public byte[][] DecodeByteArrays()
        {
            int length = ReadSequenceLength();
            if (length is 0)
            {
                return [];
            }

            int itemsCount = PeekNumberOfItemsRemaining(Position + length);
            byte[][] result = new byte[itemsCount][];

            for (int i = 0; i < itemsCount; i++)
            {
                result[i] = DecodeByteArray();
            }

            return result;
        }

        internal static ReadOnlySpan<byte> SingleBytes => new byte[128] { 0, 1, 2, 3, 4, 5, 6, 7, 8, 9, 10, 11, 12, 13, 14, 15, 16, 17, 18, 19, 20, 21, 22, 23, 24, 25, 26, 27, 28, 29, 30, 31, 32, 33, 34, 35, 36, 37, 38, 39, 40, 41, 42, 43, 44, 45, 46, 47, 48, 49, 50, 51, 52, 53, 54, 55, 56, 57, 58, 59, 60, 61, 62, 63, 64, 65, 66, 67, 68, 69, 70, 71, 72, 73, 74, 75, 76, 77, 78, 79, 80, 81, 82, 83, 84, 85, 86, 87, 88, 89, 90, 91, 92, 93, 94, 95, 96, 97, 98, 99, 100, 101, 102, 103, 104, 105, 106, 107, 108, 109, 110, 111, 112, 113, 114, 115, 116, 117, 118, 119, 120, 121, 122, 123, 124, 125, 126, 127 };
        internal static readonly byte[][] SingleByteArrays = new byte[128][] { [0], [1], [2], [3], [4], [5], [6], [7], [8], [9], [10], [11], [12], [13], [14], [15], [16], [17], [18], [19], [20], [21], [22], [23], [24], [25], [26], [27], [28], [29], [30], [31], [32], [33], [34], [35], [36], [37], [38], [39], [40], [41], [42], [43], [44], [45], [46], [47], [48], [49], [50], [51], [52], [53], [54], [55], [56], [57], [58], [59], [60], [61], [62], [63], [64], [65], [66], [67], [68], [69], [70], [71], [72], [73], [74], [75], [76], [77], [78], [79], [80], [81], [82], [83], [84], [85], [86], [87], [88], [89], [90], [91], [92], [93], [94], [95], [96], [97], [98], [99], [100], [101], [102], [103], [104], [105], [106], [107], [108], [109], [110], [111], [112], [113], [114], [115], [116], [117], [118], [119], [120], [121], [122], [123], [124], [125], [126], [127] };
    }
}<|MERGE_RESOLUTION|>--- conflicted
+++ resolved
@@ -74,18 +74,9 @@
                 decoder.Encode(this, item, rlpBehaviors);
             }
         }
-<<<<<<< HEAD
-
-        public void Encode(Block value)
-            => _blockDecoder.Encode(this, value);
-
-        public void Encode(BlockHeader value)
-            => _headerDecoder.Encode(this, value);
-=======
         public void Encode(Block value) => _blockDecoder.Encode(this, value);
 
         public void Encode(BlockHeader value) => _headerDecoder.Encode(this, value);
->>>>>>> c5cfd081
 
         public void Encode(Transaction value, RlpBehaviors rlpBehaviors = RlpBehaviors.None)
             => _txDecoder.Encode(this, value, rlpBehaviors);
@@ -93,20 +84,11 @@
         public void Encode(Withdrawal value)
             => _withdrawalDecoder.Encode(this, value);
 
-<<<<<<< HEAD
-        public void Encode(LogEntry value)
-            => _logEntryDecoder.Encode(this, value);
-
-        public void Encode(BlockInfo value)
-            => _blockInfoDecoder.Encode(this, value);
-
-        public void Encode(BlockAccessList value)
-            => _blockAccessListDecoder.Encode(this, value);
-=======
         public void Encode(LogEntry value) => _logEntryDecoder.Encode(this, value);
 
         public void Encode(BlockInfo value) => _blockInfoDecoder.Encode(this, value);
->>>>>>> c5cfd081
+
+        public void Encode(BlockAccessList value) => _blockAccessListDecoder.Encode(this, value);
 
         public void StartByteArray(int contentLength, bool firstByteLessThan128)
         {
@@ -208,12 +190,7 @@
 
         public virtual bool HasBeenRead => Position >= Data!.Length;
 
-<<<<<<< HEAD
-        public bool IsSequenceNext()
-            => PeekByte() >= 192;
-=======
         public bool IsSequenceNext() => PeekByte() >= 192;
->>>>>>> c5cfd081
 
         public void Encode(Hash256? keccak)
         {
