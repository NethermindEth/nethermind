--- conflicted
+++ resolved
@@ -14,13 +14,9 @@
 //  You should have received a copy of the GNU Lesser General Public License
 //  along with the Nethermind. If not, see <http://www.gnu.org/licenses/>.
 
-<<<<<<< HEAD
 using System.Threading.Tasks;
 using Nethermind.Blockchain.Find;
 using Nethermind.Core.Crypto;
-=======
-using System.Reflection;
->>>>>>> 169b4318
 using Nethermind.JsonRpc;
 using Nethermind.JsonRpc.Modules;
 using Nethermind.JsonRpc.Data;
@@ -31,16 +27,12 @@
     [RpcModule(ModuleType.Mev)]
     public interface IMevRpcModule : IRpcModule
     {        
-<<<<<<< HEAD
-        [JsonRpcMethod(Description = "Adds bundle to the bundle pool.", IsImplemented = true)]
-        ResultWrapper<bool> eth_sendBundle(byte[][] transactions, long blockNumber, UInt256? minTimestamp = null, UInt256? maxTimestamp = null, Keccak[]? revertingTxHashes = null);
+        [JsonRpcMethod(Description = "Adds bundle to the tx pool.", IsImplemented = true)]
+        ResultWrapper<bool> eth_sendBundle(MevBundleRpc mevBundleRpc);
         
         [JsonRpcMethod(Description = "Simulates the bundle behaviour.", IsImplemented = true)]
-        ResultWrapper<TxsResults> eth_callBundle(byte[][] transactions, BlockParameter? blockParameter = null, UInt256? timestamp = null, Keccak[]? revertingTxHashes = null);
-        
-        [JsonRpcMethod(Description = "Simulates the bundle behaviour.", IsImplemented = true)]
-        ResultWrapper<TxsResults> eth_callBundleJson(TransactionForRpc[] transactions, BlockParameter? blockParameter = null, UInt256? timestamp = null, Keccak[]? revertingTxHashes = null);
-        
+        ResultWrapper<TxsResults> eth_callBundle(MevCallBundleRpc mevBundleRpc);
+
         [JsonRpcMethod(
             Description = "Publishes the MEV bundle using a carrier transaction encrypted for the specified validator.",
             IsImplemented = true)]
@@ -48,12 +40,5 @@
             PublicKey targetValidator,
             TransactionForRpc carrier,
             TransactionForRpc[] bundle);
-=======
-        [JsonRpcMethod(Description = "Adds bundle to the tx pool.", IsImplemented = true)]
-        ResultWrapper<bool> eth_sendBundle(MevBundleRpc mevBundleRpc);
-        
-        [JsonRpcMethod(Description = "Simulates the bundle behaviour.", IsImplemented = true)]
-        ResultWrapper<TxsResults> eth_callBundle(MevCallBundleRpc mevBundleRpc);
->>>>>>> 169b4318
     }
 }