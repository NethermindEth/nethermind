--- conflicted
+++ resolved
@@ -77,10 +77,6 @@
                 if (_bundlePool is null)
                 {
                     var (getFromApi, _) = _nethermindApi!.ForProducer;
-<<<<<<< HEAD
-                    TxBundleSimulator txBundleSimulator = new(TracerFactory, getFromApi.GasLimitCalculator, getFromApi.Timestamper, getFromApi.TxPool!, getFromApi.SpecProvider!, getFromApi.EngineSigner);
-                    _bundlePool = new BundlePool(getFromApi.BlockTree!, txBundleSimulator, getFromApi.TxPool, getFromApi.Timestamper, _mevConfig, getFromApi.LogManager);
-=======
                     
                     TxBundleSimulator txBundleSimulator = new(
                         TracerFactory, 
@@ -93,12 +89,12 @@
                     _bundlePool = new BundlePool(
                         getFromApi.BlockTree!, 
                         txBundleSimulator, 
+                        getFromApi.TxPool,
                         getFromApi.Timestamper,
                         getFromApi.TxValidator!,
                         getFromApi.SpecProvider!,
                         _mevConfig,
                         getFromApi.LogManager);
->>>>>>> 1cebe151
                 }
 
                 return _bundlePool;
