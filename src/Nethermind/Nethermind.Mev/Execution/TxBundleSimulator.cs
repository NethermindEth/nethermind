--- conflicted
+++ resolved
@@ -40,11 +40,7 @@
         private readonly ITxPool _txPool;
         private long _gasLimit;
 
-<<<<<<< HEAD
         public TxBundleSimulator(ITracerFactory tracerFactory, IGasLimitCalculator gasLimitCalculator, ITimestamper timestamper, ITxPool txPool, ISigner? signer) : base(tracerFactory, signer)
-=======
-        public TxBundleSimulator(ITracerFactory tracerFactory, IGasLimitCalculator gasLimitCalculator, ITimestamper timestamper, ITxPool txPool) : base(tracerFactory)
->>>>>>> e46ccade
         {
             _gasLimitCalculator = gasLimitCalculator;
             _timestamper = timestamper;
@@ -64,7 +60,6 @@
             }
         }
 
-<<<<<<< HEAD
         protected override long GetGasLimit(BlockHeader parent) => _gasLimitCalculator.GetGasLimit(parent);
 
         protected override SimulatedMevBundle BuildResult(MevBundle bundle, Block block, BundleBlockTracer tracer, Keccak resultStateRoot)
@@ -95,44 +90,18 @@
                 bundle.Transactions[i].SimulatedBundleFee = totalGasFeePayment + tracer.CoinbasePayments;
             }
 
-            Metrics.TotalCoinbasePayments += tracer.CoinbasePayments;
+            if ((UInt256)decimal.MaxValue >= (UInt256)Metrics.TotalCoinbasePayments + tracer.CoinbasePayments)
+            {
+                Metrics.TotalCoinbasePayments += (decimal)tracer.CoinbasePayments;
+            }
+            else
+            {
+                Metrics.TotalCoinbasePayments = ulong.MaxValue;
+            }
             
             return new(bundle, tracer.GasUsed, success, tracer.BundleFee, tracer.CoinbasePayments, eligibleGasFeePayment);
         }
 
-=======
-        protected override SimulatedMevBundle BuildResult(MevBundle bundle, Block block, BundleBlockTracer tracer, Keccak resultStateRoot)
-        {
-            UInt256 eligibleGasFeePayment = UInt256.Zero;
-            bool success = true;
-            for (int i = 0; i < bundle.Transactions.Count; i++)
-            {
-                Transaction tx = bundle.Transactions[i];
-
-                if (!bundle.RevertingTxHashes.Contains(tx.Hash))
-                {
-                    success &= tracer.TransactionResults[i];
-                }
-
-                if (!_txPool.IsKnown(tx.Hash))
-                {
-                    eligibleGasFeePayment += tracer.TxFees[i];
-                }
-            }
-
-            if ((UInt256)decimal.MaxValue >= (UInt256)Metrics.TotalCoinbasePayments + tracer.CoinbasePayments)
-            {
-                Metrics.TotalCoinbasePayments += (decimal)tracer.CoinbasePayments;
-            }
-            else
-            {
-                Metrics.TotalCoinbasePayments = ulong.MaxValue;
-            }
-
-            return new(bundle, tracer.GasUsed, success, tracer.BundleFee, tracer.CoinbasePayments, eligibleGasFeePayment);
-        }
-
->>>>>>> e46ccade
         protected override BundleBlockTracer CreateBlockTracer(MevBundle mevBundle) => new(_gasLimit, Beneficiary, mevBundle.Transactions.Count);
 
         public class BundleBlockTracer : IBlockTracer
@@ -223,13 +192,9 @@
                 }
             }
             
-<<<<<<< HEAD
             public void EndBlockTrace()
             {
             }
-=======
-            public void EndBlockTrace() { }
->>>>>>> e46ccade
         }
 
         public class BundleTxTracer : ITxTracer
