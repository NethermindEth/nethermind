// SPDX-FileCopyrightText: 2024 Demerzel Solutions Limited
// SPDX-License-Identifier: LGPL-3.0-only

using System;
using System.IO.Abstractions;
using System.Linq;
using Nethermind.Api;
using Nethermind.Blockchain;
using Nethermind.Blockchain.FullPruning;
using Nethermind.Blockchain.Synchronization;
using Nethermind.Blockchain.Utils;
using Nethermind.Config;
using Nethermind.Core;
using Nethermind.Core.Crypto;
using Nethermind.Core.Exceptions;
using Nethermind.Core.Extensions;
using Nethermind.Core.Timers;
using Nethermind.Db;
using Nethermind.Db.FullPruning;
using Nethermind.Db.Rocks.Config;
using Nethermind.Evm.State;
using Nethermind.JsonRpc.Modules.Admin;
using Nethermind.Logging;
using Nethermind.Specs.ChainSpecStyle;
using Nethermind.State;
using Nethermind.State.Healing;
using Nethermind.Trie;
using Nethermind.Trie.Pruning;

namespace Nethermind.Init;

public class PruningTrieStateFactory(
    ISyncConfig syncConfig,
    IInitConfig initConfig,
    IPruningConfig pruningConfig,
    IBlocksConfig blockConfig,
    IDbProvider dbProvider,
    IBlockTree blockTree,
    IFileSystem fileSystem,
    ITimerFactory timerFactory,
    MainPruningTrieStoreFactory mainPruningTrieStoreFactory,
    INodeStorageFactory nodeStorageFactory,
    INodeStorage mainNodeStorage,
    IProcessExitSource processExit,
    ChainSpec chainSpec,
    IDisposableStack disposeStack,
    ILogManager logManager
)
{
    private readonly ILogger _logger = logManager.GetClassLogger<PruningTrieStateFactory>();

    public (IWorldStateManager, IPruningTrieStateAdminRpcModule) Build()
    {
        CompositePruningTrigger compositePruningTrigger = new CompositePruningTrigger();

<<<<<<< HEAD
        INodeStorageFactory nodeStorageFactory = new NodeStorageFactory(initConfig.StateDbKeyScheme, logManager);
        nodeStorageFactory.DetectCurrentKeySchemeFrom(dbProvider.StateDb);

        syncConfig.SnapServingEnabled |= syncConfig.SnapServingEnabled is null
            && nodeStorageFactory.CurrentKeyScheme is INodeStorage.KeyScheme.HalfPath or null
            && initConfig.StateDbKeyScheme != INodeStorage.KeyScheme.Hash;

        if (nodeStorageFactory.CurrentKeyScheme is INodeStorage.KeyScheme.Hash
            || initConfig.StateDbKeyScheme == INodeStorage.KeyScheme.Hash)
        {
            // Special case in case its using hashdb, use a slightly different database configuration.
            if (dbProvider.StateDb is ITunableDb tunableDb) tunableDb.Tune(ITunableDb.TuneType.HashDb);
        }

        if (syncConfig.SnapServingEnabled == true && pruningConfig.PruningBoundary < 128)
        {
            if (_logger.IsInfo) _logger.Info($"Snap serving enabled, but {nameof(pruningConfig.PruningBoundary)} is less than 128. Setting to 128.");
            pruningConfig.PruningBoundary = 128;
        }

        if (pruningConfig.PruningBoundary < 64)
        {
            if (_logger.IsWarn) _logger.Warn($"Pruning boundary must be at least 64. Setting to 64.");
            pruningConfig.PruningBoundary = 64;
        }

        IKeyValueStoreWithBatching codeDb = dbProvider.CodeDb;
        IDb stateDb = dbProvider.StateDb;
        IPersistenceStrategy persistenceStrategy;
        IPruningStrategy pruningStrategy;
        if (pruningConfig.Mode.IsMemory())
        {
            persistenceStrategy = Persist.EveryNBlock(pruningConfig.PersistenceInterval); // TODO: this should be based on time
            if (pruningConfig.Mode.IsFull() && stateDb is IFullPruningDb fullPruningDb)
            {
                PruningTriggerPersistenceStrategy triggerPersistenceStrategy = new(fullPruningDb, blockTree!, logManager);
                disposeStack.Push(triggerPersistenceStrategy);
                persistenceStrategy = persistenceStrategy.Or(triggerPersistenceStrategy);
            }

            // On a 7950x (32 logical coree), assuming write buffer is large enough, the pruning time is about 3 second
            // with 8GB of pruning cache. Lets assume that this is a safe estimate as the ssd can be a limitation also.
            long maximumCacheMb = Environment.ProcessorCount * 250;
            // It must be at least 1GB as on mainnet at least 500MB will remain to support snap sync. So pruning cache only drop to about 500MB after pruning.
            maximumCacheMb = Math.Max(1000, maximumCacheMb);
            if (pruningConfig.CacheMb > maximumCacheMb)
            {
                // The user can also change `--Db.StateDbWriteBufferSize`.
                // Which may or may not be better as each read will need to go through eacch write buffer.
                // So having less of them is probably better..
                if (_logger.IsWarn) _logger.Warn($"Detected {pruningConfig.CacheMb}MB of pruning cache config. Pruning cache more than {maximumCacheMb}MB is not recommended with {Environment.ProcessorCount} logical core as it may cause long memory pruning time which affect attestation.");
            }

            var totalWriteBufferMb = dbConfig.StateDbWriteBufferNumber * dbConfig.StateDbWriteBufferSize / (ulong)1.MB();
            var minimumWriteBufferMb = 0.2 * pruningConfig.CacheMb;
            if (totalWriteBufferMb < minimumWriteBufferMb)
            {
                long minimumWriteBufferSize = (int)Math.Ceiling((minimumWriteBufferMb * 1.MB()) / dbConfig.StateDbWriteBufferNumber);

                if (_logger.IsWarn) _logger.Warn($"Detected {totalWriteBufferMb}MB of maximum write buffer size. Write buffer size should be at least 20% of pruning cache MB or memory pruning may slow down. Try setting `--Db.{nameof(dbConfig.StateDbWriteBufferSize)} {minimumWriteBufferSize}`.");
            }

            if (pruningConfig.CacheMb <= pruningConfig.DirtyCacheMb)
            {
                throw new InvalidConfigurationException("Dirty pruning cache size must be less than persisted pruning cache size.", -1);
            }

            pruningStrategy = Prune
                .WhenCacheReaches(pruningConfig.DirtyCacheMb.MB())
                .WhenPersistedCacheReaches(pruningConfig.CacheMb.MB() - pruningConfig.DirtyCacheMb.MB());
        }
        else
        {
            pruningStrategy = No.Pruning;
            persistenceStrategy = Persist.EveryBlock;
        }

        INodeStorage mainNodeStorage = nodeStorageFactory.WrapKeyValueStore(stateDb);

        TrieStore trieStore = new TrieStore(
            mainNodeStorage,
            pruningStrategy,
            persistenceStrategy,
            pruningConfig,
            logManager);

=======
        IPruningTrieStore trieStore = mainPruningTrieStoreFactory.PruningTrieStore;
>>>>>>> eee5ac23
        ITrieStore mainWorldTrieStore = trieStore;
        PreBlockCaches? preBlockCaches = null;
        if (blockConfig.PreWarmStateOnBlockProcessing)
        {
            preBlockCaches = new PreBlockCaches();
            mainWorldTrieStore = new PreCachedTrieStore(trieStore, preBlockCaches.RlpCache);
        }

        IKeyValueStoreWithBatching codeDb = dbProvider.CodeDb;
        IWorldState worldState = syncConfig.TrieHealing
            ? new HealingWorldState(
                mainWorldTrieStore,
                mainNodeStorage,
                codeDb,
                logManager,
                preBlockCaches,
                // Main thread should only read from prewarm caches, not spend extra time updating them.
                populatePreBlockCache: false)
            : new WorldState(
                mainWorldTrieStore,
                codeDb,
                logManager,
                preBlockCaches,
                // Main thread should only read from prewarm caches, not spend extra time updating them.
                populatePreBlockCache: false);

        IWorldStateManager stateManager = new WorldStateManager(
            worldState,
            trieStore,
            dbProvider,
            logManager,
            new LastNStateRootTracker(blockTree, 128));

        // NOTE: Don't forget this! Very important!
        TrieStoreBoundaryWatcher trieStoreBoundaryWatcher = new(stateManager, blockTree!, logManager);
        // Must be disposed after main trie store or the final persist on dispose will not set persisted state on blocktree.
        disposeStack.Push(trieStoreBoundaryWatcher);

        disposeStack.Push(mainWorldTrieStore);

        InitializeFullPruning(
            dbProvider.StateDb,
            stateManager.GlobalStateReader,
            mainNodeStorage,
            nodeStorageFactory,
            trieStore,
            compositePruningTrigger,
            preBlockCaches
        );

        var verifyTrieStarter = new VerifyTrieStarter(stateManager, processExit!, logManager);
        ManualPruningTrigger pruningTrigger = new();
        compositePruningTrigger.Add(pruningTrigger);
        PruningTrieStateAdminRpcModule adminRpcModule = new PruningTrieStateAdminRpcModule(
            pruningTrigger,
            blockTree,
            stateManager.GlobalStateReader,
            verifyTrieStarter!
        );

        return (stateManager, adminRpcModule);
    }

    private void InitializeFullPruning(IDb stateDb,
        IStateReader stateReader,
        INodeStorage mainNodeStorage,
        INodeStorageFactory nodeStorageFactory,
        IPruningTrieStore trieStore,
        CompositePruningTrigger compositePruningTrigger,
        PreBlockCaches? preBlockCaches)
    {
        IPruningTrigger? CreateAutomaticTrigger(string dbPath)
        {
            long threshold = pruningConfig.FullPruningThresholdMb.MB();

            switch (pruningConfig.FullPruningTrigger)
            {
                case FullPruningTrigger.StateDbSize:
                    if (_logger.IsInfo) _logger.Info($"Full pruning will activate when the database size reaches {threshold.SizeToString(true)} (={threshold.SizeToString()}).");
                    return new PathSizePruningTrigger(dbPath, threshold, timerFactory, fileSystem);
                case FullPruningTrigger.VolumeFreeSpace:
                    if (_logger.IsInfo) _logger.Info($"Full pruning will activate when disk free space drops below {threshold.SizeToString(true)} (={threshold.SizeToString()}).");
                    return new DiskFreeSpacePruningTrigger(dbPath, threshold, timerFactory, fileSystem);
                default:
                    return null;
            }
        }

        if (pruningConfig.Mode.IsFull() && stateDb is IFullPruningDb fullPruningDb)
        {
            string pruningDbPath = fullPruningDb.GetPath(initConfig.BaseDbPath);
            IPruningTrigger? pruningTrigger = CreateAutomaticTrigger(pruningDbPath);
            if (pruningTrigger is not null)
            {
                compositePruningTrigger.Add(pruningTrigger);
            }

            IDriveInfo? drive = fileSystem.GetDriveInfos(pruningDbPath).FirstOrDefault();
            FullPruner pruner = new(
                fullPruningDb,
                nodeStorageFactory,
                mainNodeStorage,
                compositePruningTrigger,
                pruningConfig,
                blockTree!,
                stateReader,
                processExit!,
                ChainSizes.CreateChainSizeInfo(chainSpec.ChainId),
                drive,
                trieStore,
                logManager);
            disposeStack.Push(pruner);
        }
    }
}

public class MainPruningTrieStoreFactory
{
    private readonly ILogger _logger;

    public MainPruningTrieStoreFactory(
        ISyncConfig syncConfig,
        IPruningConfig pruningConfig,
        IDbProvider dbProvider,
        INodeStorageFactory nodeStorageFactory,
        IDbConfig dbConfig,
        IHardwareInfo hardwareInfo,
        ILogManager logManager
    )
    {
        _logger = logManager.GetClassLogger<MainPruningTrieStoreFactory>();

        AdviseConfig(pruningConfig, dbConfig, hardwareInfo);

        if (syncConfig.SnapServingEnabled == true && pruningConfig.PruningBoundary < 128)
        {
            if (_logger.IsInfo) _logger.Info($"Snap serving enabled, but {nameof(pruningConfig.PruningBoundary)} is less than 128. Setting to 128.");
            pruningConfig.PruningBoundary = 128;
        }

        if (pruningConfig.PruningBoundary < 64)
        {
            if (_logger.IsWarn) _logger.Warn($"Pruning boundary must be at least 64. Setting to 64.");
            pruningConfig.PruningBoundary = 64;
        }

        IDb stateDb = dbProvider.StateDb;
        IPersistenceStrategy persistenceStrategy;
        if (pruningConfig.Mode.IsMemory())
        {
            persistenceStrategy = No.Persistence;
        }
        else
        {
            persistenceStrategy = Persist.EveryNBlock(pruningConfig.PersistenceInterval);
        }

        IPruningStrategy pruningStrategy = Prune
            .WhenCacheReaches(pruningConfig.DirtyCacheMb.MB())
            .WhenPersistedCacheReaches(pruningConfig.CacheMb.MB() - pruningConfig.DirtyCacheMb.MB())
            .WhenLastPersistedBlockIsTooOld(pruningConfig.MaxUnpersistedBlockCount, pruningConfig.PruningBoundary)
            .UnlessLastPersistedBlockIsTooNew(pruningConfig.MinUnpersistedBlockCount, pruningConfig.PruningBoundary);

        if (!pruningConfig.Mode.IsMemory())
        {
            pruningStrategy = pruningStrategy
                .DontDeleteObsoleteNode();
        }

        if (stateDb is IFullPruningDb fullPruningDb)
        {
            pruningStrategy = new PruningTriggerPruningStrategy(fullPruningDb, pruningStrategy);
        }

        INodeStorage mainNodeStorage = nodeStorageFactory.WrapKeyValueStore(stateDb);

        PruningTrieStore = new TrieStore(
            mainNodeStorage,
            pruningStrategy,
            persistenceStrategy,
            pruningConfig,
            logManager);
    }

    private void AdviseConfig(IPruningConfig pruningConfig, IDbConfig dbConfig, IHardwareInfo hardwareInfo)
    {
        if (hardwareInfo.AvailableMemoryBytes >= IHardwareInfo.StateDbLargerMemoryThreshold)
        {
            // Default is 1280 MB, which translate to 280 MB of persisted cache memory (dirty node cache is 1000 MB).
            // So this actually increase it from 280 MB to 1000 MB, reducing dirty node load at DB by 50%.
            if (pruningConfig.CacheMb < 2000)
            {
                if (_logger.IsDebug) _logger.Debug($"Increasing pruning cache to 2 GB due to available additional memory.");
                pruningConfig.CacheMb = 2000;
            }
        }

        // On a 7950x (32 logical coree), assuming write buffer is large enough, the pruning time is about 3 second
        // with 8GB of pruning cache. Lets assume that this is a safe estimate as the ssd can be a limitation also.
        long maximumDirtyCacheMb = Environment.ProcessorCount * 250;
        // It must be at least 1GB as on mainnet at least 500MB will remain to support snap sync. So pruning cache only drop to about 500MB after pruning.
        maximumDirtyCacheMb = Math.Max(1000, maximumDirtyCacheMb);
        if (pruningConfig.DirtyCacheMb > maximumDirtyCacheMb)
        {
            // The user can also change `--Db.StateDbWriteBufferSize`.
            // Which may or may not be better as each read will need to go through eacch write buffer.
            // So having less of them is probably better..
            if (_logger.IsWarn) _logger.Warn($"Detected {pruningConfig.DirtyCacheMb}MB of dirty pruning cache config. Dirty cache more than {maximumDirtyCacheMb}MB is not recommended with {Environment.ProcessorCount} logical core as it may cause long memory pruning time which affect attestation.");
        }

        if (pruningConfig.CacheMb <= pruningConfig.DirtyCacheMb)
        {
            throw new InvalidConfigurationException("Dirty pruning cache size must be less than persisted pruning cache size.", -1);
        }
    }

    public IPruningTrieStore PruningTrieStore { get; }
}<|MERGE_RESOLUTION|>--- conflicted
+++ resolved
@@ -53,96 +53,7 @@
     {
         CompositePruningTrigger compositePruningTrigger = new CompositePruningTrigger();
 
-<<<<<<< HEAD
-        INodeStorageFactory nodeStorageFactory = new NodeStorageFactory(initConfig.StateDbKeyScheme, logManager);
-        nodeStorageFactory.DetectCurrentKeySchemeFrom(dbProvider.StateDb);
-
-        syncConfig.SnapServingEnabled |= syncConfig.SnapServingEnabled is null
-            && nodeStorageFactory.CurrentKeyScheme is INodeStorage.KeyScheme.HalfPath or null
-            && initConfig.StateDbKeyScheme != INodeStorage.KeyScheme.Hash;
-
-        if (nodeStorageFactory.CurrentKeyScheme is INodeStorage.KeyScheme.Hash
-            || initConfig.StateDbKeyScheme == INodeStorage.KeyScheme.Hash)
-        {
-            // Special case in case its using hashdb, use a slightly different database configuration.
-            if (dbProvider.StateDb is ITunableDb tunableDb) tunableDb.Tune(ITunableDb.TuneType.HashDb);
-        }
-
-        if (syncConfig.SnapServingEnabled == true && pruningConfig.PruningBoundary < 128)
-        {
-            if (_logger.IsInfo) _logger.Info($"Snap serving enabled, but {nameof(pruningConfig.PruningBoundary)} is less than 128. Setting to 128.");
-            pruningConfig.PruningBoundary = 128;
-        }
-
-        if (pruningConfig.PruningBoundary < 64)
-        {
-            if (_logger.IsWarn) _logger.Warn($"Pruning boundary must be at least 64. Setting to 64.");
-            pruningConfig.PruningBoundary = 64;
-        }
-
-        IKeyValueStoreWithBatching codeDb = dbProvider.CodeDb;
-        IDb stateDb = dbProvider.StateDb;
-        IPersistenceStrategy persistenceStrategy;
-        IPruningStrategy pruningStrategy;
-        if (pruningConfig.Mode.IsMemory())
-        {
-            persistenceStrategy = Persist.EveryNBlock(pruningConfig.PersistenceInterval); // TODO: this should be based on time
-            if (pruningConfig.Mode.IsFull() && stateDb is IFullPruningDb fullPruningDb)
-            {
-                PruningTriggerPersistenceStrategy triggerPersistenceStrategy = new(fullPruningDb, blockTree!, logManager);
-                disposeStack.Push(triggerPersistenceStrategy);
-                persistenceStrategy = persistenceStrategy.Or(triggerPersistenceStrategy);
-            }
-
-            // On a 7950x (32 logical coree), assuming write buffer is large enough, the pruning time is about 3 second
-            // with 8GB of pruning cache. Lets assume that this is a safe estimate as the ssd can be a limitation also.
-            long maximumCacheMb = Environment.ProcessorCount * 250;
-            // It must be at least 1GB as on mainnet at least 500MB will remain to support snap sync. So pruning cache only drop to about 500MB after pruning.
-            maximumCacheMb = Math.Max(1000, maximumCacheMb);
-            if (pruningConfig.CacheMb > maximumCacheMb)
-            {
-                // The user can also change `--Db.StateDbWriteBufferSize`.
-                // Which may or may not be better as each read will need to go through eacch write buffer.
-                // So having less of them is probably better..
-                if (_logger.IsWarn) _logger.Warn($"Detected {pruningConfig.CacheMb}MB of pruning cache config. Pruning cache more than {maximumCacheMb}MB is not recommended with {Environment.ProcessorCount} logical core as it may cause long memory pruning time which affect attestation.");
-            }
-
-            var totalWriteBufferMb = dbConfig.StateDbWriteBufferNumber * dbConfig.StateDbWriteBufferSize / (ulong)1.MB();
-            var minimumWriteBufferMb = 0.2 * pruningConfig.CacheMb;
-            if (totalWriteBufferMb < minimumWriteBufferMb)
-            {
-                long minimumWriteBufferSize = (int)Math.Ceiling((minimumWriteBufferMb * 1.MB()) / dbConfig.StateDbWriteBufferNumber);
-
-                if (_logger.IsWarn) _logger.Warn($"Detected {totalWriteBufferMb}MB of maximum write buffer size. Write buffer size should be at least 20% of pruning cache MB or memory pruning may slow down. Try setting `--Db.{nameof(dbConfig.StateDbWriteBufferSize)} {minimumWriteBufferSize}`.");
-            }
-
-            if (pruningConfig.CacheMb <= pruningConfig.DirtyCacheMb)
-            {
-                throw new InvalidConfigurationException("Dirty pruning cache size must be less than persisted pruning cache size.", -1);
-            }
-
-            pruningStrategy = Prune
-                .WhenCacheReaches(pruningConfig.DirtyCacheMb.MB())
-                .WhenPersistedCacheReaches(pruningConfig.CacheMb.MB() - pruningConfig.DirtyCacheMb.MB());
-        }
-        else
-        {
-            pruningStrategy = No.Pruning;
-            persistenceStrategy = Persist.EveryBlock;
-        }
-
-        INodeStorage mainNodeStorage = nodeStorageFactory.WrapKeyValueStore(stateDb);
-
-        TrieStore trieStore = new TrieStore(
-            mainNodeStorage,
-            pruningStrategy,
-            persistenceStrategy,
-            pruningConfig,
-            logManager);
-
-=======
         IPruningTrieStore trieStore = mainPruningTrieStoreFactory.PruningTrieStore;
->>>>>>> eee5ac23
         ITrieStore mainWorldTrieStore = trieStore;
         PreBlockCaches? preBlockCaches = null;
         if (blockConfig.PreWarmStateOnBlockProcessing)
