// SPDX-FileCopyrightText: 2025 Demerzel Solutions Limited
// SPDX-License-Identifier: LGPL-3.0-only

using System;
using Autofac;
using Nethermind.Api;
using Nethermind.Api.Steps;
using Nethermind.Blockchain;
using Nethermind.Blockchain.BeaconBlockRoot;
using Nethermind.Blockchain.Blocks;
using Nethermind.Blockchain.Find;
using Nethermind.Config;
using Nethermind.Consensus;
using Nethermind.Consensus.ExecutionRequests;
using Nethermind.Consensus.Processing;
using Nethermind.Consensus.Producers;
using Nethermind.Consensus.Rewards;
using Nethermind.Consensus.Tracing;
using Nethermind.Consensus.Validators;
using Nethermind.Consensus.Withdrawals;
using Nethermind.Core;
using Nethermind.Core.Container;
using Nethermind.Core.Crypto;
using Nethermind.Core.Specs;
using Nethermind.Evm;
using Nethermind.Evm.State;
using Nethermind.State.OverridableEnv;
using Nethermind.Evm.TransactionProcessing;
using Nethermind.Init.Steps;
using Nethermind.JsonRpc.Modules.Eth.GasPrice;
using Nethermind.Logging;
using Nethermind.State;
using Nethermind.TxPool;

namespace Nethermind.Init.Modules;

public class BlockProcessingModule(IInitConfig initConfig, IBlocksConfig blocksConfig) : Module
{
    protected override void Load(ContainerBuilder builder)
    {
        builder
            // Validators
            .AddSingleton<TxValidator, ISpecProvider>((spec) => new TxValidator(spec.ChainId))
            .Bind<ITxValidator, TxValidator>()
            .AddSingleton<IBlockValidator, BlockValidator>()
            .AddSingleton<IHeaderValidator, HeaderValidator>()
            .AddSingleton<IUnclesValidator, UnclesValidator>()

            // Block processing components common between rpc, validation and production
            .AddScoped<ITransactionProcessor.IBlobBaseFeeCalculator, BlobBaseFeeCalculator>()
<<<<<<< HEAD
            .AddScoped<ITransactionProcessor, TransactionProcessor>()
            .AddScoped<ICodeInfoRepository, CacheCodeInfoRepository>()
=======
            .AddScoped<ITransactionProcessor, EthereumTransactionProcessor>()
            .AddScoped<ICodeInfoRepository, CodeInfoRepository>()
>>>>>>> 07d8de71
                .AddSingleton<IPrecompileProvider, EthereumPrecompileProvider>()
            .AddScoped<IWorldState, WorldState>()
            .AddScoped<IVirtualMachine, EthereumVirtualMachine>()
            .AddScoped<IBlockhashProvider, BlockhashProvider>()
            .AddSingleton<IBlockhashCache, BlockhashCache>()
            .AddScoped<IBeaconBlockRootHandler, BeaconBlockRootHandler>()
            .AddScoped<IBlockhashStore, BlockhashStore>()
            .AddScoped<IBranchProcessor, BranchProcessor>()
            .AddScoped<IBlockProcessor, BlockProcessor>()
            .AddScoped<IWithdrawalProcessor, WithdrawalProcessor>()
            .AddScoped<IExecutionRequestsProcessor, ExecutionRequestsProcessor>()
            .AddScoped<IBlockchainProcessor, BlockchainProcessor>()
            .AddScoped<IRewardCalculator, IRewardCalculatorSource, ITransactionProcessor>((rewardSource, txP) => rewardSource.Get(txP))
            .AddScoped<BlockProcessor.IBlockProductionTransactionPicker, ISpecProvider, IBlocksConfig>((specProvider, blocksConfig) =>
                new BlockProcessor.BlockProductionTransactionPicker(specProvider, blocksConfig.BlockProductionMaxTxKilobytes))
            .AddSingleton<IReadOnlyTxProcessingEnvFactory, AutoReadOnlyTxProcessingEnvFactory>()
            .AddSingleton<IShareableTxProcessorSource, ShareableTxProcessingSource>()
            .Add<BlockchainProcessorFacade>()

            .AddSingleton<IOverridableEnvFactory, OverridableEnvFactory>()
            .AddScopedOpenGeneric(typeof(IOverridableEnv<>), typeof(DisposableScopeOverridableEnv<>))

            // The main block processing pipeline, anything that requires the use of the main IWorldState is wrapped
            // in a `IMainProcessingContext`.
            .AddSingleton<IMainProcessingContext, MainProcessingContext>()
            // Then component that has no ambiguity is extracted back out.
            .Map<IBlockProcessingQueue, MainProcessingContext>(ctx => (IBlockProcessingQueue)ctx.BlockchainProcessor)
            .Bind<IMainProcessingContext, MainProcessingContext>()

            // Some configuration that applies to validation and rpc but not to block producer. Plugins can add
            // modules in case they have special case where it only apply to validation and rpc but not block producer.
            .AddSingleton<IBlockValidationModule, StandardBlockValidationModule>()

            // Block production components
            .AddSingleton<IRewardCalculatorSource>(NoBlockRewards.Instance)
            .AddSingleton<ISealValidator>(NullSealEngine.Instance)
            .AddSingleton<ISealer>(NullSealEngine.Instance)
            .AddSingleton<ISealEngine, SealEngine>()
            .AddSingleton<IBlockProducerTxSourceFactory, TxPoolTxSourceFactory>()

            .AddSingleton<IGasPriceOracle, IBlockFinder, ISpecProvider, ILogManager, IBlocksConfig>((blockTree, specProvider, logManager, blocksConfig) =>
                new GasPriceOracle(
                    blockTree,
                    specProvider,
                    logManager,
                    blocksConfig.MinGasPrice
                ))

            // Genesis
            .AddSingleton<GenesisLoader.Config>((ctx) => new GenesisLoader.Config(
                string.IsNullOrWhiteSpace(initConfig?.GenesisHash) ? null : new Hash256(initConfig.GenesisHash),
                TimeSpan.FromMilliseconds(ctx.Resolve<IBlocksConfig>().GenesisTimeoutMs)))
            .AddScoped<IGenesisBuilder, GenesisBuilder>()
            .AddScoped<IGenesisLoader, GenesisLoader>()
            ;

        if (blocksConfig.BuildBlocksOnMainState)
        {
            builder.AddSingleton<IBlockProducerEnvFactory, GlobalWorldStateBlockProducerEnvFactory>()
                .AddScoped<IProducedBlockSuggester, NonProcessingProducedBlockSuggester>();
        }
        else
        {
            builder.AddSingleton<IBlockProducerEnvFactory, BlockProducerEnvFactory>()
                .AddScoped<IProducedBlockSuggester, ProducedBlockSuggester>();
        }

        if (initConfig.ExitOnInvalidBlock) builder.AddStep(typeof(ExitOnInvalidBlock));
    }

    private class StandardBlockValidationModule : Module, IBlockValidationModule
    {
        protected override void Load(ContainerBuilder builder) => builder
            .AddScoped<IBlockProcessor.IBlockTransactionsExecutor, BlockProcessor.BlockValidationTransactionsExecutor>()
            .AddScoped<ITransactionProcessorAdapter, ExecuteTransactionProcessorAdapter>();
    }
}<|MERGE_RESOLUTION|>--- conflicted
+++ resolved
@@ -48,13 +48,8 @@
 
             // Block processing components common between rpc, validation and production
             .AddScoped<ITransactionProcessor.IBlobBaseFeeCalculator, BlobBaseFeeCalculator>()
-<<<<<<< HEAD
-            .AddScoped<ITransactionProcessor, TransactionProcessor>()
+            .AddScoped<ITransactionProcessor, EthereumTransactionProcessor>()
             .AddScoped<ICodeInfoRepository, CacheCodeInfoRepository>()
-=======
-            .AddScoped<ITransactionProcessor, EthereumTransactionProcessor>()
-            .AddScoped<ICodeInfoRepository, CodeInfoRepository>()
->>>>>>> 07d8de71
                 .AddSingleton<IPrecompileProvider, EthereumPrecompileProvider>()
             .AddScoped<IWorldState, WorldState>()
             .AddScoped<IVirtualMachine, EthereumVirtualMachine>()
