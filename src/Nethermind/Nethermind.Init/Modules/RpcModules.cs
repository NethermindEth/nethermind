// SPDX-FileCopyrightText: 2025 Demerzel Solutions Limited
// SPDX-License-Identifier: LGPL-3.0-only

using System;
using Autofac;
using Nethermind.Blockchain.Receipts;
using Nethermind.Consensus.Tracing;
using Nethermind.Core;
using Nethermind.Db;
using Nethermind.Facade.Eth;
using Nethermind.Init.Steps.Migrations;
using Nethermind.JsonRpc;
using Nethermind.JsonRpc.Modules;
using Nethermind.JsonRpc.Modules.DebugModule;
using Nethermind.JsonRpc.Modules.Net;
using Nethermind.JsonRpc.Modules.Parity;
using Nethermind.JsonRpc.Modules.Proof;
using Nethermind.JsonRpc.Modules.Trace;
using Nethermind.JsonRpc.Modules.TxPool;
using Nethermind.JsonRpc.Modules.Web3;

namespace Nethermind.Init.Modules;

public class RpcModules(IJsonRpcConfig jsonRpcConfig) : Module
{
    protected override void Load(ContainerBuilder builder)
    {
        base.Load(builder);

        builder
            .AddSingleton<IEthSyncingInfo, EthSyncingInfo>()
            .AddSingleton<IRpcModuleProvider, RpcModuleProvider>()

            .RegisterSingletonJsonRpcModule<ITxPoolRpcModule, TxPoolRpcModule>()
            .AddSingleton<INetBridge, NetBridge>()
            .RegisterSingletonJsonRpcModule<INetRpcModule, NetRpcModule>()
            .RegisterSingletonJsonRpcModule<IParityRpcModule, ParityRpcModule>()
            .RegisterSingletonJsonRpcModule<IWeb3RpcModule, Web3RpcModule>()

            .AddScoped<IProofRpcModule, ProofRpcModule>()
<<<<<<< HEAD
            .AddScoped<ITraceRpcModule, TraceRpcModule>()
            .AddScoped<IDebugRpcModule, DebugRpcModule>()
            .AddScoped<IGethStyleTracer, GethStyleTracer>()
            .AddScoped<IReceiptsMigration, ReceiptMigration>()
            .AddScoped<IDebugBridge, DebugBridge>()
            .AddScoped<IReadOnlyDbProvider, IDbProvider>((dbProvider) => dbProvider.AsReadOnly(false))

            .AddScoped<IRpcModuleFactory<IDebugRpcModule>, AutoDebugModuleFactory>()

            .RegisterBoundedJsonRpcModule<IProofRpcModule, AutoProofModuleFactory>(2, jsonRpcConfig.Timeout)
            .RegisterBoundedJsonRpcModule<ITraceRpcModule, AutoTraceModuleFactory>(2, jsonRpcConfig.Timeout)
            .RegisterBoundedJsonRpcModule<IDebugRpcModule, AutoDebugModuleFactory>(Environment.ProcessorCount, jsonRpcConfig.Timeout)
=======
            .RegisterBoundedJsonRpcModule<IProofRpcModule, ProofModuleFactory>(2, jsonRpcConfig.Timeout)

            .AddScoped<ITraceRpcModule, TraceRpcModule>()
            .RegisterBoundedJsonRpcModule<ITraceRpcModule, TraceModuleFactory>(2, jsonRpcConfig.Timeout)

            .AddScoped<IGethStyleTracer, GethStyleTracer>()
            .AddScoped<IReceiptsMigration, ReceiptMigration>()
            .AddScoped<IDebugBridge, DebugBridge>()
            .AddScoped<IDebugRpcModule, DebugRpcModule>()
            .RegisterBoundedJsonRpcModule<IDebugRpcModule, DebugModuleFactory>(Environment.ProcessorCount, jsonRpcConfig.Timeout)
>>>>>>> 68c6c363
            ;
    }
}<|MERGE_RESOLUTION|>--- conflicted
+++ resolved
@@ -38,20 +38,6 @@
             .RegisterSingletonJsonRpcModule<IWeb3RpcModule, Web3RpcModule>()
 
             .AddScoped<IProofRpcModule, ProofRpcModule>()
-<<<<<<< HEAD
-            .AddScoped<ITraceRpcModule, TraceRpcModule>()
-            .AddScoped<IDebugRpcModule, DebugRpcModule>()
-            .AddScoped<IGethStyleTracer, GethStyleTracer>()
-            .AddScoped<IReceiptsMigration, ReceiptMigration>()
-            .AddScoped<IDebugBridge, DebugBridge>()
-            .AddScoped<IReadOnlyDbProvider, IDbProvider>((dbProvider) => dbProvider.AsReadOnly(false))
-
-            .AddScoped<IRpcModuleFactory<IDebugRpcModule>, AutoDebugModuleFactory>()
-
-            .RegisterBoundedJsonRpcModule<IProofRpcModule, AutoProofModuleFactory>(2, jsonRpcConfig.Timeout)
-            .RegisterBoundedJsonRpcModule<ITraceRpcModule, AutoTraceModuleFactory>(2, jsonRpcConfig.Timeout)
-            .RegisterBoundedJsonRpcModule<IDebugRpcModule, AutoDebugModuleFactory>(Environment.ProcessorCount, jsonRpcConfig.Timeout)
-=======
             .RegisterBoundedJsonRpcModule<IProofRpcModule, ProofModuleFactory>(2, jsonRpcConfig.Timeout)
 
             .AddScoped<ITraceRpcModule, TraceRpcModule>()
@@ -62,7 +48,6 @@
             .AddScoped<IDebugBridge, DebugBridge>()
             .AddScoped<IDebugRpcModule, DebugRpcModule>()
             .RegisterBoundedJsonRpcModule<IDebugRpcModule, DebugModuleFactory>(Environment.ProcessorCount, jsonRpcConfig.Timeout)
->>>>>>> 68c6c363
             ;
     }
 }