--- conflicted
+++ resolved
@@ -8,11 +8,8 @@
 using Nethermind.Blockchain.Filters;
 using Nethermind.Blockchain.Receipts;
 using Nethermind.Config;
-<<<<<<< HEAD
 using Nethermind.Consensus.Stateless;
-=======
 using Nethermind.Consensus.Processing;
->>>>>>> 198a2c90
 using Nethermind.Consensus.Tracing;
 using Nethermind.Core;
 using Nethermind.Core.Timers;
@@ -86,12 +83,9 @@
                 .AddScoped<IBlockchainBridge>((ctx) => ctx.Resolve<IBlockchainBridgeFactory>().CreateBlockchainBridge())
                     .AddSingleton<IFeeHistoryOracle, FeeHistoryOracle>()
                     .AddSingleton<IFilterStore, ITimerFactory, IJsonRpcConfig>((timerFactory, rpcConfig) => new FilterStore(timerFactory, rpcConfig.FiltersTimeout))
-<<<<<<< HEAD
                     .AddSingleton<IFilterManager, IFilterStore, IMainProcessingContext, ITxPool, ILogManager>((store, processingContext, txPool, logManager) => new FilterManager(store, processingContext.BranchProcessor, txPool, logManager))
                     .AddSingleton<IWitnessGeneratingBlockProcessingEnvFactory, WitnessGeneratingBlockProcessingEnvFactory>()
-=======
                     .AddSingleton<IFilterManager, FilterManager>()
->>>>>>> 198a2c90
                     .AddSingleton<ISimulateReadOnlyBlocksProcessingEnvFactory, SimulateReadOnlyBlocksProcessingEnvFactory>()
 
             // Proof
