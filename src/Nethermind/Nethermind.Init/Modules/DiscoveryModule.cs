// SPDX-FileCopyrightText: 2025 Demerzel Solutions Limited
// SPDX-License-Identifier: LGPL-3.0-only

using System.Linq;
using Autofac;
using Nethermind.Api;
using Nethermind.Core;
using Nethermind.Crypto;
using Nethermind.Db;
using Nethermind.Logging;
using Nethermind.Network;
using Nethermind.Network.Config;
using Nethermind.Network.Discovery;
using Nethermind.Network.Discovery.Discv5;
<<<<<<< HEAD
=======
using Nethermind.Network.Discovery.Lifecycle;
>>>>>>> be67014c
using Nethermind.Network.Discovery.Messages;
using Nethermind.Network.Discovery.RoutingTable;
using Nethermind.Network.Discovery.Serializers;
using Nethermind.Network.Dns;
using Nethermind.Network.Enr;
using Nethermind.Network.StaticNodes;
using Nethermind.Specs.ChainSpecStyle;

namespace Nethermind.Init.Modules;

public class DiscoveryModule(IInitConfig initConfig, INetworkConfig networkConfig) : Module
{
    protected override void Load(ContainerBuilder builder)
    {
        builder
            // Enr discovery uses DNS to get some bootnodes.
            .AddSingleton<EnrDiscovery, IEthereumEcdsa, ILogManager>((ethereumEcdsa, logManager) =>
            {
                // I do not use the key here -> API is broken - no sense to use the node signer here
                NodeRecordSigner nodeRecordSigner = new(ethereumEcdsa, new PrivateKeyGenerator().Generate());
                EnrRecordParser enrRecordParser = new(nodeRecordSigner);
                return new EnrDiscovery(enrRecordParser, networkConfig, logManager); // initialize with a proper network
            })

            // Allow feeding discovery app bootnodes from enr. Need `Run` to be called.
            .AddSingleton<NodeSourceToDiscV4Feeder>()
            .AddKeyedSingleton<INodeSource>(NodeSourceToDiscV4Feeder.SourceKey, ctx => ctx.Resolve<EnrDiscovery>())

            // Uses by RPC also.
            .AddSingleton<IStaticNodesManager, ILogManager>((logManager) => new StaticNodesManager(initConfig.StaticNodesPath, logManager))
            // This load from file.
            .AddSingleton<NodesLoader>()

            .AddSingleton<ITrustedNodesManager, ILogManager>((logManager) =>
                new TrustedNodesManager(initConfig.TrustedNodesPath, logManager))

            .Bind<INodeSource, IStaticNodesManager>()

            // Used by NodesLoader, and ProtocolsManager which add entry on sync peer connected
            .AddNetworkStorage(DbNames.PeersDb, "peers")
            .Bind<INodeSource, NodesLoader>()
            .AddComposite<INodeSource, CompositeNodeSource>()

            // The actual thing that uses the INodeSource(s)
            .AddSingleton<IPeerPool, PeerPool>()
            .AddSingleton<IPeerManager, PeerManager>()

            // Some config migration
            .AddDecorator<INetworkConfig>((ctx, networkConfig) =>
            {
                ChainSpec chainSpec = ctx.Resolve<ChainSpec>();
                IDiscoveryConfig discoveryConfig = ctx.Resolve<IDiscoveryConfig>();

                // Was in `UpdateDiscoveryConfig` step.
                if (discoveryConfig.Bootnodes != string.Empty)
                {
                    if (chainSpec.Bootnodes.Length != 0)
                    {
                        discoveryConfig.Bootnodes += "," + string.Join(",", chainSpec.Bootnodes.Select(static bn => bn.ToString()));
                    }
                }
                else if (chainSpec.Bootnodes is not null)
                {
                    discoveryConfig.Bootnodes = string.Join(",", chainSpec.Bootnodes.Select(static bn => bn.ToString()));
                }

                if (networkConfig.DiscoveryDns == null)
                {
                    string chainName = BlockchainIds.GetBlockchainName(chainSpec!.NetworkId).ToLowerInvariant();
                    networkConfig.DiscoveryDns = $"all.{chainName}.ethdisco.net";
                }
                networkConfig.Bootnodes = discoveryConfig.Bootnodes;
                return networkConfig;
            })

            // Serializers
            // The `IPrivateKeyGenerator` here is not exactly a `generator`. It is used to pass the exact same
            // private key to the discovery message serializer to sign the message.
            .AddKeyedSingleton<IPrivateKeyGenerator>(IProtectedPrivateKey.NodeKey, ctx => new SameKeyGenerator(ctx.ResolveKeyed<IProtectedPrivateKey>(IProtectedPrivateKey.NodeKey).Unprotect()))
            .AddSingleton<INodeIdResolver, NodeIdResolver>()
            .AddMessageSerializer<PingMsg, PingMsgSerializer>()
            .AddMessageSerializer<PongMsg, PongMsgSerializer>()
            .AddMessageSerializer<FindNodeMsg, FindNodeMsgSerializer>()
            .AddMessageSerializer<NeighborsMsg, NeighborsMsgSerializer>()
            .AddMessageSerializer<EnrRequestMsg, EnrRequestMsgSerializer>()
            .AddMessageSerializer<EnrResponseMsg, EnrResponseMsgSerializer>()

            ;


        // Discovery app
        // Needed regardless if used or not because of StopAsync in runner.
        // The DiscV4/5 is in CompositeDiscoveryApp.
        if (!initConfig.DiscoveryEnabled)
            builder.AddSingleton<IDiscoveryApp, NullDiscoveryApp>();
        else
        {
            builder
                .AddSingleton<IDiscoveryApp, CompositeDiscoveryApp>()
                .AddSingleton<INodeRecordProvider, NodeRecordProvider>()

                .AddNetworkStorage(DbNames.DiscoveryNodes, "discoveryNodes")
                .AddSingleton<DiscoveryV5App>()

<<<<<<< HEAD
=======
                .AddSingleton<INodeDistanceCalculator, NodeDistanceCalculator>()
                .AddSingleton<INodeTable, NodeTable>()
                .AddSingleton<IEvictionManager, EvictionManager>()
                .AddSingleton<INodeLifecycleManagerFactory, NodeLifecycleManagerFactory>()
                .AddSingleton<IDiscoveryManager, DiscoveryManager>()
                .AddSingleton<INodesLocator, NodesLocator>()
>>>>>>> be67014c
                .AddSingleton<DiscoveryApp>()

                ;
        }


        if (!networkConfig.OnlyStaticPeers)
        {
            // These are INodeSource only if `OnlyStaticPeers` is false.
            builder.Bind<INodeSource, IDiscoveryApp>();
            if (networkConfig.EnableEnrDiscovery) builder.Bind<INodeSource, EnrDiscovery>();
        }
    }
}<|MERGE_RESOLUTION|>--- conflicted
+++ resolved
@@ -12,10 +12,7 @@
 using Nethermind.Network.Config;
 using Nethermind.Network.Discovery;
 using Nethermind.Network.Discovery.Discv5;
-<<<<<<< HEAD
-=======
 using Nethermind.Network.Discovery.Lifecycle;
->>>>>>> be67014c
 using Nethermind.Network.Discovery.Messages;
 using Nethermind.Network.Discovery.RoutingTable;
 using Nethermind.Network.Discovery.Serializers;
@@ -120,15 +117,6 @@
                 .AddNetworkStorage(DbNames.DiscoveryNodes, "discoveryNodes")
                 .AddSingleton<DiscoveryV5App>()
 
-<<<<<<< HEAD
-=======
-                .AddSingleton<INodeDistanceCalculator, NodeDistanceCalculator>()
-                .AddSingleton<INodeTable, NodeTable>()
-                .AddSingleton<IEvictionManager, EvictionManager>()
-                .AddSingleton<INodeLifecycleManagerFactory, NodeLifecycleManagerFactory>()
-                .AddSingleton<IDiscoveryManager, DiscoveryManager>()
-                .AddSingleton<INodesLocator, NodesLocator>()
->>>>>>> be67014c
                 .AddSingleton<DiscoveryApp>()
 
                 ;
