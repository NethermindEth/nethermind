// SPDX-FileCopyrightText: 2025 Demerzel Solutions Limited
// SPDX-License-Identifier: LGPL-3.0-only

using System.Linq;
using Autofac;
using Nethermind.Api;
using Nethermind.Core;
using Nethermind.Crypto;
using Nethermind.Db;
using Nethermind.Logging;
using Nethermind.Network;
using Nethermind.Network.Config;
using Nethermind.Network.Discovery;
using Nethermind.Network.Discovery.Discv5;
using Nethermind.Network.Discovery.Messages;
using Nethermind.Network.Discovery.Serializers;
using Nethermind.Network.Dns;
using Nethermind.Network.Enr;
using Nethermind.Network.StaticNodes;
using Nethermind.Specs.ChainSpecStyle;

namespace Nethermind.Init.Modules;

public class DiscoveryModule(IInitConfig initConfig, INetworkConfig networkConfig) : Module
{
    protected override void Load(ContainerBuilder builder)
    {
        builder
            // Enr discovery uses DNS to get some bootnodes.
            .AddSingleton<EnrDiscovery, IEthereumEcdsa, ILogManager>((ethereumEcdsa, logManager) =>
            {
                // I do not use the key here -> API is broken - no sense to use the node signer here
                NodeRecordSigner nodeRecordSigner = new(ethereumEcdsa, new PrivateKeyGenerator().Generate());
                EnrRecordParser enrRecordParser = new(nodeRecordSigner);
                return new EnrDiscovery(enrRecordParser, networkConfig, logManager); // initialize with a proper network
            })

            // Allow feeding discovery app bootnodes from enr. Need `Run` to be called.
            .AddSingleton<NodeSourceToDiscV4Feeder>()
            .AddKeyedSingleton<INodeSource>(NodeSourceToDiscV4Feeder.SourceKey, ctx => ctx.Resolve<EnrDiscovery>())

            // Uses by RPC also.
            .AddSingleton<IStaticNodesManager, ILogManager>((logManager) => new StaticNodesManager(initConfig.StaticNodesPath, logManager))
            // This load from file.
            .AddSingleton<NodesLoader>()

            .AddSingleton<ITrustedNodesManager, ILogManager>((logManager) =>
                new TrustedNodesManager(initConfig.TrustedNodesPath, logManager))

            .Bind<INodeSource, IStaticNodesManager>()

            // Used by NodesLoader, and ProtocolsManager which add entry on sync peer connected
            .AddNetworkStorage(DbNames.PeersDb, "peers")
            .Bind<INodeSource, NodesLoader>()
            .AddComposite<INodeSource, CompositeNodeSource>()

            // The actual thing that uses the INodeSource(s)
            .AddSingleton<IPeerPool, PeerPool>()
            .AddSingleton<IPeerManager, PeerManager>()

            // Some config migration
            .AddDecorator<INetworkConfig>((ctx, networkConfig) =>
            {
                ChainSpec chainSpec = ctx.Resolve<ChainSpec>();
                IDiscoveryConfig discoveryConfig = ctx.Resolve<IDiscoveryConfig>();

                // Was in `UpdateDiscoveryConfig` step.
                if (discoveryConfig.Bootnodes != string.Empty)
                {
                    if (chainSpec.Bootnodes.Length != 0)
                    {
                        discoveryConfig.Bootnodes += "," + string.Join(",", chainSpec.Bootnodes.Select(static bn => bn.ToString()));
                    }
                }
                else if (chainSpec.Bootnodes is not null)
                {
                    discoveryConfig.Bootnodes = string.Join(",", chainSpec.Bootnodes.Select(static bn => bn.ToString()));
                }

                if (networkConfig.DiscoveryDns == null)
                {
                    string chainName = BlockchainIds.GetBlockchainName(chainSpec!.NetworkId).ToLowerInvariant();
                    networkConfig.DiscoveryDns = $"all.{chainName}.ethdisco.net";
                }
                networkConfig.Bootnodes = discoveryConfig.Bootnodes;
                return networkConfig;
            })

            // Serializers
            // The `IPrivateKeyGenerator` here is not exactly a `generator`. It is used to pass the exact same
            // private key to the discovery message serializer to sign the message.
            .AddKeyedSingleton<IPrivateKeyGenerator>(IProtectedPrivateKey.NodeKey, ctx => new SameKeyGenerator(ctx.ResolveKeyed<IProtectedPrivateKey>(IProtectedPrivateKey.NodeKey).Unprotect()))
            .AddSingleton<INodeIdResolver, NodeIdResolver>()
            .AddMessageSerializer<PingMsg, PingMsgSerializer>()
            .AddMessageSerializer<PongMsg, PongMsgSerializer>()
            .AddMessageSerializer<FindNodeMsg, FindNodeMsgSerializer>()
            .AddMessageSerializer<NeighborsMsg, NeighborsMsgSerializer>()
            .AddMessageSerializer<EnrRequestMsg, EnrRequestMsgSerializer>()
            .AddMessageSerializer<EnrResponseMsg, EnrResponseMsgSerializer>()

            ;


        // Discovery app
        // Needed regardless if used or not because of StopAsync in runner.
        // The DiscV4/5 is in CompositeDiscoveryApp.
        if (!initConfig.DiscoveryEnabled)
            builder.AddSingleton<IDiscoveryApp, NullDiscoveryApp>();
        else
        {
            builder
                .AddSingleton<IDiscoveryApp, CompositeDiscoveryApp>()
                .AddSingleton<INodeRecordProvider, NodeRecordProvider>()

                .AddNetworkStorage(DbNames.DiscoveryNodes, "discoveryNodes")
                .AddSingleton<DiscoveryV5App>()

<<<<<<< HEAD
=======
                .AddSingleton<INodeDistanceCalculator, NodeDistanceCalculator>()
                .AddSingleton<INodeTable, NodeTable>()
                .AddSingleton<IEvictionManager, EvictionManager>()
                .AddSingleton<INodeLifecycleManagerFactory, NodeLifecycleManagerFactory>()
                .AddSingleton<IDiscoveryManager, DiscoveryManager>()
                .AddSingleton<INodesLocator, NodesLocator>()
                .AddSingleton<DiscoveryPersistenceManager>()
>>>>>>> f1eeeef7
                .AddSingleton<DiscoveryApp>()

                ;
        }


        if (!networkConfig.OnlyStaticPeers)
        {
            // These are INodeSource only if `OnlyStaticPeers` is false.
            builder.Bind<INodeSource, IDiscoveryApp>();
            if (networkConfig.EnableEnrDiscovery) builder.Bind<INodeSource, EnrDiscovery>();
        }
    }
}<|MERGE_RESOLUTION|>--- conflicted
+++ resolved
@@ -115,16 +115,7 @@
                 .AddNetworkStorage(DbNames.DiscoveryNodes, "discoveryNodes")
                 .AddSingleton<DiscoveryV5App>()
 
-<<<<<<< HEAD
-=======
-                .AddSingleton<INodeDistanceCalculator, NodeDistanceCalculator>()
-                .AddSingleton<INodeTable, NodeTable>()
-                .AddSingleton<IEvictionManager, EvictionManager>()
-                .AddSingleton<INodeLifecycleManagerFactory, NodeLifecycleManagerFactory>()
-                .AddSingleton<IDiscoveryManager, DiscoveryManager>()
-                .AddSingleton<INodesLocator, NodesLocator>()
                 .AddSingleton<DiscoveryPersistenceManager>()
->>>>>>> f1eeeef7
                 .AddSingleton<DiscoveryApp>()
 
                 ;
