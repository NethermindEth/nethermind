// SPDX-FileCopyrightText: 2025 Demerzel Solutions Limited
// SPDX-License-Identifier: LGPL-3.0-only

using Autofac;
using Nethermind.Blockchain.Synchronization;
using Nethermind.Config;
using Nethermind.Core;
using Nethermind.Core.Timers;
using Nethermind.Logging;
using Nethermind.Network;
using Nethermind.Network.Config;
using Nethermind.Network.P2P.Analyzers;
using Nethermind.Network.Rlpx;
using Nethermind.Stats;
using Handshake = Nethermind.Network.Rlpx.Handshake;
using P2P = Nethermind.Network.P2P.Messages;
using V62 = Nethermind.Network.P2P.Subprotocols.Eth.V62.Messages;
using V63 = Nethermind.Network.P2P.Subprotocols.Eth.V63.Messages;
using V65 = Nethermind.Network.P2P.Subprotocols.Eth.V65.Messages;
using V66 = Nethermind.Network.P2P.Subprotocols.Eth.V66.Messages;
using V68 = Nethermind.Network.P2P.Subprotocols.Eth.V68.Messages;
using V69 = Nethermind.Network.P2P.Subprotocols.Eth.V69.Messages;
using NodeData = Nethermind.Network.P2P.Subprotocols.NodeData.Messages;
using Snap = Nethermind.Network.P2P.Subprotocols.Snap.Messages;

namespace Nethermind.Init.Modules;

public class NetworkModule(IConfigProvider configProvider) : Module
{
    protected override void Load(ContainerBuilder builder)
    {
        base.Load(builder);
        builder
            .AddModule(new SynchronizerModule(configProvider.GetConfig<ISyncConfig>()))
            .AddSingleton<IIPResolver, IPResolver>()
<<<<<<< HEAD
=======
            .AddSingleton<IForkInfo, ForkInfo>()
>>>>>>> 2e346112

            // Rlpxhost
            .AddSingleton<IDisconnectsAnalyzer, MetricsDisconnectsAnalyzer>()
            .AddSingleton<ISessionMonitor, SessionMonitor>()
            .AddSingleton<IRlpxHost, RlpxHost>()
            .AddSingleton<Handshake.IHandshakeService, Handshake.HandshakeService>()

            .AddSingleton<INodeStatsManager>(ctx => new NodeStatsManager(
                ctx.Resolve<ITimerFactory>(),
                ctx.Resolve<ILogManager>(),
                ctx.Resolve<INetworkConfig>()
                    .MaxCandidatePeerCount)) // The INetworkConfig is not referable in NodeStatsManager.

            .AddSingleton<IMessageSerializationService, MessageSerializationService>()
            .AddSingleton<IMessagePad, Handshake.Eip8MessagePad>()

            // Handshake
            .AddMessageSerializer<Handshake.AuthEip8Message, Handshake.AuthEip8MessageSerializer>()
            .AddMessageSerializer<Handshake.AckEip8Message, Handshake.AckEip8MessageSerializer>()
            .AddMessageSerializer<Handshake.AckMessage, Handshake.AckMessageSerializer>()
            .AddMessageSerializer<Handshake.AuthMessage, Handshake.AuthMessageSerializer>()

            // P2P
            .AddMessageSerializer<P2P.AddCapabilityMessage, P2P.AddCapabilityMessageSerializer>()
            .AddMessageSerializer<P2P.DisconnectMessage, P2P.DisconnectMessageSerializer>()
            .AddMessageSerializer<P2P.HelloMessage, P2P.HelloMessageSerializer>()
            .AddMessageSerializer<P2P.PingMessage, P2P.PingMessageSerializer>()
            .AddMessageSerializer<P2P.PongMessage, P2P.PongMessageSerializer>()

            // NodeData
            .AddMessageSerializer<NodeData.GetNodeDataMessage, NodeData.GetNodeDataMessageSerializer>()
            .AddMessageSerializer<NodeData.NodeDataMessage, NodeData.NodeDataMessageSerializer>()

            // Snap
            .AddMessageSerializer<Snap.AccountRangeMessage, Snap.AccountRangeMessageSerializer>()
            .AddMessageSerializer<Snap.ByteCodesMessage, Snap.ByteCodesMessageSerializer>()
            .AddMessageSerializer<Snap.GetAccountRangeMessage, Snap.GetAccountRangeMessageSerializer>()
            .AddMessageSerializer<Snap.GetByteCodesMessage, Snap.GetByteCodesMessageSerializer>()
            .AddMessageSerializer<Snap.GetStorageRangeMessage, Snap.GetStorageRangesMessageSerializer>()
            .AddMessageSerializer<Snap.GetTrieNodesMessage, Snap.GetTrieNodesMessageSerializer>()
            .AddMessageSerializer<Snap.StorageRangeMessage, Snap.StorageRangesMessageSerializer>()
            .AddMessageSerializer<Snap.TrieNodesMessage, Snap.TrieNodesMessageSerializer>()

            // V62
            .AddMessageSerializer<V62.BlockBodiesMessage, V62.BlockBodiesMessageSerializer>()
            .AddMessageSerializer<V62.BlockHeadersMessage, V62.BlockHeadersMessageSerializer>()
            .AddMessageSerializer<V62.GetBlockBodiesMessage, V62.GetBlockBodiesMessageSerializer>()
            .AddMessageSerializer<V62.GetBlockHeadersMessage, V62.GetBlockHeadersMessageSerializer>()
            .AddMessageSerializer<V62.NewBlockHashesMessage, V62.NewBlockHashesMessageSerializer>()
            .AddMessageSerializer<V62.NewBlockMessage, V62.NewBlockMessageSerializer>()
            .AddMessageSerializer<V62.StatusMessage, V62.StatusMessageSerializer>()
            .AddMessageSerializer<V62.TransactionsMessage, V62.TransactionsMessageSerializer>()

            // V63
            .AddMessageSerializer<V63.GetNodeDataMessage, V63.GetNodeDataMessageSerializer>()
            .AddMessageSerializer<V63.GetReceiptsMessage, V63.GetReceiptsMessageSerializer>()
            .AddMessageSerializer<V63.NodeDataMessage, V63.NodeDataMessageSerializer>()
            .AddMessageSerializer<V63.ReceiptsMessage, V63.ReceiptsMessageSerializer>()
            .AddSingleton<IZeroInnerMessageSerializer<V63.ReceiptsMessage>, V63.ReceiptsMessageSerializer>() // For v66 receipt

            // V65
            .AddMessageSerializer<V65.GetPooledTransactionsMessage, V65.GetPooledTransactionsMessageSerializer>()
            .AddMessageSerializer<V65.NewPooledTransactionHashesMessage, V65.NewPooledTransactionHashesMessageSerializer>()
            .AddMessageSerializer<V65.PooledTransactionsMessage, V65.PooledTransactionsMessageSerializer>()

            // V66
            .AddMessageSerializer<V66.BlockBodiesMessage, V66.BlockBodiesMessageSerializer>()
            .AddMessageSerializer<V66.BlockHeadersMessage, V66.BlockHeadersMessageSerializer>()
            .AddMessageSerializer<V66.GetBlockBodiesMessage, V66.GetBlockBodiesMessageSerializer>()
            .AddMessageSerializer<V66.GetBlockHeadersMessage, V66.GetBlockHeadersMessageSerializer>()
            .AddMessageSerializer<V66.GetNodeDataMessage, V66.GetNodeDataMessageSerializer>()
            .AddMessageSerializer<V66.GetPooledTransactionsMessage, V66.GetPooledTransactionsMessageSerializer>()
            .AddMessageSerializer<V66.GetReceiptsMessage, V66.GetReceiptsMessageSerializer>()
            .AddMessageSerializer<V66.NodeDataMessage, V66.NodeDataMessageSerializer>()
            .AddMessageSerializer<V66.PooledTransactionsMessage, V66.PooledTransactionsMessageSerializer>()
            .AddMessageSerializer<V66.ReceiptsMessage, V66.ReceiptsMessageSerializer>()

            // V68
            .AddMessageSerializer<V68.NewPooledTransactionHashesMessage68, V68.NewPooledTransactionHashesMessageSerializer>()

            // V69
            .AddMessageSerializer<V69.BlockRangeUpdateMessage, V69.BlockRangeUpdateMessageSerializer>()
            .AddMessageSerializer<V69.ReceiptsMessage69, V69.ReceiptsMessageSerializer69>()
            .AddMessageSerializer<V69.StatusMessage69, V69.StatusMessageSerializer69>()

            ;
    }
}<|MERGE_RESOLUTION|>--- conflicted
+++ resolved
@@ -33,10 +33,7 @@
         builder
             .AddModule(new SynchronizerModule(configProvider.GetConfig<ISyncConfig>()))
             .AddSingleton<IIPResolver, IPResolver>()
-<<<<<<< HEAD
-=======
             .AddSingleton<IForkInfo, ForkInfo>()
->>>>>>> 2e346112
 
             // Rlpxhost
             .AddSingleton<IDisconnectsAnalyzer, MetricsDisconnectsAnalyzer>()
