// SPDX-FileCopyrightText: 2025 Demerzel Solutions Limited
// SPDX-License-Identifier: LGPL-3.0-only

using Autofac;
using Nethermind.Abi;
using Nethermind.Api;
using Nethermind.Blockchain;
using Nethermind.Blockchain.Find;
using Nethermind.Blockchain.Receipts;
using Nethermind.Blockchain.Spec;
using Nethermind.Blockchain.Synchronization;
using Nethermind.Config;
using Nethermind.Core;
using Nethermind.Core.ServiceStopper;
using Nethermind.Core.Specs;
using Nethermind.Crypto;
using Nethermind.Db;
using Nethermind.Era1;
using Nethermind.History;
using Nethermind.JsonRpc;
using Nethermind.Logging;
using Nethermind.Network.Config;
using Nethermind.Runner.Ethereum.Modules;
using Nethermind.Specs.ChainSpecStyle;

namespace Nethermind.Init.Modules;

/// <summary>
/// Full currently on production nethermind module, excluding plugins, and fallback to INethermindApi.
/// Not able to initialize all component without INethermindApi integration and running IStep correctly.
/// For testing without having to run ISteps, see <see cref="PseudoNethermindModule"/>.
/// </summary>
/// <param name="configProvider"></param>
public class NethermindModule(ChainSpec chainSpec, IConfigProvider configProvider, ILogManager logManager) : Module
{
    protected override void Load(ContainerBuilder builder)
    {
        builder
            .AddServiceStopper()
            .AddModule(new AppInputModule(chainSpec, configProvider, logManager))
            .AddModule(new NetworkModule(configProvider))
            .AddModule(new DiscoveryModule(configProvider.GetConfig<IInitConfig>(), configProvider.GetConfig<INetworkConfig>()))
<<<<<<< HEAD
=======
            .AddModule(new DbModule(
                configProvider.GetConfig<IInitConfig>(),
                configProvider.GetConfig<IReceiptConfig>(),
                configProvider.GetConfig<ISyncConfig>()
            ))
>>>>>>> 2e346112
            .AddModule(new WorldStateModule(configProvider.GetConfig<IInitConfig>()))
            .AddModule(new BuiltInStepsModule())
            .AddModule(new RpcModules(configProvider.GetConfig<IJsonRpcConfig>()))
            .AddModule(new EraModule())
            .AddSource(new ConfigRegistrationSource())
<<<<<<< HEAD
            .AddModule(new DbModule())
            .AddModule(new BlockProcessingModule())
            .AddSingleton<ISpecProvider, ChainSpecBasedSpecProvider>()

            .Bind<IBlockFinder, IBlockTree>()

            .AddKeyedSingleton<IProtectedPrivateKey>(IProtectedPrivateKey.NodeKey, (ctx) => ctx.Resolve<INethermindApi>().NodeKey!)
            .AddSingleton<IAbiEncoder>(Nethermind.Abi.AbiEncoder.Instance)
            .AddSingleton<IEciesCipher, EciesCipher>()
            .AddSingleton<ICryptoRandom, CryptoRandom>()
            .AddSingleton<IEthereumEcdsa, ISpecProvider>((specProvider) => new EthereumEcdsa(specProvider.ChainId))
            .Bind<IEcdsa, IEthereumEcdsa>()
            .Add<IDisposableStack, AutofacDisposableStack>() // Not a singleton so that dispose is registered to correct lifetime
=======
            .AddModule(new BlockProcessingModule(configProvider.GetConfig<IInitConfig>()))
            .AddSingleton<ISpecProvider, ChainSpecBasedSpecProvider>()

            .Bind<IBlockFinder, IBlockTree>()
            .AddSingleton<IReadOnlyBlockTree, IBlockTree>((bt) => bt.AsReadOnly())
            .AddSingleton<IBlobTxStorage, BlobTxStorage>()

            .AddKeyedSingleton<IProtectedPrivateKey>(IProtectedPrivateKey.NodeKey, (ctx) => ctx.Resolve<INethermindApi>().NodeKey!)
            .AddSingleton<IAbiEncoder>(AbiEncoder.Instance)
            .AddSingleton<IEciesCipher, EciesCipher>()
            .AddSingleton<ICryptoRandom, CryptoRandom>()

            .AddSingleton<IReceiptsRecovery, IEthereumEcdsa, ISpecProvider, IReceiptConfig>((ecdsa, specProvider, receiptConfig) =>
                new ReceiptsRecovery(ecdsa, specProvider, !receiptConfig.CompactReceiptStore))
            .AddSingleton<IReceiptFinder, FullInfoReceiptFinder>()
            .AddSingleton<IEthereumEcdsa, ISpecProvider>((specProvider) => new EthereumEcdsa(specProvider.ChainId))
            .Bind<IEcdsa, IEthereumEcdsa>()

            .AddSingleton<IHistoryPruner, HistoryPruner>()

            .AddSingleton<IChainHeadSpecProvider, ChainHeadSpecProvider>()
            .AddSingleton<IChainHeadInfoProvider, ChainHeadInfoProvider>()
            .Add<IDisposableStack, AutofacDisposableStack>() // Not a singleton so that dispose is registered to correct lifetime

            .AddSingleton<IHardwareInfo, HardwareInfo>()
>>>>>>> 2e346112
            ;

        if (!configProvider.GetConfig<ITxPoolConfig>().BlobsSupport.IsPersistentStorage())
        {
            builder.AddSingleton<IBlobTxStorage>(NullBlobTxStorage.Instance);
        }
    }

    // Just a wrapper to make it clear, these three are expected to be available at the time of configurations.
    private class AppInputModule(ChainSpec chainSpec, IConfigProvider configProvider, ILogManager logManager) : Module
    {
        protected override void Load(ContainerBuilder builder)
        {
            base.Load(builder);

            builder
                .AddSingleton(configProvider)
                .AddSingleton<ChainSpec>(chainSpec)
                .AddSingleton<ILogManager>(logManager)
                .AddSingleton<ISpecProvider, ChainSpecBasedSpecProvider>()
                ;
        }
    }
}<|MERGE_RESOLUTION|>--- conflicted
+++ resolved
@@ -22,6 +22,7 @@
 using Nethermind.Network.Config;
 using Nethermind.Runner.Ethereum.Modules;
 using Nethermind.Specs.ChainSpecStyle;
+using Nethermind.TxPool;
 
 namespace Nethermind.Init.Modules;
 
@@ -40,34 +41,16 @@
             .AddModule(new AppInputModule(chainSpec, configProvider, logManager))
             .AddModule(new NetworkModule(configProvider))
             .AddModule(new DiscoveryModule(configProvider.GetConfig<IInitConfig>(), configProvider.GetConfig<INetworkConfig>()))
-<<<<<<< HEAD
-=======
             .AddModule(new DbModule(
                 configProvider.GetConfig<IInitConfig>(),
                 configProvider.GetConfig<IReceiptConfig>(),
                 configProvider.GetConfig<ISyncConfig>()
             ))
->>>>>>> 2e346112
             .AddModule(new WorldStateModule(configProvider.GetConfig<IInitConfig>()))
             .AddModule(new BuiltInStepsModule())
             .AddModule(new RpcModules(configProvider.GetConfig<IJsonRpcConfig>()))
             .AddModule(new EraModule())
             .AddSource(new ConfigRegistrationSource())
-<<<<<<< HEAD
-            .AddModule(new DbModule())
-            .AddModule(new BlockProcessingModule())
-            .AddSingleton<ISpecProvider, ChainSpecBasedSpecProvider>()
-
-            .Bind<IBlockFinder, IBlockTree>()
-
-            .AddKeyedSingleton<IProtectedPrivateKey>(IProtectedPrivateKey.NodeKey, (ctx) => ctx.Resolve<INethermindApi>().NodeKey!)
-            .AddSingleton<IAbiEncoder>(Nethermind.Abi.AbiEncoder.Instance)
-            .AddSingleton<IEciesCipher, EciesCipher>()
-            .AddSingleton<ICryptoRandom, CryptoRandom>()
-            .AddSingleton<IEthereumEcdsa, ISpecProvider>((specProvider) => new EthereumEcdsa(specProvider.ChainId))
-            .Bind<IEcdsa, IEthereumEcdsa>()
-            .Add<IDisposableStack, AutofacDisposableStack>() // Not a singleton so that dispose is registered to correct lifetime
-=======
             .AddModule(new BlockProcessingModule(configProvider.GetConfig<IInitConfig>()))
             .AddSingleton<ISpecProvider, ChainSpecBasedSpecProvider>()
 
@@ -93,7 +76,6 @@
             .Add<IDisposableStack, AutofacDisposableStack>() // Not a singleton so that dispose is registered to correct lifetime
 
             .AddSingleton<IHardwareInfo, HardwareInfo>()
->>>>>>> 2e346112
             ;
 
         if (!configProvider.GetConfig<ITxPoolConfig>().BlobsSupport.IsPersistentStorage())
