--- conflicted
+++ resolved
@@ -61,20 +61,11 @@
             .AddSingleton<IReceiptFinder, FullInfoReceiptFinder>()
             .AddSingleton<IEthereumEcdsa, ISpecProvider>((specProvider) => new EthereumEcdsa(specProvider.ChainId))
             .Bind<IEcdsa, IEthereumEcdsa>()
-<<<<<<< HEAD
-            .AddSingleton<IBlockchainBridgeFactory, BlockchainBridgeFactory>()
-            .AddScoped<IBlockchainBridge>((ctx) => ctx.Resolve<IBlockchainBridgeFactory>().CreateBlockchainBridge())
-
-            .AddSingleton<SimulateReadOnlyBlocksProcessingEnvFactory>()
-
-            .AddSingleton<IReadOnlyBlockTree, IBlockTree>((btree) => btree.AsReadOnly())
-=======
 
             .AddSingleton<SimulateReadOnlyBlocksProcessingEnvFactory>()
             .AddSingleton<IBlockchainBridgeFactory, BlockchainBridgeFactory>()
             .AddScoped<IBlockchainBridge>((ctx) => ctx.Resolve<IBlockchainBridgeFactory>().CreateBlockchainBridge())
 
->>>>>>> 68c6c363
             .Add<IDisposableStack, AutofacDisposableStack>() // Not a singleton so that dispose is registered to correct lifetime
             ;
     }
