--- conflicted
+++ resolved
@@ -53,11 +53,7 @@
             .AddModule(new RpcModules(configProvider.GetConfig<IJsonRpcConfig>()))
             .AddModule(new EraModule())
             .AddSource(new ConfigRegistrationSource())
-<<<<<<< HEAD
-            .AddModule(new BlockProcessingModule(configProvider.GetConfig<IInitConfig>()))
-=======
             .AddModule(new BlockProcessingModule(configProvider.GetConfig<IInitConfig>(), configProvider.GetConfig<IBlocksConfig>()))
->>>>>>> c5388661
             .AddModule(new BlockTreeModule(configProvider.GetConfig<IReceiptConfig>()))
             .AddSingleton<ISpecProvider, ChainSpecBasedSpecProvider>()
 
