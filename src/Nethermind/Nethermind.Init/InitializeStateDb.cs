// SPDX-FileCopyrightText: 2023 Demerzel Solutions Limited
// SPDX-License-Identifier: LGPL-3.0-only

using System;
using System.Threading;
using System.Threading.Tasks;
using Nethermind.Api;
using Nethermind.Blockchain;
using Nethermind.Blockchain.Synchronization;
using Nethermind.Core;
using Nethermind.Core.Crypto;
using Nethermind.Db;
using Nethermind.Init.Steps;
using Nethermind.JsonRpc.Converters;
using Nethermind.Logging;
using Nethermind.Serialization.Json;
using Nethermind.State;
<<<<<<< HEAD
using Nethermind.State.Witnesses;
using Nethermind.Synchronization.Witness;
=======
using Nethermind.Synchronization.Trie;
>>>>>>> 738c39c1
using Nethermind.Trie;

namespace Nethermind.Init;

[RunnerStepDependencies(typeof(InitializePlugins), typeof(InitializeBlockTree), typeof(SetupKeyStore))]
public class InitializeStateDb : IStep
{
    private readonly INethermindApi _api;
    private ILogger _logger;

    public InitializeStateDb(INethermindApi api)
    {
        _api = api;
    }

    public Task Execute(CancellationToken cancellationToken)
    {
        InitBlockTraceDumper();

        (IApiWithStores getApi, IApiWithBlockchain setApi) = _api.ForBlockchain;

        if (getApi.ChainSpec is null) throw new StepDependencyException(nameof(getApi.ChainSpec));
        if (getApi.DbProvider is null) throw new StepDependencyException(nameof(getApi.DbProvider));
        if (getApi.SpecProvider is null) throw new StepDependencyException(nameof(getApi.SpecProvider));
        if (getApi.BlockTree is null) throw new StepDependencyException(nameof(getApi.BlockTree));

        _logger = getApi.LogManager.GetClassLogger();
        ISyncConfig syncConfig = getApi.Config<ISyncConfig>();
        IPruningConfig pruningConfig = getApi.Config<IPruningConfig>();

        if (syncConfig.SnapServingEnabled == true && pruningConfig.PruningBoundary < 128)
        {
            if (_logger.IsWarn) _logger.Warn($"Snap serving enabled, but {nameof(pruningConfig.PruningBoundary)} is less than 128. Setting to 128.");
            pruningConfig.PruningBoundary = 128;
        }

        if (pruningConfig.PruningBoundary < 64)
        {
            if (_logger.IsWarn) _logger.Warn($"Prunig boundary must be at least 64. Setting to 64.");
            pruningConfig.PruningBoundary = 64;
        }

        if (syncConfig.DownloadReceiptsInFastSync && !syncConfig.DownloadBodiesInFastSync)
        {
            if (_logger.IsWarn) _logger.Warn($"{nameof(syncConfig.DownloadReceiptsInFastSync)} is selected but {nameof(syncConfig.DownloadBodiesInFastSync)} - enabling bodies to support receipts download.");
            syncConfig.DownloadBodiesInFastSync = true;
        }

<<<<<<< HEAD
        IWitnessCollector witnessCollector;
        if (syncConfig.WitnessProtocolEnabled)
        {
            WitnessCollector witnessCollectorImpl = new(getApi.DbProvider.WitnessDb, _api.LogManager);
            witnessCollector = setApi.WitnessCollector = witnessCollectorImpl;
            setApi.WitnessRepository = witnessCollectorImpl.WithPruning(getApi.BlockTree!, getApi.LogManager);
        }
        else
        {
            witnessCollector = setApi.WitnessCollector = NullWitnessCollector.Instance;
            setApi.WitnessRepository = NullWitnessCollector.Instance;
        }

        IKeyValueStore codeDb = getApi.DbProvider.CodeDb
            .WitnessedBy(witnessCollector);
=======
        IKeyValueStore codeDb = getApi.DbProvider.CodeDb;
        IKeyValueStoreWithBatching stateDb = getApi.DbProvider.StateDb;
        IPersistenceStrategy persistenceStrategy;
        IPruningStrategy pruningStrategy;
        if (pruningConfig.Mode.IsMemory())
        {
            persistenceStrategy = Persist.IfBlockOlderThan(pruningConfig.PersistenceInterval); // TODO: this should be based on time
            if (pruningConfig.Mode.IsFull())
            {
                PruningTriggerPersistenceStrategy triggerPersistenceStrategy = new((IFullPruningDb)getApi.DbProvider!.StateDb, getApi.BlockTree!, getApi.LogManager);
                getApi.DisposeStack.Push(triggerPersistenceStrategy);
                persistenceStrategy = persistenceStrategy.Or(triggerPersistenceStrategy);
            }

            pruningStrategy = Prune
                .WhenCacheReaches(pruningConfig.CacheMb.MB())
                // Use of ratio, as the effectiveness highly correlate with the amount of keys per snapshot save which
                // depends on CacheMb. 0.05 is the minimum where it can keep track the whole snapshot.. most of the time.
                .TrackingPastKeys((int)(pruningConfig.CacheMb.MB() * pruningConfig.TrackedPastKeyCountMemoryRatio / 48))
                .KeepingLastNState(pruningConfig.PruningBoundary);
        }
        else
        {
            pruningStrategy = No.Pruning;
            persistenceStrategy = Persist.EveryBlock;
        }

        INodeStorage mainNodeStorage = _api.NodeStorageFactory.WrapKeyValueStore(stateDb);

        TrieStore trieStore = syncConfig.TrieHealing
            ? new HealingTrieStore(
                mainNodeStorage,
                pruningStrategy,
                persistenceStrategy,
                getApi.LogManager)
            : new TrieStore(
                mainNodeStorage,
                pruningStrategy,
                persistenceStrategy,
                getApi.LogManager);

        // TODO: Needed by node serving. Probably should use `StateReader` instead.
        setApi.TrieStore = trieStore;
>>>>>>> 738c39c1

        IStateFactory stateFactory = setApi.StateFactory!;

        // This is probably the point where a different state implementation would switch.
        IWorldState worldState = new WorldState(stateFactory, codeDb, getApi.LogManager);
        setApi.WorldState = worldState;

        // TODO: Don't forget this
        TrieStoreBoundaryWatcher trieStoreBoundaryWatcher = new(stateFactory, _api.BlockTree!, _api.LogManager);
        getApi.DisposeStack.Push(trieStoreBoundaryWatcher);

        IStateReader stateReader = setApi.StateReader = new StateReader(stateFactory, codeDb, getApi.LogManager);
        setApi.ChainHeadStateProvider = new ChainHeadReadOnlyStateProvider(getApi.BlockTree, stateReader);

        worldState.StateRoot = getApi.BlockTree!.Head?.StateRoot ?? Keccak.EmptyTreeHash;

        if (_api.Config<IInitConfig>().DiagnosticMode == DiagnosticMode.VerifyTrie)
        {
            Task.Run(() =>
            {
                try
                {
                    _logger.Info("Collecting trie stats and verifying that no nodes are missing...");
                    Hash256 stateRoot = getApi.BlockTree!.Head?.StateRoot ?? Keccak.EmptyTreeHash;
                    TrieStats stats = stateReader.CollectStats(stateRoot, getApi.DbProvider.CodeDb, _api.LogManager);
                    _logger.Info($"Starting from {getApi.BlockTree.Head?.Number} {getApi.BlockTree.Head?.StateRoot}{Environment.NewLine}" + stats);
                }
                catch (Exception ex)
                {
                    _logger.Error(ex.ToString());
                }
            });
        }

        // Init state if we need system calls before actual processing starts
        if (getApi.BlockTree!.Head?.StateRoot is not null)
        {
            worldState.StateRoot = getApi.BlockTree.Head.StateRoot;
        }

        return Task.CompletedTask;
    }

    private static void InitBlockTraceDumper()
    {
        EthereumJsonSerializer.AddConverter(new TxReceiptConverter());
    }
}<|MERGE_RESOLUTION|>--- conflicted
+++ resolved
@@ -15,12 +15,6 @@
 using Nethermind.Logging;
 using Nethermind.Serialization.Json;
 using Nethermind.State;
-<<<<<<< HEAD
-using Nethermind.State.Witnesses;
-using Nethermind.Synchronization.Witness;
-=======
-using Nethermind.Synchronization.Trie;
->>>>>>> 738c39c1
 using Nethermind.Trie;
 
 namespace Nethermind.Init;
@@ -69,69 +63,8 @@
             syncConfig.DownloadBodiesInFastSync = true;
         }
 
-<<<<<<< HEAD
-        IWitnessCollector witnessCollector;
-        if (syncConfig.WitnessProtocolEnabled)
-        {
-            WitnessCollector witnessCollectorImpl = new(getApi.DbProvider.WitnessDb, _api.LogManager);
-            witnessCollector = setApi.WitnessCollector = witnessCollectorImpl;
-            setApi.WitnessRepository = witnessCollectorImpl.WithPruning(getApi.BlockTree!, getApi.LogManager);
-        }
-        else
-        {
-            witnessCollector = setApi.WitnessCollector = NullWitnessCollector.Instance;
-            setApi.WitnessRepository = NullWitnessCollector.Instance;
-        }
-
-        IKeyValueStore codeDb = getApi.DbProvider.CodeDb
-            .WitnessedBy(witnessCollector);
-=======
+        IStateFactory stateFactory = setApi.StateFactory!;
         IKeyValueStore codeDb = getApi.DbProvider.CodeDb;
-        IKeyValueStoreWithBatching stateDb = getApi.DbProvider.StateDb;
-        IPersistenceStrategy persistenceStrategy;
-        IPruningStrategy pruningStrategy;
-        if (pruningConfig.Mode.IsMemory())
-        {
-            persistenceStrategy = Persist.IfBlockOlderThan(pruningConfig.PersistenceInterval); // TODO: this should be based on time
-            if (pruningConfig.Mode.IsFull())
-            {
-                PruningTriggerPersistenceStrategy triggerPersistenceStrategy = new((IFullPruningDb)getApi.DbProvider!.StateDb, getApi.BlockTree!, getApi.LogManager);
-                getApi.DisposeStack.Push(triggerPersistenceStrategy);
-                persistenceStrategy = persistenceStrategy.Or(triggerPersistenceStrategy);
-            }
-
-            pruningStrategy = Prune
-                .WhenCacheReaches(pruningConfig.CacheMb.MB())
-                // Use of ratio, as the effectiveness highly correlate with the amount of keys per snapshot save which
-                // depends on CacheMb. 0.05 is the minimum where it can keep track the whole snapshot.. most of the time.
-                .TrackingPastKeys((int)(pruningConfig.CacheMb.MB() * pruningConfig.TrackedPastKeyCountMemoryRatio / 48))
-                .KeepingLastNState(pruningConfig.PruningBoundary);
-        }
-        else
-        {
-            pruningStrategy = No.Pruning;
-            persistenceStrategy = Persist.EveryBlock;
-        }
-
-        INodeStorage mainNodeStorage = _api.NodeStorageFactory.WrapKeyValueStore(stateDb);
-
-        TrieStore trieStore = syncConfig.TrieHealing
-            ? new HealingTrieStore(
-                mainNodeStorage,
-                pruningStrategy,
-                persistenceStrategy,
-                getApi.LogManager)
-            : new TrieStore(
-                mainNodeStorage,
-                pruningStrategy,
-                persistenceStrategy,
-                getApi.LogManager);
-
-        // TODO: Needed by node serving. Probably should use `StateReader` instead.
-        setApi.TrieStore = trieStore;
->>>>>>> 738c39c1
-
-        IStateFactory stateFactory = setApi.StateFactory!;
 
         // This is probably the point where a different state implementation would switch.
         IWorldState worldState = new WorldState(stateFactory, codeDb, getApi.LogManager);
