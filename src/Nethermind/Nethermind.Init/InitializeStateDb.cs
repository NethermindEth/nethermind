// SPDX-FileCopyrightText: 2023 Demerzel Solutions Limited
// SPDX-License-Identifier: LGPL-3.0-only

using System;
using System.IO.Abstractions;
using System.Linq;
using System.Threading;
using System.Threading.Tasks;
using Nethermind.Api;
using Nethermind.Blockchain;
using Nethermind.Blockchain.FullPruning;
using Nethermind.Blockchain.Synchronization;
using Nethermind.Core;
using Nethermind.Core.Crypto;
using Nethermind.Core.Extensions;
using Nethermind.Db;
using Nethermind.Db.FullPruning;
using Nethermind.Init.Steps;
using Nethermind.JsonRpc.Converters;
using Nethermind.Logging;
using Nethermind.Serialization.Json;
using Nethermind.State;
using Nethermind.State.Witnesses;
using Nethermind.Synchronization.Trie;
using Nethermind.Synchronization.Witness;
using Nethermind.Trie;
using Nethermind.Trie.Pruning;

namespace Nethermind.Init;

[RunnerStepDependencies(typeof(InitializePlugins), typeof(InitializeBlockTree), typeof(SetupKeyStore))]
public class InitializeStateDb : IStep
{
    private readonly INethermindApi _api;
    private ILogger _logger;

    public InitializeStateDb(INethermindApi api)
    {
        _api = api;
    }

    public Task Execute(CancellationToken cancellationToken)
    {
        InitBlockTraceDumper();

        (IApiWithStores getApi, IApiWithBlockchain setApi) = _api.ForBlockchain;

        if (getApi.ChainSpec is null) throw new StepDependencyException(nameof(getApi.ChainSpec));
        if (getApi.DbProvider is null) throw new StepDependencyException(nameof(getApi.DbProvider));
        if (getApi.SpecProvider is null) throw new StepDependencyException(nameof(getApi.SpecProvider));
        if (getApi.BlockTree is null) throw new StepDependencyException(nameof(getApi.BlockTree));

        _logger = getApi.LogManager.GetClassLogger();
        ISyncConfig syncConfig = getApi.Config<ISyncConfig>();
        IPruningConfig pruningConfig = getApi.Config<IPruningConfig>();
        IInitConfig initConfig = getApi.Config<IInitConfig>();

        if (syncConfig.DownloadReceiptsInFastSync && !syncConfig.DownloadBodiesInFastSync)
        {
            if (_logger.IsWarn) _logger.Warn($"{nameof(syncConfig.DownloadReceiptsInFastSync)} is selected but {nameof(syncConfig.DownloadBodiesInFastSync)} - enabling bodies to support receipts download.");
            syncConfig.DownloadBodiesInFastSync = true;
        }

        IWitnessCollector witnessCollector;
        if (syncConfig.WitnessProtocolEnabled)
        {
            WitnessCollector witnessCollectorImpl = new(getApi.DbProvider.WitnessDb, _api.LogManager);
            witnessCollector = setApi.WitnessCollector = witnessCollectorImpl;
            setApi.WitnessRepository = witnessCollectorImpl.WithPruning(getApi.BlockTree!, getApi.LogManager);
        }
        else
        {
            witnessCollector = setApi.WitnessCollector = NullWitnessCollector.Instance;
            setApi.WitnessRepository = NullWitnessCollector.Instance;
        }

<<<<<<< HEAD
        _api.NodeStorageFactory.DetectCurrentKeySchemeFrom(getApi.DbProvider.StateDb);
        IKeyValueStore codeDb = getApi.DbProvider.CodeDb.WitnessedBy(witnessCollector);
=======
        IKeyValueStore codeDb = getApi.DbProvider.CodeDb
            .WitnessedBy(witnessCollector);

>>>>>>> 956c49f7
        IKeyValueStoreWithBatching stateWitnessedBy = getApi.DbProvider.StateDb.WitnessedBy(witnessCollector);
        IPersistenceStrategy persistenceStrategy;
        IPruningStrategy pruningStrategy;
        if (pruningConfig.Mode.IsMemory())
        {
            persistenceStrategy = Persist.IfBlockOlderThan(pruningConfig.PersistenceInterval); // TODO: this should be based on time
            if (pruningConfig.Mode.IsFull())
            {
                PruningTriggerPersistenceStrategy triggerPersistenceStrategy = new((IFullPruningDb)getApi.DbProvider!.StateDb, getApi.BlockTree!, getApi.LogManager);
                getApi.DisposeStack.Push(triggerPersistenceStrategy);
                persistenceStrategy = persistenceStrategy.Or(triggerPersistenceStrategy);
            }

            pruningStrategy = Prune.WhenCacheReaches(pruningConfig.CacheMb.MB()); // TODO: memory hint should define this
        }
        else
        {
            pruningStrategy = No.Pruning;
            persistenceStrategy = Persist.EveryBlock;
        }

        INodeStorage mainNodeStorage = _api.NodeStorageFactory.WrapKeyValueStore(stateWitnessedBy);

        TrieStore trieStore = syncConfig.TrieHealing
            ? new HealingTrieStore(
                mainNodeStorage,
                pruningStrategy,
                persistenceStrategy,
                getApi.LogManager)
            : new TrieStore(
                mainNodeStorage,
                pruningStrategy,
                persistenceStrategy,
                getApi.LogManager);

        // TODO: Needed by node serving. Probably should use `StateReader` instead.
        setApi.TrieStore = trieStore;

        IWorldState worldState = syncConfig.TrieHealing
            ? new HealingWorldState(
                trieStore,
                codeDb,
                getApi.LogManager)
            : new WorldState(
                trieStore,
                codeDb,
                getApi.LogManager);

        // This is probably the point where a different state implementation would switch.
        IWorldStateManager stateManager = setApi.WorldStateManager = new WorldStateManager(
            worldState,
            trieStore,
            getApi.DbProvider,
            getApi.LogManager);

        // TODO: Don't forget this
        TrieStoreBoundaryWatcher trieStoreBoundaryWatcher = new(stateManager, _api.BlockTree!, _api.LogManager);
        getApi.DisposeStack.Push(trieStoreBoundaryWatcher);
        getApi.DisposeStack.Push(trieStore);

        setApi.WorldState = stateManager.GlobalWorldState;
        setApi.StateReader = stateManager.GlobalStateReader;
        setApi.ChainHeadStateProvider = new ChainHeadReadOnlyStateProvider(getApi.BlockTree, stateManager.GlobalStateReader);

        worldState.StateRoot = getApi.BlockTree!.Head?.StateRoot ?? Keccak.EmptyTreeHash;

        if (_api.Config<IInitConfig>().DiagnosticMode == DiagnosticMode.VerifyTrie)
        {
            Task.Run(() =>
            {
                try
                {
                    _logger!.Info("Collecting trie stats and verifying that no nodes are missing...");
                    IWorldState diagStateProvider = stateManager.GlobalWorldState;
                    diagStateProvider.StateRoot = getApi.BlockTree!.Head?.StateRoot ?? Keccak.EmptyTreeHash;
                    TrieStats stats = diagStateProvider.CollectStats(getApi.DbProvider.CodeDb, _api.LogManager);
                    _logger.Info($"Starting from {getApi.BlockTree.Head?.Number} {getApi.BlockTree.Head?.StateRoot}{Environment.NewLine}" + stats);
                }
                catch (Exception ex)
                {
                    _logger!.Error(ex.ToString());
                }
            });
        }

        // Init state if we need system calls before actual processing starts
        if (getApi.BlockTree!.Head?.StateRoot is not null)
        {
            worldState.StateRoot = getApi.BlockTree.Head.StateRoot;
        }

<<<<<<< HEAD
        InitializeFullPruning(pruningConfig, initConfig, _api, stateManager.GlobalStateReader, mainNodeStorage);
=======
        InitializeFullPruning(pruningConfig, initConfig, _api, stateManager.GlobalStateReader, trieStore);
>>>>>>> 956c49f7

        return Task.CompletedTask;
    }

    private static void InitBlockTraceDumper()
    {
        EthereumJsonSerializer.AddConverter(new TxReceiptConverter());
    }

    private static void InitializeFullPruning(
        IPruningConfig pruningConfig,
        IInitConfig initConfig,
        INethermindApi api,
        IStateReader stateReader,
<<<<<<< HEAD
        INodeStorage mainNodeStorage
    )
=======
        TrieStore trieStore)
>>>>>>> 956c49f7
    {
        IPruningTrigger? CreateAutomaticTrigger(string dbPath)
        {
            long threshold = pruningConfig.FullPruningThresholdMb.MB();

            switch (pruningConfig.FullPruningTrigger)
            {
                case FullPruningTrigger.StateDbSize:
                    return new PathSizePruningTrigger(dbPath, threshold, api.TimerFactory, api.FileSystem);
                case FullPruningTrigger.VolumeFreeSpace:
                    return new DiskFreeSpacePruningTrigger(dbPath, threshold, api.TimerFactory, api.FileSystem);
                default:
                    return null;
            }
        }

        if (pruningConfig.Mode.IsFull())
        {
            IDb stateDb = api.DbProvider!.StateDb;
            if (stateDb is IFullPruningDb fullPruningDb)
            {
                string pruningDbPath = fullPruningDb.GetPath(initConfig.BaseDbPath);
                IPruningTrigger? pruningTrigger = CreateAutomaticTrigger(pruningDbPath);
                if (pruningTrigger is not null)
                {
                    api.PruningTrigger.Add(pruningTrigger);
                }

                IDriveInfo? drive = api.FileSystem.GetDriveInfos(pruningDbPath).FirstOrDefault();
<<<<<<< HEAD
                FullPruner pruner = new(
                    fullPruningDb,
                    api.NodeStorageFactory,
                    mainNodeStorage,
                    api.PruningTrigger,
                    pruningConfig,
                    api.BlockTree!,
                    stateReader,
                    api.ProcessExit!,
                    ChainSizes.CreateChainSizeInfo(api.ChainSpec.ChainId),
                    drive,
                    api.TrieStore!,
                    api.LogManager);
=======
                FullPruner pruner = new(fullPruningDb, api.PruningTrigger, pruningConfig, api.BlockTree!,
                    stateReader, api.ProcessExit!, ChainSizes.CreateChainSizeInfo(api.ChainSpec.ChainId),
                    drive, trieStore, api.LogManager);
>>>>>>> 956c49f7
                api.DisposeStack.Push(pruner);
            }
        }
    }
}<|MERGE_RESOLUTION|>--- conflicted
+++ resolved
@@ -74,14 +74,9 @@
             setApi.WitnessRepository = NullWitnessCollector.Instance;
         }
 
-<<<<<<< HEAD
         _api.NodeStorageFactory.DetectCurrentKeySchemeFrom(getApi.DbProvider.StateDb);
-        IKeyValueStore codeDb = getApi.DbProvider.CodeDb.WitnessedBy(witnessCollector);
-=======
         IKeyValueStore codeDb = getApi.DbProvider.CodeDb
             .WitnessedBy(witnessCollector);
-
->>>>>>> 956c49f7
         IKeyValueStoreWithBatching stateWitnessedBy = getApi.DbProvider.StateDb.WitnessedBy(witnessCollector);
         IPersistenceStrategy persistenceStrategy;
         IPruningStrategy pruningStrategy;
@@ -173,11 +168,7 @@
             worldState.StateRoot = getApi.BlockTree.Head.StateRoot;
         }
 
-<<<<<<< HEAD
-        InitializeFullPruning(pruningConfig, initConfig, _api, stateManager.GlobalStateReader, mainNodeStorage);
-=======
-        InitializeFullPruning(pruningConfig, initConfig, _api, stateManager.GlobalStateReader, trieStore);
->>>>>>> 956c49f7
+        InitializeFullPruning(pruningConfig, initConfig, _api, stateManager.GlobalStateReader, mainNodeStorage, trieStore);
 
         return Task.CompletedTask;
     }
@@ -192,12 +183,8 @@
         IInitConfig initConfig,
         INethermindApi api,
         IStateReader stateReader,
-<<<<<<< HEAD
-        INodeStorage mainNodeStorage
-    )
-=======
-        TrieStore trieStore)
->>>>>>> 956c49f7
+        INodeStorage mainNodeStorage,
+        IPruningTrieStore trieStore)
     {
         IPruningTrigger? CreateAutomaticTrigger(string dbPath)
         {
@@ -227,7 +214,6 @@
                 }
 
                 IDriveInfo? drive = api.FileSystem.GetDriveInfos(pruningDbPath).FirstOrDefault();
-<<<<<<< HEAD
                 FullPruner pruner = new(
                     fullPruningDb,
                     api.NodeStorageFactory,
@@ -239,13 +225,8 @@
                     api.ProcessExit!,
                     ChainSizes.CreateChainSizeInfo(api.ChainSpec.ChainId),
                     drive,
-                    api.TrieStore!,
+                    trieStore,
                     api.LogManager);
-=======
-                FullPruner pruner = new(fullPruningDb, api.PruningTrigger, pruningConfig, api.BlockTree!,
-                    stateReader, api.ProcessExit!, ChainSizes.CreateChainSizeInfo(api.ChainSpec.ChainId),
-                    drive, trieStore, api.LogManager);
->>>>>>> 956c49f7
                 api.DisposeStack.Push(pruner);
             }
         }
