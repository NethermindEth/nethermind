// SPDX-FileCopyrightText: 2023 Demerzel Solutions Limited
// SPDX-License-Identifier: LGPL-3.0-only

using System;
using System.IO.Abstractions;
using System.Linq;
using System.Threading;
using System.Threading.Tasks;
using Nethermind.Api;
using Nethermind.Blockchain;
using Nethermind.Blockchain.FullPruning;
using Nethermind.Blockchain.Synchronization;
using Nethermind.Core;
using Nethermind.Core.Crypto;
using Nethermind.Core.Extensions;
using Nethermind.Db;
using Nethermind.Db.FullPruning;
using Nethermind.Init.Steps;
using Nethermind.JsonRpc.Converters;
using Nethermind.Logging;
using Nethermind.Serialization.Json;
using Nethermind.State;
using Nethermind.Synchronization.Trie;
using Nethermind.Trie;
using Nethermind.Trie.Pruning;

namespace Nethermind.Init;

[RunnerStepDependencies(typeof(InitializePlugins), typeof(InitializeBlockTree), typeof(SetupKeyStore))]
public class InitializeStateDb : IStep
{
    private readonly INethermindApi _api;
    private ILogger _logger;

    public InitializeStateDb(INethermindApi api)
    {
        _api = api;
    }

    public Task Execute(CancellationToken cancellationToken)
    {
        InitBlockTraceDumper();

        (IApiWithStores getApi, IApiWithBlockchain setApi) = _api.ForBlockchain;

        if (getApi.ChainSpec is null) throw new StepDependencyException(nameof(getApi.ChainSpec));
        if (getApi.DbProvider is null) throw new StepDependencyException(nameof(getApi.DbProvider));
        if (getApi.SpecProvider is null) throw new StepDependencyException(nameof(getApi.SpecProvider));
        if (getApi.BlockTree is null) throw new StepDependencyException(nameof(getApi.BlockTree));

        _logger = getApi.LogManager.GetClassLogger();
        ISyncConfig syncConfig = getApi.Config<ISyncConfig>();
        IPruningConfig pruningConfig = getApi.Config<IPruningConfig>();
        IInitConfig initConfig = getApi.Config<IInitConfig>();

        _api.NodeStorageFactory.DetectCurrentKeySchemeFrom(getApi.DbProvider.StateDb);

        syncConfig.SnapServingEnabled |= syncConfig.SnapServingEnabled is null
            && _api.NodeStorageFactory.CurrentKeyScheme is INodeStorage.KeyScheme.HalfPath or null
            && initConfig.StateDbKeyScheme != INodeStorage.KeyScheme.Hash;

        if (_api.NodeStorageFactory.CurrentKeyScheme is INodeStorage.KeyScheme.Hash
            || initConfig.StateDbKeyScheme == INodeStorage.KeyScheme.Hash)
        {
            // Special case in case its using hashdb, use a slightly different database configuration.
            if (_api.DbProvider?.StateDb is ITunableDb tunableDb) tunableDb.Tune(ITunableDb.TuneType.HashDb);
        }

        if (syncConfig.SnapServingEnabled == true && pruningConfig.PruningBoundary < 128)
        {
            if (_logger.IsWarn) _logger.Warn($"Snap serving enabled, but {nameof(pruningConfig.PruningBoundary)} is less than 128. Setting to 128.");
            pruningConfig.PruningBoundary = 128;
        }

        if (pruningConfig.PruningBoundary < 64)
        {
            if (_logger.IsWarn) _logger.Warn($"Prunig boundary must be at least 64. Setting to 64.");
            pruningConfig.PruningBoundary = 64;
        }

        if (syncConfig.DownloadReceiptsInFastSync && !syncConfig.DownloadBodiesInFastSync)
        {
            if (_logger.IsWarn) _logger.Warn($"{nameof(syncConfig.DownloadReceiptsInFastSync)} is selected but {nameof(syncConfig.DownloadBodiesInFastSync)} - enabling bodies to support receipts download.");
            syncConfig.DownloadBodiesInFastSync = true;
        }

<<<<<<< HEAD
        IWitnessCollector witnessCollector;
        if (syncConfig.WitnessProtocolEnabled)
        {
            WitnessCollector witnessCollectorImpl = new(getApi.DbProvider.WitnessDb, _api.LogManager);
            witnessCollector = setApi.WitnessCollector = witnessCollectorImpl;
            setApi.WitnessRepository = witnessCollectorImpl.WithPruning(getApi.BlockTree!, getApi.LogManager);
        }
        else
        {
            witnessCollector = setApi.WitnessCollector = NullWitnessCollector.Instance;
            setApi.WitnessRepository = NullWitnessCollector.Instance;
        }

        _api.NodeStorageFactory.DetectCurrentKeySchemeFrom(getApi.DbProvider.StateDb);
        IKeyValueStore codeDb = getApi.DbProvider.CodeDb
            .WitnessedBy(witnessCollector);
        IKeyValueStoreWithBatching stateWitnessedBy = getApi.DbProvider.StateDb.WitnessedBy(witnessCollector);
=======
        IKeyValueStore codeDb = getApi.DbProvider.CodeDb;
        IKeyValueStoreWithBatching stateDb = getApi.DbProvider.StateDb;
>>>>>>> 6af7b054
        IPersistenceStrategy persistenceStrategy;
        IPruningStrategy pruningStrategy;
        if (pruningConfig.Mode.IsMemory())
        {
            persistenceStrategy = Persist.IfBlockOlderThan(pruningConfig.PersistenceInterval); // TODO: this should be based on time
            if (pruningConfig.Mode.IsFull())
            {
                PruningTriggerPersistenceStrategy triggerPersistenceStrategy = new((IFullPruningDb)getApi.DbProvider!.StateDb, getApi.BlockTree!, getApi.LogManager);
                getApi.DisposeStack.Push(triggerPersistenceStrategy);
                persistenceStrategy = persistenceStrategy.Or(triggerPersistenceStrategy);
            }

            pruningStrategy = Prune
                .WhenCacheReaches(pruningConfig.CacheMb.MB())
                // Use of ratio, as the effectiveness highly correlate with the amount of keys per snapshot save which
                // depends on CacheMb. 0.05 is the minimum where it can keep track the whole snapshot.. most of the time.
                .TrackingPastKeys((int)(pruningConfig.CacheMb.MB() * pruningConfig.TrackedPastKeyCountMemoryRatio / 48))
                .KeepingLastNState(pruningConfig.PruningBoundary);
        }
        else
        {
            pruningStrategy = No.Pruning;
            persistenceStrategy = Persist.EveryBlock;
        }

        INodeStorage mainNodeStorage = _api.NodeStorageFactory.WrapKeyValueStore(stateDb);

        TrieStore trieStore = syncConfig.TrieHealing
            ? new HealingTrieStore(
                mainNodeStorage,
                pruningStrategy,
                persistenceStrategy,
                getApi.LogManager)
            : new TrieStore(
                mainNodeStorage,
                pruningStrategy,
                persistenceStrategy,
                getApi.LogManager);

        // TODO: Needed by node serving. Probably should use `StateReader` instead.
        setApi.TrieStore = trieStore;

        IWorldState worldState = syncConfig.TrieHealing
            ? new HealingWorldState(
                trieStore,
                codeDb,
                getApi.LogManager)
            : new WorldState(
                trieStore,
                codeDb,
                getApi.LogManager);

        // This is probably the point where a different state implementation would switch.
        IWorldStateManager stateManager = setApi.WorldStateManager = new WorldStateManager(
            worldState,
            trieStore,
            getApi.DbProvider,
            getApi.LogManager);

        // TODO: Don't forget this
        TrieStoreBoundaryWatcher trieStoreBoundaryWatcher = new(stateManager, _api.BlockTree!, _api.LogManager);
        getApi.DisposeStack.Push(trieStoreBoundaryWatcher);
        getApi.DisposeStack.Push(trieStore);

        setApi.WorldState = stateManager.GlobalWorldState;
        setApi.StateReader = stateManager.GlobalStateReader;
        setApi.ChainHeadStateProvider = new ChainHeadReadOnlyStateProvider(getApi.BlockTree, stateManager.GlobalStateReader);

        worldState.StateRoot = getApi.BlockTree!.Head?.StateRoot ?? Keccak.EmptyTreeHash;

        if (_api.Config<IInitConfig>().DiagnosticMode == DiagnosticMode.VerifyTrie)
        {
            Task.Run(() =>
            {
                try
                {
                    _logger!.Info("Collecting trie stats and verifying that no nodes are missing...");
                    Hash256 stateRoot = getApi.BlockTree!.Head?.StateRoot ?? Keccak.EmptyTreeHash;
                    TrieStats stats = stateManager.GlobalStateReader.CollectStats(stateRoot, getApi.DbProvider.CodeDb, _api.LogManager);
                    _logger.Info($"Starting from {getApi.BlockTree.Head?.Number} {getApi.BlockTree.Head?.StateRoot}{Environment.NewLine}" + stats);
                }
                catch (Exception ex)
                {
                    _logger!.Error(ex.ToString());
                }
            });
        }

        // Init state if we need system calls before actual processing starts
        if (getApi.BlockTree!.Head?.StateRoot is not null)
        {
            worldState.StateRoot = getApi.BlockTree.Head.StateRoot;
        }

        InitializeFullPruning(pruningConfig, initConfig, _api, stateManager.GlobalStateReader, mainNodeStorage, trieStore);

        return Task.CompletedTask;
    }

    private static void InitBlockTraceDumper()
    {
        EthereumJsonSerializer.AddConverter(new TxReceiptConverter());
    }

    private static void InitializeFullPruning(
        IPruningConfig pruningConfig,
        IInitConfig initConfig,
        INethermindApi api,
        IStateReader stateReader,
        INodeStorage mainNodeStorage,
        IPruningTrieStore trieStore)
    {
        IPruningTrigger? CreateAutomaticTrigger(string dbPath)
        {
            long threshold = pruningConfig.FullPruningThresholdMb.MB();

            switch (pruningConfig.FullPruningTrigger)
            {
                case FullPruningTrigger.StateDbSize:
                    return new PathSizePruningTrigger(dbPath, threshold, api.TimerFactory, api.FileSystem);
                case FullPruningTrigger.VolumeFreeSpace:
                    return new DiskFreeSpacePruningTrigger(dbPath, threshold, api.TimerFactory, api.FileSystem);
                default:
                    return null;
            }
        }

        if (pruningConfig.Mode.IsFull())
        {
            IDb stateDb = api.DbProvider!.StateDb;
            if (stateDb is IFullPruningDb fullPruningDb)
            {
                string pruningDbPath = fullPruningDb.GetPath(initConfig.BaseDbPath);
                IPruningTrigger? pruningTrigger = CreateAutomaticTrigger(pruningDbPath);
                if (pruningTrigger is not null)
                {
                    api.PruningTrigger.Add(pruningTrigger);
                }

                IDriveInfo? drive = api.FileSystem.GetDriveInfos(pruningDbPath).FirstOrDefault();
                FullPruner pruner = new(
                    fullPruningDb,
                    api.NodeStorageFactory,
                    mainNodeStorage,
                    api.PruningTrigger,
                    pruningConfig,
                    api.BlockTree!,
                    stateReader,
                    api.ProcessExit!,
                    ChainSizes.CreateChainSizeInfo(api.ChainSpec.ChainId),
                    drive,
                    trieStore,
                    api.LogManager);
                api.DisposeStack.Push(pruner);
            }
        }
    }
}<|MERGE_RESOLUTION|>--- conflicted
+++ resolved
@@ -84,28 +84,8 @@
             syncConfig.DownloadBodiesInFastSync = true;
         }
 
-<<<<<<< HEAD
-        IWitnessCollector witnessCollector;
-        if (syncConfig.WitnessProtocolEnabled)
-        {
-            WitnessCollector witnessCollectorImpl = new(getApi.DbProvider.WitnessDb, _api.LogManager);
-            witnessCollector = setApi.WitnessCollector = witnessCollectorImpl;
-            setApi.WitnessRepository = witnessCollectorImpl.WithPruning(getApi.BlockTree!, getApi.LogManager);
-        }
-        else
-        {
-            witnessCollector = setApi.WitnessCollector = NullWitnessCollector.Instance;
-            setApi.WitnessRepository = NullWitnessCollector.Instance;
-        }
-
-        _api.NodeStorageFactory.DetectCurrentKeySchemeFrom(getApi.DbProvider.StateDb);
-        IKeyValueStore codeDb = getApi.DbProvider.CodeDb
-            .WitnessedBy(witnessCollector);
-        IKeyValueStoreWithBatching stateWitnessedBy = getApi.DbProvider.StateDb.WitnessedBy(witnessCollector);
-=======
         IKeyValueStore codeDb = getApi.DbProvider.CodeDb;
         IKeyValueStoreWithBatching stateDb = getApi.DbProvider.StateDb;
->>>>>>> 6af7b054
         IPersistenceStrategy persistenceStrategy;
         IPruningStrategy pruningStrategy;
         if (pruningConfig.Mode.IsMemory())
