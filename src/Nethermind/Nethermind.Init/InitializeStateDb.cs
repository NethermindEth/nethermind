// SPDX-FileCopyrightText: 2023 Demerzel Solutions Limited
// SPDX-License-Identifier: LGPL-3.0-only

using System;
using System.IO.Abstractions;
using System.Linq;
using System.Threading;
using System.Threading.Tasks;
using Nethermind.Api;
using Nethermind.Blockchain;
using Nethermind.Blockchain.FullPruning;
using Nethermind.Blockchain.Synchronization;
using Nethermind.Core;
using Nethermind.Core.Crypto;
using Nethermind.Core.Extensions;
using Nethermind.Db;
using Nethermind.Db.FullPruning;
using Nethermind.Init.Steps;
using Nethermind.JsonRpc.Converters;
using Nethermind.JsonRpc.Modules.DebugModule;
using Nethermind.JsonRpc.Modules.Trace;
using Nethermind.Logging;
using Nethermind.Serialization.Json;
using Nethermind.State;
using Nethermind.State.Witnesses;
using Nethermind.Synchronization.Trie;
using Nethermind.Synchronization.Witness;
using Nethermind.Trie;
using Nethermind.Trie.Pruning;

namespace Nethermind.Init;

[RunnerStepDependencies(typeof(InitializePlugins), typeof(InitializeBlockTree), typeof(SetupKeyStore))]
public class InitializeStateDb : IStep
{
    private readonly INethermindApi _api;
    private ILogger _logger;

    public InitializeStateDb(INethermindApi api)
    {
        _api = api;
    }

    public Task Execute(CancellationToken cancellationToken)
    {
        InitBlockTraceDumper();

        (IApiWithStores getApi, IApiWithBlockchain setApi) = _api.ForBlockchain;

        if (getApi.ChainSpec is null) throw new StepDependencyException(nameof(getApi.ChainSpec));
        if (getApi.DbProvider is null) throw new StepDependencyException(nameof(getApi.DbProvider));
        if (getApi.SpecProvider is null) throw new StepDependencyException(nameof(getApi.SpecProvider));
        if (getApi.BlockTree is null) throw new StepDependencyException(nameof(getApi.BlockTree));

        _logger = getApi.LogManager.GetClassLogger();
        ISyncConfig syncConfig = getApi.Config<ISyncConfig>();
        IPruningConfig pruningConfig = getApi.Config<IPruningConfig>();
        IInitConfig initConfig = getApi.Config<IInitConfig>();

        if (syncConfig.DownloadReceiptsInFastSync && !syncConfig.DownloadBodiesInFastSync)
        {
            if (_logger.IsWarn) _logger.Warn($"{nameof(syncConfig.DownloadReceiptsInFastSync)} is selected but {nameof(syncConfig.DownloadBodiesInFastSync)} - enabling bodies to support receipts download.");
            syncConfig.DownloadBodiesInFastSync = true;
        }

        IWitnessCollector witnessCollector;
        if (syncConfig.WitnessProtocolEnabled)
        {
            WitnessCollector witnessCollectorImpl = new(getApi.DbProvider.WitnessDb, _api.LogManager);
            witnessCollector = setApi.WitnessCollector = witnessCollectorImpl;
            setApi.WitnessRepository = witnessCollectorImpl.WithPruning(getApi.BlockTree!, getApi.LogManager);
        }
        else
        {
            witnessCollector = setApi.WitnessCollector = NullWitnessCollector.Instance;
            setApi.WitnessRepository = NullWitnessCollector.Instance;
        }

        IKeyValueStore codeDb = getApi.DbProvider.CodeDb
            .WitnessedBy(witnessCollector);

        IStateFactory stateFactory = setApi.StateFactory!;

        // This is probably the point where a different state implementation would switch.
        IWorldState worldState = new WorldState(stateFactory, codeDb, getApi.LogManager);
        setApi.WorldState = worldState;

        // TODO: Don't forget this
        TrieStoreBoundaryWatcher trieStoreBoundaryWatcher = new(stateFactory, _api.BlockTree!, _api.LogManager);
        getApi.DisposeStack.Push(trieStoreBoundaryWatcher);

        IStateReader stateReader = setApi.StateReader = new StateReader(stateFactory, codeDb, getApi.LogManager);
        setApi.ChainHeadStateProvider = new ChainHeadReadOnlyStateProvider(getApi.BlockTree, stateReader);

        worldState.StateRoot = getApi.BlockTree!.Head?.StateRoot ?? Keccak.EmptyTreeHash;

        if (_api.Config<IInitConfig>().DiagnosticMode == DiagnosticMode.VerifyTrie)
        {
            Task.Run(() =>
            {
                try
                {
                    _logger!.Info("Collecting trie stats and verifying that no nodes are missing...");
<<<<<<< HEAD
                    IWorldState diagStateProvider = new WorldState(stateFactory, codeDb, getApi.LogManager);
                    diagStateProvider.StateRoot = getApi.BlockTree!.Head?.StateRoot ?? Keccak.EmptyTreeHash;
                    TrieStats stats = diagStateProvider.CollectStats(getApi.DbProvider.CodeDb, _api.LogManager);
=======
                    Hash256 stateRoot = getApi.BlockTree!.Head?.StateRoot ?? Keccak.EmptyTreeHash;
                    TrieStats stats = stateManager.GlobalStateReader.CollectStats(stateRoot, getApi.DbProvider.CodeDb, _api.LogManager);
>>>>>>> 50775773
                    _logger.Info($"Starting from {getApi.BlockTree.Head?.Number} {getApi.BlockTree.Head?.StateRoot}{Environment.NewLine}" + stats);
                }
                catch (Exception ex)
                {
                    _logger!.Error(ex.ToString());
                }
            });
        }

        // Init state if we need system calls before actual processing starts
        if (getApi.BlockTree!.Head?.StateRoot is not null)
        {
            worldState.StateRoot = getApi.BlockTree.Head.StateRoot;
        }

        return Task.CompletedTask;
    }

    private static void InitBlockTraceDumper()
    {
        EthereumJsonSerializer.AddConverter(new TxReceiptConverter());
    }

    private static void InitializeFullPruning(
        IPruningConfig pruningConfig,
        IInitConfig initConfig,
        INethermindApi api,
        IStateReader stateReader,
        TrieStore trieStore)
    {
        IPruningTrigger? CreateAutomaticTrigger(string dbPath)
        {
            long threshold = pruningConfig.FullPruningThresholdMb.MB();

            switch (pruningConfig.FullPruningTrigger)
            {
                case FullPruningTrigger.StateDbSize:
                    return new PathSizePruningTrigger(dbPath, threshold, api.TimerFactory, api.FileSystem);
                case FullPruningTrigger.VolumeFreeSpace:
                    return new DiskFreeSpacePruningTrigger(dbPath, threshold, api.TimerFactory, api.FileSystem);
                default:
                    return null;
            }
        }

        if (pruningConfig.Mode.IsFull())
        {
            IDb stateDb = api.DbProvider!.StateDb;
            if (stateDb is IFullPruningDb fullPruningDb)
            {
                string pruningDbPath = fullPruningDb.GetPath(initConfig.BaseDbPath);
                IPruningTrigger? pruningTrigger = CreateAutomaticTrigger(pruningDbPath);
                if (pruningTrigger is not null)
                {
                    api.PruningTrigger.Add(pruningTrigger);
                }

                IDriveInfo? drive = api.FileSystem.GetDriveInfos(pruningDbPath).FirstOrDefault();
                FullPruner pruner = new(fullPruningDb, api.PruningTrigger, pruningConfig, api.BlockTree!,
                    stateReader, api.ProcessExit!, ChainSizes.CreateChainSizeInfo(api.ChainSpec.ChainId),
                    drive, trieStore, api.LogManager);
                api.DisposeStack.Push(pruner);
            }
        }
    }
}<|MERGE_RESOLUTION|>--- conflicted
+++ resolved
@@ -101,14 +101,10 @@
                 try
                 {
                     _logger!.Info("Collecting trie stats and verifying that no nodes are missing...");
-<<<<<<< HEAD
+                    Hash256 stateRoot = getApi.BlockTree!.Head?.StateRoot ?? Keccak.EmptyTreeHash;
                     IWorldState diagStateProvider = new WorldState(stateFactory, codeDb, getApi.LogManager);
-                    diagStateProvider.StateRoot = getApi.BlockTree!.Head?.StateRoot ?? Keccak.EmptyTreeHash;
-                    TrieStats stats = diagStateProvider.CollectStats(getApi.DbProvider.CodeDb, _api.LogManager);
-=======
-                    Hash256 stateRoot = getApi.BlockTree!.Head?.StateRoot ?? Keccak.EmptyTreeHash;
-                    TrieStats stats = stateManager.GlobalStateReader.CollectStats(stateRoot, getApi.DbProvider.CodeDb, _api.LogManager);
->>>>>>> 50775773
+                    diagStateProvider.StateRoot = stateRoot;
+                    TrieStats stats = diagStateProvider.CollectStats(stateRoot, getApi.DbProvider.CodeDb, _api.LogManager);
                     _logger.Info($"Starting from {getApi.BlockTree.Head?.Number} {getApi.BlockTree.Head?.StateRoot}{Environment.NewLine}" + stats);
                 }
                 catch (Exception ex)
