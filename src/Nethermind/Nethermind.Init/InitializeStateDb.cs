// SPDX-FileCopyrightText: 2023 Demerzel Solutions Limited
// SPDX-License-Identifier: LGPL-3.0-only

using System;
using System.IO.Abstractions;
using System.Linq;
using System.Threading;
using System.Threading.Tasks;
using Nethermind.Api;
using Nethermind.Blockchain;
using Nethermind.Blockchain.FullPruning;
using Nethermind.Blockchain.Synchronization;
using Nethermind.Config;
using Nethermind.Core;
using Nethermind.Core.Crypto;
using Nethermind.Core.Extensions;
using Nethermind.Db;
using Nethermind.Db.FullPruning;
using Nethermind.Db.Rocks.Config;
using Nethermind.Init.Steps;
using Nethermind.JsonRpc.Converters;
using Nethermind.Logging;
using Nethermind.Serialization.Json;
using Nethermind.State;
<<<<<<< HEAD
using Nethermind.State.Healing;
=======
using Nethermind.Synchronization.FastSync;
using Nethermind.Synchronization.Trie;
>>>>>>> 2ec85dc2
using Nethermind.Trie;
using Nethermind.Trie.Pruning;

namespace Nethermind.Init;

[RunnerStepDependencies(typeof(InitializePlugins), typeof(InitializeBlockTree), typeof(SetupKeyStore))]
public class InitializeStateDb : IStep
{
    private readonly INethermindApi _api;
    private ILogger _logger;

    public InitializeStateDb(INethermindApi api)
    {
        _api = api;
    }

    public Task Execute(CancellationToken cancellationToken)
    {
        InitBlockTraceDumper();

        (IApiWithStores getApi, IApiWithBlockchain setApi) = _api.ForBlockchain;

        if (getApi.ChainSpec is null) throw new StepDependencyException(nameof(getApi.ChainSpec));
        if (getApi.DbProvider is null) throw new StepDependencyException(nameof(getApi.DbProvider));
        if (getApi.SpecProvider is null) throw new StepDependencyException(nameof(getApi.SpecProvider));
        if (getApi.BlockTree is null) throw new StepDependencyException(nameof(getApi.BlockTree));

        _logger = getApi.LogManager.GetClassLogger();
        ISyncConfig syncConfig = getApi.Config<ISyncConfig>();
        IPruningConfig pruningConfig = getApi.Config<IPruningConfig>();
        IInitConfig initConfig = getApi.Config<IInitConfig>();
        IBlocksConfig blockConfig = getApi.Config<IBlocksConfig>();
<<<<<<< HEAD
        IDbConfig dbConfig = getApi.Config<IDbConfig>();
=======

        _api.NodeStorageFactory.DetectCurrentKeySchemeFrom(getApi.DbProvider.StateDb);

        syncConfig.SnapServingEnabled |= syncConfig.SnapServingEnabled is null
            && _api.NodeStorageFactory.CurrentKeyScheme is INodeStorage.KeyScheme.HalfPath or null
            && initConfig.StateDbKeyScheme != INodeStorage.KeyScheme.Hash;

        if (_api.NodeStorageFactory.CurrentKeyScheme is INodeStorage.KeyScheme.Hash
            || initConfig.StateDbKeyScheme == INodeStorage.KeyScheme.Hash)
        {
            // Special case in case its using hashdb, use a slightly different database configuration.
            if (_api.DbProvider?.StateDb is ITunableDb tunableDb) tunableDb.Tune(ITunableDb.TuneType.HashDb);
        }

        if (syncConfig.SnapServingEnabled == true && pruningConfig.PruningBoundary < 128)
        {
            if (_logger.IsInfo) _logger.Info($"Snap serving enabled, but {nameof(pruningConfig.PruningBoundary)} is less than 128. Setting to 128.");
            pruningConfig.PruningBoundary = 128;
        }

        if (pruningConfig.PruningBoundary < 64)
        {
            if (_logger.IsWarn) _logger.Warn($"Pruning boundary must be at least 64. Setting to 64.");
            pruningConfig.PruningBoundary = 64;
        }

        if (syncConfig.DownloadReceiptsInFastSync && !syncConfig.DownloadBodiesInFastSync)
        {
            if (_logger.IsWarn) _logger.Warn($"{nameof(syncConfig.DownloadReceiptsInFastSync)} is selected but {nameof(syncConfig.DownloadBodiesInFastSync)} - enabling bodies to support receipts download.");
            syncConfig.DownloadBodiesInFastSync = true;
        }

        IDb codeDb = getApi.DbProvider.CodeDb;
        IKeyValueStoreWithBatching stateDb = getApi.DbProvider.StateDb;
        IPersistenceStrategy persistenceStrategy;
        IPruningStrategy pruningStrategy;
        if (pruningConfig.Mode.IsMemory())
        {
            persistenceStrategy = Persist.IfBlockOlderThan(pruningConfig.PersistenceInterval); // TODO: this should be based on time
            if (pruningConfig.Mode.IsFull())
            {
                PruningTriggerPersistenceStrategy triggerPersistenceStrategy = new((IFullPruningDb)getApi.DbProvider!.StateDb, getApi.BlockTree!, getApi.LogManager);
                getApi.DisposeStack.Push(triggerPersistenceStrategy);
                persistenceStrategy = persistenceStrategy.Or(triggerPersistenceStrategy);
            }

            // On a 7950x (32 logical coree), assuming write buffer is large enough, the pruning time is about 3 second
            // with 8GB of pruning cache. Lets assume that this is a safe estimate as the ssd can be a limitation also.
            long maximumCacheMb = Environment.ProcessorCount * 250;
            // It must be at least 1GB as on mainnet at least 500MB will remain to support snap sync. So pruning cache only drop to about 500MB after pruning.
            maximumCacheMb = Math.Max(1000, maximumCacheMb);
            if (pruningConfig.CacheMb > maximumCacheMb)
            {
                // The user can also change `--Db.StateDbWriteBufferSize`.
                // Which may or may not be better as each read will need to go through eacch write buffer.
                // So having less of them is probably better..
                if (_logger.IsWarn) _logger.Warn($"Detected {pruningConfig.CacheMb}MB of pruning cache config. Pruning cache more than {maximumCacheMb}MB is not recommended with {Environment.ProcessorCount} logical core as it may cause long memory pruning time which affect attestation.");
            }

            var dbConfig = _api.Config<IDbConfig>();
            var totalWriteBufferMb = dbConfig.StateDbWriteBufferNumber * dbConfig.StateDbWriteBufferSize / (ulong)1.MB();
            var minimumWriteBufferMb = 0.2 * pruningConfig.CacheMb;
            if (totalWriteBufferMb < minimumWriteBufferMb)
            {
                long minimumWriteBufferSize = (int)Math.Ceiling((minimumWriteBufferMb * 1.MB()) / dbConfig.StateDbWriteBufferNumber);

                if (_logger.IsWarn) _logger.Warn($"Detected {totalWriteBufferMb}MB of maximum write buffer size. Write buffer size should be at least 20% of pruning cache MB or memory pruning may slow down. Try setting `--Db.{nameof(dbConfig.StateDbWriteBufferSize)} {minimumWriteBufferSize}`.");
            }

            pruningStrategy = Prune
                .WhenCacheReaches(pruningConfig.CacheMb.MB())
                // Use of ratio, as the effectiveness highly correlate with the amount of keys per snapshot save which
                // depends on CacheMb. 0.05 is the minimum where it can keep track the whole snapshot.. most of the time.
                .TrackingPastKeys((int)(pruningConfig.CacheMb.MB() * pruningConfig.TrackedPastKeyCountMemoryRatio / 48))
                .KeepingLastNState(pruningConfig.PruningBoundary);
        }
        else
        {
            pruningStrategy = No.Pruning;
            persistenceStrategy = Persist.EveryBlock;
        }

        INodeStorage mainNodeStorage = _api.NodeStorageFactory.WrapKeyValueStore(stateDb);

        TrieStore trieStore = syncConfig.TrieHealing
            ? new HealingTrieStore(
                mainNodeStorage,
                pruningStrategy,
                persistenceStrategy,
                getApi.LogManager)
            : new TrieStore(
                mainNodeStorage,
                pruningStrategy,
                persistenceStrategy,
                getApi.LogManager);

        // TODO: Needed by node serving. Probably should use `StateReader` instead.
        setApi.TrieStore = trieStore;

        ITrieStore mainWorldTrieStore = trieStore;
        PreBlockCaches? preBlockCaches = null;
        if (blockConfig.PreWarmStateOnBlockProcessing)
        {
            preBlockCaches = new PreBlockCaches();
            mainWorldTrieStore = new PreCachedTrieStore(trieStore, preBlockCaches.RlpCache);
        }

        IWorldState worldState = syncConfig.TrieHealing
            ? new HealingWorldState(
                mainWorldTrieStore,
                codeDb,
                getApi.LogManager,
                preBlockCaches,
                // Main thread should only read from prewarm caches, not spend extra time updating them.
                populatePreBlockCache: false)
            : new WorldState(
                mainWorldTrieStore,
                codeDb,
                getApi.LogManager,
                preBlockCaches,
                // Main thread should only read from prewarm caches, not spend extra time updating them.
                populatePreBlockCache: false);
>>>>>>> 2ec85dc2

        // This is probably the point where a different state implementation would switch.
        (IWorldStateManager stateManager, INodeStorage mainNodeStorage, CompositePruningTrigger pruningTrigger) = new PruningTrieStateFactory(
            syncConfig,
            initConfig,
            pruningConfig,
            blockConfig,
            dbConfig,
            _api.DbProvider!,
            _api.BlockTree!,
            _api.FileSystem,
            _api.TimerFactory,
            _api.ProcessExit!,
            _api.ChainSpec,
            _api.DisposeStack,
            _api.LogManager
        ).Build();

        setApi.WorldStateManager = stateManager;

        // Used by state sync.
        setApi.MainNodeStorage = mainNodeStorage;

        // Used by rpc to trigger pruning.
        setApi.PruningTrigger = pruningTrigger;

        setApi.BlockingVerifyTrie = new BlockingVerifyTrie(mainWorldTrieStore, stateManager.GlobalStateReader, codeDb!, getApi.ProcessExit!, getApi.LogManager);

        // TODO: Don't forget this
        TrieStoreBoundaryWatcher trieStoreBoundaryWatcher = new(stateManager, _api.BlockTree!, _api.LogManager);
        getApi.DisposeStack.Push(trieStoreBoundaryWatcher);

        setApi.StateReader = stateManager.GlobalStateReader;
        setApi.ChainHeadStateProvider = new ChainHeadReadOnlyStateProvider(getApi.BlockTree, stateManager.GlobalStateReader);

        if (_api.Config<IInitConfig>().DiagnosticMode == DiagnosticMode.VerifyTrie)
        {
            _logger!.Info("Collecting trie stats and verifying that no nodes are missing...");
            BlockHeader? head = getApi.BlockTree!.Head?.Header;
            if (head is not null)
            {
                setApi.BlockingVerifyTrie.TryStartVerifyTrie(head);
                _logger.Info($"Starting from {head.Number} {head.StateRoot}{Environment.NewLine}");
            }
        }

        return Task.CompletedTask;
    }

    private static void InitBlockTraceDumper()
    {
        EthereumJsonSerializer.AddConverter(new TxReceiptConverter());
    }
}<|MERGE_RESOLUTION|>--- conflicted
+++ resolved
@@ -22,12 +22,9 @@
 using Nethermind.Logging;
 using Nethermind.Serialization.Json;
 using Nethermind.State;
-<<<<<<< HEAD
 using Nethermind.State.Healing;
-=======
 using Nethermind.Synchronization.FastSync;
 using Nethermind.Synchronization.Trie;
->>>>>>> 2ec85dc2
 using Nethermind.Trie;
 using Nethermind.Trie.Pruning;
 
@@ -60,132 +57,7 @@
         IPruningConfig pruningConfig = getApi.Config<IPruningConfig>();
         IInitConfig initConfig = getApi.Config<IInitConfig>();
         IBlocksConfig blockConfig = getApi.Config<IBlocksConfig>();
-<<<<<<< HEAD
         IDbConfig dbConfig = getApi.Config<IDbConfig>();
-=======
-
-        _api.NodeStorageFactory.DetectCurrentKeySchemeFrom(getApi.DbProvider.StateDb);
-
-        syncConfig.SnapServingEnabled |= syncConfig.SnapServingEnabled is null
-            && _api.NodeStorageFactory.CurrentKeyScheme is INodeStorage.KeyScheme.HalfPath or null
-            && initConfig.StateDbKeyScheme != INodeStorage.KeyScheme.Hash;
-
-        if (_api.NodeStorageFactory.CurrentKeyScheme is INodeStorage.KeyScheme.Hash
-            || initConfig.StateDbKeyScheme == INodeStorage.KeyScheme.Hash)
-        {
-            // Special case in case its using hashdb, use a slightly different database configuration.
-            if (_api.DbProvider?.StateDb is ITunableDb tunableDb) tunableDb.Tune(ITunableDb.TuneType.HashDb);
-        }
-
-        if (syncConfig.SnapServingEnabled == true && pruningConfig.PruningBoundary < 128)
-        {
-            if (_logger.IsInfo) _logger.Info($"Snap serving enabled, but {nameof(pruningConfig.PruningBoundary)} is less than 128. Setting to 128.");
-            pruningConfig.PruningBoundary = 128;
-        }
-
-        if (pruningConfig.PruningBoundary < 64)
-        {
-            if (_logger.IsWarn) _logger.Warn($"Pruning boundary must be at least 64. Setting to 64.");
-            pruningConfig.PruningBoundary = 64;
-        }
-
-        if (syncConfig.DownloadReceiptsInFastSync && !syncConfig.DownloadBodiesInFastSync)
-        {
-            if (_logger.IsWarn) _logger.Warn($"{nameof(syncConfig.DownloadReceiptsInFastSync)} is selected but {nameof(syncConfig.DownloadBodiesInFastSync)} - enabling bodies to support receipts download.");
-            syncConfig.DownloadBodiesInFastSync = true;
-        }
-
-        IDb codeDb = getApi.DbProvider.CodeDb;
-        IKeyValueStoreWithBatching stateDb = getApi.DbProvider.StateDb;
-        IPersistenceStrategy persistenceStrategy;
-        IPruningStrategy pruningStrategy;
-        if (pruningConfig.Mode.IsMemory())
-        {
-            persistenceStrategy = Persist.IfBlockOlderThan(pruningConfig.PersistenceInterval); // TODO: this should be based on time
-            if (pruningConfig.Mode.IsFull())
-            {
-                PruningTriggerPersistenceStrategy triggerPersistenceStrategy = new((IFullPruningDb)getApi.DbProvider!.StateDb, getApi.BlockTree!, getApi.LogManager);
-                getApi.DisposeStack.Push(triggerPersistenceStrategy);
-                persistenceStrategy = persistenceStrategy.Or(triggerPersistenceStrategy);
-            }
-
-            // On a 7950x (32 logical coree), assuming write buffer is large enough, the pruning time is about 3 second
-            // with 8GB of pruning cache. Lets assume that this is a safe estimate as the ssd can be a limitation also.
-            long maximumCacheMb = Environment.ProcessorCount * 250;
-            // It must be at least 1GB as on mainnet at least 500MB will remain to support snap sync. So pruning cache only drop to about 500MB after pruning.
-            maximumCacheMb = Math.Max(1000, maximumCacheMb);
-            if (pruningConfig.CacheMb > maximumCacheMb)
-            {
-                // The user can also change `--Db.StateDbWriteBufferSize`.
-                // Which may or may not be better as each read will need to go through eacch write buffer.
-                // So having less of them is probably better..
-                if (_logger.IsWarn) _logger.Warn($"Detected {pruningConfig.CacheMb}MB of pruning cache config. Pruning cache more than {maximumCacheMb}MB is not recommended with {Environment.ProcessorCount} logical core as it may cause long memory pruning time which affect attestation.");
-            }
-
-            var dbConfig = _api.Config<IDbConfig>();
-            var totalWriteBufferMb = dbConfig.StateDbWriteBufferNumber * dbConfig.StateDbWriteBufferSize / (ulong)1.MB();
-            var minimumWriteBufferMb = 0.2 * pruningConfig.CacheMb;
-            if (totalWriteBufferMb < minimumWriteBufferMb)
-            {
-                long minimumWriteBufferSize = (int)Math.Ceiling((minimumWriteBufferMb * 1.MB()) / dbConfig.StateDbWriteBufferNumber);
-
-                if (_logger.IsWarn) _logger.Warn($"Detected {totalWriteBufferMb}MB of maximum write buffer size. Write buffer size should be at least 20% of pruning cache MB or memory pruning may slow down. Try setting `--Db.{nameof(dbConfig.StateDbWriteBufferSize)} {minimumWriteBufferSize}`.");
-            }
-
-            pruningStrategy = Prune
-                .WhenCacheReaches(pruningConfig.CacheMb.MB())
-                // Use of ratio, as the effectiveness highly correlate with the amount of keys per snapshot save which
-                // depends on CacheMb. 0.05 is the minimum where it can keep track the whole snapshot.. most of the time.
-                .TrackingPastKeys((int)(pruningConfig.CacheMb.MB() * pruningConfig.TrackedPastKeyCountMemoryRatio / 48))
-                .KeepingLastNState(pruningConfig.PruningBoundary);
-        }
-        else
-        {
-            pruningStrategy = No.Pruning;
-            persistenceStrategy = Persist.EveryBlock;
-        }
-
-        INodeStorage mainNodeStorage = _api.NodeStorageFactory.WrapKeyValueStore(stateDb);
-
-        TrieStore trieStore = syncConfig.TrieHealing
-            ? new HealingTrieStore(
-                mainNodeStorage,
-                pruningStrategy,
-                persistenceStrategy,
-                getApi.LogManager)
-            : new TrieStore(
-                mainNodeStorage,
-                pruningStrategy,
-                persistenceStrategy,
-                getApi.LogManager);
-
-        // TODO: Needed by node serving. Probably should use `StateReader` instead.
-        setApi.TrieStore = trieStore;
-
-        ITrieStore mainWorldTrieStore = trieStore;
-        PreBlockCaches? preBlockCaches = null;
-        if (blockConfig.PreWarmStateOnBlockProcessing)
-        {
-            preBlockCaches = new PreBlockCaches();
-            mainWorldTrieStore = new PreCachedTrieStore(trieStore, preBlockCaches.RlpCache);
-        }
-
-        IWorldState worldState = syncConfig.TrieHealing
-            ? new HealingWorldState(
-                mainWorldTrieStore,
-                codeDb,
-                getApi.LogManager,
-                preBlockCaches,
-                // Main thread should only read from prewarm caches, not spend extra time updating them.
-                populatePreBlockCache: false)
-            : new WorldState(
-                mainWorldTrieStore,
-                codeDb,
-                getApi.LogManager,
-                preBlockCaches,
-                // Main thread should only read from prewarm caches, not spend extra time updating them.
-                populatePreBlockCache: false);
->>>>>>> 2ec85dc2
 
         // This is probably the point where a different state implementation would switch.
         (IWorldStateManager stateManager, INodeStorage mainNodeStorage, CompositePruningTrigger pruningTrigger) = new PruningTrieStateFactory(
@@ -212,8 +84,6 @@
         // Used by rpc to trigger pruning.
         setApi.PruningTrigger = pruningTrigger;
 
-        setApi.BlockingVerifyTrie = new BlockingVerifyTrie(mainWorldTrieStore, stateManager.GlobalStateReader, codeDb!, getApi.ProcessExit!, getApi.LogManager);
-
         // TODO: Don't forget this
         TrieStoreBoundaryWatcher trieStoreBoundaryWatcher = new(stateManager, _api.BlockTree!, _api.LogManager);
         getApi.DisposeStack.Push(trieStoreBoundaryWatcher);
@@ -227,7 +97,7 @@
             BlockHeader? head = getApi.BlockTree!.Head?.Header;
             if (head is not null)
             {
-                setApi.BlockingVerifyTrie.TryStartVerifyTrie(head);
+                stateManager.TryStartVerifyTrie(head);
                 _logger.Info($"Starting from {head.Number} {head.StateRoot}{Environment.NewLine}");
             }
         }
