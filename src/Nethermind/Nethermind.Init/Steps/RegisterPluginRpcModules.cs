--- conflicted
+++ resolved
@@ -14,15 +14,6 @@
 namespace Nethermind.Init.Steps;
 
 [RunnerStepDependencies(typeof(InitializeNetwork), typeof(SetupKeyStore), typeof(InitializeBlockchain), typeof(InitializePlugins), typeof(InitializeBlockProducer), typeof(RegisterRpcModules))]
-<<<<<<< HEAD
-public class RegisterPluginRpcModules(INethermindApi api) : IStep
-{
-    public virtual async Task Execute(CancellationToken cancellationToken)
-    {
-        IRpcModuleProvider rpcModuleProvider = api.RpcModuleProvider!;
-
-        foreach (INethermindPlugin plugin in api.Plugins)
-=======
 public class RegisterPluginRpcModules(
     IRpcModuleProvider rpcModuleProvider,
     IInitConfig initConfig,
@@ -43,16 +34,11 @@
         }
 
         foreach (INethermindPlugin plugin in plugins)
->>>>>>> e3651bdd
         {
             await plugin.InitRpcModules();
         }
 
-<<<<<<< HEAD
-        EvmRpcModule evmRpcModule = new(api.ManualBlockProductionTrigger);
-=======
         EvmRpcModule evmRpcModule = new(manualBlockProductionTrigger);
->>>>>>> e3651bdd
         rpcModuleProvider.RegisterSingle<IEvmRpcModule>(evmRpcModule);
     }
 }