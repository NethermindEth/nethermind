--- conflicted
+++ resolved
@@ -52,13 +52,8 @@
                 }
                 catch (Exception e)
                 {
-<<<<<<< HEAD
-                    if(logger.IsError) logger.Error($"Failed to initialize plugin {plugin.Name} by {plugin.Author}", e);
-                    throw;
-=======
                     if (logger.IsError) logger.Error($"Failed to initialize plugin {plugin.Name} by {plugin.Author}", e);
                     if (plugin.MustInitialize) throw;
->>>>>>> 8f28e4a8
                 }
             }
         }
