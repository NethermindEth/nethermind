--- conflicted
+++ resolved
@@ -9,10 +9,7 @@
 using System.Threading;
 using System.Threading.Tasks;
 using Autofac;
-<<<<<<< HEAD
-=======
 using Autofac.Core;
->>>>>>> 2e346112
 using Nethermind.Api.Steps;
 using Nethermind.Core.Collections;
 using Nethermind.Core.Exceptions;
@@ -91,10 +88,7 @@
                 }
             }
 
-<<<<<<< HEAD
-=======
             if (_logger.IsDebug) _logger.Debug($"Ethereum steps dependency tree:\n{BuildStepDependencyTree(stepInfoMap)}");
->>>>>>> 2e346112
             List<Task> allRequiredSteps = new();
             foreach (StepWrapper stepWrapper in stepInfoMap.Values)
             {
