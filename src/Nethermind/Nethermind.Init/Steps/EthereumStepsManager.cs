<<<<<<< HEAD
//  Copyright (c) 2021 Demerzel Solutions Limited
//  This file is part of the Nethermind library.
//
//  The Nethermind library is free software: you can redistribute it and/or modify
//  it under the terms of the GNU Lesser General Public License as published by
//  the Free Software Foundation, either version 3 of the License, or
//  (at your option) any later version.
//
//  The Nethermind library is distributed in the hope that it will be useful,
//  but WITHOUT ANY WARRANTY; without even the implied warranty of
//  MERCHANTABILITY or FITNESS FOR A PARTICULAR PURPOSE. See the
//  GNU Lesser General Public License for more details.
//
//  You should have received a copy of the GNU Lesser General Public License
//  along with the Nethermind. If not, see <http://www.gnu.org/licenses/>.
=======
// SPDX-FileCopyrightText: 2022 Demerzel Solutions Limited
// SPDX-License-Identifier: LGPL-3.0-only
>>>>>>> 0a3a694f

using System;
using System.Collections.Concurrent;
using System.Collections.Generic;
using System.Diagnostics;
using System.Linq;
using System.Runtime.ExceptionServices;
using System.Threading;
using System.Threading.Tasks;
using Nethermind.Api;
using Nethermind.Core.Extensions;
using Nethermind.Logging;

namespace Nethermind.Init.Steps
{
    public class EthereumStepsManager
    {
        private readonly ILogger _logger;

        private readonly AutoResetEvent _autoResetEvent = new AutoResetEvent(true);
        private readonly INethermindApi _api;
        private readonly List<StepInfo> _allSteps;
        private readonly Dictionary<Type, StepInfo> _allStepsByBaseType;

        public EthereumStepsManager(
            IEthereumStepsLoader loader,
            INethermindApi context,
            ILogManager logManager)
        {
            ArgumentNullException.ThrowIfNull(loader);

            _api = context ?? throw new ArgumentNullException(nameof(context));
            _logger = logManager?.GetClassLogger<EthereumStepsManager>()
                      ?? throw new ArgumentNullException(nameof(logManager));

            _allSteps = loader.LoadSteps(_api.GetType()).ToList();
            _allStepsByBaseType = _allSteps.ToDictionary(s => s.StepBaseType, s => s);
        }

        private async Task ReviewDependencies(CancellationToken cancellationToken)
        {
            bool changedAnything;
            do
            {
                foreach (StepInfo stepInfo in _allSteps)
                {
                    _logger.Debug($"{stepInfo} is {stepInfo.Stage}");
                }

                await _autoResetEvent.WaitOneAsync(cancellationToken);

                if (_logger.IsDebug) _logger.Debug("Reviewing steps manager dependencies");

                changedAnything = false;
                foreach (StepInfo stepInfo in _allSteps)
                {
                    cancellationToken.ThrowIfCancellationRequested();

                    if (stepInfo.Stage == StepInitializationStage.WaitingForDependencies)
                    {
                        bool allDependenciesFinished = true;
                        foreach (Type dependency in stepInfo.Dependencies)
                        {
                            StepInfo dependencyInfo = _allStepsByBaseType[dependency];
                            if (dependencyInfo.Stage != StepInitializationStage.Complete)
                            {
                                if (_logger.IsDebug) _logger.Debug($"{stepInfo} is waiting for {dependencyInfo}");
                                allDependenciesFinished = false;
                                break;
                            }
                        }

                        if (allDependenciesFinished)
                        {
                            stepInfo.Stage = StepInitializationStage.WaitingForExecution;
                            changedAnything = true;
                            if (_logger.IsDebug) _logger.Debug($"{stepInfo} stage changed to {stepInfo.Stage}");
                            _autoResetEvent.Set();
                        }
                    }
                }
            } while (changedAnything);
        }

        public async Task InitializeAll(CancellationToken cancellationToken)
        {
            while (_allSteps.Any(s => s.Stage != StepInitializationStage.Complete))
            {
                cancellationToken.ThrowIfCancellationRequested();

                RunOneRoundOfInitialization(cancellationToken);
                await ReviewDependencies(cancellationToken);
                ReviewFailedAndThrow();
            }

            await Task.WhenAll(_allPending);
        }

        private readonly ConcurrentQueue<Task> _allPending = new();

        private void RunOneRoundOfInitialization(CancellationToken cancellationToken)
        {
            int startedThisRound = 0;
            foreach (StepInfo stepInfo in _allSteps)
            {
                cancellationToken.ThrowIfCancellationRequested();

                if (stepInfo.Stage != StepInitializationStage.WaitingForExecution)
                {
                    continue;
                }

                IStep? step = CreateStepInstance(stepInfo);
                if (step is null)
                {
                    if (_logger.IsError) _logger.Error($"Unable to create instance of Ethereum runner step {stepInfo}");
                    continue;
                }

                if (_logger.IsDebug) _logger.Debug($"Executing step: {stepInfo}");

                stepInfo.Stage = StepInitializationStage.Executing;
                startedThisRound++;
                Task task = ExecuteStep(step, stepInfo, cancellationToken);

                if (step.MustInitialize)
                {
                    _allPending.Enqueue(task);
                }
                else
                {
                    stepInfo.Stage = StepInitializationStage.Complete;
                }
            }

            if (startedThisRound == 0 && _allPending.All(t => t.IsCompleted))
            {
                Interlocked.Increment(ref _foreverLoop);
                if (_foreverLoop > 100)
                {
                    if (_logger.IsWarn) _logger.Warn($"Didn't start any initialization steps during initialization round and all previous steps are already completed.");
                }
            }
        }

        private async Task ExecuteStep(IStep step, StepInfo stepInfo, CancellationToken cancellationToken)
        {
            Stopwatch stopwatch = Stopwatch.StartNew();
            try
            {
                await step.Execute(cancellationToken);

                if (_logger.IsDebug)
                    _logger.Debug(
                        $"Step {step.GetType().Name.PadRight(24)} executed in {stopwatch.ElapsedMilliseconds}ms");
<<<<<<< HEAD
=======

                stepInfo.Stage = StepInitializationStage.Complete;
>>>>>>> 0a3a694f
            }
            catch (Exception exception)
            {
                if (step.MustInitialize)
                {
                    if (_logger.IsError)
                        _logger.Error(
                            $"Step {step.GetType().Name.PadRight(24)} failed after {stopwatch.ElapsedMilliseconds}ms",
                            exception);

<<<<<<< HEAD
=======
                    stepInfo.Stage = StepInitializationStage.Failed;
>>>>>>> 0a3a694f
                    throw;
                }

                if (_logger.IsWarn)
                {
                    _logger.Warn(
                        $"Step {step.GetType().Name.PadRight(24)} failed after {stopwatch.ElapsedMilliseconds}ms {exception}");
                }
<<<<<<< HEAD
=======
                stepInfo.Stage = StepInitializationStage.Complete;
>>>>>>> 0a3a694f
            }
            finally
            {
                stopwatch.Stop();
<<<<<<< HEAD

                stepInfo.Stage = StepInitializationStage.Complete;
=======
>>>>>>> 0a3a694f
                _autoResetEvent.Set();

                if (_logger.IsDebug) _logger.Debug($"{step.GetType().Name.PadRight(24)} complete");
            }
        }

        private IStep? CreateStepInstance(StepInfo stepInfo)
        {
            IStep? step = null;
            try
            {
                step = Activator.CreateInstance(stepInfo.StepType, _api) as IStep;
            }
            catch (Exception e)
            {
                if (_logger.IsError) _logger.Error($"Failed to create instance of Ethereum runner step {stepInfo}", e);
            }

            return step;
        }

        private int _foreverLoop;

        private void ReviewFailedAndThrow()
        {
            Task? anyFaulted = _allPending.FirstOrDefault(t => t.IsFaulted);
            if (anyFaulted?.IsFaulted == true && anyFaulted?.Exception is not null)
                ExceptionDispatchInfo.Capture(anyFaulted.Exception.GetBaseException()).Throw();
        }
    }
}<|MERGE_RESOLUTION|>--- conflicted
+++ resolved
@@ -1,23 +1,5 @@
-<<<<<<< HEAD
-//  Copyright (c) 2021 Demerzel Solutions Limited
-//  This file is part of the Nethermind library.
-//
-//  The Nethermind library is free software: you can redistribute it and/or modify
-//  it under the terms of the GNU Lesser General Public License as published by
-//  the Free Software Foundation, either version 3 of the License, or
-//  (at your option) any later version.
-//
-//  The Nethermind library is distributed in the hope that it will be useful,
-//  but WITHOUT ANY WARRANTY; without even the implied warranty of
-//  MERCHANTABILITY or FITNESS FOR A PARTICULAR PURPOSE. See the
-//  GNU Lesser General Public License for more details.
-//
-//  You should have received a copy of the GNU Lesser General Public License
-//  along with the Nethermind. If not, see <http://www.gnu.org/licenses/>.
-=======
 // SPDX-FileCopyrightText: 2022 Demerzel Solutions Limited
 // SPDX-License-Identifier: LGPL-3.0-only
->>>>>>> 0a3a694f
 
 using System;
 using System.Collections.Concurrent;
@@ -173,11 +155,8 @@
                 if (_logger.IsDebug)
                     _logger.Debug(
                         $"Step {step.GetType().Name.PadRight(24)} executed in {stopwatch.ElapsedMilliseconds}ms");
-<<<<<<< HEAD
-=======
 
                 stepInfo.Stage = StepInitializationStage.Complete;
->>>>>>> 0a3a694f
             }
             catch (Exception exception)
             {
@@ -188,10 +167,7 @@
                             $"Step {step.GetType().Name.PadRight(24)} failed after {stopwatch.ElapsedMilliseconds}ms",
                             exception);
 
-<<<<<<< HEAD
-=======
                     stepInfo.Stage = StepInitializationStage.Failed;
->>>>>>> 0a3a694f
                     throw;
                 }
 
@@ -200,19 +176,11 @@
                     _logger.Warn(
                         $"Step {step.GetType().Name.PadRight(24)} failed after {stopwatch.ElapsedMilliseconds}ms {exception}");
                 }
-<<<<<<< HEAD
-=======
                 stepInfo.Stage = StepInitializationStage.Complete;
->>>>>>> 0a3a694f
             }
             finally
             {
                 stopwatch.Stop();
-<<<<<<< HEAD
-
-                stepInfo.Stage = StepInitializationStage.Complete;
-=======
->>>>>>> 0a3a694f
                 _autoResetEvent.Set();
 
                 if (_logger.IsDebug) _logger.Debug($"{step.GetType().Name.PadRight(24)} complete");
