--- conflicted
+++ resolved
@@ -13,17 +13,9 @@
 using System.Linq;
 using System.Reflection;
 using System.Runtime.ExceptionServices;
-<<<<<<< HEAD
-using System.Threading;
-using System.Threading.Tasks;
-using Autofac;
-using Nethermind.Api.Steps;
-using Nethermind.Logging;
-=======
 using System.Text;
 using System.Threading;
 using System.Threading.Tasks;
->>>>>>> eee5ac23
 
 namespace Nethermind.Init.Steps
 {
@@ -71,24 +63,6 @@
             {
                 cancellationToken.ThrowIfCancellationRequested();
 
-<<<<<<< HEAD
-                Func<IStep> stepFactory = () =>
-                {
-                    IStep? step = CreateStepInstance(stepInfo);
-                    if (step is null)
-                        throw new StepDependencyException(
-                            $"A step {stepInfo} could not be created and initialization cannot proceed.");
-                    return step;
-                };
-
-                Debug.Assert(!stepInfoMap.ContainsKey(stepInfo.StepBaseType), "Resolve steps implementations should have deduplicated step by base type");
-                stepInfoMap.Add(stepInfo.StepBaseType, new StepWrapper(stepFactory, stepInfo));
-            }
-
-            foreach (var kv in stepInfoMap)
-            {
-                StepWrapper stepWrapper = kv.Value;
-=======
                 IStep StepFactory() => CreateStepInstance(stepInfo);
 
                 Debug.Assert(!stepInfoMap.ContainsKey(stepInfo.StepBaseType), "Resolve steps implementations should have deduplicated step by base type");
@@ -97,23 +71,10 @@
 
             foreach ((Type key, StepWrapper stepWrapper) in stepInfoMap)
             {
->>>>>>> eee5ac23
                 foreach (Type type in stepWrapper.StepInfo.Dependents)
                 {
                     if (stepInfoMap.TryGetValue(type, out StepWrapper? dependent))
                     {
-<<<<<<< HEAD
-                        dependent.Dependencies.Add(kv.Key);
-                    }
-                    else
-                    {
-                        throw new StepDependencyException(
-                            $"The dependent step {type.Name} for {stepWrapper.StepInfo.StepBaseType.Name} is missing.");
-                    }
-                }
-            }
-
-=======
                         dependent.Dependencies.Add(key);
                     }
                     else
@@ -143,7 +104,6 @@
             }
 
             if (_logger.IsDebug) _logger.Debug($"Ethereum steps dependency tree:\n{BuildStepDependencyTree(stepInfoMap)}");
->>>>>>> eee5ac23
             List<Task> allRequiredSteps = new();
             foreach (StepWrapper stepWrapper in stepInfoMap.Values)
             {
@@ -309,13 +269,8 @@
 
             private IStep? _step;
             public IStep Step => _step ??= stepFactory();
-<<<<<<< HEAD
-            public Task StepTask => _taskCompletedSource.Task;
-            public List<Type> Dependencies = new(stepInfo.Dependencies);
-=======
             private Task StepTask => _taskCompletedSource.Task;
             public readonly List<Type> Dependencies = [.. stepInfo.Dependencies];
->>>>>>> eee5ac23
 
             private readonly TaskCompletionSource _taskCompletedSource = new();
 
