--- conflicted
+++ resolved
@@ -9,11 +9,7 @@
 namespace Nethermind.Init.Steps;
 
 [RunnerStepDependencies(
-<<<<<<< HEAD
-    dependencies: [typeof(InitializeBlockchain), typeof(LoadGenesisBlock)],
-=======
     dependencies: [typeof(ReviewBlockTree)],
->>>>>>> 2e346112
     dependents: [typeof(InitializeNetwork)]
 )]
 public class EraStep(EraCliRunner eraCliRunner) : IStep
