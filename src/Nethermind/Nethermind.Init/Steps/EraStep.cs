// SPDX-FileCopyrightText: 2024 Demerzel Solutions Limited
// SPDX-License-Identifier: LGPL-3.0-only

using System.Threading;
using System.Threading.Tasks;
using Nethermind.Api;
using Nethermind.Api.Steps;
using Nethermind.Era1;

namespace Nethermind.Init.Steps;

[RunnerStepDependencies(typeof(InitializeBlockchain), typeof(LoadGenesisBlock))]
public class EraStep : IStep
{
    private readonly EraCliRunner _eraCliRunner;

<<<<<<< HEAD
    public EraStep(EraCliRunner eraCliRunner)
    {
        _eraCliRunner = eraCliRunner;
=======
    public EraStep(EraCliRunner eraCliRunner, INethermindApi nethermindApi, IAdminEraService adminEraService)
    {
        _eraCliRunner = eraCliRunner;
        nethermindApi.AdminEraService = adminEraService;
>>>>>>> 7b64a161
    }

    public async Task Execute(CancellationToken cancellationToken)
    {
        await _eraCliRunner.Run(cancellationToken);
    }
}<|MERGE_RESOLUTION|>--- conflicted
+++ resolved
@@ -3,7 +3,6 @@
 
 using System.Threading;
 using System.Threading.Tasks;
-using Nethermind.Api;
 using Nethermind.Api.Steps;
 using Nethermind.Era1;
 
@@ -14,16 +13,9 @@
 {
     private readonly EraCliRunner _eraCliRunner;
 
-<<<<<<< HEAD
     public EraStep(EraCliRunner eraCliRunner)
     {
         _eraCliRunner = eraCliRunner;
-=======
-    public EraStep(EraCliRunner eraCliRunner, INethermindApi nethermindApi, IAdminEraService adminEraService)
-    {
-        _eraCliRunner = eraCliRunner;
-        nethermindApi.AdminEraService = adminEraService;
->>>>>>> 7b64a161
     }
 
     public async Task Execute(CancellationToken cancellationToken)
