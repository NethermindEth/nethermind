// SPDX-FileCopyrightText: 2022 Demerzel Solutions Limited
// SPDX-License-Identifier: LGPL-3.0-only

using System;
using System.Collections.Generic;
using System.Linq;
using System.Reflection;
using System.Threading;
using System.Threading.Tasks;
using Autofac;
using Microsoft.Extensions.DependencyInjection;
using Nethermind.Api;
using Nethermind.Api.Extensions;
using Nethermind.Blockchain.Synchronization;
using Nethermind.Blockchain.Utils;
using Nethermind.Core;
using Nethermind.Crypto;
using Nethermind.Db;
using Nethermind.Logging;
using Nethermind.Network;
using Nethermind.Network.Config;
using Nethermind.Network.Contract.P2P;
using Nethermind.Network.Discovery;
using Nethermind.Network.Dns;
using Nethermind.Network.Enr;
using Nethermind.Network.P2P.Analyzers;
using Nethermind.Network.P2P.Messages;
using Nethermind.Network.P2P.Subprotocols.Eth;
using Nethermind.Network.P2P.Subprotocols.Eth.V63.Messages;
using Nethermind.Network.Rlpx;
using Nethermind.Network.Rlpx.Handshake;
using Nethermind.Network.StaticNodes;
using Nethermind.Stats.Model;
using Nethermind.Synchronization;
using Nethermind.Synchronization.ParallelSync;
using Nethermind.Synchronization.SnapSync;
using Nethermind.Synchronization.Trie;
using Nethermind.Trie;
using Nethermind.Trie.Pruning;
using Nethermind.TxPool;
using No = Nethermind.Synchronization.No;

namespace Nethermind.Init.Steps;

public static class NettyMemoryEstimator
{
    // Environment.SetEnvironmentVariable("io.netty.allocator.pageSize", "8192");
    private const uint PageSize = 8192;

    public static long Estimate(uint arenaCount, int arenaOrder)
    {
        return arenaCount * (1L << arenaOrder) * PageSize;
    }
}

[RunnerStepDependencies(
    typeof(LoadGenesisBlock),
    typeof(UpdateDiscoveryConfig),
    typeof(SetupKeyStore),
    typeof(InitializeNodeStats),
    typeof(ResolveIps),
    typeof(InitializePlugins),
    typeof(InitializeBlockchain))]
public class InitializeNetwork : IStep
{
    private const string PeersDbPath = "peers";

    protected readonly IApiWithNetwork _api;
    private readonly ILogger _logger;
    private readonly INetworkConfig _networkConfig;
    protected readonly ISyncConfig _syncConfig;

    public InitializeNetwork(INethermindApi api)
    {
        _api = api;
        _logger = _api.LogManager.GetClassLogger();
        _networkConfig = _api.Config<INetworkConfig>();
        _syncConfig = _api.Config<ISyncConfig>();
    }

    public async Task Execute(CancellationToken cancellationToken)
    {
        await Initialize(cancellationToken);
    }

    private async Task Initialize(CancellationToken cancellationToken)
    {
        if (_api.DbProvider is null) throw new StepDependencyException(nameof(_api.DbProvider));
        if (_api.BlockTree is null) throw new StepDependencyException(nameof(_api.BlockTree));

        if (_networkConfig.DiagTracerEnabled)
        {
            NetworkDiagTracer.IsEnabled = true;
        }

        if (NetworkDiagTracer.IsEnabled)
        {
            NetworkDiagTracer.Start(_api.LogManager);
        }

        _api.BetterPeerStrategy = new TotalDifficultyBetterPeerStrategy(_api.LogManager);

        int maxPeersCount = _networkConfig.ActivePeersMaxCount;
        Network.Metrics.PeerLimit = maxPeersCount;

        IEnumerable<ISynchronizationPlugin> synchronizationPlugins = _api.GetSynchronizationPlugins();
        foreach (ISynchronizationPlugin plugin in synchronizationPlugins)
        {
            await plugin.InitSynchronization();
        }

        _api.Pivot ??= new Pivot(_syncConfig);

        if (_api.Synchronizer is null)
        {
            if (_api.ChainSpec.SealEngineType == SealEngineType.Clique)
                _syncConfig.NeedToWaitForHeader = true; // Should this be in chainspec itself?

<<<<<<< HEAD
            _api.Synchronizer ??= new Synchronizer(
                _api.DbProvider,
                new NodeStorageFactory(INodeStorage.KeyScheme.Current, _api.LogManager).WrapKeyValueStore(_api.DbProvider.StateDb),
                _api.SpecProvider!,
                _api.BlockTree,
                _api.ReceiptStorage!,
                _api.SyncPeerPool,
                _api.NodeStatsManager!,
                _syncConfig,
                blockDownloaderFactory,
                _api.Pivot,
                _api.ProcessExit!,
                _api.BetterPeerStrategy,
                _api.ChainSpec,
                _api.StateReader!,
                _api.StateFactory!,
                _api.LogManager);
        }
=======
            ContainerBuilder builder = new ContainerBuilder();
            _api.ConfigureContainerBuilderFromApiWithNetwork(builder)
                .AddSingleton<IBeaconSyncStrategy>(No.BeaconSync);
            builder.RegisterModule(new SynchronizerModule(_syncConfig));
            IContainer container = builder.Build();
>>>>>>> 518a9cd1

            _api.ApiWithNetworkServiceContainer = container;
            _api.DisposeStack.Push((IAsyncDisposable)container);
        }

        _api.TxGossipPolicy.Policies.Add(new SyncedTxGossipPolicy(_api.SyncModeSelector));
<<<<<<< HEAD
        _api.DisposeStack.Push(_api.SyncModeSelector);
        _api.DisposeStack.Push(_api.Synchronizer);

        ISyncServer syncServer = _api.SyncServer = new SyncServer(
            new MemDb(), // TODO: provide tree nodes here
            _api.DbProvider.CodeDb,
            _api.BlockTree,
            _api.ReceiptStorage!,
            _api.BlockValidator!,
            _api.SealValidator!,
            _api.SyncPeerPool,
            _api.SyncModeSelector,
            _api.Config<ISyncConfig>(),
            _api.GossipPolicy,
            _api.SpecProvider!,
            _api.LogManager);
=======
>>>>>>> 518a9cd1

        _ = _api.SyncServer; // Need to be resolved at least once before the peer pool is started.

        InitDiscovery();
        if (cancellationToken.IsCancellationRequested)
        {
            return;
        }

        await InitPeer().ContinueWith(initPeerTask =>
        {
            if (initPeerTask.IsFaulted)
            {
                _logger.Error("Unable to init the peer manager.", initPeerTask.Exception);
            }
        });

        if (_syncConfig.SnapSync && _syncConfig.SnapServingEnabled != true)
        {
            SnapCapabilitySwitcher snapCapabilitySwitcher =
                new(_api.ProtocolsManager, _api.SyncModeSelector, _api.LogManager);
            snapCapabilitySwitcher.EnableSnapCapabilityUntilSynced();
        }

        else if (_logger.IsDebug) _logger.Debug("Skipped enabling snap capability");

        if (cancellationToken.IsCancellationRequested)
        {
            return;
        }

        await StartSync().ContinueWith(initNetTask =>
        {
            if (initNetTask.IsFaulted)
            {
                _logger.Error("Unable to start the synchronizer.", initNetTask.Exception);
            }
        });

        if (cancellationToken.IsCancellationRequested)
        {
            return;
        }

        await StartDiscovery().ContinueWith(initDiscoveryTask =>
        {
            if (initDiscoveryTask.IsFaulted)
            {
                _logger.Error("Unable to start the discovery protocol.", initDiscoveryTask.Exception);
            }
        });

        try
        {
            if (cancellationToken.IsCancellationRequested)
            {
                return;
            }

            StartPeer();
        }
        catch (Exception e)
        {
            _logger.Error("Unable to start the peer manager.", e);
        }

        if (_api.Enode is null)
        {
            throw new InvalidOperationException("Cannot initialize network without knowing own enode");
        }

        ThisNodeInfo.AddInfo("Ethereum     :", $"tcp://{_api.Enode.HostIp}:{_api.Enode.Port}");
        ThisNodeInfo.AddInfo("Client id    :", ProductInfo.ClientId);
        ThisNodeInfo.AddInfo("This node    :", $"{_api.Enode.Info}");
        ThisNodeInfo.AddInfo("Node address :", $"{_api.Enode.Address} (do not use as an account)");
    }

    private Task StartDiscovery()
    {
        if (_api.DiscoveryApp is null) throw new StepDependencyException(nameof(_api.DiscoveryApp));

        if (!_api.Config<IInitConfig>().DiscoveryEnabled)
        {
            if (_logger.IsWarn) _logger.Warn($"Skipping discovery init due to {nameof(IInitConfig.DiscoveryEnabled)} set to false");
            return Task.CompletedTask;
        }

        if (_logger.IsDebug) _logger.Debug("Starting discovery process.");
        _ = _api.DiscoveryApp.StartAsync();
        if (_logger.IsDebug) _logger.Debug("Discovery process started.");
        return Task.CompletedTask;
    }

    private void StartPeer()
    {
        if (_api.PeerManager is null) throw new StepDependencyException(nameof(_api.PeerManager));
        if (_api.SessionMonitor is null) throw new StepDependencyException(nameof(_api.SessionMonitor));
        if (_api.PeerPool is null) throw new StepDependencyException(nameof(_api.PeerPool));

        if (!_api.Config<IInitConfig>().PeerManagerEnabled)
        {
            if (_logger.IsWarn) _logger.Warn($"Skipping peer manager init due to {nameof(IInitConfig.PeerManagerEnabled)} set to false");
        }

        if (_logger.IsDebug) _logger.Debug("Initializing peer manager");
        _api.PeerPool.Start();
        _api.PeerManager.Start();
        _api.SessionMonitor.Start();
        if (_logger.IsDebug) _logger.Debug("Peer manager initialization completed");
    }

    private void InitDiscovery()
    {
        if (_api.NodeStatsManager is null) throw new StepDependencyException(nameof(_api.NodeStatsManager));
        if (_api.Timestamper is null) throw new StepDependencyException(nameof(_api.Timestamper));
        if (_api.NodeKey is null) throw new StepDependencyException(nameof(_api.NodeKey));
        if (_api.CryptoRandom is null) throw new StepDependencyException(nameof(_api.CryptoRandom));
        if (_api.EthereumEcdsa is null) throw new StepDependencyException(nameof(_api.EthereumEcdsa));

        if (!_api.Config<IInitConfig>().DiscoveryEnabled)
        {
            _api.DiscoveryApp = new NullDiscoveryApp();
            return;
        }

        _api.DiscoveryApp = new CompositeDiscoveryApp(_api.NodeKey,
            _networkConfig, _api.Config<IDiscoveryConfig>(), _api.Config<IInitConfig>(),
            _api.EthereumEcdsa, _api.MessageSerializationService,
            _api.LogManager, _api.Timestamper, _api.CryptoRandom,
            _api.NodeStatsManager, _api.IpResolver
        );

        _api.DiscoveryApp.Initialize(_api.NodeKey.PublicKey);
    }

    private Task StartSync()
    {
        if (_api.Synchronizer is null) throw new StepDependencyException(nameof(_api.Synchronizer));
        if (_api.BlockTree is null) throw new StepDependencyException(nameof(_api.BlockTree));

        ISyncConfig syncConfig = _api.Config<ISyncConfig>();
        if (syncConfig.NetworkingEnabled)
        {
            _api.SyncPeerPool!.Start();

            if (syncConfig.SynchronizationEnabled)
            {
                if (_logger.IsDebug) _logger.Debug($"Starting synchronization from block {_api.BlockTree.Head?.Header.ToString(BlockHeader.Format.Short)}.");
                _api.Synchronizer!.Start();
            }
            else
            {
                if (_logger.IsWarn) _logger.Warn($"Skipping blockchain synchronization init due to {nameof(ISyncConfig.SynchronizationEnabled)} set to false");
            }
        }
        else if (_logger.IsWarn) _logger.Warn($"Skipping connecting to peers due to {nameof(ISyncConfig.NetworkingEnabled)} set to false");


        return Task.CompletedTask;
    }

    private async Task InitPeer()
    {
        if (_api.DbProvider is null) throw new StepDependencyException(nameof(_api.DbProvider));
        if (_api.BlockTree is null) throw new StepDependencyException(nameof(_api.BlockTree));
        if (_api.ReceiptStorage is null) throw new StepDependencyException(nameof(_api.ReceiptStorage));
        if (_api.BlockValidator is null) throw new StepDependencyException(nameof(_api.BlockValidator));
        if (_api.Synchronizer is null) throw new StepDependencyException(nameof(_api.Synchronizer));
        if (_api.Enode is null) throw new StepDependencyException(nameof(_api.Enode));
        if (_api.NodeKey is null) throw new StepDependencyException(nameof(_api.NodeKey));
        if (_api.MainBlockProcessor is null) throw new StepDependencyException(nameof(_api.MainBlockProcessor));
        if (_api.NodeStatsManager is null) throw new StepDependencyException(nameof(_api.NodeStatsManager));
        if (_api.KeyStore is null) throw new StepDependencyException(nameof(_api.KeyStore));
        if (_api.Wallet is null) throw new StepDependencyException(nameof(_api.Wallet));
        if (_api.EthereumEcdsa is null) throw new StepDependencyException(nameof(_api.EthereumEcdsa));
        if (_api.SpecProvider is null) throw new StepDependencyException(nameof(_api.SpecProvider));
        if (_api.TxPool is null) throw new StepDependencyException(nameof(_api.TxPool));
        if (_api.TxSender is null) throw new StepDependencyException(nameof(_api.TxSender));
        if (_api.EthereumJsonSerializer is null) throw new StepDependencyException(nameof(_api.EthereumJsonSerializer));
        if (_api.DiscoveryApp is null) throw new StepDependencyException(nameof(_api.DiscoveryApp));

        /* rlpx */
        EciesCipher eciesCipher = new(_api.CryptoRandom);
        Eip8MessagePad eip8Pad = new(_api.CryptoRandom);
        _api.MessageSerializationService.Register(new AuthEip8MessageSerializer(eip8Pad));
        _api.MessageSerializationService.Register(new AckEip8MessageSerializer(eip8Pad));
        _api.MessageSerializationService.Register(Assembly.GetAssembly(typeof(HelloMessageSerializer))!);
        ReceiptsMessageSerializer receiptsMessageSerializer = new(_api.SpecProvider);
        _api.MessageSerializationService.Register(receiptsMessageSerializer);
        _api.MessageSerializationService.Register(new Network.P2P.Subprotocols.Eth.V66.Messages.ReceiptsMessageSerializer(receiptsMessageSerializer));

        HandshakeService encryptionHandshakeServiceA = new(
            _api.MessageSerializationService,
            eciesCipher,
            _api.CryptoRandom,
            _api.EthereumEcdsa,
            _api.NodeKey.Unprotect(),
            _api.LogManager);

        IDiscoveryConfig discoveryConfig = _api.Config<IDiscoveryConfig>();
        // TODO: hack, but changing it in all the documentation would be a nightmare
        _networkConfig.Bootnodes = discoveryConfig.Bootnodes;

        IInitConfig initConfig = _api.Config<IInitConfig>();

        _api.DisconnectsAnalyzer = new MetricsDisconnectsAnalyzer();
        _api.SessionMonitor = new SessionMonitor(_networkConfig, _api.LogManager);
        _api.RlpxPeer = new RlpxHost(
            _api.MessageSerializationService,
            _api.NodeKey.PublicKey,
            _networkConfig.ProcessingThreadCount,
            _networkConfig.P2PPort,
            _networkConfig.LocalIp,
            _networkConfig.ConnectTimeoutMs,
            encryptionHandshakeServiceA,
            _api.SessionMonitor,
            _api.DisconnectsAnalyzer,
            _api.LogManager,
            TimeSpan.FromMilliseconds(_networkConfig.SimulateSendLatencyMs)
        );

        await _api.RlpxPeer.Init();

        _api.StaticNodesManager = new StaticNodesManager(initConfig.StaticNodesPath, _api.LogManager);
        await _api.StaticNodesManager.InitAsync();

        // ToDo: PeersDB is registered outside dbProvider
        string dbName = "PeersDB";
        IFullDb peersDb = initConfig.DiagnosticMode == DiagnosticMode.MemDb
            ? new MemDb(dbName)
            : new SimpleFilePublicKeyDb(dbName, PeersDbPath.GetApplicationResourcePath(initConfig.BaseDbPath),
                _api.LogManager);

        NetworkStorage peerStorage = new(peersDb, _api.LogManager);
        ISyncServer syncServer = _api.SyncServer!;
        ForkInfo forkInfo = new(_api.SpecProvider!, syncServer.Genesis.Hash!);

        ProtocolValidator protocolValidator = new(_api.NodeStatsManager!, _api.BlockTree, forkInfo, _api.LogManager);
        PooledTxsRequestor pooledTxsRequestor = new(_api.TxPool!, _api.Config<ITxPoolConfig>());

        ISnapServer? snapServer = null;
        if (_syncConfig.SnapServingEnabled == true)
        {
            // TODO: Add a proper config for the state persistence depth.
            snapServer = new SnapServer(
                new TrieStore(new MemDb(), null).AsReadOnly(), // TODO: provide tree nodes here
                _api.DbProvider.CodeDb,
                new LastNStateRootTracker(_api.BlockTree, 128), _api.LogManager);
        }

        _api.ProtocolsManager = new ProtocolsManager(
            _api.SyncPeerPool!,
            syncServer,
            _api.BackgroundTaskScheduler,
            _api.TxPool,
            pooledTxsRequestor,
            _api.DiscoveryApp,
            _api.MessageSerializationService,
            _api.RlpxPeer,
            _api.NodeStatsManager,
            protocolValidator,
            peerStorage,
            forkInfo,
            _api.GossipPolicy,
            _networkConfig,
            snapServer,
            _api.LogManager,
            _api.TxGossipPolicy);

        if (_syncConfig.SnapServingEnabled == true)
        {
            _api.ProtocolsManager!.AddSupportedCapability(new Capability(Protocol.Snap, 1));
        }

        _api.ProtocolValidator = protocolValidator;

        NodesLoader nodesLoader = new(_networkConfig, _api.NodeStatsManager, peerStorage, _api.RlpxPeer, _api.LogManager);

        // I do not use the key here -> API is broken - no sense to use the node signer here
        NodeRecordSigner nodeRecordSigner = new(_api.EthereumEcdsa, new PrivateKeyGenerator().Generate());
        EnrRecordParser enrRecordParser = new(nodeRecordSigner);

        if (_networkConfig.DiscoveryDns == null)
        {
            string chainName = BlockchainIds.GetBlockchainName(_api.ChainSpec!.NetworkId).ToLowerInvariant();
            _networkConfig.DiscoveryDns = $"all.{chainName}.ethdisco.net";
        }

        EnrDiscovery enrDiscovery = new(enrRecordParser, _networkConfig, _api.LogManager); // initialize with a proper network

        if (!_networkConfig.DisableDiscV4DnsFeeder)
        {
            // Feed some nodes into discoveryApp in case all bootnodes is faulty.
            _ = new NodeSourceToDiscV4Feeder(enrDiscovery, _api.DiscoveryApp, 50).Run(_api.ProcessExit!.Token);
        }

        CompositeNodeSource nodeSources = _networkConfig.OnlyStaticPeers
            ? new(_api.StaticNodesManager, nodesLoader)
            : new(_api.StaticNodesManager, nodesLoader, enrDiscovery, _api.DiscoveryApp);
        _api.PeerPool = new PeerPool(nodeSources, _api.NodeStatsManager, peerStorage, _networkConfig, _api.LogManager);
        _api.PeerManager = new PeerManager(
            _api.RlpxPeer,
            _api.PeerPool,
            _api.NodeStatsManager,
            _networkConfig,
            _api.LogManager);

        foreach (INethermindPlugin plugin in _api.Plugins)
        {
            await plugin.InitNetworkProtocol();
        }
    }
}<|MERGE_RESOLUTION|>--- conflicted
+++ resolved
@@ -116,57 +116,17 @@
             if (_api.ChainSpec.SealEngineType == SealEngineType.Clique)
                 _syncConfig.NeedToWaitForHeader = true; // Should this be in chainspec itself?
 
-<<<<<<< HEAD
-            _api.Synchronizer ??= new Synchronizer(
-                _api.DbProvider,
-                new NodeStorageFactory(INodeStorage.KeyScheme.Current, _api.LogManager).WrapKeyValueStore(_api.DbProvider.StateDb),
-                _api.SpecProvider!,
-                _api.BlockTree,
-                _api.ReceiptStorage!,
-                _api.SyncPeerPool,
-                _api.NodeStatsManager!,
-                _syncConfig,
-                blockDownloaderFactory,
-                _api.Pivot,
-                _api.ProcessExit!,
-                _api.BetterPeerStrategy,
-                _api.ChainSpec,
-                _api.StateReader!,
-                _api.StateFactory!,
-                _api.LogManager);
-        }
-=======
             ContainerBuilder builder = new ContainerBuilder();
             _api.ConfigureContainerBuilderFromApiWithNetwork(builder)
                 .AddSingleton<IBeaconSyncStrategy>(No.BeaconSync);
             builder.RegisterModule(new SynchronizerModule(_syncConfig));
             IContainer container = builder.Build();
->>>>>>> 518a9cd1
 
             _api.ApiWithNetworkServiceContainer = container;
             _api.DisposeStack.Push((IAsyncDisposable)container);
         }
 
         _api.TxGossipPolicy.Policies.Add(new SyncedTxGossipPolicy(_api.SyncModeSelector));
-<<<<<<< HEAD
-        _api.DisposeStack.Push(_api.SyncModeSelector);
-        _api.DisposeStack.Push(_api.Synchronizer);
-
-        ISyncServer syncServer = _api.SyncServer = new SyncServer(
-            new MemDb(), // TODO: provide tree nodes here
-            _api.DbProvider.CodeDb,
-            _api.BlockTree,
-            _api.ReceiptStorage!,
-            _api.BlockValidator!,
-            _api.SealValidator!,
-            _api.SyncPeerPool,
-            _api.SyncModeSelector,
-            _api.Config<ISyncConfig>(),
-            _api.GossipPolicy,
-            _api.SpecProvider!,
-            _api.LogManager);
-=======
->>>>>>> 518a9cd1
 
         _ = _api.SyncServer; // Need to be resolved at least once before the peer pool is started.
 
