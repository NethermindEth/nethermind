// SPDX-FileCopyrightText: 2022 Demerzel Solutions Limited
// SPDX-License-Identifier: LGPL-3.0-only

using System;
using System.Collections.Generic;
using System.Reflection;
using System.Threading;
using System.Threading.Tasks;
using Nethermind.Api;
using Nethermind.Api.Extensions;
using Nethermind.Blockchain.Synchronization;
using Nethermind.Core;
using Nethermind.Crypto;
using Nethermind.Db;
using Nethermind.Facade.Eth;
using Nethermind.Logging;
using Nethermind.Network;
using Nethermind.Network.Config;
using Nethermind.Network.Contract.P2P;
using Nethermind.Network.Discovery;
using Nethermind.Network.Discovery.Lifecycle;
using Nethermind.Network.Discovery.Messages;
using Nethermind.Network.Discovery.RoutingTable;
using Nethermind.Network.Discovery.Serializers;
using Nethermind.Network.Dns;
using Nethermind.Network.Enr;
using Nethermind.Network.P2P.Analyzers;
using Nethermind.Network.P2P.Messages;
using Nethermind.Network.P2P.Subprotocols.Eth.V63.Messages;
using Nethermind.Network.P2P.Subprotocols.Eth.V65;
using Nethermind.Network.Rlpx;
using Nethermind.Network.Rlpx.Handshake;
using Nethermind.Network.StaticNodes;
using Nethermind.Stats.Model;
using Nethermind.Synchronization;
using Nethermind.Synchronization.Blocks;
using Nethermind.Synchronization.LesSync;
using Nethermind.Synchronization.ParallelSync;
using Nethermind.Synchronization.Peers;
using Nethermind.Synchronization.Reporting;
using Nethermind.Synchronization.SnapSync;
using Nethermind.TxPool;

namespace Nethermind.Init.Steps;

public static class NettyMemoryEstimator
{
    // Environment.SetEnvironmentVariable("io.netty.allocator.pageSize", "8192");
    private const uint PageSize = 8192;

    public static long Estimate(uint arenaCount, int arenaOrder)
    {
        return arenaCount * (1L << arenaOrder) * PageSize;
    }
}

[RunnerStepDependencies(
    typeof(LoadGenesisBlock),
    typeof(UpdateDiscoveryConfig),
    typeof(SetupKeyStore),
    typeof(InitializeNodeStats),
    typeof(ResolveIps),
    typeof(InitializePlugins),
    typeof(InitializeBlockchain))]
public class InitializeNetwork : IStep
{
    private const string DiscoveryNodesDbPath = "discoveryNodes";
    private const string PeersDbPath = "peers";

    protected readonly IApiWithNetwork _api;
    private readonly ILogger _logger;
    private readonly INetworkConfig _networkConfig;
    protected readonly ISyncConfig _syncConfig;

    public InitializeNetwork(INethermindApi api)
    {
        _api = api;
        _logger = _api.LogManager.GetClassLogger();
        _networkConfig = _api.Config<INetworkConfig>();
        _syncConfig = _api.Config<ISyncConfig>();
    }

    public async Task Execute(CancellationToken cancellationToken)
    {
        await Initialize(cancellationToken);
    }

    private async Task Initialize(CancellationToken cancellationToken)
    {
        if (_api.DbProvider is null) throw new StepDependencyException(nameof(_api.DbProvider));

        if (_networkConfig.DiagTracerEnabled)
        {
            NetworkDiagTracer.IsEnabled = true;
        }

        if (NetworkDiagTracer.IsEnabled)
        {
            NetworkDiagTracer.Start(_api.LogManager);
        }

        CanonicalHashTrie cht = new CanonicalHashTrie(_api.DbProvider!.ChtDb);

        ProgressTracker progressTracker = new(_api.BlockTree!, _api.DbProvider.StateDb, _api.LogManager, _syncConfig.SnapSyncAccountRangePartitionCount);
        _api.SnapProvider = new SnapProvider(progressTracker, _api.DbProvider, _api.LogManager);

        SyncProgressResolver syncProgressResolver = new(
            _api.BlockTree!,
            _api.ReceiptStorage!,
            _api.DbProvider.StateDb,
            _api.ReadOnlyTrieStore!,
            progressTracker,
            _syncConfig,
            _api.LogManager);

        _api.SyncProgressResolver = syncProgressResolver;
        _api.BetterPeerStrategy = new TotalDifficultyBetterPeerStrategy(_api.LogManager);

        int maxPeersCount = _networkConfig.ActivePeersMaxCount;
        int maxPriorityPeersCount = _networkConfig.PriorityPeersMaxCount;
        Network.Metrics.PeerLimit = maxPeersCount;
        SyncPeerPool apiSyncPeerPool = new(_api.BlockTree!, _api.NodeStatsManager!, _api.BetterPeerStrategy, _api.LogManager, maxPeersCount, maxPriorityPeersCount);

        _api.SyncPeerPool = apiSyncPeerPool;
        _api.PeerDifficultyRefreshPool = apiSyncPeerPool;
        _api.DisposeStack.Push(_api.SyncPeerPool);

        IEnumerable<ISynchronizationPlugin> synchronizationPlugins = _api.GetSynchronizationPlugins();
        foreach (ISynchronizationPlugin plugin in synchronizationPlugins)
        {
            await plugin.InitSynchronization();
        }

        _api.SyncModeSelector ??= CreateMultiSyncModeSelector(syncProgressResolver);
        _api.TxGossipPolicy.Policies.Add(new SyncedTxGossipPolicy(_api.SyncModeSelector));

        _api.EthSyncingInfo = new EthSyncingInfo(_api.BlockTree!, _api.ReceiptStorage!, _syncConfig, _api.SyncModeSelector, _api.LogManager);
        _api.DisposeStack.Push(_api.SyncModeSelector);

        _api.Pivot ??= new Pivot(_syncConfig);

        if (_api.BlockDownloaderFactory is null || _api.Synchronizer is null)
        {
            SyncReport syncReport = new(_api.SyncPeerPool!, _api.NodeStatsManager!, _api.SyncModeSelector, _syncConfig, _api.Pivot, _api.LogManager);

            _api.BlockDownloaderFactory ??= new BlockDownloaderFactory(
                _api.SpecProvider!,
                _api.BlockTree!,
                _api.ReceiptStorage!,
                _api.BlockValidator!,
                _api.SealValidator!,
                _api.SyncPeerPool!,
                _api.BetterPeerStrategy!,
                syncReport,
                _api.LogManager);
            _api.Synchronizer ??= new Synchronizer(
                _api.DbProvider,
                _api.SpecProvider!,
                _api.BlockTree!,
                _api.ReceiptStorage!,
                _api.SyncPeerPool,
                _api.NodeStatsManager!,
                _api.SyncModeSelector,
                _syncConfig,
                _api.SnapProvider,
                _api.BlockDownloaderFactory,
                _api.Pivot,
                syncReport,
                _api.LogManager);
        }

        _api.DisposeStack.Push(_api.Synchronizer);

        ISyncServer syncServer = _api.SyncServer = new SyncServer(
            _api.TrieStore!,
            _api.DbProvider.CodeDb,
            _api.BlockTree!,
            _api.ReceiptStorage!,
            _api.BlockValidator!,
            _api.SealValidator!,
            _api.SyncPeerPool,
            _api.SyncModeSelector,
            _api.Config<ISyncConfig>(),
            _api.WitnessRepository,
            _api.GossipPolicy,
            _api.SpecProvider!,
            _api.LogManager,
            cht);

        _ = syncServer.BuildCHT();
        _api.DisposeStack.Push(syncServer);

        InitDiscovery();
        if (cancellationToken.IsCancellationRequested)
        {
            return;
        }

        await InitPeer().ContinueWith(initPeerTask =>
        {
            if (initPeerTask.IsFaulted)
            {
                _logger.Error("Unable to init the peer manager.", initPeerTask.Exception);
            }
        });

        bool stateSyncFinished = _api.SyncProgressResolver.FindBestFullState() != 0;

        if (_syncConfig.SnapSync || stateSyncFinished || !_syncConfig.FastSync)
        {
            // we can't add eth67 capability as default, because it needs snap protocol for syncing (GetNodeData is
            // no longer available). Eth67 should be added if snap is enabled OR sync is finished OR in archive nodes (no state sync)
            _api.ProtocolsManager!.AddSupportedCapability(new Capability(Protocol.Eth, 67));
            _api.ProtocolsManager!.AddSupportedCapability(new Capability(Protocol.Eth, 68));
        }
        else if (_logger.IsDebug) _logger.Debug("Skipped enabling eth67 & eth68 capabilities");

        if (_syncConfig.SnapSync && !stateSyncFinished)
        {
            SnapCapabilitySwitcher snapCapabilitySwitcher = new(_api.ProtocolsManager, _api.SyncModeSelector, _api.LogManager);
            snapCapabilitySwitcher.EnableSnapCapabilityUntilSynced();
        }
        else if (_logger.IsDebug) _logger.Debug("Skipped enabling snap capability");

        if (cancellationToken.IsCancellationRequested)
        {
            return;
        }

        await StartSync().ContinueWith(initNetTask =>
        {
            if (initNetTask.IsFaulted)
            {
                _logger.Error("Unable to start the synchronizer.", initNetTask.Exception);
            }
        });

        if (cancellationToken.IsCancellationRequested)
        {
            return;
        }

        await StartDiscovery().ContinueWith(initDiscoveryTask =>
        {
            if (initDiscoveryTask.IsFaulted)
            {
                _logger.Error("Unable to start the discovery protocol.", initDiscoveryTask.Exception);
            }
        });

        try
        {
            if (cancellationToken.IsCancellationRequested)
            {
                return;
            }

            StartPeer();
        }
        catch (Exception e)
        {
            _logger.Error("Unable to start the peer manager.", e);
        }

        if (_api.Enode is null)
        {
            throw new InvalidOperationException("Cannot initialize network without knowing own enode");
        }

        ThisNodeInfo.AddInfo("Ethereum     :", $"tcp://{_api.Enode.HostIp}:{_api.Enode.Port}");
        ThisNodeInfo.AddInfo("Client id    :", ProductInfo.ClientId);
        ThisNodeInfo.AddInfo("This node    :", $"{_api.Enode.Info}");
        ThisNodeInfo.AddInfo("Node address :", $"{_api.Enode.Address} (do not use as an account)");
    }

    protected virtual MultiSyncModeSelector CreateMultiSyncModeSelector(SyncProgressResolver syncProgressResolver)
        => new(syncProgressResolver, _api.SyncPeerPool!, _syncConfig, No.BeaconSync, _api.BetterPeerStrategy!, _api.LogManager, _api.ChainSpec?.SealEngineType == SealEngineType.Clique);

    private Task StartDiscovery()
    {
        if (_api.DiscoveryApp is null) throw new StepDependencyException(nameof(_api.DiscoveryApp));

        if (!_api.Config<IInitConfig>().DiscoveryEnabled)
        {
            if (_logger.IsWarn) _logger.Warn($"Skipping discovery init due to {nameof(IInitConfig.DiscoveryEnabled)} set to false");
            return Task.CompletedTask;
        }

        if (_logger.IsDebug) _logger.Debug("Starting discovery process.");
        _api.DiscoveryApp.Start();
        if (_logger.IsDebug) _logger.Debug("Discovery process started.");
        return Task.CompletedTask;
    }

    private void StartPeer()
    {
        if (_api.PeerManager is null) throw new StepDependencyException(nameof(_api.PeerManager));
        if (_api.SessionMonitor is null) throw new StepDependencyException(nameof(_api.SessionMonitor));
        if (_api.PeerPool is null) throw new StepDependencyException(nameof(_api.PeerPool));

        if (!_api.Config<IInitConfig>().PeerManagerEnabled)
        {
            if (_logger.IsWarn) _logger.Warn($"Skipping peer manager init due to {nameof(IInitConfig.PeerManagerEnabled)} set to false");
        }

        if (_logger.IsDebug) _logger.Debug("Initializing peer manager");
        _api.PeerPool.Start();
        _api.PeerManager.Start();
        _api.SessionMonitor.Start();
        if (_logger.IsDebug) _logger.Debug("Peer manager initialization completed");
    }

    private void InitDiscovery()
    {
        if (_api.NodeStatsManager is null) throw new StepDependencyException(nameof(_api.NodeStatsManager));
        if (_api.Timestamper is null) throw new StepDependencyException(nameof(_api.Timestamper));
        if (_api.NodeKey is null) throw new StepDependencyException(nameof(_api.NodeKey));
        if (_api.CryptoRandom is null) throw new StepDependencyException(nameof(_api.CryptoRandom));
        if (_api.EthereumEcdsa is null) throw new StepDependencyException(nameof(_api.EthereumEcdsa));

        if (!_api.Config<IInitConfig>().DiscoveryEnabled)
        {
            _api.DiscoveryApp = new NullDiscoveryApp();
            return;
        }

        IDiscoveryConfig discoveryConfig = _api.Config<IDiscoveryConfig>();

        SameKeyGenerator privateKeyProvider = new(_api.NodeKey.Unprotect());
        NodeIdResolver nodeIdResolver = new(_api.EthereumEcdsa);

        NodeRecord selfNodeRecord = PrepareNodeRecord(privateKeyProvider);
        IDiscoveryMsgSerializersProvider msgSerializersProvider = new DiscoveryMsgSerializersProvider(
            _api.MessageSerializationService,
            _api.EthereumEcdsa,
            privateKeyProvider,
            nodeIdResolver);

        msgSerializersProvider.RegisterDiscoverySerializers();

        NodeDistanceCalculator nodeDistanceCalculator = new(discoveryConfig);

        NodeTable nodeTable = new(nodeDistanceCalculator, discoveryConfig, _networkConfig, _api.LogManager);
        EvictionManager evictionManager = new(nodeTable, _api.LogManager);

        NodeLifecycleManagerFactory nodeLifeCycleFactory = new(
            nodeTable,
            evictionManager,
            _api.NodeStatsManager,
            selfNodeRecord,
            discoveryConfig,
            _api.Timestamper,
            _api.LogManager);

        // ToDo: DiscoveryDB is registered outside dbProvider - bad
        SimpleFilePublicKeyDb discoveryDb = new(
            "DiscoveryDB",
            DiscoveryNodesDbPath.GetApplicationResourcePath(_api.Config<IInitConfig>().BaseDbPath),
            _api.LogManager);

        NetworkStorage discoveryStorage = new(
            discoveryDb,
            _api.LogManager);

        DiscoveryManager discoveryManager = new(
            nodeLifeCycleFactory,
            nodeTable,
            discoveryStorage,
            discoveryConfig,
            _api.LogManager
        );

        NodesLocator nodesLocator = new(
            nodeTable,
            discoveryManager,
            discoveryConfig,
            _api.LogManager);

        _api.DiscoveryApp = new DiscoveryApp(
            nodesLocator,
            discoveryManager,
            nodeTable,
            _api.MessageSerializationService,
            _api.CryptoRandom,
            discoveryStorage,
            _networkConfig,
            discoveryConfig,
            _api.Timestamper,
            _api.LogManager);

        _api.DiscoveryApp.Initialize(_api.NodeKey.PublicKey);
    }

    private NodeRecord PrepareNodeRecord(SameKeyGenerator privateKeyProvider)
    {
        NodeRecord selfNodeRecord = new();
        selfNodeRecord.SetEntry(IdEntry.Instance);
        selfNodeRecord.SetEntry(new IpEntry(_api.IpResolver!.ExternalIp));
        selfNodeRecord.SetEntry(new TcpEntry(_networkConfig.P2PPort));
        selfNodeRecord.SetEntry(new UdpEntry(_networkConfig.DiscoveryPort));
        selfNodeRecord.SetEntry(new Secp256K1Entry(_api.NodeKey!.CompressedPublicKey));
        selfNodeRecord.EnrSequence = 1;
        NodeRecordSigner enrSigner = new(_api.EthereumEcdsa, privateKeyProvider.Generate());
        enrSigner.Sign(selfNodeRecord);
        if (!enrSigner.Verify(selfNodeRecord))
        {
            throw new NetworkingException("Self ENR initialization failed", NetworkExceptionType.Discovery);
        }

        return selfNodeRecord;
    }

    private Task StartSync()
    {
        if (_api.SyncPeerPool is null) throw new StepDependencyException(nameof(_api.SyncPeerPool));
        if (_api.Synchronizer is null) throw new StepDependencyException(nameof(_api.Synchronizer));
        if (_api.BlockTree is null) throw new StepDependencyException(nameof(_api.BlockTree));

        ISyncConfig syncConfig = _api.Config<ISyncConfig>();
        if (syncConfig.NetworkingEnabled)
        {
            _api.SyncPeerPool!.Start();

            if (syncConfig.SynchronizationEnabled)
            {
                if (_logger.IsDebug) _logger.Debug($"Starting synchronization from block {_api.BlockTree.Head?.Header.ToString(BlockHeader.Format.Short)}.");
                _api.Synchronizer!.Start();
            }
            else
            {
                if (_logger.IsWarn) _logger.Warn($"Skipping blockchain synchronization init due to {nameof(ISyncConfig.SynchronizationEnabled)} set to false");
            }
        }
        else if (_logger.IsWarn) _logger.Warn($"Skipping connecting to peers due to {nameof(ISyncConfig.NetworkingEnabled)} set to false");


        return Task.CompletedTask;
    }

    private async Task InitPeer()
    {
        if (_api.DbProvider is null) throw new StepDependencyException(nameof(_api.DbProvider));
        if (_api.BlockTree is null) throw new StepDependencyException(nameof(_api.BlockTree));
        if (_api.ReceiptStorage is null) throw new StepDependencyException(nameof(_api.ReceiptStorage));
        if (_api.BlockValidator is null) throw new StepDependencyException(nameof(_api.BlockValidator));
        if (_api.SyncPeerPool is null) throw new StepDependencyException(nameof(_api.SyncPeerPool));
        if (_api.Synchronizer is null) throw new StepDependencyException(nameof(_api.Synchronizer));
        if (_api.Enode is null) throw new StepDependencyException(nameof(_api.Enode));
        if (_api.NodeKey is null) throw new StepDependencyException(nameof(_api.NodeKey));
        if (_api.MainBlockProcessor is null) throw new StepDependencyException(nameof(_api.MainBlockProcessor));
        if (_api.NodeStatsManager is null) throw new StepDependencyException(nameof(_api.NodeStatsManager));
        if (_api.KeyStore is null) throw new StepDependencyException(nameof(_api.KeyStore));
        if (_api.Wallet is null) throw new StepDependencyException(nameof(_api.Wallet));
        if (_api.EthereumEcdsa is null) throw new StepDependencyException(nameof(_api.EthereumEcdsa));
        if (_api.SpecProvider is null) throw new StepDependencyException(nameof(_api.SpecProvider));
        if (_api.TxPool is null) throw new StepDependencyException(nameof(_api.TxPool));
        if (_api.TxSender is null) throw new StepDependencyException(nameof(_api.TxSender));
        if (_api.EthereumJsonSerializer is null) throw new StepDependencyException(nameof(_api.EthereumJsonSerializer));
        if (_api.DiscoveryApp is null) throw new StepDependencyException(nameof(_api.DiscoveryApp));

        /* rlpx */
        EciesCipher eciesCipher = new(_api.CryptoRandom);
        Eip8MessagePad eip8Pad = new(_api.CryptoRandom);
        _api.MessageSerializationService.Register(new AuthEip8MessageSerializer(eip8Pad));
        _api.MessageSerializationService.Register(new AckEip8MessageSerializer(eip8Pad));
        _api.MessageSerializationService.Register(Assembly.GetAssembly(typeof(HelloMessageSerializer))!);
        ReceiptsMessageSerializer receiptsMessageSerializer = new(_api.SpecProvider);
        _api.MessageSerializationService.Register(receiptsMessageSerializer);
        _api.MessageSerializationService.Register(new Network.P2P.Subprotocols.Eth.V66.Messages.ReceiptsMessageSerializer(receiptsMessageSerializer));

        HandshakeService encryptionHandshakeServiceA = new(
            _api.MessageSerializationService,
            eciesCipher,
            _api.CryptoRandom,
            _api.EthereumEcdsa,
            _api.NodeKey.Unprotect(),
            _api.LogManager);

        IDiscoveryConfig discoveryConfig = _api.Config<IDiscoveryConfig>();
        // TODO: hack, but changing it in all the documentation would be a nightmare
        _networkConfig.Bootnodes = discoveryConfig.Bootnodes;

        IInitConfig initConfig = _api.Config<IInitConfig>();

        _api.DisconnectsAnalyzer = new MetricsDisconnectsAnalyzer();
        _api.SessionMonitor = new SessionMonitor(_networkConfig, _api.LogManager);
        _api.RlpxPeer = new RlpxHost(
            _api.MessageSerializationService,
            _api.NodeKey.PublicKey,
            _networkConfig.ProcessingThreadCount,
            _networkConfig.P2PPort,
            _networkConfig.LocalIp,
            _networkConfig.ConnectTimeoutMs,
            encryptionHandshakeServiceA,
            _api.SessionMonitor,
            _api.DisconnectsAnalyzer,
            _api.LogManager,
            TimeSpan.FromMilliseconds(_networkConfig.SimulateSendLatencyMs)
        );

        await _api.RlpxPeer.Init();

        _api.StaticNodesManager = new StaticNodesManager(initConfig.StaticNodesPath, _api.LogManager);
        await _api.StaticNodesManager.InitAsync();

        // ToDo: PeersDB is registered outside dbProvider
        string dbName = "PeersDB";
        IFullDb peersDb = initConfig.DiagnosticMode == DiagnosticMode.MemDb
            ? new MemDb(dbName)
            : new SimpleFilePublicKeyDb(dbName, PeersDbPath.GetApplicationResourcePath(initConfig.BaseDbPath),
                _api.LogManager);

        NetworkStorage peerStorage = new(peersDb, _api.LogManager);
        ISyncServer syncServer = _api.SyncServer!;
        ForkInfo forkInfo = new(_api.SpecProvider!, syncServer.Genesis.Hash!);

        ProtocolValidator protocolValidator = new(_api.NodeStatsManager!, _api.BlockTree!, forkInfo, _api.LogManager);
        PooledTxsRequestor pooledTxsRequestor = new(_api.TxPool!);
        _api.ProtocolsManager = new ProtocolsManager(
            _api.SyncPeerPool!,
            syncServer,
            _api.TxPool,
            pooledTxsRequestor,
            _api.DiscoveryApp!,
            _api.MessageSerializationService,
            _api.RlpxPeer,
            _api.NodeStatsManager,
            protocolValidator,
            peerStorage,
            forkInfo,
            _api.GossipPolicy,
<<<<<<< HEAD
            _networkConfig,
            _api.LogManager);
=======
            _api.LogManager,
            _api.TxGossipPolicy);
>>>>>>> e65406aa

        if (_syncConfig.WitnessProtocolEnabled)
        {
            _api.ProtocolsManager.AddSupportedCapability(new Capability(Protocol.Wit, 0));
        }

        _api.ProtocolValidator = protocolValidator;

        NodesLoader nodesLoader = new(_networkConfig, _api.NodeStatsManager, peerStorage, _api.RlpxPeer, _api.LogManager);

        // I do not use the key here -> API is broken - no sense to use the node signer here
        NodeRecordSigner nodeRecordSigner = new(_api.EthereumEcdsa, new PrivateKeyGenerator().Generate());
        EnrRecordParser enrRecordParser = new(nodeRecordSigner);
        EnrDiscovery enrDiscovery = new(enrRecordParser, _api.LogManager); // initialize with a proper network
        CompositeNodeSource nodeSources = new(_api.StaticNodesManager, nodesLoader, enrDiscovery, _api.DiscoveryApp);
        _api.PeerPool = new PeerPool(nodeSources, _api.NodeStatsManager, peerStorage, _networkConfig, _api.LogManager);
        _api.PeerManager = new PeerManager(
            _api.RlpxPeer,
            _api.PeerPool,
            _api.NodeStatsManager,
            _networkConfig,
            _api.LogManager);

        string chainName = BlockchainIds.GetBlockchainName(_api.ChainSpec!.NetworkId).ToLowerInvariant();
        string domain = _networkConfig.DiscoveryDns ?? $"all.{chainName}.ethdisco.net";
        _ = enrDiscovery.SearchTree(domain).ContinueWith(t =>
        {
            if (t.IsFaulted)
            {
                _logger.Error($"ENR discovery failed: {t.Exception}");
            }
        });

        foreach (INethermindPlugin plugin in _api.Plugins)
        {
            await plugin.InitNetworkProtocol();
        }
    }
}<|MERGE_RESOLUTION|>--- conflicted
+++ resolved
@@ -529,13 +529,9 @@
             peerStorage,
             forkInfo,
             _api.GossipPolicy,
-<<<<<<< HEAD
             _networkConfig,
-            _api.LogManager);
-=======
             _api.LogManager,
             _api.TxGossipPolicy);
->>>>>>> e65406aa
 
         if (_syncConfig.WitnessProtocolEnabled)
         {
