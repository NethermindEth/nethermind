//  Copyright (c) 2021 Demerzel Solutions Limited
//  This file is part of the Nethermind library.
//
//  The Nethermind library is free software: you can redistribute it and/or modify
//  it under the terms of the GNU Lesser General Public License as published by
//  the Free Software Foundation, either version 3 of the License, or
//  (at your option) any later version.
//
//  The Nethermind library is distributed in the hope that it will be useful,
//  but WITHOUT ANY WARRANTY; without even the implied warranty of
//  MERCHANTABILITY or FITNESS FOR A PARTICULAR PURPOSE. See the
//  GNU Lesser General Public License for more details.
//
//  You should have received a copy of the GNU Lesser General Public License
//  along with the Nethermind. If not, see <http://www.gnu.org/licenses/>.

using System;
using System.Collections.Generic;
using System.Reflection;
using System.Threading;
using System.Threading.Tasks;
using Nethermind.Api;
using Nethermind.Api.Extensions;
using Nethermind.Blockchain.Synchronization;
using Nethermind.Core;
using Nethermind.Crypto;
using Nethermind.Db;
using Nethermind.Logging;
using Nethermind.Network;
using Nethermind.Network.Config;
using Nethermind.Network.Discovery;
using Nethermind.Network.Discovery.Lifecycle;
using Nethermind.Network.Discovery.Messages;
using Nethermind.Network.Discovery.RoutingTable;
using Nethermind.Network.Discovery.Serializers;
using Nethermind.Network.Dns;
using Nethermind.Network.Enr;
using Nethermind.Network.P2P;
using Nethermind.Network.P2P.Analyzers;
using Nethermind.Network.P2P.Messages;
using Nethermind.Network.P2P.Subprotocols.Eth.V63.Messages;
using Nethermind.Network.P2P.Subprotocols.Eth.V65;
using Nethermind.Network.Rlpx;
using Nethermind.Network.Rlpx.Handshake;
using Nethermind.Network.StaticNodes;
using Nethermind.Stats.Model;
using Nethermind.Synchronization;
using Nethermind.Synchronization.Blocks;
using Nethermind.Synchronization.LesSync;
using Nethermind.Synchronization.ParallelSync;
using Nethermind.Synchronization.Peers;
using Nethermind.Synchronization.Reporting;
using Nethermind.Synchronization.SnapSync;

namespace Nethermind.Init.Steps;

public static class NettyMemoryEstimator
{
    // Environment.SetEnvironmentVariable("io.netty.allocator.pageSize", "8192");
    private const uint PageSize = 8192;

    public static long Estimate(uint cpuCount, int arenaOrder)
    {
        // do not remember why there is 2 in front
        return 2L * cpuCount * (1L << arenaOrder) * PageSize;
    }
}

[RunnerStepDependencies(
    typeof(LoadGenesisBlock),
    typeof(UpdateDiscoveryConfig),
    typeof(SetupKeyStore),
    typeof(InitializeNodeStats),
    typeof(ResolveIps),
    typeof(InitializePlugins),
    typeof(InitializeBlockchain))]
public class InitializeNetwork : IStep
{
    private const string DiscoveryNodesDbPath = "discoveryNodes";
    private const string PeersDbPath = "peers";

    protected readonly IApiWithNetwork _api;
    private readonly ILogger _logger;
    private readonly INetworkConfig _networkConfig;
    protected readonly ISyncConfig _syncConfig;

    public InitializeNetwork(INethermindApi api)
    {
        _api = api;
        _logger = _api.LogManager.GetClassLogger();
        _networkConfig = _api.Config<INetworkConfig>();
        _syncConfig = _api.Config<ISyncConfig>();
    }

    public async Task Execute(CancellationToken cancellationToken)
    {
        await Initialize(cancellationToken);
    }

    private async Task Initialize(CancellationToken cancellationToken)
    {
        if (_api.DbProvider == null) throw new StepDependencyException(nameof(_api.DbProvider));

        if (_networkConfig.DiagTracerEnabled)
        {
            NetworkDiagTracer.IsEnabled = true;
        }

        if (NetworkDiagTracer.IsEnabled)
        {
            NetworkDiagTracer.Start(_api.LogManager);
        }

        Environment.SetEnvironmentVariable("io.netty.allocator.maxOrder", _networkConfig.NettyArenaOrder.ToString());
        CanonicalHashTrie cht = new CanonicalHashTrie(_api.DbProvider!.ChtDb);

        ProgressTracker progressTracker = new(_api.BlockTree!, _api.DbProvider.StateDb, _api.LogManager);
        _api.SnapProvider = new SnapProvider(progressTracker, _api.DbProvider, _api.LogManager);

        SyncProgressResolver syncProgressResolver = new(
            _api.BlockTree!,
            _api.ReceiptStorage!,
            _api.DbProvider.StateDb,
            _api.ReadOnlyTrieStore!,
            progressTracker,
            _syncConfig,
            _api.LogManager);

        _api.SyncProgressResolver = syncProgressResolver;
        _api.BetterPeerStrategy = new TotalDifficultyBetterPeerStrategy(_api.LogManager);

        int maxPeersCount = _networkConfig.ActivePeersMaxCount;
        int maxPriorityPeersCount = _networkConfig.PriorityPeersMaxCount;
        SyncPeerPool apiSyncPeerPool = new(_api.BlockTree!, _api.NodeStatsManager!, _api.BetterPeerStrategy, maxPeersCount, maxPriorityPeersCount, SyncPeerPool.DefaultUpgradeIntervalInMs, _api.LogManager);
        _api.SyncPeerPool = apiSyncPeerPool;
        _api.PeerDifficultyRefreshPool = apiSyncPeerPool;
        _api.DisposeStack.Push(_api.SyncPeerPool);

        IEnumerable<ISynchronizationPlugin> synchronizationPlugins = _api.GetSynchronizationPlugins();
        foreach (ISynchronizationPlugin plugin in synchronizationPlugins)
        {
            await plugin.InitSynchronization();
        }

        _api.SyncModeSelector ??= CreateMultiSyncModeSelector(syncProgressResolver);
        _api.DisposeStack.Push(_api.SyncModeSelector);

        _api.Pivot ??= new Pivot(_syncConfig);

        if (_api.BlockDownloaderFactory is null || _api.Synchronizer is null)
        {
            SyncReport syncReport = new(_api.SyncPeerPool!, _api.NodeStatsManager!, _api.SyncModeSelector, _syncConfig, _api.Pivot, _api.LogManager);

            _api.BlockDownloaderFactory ??= new BlockDownloaderFactory(_api.SpecProvider!,
                _api.BlockTree!,
                _api.ReceiptStorage!,
                _api.BlockValidator!,
                _api.SealValidator!,
                _api.SyncPeerPool!,
                _api.BetterPeerStrategy!,
                syncReport,
                _api.LogManager);
            _api.Synchronizer ??= new Synchronizer(
                _api.DbProvider,
                _api.SpecProvider!,
                _api.BlockTree!,
                _api.ReceiptStorage!,
                _api.SyncPeerPool,
                _api.NodeStatsManager!,
                _api.SyncModeSelector,
<<<<<<< HEAD
                _api.Config<ISyncConfig>(),
                _api.WitnessRepository,
                _api.GossipPolicy,
                _api.SpecProvider!,
                _api.LogManager,
                cht);

            _ = _api.SyncServer.BuildCHT();
            _api.DisposeStack.Push(_api.SyncServer);

            InitDiscovery();
            if (cancellationToken.IsCancellationRequested)
            {
                return;
            }

            await InitPeer().ContinueWith(initPeerTask =>
            {
                if (initPeerTask.IsFaulted)
                {
                    _logger.Error("Unable to init the peer manager.", initPeerTask.Exception);
                }
            });

            if (_api.SyncModeSelector is MultiSyncModeSelector multiSyncModeSelector && multiSyncModeSelector.SnapSyncEnabled)
            {
                SnapCapabilitySwitcher snapCapabilitySwitcher = new(_api.ProtocolsManager, multiSyncModeSelector, _api.LogManager);
                snapCapabilitySwitcher.EnableSnapCapabilityUntilSynced();
            }

            if (cancellationToken.IsCancellationRequested)
            {
                return;
            }

            await StartSync().ContinueWith(initNetTask =>
            {
                if (initNetTask.IsFaulted)
                {
                    _logger.Error("Unable to start the synchronizer.", initNetTask.Exception);
                }
            });

            if (cancellationToken.IsCancellationRequested)
            {
                return;
            }

            await StartDiscovery().ContinueWith(initDiscoveryTask =>
            {
                if (initDiscoveryTask.IsFaulted)
                {
                    _logger.Error("Unable to start the discovery protocol.", initDiscoveryTask.Exception);
                }
            });

            try
            {
                if (cancellationToken.IsCancellationRequested)
                {
                    return;
                }
=======
                _syncConfig,
                _api.SnapProvider,
                _api.BlockDownloaderFactory,
                _api.Pivot,
                syncReport,
                _api.LogManager);
        }
>>>>>>> 6b472ac9

        _api.DisposeStack.Push(_api.Synchronizer);

        _api.SyncServer = new SyncServer(
            _api.TrieStore!,
            _api.DbProvider.CodeDb,
            _api.BlockTree!,
            _api.ReceiptStorage!,
            _api.BlockValidator!,
            _api.SealValidator!,
            _api.SyncPeerPool,
            _api.SyncModeSelector,
            _api.Config<ISyncConfig>(),
            _api.WitnessRepository,
            _api.GossipPolicy,
            _api.SpecProvider!,
            _api.LogManager,
            cht);

        _ = _api.SyncServer.BuildCHT();
        _api.DisposeStack.Push(_api.SyncServer);

        InitDiscovery();
        if (cancellationToken.IsCancellationRequested)
        {
            return;
        }

        await InitPeer().ContinueWith(initPeerTask =>
        {
            if (initPeerTask.IsFaulted)
            {
                _logger.Error("Unable to init the peer manager.", initPeerTask.Exception);
            }
        });

        if (_syncConfig.SnapSync)
        {
            SnapCapabilitySwitcher snapCapabilitySwitcher = new(_api.ProtocolsManager, progressTracker);
            snapCapabilitySwitcher.EnableSnapCapabilityUntilSynced();
        }

        if (cancellationToken.IsCancellationRequested)
        {
            return;
        }

        await StartSync().ContinueWith(initNetTask =>
        {
            if (initNetTask.IsFaulted)
            {
                _logger.Error("Unable to start the synchronizer.", initNetTask.Exception);
            }
        });

        if (cancellationToken.IsCancellationRequested)
        {
            return;
        }

        await StartDiscovery().ContinueWith(initDiscoveryTask =>
        {
            if (initDiscoveryTask.IsFaulted)
            {
                _logger.Error("Unable to start the discovery protocol.", initDiscoveryTask.Exception);
            }
        });

        try
        {
            if (cancellationToken.IsCancellationRequested)
            {
                return;
            }

            StartPeer();
        }
        catch (Exception e)
        {
            _logger.Error("Unable to start the peer manager.", e);
        }

        if (_api.Enode == null)
        {
            throw new InvalidOperationException("Cannot initialize network without knowing own enode");
        }

        ThisNodeInfo.AddInfo("Ethereum     :", $"tcp://{_api.Enode.HostIp}:{_api.Enode.Port}");
        ThisNodeInfo.AddInfo("Client id    :", ProductInfo.ClientId);
        ThisNodeInfo.AddInfo("This node    :", $"{_api.Enode.Info}");
        ThisNodeInfo.AddInfo("Node address :", $"{_api.Enode.Address} (do not use as an account)");
    }

    protected virtual MultiSyncModeSelector CreateMultiSyncModeSelector(SyncProgressResolver syncProgressResolver)
        => new(syncProgressResolver, _api.SyncPeerPool!, _syncConfig, No.BeaconSync, _api.BetterPeerStrategy!, _api.LogManager, _api.ChainSpec?.SealEngineType == SealEngineType.Clique);

    private Task StartDiscovery()
    {
        if (_api.DiscoveryApp == null) throw new StepDependencyException(nameof(_api.DiscoveryApp));

        if (!_api.Config<IInitConfig>().DiscoveryEnabled)
        {
            if (_logger.IsWarn) _logger.Warn($"Skipping discovery init due to {nameof(IInitConfig.DiscoveryEnabled)} set to false");
            return Task.CompletedTask;
        }

        if (_logger.IsDebug) _logger.Debug("Starting discovery process.");
        _api.DiscoveryApp.Start();
        if (_logger.IsDebug) _logger.Debug("Discovery process started.");
        return Task.CompletedTask;
    }

    private void StartPeer()
    {
        if (_api.PeerManager == null) throw new StepDependencyException(nameof(_api.PeerManager));
        if (_api.SessionMonitor == null) throw new StepDependencyException(nameof(_api.SessionMonitor));
        if (_api.PeerPool == null) throw new StepDependencyException(nameof(_api.PeerPool));

        if (!_api.Config<IInitConfig>().PeerManagerEnabled)
        {
            if (_logger.IsWarn) _logger.Warn($"Skipping peer manager init due to {nameof(IInitConfig.PeerManagerEnabled)} set to false");
        }

        if (_logger.IsDebug) _logger.Debug("Initializing peer manager");
        _api.PeerPool.Start();
        _api.PeerManager.Start();
        _api.SessionMonitor.Start();
        if (_logger.IsDebug) _logger.Debug("Peer manager initialization completed");
    }

    private void InitDiscovery()
    {
        if (_api.NodeStatsManager == null) throw new StepDependencyException(nameof(_api.NodeStatsManager));
        if (_api.Timestamper == null) throw new StepDependencyException(nameof(_api.Timestamper));
        if (_api.NodeKey == null) throw new StepDependencyException(nameof(_api.NodeKey));
        if (_api.CryptoRandom == null) throw new StepDependencyException(nameof(_api.CryptoRandom));
        if (_api.EthereumEcdsa == null) throw new StepDependencyException(nameof(_api.EthereumEcdsa));

        if (!_api.Config<IInitConfig>().DiscoveryEnabled)
        {
            _api.DiscoveryApp = new NullDiscoveryApp();
            return;
        }

        IDiscoveryConfig discoveryConfig = _api.Config<IDiscoveryConfig>();

        SameKeyGenerator privateKeyProvider = new(_api.NodeKey.Unprotect());
        NodeIdResolver nodeIdResolver = new(_api.EthereumEcdsa);

        NodeRecord selfNodeRecord = PrepareNodeRecord(privateKeyProvider);
        IDiscoveryMsgSerializersProvider msgSerializersProvider = new DiscoveryMsgSerializersProvider(
            _api.MessageSerializationService,
            _api.EthereumEcdsa,
            privateKeyProvider,
            nodeIdResolver);

        msgSerializersProvider.RegisterDiscoverySerializers();

        NodeDistanceCalculator nodeDistanceCalculator = new(discoveryConfig);

        NodeTable nodeTable = new(nodeDistanceCalculator, discoveryConfig, _networkConfig, _api.LogManager);
        EvictionManager evictionManager = new(nodeTable, _api.LogManager);

        NodeLifecycleManagerFactory nodeLifeCycleFactory = new(
            nodeTable,
            evictionManager,
            _api.NodeStatsManager,
            selfNodeRecord,
            discoveryConfig,
            _api.Timestamper,
            _api.LogManager);

        // ToDo: DiscoveryDB is registered outside dbProvider - bad
        SimpleFilePublicKeyDb discoveryDb = new(
            "DiscoveryDB",
            DiscoveryNodesDbPath.GetApplicationResourcePath(_api.Config<IInitConfig>().BaseDbPath),
            _api.LogManager);

        NetworkStorage discoveryStorage = new(
            discoveryDb,
            _api.LogManager);

        DiscoveryManager discoveryManager = new(
            nodeLifeCycleFactory,
            nodeTable,
            discoveryStorage,
            discoveryConfig,
            _api.LogManager
        );

        NodesLocator nodesLocator = new(
            nodeTable,
            discoveryManager,
            discoveryConfig,
            _api.LogManager);

        _api.DiscoveryApp = new DiscoveryApp(
            nodesLocator,
            discoveryManager,
            nodeTable,
            _api.MessageSerializationService,
            _api.CryptoRandom,
            discoveryStorage,
            _networkConfig,
            discoveryConfig,
            _api.Timestamper,
            _api.LogManager);

        _api.DiscoveryApp.Initialize(_api.NodeKey.PublicKey);
    }

    private NodeRecord PrepareNodeRecord(SameKeyGenerator privateKeyProvider)
    {
        NodeRecord selfNodeRecord = new();
        selfNodeRecord.SetEntry(IdEntry.Instance);
        selfNodeRecord.SetEntry(new IpEntry(_api.IpResolver!.ExternalIp));
        selfNodeRecord.SetEntry(new TcpEntry(_networkConfig.P2PPort));
        selfNodeRecord.SetEntry(new UdpEntry(_networkConfig.DiscoveryPort));
        selfNodeRecord.SetEntry(new Secp256K1Entry(_api.NodeKey!.CompressedPublicKey));
        selfNodeRecord.EnrSequence = 1;
        NodeRecordSigner enrSigner = new(_api.EthereumEcdsa, privateKeyProvider.Generate());
        enrSigner.Sign(selfNodeRecord);
        if (!enrSigner.Verify(selfNodeRecord))
        {
            throw new NetworkingException("Self ENR initialization failed", NetworkExceptionType.Discovery);
        }

        return selfNodeRecord;
    }

    private Task StartSync()
    {
        if (_api.SyncPeerPool == null) throw new StepDependencyException(nameof(_api.SyncPeerPool));
        if (_api.Synchronizer == null) throw new StepDependencyException(nameof(_api.Synchronizer));
        if (_api.BlockTree == null) throw new StepDependencyException(nameof(_api.BlockTree));

        ISyncConfig syncConfig = _api.Config<ISyncConfig>();
        if (syncConfig.NetworkingEnabled)
        {
            _api.SyncPeerPool!.Start();

            if (syncConfig.SynchronizationEnabled)
            {
                if (_logger.IsDebug) _logger.Debug($"Starting synchronization from block {_api.BlockTree.Head?.Header.ToString(BlockHeader.Format.Short)}.");
                _api.Synchronizer!.Start();
            }
            else
            {
                if (_logger.IsWarn) _logger.Warn($"Skipping blockchain synchronization init due to {nameof(ISyncConfig.SynchronizationEnabled)} set to false");
            }
        }
        else if (_logger.IsWarn) _logger.Warn($"Skipping connecting to peers due to {nameof(ISyncConfig.NetworkingEnabled)} set to false");


        return Task.CompletedTask;
    }

    private async Task InitPeer()
    {
        if (_api.DbProvider == null) throw new StepDependencyException(nameof(_api.DbProvider));
        if (_api.BlockTree == null) throw new StepDependencyException(nameof(_api.BlockTree));
        if (_api.ReceiptStorage == null) throw new StepDependencyException(nameof(_api.ReceiptStorage));
        if (_api.BlockValidator == null) throw new StepDependencyException(nameof(_api.BlockValidator));
        if (_api.SyncPeerPool == null) throw new StepDependencyException(nameof(_api.SyncPeerPool));
        if (_api.Synchronizer == null) throw new StepDependencyException(nameof(_api.Synchronizer));
        if (_api.Enode == null) throw new StepDependencyException(nameof(_api.Enode));
        if (_api.NodeKey == null) throw new StepDependencyException(nameof(_api.NodeKey));
        if (_api.MainBlockProcessor == null) throw new StepDependencyException(nameof(_api.MainBlockProcessor));
        if (_api.NodeStatsManager == null) throw new StepDependencyException(nameof(_api.NodeStatsManager));
        if (_api.KeyStore == null) throw new StepDependencyException(nameof(_api.KeyStore));
        if (_api.Wallet == null) throw new StepDependencyException(nameof(_api.Wallet));
        if (_api.EthereumEcdsa == null) throw new StepDependencyException(nameof(_api.EthereumEcdsa));
        if (_api.SpecProvider == null) throw new StepDependencyException(nameof(_api.SpecProvider));
        if (_api.TxPool == null) throw new StepDependencyException(nameof(_api.TxPool));
        if (_api.TxSender == null) throw new StepDependencyException(nameof(_api.TxSender));
        if (_api.EthereumJsonSerializer == null) throw new StepDependencyException(nameof(_api.EthereumJsonSerializer));
        if (_api.DiscoveryApp == null) throw new StepDependencyException(nameof(_api.DiscoveryApp));

        /* rlpx */
        EciesCipher eciesCipher = new(_api.CryptoRandom);
        Eip8MessagePad eip8Pad = new(_api.CryptoRandom);
        _api.MessageSerializationService.Register(new AuthEip8MessageSerializer(eip8Pad));
        _api.MessageSerializationService.Register(new AckEip8MessageSerializer(eip8Pad));
        _api.MessageSerializationService.Register(Assembly.GetAssembly(typeof(HelloMessageSerializer))!);
        ReceiptsMessageSerializer receiptsMessageSerializer = new(_api.SpecProvider);
        _api.MessageSerializationService.Register(receiptsMessageSerializer);
        _api.MessageSerializationService.Register(new Network.P2P.Subprotocols.Eth.V66.Messages.ReceiptsMessageSerializer(receiptsMessageSerializer));

        HandshakeService encryptionHandshakeServiceA = new(
            _api.MessageSerializationService,
            eciesCipher,
            _api.CryptoRandom,
            _api.EthereumEcdsa,
            _api.NodeKey.Unprotect(),
            _api.LogManager);

        IDiscoveryConfig discoveryConfig = _api.Config<IDiscoveryConfig>();
        // TODO: hack, but changing it in all the documentation would be a nightmare
        _networkConfig.Bootnodes = discoveryConfig.Bootnodes;

        IInitConfig initConfig = _api.Config<IInitConfig>();

        _api.DisconnectsAnalyzer = new MetricsDisconnectsAnalyzer();
        _api.SessionMonitor = new SessionMonitor(_networkConfig, _api.LogManager);
        _api.RlpxPeer = new RlpxHost(
            _api.MessageSerializationService,
            _api.NodeKey.PublicKey,
            _networkConfig.P2PPort,
            encryptionHandshakeServiceA,
            _api.SessionMonitor,
            _api.DisconnectsAnalyzer,
            _api.LogManager);

        await _api.RlpxPeer.Init();

        _api.StaticNodesManager = new StaticNodesManager(initConfig.StaticNodesPath, _api.LogManager);
        await _api.StaticNodesManager.InitAsync();

        // ToDo: PeersDB is register outside dbProvider - bad
        string dbName = "PeersDB";
        IFullDb peersDb = initConfig.DiagnosticMode == DiagnosticMode.MemDb
            ? new MemDb(dbName)
            : new SimpleFilePublicKeyDb(dbName, PeersDbPath.GetApplicationResourcePath(initConfig.BaseDbPath),
                _api.LogManager);

        NetworkStorage peerStorage = new(peersDb, _api.LogManager);

        ProtocolValidator protocolValidator = new(_api.NodeStatsManager!, _api.BlockTree!, _api.LogManager);
        PooledTxsRequestor pooledTxsRequestor = new(_api.TxPool!);
        _api.ProtocolsManager = new ProtocolsManager(
            _api.SyncPeerPool!,
            _api.SyncServer!,
            _api.TxPool,
            pooledTxsRequestor,
            _api.DiscoveryApp!,
            _api.MessageSerializationService,
            _api.RlpxPeer,
            _api.NodeStatsManager,
            protocolValidator,
            peerStorage,
            _api.SpecProvider!,
            _api.GossipPolicy,
            _api.LogManager);

        if (_syncConfig.WitnessProtocolEnabled)
        {
            _api.ProtocolsManager.AddSupportedCapability(new Capability(Protocol.Wit, 0));
        }

        _api.ProtocolValidator = protocolValidator;

        NodesLoader nodesLoader = new(_networkConfig, _api.NodeStatsManager, peerStorage, _api.RlpxPeer, _api.LogManager);

        // I do not use the key here -> API is broken - no sense to use the node signer here
        NodeRecordSigner nodeRecordSigner = new(_api.EthereumEcdsa, new PrivateKeyGenerator().Generate());
        EnrRecordParser enrRecordParser = new(nodeRecordSigner);
        EnrDiscovery enrDiscovery = new(enrRecordParser, _api.LogManager); // initialize with a proper network
        CompositeNodeSource nodeSources = new(_api.StaticNodesManager, nodesLoader, enrDiscovery, _api.DiscoveryApp);
        _api.PeerPool = new PeerPool(nodeSources, _api.NodeStatsManager, peerStorage, _networkConfig, _api.LogManager);
        _api.PeerManager = new PeerManager(
            _api.RlpxPeer,
            _api.PeerPool,
            _api.NodeStatsManager,
            _networkConfig,
            _api.LogManager);

        string chainName = ChainId.GetChainName(_api.ChainSpec!.ChainId).ToLowerInvariant();
#pragma warning disable CS4014
        enrDiscovery.SearchTree($"all.{chainName}.ethdisco.net").ContinueWith(t =>
#pragma warning restore CS4014
        {
            if (t.IsFaulted)
            {
                _logger.Error($"ENR discovery failed: {t.Exception}");
            }
        });

        foreach (INethermindPlugin plugin in _api.Plugins)
        {
            await plugin.InitNetworkProtocol();
        }
    }
}<|MERGE_RESOLUTION|>--- conflicted
+++ resolved
@@ -168,70 +168,6 @@
                 _api.SyncPeerPool,
                 _api.NodeStatsManager!,
                 _api.SyncModeSelector,
-<<<<<<< HEAD
-                _api.Config<ISyncConfig>(),
-                _api.WitnessRepository,
-                _api.GossipPolicy,
-                _api.SpecProvider!,
-                _api.LogManager,
-                cht);
-
-            _ = _api.SyncServer.BuildCHT();
-            _api.DisposeStack.Push(_api.SyncServer);
-
-            InitDiscovery();
-            if (cancellationToken.IsCancellationRequested)
-            {
-                return;
-            }
-
-            await InitPeer().ContinueWith(initPeerTask =>
-            {
-                if (initPeerTask.IsFaulted)
-                {
-                    _logger.Error("Unable to init the peer manager.", initPeerTask.Exception);
-                }
-            });
-
-            if (_api.SyncModeSelector is MultiSyncModeSelector multiSyncModeSelector && multiSyncModeSelector.SnapSyncEnabled)
-            {
-                SnapCapabilitySwitcher snapCapabilitySwitcher = new(_api.ProtocolsManager, multiSyncModeSelector, _api.LogManager);
-                snapCapabilitySwitcher.EnableSnapCapabilityUntilSynced();
-            }
-
-            if (cancellationToken.IsCancellationRequested)
-            {
-                return;
-            }
-
-            await StartSync().ContinueWith(initNetTask =>
-            {
-                if (initNetTask.IsFaulted)
-                {
-                    _logger.Error("Unable to start the synchronizer.", initNetTask.Exception);
-                }
-            });
-
-            if (cancellationToken.IsCancellationRequested)
-            {
-                return;
-            }
-
-            await StartDiscovery().ContinueWith(initDiscoveryTask =>
-            {
-                if (initDiscoveryTask.IsFaulted)
-                {
-                    _logger.Error("Unable to start the discovery protocol.", initDiscoveryTask.Exception);
-                }
-            });
-
-            try
-            {
-                if (cancellationToken.IsCancellationRequested)
-                {
-                    return;
-                }
-=======
                 _syncConfig,
                 _api.SnapProvider,
                 _api.BlockDownloaderFactory,
@@ -239,7 +175,6 @@
                 syncReport,
                 _api.LogManager);
         }
->>>>>>> 6b472ac9
 
         _api.DisposeStack.Push(_api.Synchronizer);
 
@@ -276,11 +211,11 @@
             }
         });
 
-        if (_syncConfig.SnapSync)
-        {
-            SnapCapabilitySwitcher snapCapabilitySwitcher = new(_api.ProtocolsManager, progressTracker);
-            snapCapabilitySwitcher.EnableSnapCapabilityUntilSynced();
-        }
+            if (_api.SyncModeSelector is MultiSyncModeSelector multiSyncModeSelector && multiSyncModeSelector.SnapSyncEnabled)
+            {
+                SnapCapabilitySwitcher snapCapabilitySwitcher = new(_api.ProtocolsManager, multiSyncModeSelector, _api.LogManager);
+                snapCapabilitySwitcher.EnableSnapCapabilityUntilSynced();
+            }
 
         if (cancellationToken.IsCancellationRequested)
         {
