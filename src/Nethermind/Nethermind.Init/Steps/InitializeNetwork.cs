// SPDX-FileCopyrightText: 2022 Demerzel Solutions Limited
// SPDX-License-Identifier: LGPL-3.0-only

using System;
using System.Collections.Generic;
using System.Reflection;
using System.Threading;
using System.Threading.Tasks;
using Nethermind.Api;
using Nethermind.Api.Extensions;
using Nethermind.Blockchain.Synchronization;
using Nethermind.Core;
using Nethermind.Crypto;
using Nethermind.Db;
using Nethermind.Facade.Eth;
using Nethermind.Logging;
using Nethermind.Network;
using Nethermind.Network.Config;
using Nethermind.Network.Contract.P2P;
using Nethermind.Network.Discovery;
using Nethermind.Network.Discovery.Lifecycle;
using Nethermind.Network.Discovery.Messages;
using Nethermind.Network.Discovery.RoutingTable;
using Nethermind.Network.Discovery.Serializers;
using Nethermind.Network.Dns;
using Nethermind.Network.Enr;
using Nethermind.Network.P2P.Analyzers;
using Nethermind.Network.P2P.Messages;
using Nethermind.Network.P2P.Subprotocols.Eth;
using Nethermind.Network.P2P.Subprotocols.Eth.V63.Messages;
using Nethermind.Network.Rlpx;
using Nethermind.Network.Rlpx.Handshake;
using Nethermind.Network.StaticNodes;
using Nethermind.Stats.Model;
using Nethermind.Synchronization;
using Nethermind.Synchronization.Blocks;
using Nethermind.Synchronization.LesSync;
using Nethermind.Synchronization.ParallelSync;
using Nethermind.Synchronization.Peers;
using Nethermind.Synchronization.Reporting;
using Nethermind.Synchronization.SnapSync;
using Nethermind.Synchronization.Trie;
using Nethermind.TxPool;

namespace Nethermind.Init.Steps;

public static class NettyMemoryEstimator
{
    // Environment.SetEnvironmentVariable("io.netty.allocator.pageSize", "8192");
    private const uint PageSize = 8192;

<<<<<<< HEAD
    public static long Estimate(uint cpuCount, int arenaOrder)
    {
        // do not remember why there is 2 in front
        return 2L * cpuCount * (1L << arenaOrder) * PageSize;
=======
    public static long Estimate(uint arenaCount, int arenaOrder)
    {
        return arenaCount * (1L << arenaOrder) * PageSize;
>>>>>>> 0a3a694f
    }
}

[RunnerStepDependencies(
    typeof(LoadGenesisBlock),
    typeof(UpdateDiscoveryConfig),
    typeof(SetupKeyStore),
    typeof(InitializeNodeStats),
    typeof(ResolveIps),
    typeof(InitializePlugins),
    typeof(InitializeBlockchain))]
public class InitializeNetwork : IStep
{
    private const string DiscoveryNodesDbPath = "discoveryNodes";
    private const string PeersDbPath = "peers";

    protected readonly IApiWithNetwork _api;
    private readonly ILogger _logger;
    private readonly INetworkConfig _networkConfig;
    protected readonly ISyncConfig _syncConfig;

    public InitializeNetwork(INethermindApi api)
    {
        _api = api;
        _logger = _api.LogManager.GetClassLogger();
        _networkConfig = _api.Config<INetworkConfig>();
        _syncConfig = _api.Config<ISyncConfig>();
    }

    public async Task Execute(CancellationToken cancellationToken)
    {
        await Initialize(cancellationToken);
    }

    private async Task Initialize(CancellationToken cancellationToken)
    {
<<<<<<< HEAD
        if (_api.DbProvider == null) throw new StepDependencyException(nameof(_api.DbProvider));
=======
        if (_api.DbProvider is null) throw new StepDependencyException(nameof(_api.DbProvider));
        if (_api.BlockTree is null) throw new StepDependencyException(nameof(_api.BlockTree));
>>>>>>> 0a3a694f

        if (_networkConfig.DiagTracerEnabled)
        {
            NetworkDiagTracer.IsEnabled = true;
        }

        if (NetworkDiagTracer.IsEnabled)
        {
            NetworkDiagTracer.Start(_api.LogManager);
        }

<<<<<<< HEAD
        Environment.SetEnvironmentVariable("io.netty.allocator.maxOrder", _networkConfig.NettyArenaOrder.ToString());
        CanonicalHashTrie cht = new CanonicalHashTrie(_api.DbProvider!.ChtDb);

        ProgressTracker progressTracker = new(_api.BlockTree!, _api.DbProvider.StateDb, _api.LogManager);
        _api.SnapProvider = new SnapProvider(progressTracker, _api.DbProvider, _api.LogManager);

        SyncProgressResolver syncProgressResolver = new(
            _api.BlockTree!,
            _api.ReceiptStorage!,
            _api.DbProvider.StateDb,
            _api.ReadOnlyTrieStore!,
            progressTracker,
            _syncConfig,
            _api.LogManager);

        _api.SyncProgressResolver = syncProgressResolver;
        _api.BetterPeerStrategy = new TotalDifficultyBetterPeerStrategy(_api.LogManager);

        int maxPeersCount = _networkConfig.ActivePeersMaxCount;
        int maxPriorityPeersCount = _networkConfig.PriorityPeersMaxCount;
        SyncPeerPool apiSyncPeerPool = new(_api.BlockTree!, _api.NodeStatsManager!, _api.BetterPeerStrategy, maxPeersCount, maxPriorityPeersCount, SyncPeerPool.DefaultUpgradeIntervalInMs, _api.LogManager);
        _api.SyncPeerPool = apiSyncPeerPool;
        _api.PeerDifficultyRefreshPool = apiSyncPeerPool;
        _api.DisposeStack.Push(_api.SyncPeerPool);

        IEnumerable<ISynchronizationPlugin> synchronizationPlugins = _api.GetSynchronizationPlugins();
        foreach (ISynchronizationPlugin plugin in synchronizationPlugins)
        {
            await plugin.InitSynchronization();
        }

        _api.SyncModeSelector ??= CreateMultiSyncModeSelector(syncProgressResolver);
        _api.DisposeStack.Push(_api.SyncModeSelector);

        _api.Pivot ??= new Pivot(_syncConfig);

        if (_api.BlockDownloaderFactory is null || _api.Synchronizer is null)
        {
            SyncReport syncReport = new(_api.SyncPeerPool!, _api.NodeStatsManager!, _api.SyncModeSelector, _syncConfig, _api.Pivot, _api.LogManager);

            _api.BlockDownloaderFactory ??= new BlockDownloaderFactory(_api.SpecProvider!,
                _api.BlockTree!,
                _api.ReceiptStorage!,
                _api.BlockValidator!,
                _api.SealValidator!,
                _api.SyncPeerPool!,
                _api.BetterPeerStrategy!,
                syncReport,
                _api.LogManager);
            _api.Synchronizer ??= new Synchronizer(
                _api.DbProvider,
                _api.SpecProvider!,
                _api.BlockTree!,
                _api.ReceiptStorage!,
                _api.SyncPeerPool,
                _api.NodeStatsManager!,
                _api.SyncModeSelector,
                _syncConfig,
                _api.SnapProvider,
                _api.BlockDownloaderFactory,
                _api.Pivot,
                syncReport,
                _api.LogManager);
        }

        _api.DisposeStack.Push(_api.Synchronizer);

        _api.SyncServer = new SyncServer(
            _api.TrieStore!,
            _api.DbProvider.CodeDb,
            _api.BlockTree!,
            _api.ReceiptStorage!,
            _api.BlockValidator!,
            _api.SealValidator!,
            _api.SyncPeerPool,
            _api.SyncModeSelector,
            _api.Config<ISyncConfig>(),
            _api.WitnessRepository,
            _api.GossipPolicy,
            _api.SpecProvider!,
            _api.LogManager,
            cht);

        _ = _api.SyncServer.BuildCHT();
        _api.DisposeStack.Push(_api.SyncServer);

        InitDiscovery();
        if (cancellationToken.IsCancellationRequested)
        {
            return;
        }

        await InitPeer().ContinueWith(initPeerTask =>
        {
            if (initPeerTask.IsFaulted)
            {
                _logger.Error("Unable to init the peer manager.", initPeerTask.Exception);
            }
        });

        if (_syncConfig.SnapSync)
        {
            SnapCapabilitySwitcher snapCapabilitySwitcher = new(_api.ProtocolsManager, progressTracker);
            snapCapabilitySwitcher.EnableSnapCapabilityUntilSynced();
=======
        CanonicalHashTrie cht = new CanonicalHashTrie(_api.DbProvider!.ChtDb);

        _api.BetterPeerStrategy = new TotalDifficultyBetterPeerStrategy(_api.LogManager);

        int maxPeersCount = _networkConfig.ActivePeersMaxCount;
        int maxPriorityPeersCount = _networkConfig.PriorityPeersMaxCount;
        Network.Metrics.PeerLimit = maxPeersCount;
        SyncPeerPool apiSyncPeerPool = new(_api.BlockTree, _api.NodeStatsManager!, _api.BetterPeerStrategy, _api.LogManager, maxPeersCount, maxPriorityPeersCount);

        _api.SyncPeerPool = apiSyncPeerPool;
        _api.PeerDifficultyRefreshPool = apiSyncPeerPool;
        _api.DisposeStack.Push(_api.SyncPeerPool);

        if (_api.TrieStore is HealingTrieStore healingTrieStore)
        {
            healingTrieStore.InitializeNetwork(new GetNodeDataTrieNodeRecovery(apiSyncPeerPool, _api.LogManager));
        }

        if (_api.WorldState is HealingWorldState healingWorldState)
        {
            healingWorldState.InitializeNetwork(new SnapTrieNodeRecovery(apiSyncPeerPool, _api.LogManager));
        }

        IEnumerable<ISynchronizationPlugin> synchronizationPlugins = _api.GetSynchronizationPlugins();
        foreach (ISynchronizationPlugin plugin in synchronizationPlugins)
        {
            await plugin.InitSynchronization();
        }

        _api.Pivot ??= new Pivot(_syncConfig);

        if (_api.Synchronizer is null)
        {
            BlockDownloaderFactory blockDownloaderFactory = new BlockDownloaderFactory(
                _api.SpecProvider!,
                _api.BlockValidator!,
                _api.SealValidator!,
                _api.BetterPeerStrategy!,
                _api.LogManager);

            _api.Synchronizer ??= new Synchronizer(
                _api.DbProvider,
                _api.SpecProvider!,
                _api.BlockTree,
                _api.ReceiptStorage!,
                _api.SyncPeerPool,
                _api.NodeStatsManager!,
                _syncConfig,
                blockDownloaderFactory,
                _api.Pivot,
                _api.ProcessExit!,
                _api.BetterPeerStrategy,
                _api.ChainSpec,
                _api.StateReader!,
                _api.LogManager);
        }

        _api.SyncModeSelector = _api.Synchronizer.SyncModeSelector;

        _api.EthSyncingInfo = new EthSyncingInfo(_api.BlockTree, _api.ReceiptStorage!, _syncConfig, _api.SyncModeSelector, _api.LogManager);
        _api.TxGossipPolicy.Policies.Add(new SyncedTxGossipPolicy(_api.SyncModeSelector));
        _api.DisposeStack.Push(_api.SyncModeSelector);
        _api.DisposeStack.Push(_api.Synchronizer);

        ISyncServer syncServer = _api.SyncServer = new SyncServer(
            _api.TrieStore!.AsKeyValueStore(),
            _api.DbProvider.CodeDb,
            _api.BlockTree,
            _api.ReceiptStorage!,
            _api.BlockValidator!,
            _api.SealValidator!,
            _api.SyncPeerPool,
            _api.SyncModeSelector,
            _api.Config<ISyncConfig>(),
            _api.WitnessRepository,
            _api.GossipPolicy,
            _api.SpecProvider!,
            _api.LogManager,
            cht);

        _ = syncServer.BuildCHT();
        _api.DisposeStack.Push(syncServer);

        InitDiscovery();
        if (cancellationToken.IsCancellationRequested)
        {
            return;
        }

        await InitPeer().ContinueWith(initPeerTask =>
        {
            if (initPeerTask.IsFaulted)
            {
                _logger.Error("Unable to init the peer manager.", initPeerTask.Exception);
            }
        });

        bool stateSyncFinished = _api.Synchronizer.SyncProgressResolver.FindBestFullState() != 0;

        if (_syncConfig.SnapSync || stateSyncFinished || !_syncConfig.FastSync)
        {
            // we can't add eth67 capability as default, because it needs snap protocol for syncing (GetNodeData is
            // no longer available). Eth67 should be added if snap is enabled OR sync is finished OR in archive nodes (no state sync)
            _api.ProtocolsManager!.AddSupportedCapability(new Capability(Protocol.Eth, 67));
            _api.ProtocolsManager!.AddSupportedCapability(new Capability(Protocol.Eth, 68));
>>>>>>> 0a3a694f
        }
        else if (_logger.IsDebug) _logger.Debug("Skipped enabling eth67 & eth68 capabilities");

<<<<<<< HEAD
=======
        if (_syncConfig.SnapSync)
        {
            // TODO: Should we keep snap capability even after finishing sync?
            SnapCapabilitySwitcher snapCapabilitySwitcher = new(_api.ProtocolsManager, _api.SyncModeSelector, _api.LogManager);
            snapCapabilitySwitcher.EnableSnapCapabilityUntilSynced();
        }
        else if (_logger.IsDebug) _logger.Debug("Skipped enabling snap capability");

>>>>>>> 0a3a694f
        if (cancellationToken.IsCancellationRequested)
        {
            return;
        }

        await StartSync().ContinueWith(initNetTask =>
        {
            if (initNetTask.IsFaulted)
            {
                _logger.Error("Unable to start the synchronizer.", initNetTask.Exception);
            }
        });

        if (cancellationToken.IsCancellationRequested)
        {
            return;
        }

        await StartDiscovery().ContinueWith(initDiscoveryTask =>
        {
            if (initDiscoveryTask.IsFaulted)
            {
                _logger.Error("Unable to start the discovery protocol.", initDiscoveryTask.Exception);
            }
        });

        try
        {
            if (cancellationToken.IsCancellationRequested)
            {
                return;
            }

            StartPeer();
        }
        catch (Exception e)
        {
            _logger.Error("Unable to start the peer manager.", e);
        }
<<<<<<< HEAD

        if (_api.Enode == null)
        {
            throw new InvalidOperationException("Cannot initialize network without knowing own enode");
        }

        ThisNodeInfo.AddInfo("Ethereum     :", $"tcp://{_api.Enode.HostIp}:{_api.Enode.Port}");
        ThisNodeInfo.AddInfo("Client id    :", ProductInfo.ClientId);
        ThisNodeInfo.AddInfo("This node    :", $"{_api.Enode.Info}");
        ThisNodeInfo.AddInfo("Node address :", $"{_api.Enode.Address} (do not use as an account)");
    }

    protected virtual MultiSyncModeSelector CreateMultiSyncModeSelector(SyncProgressResolver syncProgressResolver)
        => new(syncProgressResolver, _api.SyncPeerPool!, _syncConfig, No.BeaconSync, _api.BetterPeerStrategy!, _api.LogManager, _api.ChainSpec?.SealEngineType == SealEngineType.Clique);

    private Task StartDiscovery()
    {
        if (_api.DiscoveryApp == null) throw new StepDependencyException(nameof(_api.DiscoveryApp));
=======

        if (_api.Enode is null)
        {
            throw new InvalidOperationException("Cannot initialize network without knowing own enode");
        }

        ThisNodeInfo.AddInfo("Ethereum     :", $"tcp://{_api.Enode.HostIp}:{_api.Enode.Port}");
        ThisNodeInfo.AddInfo("Client id    :", ProductInfo.ClientId);
        ThisNodeInfo.AddInfo("This node    :", $"{_api.Enode.Info}");
        ThisNodeInfo.AddInfo("Node address :", $"{_api.Enode.Address} (do not use as an account)");
    }

    private Task StartDiscovery()
    {
        if (_api.DiscoveryApp is null) throw new StepDependencyException(nameof(_api.DiscoveryApp));
>>>>>>> 0a3a694f

        if (!_api.Config<IInitConfig>().DiscoveryEnabled)
        {
            if (_logger.IsWarn) _logger.Warn($"Skipping discovery init due to {nameof(IInitConfig.DiscoveryEnabled)} set to false");
            return Task.CompletedTask;
        }

        if (_logger.IsDebug) _logger.Debug("Starting discovery process.");
        _api.DiscoveryApp.Start();
        if (_logger.IsDebug) _logger.Debug("Discovery process started.");
        return Task.CompletedTask;
    }

    private void StartPeer()
    {
<<<<<<< HEAD
        if (_api.PeerManager == null) throw new StepDependencyException(nameof(_api.PeerManager));
        if (_api.SessionMonitor == null) throw new StepDependencyException(nameof(_api.SessionMonitor));
        if (_api.PeerPool == null) throw new StepDependencyException(nameof(_api.PeerPool));
=======
        if (_api.PeerManager is null) throw new StepDependencyException(nameof(_api.PeerManager));
        if (_api.SessionMonitor is null) throw new StepDependencyException(nameof(_api.SessionMonitor));
        if (_api.PeerPool is null) throw new StepDependencyException(nameof(_api.PeerPool));
>>>>>>> 0a3a694f

        if (!_api.Config<IInitConfig>().PeerManagerEnabled)
        {
            if (_logger.IsWarn) _logger.Warn($"Skipping peer manager init due to {nameof(IInitConfig.PeerManagerEnabled)} set to false");
        }

        if (_logger.IsDebug) _logger.Debug("Initializing peer manager");
        _api.PeerPool.Start();
        _api.PeerManager.Start();
        _api.SessionMonitor.Start();
        if (_logger.IsDebug) _logger.Debug("Peer manager initialization completed");
    }

    private void InitDiscovery()
    {
<<<<<<< HEAD
        if (_api.NodeStatsManager == null) throw new StepDependencyException(nameof(_api.NodeStatsManager));
        if (_api.Timestamper == null) throw new StepDependencyException(nameof(_api.Timestamper));
        if (_api.NodeKey == null) throw new StepDependencyException(nameof(_api.NodeKey));
        if (_api.CryptoRandom == null) throw new StepDependencyException(nameof(_api.CryptoRandom));
        if (_api.EthereumEcdsa == null) throw new StepDependencyException(nameof(_api.EthereumEcdsa));
=======
        if (_api.NodeStatsManager is null) throw new StepDependencyException(nameof(_api.NodeStatsManager));
        if (_api.Timestamper is null) throw new StepDependencyException(nameof(_api.Timestamper));
        if (_api.NodeKey is null) throw new StepDependencyException(nameof(_api.NodeKey));
        if (_api.CryptoRandom is null) throw new StepDependencyException(nameof(_api.CryptoRandom));
        if (_api.EthereumEcdsa is null) throw new StepDependencyException(nameof(_api.EthereumEcdsa));
>>>>>>> 0a3a694f

        if (!_api.Config<IInitConfig>().DiscoveryEnabled)
        {
            _api.DiscoveryApp = new NullDiscoveryApp();
            return;
        }

        IDiscoveryConfig discoveryConfig = _api.Config<IDiscoveryConfig>();

        SameKeyGenerator privateKeyProvider = new(_api.NodeKey.Unprotect());
        NodeIdResolver nodeIdResolver = new(_api.EthereumEcdsa);

        NodeRecord selfNodeRecord = PrepareNodeRecord(privateKeyProvider);
        IDiscoveryMsgSerializersProvider msgSerializersProvider = new DiscoveryMsgSerializersProvider(
            _api.MessageSerializationService,
            _api.EthereumEcdsa,
            privateKeyProvider,
            nodeIdResolver);

        msgSerializersProvider.RegisterDiscoverySerializers();

        NodeDistanceCalculator nodeDistanceCalculator = new(discoveryConfig);

        NodeTable nodeTable = new(nodeDistanceCalculator, discoveryConfig, _networkConfig, _api.LogManager);
        EvictionManager evictionManager = new(nodeTable, _api.LogManager);

        NodeLifecycleManagerFactory nodeLifeCycleFactory = new(
            nodeTable,
            evictionManager,
            _api.NodeStatsManager,
            selfNodeRecord,
            discoveryConfig,
            _api.Timestamper,
            _api.LogManager);

        // ToDo: DiscoveryDB is registered outside dbProvider - bad
        SimpleFilePublicKeyDb discoveryDb = new(
            "DiscoveryDB",
            DiscoveryNodesDbPath.GetApplicationResourcePath(_api.Config<IInitConfig>().BaseDbPath),
            _api.LogManager);

        NetworkStorage discoveryStorage = new(
            discoveryDb,
            _api.LogManager);

        DiscoveryManager discoveryManager = new(
            nodeLifeCycleFactory,
            nodeTable,
            discoveryStorage,
            discoveryConfig,
            _api.LogManager
        );

        NodesLocator nodesLocator = new(
            nodeTable,
            discoveryManager,
            discoveryConfig,
            _api.LogManager);

        _api.DiscoveryApp = new DiscoveryApp(
            nodesLocator,
            discoveryManager,
            nodeTable,
            _api.MessageSerializationService,
            _api.CryptoRandom,
            discoveryStorage,
            _networkConfig,
            discoveryConfig,
            _api.Timestamper,
            _api.LogManager);

        _api.DiscoveryApp.Initialize(_api.NodeKey.PublicKey);
    }

    private NodeRecord PrepareNodeRecord(SameKeyGenerator privateKeyProvider)
    {
        NodeRecord selfNodeRecord = new();
        selfNodeRecord.SetEntry(IdEntry.Instance);
        selfNodeRecord.SetEntry(new IpEntry(_api.IpResolver!.ExternalIp));
        selfNodeRecord.SetEntry(new TcpEntry(_networkConfig.P2PPort));
        selfNodeRecord.SetEntry(new UdpEntry(_networkConfig.DiscoveryPort));
        selfNodeRecord.SetEntry(new Secp256K1Entry(_api.NodeKey!.CompressedPublicKey));
        selfNodeRecord.EnrSequence = 1;
        NodeRecordSigner enrSigner = new(_api.EthereumEcdsa, privateKeyProvider.Generate());
        enrSigner.Sign(selfNodeRecord);
        if (!enrSigner.Verify(selfNodeRecord))
        {
            throw new NetworkingException("Self ENR initialization failed", NetworkExceptionType.Discovery);
        }

        return selfNodeRecord;
    }

    private Task StartSync()
    {
<<<<<<< HEAD
        if (_api.SyncPeerPool == null) throw new StepDependencyException(nameof(_api.SyncPeerPool));
        if (_api.Synchronizer == null) throw new StepDependencyException(nameof(_api.Synchronizer));
        if (_api.BlockTree == null) throw new StepDependencyException(nameof(_api.BlockTree));
=======
        if (_api.SyncPeerPool is null) throw new StepDependencyException(nameof(_api.SyncPeerPool));
        if (_api.Synchronizer is null) throw new StepDependencyException(nameof(_api.Synchronizer));
        if (_api.BlockTree is null) throw new StepDependencyException(nameof(_api.BlockTree));
>>>>>>> 0a3a694f

        ISyncConfig syncConfig = _api.Config<ISyncConfig>();
        if (syncConfig.NetworkingEnabled)
        {
            _api.SyncPeerPool!.Start();

            if (syncConfig.SynchronizationEnabled)
            {
                if (_logger.IsDebug) _logger.Debug($"Starting synchronization from block {_api.BlockTree.Head?.Header.ToString(BlockHeader.Format.Short)}.");
                _api.Synchronizer!.Start();
<<<<<<< HEAD
            }
            else
            {
                if (_logger.IsWarn) _logger.Warn($"Skipping blockchain synchronization init due to {nameof(ISyncConfig.SynchronizationEnabled)} set to false");
            }
        }
        else if (_logger.IsWarn) _logger.Warn($"Skipping connecting to peers due to {nameof(ISyncConfig.NetworkingEnabled)} set to false");


        return Task.CompletedTask;
    }

    private async Task InitPeer()
    {
        if (_api.DbProvider == null) throw new StepDependencyException(nameof(_api.DbProvider));
        if (_api.BlockTree == null) throw new StepDependencyException(nameof(_api.BlockTree));
        if (_api.ReceiptStorage == null) throw new StepDependencyException(nameof(_api.ReceiptStorage));
        if (_api.BlockValidator == null) throw new StepDependencyException(nameof(_api.BlockValidator));
        if (_api.SyncPeerPool == null) throw new StepDependencyException(nameof(_api.SyncPeerPool));
        if (_api.Synchronizer == null) throw new StepDependencyException(nameof(_api.Synchronizer));
        if (_api.Enode == null) throw new StepDependencyException(nameof(_api.Enode));
        if (_api.NodeKey == null) throw new StepDependencyException(nameof(_api.NodeKey));
        if (_api.MainBlockProcessor == null) throw new StepDependencyException(nameof(_api.MainBlockProcessor));
        if (_api.NodeStatsManager == null) throw new StepDependencyException(nameof(_api.NodeStatsManager));
        if (_api.KeyStore == null) throw new StepDependencyException(nameof(_api.KeyStore));
        if (_api.Wallet == null) throw new StepDependencyException(nameof(_api.Wallet));
        if (_api.EthereumEcdsa == null) throw new StepDependencyException(nameof(_api.EthereumEcdsa));
        if (_api.SpecProvider == null) throw new StepDependencyException(nameof(_api.SpecProvider));
        if (_api.TxPool == null) throw new StepDependencyException(nameof(_api.TxPool));
        if (_api.TxSender == null) throw new StepDependencyException(nameof(_api.TxSender));
        if (_api.EthereumJsonSerializer == null) throw new StepDependencyException(nameof(_api.EthereumJsonSerializer));
        if (_api.DiscoveryApp == null) throw new StepDependencyException(nameof(_api.DiscoveryApp));

        /* rlpx */
        EciesCipher eciesCipher = new(_api.CryptoRandom);
        Eip8MessagePad eip8Pad = new(_api.CryptoRandom);
        _api.MessageSerializationService.Register(new AuthEip8MessageSerializer(eip8Pad));
        _api.MessageSerializationService.Register(new AckEip8MessageSerializer(eip8Pad));
        _api.MessageSerializationService.Register(Assembly.GetAssembly(typeof(HelloMessageSerializer))!);
        ReceiptsMessageSerializer receiptsMessageSerializer = new(_api.SpecProvider);
        _api.MessageSerializationService.Register(receiptsMessageSerializer);
        _api.MessageSerializationService.Register(new Network.P2P.Subprotocols.Eth.V66.Messages.ReceiptsMessageSerializer(receiptsMessageSerializer));

        HandshakeService encryptionHandshakeServiceA = new(
            _api.MessageSerializationService,
            eciesCipher,
            _api.CryptoRandom,
            _api.EthereumEcdsa,
            _api.NodeKey.Unprotect(),
            _api.LogManager);

        IDiscoveryConfig discoveryConfig = _api.Config<IDiscoveryConfig>();
        // TODO: hack, but changing it in all the documentation would be a nightmare
        _networkConfig.Bootnodes = discoveryConfig.Bootnodes;

        IInitConfig initConfig = _api.Config<IInitConfig>();

        _api.DisconnectsAnalyzer = new MetricsDisconnectsAnalyzer();
        _api.SessionMonitor = new SessionMonitor(_networkConfig, _api.LogManager);
        _api.RlpxPeer = new RlpxHost(
            _api.MessageSerializationService,
            _api.NodeKey.PublicKey,
            _networkConfig.P2PPort,
            encryptionHandshakeServiceA,
            _api.SessionMonitor,
            _api.DisconnectsAnalyzer,
            _api.LogManager);

        await _api.RlpxPeer.Init();

        _api.StaticNodesManager = new StaticNodesManager(initConfig.StaticNodesPath, _api.LogManager);
        await _api.StaticNodesManager.InitAsync();

        // ToDo: PeersDB is register outside dbProvider - bad
        string dbName = "PeersDB";
        IFullDb peersDb = initConfig.DiagnosticMode == DiagnosticMode.MemDb
            ? new MemDb(dbName)
            : new SimpleFilePublicKeyDb(dbName, PeersDbPath.GetApplicationResourcePath(initConfig.BaseDbPath),
                _api.LogManager);

        NetworkStorage peerStorage = new(peersDb, _api.LogManager);

        ProtocolValidator protocolValidator = new(_api.NodeStatsManager!, _api.BlockTree!, _api.LogManager);
        PooledTxsRequestor pooledTxsRequestor = new(_api.TxPool!);
        _api.ProtocolsManager = new ProtocolsManager(
            _api.SyncPeerPool!,
            _api.SyncServer!,
            _api.TxPool,
            pooledTxsRequestor,
            _api.DiscoveryApp!,
            _api.MessageSerializationService,
            _api.RlpxPeer,
            _api.NodeStatsManager,
            protocolValidator,
            peerStorage,
            _api.SpecProvider!,
            _api.GossipPolicy,
            _api.LogManager);

        if (_syncConfig.WitnessProtocolEnabled)
        {
            _api.ProtocolsManager.AddSupportedCapability(new Capability(Protocol.Wit, 0));
        }

        _api.ProtocolValidator = protocolValidator;

        NodesLoader nodesLoader = new(_networkConfig, _api.NodeStatsManager, peerStorage, _api.RlpxPeer, _api.LogManager);

=======
            }
            else
            {
                if (_logger.IsWarn) _logger.Warn($"Skipping blockchain synchronization init due to {nameof(ISyncConfig.SynchronizationEnabled)} set to false");
            }
        }
        else if (_logger.IsWarn) _logger.Warn($"Skipping connecting to peers due to {nameof(ISyncConfig.NetworkingEnabled)} set to false");


        return Task.CompletedTask;
    }

    private async Task InitPeer()
    {
        if (_api.DbProvider is null) throw new StepDependencyException(nameof(_api.DbProvider));
        if (_api.BlockTree is null) throw new StepDependencyException(nameof(_api.BlockTree));
        if (_api.ReceiptStorage is null) throw new StepDependencyException(nameof(_api.ReceiptStorage));
        if (_api.BlockValidator is null) throw new StepDependencyException(nameof(_api.BlockValidator));
        if (_api.SyncPeerPool is null) throw new StepDependencyException(nameof(_api.SyncPeerPool));
        if (_api.Synchronizer is null) throw new StepDependencyException(nameof(_api.Synchronizer));
        if (_api.Enode is null) throw new StepDependencyException(nameof(_api.Enode));
        if (_api.NodeKey is null) throw new StepDependencyException(nameof(_api.NodeKey));
        if (_api.MainBlockProcessor is null) throw new StepDependencyException(nameof(_api.MainBlockProcessor));
        if (_api.NodeStatsManager is null) throw new StepDependencyException(nameof(_api.NodeStatsManager));
        if (_api.KeyStore is null) throw new StepDependencyException(nameof(_api.KeyStore));
        if (_api.Wallet is null) throw new StepDependencyException(nameof(_api.Wallet));
        if (_api.EthereumEcdsa is null) throw new StepDependencyException(nameof(_api.EthereumEcdsa));
        if (_api.SpecProvider is null) throw new StepDependencyException(nameof(_api.SpecProvider));
        if (_api.TxPool is null) throw new StepDependencyException(nameof(_api.TxPool));
        if (_api.TxSender is null) throw new StepDependencyException(nameof(_api.TxSender));
        if (_api.EthereumJsonSerializer is null) throw new StepDependencyException(nameof(_api.EthereumJsonSerializer));
        if (_api.DiscoveryApp is null) throw new StepDependencyException(nameof(_api.DiscoveryApp));

        /* rlpx */
        EciesCipher eciesCipher = new(_api.CryptoRandom);
        Eip8MessagePad eip8Pad = new(_api.CryptoRandom);
        _api.MessageSerializationService.Register(new AuthEip8MessageSerializer(eip8Pad));
        _api.MessageSerializationService.Register(new AckEip8MessageSerializer(eip8Pad));
        _api.MessageSerializationService.Register(Assembly.GetAssembly(typeof(HelloMessageSerializer))!);
        ReceiptsMessageSerializer receiptsMessageSerializer = new(_api.SpecProvider);
        _api.MessageSerializationService.Register(receiptsMessageSerializer);
        _api.MessageSerializationService.Register(new Network.P2P.Subprotocols.Eth.V66.Messages.ReceiptsMessageSerializer(receiptsMessageSerializer));

        HandshakeService encryptionHandshakeServiceA = new(
            _api.MessageSerializationService,
            eciesCipher,
            _api.CryptoRandom,
            _api.EthereumEcdsa,
            _api.NodeKey.Unprotect(),
            _api.LogManager);

        IDiscoveryConfig discoveryConfig = _api.Config<IDiscoveryConfig>();
        // TODO: hack, but changing it in all the documentation would be a nightmare
        _networkConfig.Bootnodes = discoveryConfig.Bootnodes;

        IInitConfig initConfig = _api.Config<IInitConfig>();

        _api.DisconnectsAnalyzer = new MetricsDisconnectsAnalyzer();
        _api.SessionMonitor = new SessionMonitor(_networkConfig, _api.LogManager);
        _api.RlpxPeer = new RlpxHost(
            _api.MessageSerializationService,
            _api.NodeKey.PublicKey,
            _networkConfig.ProcessingThreadCount,
            _networkConfig.P2PPort,
            _networkConfig.LocalIp,
            _networkConfig.ConnectTimeoutMs,
            encryptionHandshakeServiceA,
            _api.SessionMonitor,
            _api.DisconnectsAnalyzer,
            _api.LogManager,
            TimeSpan.FromMilliseconds(_networkConfig.SimulateSendLatencyMs)
        );

        await _api.RlpxPeer.Init();

        _api.StaticNodesManager = new StaticNodesManager(initConfig.StaticNodesPath, _api.LogManager);
        await _api.StaticNodesManager.InitAsync();

        // ToDo: PeersDB is registered outside dbProvider
        string dbName = "PeersDB";
        IFullDb peersDb = initConfig.DiagnosticMode == DiagnosticMode.MemDb
            ? new MemDb(dbName)
            : new SimpleFilePublicKeyDb(dbName, PeersDbPath.GetApplicationResourcePath(initConfig.BaseDbPath),
                _api.LogManager);

        NetworkStorage peerStorage = new(peersDb, _api.LogManager);
        ISyncServer syncServer = _api.SyncServer!;
        ForkInfo forkInfo = new(_api.SpecProvider!, syncServer.Genesis.Hash!);

        ProtocolValidator protocolValidator = new(_api.NodeStatsManager!, _api.BlockTree, forkInfo, _api.LogManager);
        PooledTxsRequestor pooledTxsRequestor = new(_api.TxPool!, _api.Config<ITxPoolConfig>());
        _api.ProtocolsManager = new ProtocolsManager(
            _api.SyncPeerPool!,
            syncServer,
            _api.TxPool,
            pooledTxsRequestor,
            _api.DiscoveryApp!,
            _api.MessageSerializationService,
            _api.RlpxPeer,
            _api.NodeStatsManager,
            protocolValidator,
            peerStorage,
            forkInfo,
            _api.GossipPolicy,
            _networkConfig,
            _api.LogManager,
            _api.TxGossipPolicy);

        if (_syncConfig.WitnessProtocolEnabled)
        {
            _api.ProtocolsManager.AddSupportedCapability(new Capability(Protocol.Wit, 0));
        }

        _api.ProtocolValidator = protocolValidator;

        NodesLoader nodesLoader = new(_networkConfig, _api.NodeStatsManager, peerStorage, _api.RlpxPeer, _api.LogManager);

>>>>>>> 0a3a694f
        // I do not use the key here -> API is broken - no sense to use the node signer here
        NodeRecordSigner nodeRecordSigner = new(_api.EthereumEcdsa, new PrivateKeyGenerator().Generate());
        EnrRecordParser enrRecordParser = new(nodeRecordSigner);
        EnrDiscovery enrDiscovery = new(enrRecordParser, _api.LogManager); // initialize with a proper network
<<<<<<< HEAD
        CompositeNodeSource nodeSources = new(_api.StaticNodesManager, nodesLoader, enrDiscovery, _api.DiscoveryApp);
        _api.PeerPool = new PeerPool(nodeSources, _api.NodeStatsManager, peerStorage, _networkConfig, _api.LogManager);
        _api.PeerManager = new PeerManager(
            _api.RlpxPeer,
            _api.PeerPool,
            _api.NodeStatsManager,
            _networkConfig,
            _api.LogManager);

        string chainName = ChainId.GetChainName(_api.ChainSpec!.ChainId).ToLowerInvariant();
#pragma warning disable CS4014
        enrDiscovery.SearchTree($"all.{chainName}.ethdisco.net").ContinueWith(t =>
#pragma warning restore CS4014
=======

        if (!_networkConfig.DisableDiscV4DnsFeeder)
        {
            // Feed some nodes into discoveryApp in case all bootnodes is faulty.
            _api.DisposeStack.Push(new NodeSourceToDiscV4Feeder(enrDiscovery, _api.DiscoveryApp, 50));
        }

        CompositeNodeSource nodeSources = new(_api.StaticNodesManager, nodesLoader, enrDiscovery, _api.DiscoveryApp);
        _api.PeerPool = new PeerPool(nodeSources, _api.NodeStatsManager, peerStorage, _networkConfig, _api.LogManager);
        _api.PeerManager = new PeerManager(
            _api.RlpxPeer,
            _api.PeerPool,
            _api.NodeStatsManager,
            _networkConfig,
            _api.LogManager);

        string chainName = BlockchainIds.GetBlockchainName(_api.ChainSpec!.NetworkId).ToLowerInvariant();
        string domain = _networkConfig.DiscoveryDns ?? $"all.{chainName}.ethdisco.net";
        _ = enrDiscovery.SearchTree(domain).ContinueWith(t =>
>>>>>>> 0a3a694f
        {
            if (t.IsFaulted)
            {
                _logger.Error($"ENR discovery failed: {t.Exception}");
            }
        });

        foreach (INethermindPlugin plugin in _api.Plugins)
        {
            await plugin.InitNetworkProtocol();
        }
    }
}<|MERGE_RESOLUTION|>--- conflicted
+++ resolved
@@ -49,16 +49,9 @@
     // Environment.SetEnvironmentVariable("io.netty.allocator.pageSize", "8192");
     private const uint PageSize = 8192;
 
-<<<<<<< HEAD
-    public static long Estimate(uint cpuCount, int arenaOrder)
-    {
-        // do not remember why there is 2 in front
-        return 2L * cpuCount * (1L << arenaOrder) * PageSize;
-=======
     public static long Estimate(uint arenaCount, int arenaOrder)
     {
         return arenaCount * (1L << arenaOrder) * PageSize;
->>>>>>> 0a3a694f
     }
 }
 
@@ -95,12 +88,8 @@
 
     private async Task Initialize(CancellationToken cancellationToken)
     {
-<<<<<<< HEAD
-        if (_api.DbProvider == null) throw new StepDependencyException(nameof(_api.DbProvider));
-=======
         if (_api.DbProvider is null) throw new StepDependencyException(nameof(_api.DbProvider));
         if (_api.BlockTree is null) throw new StepDependencyException(nameof(_api.BlockTree));
->>>>>>> 0a3a694f
 
         if (_networkConfig.DiagTracerEnabled)
         {
@@ -112,112 +101,6 @@
             NetworkDiagTracer.Start(_api.LogManager);
         }
 
-<<<<<<< HEAD
-        Environment.SetEnvironmentVariable("io.netty.allocator.maxOrder", _networkConfig.NettyArenaOrder.ToString());
-        CanonicalHashTrie cht = new CanonicalHashTrie(_api.DbProvider!.ChtDb);
-
-        ProgressTracker progressTracker = new(_api.BlockTree!, _api.DbProvider.StateDb, _api.LogManager);
-        _api.SnapProvider = new SnapProvider(progressTracker, _api.DbProvider, _api.LogManager);
-
-        SyncProgressResolver syncProgressResolver = new(
-            _api.BlockTree!,
-            _api.ReceiptStorage!,
-            _api.DbProvider.StateDb,
-            _api.ReadOnlyTrieStore!,
-            progressTracker,
-            _syncConfig,
-            _api.LogManager);
-
-        _api.SyncProgressResolver = syncProgressResolver;
-        _api.BetterPeerStrategy = new TotalDifficultyBetterPeerStrategy(_api.LogManager);
-
-        int maxPeersCount = _networkConfig.ActivePeersMaxCount;
-        int maxPriorityPeersCount = _networkConfig.PriorityPeersMaxCount;
-        SyncPeerPool apiSyncPeerPool = new(_api.BlockTree!, _api.NodeStatsManager!, _api.BetterPeerStrategy, maxPeersCount, maxPriorityPeersCount, SyncPeerPool.DefaultUpgradeIntervalInMs, _api.LogManager);
-        _api.SyncPeerPool = apiSyncPeerPool;
-        _api.PeerDifficultyRefreshPool = apiSyncPeerPool;
-        _api.DisposeStack.Push(_api.SyncPeerPool);
-
-        IEnumerable<ISynchronizationPlugin> synchronizationPlugins = _api.GetSynchronizationPlugins();
-        foreach (ISynchronizationPlugin plugin in synchronizationPlugins)
-        {
-            await plugin.InitSynchronization();
-        }
-
-        _api.SyncModeSelector ??= CreateMultiSyncModeSelector(syncProgressResolver);
-        _api.DisposeStack.Push(_api.SyncModeSelector);
-
-        _api.Pivot ??= new Pivot(_syncConfig);
-
-        if (_api.BlockDownloaderFactory is null || _api.Synchronizer is null)
-        {
-            SyncReport syncReport = new(_api.SyncPeerPool!, _api.NodeStatsManager!, _api.SyncModeSelector, _syncConfig, _api.Pivot, _api.LogManager);
-
-            _api.BlockDownloaderFactory ??= new BlockDownloaderFactory(_api.SpecProvider!,
-                _api.BlockTree!,
-                _api.ReceiptStorage!,
-                _api.BlockValidator!,
-                _api.SealValidator!,
-                _api.SyncPeerPool!,
-                _api.BetterPeerStrategy!,
-                syncReport,
-                _api.LogManager);
-            _api.Synchronizer ??= new Synchronizer(
-                _api.DbProvider,
-                _api.SpecProvider!,
-                _api.BlockTree!,
-                _api.ReceiptStorage!,
-                _api.SyncPeerPool,
-                _api.NodeStatsManager!,
-                _api.SyncModeSelector,
-                _syncConfig,
-                _api.SnapProvider,
-                _api.BlockDownloaderFactory,
-                _api.Pivot,
-                syncReport,
-                _api.LogManager);
-        }
-
-        _api.DisposeStack.Push(_api.Synchronizer);
-
-        _api.SyncServer = new SyncServer(
-            _api.TrieStore!,
-            _api.DbProvider.CodeDb,
-            _api.BlockTree!,
-            _api.ReceiptStorage!,
-            _api.BlockValidator!,
-            _api.SealValidator!,
-            _api.SyncPeerPool,
-            _api.SyncModeSelector,
-            _api.Config<ISyncConfig>(),
-            _api.WitnessRepository,
-            _api.GossipPolicy,
-            _api.SpecProvider!,
-            _api.LogManager,
-            cht);
-
-        _ = _api.SyncServer.BuildCHT();
-        _api.DisposeStack.Push(_api.SyncServer);
-
-        InitDiscovery();
-        if (cancellationToken.IsCancellationRequested)
-        {
-            return;
-        }
-
-        await InitPeer().ContinueWith(initPeerTask =>
-        {
-            if (initPeerTask.IsFaulted)
-            {
-                _logger.Error("Unable to init the peer manager.", initPeerTask.Exception);
-            }
-        });
-
-        if (_syncConfig.SnapSync)
-        {
-            SnapCapabilitySwitcher snapCapabilitySwitcher = new(_api.ProtocolsManager, progressTracker);
-            snapCapabilitySwitcher.EnableSnapCapabilityUntilSynced();
-=======
         CanonicalHashTrie cht = new CanonicalHashTrie(_api.DbProvider!.ChtDb);
 
         _api.BetterPeerStrategy = new TotalDifficultyBetterPeerStrategy(_api.LogManager);
@@ -323,12 +206,9 @@
             // no longer available). Eth67 should be added if snap is enabled OR sync is finished OR in archive nodes (no state sync)
             _api.ProtocolsManager!.AddSupportedCapability(new Capability(Protocol.Eth, 67));
             _api.ProtocolsManager!.AddSupportedCapability(new Capability(Protocol.Eth, 68));
->>>>>>> 0a3a694f
         }
         else if (_logger.IsDebug) _logger.Debug("Skipped enabling eth67 & eth68 capabilities");
 
-<<<<<<< HEAD
-=======
         if (_syncConfig.SnapSync)
         {
             // TODO: Should we keep snap capability even after finishing sync?
@@ -337,7 +217,6 @@
         }
         else if (_logger.IsDebug) _logger.Debug("Skipped enabling snap capability");
 
->>>>>>> 0a3a694f
         if (cancellationToken.IsCancellationRequested)
         {
             return;
@@ -377,9 +256,8 @@
         {
             _logger.Error("Unable to start the peer manager.", e);
         }
-<<<<<<< HEAD
-
-        if (_api.Enode == null)
+
+        if (_api.Enode is null)
         {
             throw new InvalidOperationException("Cannot initialize network without knowing own enode");
         }
@@ -390,29 +268,9 @@
         ThisNodeInfo.AddInfo("Node address :", $"{_api.Enode.Address} (do not use as an account)");
     }
 
-    protected virtual MultiSyncModeSelector CreateMultiSyncModeSelector(SyncProgressResolver syncProgressResolver)
-        => new(syncProgressResolver, _api.SyncPeerPool!, _syncConfig, No.BeaconSync, _api.BetterPeerStrategy!, _api.LogManager, _api.ChainSpec?.SealEngineType == SealEngineType.Clique);
-
     private Task StartDiscovery()
     {
-        if (_api.DiscoveryApp == null) throw new StepDependencyException(nameof(_api.DiscoveryApp));
-=======
-
-        if (_api.Enode is null)
-        {
-            throw new InvalidOperationException("Cannot initialize network without knowing own enode");
-        }
-
-        ThisNodeInfo.AddInfo("Ethereum     :", $"tcp://{_api.Enode.HostIp}:{_api.Enode.Port}");
-        ThisNodeInfo.AddInfo("Client id    :", ProductInfo.ClientId);
-        ThisNodeInfo.AddInfo("This node    :", $"{_api.Enode.Info}");
-        ThisNodeInfo.AddInfo("Node address :", $"{_api.Enode.Address} (do not use as an account)");
-    }
-
-    private Task StartDiscovery()
-    {
         if (_api.DiscoveryApp is null) throw new StepDependencyException(nameof(_api.DiscoveryApp));
->>>>>>> 0a3a694f
 
         if (!_api.Config<IInitConfig>().DiscoveryEnabled)
         {
@@ -428,15 +286,9 @@
 
     private void StartPeer()
     {
-<<<<<<< HEAD
-        if (_api.PeerManager == null) throw new StepDependencyException(nameof(_api.PeerManager));
-        if (_api.SessionMonitor == null) throw new StepDependencyException(nameof(_api.SessionMonitor));
-        if (_api.PeerPool == null) throw new StepDependencyException(nameof(_api.PeerPool));
-=======
         if (_api.PeerManager is null) throw new StepDependencyException(nameof(_api.PeerManager));
         if (_api.SessionMonitor is null) throw new StepDependencyException(nameof(_api.SessionMonitor));
         if (_api.PeerPool is null) throw new StepDependencyException(nameof(_api.PeerPool));
->>>>>>> 0a3a694f
 
         if (!_api.Config<IInitConfig>().PeerManagerEnabled)
         {
@@ -452,19 +304,11 @@
 
     private void InitDiscovery()
     {
-<<<<<<< HEAD
-        if (_api.NodeStatsManager == null) throw new StepDependencyException(nameof(_api.NodeStatsManager));
-        if (_api.Timestamper == null) throw new StepDependencyException(nameof(_api.Timestamper));
-        if (_api.NodeKey == null) throw new StepDependencyException(nameof(_api.NodeKey));
-        if (_api.CryptoRandom == null) throw new StepDependencyException(nameof(_api.CryptoRandom));
-        if (_api.EthereumEcdsa == null) throw new StepDependencyException(nameof(_api.EthereumEcdsa));
-=======
         if (_api.NodeStatsManager is null) throw new StepDependencyException(nameof(_api.NodeStatsManager));
         if (_api.Timestamper is null) throw new StepDependencyException(nameof(_api.Timestamper));
         if (_api.NodeKey is null) throw new StepDependencyException(nameof(_api.NodeKey));
         if (_api.CryptoRandom is null) throw new StepDependencyException(nameof(_api.CryptoRandom));
         if (_api.EthereumEcdsa is null) throw new StepDependencyException(nameof(_api.EthereumEcdsa));
->>>>>>> 0a3a694f
 
         if (!_api.Config<IInitConfig>().DiscoveryEnabled)
         {
@@ -560,15 +404,9 @@
 
     private Task StartSync()
     {
-<<<<<<< HEAD
-        if (_api.SyncPeerPool == null) throw new StepDependencyException(nameof(_api.SyncPeerPool));
-        if (_api.Synchronizer == null) throw new StepDependencyException(nameof(_api.Synchronizer));
-        if (_api.BlockTree == null) throw new StepDependencyException(nameof(_api.BlockTree));
-=======
         if (_api.SyncPeerPool is null) throw new StepDependencyException(nameof(_api.SyncPeerPool));
         if (_api.Synchronizer is null) throw new StepDependencyException(nameof(_api.Synchronizer));
         if (_api.BlockTree is null) throw new StepDependencyException(nameof(_api.BlockTree));
->>>>>>> 0a3a694f
 
         ISyncConfig syncConfig = _api.Config<ISyncConfig>();
         if (syncConfig.NetworkingEnabled)
@@ -579,116 +417,6 @@
             {
                 if (_logger.IsDebug) _logger.Debug($"Starting synchronization from block {_api.BlockTree.Head?.Header.ToString(BlockHeader.Format.Short)}.");
                 _api.Synchronizer!.Start();
-<<<<<<< HEAD
-            }
-            else
-            {
-                if (_logger.IsWarn) _logger.Warn($"Skipping blockchain synchronization init due to {nameof(ISyncConfig.SynchronizationEnabled)} set to false");
-            }
-        }
-        else if (_logger.IsWarn) _logger.Warn($"Skipping connecting to peers due to {nameof(ISyncConfig.NetworkingEnabled)} set to false");
-
-
-        return Task.CompletedTask;
-    }
-
-    private async Task InitPeer()
-    {
-        if (_api.DbProvider == null) throw new StepDependencyException(nameof(_api.DbProvider));
-        if (_api.BlockTree == null) throw new StepDependencyException(nameof(_api.BlockTree));
-        if (_api.ReceiptStorage == null) throw new StepDependencyException(nameof(_api.ReceiptStorage));
-        if (_api.BlockValidator == null) throw new StepDependencyException(nameof(_api.BlockValidator));
-        if (_api.SyncPeerPool == null) throw new StepDependencyException(nameof(_api.SyncPeerPool));
-        if (_api.Synchronizer == null) throw new StepDependencyException(nameof(_api.Synchronizer));
-        if (_api.Enode == null) throw new StepDependencyException(nameof(_api.Enode));
-        if (_api.NodeKey == null) throw new StepDependencyException(nameof(_api.NodeKey));
-        if (_api.MainBlockProcessor == null) throw new StepDependencyException(nameof(_api.MainBlockProcessor));
-        if (_api.NodeStatsManager == null) throw new StepDependencyException(nameof(_api.NodeStatsManager));
-        if (_api.KeyStore == null) throw new StepDependencyException(nameof(_api.KeyStore));
-        if (_api.Wallet == null) throw new StepDependencyException(nameof(_api.Wallet));
-        if (_api.EthereumEcdsa == null) throw new StepDependencyException(nameof(_api.EthereumEcdsa));
-        if (_api.SpecProvider == null) throw new StepDependencyException(nameof(_api.SpecProvider));
-        if (_api.TxPool == null) throw new StepDependencyException(nameof(_api.TxPool));
-        if (_api.TxSender == null) throw new StepDependencyException(nameof(_api.TxSender));
-        if (_api.EthereumJsonSerializer == null) throw new StepDependencyException(nameof(_api.EthereumJsonSerializer));
-        if (_api.DiscoveryApp == null) throw new StepDependencyException(nameof(_api.DiscoveryApp));
-
-        /* rlpx */
-        EciesCipher eciesCipher = new(_api.CryptoRandom);
-        Eip8MessagePad eip8Pad = new(_api.CryptoRandom);
-        _api.MessageSerializationService.Register(new AuthEip8MessageSerializer(eip8Pad));
-        _api.MessageSerializationService.Register(new AckEip8MessageSerializer(eip8Pad));
-        _api.MessageSerializationService.Register(Assembly.GetAssembly(typeof(HelloMessageSerializer))!);
-        ReceiptsMessageSerializer receiptsMessageSerializer = new(_api.SpecProvider);
-        _api.MessageSerializationService.Register(receiptsMessageSerializer);
-        _api.MessageSerializationService.Register(new Network.P2P.Subprotocols.Eth.V66.Messages.ReceiptsMessageSerializer(receiptsMessageSerializer));
-
-        HandshakeService encryptionHandshakeServiceA = new(
-            _api.MessageSerializationService,
-            eciesCipher,
-            _api.CryptoRandom,
-            _api.EthereumEcdsa,
-            _api.NodeKey.Unprotect(),
-            _api.LogManager);
-
-        IDiscoveryConfig discoveryConfig = _api.Config<IDiscoveryConfig>();
-        // TODO: hack, but changing it in all the documentation would be a nightmare
-        _networkConfig.Bootnodes = discoveryConfig.Bootnodes;
-
-        IInitConfig initConfig = _api.Config<IInitConfig>();
-
-        _api.DisconnectsAnalyzer = new MetricsDisconnectsAnalyzer();
-        _api.SessionMonitor = new SessionMonitor(_networkConfig, _api.LogManager);
-        _api.RlpxPeer = new RlpxHost(
-            _api.MessageSerializationService,
-            _api.NodeKey.PublicKey,
-            _networkConfig.P2PPort,
-            encryptionHandshakeServiceA,
-            _api.SessionMonitor,
-            _api.DisconnectsAnalyzer,
-            _api.LogManager);
-
-        await _api.RlpxPeer.Init();
-
-        _api.StaticNodesManager = new StaticNodesManager(initConfig.StaticNodesPath, _api.LogManager);
-        await _api.StaticNodesManager.InitAsync();
-
-        // ToDo: PeersDB is register outside dbProvider - bad
-        string dbName = "PeersDB";
-        IFullDb peersDb = initConfig.DiagnosticMode == DiagnosticMode.MemDb
-            ? new MemDb(dbName)
-            : new SimpleFilePublicKeyDb(dbName, PeersDbPath.GetApplicationResourcePath(initConfig.BaseDbPath),
-                _api.LogManager);
-
-        NetworkStorage peerStorage = new(peersDb, _api.LogManager);
-
-        ProtocolValidator protocolValidator = new(_api.NodeStatsManager!, _api.BlockTree!, _api.LogManager);
-        PooledTxsRequestor pooledTxsRequestor = new(_api.TxPool!);
-        _api.ProtocolsManager = new ProtocolsManager(
-            _api.SyncPeerPool!,
-            _api.SyncServer!,
-            _api.TxPool,
-            pooledTxsRequestor,
-            _api.DiscoveryApp!,
-            _api.MessageSerializationService,
-            _api.RlpxPeer,
-            _api.NodeStatsManager,
-            protocolValidator,
-            peerStorage,
-            _api.SpecProvider!,
-            _api.GossipPolicy,
-            _api.LogManager);
-
-        if (_syncConfig.WitnessProtocolEnabled)
-        {
-            _api.ProtocolsManager.AddSupportedCapability(new Capability(Protocol.Wit, 0));
-        }
-
-        _api.ProtocolValidator = protocolValidator;
-
-        NodesLoader nodesLoader = new(_networkConfig, _api.NodeStatsManager, peerStorage, _api.RlpxPeer, _api.LogManager);
-
-=======
             }
             else
             {
@@ -806,12 +534,17 @@
 
         NodesLoader nodesLoader = new(_networkConfig, _api.NodeStatsManager, peerStorage, _api.RlpxPeer, _api.LogManager);
 
->>>>>>> 0a3a694f
         // I do not use the key here -> API is broken - no sense to use the node signer here
         NodeRecordSigner nodeRecordSigner = new(_api.EthereumEcdsa, new PrivateKeyGenerator().Generate());
         EnrRecordParser enrRecordParser = new(nodeRecordSigner);
         EnrDiscovery enrDiscovery = new(enrRecordParser, _api.LogManager); // initialize with a proper network
-<<<<<<< HEAD
+
+        if (!_networkConfig.DisableDiscV4DnsFeeder)
+        {
+            // Feed some nodes into discoveryApp in case all bootnodes is faulty.
+            _api.DisposeStack.Push(new NodeSourceToDiscV4Feeder(enrDiscovery, _api.DiscoveryApp, 50));
+        }
+
         CompositeNodeSource nodeSources = new(_api.StaticNodesManager, nodesLoader, enrDiscovery, _api.DiscoveryApp);
         _api.PeerPool = new PeerPool(nodeSources, _api.NodeStatsManager, peerStorage, _networkConfig, _api.LogManager);
         _api.PeerManager = new PeerManager(
@@ -821,31 +554,9 @@
             _networkConfig,
             _api.LogManager);
 
-        string chainName = ChainId.GetChainName(_api.ChainSpec!.ChainId).ToLowerInvariant();
-#pragma warning disable CS4014
-        enrDiscovery.SearchTree($"all.{chainName}.ethdisco.net").ContinueWith(t =>
-#pragma warning restore CS4014
-=======
-
-        if (!_networkConfig.DisableDiscV4DnsFeeder)
-        {
-            // Feed some nodes into discoveryApp in case all bootnodes is faulty.
-            _api.DisposeStack.Push(new NodeSourceToDiscV4Feeder(enrDiscovery, _api.DiscoveryApp, 50));
-        }
-
-        CompositeNodeSource nodeSources = new(_api.StaticNodesManager, nodesLoader, enrDiscovery, _api.DiscoveryApp);
-        _api.PeerPool = new PeerPool(nodeSources, _api.NodeStatsManager, peerStorage, _networkConfig, _api.LogManager);
-        _api.PeerManager = new PeerManager(
-            _api.RlpxPeer,
-            _api.PeerPool,
-            _api.NodeStatsManager,
-            _networkConfig,
-            _api.LogManager);
-
         string chainName = BlockchainIds.GetBlockchainName(_api.ChainSpec!.NetworkId).ToLowerInvariant();
         string domain = _networkConfig.DiscoveryDns ?? $"all.{chainName}.ethdisco.net";
         _ = enrDiscovery.SearchTree(domain).ContinueWith(t =>
->>>>>>> 0a3a694f
         {
             if (t.IsFaulted)
             {
