--- conflicted
+++ resolved
@@ -114,29 +114,18 @@
 
             int maxPeersCount = _networkConfig.ActivePeersMaxCount;
             int maxPriorityPeersCount = _networkConfig.PriorityPeersMaxCount;
-<<<<<<< HEAD
-            _api.SyncPeerPool = new SyncPeerPool(_api.BlockTree!, _api.NodeStatsManager!, maxPeersCount, maxPriorityPeersCount, 1000, _api.LogManager);
+            _api.SyncPeerPool = new SyncPeerPool(_api.BlockTree!, _api.NodeStatsManager!, maxPeersCount, maxPriorityPeersCount, SyncPeerPool.DefaultUpgradeIntervalInMs, _api.LogManager);
             _api.DisposeStack.Push(_api.SyncPeerPool);
 
             ProgressTracker progressTracker = new(_api.BlockTree, _api.DbProvider.StateDb, _api.LogManager);
             _api.SnapProvider = new SnapProvider(progressTracker, _api.DbProvider, _api.LogManager);
-=======
-            _api.SyncPeerPool = new SyncPeerPool(_api.BlockTree!, _api.NodeStatsManager!, maxPeersCount, maxPriorityPeersCount, SyncPeerPool.DefaultUpgradeIntervalInMs, _api.LogManager);
-            _api.DisposeStack.Push(_api.SyncPeerPool);
-
-            _api.SnapProvider = new SnapProvider(_api.BlockTree, _api.DbProvider, _api.LogManager);
->>>>>>> cbefe1bd
 
             SyncProgressResolver syncProgressResolver = new(
                 _api.BlockTree!,
                 _api.ReceiptStorage!,
                 _api.DbProvider.StateDb,
                 _api.ReadOnlyTrieStore!,
-<<<<<<< HEAD
                 progressTracker,
-=======
-                _api.SnapProvider,
->>>>>>> cbefe1bd
                 _syncConfig,
                 _api.LogManager);
             
