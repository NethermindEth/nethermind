// SPDX-FileCopyrightText: 2022 Demerzel Solutions Limited
// SPDX-License-Identifier: LGPL-3.0-only

using System;
using System.Threading;
using System.Threading.Tasks;
using Autofac.Features.AttributeFilters;
using Nethermind.Api;
using Nethermind.Api.Extensions;
using Nethermind.Api.Steps;
using Nethermind.Blockchain.Synchronization;
using Nethermind.Core;
using Nethermind.Core.Crypto;
using Nethermind.Crypto;
using Nethermind.Db;
using Nethermind.Logging;
using Nethermind.Network;
using Nethermind.Network.Config;
using Nethermind.Network.Contract.P2P;
using Nethermind.Network.Discovery;
using Nethermind.Network.P2P.Analyzers;
using Nethermind.Network.P2P.Subprotocols.Eth;
using Nethermind.Network.Rlpx;
using Nethermind.Network.Rlpx.Handshake;
using Nethermind.Stats;
using Nethermind.Stats.Model;
using Nethermind.Synchronization;
using Nethermind.Synchronization.ParallelSync;
using Nethermind.Synchronization.Peers;
using Nethermind.TxPool;

namespace Nethermind.Init.Steps;

public static class NettyMemoryEstimator
{
    private const uint PageSize = 8192;

    public static void SetPageSize()
    {
        // For some reason needs to be half page size to get page size
        Environment.SetEnvironmentVariable("io.netty.allocator.pageSize", (PageSize / 2).ToString((IFormatProvider?)null));
    }

    public static long Estimate(uint arenaCount, int arenaOrder)
    {
        return arenaCount * (1L << arenaOrder) * PageSize;
    }
}

[RunnerStepDependencies(
    typeof(LoadGenesisBlock),
    typeof(SetupKeyStore),
    typeof(ResolveIps),
    typeof(InitializePlugins),
    typeof(InitializeBlockchain))]
public class InitializeNetwork : IStep
{
    private readonly IApiWithNetwork _api;
    private readonly INodeStatsManager _nodeStatsManager;
    private readonly ISynchronizer _synchronizer;
    private readonly ISyncPeerPool _syncPeerPool;
    private readonly IForkInfo _forkInfo;
    private readonly NodeSourceToDiscV4Feeder _enrDiscoveryAppFeeder;
    private readonly INetworkStorage _peerStorage;
    private readonly IDiscoveryApp _discoveryApp;
    private readonly Lazy<IPeerPool> _peerPool;

    private readonly INetworkConfig _networkConfig;
    private readonly ISyncConfig _syncConfig;
    private readonly IInitConfig _initConfig;

    private readonly ILogger _logger;

    public InitializeNetwork(
        INethermindApi api,
        INodeStatsManager nodeStatsManager,
        ISyncServer _, // Need to be resolved at least once
        ISynchronizer synchronizer,
        ISyncPeerPool syncPeerPool,
        NodeSourceToDiscV4Feeder enrDiscoveryAppFeeder,
        IDiscoveryApp discoveryApp,
        Lazy<IPeerPool> peerPool, // Require IRlpxPeer to be created first, hence, lazy.
        IForkInfo forkInfo,
        [KeyFilter(DbNames.PeersDb)] INetworkStorage peerStorage,
        INetworkConfig networkConfig,
        ISyncConfig syncConfig,
        IInitConfig initConfig,
        ILogManager logManager
    )
    {
        _api = api;
        _nodeStatsManager = nodeStatsManager;
        _synchronizer = synchronizer;
        _syncPeerPool = syncPeerPool;
        _enrDiscoveryAppFeeder = enrDiscoveryAppFeeder;
        _discoveryApp = discoveryApp;
        _peerPool = peerPool;
        _forkInfo = forkInfo;
        _peerStorage = peerStorage;
        _networkConfig = networkConfig;
        _syncConfig = syncConfig;
        _initConfig = initConfig;

        _logger = logManager.GetClassLogger();
    }

    public async Task Execute(CancellationToken cancellationToken)
    {
        await Initialize(cancellationToken);
    }

    private async Task Initialize(CancellationToken cancellationToken)
    {
        if (_api.BlockTree is null) throw new StepDependencyException(nameof(_api.BlockTree));

        if (_networkConfig.DiagTracerEnabled)
        {
            NetworkDiagTracer.IsEnabled = true;
        }

        if (NetworkDiagTracer.IsEnabled)
        {
            NetworkDiagTracer.Start(_api.LogManager);
        }

        int maxPeersCount = _networkConfig.ActivePeersMaxCount;
        Network.Metrics.PeerLimit = maxPeersCount;

        _api.TxGossipPolicy.Policies.Add(new SyncedTxGossipPolicy(_api.SyncModeSelector));

        if (cancellationToken.IsCancellationRequested)
        {
            return;
        }

        await InitPeer().ContinueWith(initPeerTask =>
        {
            if (initPeerTask.IsFaulted)
            {
                _logger.Error("Unable to init the peer manager.", initPeerTask.Exception);
            }
        });

        if (_syncConfig.SnapSync && _syncConfig.SnapServingEnabled != true)
        {
            SnapCapabilitySwitcher snapCapabilitySwitcher =
                new(_api.ProtocolsManager, _api.SyncModeSelector, _api.LogManager);
            snapCapabilitySwitcher.EnableSnapCapabilityUntilSynced();
        }

        else if (_logger.IsDebug) _logger.Debug("Skipped enabling snap capability");

        if (cancellationToken.IsCancellationRequested)
        {
            return;
        }

        await StartSync().ContinueWith(initNetTask =>
        {
            if (initNetTask.IsFaulted)
            {
                _logger.Error("Unable to start the synchronizer.", initNetTask.Exception);
            }
        });

        if (cancellationToken.IsCancellationRequested)
        {
            return;
        }

        await StartDiscovery().ContinueWith(initDiscoveryTask =>
        {
            if (initDiscoveryTask.IsFaulted)
            {
                _logger.Error("Unable to start the discovery protocol.", initDiscoveryTask.Exception);
            }
        });

        try
        {
            if (cancellationToken.IsCancellationRequested)
            {
                return;
            }

            StartPeer();
        }
        catch (Exception e)
        {
            _logger.Error("Unable to start the peer manager.", e);
        }

        if (_api.Enode is null)
        {
            throw new InvalidOperationException("Cannot initialize network without knowing own enode");
        }

        ProductInfo.InitializePublicClientId(_networkConfig.PublicClientIdFormat);

        ThisNodeInfo.AddInfo("Ethereum     :", $"tcp://{_api.Enode.HostIp}:{_api.Enode.Port}");
        ThisNodeInfo.AddInfo("Client id    :", ProductInfo.ClientId);
        ThisNodeInfo.AddInfo("Public id    :", ProductInfo.PublicClientId);
        ThisNodeInfo.AddInfo("This node    :", $"{_api.Enode.Info}");
        ThisNodeInfo.AddInfo("Node address :", $"{_api.Enode.Address} (do not use as an account)");
    }

    private Task StartDiscovery()
    {
        if (!_initConfig.DiscoveryEnabled)
        {
            if (_logger.IsWarn) _logger.Warn($"Skipping discovery init due to {nameof(IInitConfig.DiscoveryEnabled)} set to false");
            return Task.CompletedTask;
        }

        if (_logger.IsDebug) _logger.Debug("Starting discovery process.");
        _ = _discoveryApp.StartAsync();
        if (_logger.IsDebug) _logger.Debug("Discovery process started.");
        return Task.CompletedTask;
    }

    private void StartPeer()
    {
        if (_api.PeerManager is null) throw new StepDependencyException(nameof(_api.PeerManager));
        if (_api.SessionMonitor is null) throw new StepDependencyException(nameof(_api.SessionMonitor));

        if (!_api.Config<IInitConfig>().PeerManagerEnabled)
        {
            if (_logger.IsWarn) _logger.Warn($"Skipping peer manager init due to {nameof(IInitConfig.PeerManagerEnabled)} set to false");
        }

        if (_logger.IsDebug) _logger.Debug("Initializing peer manager");
        _peerPool.Value.Start();
        _api.PeerManager.Start();
        _api.SessionMonitor.Start();
        if (_logger.IsDebug) _logger.Debug("Peer manager initialization completed");
    }

    private Task StartSync()
    {
        if (_api.BlockTree is null) throw new StepDependencyException(nameof(_api.BlockTree));

        if (_syncConfig.NetworkingEnabled)
        {
            _syncPeerPool.Start();

            if (_syncConfig.SynchronizationEnabled)
            {
                if (_logger.IsDebug) _logger.Debug($"Starting synchronization from block {_api.BlockTree.Head?.Header.ToString(BlockHeader.Format.Short)}.");
                _synchronizer.Start();
            }
            else
            {
                if (_logger.IsWarn) _logger.Warn($"Skipping blockchain synchronization init due to {nameof(ISyncConfig.SynchronizationEnabled)} set to false");
            }
        }
        else if (_logger.IsWarn) _logger.Warn($"Skipping connecting to peers due to {nameof(ISyncConfig.NetworkingEnabled)} set to false");


        return Task.CompletedTask;
    }

    private async Task InitPeer()
    {
        if (_api.BlockTree is null) throw new StepDependencyException(nameof(_api.BlockTree));
        if (_api.SpecProvider is null) throw new StepDependencyException(nameof(_api.SpecProvider));
        if (_api.TxPool is null) throw new StepDependencyException(nameof(_api.TxPool));

        await _api.RlpxPeer.Init();

        await _api.StaticNodesManager.InitAsync();

        await _api.TrustedNodesManager.InitAsync();

        ISyncServer syncServer = _api.SyncServer!;
<<<<<<< HEAD
        ForkInfo forkInfo = new(_api.SpecProvider!, syncServer.Genesis?.Hash ?? Hash256.Zero);
=======
>>>>>>> 59509837

        ProtocolValidator protocolValidator = new(
            _nodeStatsManager!,
            _api.BlockTree,
            _forkInfo,
            _api.PeerManager!,
            _networkConfig,
            _api.LogManager);
        PooledTxsRequestor pooledTxsRequestor = new(_api.TxPool!, _api.Config<ITxPoolConfig>(), _api.SpecProvider);

        _api.ProtocolsManager = new ProtocolsManager(
            _api.SyncPeerPool!,
            syncServer,
            _api.BackgroundTaskScheduler,
            _api.TxPool,
            pooledTxsRequestor,
            _discoveryApp,
            _api.MessageSerializationService,
            _api.RlpxPeer,
            _nodeStatsManager,
            protocolValidator,
            _peerStorage,
            _forkInfo,
            _api.GossipPolicy,
            _api.WorldStateManager!,
            _api.LogManager,
            _api.TxGossipPolicy);

        if (_syncConfig.SnapServingEnabled == true)
        {
            _api.ProtocolsManager!.AddSupportedCapability(new Capability(Protocol.Snap, 1));
        }
        if (_api.WorldStateManager!.HashServer is null)
        {
            _api.ProtocolsManager!.RemoveSupportedCapability(new Capability(Protocol.NodeData, 1));
        }

        _api.ProtocolValidator = protocolValidator;

        if (!_networkConfig.DisableDiscV4DnsFeeder)
        {
            // Feed some nodes into discoveryApp in case all bootnodes is faulty.
            _ = _enrDiscoveryAppFeeder.Run();
        }

        foreach (INethermindPlugin plugin in _api.Plugins)
        {
            await plugin.InitNetworkProtocol();
        }
    }
}<|MERGE_RESOLUTION|>--- conflicted
+++ resolved
@@ -272,10 +272,6 @@
         await _api.TrustedNodesManager.InitAsync();
 
         ISyncServer syncServer = _api.SyncServer!;
-<<<<<<< HEAD
-        ForkInfo forkInfo = new(_api.SpecProvider!, syncServer.Genesis?.Hash ?? Hash256.Zero);
-=======
->>>>>>> 59509837
 
         ProtocolValidator protocolValidator = new(
             _nodeStatsManager!,
