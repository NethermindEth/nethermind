--- conflicted
+++ resolved
@@ -183,11 +183,7 @@
             if (_syncConfig.SnapSync)
             {
                 SnapCapabilitySwitcher snapCapabilitySwitcher = new(_api.ProtocolsManager, progressTracker);
-<<<<<<< HEAD
-                snapCapabilitySwitcher.AddSnapCapabilityIfSnapSyncIsNotFinishedAndRemoveAfterFinished();
-=======
                 snapCapabilitySwitcher.EnableSnapCapabilityUntilSynced();
->>>>>>> 776772f2
             }
 
             if (cancellationToken.IsCancellationRequested)
