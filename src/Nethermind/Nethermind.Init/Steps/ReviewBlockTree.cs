// SPDX-FileCopyrightText: 2022 Demerzel Solutions Limited
// SPDX-License-Identifier: LGPL-3.0-only

using System.Threading;
using System.Threading.Tasks;
using Nethermind.Api;
using Nethermind.Blockchain.Synchronization;
using Nethermind.Blockchain.Visitors;
using Nethermind.Logging;

namespace Nethermind.Init.Steps
{
    [RunnerStepDependencies(typeof(StartBlockProcessor), (typeof(InitializeNetwork)))]
    public class ReviewBlockTree : IStep
    {
        private readonly IApiWithBlockchain _api;
        private readonly ILogger _logger;

        public ReviewBlockTree(INethermindApi api)
        {
            _api = api;
            _logger = _api.LogManager.GetClassLogger();
        }

        public Task Execute(CancellationToken cancellationToken)
        {
            if (_api.BlockTree is null) throw new StepDependencyException(nameof(_api.DbProvider));

            if (_api.Config<IInitConfig>().ProcessingEnabled)
            {
                return RunBlockTreeInitTasks(cancellationToken);
            }
            else
            {
                return Task.CompletedTask;
            }
        }

        private async Task RunBlockTreeInitTasks(CancellationToken cancellationToken)
        {
            ISyncConfig syncConfig = _api.Config<ISyncConfig>();

            if (_api.BlockTree is null) throw new StepDependencyException(nameof(_api.BlockTree));

            if (!syncConfig.FastSync)
            {
                DbBlocksLoader loader = new(_api.BlockTree, _logger);
                await _api.BlockTree.Accept(loader, cancellationToken).ContinueWith(t =>
                {
                    if (t.IsFaulted)
                    {
                        if (_logger.IsError) _logger.Error("Loading blocks from the DB failed.", t.Exception);
                    }
                    else if (t.IsCanceled)
                    {
                        if (_logger.IsWarn) _logger.Warn("Loading blocks from the DB canceled.");
                    }
                });
            }
            else
            {
<<<<<<< HEAD
                StartupBlockTreeFixer fixer = new(syncConfig, _api.BlockTree, _api.ReadOnlyTrieStore!, _logger!);
=======
                StartupBlockTreeFixer fixer = new(syncConfig, _api.BlockTree, _api.WorldStateManager!.GlobalStateReader, _logger!);
>>>>>>> 36c11711
                await _api.BlockTree.Accept(fixer, cancellationToken).ContinueWith(t =>
                {
                    if (t.IsFaulted)
                    {
                        if (_logger.IsError) _logger.Error("Fixing gaps in DB failed.", t.Exception);
                    }
                    else if (t.IsCanceled)
                    {
                        if (_logger.IsWarn) _logger.Warn("Fixing gaps in DB canceled.");
                    }
                });
            }
        }
    }
}<|MERGE_RESOLUTION|>--- conflicted
+++ resolved
@@ -59,11 +59,7 @@
             }
             else
             {
-<<<<<<< HEAD
-                StartupBlockTreeFixer fixer = new(syncConfig, _api.BlockTree, _api.ReadOnlyTrieStore!, _logger!);
-=======
                 StartupBlockTreeFixer fixer = new(syncConfig, _api.BlockTree, _api.WorldStateManager!.GlobalStateReader, _logger!);
->>>>>>> 36c11711
                 await _api.BlockTree.Accept(fixer, cancellationToken).ContinueWith(t =>
                 {
                     if (t.IsFaulted)
