--- conflicted
+++ resolved
@@ -86,24 +86,13 @@
         RpcLimits.Init(_jsonRpcConfig.RequestQueueLimit);
         rpcModuleProvider.RegisterBounded(ethModuleFactory, _jsonRpcConfig.EthModuleConcurrentInstances ?? Environment.ProcessorCount, _jsonRpcConfig.Timeout);
 
-<<<<<<< HEAD
         StepDependencyException.ThrowIfNull(_api.DbProvider);
         StepDependencyException.ThrowIfNull(_api.BlockPreprocessor);
         StepDependencyException.ThrowIfNull(_api.BlockValidator);
         StepDependencyException.ThrowIfNull(_api.RewardCalculatorSource);
         StepDependencyException.ThrowIfNull(_api.KeyStore);
         StepDependencyException.ThrowIfNull(_api.PeerPool);
-        StepDependencyException.ThrowIfNull(_api.WitnessRepository);
         StepDependencyException.ThrowIfNull(_api.BadBlocksStore);
-=======
-        if (_api.DbProvider is null) throw new StepDependencyException(nameof(_api.DbProvider));
-        if (_api.BlockPreprocessor is null) throw new StepDependencyException(nameof(_api.BlockPreprocessor));
-        if (_api.BlockValidator is null) throw new StepDependencyException(nameof(_api.BlockValidator));
-        if (_api.RewardCalculatorSource is null) throw new StepDependencyException(nameof(_api.RewardCalculatorSource));
-        if (_api.KeyStore is null) throw new StepDependencyException(nameof(_api.KeyStore));
-        if (_api.PeerPool is null) throw new StepDependencyException(nameof(_api.PeerPool));
-        if (_api.BadBlocksStore is null) throw new StepDependencyException(nameof(_api.BadBlocksStore));
->>>>>>> 738c39c1
 
         ProofModuleFactory proofModuleFactory = new(_api.WorldStateManager, _api.BlockTree, _api.BlockPreprocessor, _api.ReceiptFinder, _api.SpecProvider, _api.LogManager);
         rpcModuleProvider.RegisterBounded(proofModuleFactory, 2, _jsonRpcConfig.Timeout);
@@ -186,14 +175,7 @@
             _api.PeerManager);
         rpcModuleProvider.RegisterSingle<IParityRpcModule>(parityRpcModule);
 
-<<<<<<< HEAD
-        WitnessRpcModule witnessRpcModule = new(_api.WitnessRepository, _api.BlockTree);
-        rpcModuleProvider.RegisterSingle<IWitnessRpcModule>(witnessRpcModule);
-
         StepDependencyException.ThrowIfNull(_api.ReceiptMonitor);
-=======
-        if (_api.ReceiptMonitor is null) throw new StepDependencyException(nameof(_api.ReceiptMonitor));
->>>>>>> 738c39c1
 
         JsonRpcLocalStats jsonRpcLocalStats = new(
             _api.Timestamper,
