--- conflicted
+++ resolved
@@ -136,11 +136,7 @@
             DebugModuleFactory debugModuleFactory = new(
                 _api.DbProvider,
                 _api.BlockTree,
-<<<<<<< HEAD
-                rpcConfig,
-=======
 				rpcConfig,
->>>>>>> 816facec
                 _api.BlockValidator,
                 _api.BlockPreprocessor,
                 _api.RewardCalculatorSource,
