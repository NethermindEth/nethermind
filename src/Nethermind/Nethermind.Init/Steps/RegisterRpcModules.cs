// SPDX-FileCopyrightText: 2022 Demerzel Solutions Limited
// SPDX-License-Identifier: LGPL-3.0-only

using System;
using System.Linq;
using System.Threading;
using System.Threading.Tasks;
<<<<<<< HEAD
using Microsoft.Extensions.DependencyInjection;
=======
using Autofac;
>>>>>>> 7f32990b
using Nethermind.Api;
using Nethermind.Blockchain.FullPruning;
using Nethermind.Blockchain.Synchronization;
using Nethermind.Config;
using Nethermind.Core;
using Nethermind.Facade.Eth;
using Nethermind.Init.Steps.Migrations;
using Nethermind.JsonRpc;
using Nethermind.JsonRpc.Modules;
using Nethermind.JsonRpc.Modules.Admin;
using Nethermind.JsonRpc.Modules.DebugModule;
using Nethermind.JsonRpc.Modules.Eth;
using Nethermind.JsonRpc.Modules.Eth.FeeHistory;
using Nethermind.JsonRpc.Modules.Net;
using Nethermind.JsonRpc.Modules.Parity;
using Nethermind.JsonRpc.Modules.Personal;
using Nethermind.JsonRpc.Modules.Proof;
using Nethermind.JsonRpc.Modules.Subscribe;
using Nethermind.JsonRpc.Modules.Trace;
using Nethermind.JsonRpc.Modules.TxPool;
using Nethermind.JsonRpc.Modules.Web3;
using Nethermind.Logging;
using Nethermind.Network.Config;
using Nethermind.JsonRpc.Modules.Rpc;
<<<<<<< HEAD
using Nethermind.Network.Discovery.Portal.History.Rpc;
=======
using Nethermind.Synchronization.FastBlocks;
>>>>>>> 7f32990b

namespace Nethermind.Init.Steps;

[RunnerStepDependencies(typeof(InitializeNetwork), typeof(SetupKeyStore), typeof(InitializeBlockchain), typeof(InitializePlugins))]
public class RegisterRpcModules : IStep
{
    private readonly INethermindApi _api;
    private readonly IJsonRpcConfig _jsonRpcConfig;

    public RegisterRpcModules(INethermindApi api)
    {
        _api = api;
        _jsonRpcConfig = _api.Config<IJsonRpcConfig>();
    }

    public virtual async Task Execute(CancellationToken cancellationToken)
    {
        StepDependencyException.ThrowIfNull(_api.BlockTree);
        StepDependencyException.ThrowIfNull(_api.ReceiptFinder);
        StepDependencyException.ThrowIfNull(_api.BloomStorage);
        StepDependencyException.ThrowIfNull(_api.LogManager);

        if (!_jsonRpcConfig.Enabled)
        {
            return;
        }

        StepDependencyException.ThrowIfNull(_api.FileSystem);
        StepDependencyException.ThrowIfNull(_api.TxPool);
        StepDependencyException.ThrowIfNull(_api.Wallet);
        StepDependencyException.ThrowIfNull(_api.SpecProvider);
        StepDependencyException.ThrowIfNull(_api.SyncModeSelector);
        StepDependencyException.ThrowIfNull(_api.TxSender);
        StepDependencyException.ThrowIfNull(_api.StateReader);
        StepDependencyException.ThrowIfNull(_api.WorldStateManager);
        StepDependencyException.ThrowIfNull(_api.PeerManager);

<<<<<<< HEAD
        IRpcModuleProvider rpcModuleProvider = _api.RpcModuleProvider!;
=======
        // Used only by rpc
        _api.EthSyncingInfo = new EthSyncingInfo(
            _api.BlockTree,
            _api.SyncPointers!,
            _api.Config<ISyncConfig>(),
            _api.SyncModeSelector!,
            _api.SyncProgressResolver!,
            _api.LogManager);
        _api.RpcModuleProvider = new RpcModuleProvider(_api.FileSystem, _jsonRpcConfig, _api.LogManager);

        IRpcModuleProvider rpcModuleProvider = _api.RpcModuleProvider;
>>>>>>> 7f32990b

        // the following line needs to be called in order to make sure that the CLI library is referenced from runner and built alongside
        ILogger logger = _api.LogManager.GetClassLogger();

        IInitConfig initConfig = _api.Config<IInitConfig>();
        INetworkConfig networkConfig = _api.Config<INetworkConfig>();


        // lets add threads to support parallel eth_getLogs
        ThreadPool.GetMinThreads(out int workerThreads, out int completionPortThreads);
        ThreadPool.SetMinThreads(workerThreads + Environment.ProcessorCount, completionPortThreads + Environment.ProcessorCount);

        StepDependencyException.ThrowIfNull(_api.ReceiptStorage);
        StepDependencyException.ThrowIfNull(_api.GasPriceOracle);

        RpcLimits.Init(_jsonRpcConfig.RequestQueueLimit);
        RegisterEthRpcModule(rpcModuleProvider);

        StepDependencyException.ThrowIfNull(_api.DbProvider);
        StepDependencyException.ThrowIfNull(_api.BlockPreprocessor);
        StepDependencyException.ThrowIfNull(_api.BlockValidator);
        StepDependencyException.ThrowIfNull(_api.RewardCalculatorSource);
        StepDependencyException.ThrowIfNull(_api.KeyStore);
        StepDependencyException.ThrowIfNull(_api.PeerPool);
        StepDependencyException.ThrowIfNull(_api.BadBlocksStore);

        ProofModuleFactory proofModuleFactory = new(_api.WorldStateManager, _api.BlockTree, _api.BlockPreprocessor, _api.ReceiptFinder, _api.SpecProvider, _api.LogManager);
        rpcModuleProvider.RegisterBounded(proofModuleFactory, 2, _jsonRpcConfig.Timeout);

        DebugModuleFactory debugModuleFactory = new(
            _api.WorldStateManager.TrieStore,
            _api.DbProvider,
            _api.BlockTree,
            _jsonRpcConfig,
            _api.BlockValidator,
            _api.BlockPreprocessor,
            _api.RewardCalculatorSource,
            _api.ReceiptStorage,
            new ReceiptMigration(_api),
            _api.ConfigProvider,
            _api.SpecProvider,
            _api.SyncModeSelector,
            _api.BadBlocksStore,
            _api.FileSystem,
            _api.LogManager);
        rpcModuleProvider.RegisterBoundedByCpuCount(debugModuleFactory, _jsonRpcConfig.Timeout);

        RegisterTraceRpcModule(rpcModuleProvider);

        StepDependencyException.ThrowIfNull(_api.EthereumEcdsa);

        PersonalRpcModule personalRpcModule = new(
            _api.EthereumEcdsa,
            _api.Wallet,
            _api.KeyStore);
        rpcModuleProvider.RegisterSingle<IPersonalRpcModule>(personalRpcModule);

        StepDependencyException.ThrowIfNull(_api.PeerManager);
        StepDependencyException.ThrowIfNull(_api.StaticNodesManager);
        StepDependencyException.ThrowIfNull(_api.Enode);

        ManualPruningTrigger pruningTrigger = new();
        _api.PruningTrigger.Add(pruningTrigger);
        (IApiWithStores getFromApi, IApiWithBlockchain setInApi) = _api.ForInit;
        AdminRpcModule adminRpcModule = new(
            _api.BlockTree,
            networkConfig,
            _api.PeerPool,
            _api.StaticNodesManager,
            _api.Enode,
            initConfig.BaseDbPath,
            pruningTrigger,
            getFromApi.ChainSpec.Parameters);
        rpcModuleProvider.RegisterSingle<IAdminRpcModule>(adminRpcModule);

        StepDependencyException.ThrowIfNull(_api.TxPoolInfoProvider);

        TxPoolRpcModule txPoolRpcModule = new(_api.TxPoolInfoProvider, _api.SpecProvider);
        rpcModuleProvider.RegisterSingle<ITxPoolRpcModule>(txPoolRpcModule);

        StepDependencyException.ThrowIfNull(_api.SyncServer);
        StepDependencyException.ThrowIfNull(_api.EngineSignerStore);

        NetRpcModule netRpcModule = new(_api.LogManager, new NetBridge(_api.Enode, _api.SyncServer));
        rpcModuleProvider.RegisterSingle<INetRpcModule>(netRpcModule);

        ParityRpcModule parityRpcModule = new(
            _api.EthereumEcdsa,
            _api.TxPool,
            _api.BlockTree,
            _api.ReceiptFinder,
            _api.Enode,
            _api.EngineSignerStore,
            _api.KeyStore,
            _api.SpecProvider,
            _api.PeerManager);
        rpcModuleProvider.RegisterSingle<IParityRpcModule>(parityRpcModule);

        StepDependencyException.ThrowIfNull(_api.ReceiptMonitor);

        JsonRpcLocalStats jsonRpcLocalStats = new(
            _api.Timestamper,
            _jsonRpcConfig,
            _api.LogManager);

        _api.JsonRpcLocalStats = jsonRpcLocalStats;

        SubscriptionFactory subscriptionFactory = new(
            _api.LogManager,
            _api.BlockTree,
            _api.TxPool,
            _api.ReceiptMonitor,
            _api.FilterStore,
            _api.EthSyncingInfo!,
            _api.SpecProvider,
            rpcModuleProvider.Serializer);

        _api.SubscriptionFactory = subscriptionFactory;

        SubscriptionManager subscriptionManager = new(subscriptionFactory, _api.LogManager);

        SubscribeRpcModule subscribeRpcModule = new(subscriptionManager);
        rpcModuleProvider.RegisterSingle<ISubscribeRpcModule>(subscribeRpcModule);

        Web3RpcModule web3RpcModule = new(_api.LogManager);
        rpcModuleProvider.RegisterSingle<IWeb3RpcModule>(web3RpcModule);

        RpcRpcModule rpcRpcModule = new(rpcModuleProvider.Enabled);
        rpcModuleProvider.RegisterSingle<IRpcRpcModule>(rpcRpcModule);

        if (logger.IsInfo) logger.Info($"RPC modules  : {string.Join(", ", rpcModuleProvider.All.OrderBy(x => x))}");
        ThisNodeInfo.AddInfo("RPC modules  :", $"{string.Join(", ", rpcModuleProvider.Enabled.OrderBy(x => x))}");

        await Task.CompletedTask;
    }

    protected ModuleFactoryBase<IEthRpcModule> CreateEthModuleFactory()
    {
        StepDependencyException.ThrowIfNull(_api.BlockTree);
        StepDependencyException.ThrowIfNull(_api.ReceiptStorage);
        StepDependencyException.ThrowIfNull(_api.SpecProvider);
        StepDependencyException.ThrowIfNull(_api.TxPool);
        StepDependencyException.ThrowIfNull(_api.TxSender);
        StepDependencyException.ThrowIfNull(_api.Wallet);
        StepDependencyException.ThrowIfNull(_api.StateReader);
        StepDependencyException.ThrowIfNull(_api.GasPriceOracle);
        StepDependencyException.ThrowIfNull(_api.EthSyncingInfo);

        var feeHistoryOracle = new FeeHistoryOracle(_api.BlockTree, _api.ReceiptStorage, _api.SpecProvider);
        _api.DisposeStack.Push(feeHistoryOracle);

        IBlocksConfig blockConfig = _api.Config<IBlocksConfig>();
        ulong secondsPerSlot = blockConfig.SecondsPerSlot;

        return new EthModuleFactory(
            _api.TxPool,
            _api.TxSender,
            _api.Wallet,
            _api.BlockTree,
            _jsonRpcConfig,
            _api.LogManager,
            _api.StateReader,
            _api,
            _api.SpecProvider,
            _api.ReceiptStorage,
            _api.GasPriceOracle,
            _api.EthSyncingInfo,
            feeHistoryOracle,
            secondsPerSlot);
    }

    protected virtual void RegisterEthRpcModule(IRpcModuleProvider rpcModuleProvider)
    {
        ModuleFactoryBase<IEthRpcModule> ethModuleFactory = CreateEthModuleFactory();

        rpcModuleProvider.RegisterBounded(ethModuleFactory,
            _jsonRpcConfig.EthModuleConcurrentInstances ?? Environment.ProcessorCount, _jsonRpcConfig.Timeout);
    }

    protected ModuleFactoryBase<ITraceRpcModule> CreateTraceModuleFactory()
    {
        StepDependencyException.ThrowIfNull(_api.WorldStateManager);
        StepDependencyException.ThrowIfNull(_api.DbProvider);
        StepDependencyException.ThrowIfNull(_api.BlockTree);
        StepDependencyException.ThrowIfNull(_api.RewardCalculatorSource);
        StepDependencyException.ThrowIfNull(_api.ReceiptStorage);
        StepDependencyException.ThrowIfNull(_api.SpecProvider);

        return new TraceModuleFactory(
            _api.WorldStateManager.TrieStore,
            _api.DbProvider,
            _api.BlockTree,
            _jsonRpcConfig,
            _api.BlockPreprocessor,
            _api.RewardCalculatorSource,
            _api.ReceiptStorage,
            _api.SpecProvider,
            _api.PoSSwitcher,
            _api.LogManager);
    }

    protected virtual void RegisterTraceRpcModule(IRpcModuleProvider rpcModuleProvider)
    {
        ModuleFactoryBase<ITraceRpcModule> traceModuleFactory = CreateTraceModuleFactory();

        rpcModuleProvider.RegisterBoundedByCpuCount(traceModuleFactory, _jsonRpcConfig.Timeout);
    }
}<|MERGE_RESOLUTION|>--- conflicted
+++ resolved
@@ -5,11 +5,6 @@
 using System.Linq;
 using System.Threading;
 using System.Threading.Tasks;
-<<<<<<< HEAD
-using Microsoft.Extensions.DependencyInjection;
-=======
-using Autofac;
->>>>>>> 7f32990b
 using Nethermind.Api;
 using Nethermind.Blockchain.FullPruning;
 using Nethermind.Blockchain.Synchronization;
@@ -34,11 +29,6 @@
 using Nethermind.Logging;
 using Nethermind.Network.Config;
 using Nethermind.JsonRpc.Modules.Rpc;
-<<<<<<< HEAD
-using Nethermind.Network.Discovery.Portal.History.Rpc;
-=======
-using Nethermind.Synchronization.FastBlocks;
->>>>>>> 7f32990b
 
 namespace Nethermind.Init.Steps;
 
@@ -76,9 +66,6 @@
         StepDependencyException.ThrowIfNull(_api.WorldStateManager);
         StepDependencyException.ThrowIfNull(_api.PeerManager);
 
-<<<<<<< HEAD
-        IRpcModuleProvider rpcModuleProvider = _api.RpcModuleProvider!;
-=======
         // Used only by rpc
         _api.EthSyncingInfo = new EthSyncingInfo(
             _api.BlockTree,
@@ -87,10 +74,8 @@
             _api.SyncModeSelector!,
             _api.SyncProgressResolver!,
             _api.LogManager);
-        _api.RpcModuleProvider = new RpcModuleProvider(_api.FileSystem, _jsonRpcConfig, _api.LogManager);
-
-        IRpcModuleProvider rpcModuleProvider = _api.RpcModuleProvider;
->>>>>>> 7f32990b
+
+        IRpcModuleProvider rpcModuleProvider = _api.RpcModuleProvider = new RpcModuleProvider(_api.FileSystem, _jsonRpcConfig, _api.LogManager);
 
         // the following line needs to be called in order to make sure that the CLI library is referenced from runner and built alongside
         ILogger logger = _api.LogManager.GetClassLogger();
