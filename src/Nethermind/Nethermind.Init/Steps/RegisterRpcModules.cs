// SPDX-FileCopyrightText: 2022 Demerzel Solutions Limited
// SPDX-License-Identifier: LGPL-3.0-only

using System;
using System.Linq;
using System.Threading;
using System.Threading.Tasks;
using Nethermind.Api;
using Nethermind.Api.Extensions;
using Nethermind.Blockchain.FullPruning;
using Nethermind.Core;
using Nethermind.Init.Steps.Migrations;
using Nethermind.JsonRpc;
using Nethermind.JsonRpc.Modules;
using Nethermind.JsonRpc.Modules.Admin;
using Nethermind.JsonRpc.Modules.DebugModule;
using Nethermind.JsonRpc.Modules.Eth;
using Nethermind.JsonRpc.Modules.Evm;
using Nethermind.JsonRpc.Modules.Net;
using Nethermind.JsonRpc.Modules.Parity;
using Nethermind.JsonRpc.Modules.Personal;
using Nethermind.JsonRpc.Modules.Proof;
using Nethermind.JsonRpc.Modules.Subscribe;
using Nethermind.JsonRpc.Modules.Trace;
using Nethermind.JsonRpc.Modules.TxPool;
using Nethermind.JsonRpc.Modules.Web3;
using Nethermind.JsonRpc.Modules.Witness;
using Nethermind.Logging;
using Nethermind.Network.Config;
using Nethermind.JsonRpc.Modules.Rpc;

namespace Nethermind.Init.Steps;

[RunnerStepDependencies(typeof(InitializeNetwork), typeof(SetupKeyStore), typeof(InitializeBlockchain), typeof(InitializePlugins), typeof(InitializeBlockProducer))]
public class RegisterRpcModules : IStep
{
    private readonly INethermindApi _api;

    public RegisterRpcModules(INethermindApi api)
    {
        _api = api;
    }

    public virtual async Task Execute(CancellationToken cancellationToken)
    {
        if (_api.BlockTree is null) throw new StepDependencyException(nameof(_api.BlockTree));
        if (_api.ReceiptFinder is null) throw new StepDependencyException(nameof(_api.ReceiptFinder));
        if (_api.BloomStorage is null) throw new StepDependencyException(nameof(_api.BloomStorage));
        if (_api.LogManager is null) throw new StepDependencyException(nameof(_api.LogManager));

        IJsonRpcConfig jsonRpcConfig = _api.Config<IJsonRpcConfig>();
        if (!jsonRpcConfig.Enabled)
        {
            return;
        }

        if (_api.FileSystem is null) throw new StepDependencyException(nameof(_api.FileSystem));
        if (_api.TxPool is null) throw new StepDependencyException(nameof(_api.TxPool));
        if (_api.Wallet is null) throw new StepDependencyException(nameof(_api.Wallet));
        if (_api.SpecProvider is null) throw new StepDependencyException(nameof(_api.SpecProvider));
        if (_api.SyncModeSelector is null) throw new StepDependencyException(nameof(_api.SyncModeSelector));
        if (_api.TxSender is null) throw new StepDependencyException(nameof(_api.TxSender));
        if (_api.StateReader is null) throw new StepDependencyException(nameof(_api.StateReader));
        if (_api.PeerManager is null) throw new StepDependencyException(nameof(_api.PeerManager));

        if (jsonRpcConfig.Enabled)
        {
<<<<<<< HEAD
            if (_api.BlockTree is null) throw new StepDependencyException(nameof(_api.BlockTree));
            if (_api.ReceiptFinder is null) throw new StepDependencyException(nameof(_api.ReceiptFinder));
            if (_api.BloomStorage is null) throw new StepDependencyException(nameof(_api.BloomStorage));
            if (_api.LogManager is null) throw new StepDependencyException(nameof(_api.LogManager));

            IJsonRpcConfig jsonRpcConfig = _api.Config<IJsonRpcConfig>();
            if (!jsonRpcConfig.Enabled)
            {
                return;
            }

            if (_api.FileSystem is null) throw new StepDependencyException(nameof(_api.FileSystem));
            if (_api.TxPool is null) throw new StepDependencyException(nameof(_api.TxPool));
            if (_api.Wallet is null) throw new StepDependencyException(nameof(_api.Wallet));
            if (_api.SpecProvider is null) throw new StepDependencyException(nameof(_api.SpecProvider));
            if (_api.SyncModeSelector is null) throw new StepDependencyException(nameof(_api.SyncModeSelector));
            if (_api.TxSender is null) throw new StepDependencyException(nameof(_api.TxSender));
            if (_api.StateReader is null) throw new StepDependencyException(nameof(_api.StateReader));
            if (_api.PeerManager is null) throw new StepDependencyException(nameof(_api.PeerManager));

            if (jsonRpcConfig.Enabled)
            {
                _api.RpcModuleProvider = new RpcModuleProvider(_api.FileSystem, jsonRpcConfig, _api.LogManager);
            }
            else
            {
                _api.RpcModuleProvider ??= NullModuleProvider.Instance;
            }

            IRpcModuleProvider rpcModuleProvider = _api.RpcModuleProvider;

            // the following line needs to be called in order to make sure that the CLI library is referenced from runner and built alongside
            ILogger logger = _api.LogManager.GetClassLogger();

            IInitConfig initConfig = _api.Config<IInitConfig>();
            IJsonRpcConfig rpcConfig = _api.Config<IJsonRpcConfig>();
            INetworkConfig networkConfig = _api.Config<INetworkConfig>();

            // lets add threads to support parallel eth_getLogs
            ThreadPool.GetMinThreads(out int workerThreads, out int completionPortThreads);
            ThreadPool.SetMinThreads(workerThreads + Environment.ProcessorCount, completionPortThreads + Environment.ProcessorCount);

            if (_api.ReceiptStorage is null) throw new StepDependencyException(nameof(_api.ReceiptStorage));
            if (_api.GasPriceOracle is null) throw new StepDependencyException(nameof(_api.GasPriceOracle));
            if (_api.EthSyncingInfo is null) throw new StepDependencyException(nameof(_api.EthSyncingInfo));
            if (_api.ReadOnlyTrieStore is null) throw new StepDependencyException(nameof(_api.ReadOnlyTrieStore));

            EthModuleFactory ethModuleFactory = new(
                _api.TxPool,
                _api.TxSender,
                _api.Wallet,
                _api.BlockTree,
                rpcConfig,
                _api.LogManager,
                _api.StateReader,
                _api,
                _api.SpecProvider,
                _api.ReceiptStorage,
                _api.GasPriceOracle,
                _api.EthSyncingInfo);

            rpcModuleProvider.RegisterBounded(ethModuleFactory, rpcConfig.EthModuleConcurrentInstances ?? Environment.ProcessorCount, rpcConfig.Timeout);

            if (_api.DbProvider is null) throw new StepDependencyException(nameof(_api.DbProvider));
            if (_api.BlockPreprocessor is null) throw new StepDependencyException(nameof(_api.BlockPreprocessor));
            if (_api.BlockValidator is null) throw new StepDependencyException(nameof(_api.BlockValidator));
            if (_api.RewardCalculatorSource is null) throw new StepDependencyException(nameof(_api.RewardCalculatorSource));
            if (_api.KeyStore is null) throw new StepDependencyException(nameof(_api.KeyStore));
            if (_api.PeerPool is null) throw new StepDependencyException(nameof(_api.PeerPool));
            if (_api.WitnessRepository is null) throw new StepDependencyException(nameof(_api.WitnessRepository));

            ProofModuleFactory proofModuleFactory = new(_api.DbProvider, _api.BlockTree, _api.ReadOnlyTrieStore, _api.BlockPreprocessor, _api.ReceiptFinder, _api.SpecProvider, _api.LogManager);
            rpcModuleProvider.RegisterBounded(proofModuleFactory, 2, rpcConfig.Timeout);

            DebugModuleFactory debugModuleFactory = new(
                _api.DbProvider,
                _api.BlockTree,
                rpcConfig,
                _api.BlockValidator,
                _api.BlockPreprocessor,
                _api.RewardCalculatorSource,
                _api.ReceiptStorage,
                new ReceiptMigration(_api),
                _api.ReadOnlyTrieStore,
                _api.ConfigProvider,
                _api.SpecProvider,
                _api.SyncModeSelector,
                _api.FileSystem,
                _api.LogManager);
            rpcModuleProvider.RegisterBoundedByCpuCount(debugModuleFactory, rpcConfig.Timeout);

            TraceModuleFactory traceModuleFactory = new(
                _api.DbProvider,
                _api.BlockTree,
                _api.ReadOnlyTrieStore,
                rpcConfig,
                _api.BlockPreprocessor,
                _api.RewardCalculatorSource,
                _api.ReceiptStorage,
                _api.SpecProvider,
                _api.PoSSwitcher,
                _api.LogManager);

            rpcModuleProvider.RegisterBoundedByCpuCount(traceModuleFactory, rpcConfig.Timeout);

            if (_api.EthereumEcdsa is null) throw new StepDependencyException(nameof(_api.EthereumEcdsa));
            if (_api.Wallet is null) throw new StepDependencyException(nameof(_api.Wallet));

            PersonalRpcModule personalRpcModule = new(
                _api.EthereumEcdsa,
                _api.Wallet,
                _api.KeyStore);
            rpcModuleProvider.RegisterSingle<IPersonalRpcModule>(personalRpcModule);

            if (_api.PeerManager is null) throw new StepDependencyException(nameof(_api.PeerManager));
            if (_api.StaticNodesManager is null) throw new StepDependencyException(nameof(_api.StaticNodesManager));
            if (_api.Enode is null) throw new StepDependencyException(nameof(_api.Enode));

            ManualPruningTrigger pruningTrigger = new();
            _api.PruningTrigger.Add(pruningTrigger);
            AdminRpcModule adminRpcModule = new(
                _api.BlockTree,
                networkConfig,
                _api.PeerPool,
                _api.StaticNodesManager,
                _api.Enode,
                initConfig.BaseDbPath,
                pruningTrigger);
            rpcModuleProvider.RegisterSingle<IAdminRpcModule>(adminRpcModule);

            if (_api.TxPoolInfoProvider is null) throw new StepDependencyException(nameof(_api.TxPoolInfoProvider));

            TxPoolRpcModule txPoolRpcModule = new(_api.TxPoolInfoProvider, _api.LogManager);
            rpcModuleProvider.RegisterSingle<ITxPoolRpcModule>(txPoolRpcModule);

            if (_api.SyncServer is null) throw new StepDependencyException(nameof(_api.SyncServer));
            if (_api.EngineSignerStore is null) throw new StepDependencyException(nameof(_api.EngineSignerStore));

            NetRpcModule netRpcModule = new(_api.LogManager, new NetBridge(_api.Enode, _api.SyncServer));
            rpcModuleProvider.RegisterSingle<INetRpcModule>(netRpcModule);

            ParityRpcModule parityRpcModule = new(
                _api.EthereumEcdsa,
                _api.TxPool,
                _api.BlockTree,
                _api.ReceiptFinder,
                _api.Enode,
                _api.EngineSignerStore,
                _api.KeyStore,
                _api.SpecProvider,
                _api.PeerManager);
            rpcModuleProvider.RegisterSingle<IParityRpcModule>(parityRpcModule);

            WitnessRpcModule witnessRpcModule = new(_api.WitnessRepository, _api.BlockTree);
            rpcModuleProvider.RegisterSingle<IWitnessRpcModule>(witnessRpcModule);

            if (_api.ReceiptMonitor is null) throw new StepDependencyException(nameof(_api.ReceiptMonitor));

            JsonRpcLocalStats jsonRpcLocalStats = new(
                _api.Timestamper,
                jsonRpcConfig,
                _api.LogManager);

            _api.JsonRpcLocalStats = jsonRpcLocalStats;

            SubscriptionFactory subscriptionFactory = new(
                _api.LogManager,
                _api.BlockTree,
                _api.TxPool,
                _api.ReceiptMonitor,
                _api.FilterStore,
                _api.EthSyncingInfo!,
                _api.SpecProvider,
                rpcModuleProvider.Serializer);

            _api.SubscriptionFactory = subscriptionFactory;

            SubscriptionManager subscriptionManager = new(subscriptionFactory, _api.LogManager);

            SubscribeRpcModule subscribeRpcModule = new(subscriptionManager);
            rpcModuleProvider.RegisterSingle<ISubscribeRpcModule>(subscribeRpcModule);

            Web3RpcModule web3RpcModule = new(_api.LogManager);
            rpcModuleProvider.RegisterSingle<IWeb3RpcModule>(web3RpcModule);

            EvmRpcModule evmRpcModule = new(_api.ManualBlockProductionTrigger);
            rpcModuleProvider.RegisterSingle<IEvmRpcModule>(evmRpcModule);

            foreach (INethermindPlugin plugin in _api.Plugins)
            {
                await plugin.InitRpcModules();
            }

            RpcRpcModule rpcRpcModule = new(rpcModuleProvider.Enabled);
            rpcModuleProvider.RegisterSingle<IRpcRpcModule>(rpcRpcModule);

            if (logger.IsDebug) logger.Debug($"RPC modules  : {string.Join(", ", rpcModuleProvider.Enabled.OrderBy(x => x))}");
            ThisNodeInfo.AddInfo("RPC modules  :", $"{string.Join(", ", rpcModuleProvider.Enabled.OrderBy(x => x))}");
=======
            _api.RpcModuleProvider = new RpcModuleProvider(_api.FileSystem, jsonRpcConfig, _api.LogManager);
>>>>>>> b4a0138f
        }
        else
        {
            _api.RpcModuleProvider ??= NullModuleProvider.Instance;
        }

        IRpcModuleProvider rpcModuleProvider = _api.RpcModuleProvider;

        // the following line needs to be called in order to make sure that the CLI library is referenced from runner and built alongside
        ILogger logger = _api.LogManager.GetClassLogger();

        IInitConfig initConfig = _api.Config<IInitConfig>();
        IJsonRpcConfig rpcConfig = _api.Config<IJsonRpcConfig>();
        INetworkConfig networkConfig = _api.Config<INetworkConfig>();

        // lets add threads to support parallel eth_getLogs
        ThreadPool.GetMinThreads(out int workerThreads, out int completionPortThreads);
        ThreadPool.SetMinThreads(workerThreads + Environment.ProcessorCount, completionPortThreads + Environment.ProcessorCount);

        if (_api.ReceiptStorage is null) throw new StepDependencyException(nameof(_api.ReceiptStorage));
        if (_api.GasPriceOracle is null) throw new StepDependencyException(nameof(_api.GasPriceOracle));
        if (_api.EthSyncingInfo is null) throw new StepDependencyException(nameof(_api.EthSyncingInfo));
        if (_api.ReadOnlyTrieStore is null) throw new StepDependencyException(nameof(_api.ReadOnlyTrieStore));

        EthModuleFactory ethModuleFactory = new(
            _api.TxPool,
            _api.TxSender,
            _api.Wallet,
            _api.BlockTree,
            rpcConfig,
            _api.LogManager,
            _api.StateReader,
            _api,
            _api.SpecProvider,
            _api.ReceiptStorage,
            _api.GasPriceOracle,
            _api.EthSyncingInfo);

        rpcModuleProvider.RegisterBounded(ethModuleFactory, rpcConfig.EthModuleConcurrentInstances ?? Environment.ProcessorCount, rpcConfig.Timeout, rpcConfig.RequestQueueLimit);

        if (_api.DbProvider is null) throw new StepDependencyException(nameof(_api.DbProvider));
        if (_api.BlockPreprocessor is null) throw new StepDependencyException(nameof(_api.BlockPreprocessor));
        if (_api.BlockValidator is null) throw new StepDependencyException(nameof(_api.BlockValidator));
        if (_api.RewardCalculatorSource is null) throw new StepDependencyException(nameof(_api.RewardCalculatorSource));
        if (_api.KeyStore is null) throw new StepDependencyException(nameof(_api.KeyStore));
        if (_api.PeerPool is null) throw new StepDependencyException(nameof(_api.PeerPool));
        if (_api.WitnessRepository is null) throw new StepDependencyException(nameof(_api.WitnessRepository));

        ProofModuleFactory proofModuleFactory = new(_api.DbProvider, _api.BlockTree, _api.ReadOnlyTrieStore, _api.BlockPreprocessor, _api.ReceiptFinder, _api.SpecProvider, _api.LogManager);
        rpcModuleProvider.RegisterBounded(proofModuleFactory, 2, rpcConfig.Timeout);

        DebugModuleFactory debugModuleFactory = new(
            _api.DbProvider,
            _api.BlockTree,
            rpcConfig,
            _api.BlockValidator,
            _api.BlockPreprocessor,
            _api.RewardCalculatorSource,
            _api.ReceiptStorage,
            new ReceiptMigration(_api),
            _api.ReadOnlyTrieStore,
            _api.ConfigProvider,
            _api.SpecProvider,
            _api.SyncModeSelector,
            _api.LogManager);
        rpcModuleProvider.RegisterBoundedByCpuCount(debugModuleFactory, rpcConfig.Timeout);

        TraceModuleFactory traceModuleFactory = new(
            _api.DbProvider,
            _api.BlockTree,
            _api.ReadOnlyTrieStore,
            rpcConfig,
            _api.BlockPreprocessor,
            _api.RewardCalculatorSource,
            _api.ReceiptStorage,
            _api.SpecProvider,
            _api.PoSSwitcher,
            _api.LogManager);

        rpcModuleProvider.RegisterBoundedByCpuCount(traceModuleFactory, rpcConfig.Timeout);

        if (_api.EthereumEcdsa is null) throw new StepDependencyException(nameof(_api.EthereumEcdsa));
        if (_api.Wallet is null) throw new StepDependencyException(nameof(_api.Wallet));

        PersonalRpcModule personalRpcModule = new(
            _api.EthereumEcdsa,
            _api.Wallet,
            _api.KeyStore);
        rpcModuleProvider.RegisterSingle<IPersonalRpcModule>(personalRpcModule);

        if (_api.PeerManager is null) throw new StepDependencyException(nameof(_api.PeerManager));
        if (_api.StaticNodesManager is null) throw new StepDependencyException(nameof(_api.StaticNodesManager));
        if (_api.Enode is null) throw new StepDependencyException(nameof(_api.Enode));

        ManualPruningTrigger pruningTrigger = new();
        _api.PruningTrigger.Add(pruningTrigger);
        AdminRpcModule adminRpcModule = new(
            _api.BlockTree,
            networkConfig,
            _api.PeerPool,
            _api.StaticNodesManager,
            _api.Enode,
            initConfig.BaseDbPath,
            pruningTrigger);
        rpcModuleProvider.RegisterSingle<IAdminRpcModule>(adminRpcModule);

        if (_api.TxPoolInfoProvider is null) throw new StepDependencyException(nameof(_api.TxPoolInfoProvider));

        TxPoolRpcModule txPoolRpcModule = new(_api.TxPoolInfoProvider, _api.LogManager);
        rpcModuleProvider.RegisterSingle<ITxPoolRpcModule>(txPoolRpcModule);

        if (_api.SyncServer is null) throw new StepDependencyException(nameof(_api.SyncServer));
        if (_api.EngineSignerStore is null) throw new StepDependencyException(nameof(_api.EngineSignerStore));

        NetRpcModule netRpcModule = new(_api.LogManager, new NetBridge(_api.Enode, _api.SyncServer));
        rpcModuleProvider.RegisterSingle<INetRpcModule>(netRpcModule);

        ParityRpcModule parityRpcModule = new(
            _api.EthereumEcdsa,
            _api.TxPool,
            _api.BlockTree,
            _api.ReceiptFinder,
            _api.Enode,
            _api.EngineSignerStore,
            _api.KeyStore,
            _api.SpecProvider,
            _api.PeerManager);
        rpcModuleProvider.RegisterSingle<IParityRpcModule>(parityRpcModule);

        WitnessRpcModule witnessRpcModule = new(_api.WitnessRepository, _api.BlockTree);
        rpcModuleProvider.RegisterSingle<IWitnessRpcModule>(witnessRpcModule);

        if (_api.ReceiptMonitor is null) throw new StepDependencyException(nameof(_api.ReceiptMonitor));

        JsonRpcLocalStats jsonRpcLocalStats = new(
            _api.Timestamper,
            jsonRpcConfig,
            _api.LogManager);

        _api.JsonRpcLocalStats = jsonRpcLocalStats;

        SubscriptionFactory subscriptionFactory = new(
            _api.LogManager,
            _api.BlockTree,
            _api.TxPool,
            _api.ReceiptMonitor,
            _api.FilterStore,
            _api.EthSyncingInfo!,
            _api.SpecProvider,
            rpcModuleProvider.Serializer);

        _api.SubscriptionFactory = subscriptionFactory;

        SubscriptionManager subscriptionManager = new(subscriptionFactory, _api.LogManager);

        SubscribeRpcModule subscribeRpcModule = new(subscriptionManager);
        rpcModuleProvider.RegisterSingle<ISubscribeRpcModule>(subscribeRpcModule);

        Web3RpcModule web3RpcModule = new(_api.LogManager);
        rpcModuleProvider.RegisterSingle<IWeb3RpcModule>(web3RpcModule);

        EvmRpcModule evmRpcModule = new(_api.ManualBlockProductionTrigger);
        rpcModuleProvider.RegisterSingle<IEvmRpcModule>(evmRpcModule);

        foreach (INethermindPlugin plugin in _api.Plugins)
        {
            await plugin.InitRpcModules();
        }

        RpcRpcModule rpcRpcModule = new(rpcModuleProvider.Enabled);
        rpcModuleProvider.RegisterSingle<IRpcRpcModule>(rpcRpcModule);

        if (logger.IsDebug) logger.Debug($"RPC modules  : {string.Join(", ", rpcModuleProvider.Enabled.OrderBy(x => x))}");
        ThisNodeInfo.AddInfo("RPC modules  :", $"{string.Join(", ", rpcModuleProvider.Enabled.OrderBy(x => x))}");
    }
}<|MERGE_RESOLUTION|>--- conflicted
+++ resolved
@@ -65,208 +65,7 @@
 
         if (jsonRpcConfig.Enabled)
         {
-<<<<<<< HEAD
-            if (_api.BlockTree is null) throw new StepDependencyException(nameof(_api.BlockTree));
-            if (_api.ReceiptFinder is null) throw new StepDependencyException(nameof(_api.ReceiptFinder));
-            if (_api.BloomStorage is null) throw new StepDependencyException(nameof(_api.BloomStorage));
-            if (_api.LogManager is null) throw new StepDependencyException(nameof(_api.LogManager));
-
-            IJsonRpcConfig jsonRpcConfig = _api.Config<IJsonRpcConfig>();
-            if (!jsonRpcConfig.Enabled)
-            {
-                return;
-            }
-
-            if (_api.FileSystem is null) throw new StepDependencyException(nameof(_api.FileSystem));
-            if (_api.TxPool is null) throw new StepDependencyException(nameof(_api.TxPool));
-            if (_api.Wallet is null) throw new StepDependencyException(nameof(_api.Wallet));
-            if (_api.SpecProvider is null) throw new StepDependencyException(nameof(_api.SpecProvider));
-            if (_api.SyncModeSelector is null) throw new StepDependencyException(nameof(_api.SyncModeSelector));
-            if (_api.TxSender is null) throw new StepDependencyException(nameof(_api.TxSender));
-            if (_api.StateReader is null) throw new StepDependencyException(nameof(_api.StateReader));
-            if (_api.PeerManager is null) throw new StepDependencyException(nameof(_api.PeerManager));
-
-            if (jsonRpcConfig.Enabled)
-            {
-                _api.RpcModuleProvider = new RpcModuleProvider(_api.FileSystem, jsonRpcConfig, _api.LogManager);
-            }
-            else
-            {
-                _api.RpcModuleProvider ??= NullModuleProvider.Instance;
-            }
-
-            IRpcModuleProvider rpcModuleProvider = _api.RpcModuleProvider;
-
-            // the following line needs to be called in order to make sure that the CLI library is referenced from runner and built alongside
-            ILogger logger = _api.LogManager.GetClassLogger();
-
-            IInitConfig initConfig = _api.Config<IInitConfig>();
-            IJsonRpcConfig rpcConfig = _api.Config<IJsonRpcConfig>();
-            INetworkConfig networkConfig = _api.Config<INetworkConfig>();
-
-            // lets add threads to support parallel eth_getLogs
-            ThreadPool.GetMinThreads(out int workerThreads, out int completionPortThreads);
-            ThreadPool.SetMinThreads(workerThreads + Environment.ProcessorCount, completionPortThreads + Environment.ProcessorCount);
-
-            if (_api.ReceiptStorage is null) throw new StepDependencyException(nameof(_api.ReceiptStorage));
-            if (_api.GasPriceOracle is null) throw new StepDependencyException(nameof(_api.GasPriceOracle));
-            if (_api.EthSyncingInfo is null) throw new StepDependencyException(nameof(_api.EthSyncingInfo));
-            if (_api.ReadOnlyTrieStore is null) throw new StepDependencyException(nameof(_api.ReadOnlyTrieStore));
-
-            EthModuleFactory ethModuleFactory = new(
-                _api.TxPool,
-                _api.TxSender,
-                _api.Wallet,
-                _api.BlockTree,
-                rpcConfig,
-                _api.LogManager,
-                _api.StateReader,
-                _api,
-                _api.SpecProvider,
-                _api.ReceiptStorage,
-                _api.GasPriceOracle,
-                _api.EthSyncingInfo);
-
-            rpcModuleProvider.RegisterBounded(ethModuleFactory, rpcConfig.EthModuleConcurrentInstances ?? Environment.ProcessorCount, rpcConfig.Timeout);
-
-            if (_api.DbProvider is null) throw new StepDependencyException(nameof(_api.DbProvider));
-            if (_api.BlockPreprocessor is null) throw new StepDependencyException(nameof(_api.BlockPreprocessor));
-            if (_api.BlockValidator is null) throw new StepDependencyException(nameof(_api.BlockValidator));
-            if (_api.RewardCalculatorSource is null) throw new StepDependencyException(nameof(_api.RewardCalculatorSource));
-            if (_api.KeyStore is null) throw new StepDependencyException(nameof(_api.KeyStore));
-            if (_api.PeerPool is null) throw new StepDependencyException(nameof(_api.PeerPool));
-            if (_api.WitnessRepository is null) throw new StepDependencyException(nameof(_api.WitnessRepository));
-
-            ProofModuleFactory proofModuleFactory = new(_api.DbProvider, _api.BlockTree, _api.ReadOnlyTrieStore, _api.BlockPreprocessor, _api.ReceiptFinder, _api.SpecProvider, _api.LogManager);
-            rpcModuleProvider.RegisterBounded(proofModuleFactory, 2, rpcConfig.Timeout);
-
-            DebugModuleFactory debugModuleFactory = new(
-                _api.DbProvider,
-                _api.BlockTree,
-                rpcConfig,
-                _api.BlockValidator,
-                _api.BlockPreprocessor,
-                _api.RewardCalculatorSource,
-                _api.ReceiptStorage,
-                new ReceiptMigration(_api),
-                _api.ReadOnlyTrieStore,
-                _api.ConfigProvider,
-                _api.SpecProvider,
-                _api.SyncModeSelector,
-                _api.FileSystem,
-                _api.LogManager);
-            rpcModuleProvider.RegisterBoundedByCpuCount(debugModuleFactory, rpcConfig.Timeout);
-
-            TraceModuleFactory traceModuleFactory = new(
-                _api.DbProvider,
-                _api.BlockTree,
-                _api.ReadOnlyTrieStore,
-                rpcConfig,
-                _api.BlockPreprocessor,
-                _api.RewardCalculatorSource,
-                _api.ReceiptStorage,
-                _api.SpecProvider,
-                _api.PoSSwitcher,
-                _api.LogManager);
-
-            rpcModuleProvider.RegisterBoundedByCpuCount(traceModuleFactory, rpcConfig.Timeout);
-
-            if (_api.EthereumEcdsa is null) throw new StepDependencyException(nameof(_api.EthereumEcdsa));
-            if (_api.Wallet is null) throw new StepDependencyException(nameof(_api.Wallet));
-
-            PersonalRpcModule personalRpcModule = new(
-                _api.EthereumEcdsa,
-                _api.Wallet,
-                _api.KeyStore);
-            rpcModuleProvider.RegisterSingle<IPersonalRpcModule>(personalRpcModule);
-
-            if (_api.PeerManager is null) throw new StepDependencyException(nameof(_api.PeerManager));
-            if (_api.StaticNodesManager is null) throw new StepDependencyException(nameof(_api.StaticNodesManager));
-            if (_api.Enode is null) throw new StepDependencyException(nameof(_api.Enode));
-
-            ManualPruningTrigger pruningTrigger = new();
-            _api.PruningTrigger.Add(pruningTrigger);
-            AdminRpcModule adminRpcModule = new(
-                _api.BlockTree,
-                networkConfig,
-                _api.PeerPool,
-                _api.StaticNodesManager,
-                _api.Enode,
-                initConfig.BaseDbPath,
-                pruningTrigger);
-            rpcModuleProvider.RegisterSingle<IAdminRpcModule>(adminRpcModule);
-
-            if (_api.TxPoolInfoProvider is null) throw new StepDependencyException(nameof(_api.TxPoolInfoProvider));
-
-            TxPoolRpcModule txPoolRpcModule = new(_api.TxPoolInfoProvider, _api.LogManager);
-            rpcModuleProvider.RegisterSingle<ITxPoolRpcModule>(txPoolRpcModule);
-
-            if (_api.SyncServer is null) throw new StepDependencyException(nameof(_api.SyncServer));
-            if (_api.EngineSignerStore is null) throw new StepDependencyException(nameof(_api.EngineSignerStore));
-
-            NetRpcModule netRpcModule = new(_api.LogManager, new NetBridge(_api.Enode, _api.SyncServer));
-            rpcModuleProvider.RegisterSingle<INetRpcModule>(netRpcModule);
-
-            ParityRpcModule parityRpcModule = new(
-                _api.EthereumEcdsa,
-                _api.TxPool,
-                _api.BlockTree,
-                _api.ReceiptFinder,
-                _api.Enode,
-                _api.EngineSignerStore,
-                _api.KeyStore,
-                _api.SpecProvider,
-                _api.PeerManager);
-            rpcModuleProvider.RegisterSingle<IParityRpcModule>(parityRpcModule);
-
-            WitnessRpcModule witnessRpcModule = new(_api.WitnessRepository, _api.BlockTree);
-            rpcModuleProvider.RegisterSingle<IWitnessRpcModule>(witnessRpcModule);
-
-            if (_api.ReceiptMonitor is null) throw new StepDependencyException(nameof(_api.ReceiptMonitor));
-
-            JsonRpcLocalStats jsonRpcLocalStats = new(
-                _api.Timestamper,
-                jsonRpcConfig,
-                _api.LogManager);
-
-            _api.JsonRpcLocalStats = jsonRpcLocalStats;
-
-            SubscriptionFactory subscriptionFactory = new(
-                _api.LogManager,
-                _api.BlockTree,
-                _api.TxPool,
-                _api.ReceiptMonitor,
-                _api.FilterStore,
-                _api.EthSyncingInfo!,
-                _api.SpecProvider,
-                rpcModuleProvider.Serializer);
-
-            _api.SubscriptionFactory = subscriptionFactory;
-
-            SubscriptionManager subscriptionManager = new(subscriptionFactory, _api.LogManager);
-
-            SubscribeRpcModule subscribeRpcModule = new(subscriptionManager);
-            rpcModuleProvider.RegisterSingle<ISubscribeRpcModule>(subscribeRpcModule);
-
-            Web3RpcModule web3RpcModule = new(_api.LogManager);
-            rpcModuleProvider.RegisterSingle<IWeb3RpcModule>(web3RpcModule);
-
-            EvmRpcModule evmRpcModule = new(_api.ManualBlockProductionTrigger);
-            rpcModuleProvider.RegisterSingle<IEvmRpcModule>(evmRpcModule);
-
-            foreach (INethermindPlugin plugin in _api.Plugins)
-            {
-                await plugin.InitRpcModules();
-            }
-
-            RpcRpcModule rpcRpcModule = new(rpcModuleProvider.Enabled);
-            rpcModuleProvider.RegisterSingle<IRpcRpcModule>(rpcRpcModule);
-
-            if (logger.IsDebug) logger.Debug($"RPC modules  : {string.Join(", ", rpcModuleProvider.Enabled.OrderBy(x => x))}");
-            ThisNodeInfo.AddInfo("RPC modules  :", $"{string.Join(", ", rpcModuleProvider.Enabled.OrderBy(x => x))}");
-=======
             _api.RpcModuleProvider = new RpcModuleProvider(_api.FileSystem, jsonRpcConfig, _api.LogManager);
->>>>>>> b4a0138f
         }
         else
         {
@@ -331,6 +130,7 @@
             _api.ConfigProvider,
             _api.SpecProvider,
             _api.SyncModeSelector,
+            _api.FileSystem,
             _api.LogManager);
         rpcModuleProvider.RegisterBoundedByCpuCount(debugModuleFactory, rpcConfig.Timeout);
 
