// SPDX-FileCopyrightText: 2022 Demerzel Solutions Limited
// SPDX-License-Identifier: LGPL-3.0-only

using System;
using System.Linq;
using System.Threading;
using System.Threading.Tasks;
using Nethermind.Api;
using Nethermind.Blockchain.FullPruning;
using Nethermind.Blockchain.Synchronization;
using Nethermind.Config;
using Nethermind.Core;
using Nethermind.Facade.Eth;
using Nethermind.Init.Steps.Migrations;
using Nethermind.JsonRpc;
using Nethermind.JsonRpc.Modules;
using Nethermind.JsonRpc.Modules.Admin;
using Nethermind.JsonRpc.Modules.DebugModule;
using Nethermind.JsonRpc.Modules.Eth;
using Nethermind.JsonRpc.Modules.Eth.FeeHistory;
using Nethermind.JsonRpc.Modules.Net;
using Nethermind.JsonRpc.Modules.Parity;
using Nethermind.JsonRpc.Modules.Personal;
using Nethermind.JsonRpc.Modules.Proof;
using Nethermind.JsonRpc.Modules.Subscribe;
using Nethermind.JsonRpc.Modules.Trace;
using Nethermind.JsonRpc.Modules.TxPool;
using Nethermind.JsonRpc.Modules.Web3;
using Nethermind.Logging;
using Nethermind.Network.Config;
using Nethermind.JsonRpc.Modules.Rpc;

namespace Nethermind.Init.Steps;

[RunnerStepDependencies(typeof(InitializeNetwork), typeof(SetupKeyStore), typeof(InitializeBlockchain), typeof(InitializePlugins))]
public class RegisterRpcModules : IStep
{
    private readonly INethermindApi _api;
    protected readonly IJsonRpcConfig _jsonRpcConfig;

    public RegisterRpcModules(INethermindApi api)
    {
        _api = api;
        _jsonRpcConfig = _api.Config<IJsonRpcConfig>();
    }

    public virtual async Task Execute(CancellationToken cancellationToken)
    {
        StepDependencyException.ThrowIfNull(_api.BlockTree);
        StepDependencyException.ThrowIfNull(_api.ReceiptFinder);
        StepDependencyException.ThrowIfNull(_api.BloomStorage);
        StepDependencyException.ThrowIfNull(_api.LogManager);

        if (!_jsonRpcConfig.Enabled)
        {
            return;
        }

        StepDependencyException.ThrowIfNull(_api.FileSystem);
        StepDependencyException.ThrowIfNull(_api.TxPool);
        StepDependencyException.ThrowIfNull(_api.Wallet);
        StepDependencyException.ThrowIfNull(_api.SpecProvider);
        StepDependencyException.ThrowIfNull(_api.SyncModeSelector);
        StepDependencyException.ThrowIfNull(_api.TxSender);
        StepDependencyException.ThrowIfNull(_api.StateReader);
        StepDependencyException.ThrowIfNull(_api.WorldStateManager);
        StepDependencyException.ThrowIfNull(_api.PeerManager);

        // Used only by rpc
        _api.EthSyncingInfo = new EthSyncingInfo(
            _api.BlockTree,
            _api.SyncPointers!,
            _api.Config<ISyncConfig>(),
            _api.SyncModeSelector!,
            _api.SyncProgressResolver!,
            _api.LogManager);

        IRpcModuleProvider rpcModuleProvider = _api.RpcModuleProvider = new RpcModuleProvider(_api.FileSystem, _jsonRpcConfig, _api.LogManager);

        // the following line needs to be called in order to make sure that the CLI library is referenced from runner and built alongside
        ILogger logger = _api.LogManager.GetClassLogger();

        IInitConfig initConfig = _api.Config<IInitConfig>();
        INetworkConfig networkConfig = _api.Config<INetworkConfig>();


        // lets add threads to support parallel eth_getLogs
        ThreadPool.GetMinThreads(out int workerThreads, out int completionPortThreads);
        ThreadPool.SetMinThreads(workerThreads + Environment.ProcessorCount, completionPortThreads + Environment.ProcessorCount);

        StepDependencyException.ThrowIfNull(_api.ReceiptStorage);
        StepDependencyException.ThrowIfNull(_api.GasPriceOracle);

        RpcLimits.Init(_jsonRpcConfig.RequestQueueLimit);
        RegisterEthRpcModule(rpcModuleProvider);

        StepDependencyException.ThrowIfNull(_api.DbProvider);
        StepDependencyException.ThrowIfNull(_api.BlockPreprocessor);
        StepDependencyException.ThrowIfNull(_api.BlockValidator);
        StepDependencyException.ThrowIfNull(_api.RewardCalculatorSource);
        StepDependencyException.ThrowIfNull(_api.KeyStore);
        StepDependencyException.ThrowIfNull(_api.PeerPool);
        StepDependencyException.ThrowIfNull(_api.BadBlocksStore);

        ProofModuleFactory proofModuleFactory = new(_api.WorldStateManager, _api.BlockTree, _api.BlockPreprocessor, _api.ReceiptFinder, _api.SpecProvider, _api.LogManager);
        rpcModuleProvider.RegisterBounded(proofModuleFactory, 2, _jsonRpcConfig.Timeout);

        RegisterDebugRpcModule(rpcModuleProvider);

        RegisterTraceRpcModule(rpcModuleProvider);

        StepDependencyException.ThrowIfNull(_api.EthereumEcdsa);

        PersonalRpcModule personalRpcModule = new(
            _api.EthereumEcdsa,
            _api.Wallet,
            _api.KeyStore);
        rpcModuleProvider.RegisterSingle<IPersonalRpcModule>(personalRpcModule);

        StepDependencyException.ThrowIfNull(_api.PeerManager);
        StepDependencyException.ThrowIfNull(_api.StaticNodesManager);
        StepDependencyException.ThrowIfNull(_api.Enode);

        ManualPruningTrigger pruningTrigger = new();
        _api.PruningTrigger.Add(pruningTrigger);
        (IApiWithStores getFromApi, IApiWithBlockchain setInApi) = _api.ForInit;

        AdminRpcModule adminRpcModule = new(
            _api.BlockTree,
            networkConfig,
            _api.PeerPool,
            _api.StaticNodesManager,
            _api.BlockingVerifyTrie!,
            _api.WorldStateManager.GlobalStateReader,
            _api.Enode,
            initConfig.BaseDbPath,
            pruningTrigger,
            getFromApi.ChainSpec.Parameters);
        rpcModuleProvider.RegisterSingle<IAdminRpcModule>(adminRpcModule);

        StepDependencyException.ThrowIfNull(_api.TxPoolInfoProvider);

        TxPoolRpcModule txPoolRpcModule = new(_api.TxPoolInfoProvider, _api.SpecProvider);
        rpcModuleProvider.RegisterSingle<ITxPoolRpcModule>(txPoolRpcModule);

        StepDependencyException.ThrowIfNull(_api.SyncServer);
        StepDependencyException.ThrowIfNull(_api.EngineSignerStore);

        NetRpcModule netRpcModule = new(_api.LogManager, new NetBridge(_api.Enode, _api.SyncServer));
        rpcModuleProvider.RegisterSingle<INetRpcModule>(netRpcModule);

        ParityRpcModule parityRpcModule = new(
            _api.EthereumEcdsa,
            _api.TxPool,
            _api.BlockTree,
            _api.ReceiptFinder,
            _api.Enode,
            _api.EngineSignerStore,
            _api.KeyStore,
            _api.SpecProvider,
            _api.PeerManager);
        rpcModuleProvider.RegisterSingle<IParityRpcModule>(parityRpcModule);

        StepDependencyException.ThrowIfNull(_api.ReceiptMonitor);

        JsonRpcLocalStats jsonRpcLocalStats = new(
            _api.Timestamper,
            _jsonRpcConfig,
            _api.LogManager);

        _api.JsonRpcLocalStats = jsonRpcLocalStats;

        SubscriptionFactory subscriptionFactory = new(
            _api.LogManager,
            _api.BlockTree,
            _api.TxPool,
            _api.ReceiptMonitor,
            _api.FilterStore,
            _api.EthSyncingInfo!,
            _api.SpecProvider,
            rpcModuleProvider.Serializer);

        _api.SubscriptionFactory = subscriptionFactory;

        SubscriptionManager subscriptionManager = new(subscriptionFactory, _api.LogManager);

        SubscribeRpcModule subscribeRpcModule = new(subscriptionManager);
        rpcModuleProvider.RegisterSingle<ISubscribeRpcModule>(subscribeRpcModule);

        Web3RpcModule web3RpcModule = new(_api.LogManager);
        rpcModuleProvider.RegisterSingle<IWeb3RpcModule>(web3RpcModule);

        RpcRpcModule rpcRpcModule = new(rpcModuleProvider.Enabled);
        rpcModuleProvider.RegisterSingle<IRpcRpcModule>(rpcRpcModule);

<<<<<<< HEAD
        if (logger.IsInfo) logger.Info($"RPC modules  : {string.Join(", ", rpcModuleProvider.All.OrderBy(x => x))}");
        ThisNodeInfo.AddInfo("RPC modules  :", $"{string.Join(", ", rpcModuleProvider.Enabled.OrderBy(x => x))}");
=======
        if (logger.IsDebug) logger.Debug($"RPC modules  : {string.Join(", ", rpcModuleProvider.Enabled.OrderBy(static x => x))}");
        ThisNodeInfo.AddInfo("RPC modules  :", $"{string.Join(", ", rpcModuleProvider.Enabled.OrderBy(static x => x))}");
>>>>>>> b0c51654

        await Task.CompletedTask;
    }

    protected virtual void RegisterDebugRpcModule(IRpcModuleProvider rpcModuleProvider)
    {
        StepDependencyException.ThrowIfNull(_api.DbProvider);
        StepDependencyException.ThrowIfNull(_api.BlockPreprocessor);
        StepDependencyException.ThrowIfNull(_api.BlockValidator);
        StepDependencyException.ThrowIfNull(_api.RewardCalculatorSource);
        StepDependencyException.ThrowIfNull(_api.KeyStore);
        StepDependencyException.ThrowIfNull(_api.PeerPool);
        StepDependencyException.ThrowIfNull(_api.BadBlocksStore);
        StepDependencyException.ThrowIfNull(_api.WorldStateManager);
        StepDependencyException.ThrowIfNull(_api.BlockTree);
        StepDependencyException.ThrowIfNull(_api.ReceiptStorage);
        StepDependencyException.ThrowIfNull(_api.SpecProvider);

        DebugModuleFactory debugModuleFactory = new(
            _api.WorldStateManager,
            _api.DbProvider,
            _api.BlockTree,
            _jsonRpcConfig,
            _api.BlockValidator,
            _api.BlockPreprocessor,
            _api.RewardCalculatorSource,
            _api.ReceiptStorage,
            new ReceiptMigration(_api),
            _api.ConfigProvider,
            _api.SpecProvider,
            _api.SyncModeSelector,
            _api.BadBlocksStore,
            _api.FileSystem,
            _api.LogManager);
        rpcModuleProvider.RegisterBoundedByCpuCount(debugModuleFactory, _jsonRpcConfig.Timeout);
    }

    protected ModuleFactoryBase<IEthRpcModule> CreateEthModuleFactory()
    {
        StepDependencyException.ThrowIfNull(_api.BlockTree);
        StepDependencyException.ThrowIfNull(_api.ReceiptStorage);
        StepDependencyException.ThrowIfNull(_api.SpecProvider);
        StepDependencyException.ThrowIfNull(_api.TxPool);
        StepDependencyException.ThrowIfNull(_api.TxSender);
        StepDependencyException.ThrowIfNull(_api.Wallet);
        StepDependencyException.ThrowIfNull(_api.StateReader);
        StepDependencyException.ThrowIfNull(_api.GasPriceOracle);
        StepDependencyException.ThrowIfNull(_api.EthSyncingInfo);

        var feeHistoryOracle = new FeeHistoryOracle(_api.BlockTree, _api.ReceiptStorage, _api.SpecProvider);
        _api.DisposeStack.Push(feeHistoryOracle);

        IBlocksConfig blockConfig = _api.Config<IBlocksConfig>();
        ulong secondsPerSlot = blockConfig.SecondsPerSlot;

        return new EthModuleFactory(
            _api.TxPool,
            _api.TxSender,
            _api.Wallet,
            _api.BlockTree,
            _jsonRpcConfig,
            _api.LogManager,
            _api.StateReader,
            _api,
            _api.SpecProvider,
            _api.ReceiptStorage,
            _api.GasPriceOracle,
            _api.EthSyncingInfo,
            feeHistoryOracle,
            secondsPerSlot);
    }

    protected virtual void RegisterEthRpcModule(IRpcModuleProvider rpcModuleProvider)
    {
        ModuleFactoryBase<IEthRpcModule> ethModuleFactory = CreateEthModuleFactory();

        rpcModuleProvider.RegisterBounded(ethModuleFactory,
            _jsonRpcConfig.EthModuleConcurrentInstances ?? Environment.ProcessorCount, _jsonRpcConfig.Timeout);
    }

    protected ModuleFactoryBase<ITraceRpcModule> CreateTraceModuleFactory()
    {
        StepDependencyException.ThrowIfNull(_api.WorldStateManager);
        StepDependencyException.ThrowIfNull(_api.DbProvider);
        StepDependencyException.ThrowIfNull(_api.BlockTree);
        StepDependencyException.ThrowIfNull(_api.RewardCalculatorSource);
        StepDependencyException.ThrowIfNull(_api.ReceiptStorage);
        StepDependencyException.ThrowIfNull(_api.SpecProvider);

        return new TraceModuleFactory(
            _api.WorldStateManager,
            _api.BlockTree,
            _jsonRpcConfig,
            _api.BlockPreprocessor,
            _api.RewardCalculatorSource,
            _api.ReceiptStorage,
            _api.SpecProvider,
            _api.PoSSwitcher,
            _api.LogManager);
    }

    protected virtual void RegisterTraceRpcModule(IRpcModuleProvider rpcModuleProvider)
    {
        ModuleFactoryBase<ITraceRpcModule> traceModuleFactory = CreateTraceModuleFactory();

        rpcModuleProvider.RegisterBoundedByCpuCount(traceModuleFactory, _jsonRpcConfig.Timeout);
    }
}<|MERGE_RESOLUTION|>--- conflicted
+++ resolved
@@ -193,13 +193,8 @@
         RpcRpcModule rpcRpcModule = new(rpcModuleProvider.Enabled);
         rpcModuleProvider.RegisterSingle<IRpcRpcModule>(rpcRpcModule);
 
-<<<<<<< HEAD
-        if (logger.IsInfo) logger.Info($"RPC modules  : {string.Join(", ", rpcModuleProvider.All.OrderBy(x => x))}");
-        ThisNodeInfo.AddInfo("RPC modules  :", $"{string.Join(", ", rpcModuleProvider.Enabled.OrderBy(x => x))}");
-=======
         if (logger.IsDebug) logger.Debug($"RPC modules  : {string.Join(", ", rpcModuleProvider.Enabled.OrderBy(static x => x))}");
         ThisNodeInfo.AddInfo("RPC modules  :", $"{string.Join(", ", rpcModuleProvider.Enabled.OrderBy(static x => x))}");
->>>>>>> b0c51654
 
         await Task.CompletedTask;
     }
