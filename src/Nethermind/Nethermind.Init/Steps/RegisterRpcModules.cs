// SPDX-FileCopyrightText: 2022 Demerzel Solutions Limited
// SPDX-License-Identifier: LGPL-3.0-only

using System;
using System.Linq;
using System.Threading;
using System.Threading.Tasks;
using Autofac;
using Nethermind.Api;
using Nethermind.Api.Steps;
using Nethermind.Blockchain.FullPruning;
using Nethermind.Blockchain.Synchronization;
using Nethermind.Config;
using Nethermind.Consensus;
using Nethermind.Core;
using Nethermind.Era1;
using Nethermind.Facade.Eth;
using Nethermind.Init.Steps.Migrations;
using Nethermind.JsonRpc;
using Nethermind.JsonRpc.Modules;
using Nethermind.JsonRpc.Modules.Admin;
using Nethermind.JsonRpc.Modules.DebugModule;
using Nethermind.JsonRpc.Modules.Eth;
using Nethermind.JsonRpc.Modules.Eth.FeeHistory;
using Nethermind.JsonRpc.Modules.Net;
using Nethermind.JsonRpc.Modules.Parity;
using Nethermind.JsonRpc.Modules.Personal;
using Nethermind.JsonRpc.Modules.Proof;
using Nethermind.JsonRpc.Modules.Rpc;
using Nethermind.JsonRpc.Modules.Subscribe;
using Nethermind.JsonRpc.Modules.Trace;
using Nethermind.JsonRpc.Modules.TxPool;
using Nethermind.JsonRpc.Modules.Web3;
using Nethermind.Logging;
using Nethermind.Network.Config;

namespace Nethermind.Init.Steps;

[RunnerStepDependencies(typeof(InitializeNetwork), typeof(SetupKeyStore), typeof(InitializeBlockchain), typeof(InitializePlugins))]
public class RegisterRpcModules : IStep
{
    private readonly INethermindApi _api;
    protected readonly IJsonRpcConfig JsonRpcConfig;
<<<<<<< HEAD
    private readonly IPoSSwitcher _poSSwitcher;
=======
    private readonly IBlocksConfig _blocksConfig;
>>>>>>> c897f452

    public RegisterRpcModules(INethermindApi api, IPoSSwitcher poSSwitcher)
    {
        _api = api;
        JsonRpcConfig = _api.Config<IJsonRpcConfig>();
<<<<<<< HEAD
        _poSSwitcher = poSSwitcher;
=======
        _blocksConfig = _api.Config<IBlocksConfig>();
>>>>>>> c897f452
    }

    public virtual async Task Execute(CancellationToken cancellationToken)
    {
        StepDependencyException.ThrowIfNull(_api.BlockTree);
        StepDependencyException.ThrowIfNull(_api.ReceiptFinder);
        StepDependencyException.ThrowIfNull(_api.BloomStorage);
        StepDependencyException.ThrowIfNull(_api.LogManager);
        StepDependencyException.ThrowIfNull(_api.FileSystem);
        StepDependencyException.ThrowIfNull(_api.TxPool);
        StepDependencyException.ThrowIfNull(_api.Wallet);
        StepDependencyException.ThrowIfNull(_api.SpecProvider);
        StepDependencyException.ThrowIfNull(_api.SyncModeSelector);
        StepDependencyException.ThrowIfNull(_api.TxSender);
        StepDependencyException.ThrowIfNull(_api.StateReader);
        StepDependencyException.ThrowIfNull(_api.WorldStateManager);
        StepDependencyException.ThrowIfNull(_api.PeerManager);
        StepDependencyException.ThrowIfNull(_api.ReceiptStorage);
        StepDependencyException.ThrowIfNull(_api.GasPriceOracle);
        StepDependencyException.ThrowIfNull(_api.DbProvider);
        StepDependencyException.ThrowIfNull(_api.BlockPreprocessor);
        StepDependencyException.ThrowIfNull(_api.BlockValidator);
        StepDependencyException.ThrowIfNull(_api.RewardCalculatorSource);
        StepDependencyException.ThrowIfNull(_api.KeyStore);
        StepDependencyException.ThrowIfNull(_api.PeerPool);
        StepDependencyException.ThrowIfNull(_api.BadBlocksStore);
        StepDependencyException.ThrowIfNull(_api.PeerManager);
        StepDependencyException.ThrowIfNull(_api.StaticNodesManager);
        StepDependencyException.ThrowIfNull(_api.Enode);
        StepDependencyException.ThrowIfNull(_api.ReceiptMonitor);
        StepDependencyException.ThrowIfNull(_api.TxPoolInfoProvider);
        StepDependencyException.ThrowIfNull(_api.SyncServer);
        StepDependencyException.ThrowIfNull(_api.EngineSignerStore);
        StepDependencyException.ThrowIfNull(_api.EthereumEcdsa);
        StepDependencyException.ThrowIfNull(_api.TrustedNodesManager);

        if (!JsonRpcConfig.Enabled)
        {
            return;
        }

        // Used only by rpc
        _api.EthSyncingInfo = new EthSyncingInfo(
            _api.BlockTree,
            _api.SyncPointers!,
            _api.Config<ISyncConfig>(),
            _api.SyncModeSelector!,
            _api.SyncProgressResolver!,
            _api.LogManager);
        _api.RpcModuleProvider = new RpcModuleProvider(_api.FileSystem, JsonRpcConfig, _api.EthereumJsonSerializer, _api.LogManager);

        IRpcModuleProvider rpcModuleProvider = _api.RpcModuleProvider;

        // the following line needs to be called in order to make sure that the CLI library is referenced from runner and built alongside
        ILogger logger = _api.LogManager.GetClassLogger();

        IInitConfig initConfig = _api.Config<IInitConfig>();
        INetworkConfig networkConfig = _api.Config<INetworkConfig>();

        // lets add threads to support parallel eth_getLogs
        ThreadPool.GetMinThreads(out int workerThreads, out int completionPortThreads);
        ThreadPool.SetMinThreads(workerThreads + Environment.ProcessorCount, completionPortThreads + Environment.ProcessorCount);

        RpcLimits.Init(JsonRpcConfig.RequestQueueLimit);
        RegisterEthRpcModule(rpcModuleProvider);

        RegisterProofRpcModule(rpcModuleProvider);

        RegisterDebugRpcModule(rpcModuleProvider);

        RegisterTraceRpcModule(rpcModuleProvider);

        PersonalRpcModule personalRpcModule = new(
            _api.EthereumEcdsa,
            _api.Wallet,
            _api.KeyStore);
        rpcModuleProvider.RegisterSingle<IPersonalRpcModule>(personalRpcModule);

        StepDependencyException.ThrowIfNull(_api.PeerManager);
        StepDependencyException.ThrowIfNull(_api.StaticNodesManager);
        StepDependencyException.ThrowIfNull(_api.Enode);

        ManualPruningTrigger pruningTrigger = new();
        _api.PruningTrigger?.Add(pruningTrigger);
        (IApiWithStores getFromApi, IApiWithBlockchain setInApi) = _api.ForInit;

        _api.SubscriptionFactory = new SubscriptionFactory();
        // Register the standard subscription types in the dictionary
        _api.SubscriptionFactory.RegisterStandardSubscriptions(_api.BlockTree, _api.LogManager, _api.SpecProvider, _api.ReceiptMonitor, _api.FilterStore, _api.TxPool, _api.EthSyncingInfo, _api.PeerPool, _api.RlpxPeer);
        SubscriptionManager subscriptionManager = new(_api.SubscriptionFactory, _api.LogManager);

        AdminRpcModule adminRpcModule = new(
            _api.BlockTree,
            networkConfig,
            _api.PeerPool,
            _api.StaticNodesManager,
            _api.VerifyTrieStarter!,
            _api.WorldStateManager.GlobalStateReader,
            _api.Enode,
            _api.Context.Resolve<IAdminEraService>(),
            initConfig.BaseDbPath,
            pruningTrigger,
            getFromApi.ChainSpec.Parameters,
            _api.TrustedNodesManager,
            subscriptionManager);
        rpcModuleProvider.RegisterSingle<IAdminRpcModule>(adminRpcModule);

        TxPoolRpcModule txPoolRpcModule = new(_api.TxPoolInfoProvider, _api.SpecProvider);
        rpcModuleProvider.RegisterSingle<ITxPoolRpcModule>(txPoolRpcModule);

        NetRpcModule netRpcModule = new(_api.LogManager, new NetBridge(_api.Enode, _api.SyncServer));
        rpcModuleProvider.RegisterSingle<INetRpcModule>(netRpcModule);

        ParityRpcModule parityRpcModule = new(
            _api.EthereumEcdsa,
            _api.TxPool,
            _api.BlockTree,
            _api.ReceiptFinder,
            _api.Enode,
            _api.EngineSignerStore,
            _api.KeyStore,
            _api.SpecProvider,
            _api.PeerManager);
        rpcModuleProvider.RegisterSingle<IParityRpcModule>(parityRpcModule);

        JsonRpcLocalStats jsonRpcLocalStats = new(
            _api.Timestamper,
            JsonRpcConfig,
            _api.LogManager);

        _api.JsonRpcLocalStats = jsonRpcLocalStats;

        SubscribeRpcModule subscribeRpcModule = new(subscriptionManager);
        rpcModuleProvider.RegisterSingle<ISubscribeRpcModule>(subscribeRpcModule);

        Web3RpcModule web3RpcModule = new(_api.LogManager);
        rpcModuleProvider.RegisterSingle<IWeb3RpcModule>(web3RpcModule);

        RpcRpcModule rpcRpcModule = new(rpcModuleProvider.Enabled);
        rpcModuleProvider.RegisterSingle<IRpcRpcModule>(rpcRpcModule);

        if (logger.IsDebug) logger.Debug($"RPC modules  : {string.Join(", ", rpcModuleProvider.Enabled.OrderBy(static x => x))}");
        ThisNodeInfo.AddInfo("RPC modules  :", $"{string.Join(", ", rpcModuleProvider.Enabled.OrderBy(static x => x))}");

        await Task.CompletedTask;
    }

    protected virtual void RegisterProofRpcModule(IRpcModuleProvider rpcModuleProvider)
    {
        StepDependencyException.ThrowIfNull(_api.WorldStateManager);
        StepDependencyException.ThrowIfNull(_api.BlockTree);
        StepDependencyException.ThrowIfNull(_api.ReceiptFinder);
        StepDependencyException.ThrowIfNull(_api.SpecProvider);
        ProofModuleFactory proofModuleFactory = new(
            _api.WorldStateManager,
            _api.BlockTree,
            _api.BlockPreprocessor,
            _api.ReceiptFinder,
            _api.SpecProvider,
            _api.LogManager);
        rpcModuleProvider.RegisterBounded(proofModuleFactory, 2, JsonRpcConfig.Timeout);
    }

    protected virtual void RegisterDebugRpcModule(IRpcModuleProvider rpcModuleProvider)
    {
        StepDependencyException.ThrowIfNull(_api.DbProvider);
        StepDependencyException.ThrowIfNull(_api.BlockPreprocessor);
        StepDependencyException.ThrowIfNull(_api.BlockValidator);
        StepDependencyException.ThrowIfNull(_api.RewardCalculatorSource);
        StepDependencyException.ThrowIfNull(_api.KeyStore);
        StepDependencyException.ThrowIfNull(_api.PeerPool);
        StepDependencyException.ThrowIfNull(_api.BadBlocksStore);
        StepDependencyException.ThrowIfNull(_api.WorldStateManager);
        StepDependencyException.ThrowIfNull(_api.BlockTree);
        StepDependencyException.ThrowIfNull(_api.ReceiptStorage);
        StepDependencyException.ThrowIfNull(_api.SpecProvider);

        DebugModuleFactory debugModuleFactory = new(
            _api.WorldStateManager,
            _api.DbProvider,
            _api.BlockTree,
            JsonRpcConfig,
            _api.CreateBlockchainBridge(),
            _blocksConfig.SecondsPerSlot,
            _api.BlockValidator,
            _api.BlockPreprocessor,
            _api.RewardCalculatorSource,
            _api.ReceiptStorage,
            new ReceiptMigration(_api),
            _api.ConfigProvider,
            _api.SpecProvider,
            _api.SyncModeSelector,
            _api.BadBlocksStore,
            _api.FileSystem,
            _api.LogManager);
        rpcModuleProvider.RegisterBoundedByCpuCount(debugModuleFactory, JsonRpcConfig.Timeout);
    }

    protected ModuleFactoryBase<IEthRpcModule> CreateEthModuleFactory()
    {
        StepDependencyException.ThrowIfNull(_api.BlockTree);
        StepDependencyException.ThrowIfNull(_api.ReceiptStorage);
        StepDependencyException.ThrowIfNull(_api.SpecProvider);
        StepDependencyException.ThrowIfNull(_api.TxPool);
        StepDependencyException.ThrowIfNull(_api.TxSender);
        StepDependencyException.ThrowIfNull(_api.Wallet);
        StepDependencyException.ThrowIfNull(_api.StateReader);
        StepDependencyException.ThrowIfNull(_api.GasPriceOracle);
        StepDependencyException.ThrowIfNull(_api.EthSyncingInfo);

        var feeHistoryOracle = new FeeHistoryOracle(_api.BlockTree, _api.ReceiptStorage, _api.SpecProvider);
        _api.DisposeStack.Push(feeHistoryOracle);

        IBlocksConfig blockConfig = _blocksConfig;
        ulong secondsPerSlot = blockConfig.SecondsPerSlot;

        return new EthModuleFactory(
            _api.TxPool,
            _api.TxSender,
            _api.Wallet,
            _api.BlockTree,
            JsonRpcConfig,
            _api.LogManager,
            _api.StateReader,
            _api,
            _api.SpecProvider,
            _api.ReceiptStorage,
            _api.GasPriceOracle,
            _api.EthSyncingInfo,
            feeHistoryOracle,
            secondsPerSlot);
    }

    protected virtual void RegisterEthRpcModule(IRpcModuleProvider rpcModuleProvider)
    {
        ModuleFactoryBase<IEthRpcModule> ethModuleFactory = CreateEthModuleFactory();

        rpcModuleProvider.RegisterBounded(ethModuleFactory,
            JsonRpcConfig.EthModuleConcurrentInstances ?? Environment.ProcessorCount, JsonRpcConfig.Timeout);
    }

    protected ModuleFactoryBase<ITraceRpcModule> CreateTraceModuleFactory()
    {
        StepDependencyException.ThrowIfNull(_api.WorldStateManager);
        StepDependencyException.ThrowIfNull(_api.DbProvider);
        StepDependencyException.ThrowIfNull(_api.BlockTree);
        StepDependencyException.ThrowIfNull(_api.RewardCalculatorSource);
        StepDependencyException.ThrowIfNull(_api.ReceiptStorage);
        StepDependencyException.ThrowIfNull(_api.SpecProvider);

        return new TraceModuleFactory(
            _api.WorldStateManager,
            _api.BlockTree,
            JsonRpcConfig,
            _api.CreateBlockchainBridge(),
            _blocksConfig.SecondsPerSlot,
            _api.BlockPreprocessor,
            _api.RewardCalculatorSource,
            _api.ReceiptStorage,
            _api.SpecProvider,
            _poSSwitcher,
            _api.LogManager);
    }

    protected virtual void RegisterTraceRpcModule(IRpcModuleProvider rpcModuleProvider)
    {
        ModuleFactoryBase<ITraceRpcModule> traceModuleFactory = CreateTraceModuleFactory();

        rpcModuleProvider.RegisterBoundedByCpuCount(traceModuleFactory, JsonRpcConfig.Timeout);
    }
}<|MERGE_RESOLUTION|>--- conflicted
+++ resolved
@@ -41,21 +41,15 @@
 {
     private readonly INethermindApi _api;
     protected readonly IJsonRpcConfig JsonRpcConfig;
-<<<<<<< HEAD
     private readonly IPoSSwitcher _poSSwitcher;
-=======
     private readonly IBlocksConfig _blocksConfig;
->>>>>>> c897f452
 
     public RegisterRpcModules(INethermindApi api, IPoSSwitcher poSSwitcher)
     {
         _api = api;
         JsonRpcConfig = _api.Config<IJsonRpcConfig>();
-<<<<<<< HEAD
+        _blocksConfig = _api.Config<IBlocksConfig>();
         _poSSwitcher = poSSwitcher;
-=======
-        _blocksConfig = _api.Config<IBlocksConfig>();
->>>>>>> c897f452
     }
 
     public virtual async Task Execute(CancellationToken cancellationToken)
