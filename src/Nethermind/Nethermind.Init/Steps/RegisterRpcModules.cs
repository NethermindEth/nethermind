// SPDX-FileCopyrightText: 2022 Demerzel Solutions Limited
// SPDX-License-Identifier: LGPL-3.0-only

using System;
using System.Linq;
using System.Threading;
using System.Threading.Tasks;
using Nethermind.Api;
using Nethermind.Blockchain.FullPruning;
using Nethermind.Core;
using Nethermind.Init.Steps.Migrations;
using Nethermind.JsonRpc;
using Nethermind.JsonRpc.Modules;
using Nethermind.JsonRpc.Modules.Admin;
using Nethermind.JsonRpc.Modules.DebugModule;
using Nethermind.JsonRpc.Modules.Eth;
using Nethermind.JsonRpc.Modules.Eth.FeeHistory;
using Nethermind.JsonRpc.Modules.Net;
using Nethermind.JsonRpc.Modules.Parity;
using Nethermind.JsonRpc.Modules.Personal;
using Nethermind.JsonRpc.Modules.Proof;
using Nethermind.JsonRpc.Modules.Subscribe;
using Nethermind.JsonRpc.Modules.Trace;
using Nethermind.JsonRpc.Modules.TxPool;
using Nethermind.JsonRpc.Modules.Web3;
using Nethermind.Logging;
using Nethermind.Network.Config;
using Nethermind.JsonRpc.Modules.Rpc;

namespace Nethermind.Init.Steps;

[RunnerStepDependencies(typeof(InitializeNetwork), typeof(SetupKeyStore), typeof(InitializeBlockchain), typeof(InitializePlugins))]
public class RegisterRpcModules : IStep
{
    private readonly INethermindApi _api;
    private readonly IJsonRpcConfig _jsonRpcConfig;

    public RegisterRpcModules(INethermindApi api)
    {
        _api = api;
        _jsonRpcConfig = _api.Config<IJsonRpcConfig>();
    }

    public virtual async Task Execute(CancellationToken cancellationToken)
    {
        StepDependencyException.ThrowIfNull(_api.BlockTree);
        StepDependencyException.ThrowIfNull(_api.ReceiptFinder);
        StepDependencyException.ThrowIfNull(_api.BloomStorage);
        StepDependencyException.ThrowIfNull(_api.LogManager);

        if (!_jsonRpcConfig.Enabled)
        {
            return;
        }

        StepDependencyException.ThrowIfNull(_api.FileSystem);
        StepDependencyException.ThrowIfNull(_api.TxPool);
        StepDependencyException.ThrowIfNull(_api.Wallet);
        StepDependencyException.ThrowIfNull(_api.SpecProvider);
        StepDependencyException.ThrowIfNull(_api.SyncModeSelector);
        StepDependencyException.ThrowIfNull(_api.TxSender);
        StepDependencyException.ThrowIfNull(_api.StateReader);
        StepDependencyException.ThrowIfNull(_api.WorldStateManager);
        StepDependencyException.ThrowIfNull(_api.PeerManager);

        _api.RpcModuleProvider = new RpcModuleProvider(_api.FileSystem, _jsonRpcConfig, _api.LogManager);

        IRpcModuleProvider rpcModuleProvider = _api.RpcModuleProvider;

        // the following line needs to be called in order to make sure that the CLI library is referenced from runner and built alongside
        ILogger logger = _api.LogManager.GetClassLogger();

        IInitConfig initConfig = _api.Config<IInitConfig>();
        INetworkConfig networkConfig = _api.Config<INetworkConfig>();

        // lets add threads to support parallel eth_getLogs
        ThreadPool.GetMinThreads(out int workerThreads, out int completionPortThreads);
        ThreadPool.SetMinThreads(workerThreads + Environment.ProcessorCount, completionPortThreads + Environment.ProcessorCount);

        StepDependencyException.ThrowIfNull(_api.ReceiptStorage);
        StepDependencyException.ThrowIfNull(_api.GasPriceOracle);
        StepDependencyException.ThrowIfNull(_api.EthSyncingInfo);

        RpcLimits.Init(_jsonRpcConfig.RequestQueueLimit);
        RegisterEthRpcModule(rpcModuleProvider);


        StepDependencyException.ThrowIfNull(_api.DbProvider);
        StepDependencyException.ThrowIfNull(_api.BlockPreprocessor);
        StepDependencyException.ThrowIfNull(_api.BlockValidator);
        StepDependencyException.ThrowIfNull(_api.RewardCalculatorSource);
        StepDependencyException.ThrowIfNull(_api.KeyStore);
        StepDependencyException.ThrowIfNull(_api.PeerPool);
        StepDependencyException.ThrowIfNull(_api.BadBlocksStore);

        ProofModuleFactory proofModuleFactory = new(_api.WorldStateManager, _api.BlockTree, _api.BlockPreprocessor, _api.ReceiptFinder, _api.SpecProvider, _api.LogManager);
        rpcModuleProvider.RegisterBounded(proofModuleFactory, 2, _jsonRpcConfig.Timeout);

        DebugModuleFactory debugModuleFactory = new(
            _api.WorldStateManager,
            _api.DbProvider,
            _api.BlockTree,
            _jsonRpcConfig,
            _api.BlockValidator,
            _api.BlockPreprocessor,
            _api.RewardCalculatorSource,
            _api.ReceiptStorage,
            new ReceiptMigration(_api),
            _api.ConfigProvider,
            _api.SpecProvider,
            _api.SyncModeSelector,
            _api.BadBlocksStore,
            _api.FileSystem,
            _api.LogManager);
        rpcModuleProvider.RegisterBoundedByCpuCount(debugModuleFactory, _jsonRpcConfig.Timeout);

        RegisterTraceRpcModule(rpcModuleProvider);

        StepDependencyException.ThrowIfNull(_api.EthereumEcdsa);

        PersonalRpcModule personalRpcModule = new(
            _api.EthereumEcdsa,
            _api.Wallet,
            _api.KeyStore);
        rpcModuleProvider.RegisterSingle<IPersonalRpcModule>(personalRpcModule);

        StepDependencyException.ThrowIfNull(_api.PeerManager);
        StepDependencyException.ThrowIfNull(_api.StaticNodesManager);
        StepDependencyException.ThrowIfNull(_api.Enode);

        ManualPruningTrigger pruningTrigger = new();
        _api.PruningTrigger.Add(pruningTrigger);
        AdminRpcModule adminRpcModule = new(
            _api.BlockTree,
            networkConfig,
            _api.PeerPool,
            _api.StaticNodesManager,
            _api.Enode,
            initConfig.BaseDbPath,
            pruningTrigger);
        rpcModuleProvider.RegisterSingle<IAdminRpcModule>(adminRpcModule);

        StepDependencyException.ThrowIfNull(_api.TxPoolInfoProvider);

        TxPoolRpcModule txPoolRpcModule = new(_api.TxPoolInfoProvider, _api.LogManager);
        rpcModuleProvider.RegisterSingle<ITxPoolRpcModule>(txPoolRpcModule);

        StepDependencyException.ThrowIfNull(_api.SyncServer);
        StepDependencyException.ThrowIfNull(_api.EngineSignerStore);

        NetRpcModule netRpcModule = new(_api.LogManager, new NetBridge(_api.Enode, _api.SyncServer));
        rpcModuleProvider.RegisterSingle<INetRpcModule>(netRpcModule);

        ParityRpcModule parityRpcModule = new(
            _api.EthereumEcdsa,
            _api.TxPool,
            _api.BlockTree,
            _api.ReceiptFinder,
            _api.Enode,
            _api.EngineSignerStore,
            _api.KeyStore,
            _api.SpecProvider,
            _api.PeerManager);
        rpcModuleProvider.RegisterSingle<IParityRpcModule>(parityRpcModule);

        StepDependencyException.ThrowIfNull(_api.ReceiptMonitor);

        JsonRpcLocalStats jsonRpcLocalStats = new(
            _api.Timestamper,
            _jsonRpcConfig,
            _api.LogManager);

        _api.JsonRpcLocalStats = jsonRpcLocalStats;

        SubscriptionFactory subscriptionFactory = new(
            _api.LogManager,
            _api.BlockTree,
            _api.TxPool,
            _api.ReceiptMonitor,
            _api.FilterStore,
            _api.EthSyncingInfo!,
            _api.SpecProvider,
            rpcModuleProvider.Serializer);

        _api.SubscriptionFactory = subscriptionFactory;

        SubscriptionManager subscriptionManager = new(subscriptionFactory, _api.LogManager);

        SubscribeRpcModule subscribeRpcModule = new(subscriptionManager);
        rpcModuleProvider.RegisterSingle<ISubscribeRpcModule>(subscribeRpcModule);

        Web3RpcModule web3RpcModule = new(_api.LogManager);
        rpcModuleProvider.RegisterSingle<IWeb3RpcModule>(web3RpcModule);

        RpcRpcModule rpcRpcModule = new(rpcModuleProvider.Enabled);
        rpcModuleProvider.RegisterSingle<IRpcRpcModule>(rpcRpcModule);

        if (logger.IsDebug) logger.Debug($"RPC modules  : {string.Join(", ", rpcModuleProvider.Enabled.OrderBy(x => x))}");
        ThisNodeInfo.AddInfo("RPC modules  :", $"{string.Join(", ", rpcModuleProvider.Enabled.OrderBy(x => x))}");

        await Task.CompletedTask;
    }

    protected ModuleFactoryBase<IEthRpcModule> CreateEthModuleFactory()
    {
        StepDependencyException.ThrowIfNull(_api.BlockTree);
        StepDependencyException.ThrowIfNull(_api.ReceiptStorage);
        StepDependencyException.ThrowIfNull(_api.SpecProvider);
        StepDependencyException.ThrowIfNull(_api.TxPool);
        StepDependencyException.ThrowIfNull(_api.TxSender);
        StepDependencyException.ThrowIfNull(_api.Wallet);
        StepDependencyException.ThrowIfNull(_api.StateReader);
        StepDependencyException.ThrowIfNull(_api.GasPriceOracle);
        StepDependencyException.ThrowIfNull(_api.EthSyncingInfo);

        var feeHistoryOracle = new FeeHistoryOracle(_api.BlockTree, _api.ReceiptStorage, _api.SpecProvider);
        _api.DisposeStack.Push(feeHistoryOracle);
        return new EthModuleFactory(
            _api.TxPool,
            _api.TxSender,
            _api.Wallet,
            _api.BlockTree,
            _jsonRpcConfig,
            _api.LogManager,
            _api.StateReader,
            _api,
            _api.SpecProvider,
            _api.ReceiptStorage,
            _api.GasPriceOracle,
            _api.EthSyncingInfo,
            feeHistoryOracle);
    }

    protected virtual void RegisterEthRpcModule(IRpcModuleProvider rpcModuleProvider)
    {
        ModuleFactoryBase<IEthRpcModule> ethModuleFactory = CreateEthModuleFactory();

        rpcModuleProvider.RegisterBounded(ethModuleFactory,
            _jsonRpcConfig.EthModuleConcurrentInstances ?? Environment.ProcessorCount, _jsonRpcConfig.Timeout);
    }
<<<<<<< HEAD
=======

    protected ModuleFactoryBase<ITraceRpcModule> CreateTraceModuleFactory()
    {
        StepDependencyException.ThrowIfNull(_api.WorldStateManager);
        StepDependencyException.ThrowIfNull(_api.BlockTree);
        StepDependencyException.ThrowIfNull(_api.RewardCalculatorSource);
        StepDependencyException.ThrowIfNull(_api.ReceiptStorage);
        StepDependencyException.ThrowIfNull(_api.SpecProvider);

        return new TraceModuleFactory(
            _api.WorldStateManager,
            _api.BlockTree,
            _jsonRpcConfig,
            _api.BlockPreprocessor,
            _api.RewardCalculatorSource,
            _api.ReceiptStorage,
            _api.SpecProvider,
            _api.PoSSwitcher,
            _api.LogManager);
    }

    protected virtual void RegisterTraceRpcModule(IRpcModuleProvider rpcModuleProvider)
    {
        ModuleFactoryBase<ITraceRpcModule> traceModuleFactory = CreateTraceModuleFactory();

        rpcModuleProvider.RegisterBoundedByCpuCount(traceModuleFactory, _jsonRpcConfig.Timeout);
    }
>>>>>>> 04674fad
}<|MERGE_RESOLUTION|>--- conflicted
+++ resolved
@@ -238,8 +238,6 @@
         rpcModuleProvider.RegisterBounded(ethModuleFactory,
             _jsonRpcConfig.EthModuleConcurrentInstances ?? Environment.ProcessorCount, _jsonRpcConfig.Timeout);
     }
-<<<<<<< HEAD
-=======
 
     protected ModuleFactoryBase<ITraceRpcModule> CreateTraceModuleFactory()
     {
@@ -267,5 +265,4 @@
 
         rpcModuleProvider.RegisterBoundedByCpuCount(traceModuleFactory, _jsonRpcConfig.Timeout);
     }
->>>>>>> 04674fad
 }