--- conflicted
+++ resolved
@@ -92,11 +92,7 @@
             _api.SyncModeSelector!,
             _api.SyncProgressResolver!,
             _api.LogManager);
-<<<<<<< HEAD
-        _api.RpcModuleProvider = new RpcModuleProvider(_api.FileSystem, JsonRpcConfig, _api.LogManager);
-=======
-        _api.RpcModuleProvider = new RpcModuleProvider(_api.FileSystem, _jsonRpcConfig, _api.EthereumJsonSerializer, _api.LogManager);
->>>>>>> 5aa28dc8
+        _api.RpcModuleProvider = new RpcModuleProvider(_api.FileSystem, JsonRpcConfig, _api.EthereumJsonSerializer, _api.LogManager);
 
         IRpcModuleProvider rpcModuleProvider = _api.RpcModuleProvider;
 
