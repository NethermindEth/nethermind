// SPDX-FileCopyrightText: 2022 Demerzel Solutions Limited
// SPDX-License-Identifier: LGPL-3.0-only

using System;
using System.Linq;
using System.Threading;
using System.Threading.Tasks;
using Autofac;
using Nethermind.Api;
using Nethermind.Blockchain.FullPruning;
using Nethermind.Blockchain.Synchronization;
using Nethermind.Config;
using Nethermind.Core;
using Nethermind.Facade.Eth;
using Nethermind.Init.Steps.Migrations;
using Nethermind.JsonRpc;
using Nethermind.JsonRpc.Modules;
using Nethermind.JsonRpc.Modules.Admin;
using Nethermind.JsonRpc.Modules.DebugModule;
using Nethermind.JsonRpc.Modules.Eth;
using Nethermind.JsonRpc.Modules.Eth.FeeHistory;
using Nethermind.JsonRpc.Modules.Net;
using Nethermind.JsonRpc.Modules.Parity;
using Nethermind.JsonRpc.Modules.Personal;
using Nethermind.JsonRpc.Modules.Proof;
using Nethermind.JsonRpc.Modules.Subscribe;
using Nethermind.JsonRpc.Modules.Trace;
using Nethermind.JsonRpc.Modules.TxPool;
using Nethermind.JsonRpc.Modules.Web3;
using Nethermind.Logging;
using Nethermind.Network.Config;
using Nethermind.JsonRpc.Modules.Rpc;
using Nethermind.Synchronization.FastBlocks;

namespace Nethermind.Init.Steps;

[RunnerStepDependencies(typeof(InitializeNetwork), typeof(SetupKeyStore), typeof(InitializeBlockchain), typeof(InitializePlugins))]
public class RegisterRpcModules : IStep
{
    private readonly INethermindApi _api;
    protected readonly IJsonRpcConfig _jsonRpcConfig;

    public RegisterRpcModules(INethermindApi api)
    {
        _api = api;
        _jsonRpcConfig = _api.Config<IJsonRpcConfig>();
    }

    public virtual async Task Execute(CancellationToken cancellationToken)
    {
        StepDependencyException.ThrowIfNull(_api.BlockTree);
        StepDependencyException.ThrowIfNull(_api.ReceiptFinder);
        StepDependencyException.ThrowIfNull(_api.BloomStorage);
        StepDependencyException.ThrowIfNull(_api.LogManager);

        if (!_jsonRpcConfig.Enabled)
        {
            return;
        }

        StepDependencyException.ThrowIfNull(_api.FileSystem);
        StepDependencyException.ThrowIfNull(_api.TxPool);
        StepDependencyException.ThrowIfNull(_api.Wallet);
        StepDependencyException.ThrowIfNull(_api.SpecProvider);
        StepDependencyException.ThrowIfNull(_api.SyncModeSelector);
        StepDependencyException.ThrowIfNull(_api.TxSender);
        StepDependencyException.ThrowIfNull(_api.StateReader);
        StepDependencyException.ThrowIfNull(_api.WorldStateManager);
        StepDependencyException.ThrowIfNull(_api.PeerManager);

        // Used only by rpc
        _api.EthSyncingInfo = new EthSyncingInfo(
            _api.BlockTree,
            _api.SyncPointers!,
            _api.Config<ISyncConfig>(),
            _api.SyncModeSelector!,
            _api.SyncProgressResolver!,
            _api.LogManager);
        _api.RpcModuleProvider = new RpcModuleProvider(_api.FileSystem, _jsonRpcConfig, _api.LogManager);

        IRpcModuleProvider rpcModuleProvider = _api.RpcModuleProvider;

        // the following line needs to be called in order to make sure that the CLI library is referenced from runner and built alongside
        ILogger logger = _api.LogManager.GetClassLogger();

        IInitConfig initConfig = _api.Config<IInitConfig>();
        INetworkConfig networkConfig = _api.Config<INetworkConfig>();


        // lets add threads to support parallel eth_getLogs
        ThreadPool.GetMinThreads(out int workerThreads, out int completionPortThreads);
        ThreadPool.SetMinThreads(workerThreads + Environment.ProcessorCount, completionPortThreads + Environment.ProcessorCount);

        StepDependencyException.ThrowIfNull(_api.ReceiptStorage);
        StepDependencyException.ThrowIfNull(_api.GasPriceOracle);

        RpcLimits.Init(_jsonRpcConfig.RequestQueueLimit);
        RegisterEthRpcModule(rpcModuleProvider);

        StepDependencyException.ThrowIfNull(_api.DbProvider);
        StepDependencyException.ThrowIfNull(_api.BlockPreprocessor);
        StepDependencyException.ThrowIfNull(_api.BlockValidator);
        StepDependencyException.ThrowIfNull(_api.RewardCalculatorSource);
        StepDependencyException.ThrowIfNull(_api.KeyStore);
        StepDependencyException.ThrowIfNull(_api.PeerPool);
        StepDependencyException.ThrowIfNull(_api.BadBlocksStore);

        ProofModuleFactory proofModuleFactory = new(_api.WorldStateManager, _api.BlockTree, _api.BlockPreprocessor, _api.ReceiptFinder, _api.SpecProvider, _api.LogManager);
        rpcModuleProvider.RegisterBounded(proofModuleFactory, 2, _jsonRpcConfig.Timeout);

<<<<<<< HEAD
        DebugModuleFactory debugModuleFactory = new(
            _api.StateFactory!,
            _api.DbProvider,
            _api.BlockTree,
            _jsonRpcConfig,
            _api.BlockValidator,
            _api.BlockPreprocessor,
            _api.RewardCalculatorSource,
            _api.ReceiptStorage,
            new ReceiptMigration(_api),
            _api.ConfigProvider,
            _api.SpecProvider,
            _api.SyncModeSelector,
            _api.BadBlocksStore,
            _api.FileSystem,
            _api.LogManager);
        rpcModuleProvider.RegisterBoundedByCpuCount(debugModuleFactory, _jsonRpcConfig.Timeout);
=======
        RegisterDebugRpcModule(rpcModuleProvider);
>>>>>>> 94815d5d

        RegisterTraceRpcModule(rpcModuleProvider);

        StepDependencyException.ThrowIfNull(_api.EthereumEcdsa);

        PersonalRpcModule personalRpcModule = new(
            _api.EthereumEcdsa,
            _api.Wallet,
            _api.KeyStore);
        rpcModuleProvider.RegisterSingle<IPersonalRpcModule>(personalRpcModule);

        StepDependencyException.ThrowIfNull(_api.PeerManager);
        StepDependencyException.ThrowIfNull(_api.StaticNodesManager);
        StepDependencyException.ThrowIfNull(_api.Enode);

        ManualPruningTrigger pruningTrigger = new();
        _api.PruningTrigger.Add(pruningTrigger);
        (IApiWithStores getFromApi, IApiWithBlockchain setInApi) = _api.ForInit;
        AdminRpcModule adminRpcModule = new(
            _api.BlockTree,
            networkConfig,
            _api.PeerPool,
            _api.StaticNodesManager,
            _api.Enode,
            initConfig.BaseDbPath,
            pruningTrigger,
            getFromApi.ChainSpec.Parameters);
        rpcModuleProvider.RegisterSingle<IAdminRpcModule>(adminRpcModule);

        StepDependencyException.ThrowIfNull(_api.TxPoolInfoProvider);

        TxPoolRpcModule txPoolRpcModule = new(_api.TxPoolInfoProvider, _api.SpecProvider);
        rpcModuleProvider.RegisterSingle<ITxPoolRpcModule>(txPoolRpcModule);

        StepDependencyException.ThrowIfNull(_api.SyncServer);
        StepDependencyException.ThrowIfNull(_api.EngineSignerStore);

        NetRpcModule netRpcModule = new(_api.LogManager, new NetBridge(_api.Enode, _api.SyncServer));
        rpcModuleProvider.RegisterSingle<INetRpcModule>(netRpcModule);

        ParityRpcModule parityRpcModule = new(
            _api.EthereumEcdsa,
            _api.TxPool,
            _api.BlockTree,
            _api.ReceiptFinder,
            _api.Enode,
            _api.EngineSignerStore,
            _api.KeyStore,
            _api.SpecProvider,
            _api.PeerManager);
        rpcModuleProvider.RegisterSingle<IParityRpcModule>(parityRpcModule);

        StepDependencyException.ThrowIfNull(_api.ReceiptMonitor);

        JsonRpcLocalStats jsonRpcLocalStats = new(
            _api.Timestamper,
            _jsonRpcConfig,
            _api.LogManager);

        _api.JsonRpcLocalStats = jsonRpcLocalStats;

        SubscriptionFactory subscriptionFactory = new(
            _api.LogManager,
            _api.BlockTree,
            _api.TxPool,
            _api.ReceiptMonitor,
            _api.FilterStore,
            _api.EthSyncingInfo!,
            _api.SpecProvider,
            rpcModuleProvider.Serializer);

        _api.SubscriptionFactory = subscriptionFactory;

        SubscriptionManager subscriptionManager = new(subscriptionFactory, _api.LogManager);

        SubscribeRpcModule subscribeRpcModule = new(subscriptionManager);
        rpcModuleProvider.RegisterSingle<ISubscribeRpcModule>(subscribeRpcModule);

        Web3RpcModule web3RpcModule = new(_api.LogManager);
        rpcModuleProvider.RegisterSingle<IWeb3RpcModule>(web3RpcModule);

        RpcRpcModule rpcRpcModule = new(rpcModuleProvider.Enabled);
        rpcModuleProvider.RegisterSingle<IRpcRpcModule>(rpcRpcModule);

        if (logger.IsDebug) logger.Debug($"RPC modules  : {string.Join(", ", rpcModuleProvider.Enabled.OrderBy(x => x))}");
        ThisNodeInfo.AddInfo("RPC modules  :", $"{string.Join(", ", rpcModuleProvider.Enabled.OrderBy(x => x))}");

        await Task.CompletedTask;
    }

    protected virtual void RegisterDebugRpcModule(IRpcModuleProvider rpcModuleProvider)
    {
        StepDependencyException.ThrowIfNull(_api.DbProvider);
        StepDependencyException.ThrowIfNull(_api.BlockPreprocessor);
        StepDependencyException.ThrowIfNull(_api.BlockValidator);
        StepDependencyException.ThrowIfNull(_api.RewardCalculatorSource);
        StepDependencyException.ThrowIfNull(_api.KeyStore);
        StepDependencyException.ThrowIfNull(_api.PeerPool);
        StepDependencyException.ThrowIfNull(_api.BadBlocksStore);
        StepDependencyException.ThrowIfNull(_api.WorldStateManager);
        StepDependencyException.ThrowIfNull(_api.BlockTree);
        StepDependencyException.ThrowIfNull(_api.ReceiptStorage);
        StepDependencyException.ThrowIfNull(_api.SpecProvider);

        DebugModuleFactory debugModuleFactory = new(
            _api.WorldStateManager.TrieStore,
            _api.DbProvider,
            _api.BlockTree,
            _jsonRpcConfig,
            _api.BlockValidator,
            _api.BlockPreprocessor,
            _api.RewardCalculatorSource,
            _api.ReceiptStorage,
            new ReceiptMigration(_api),
            _api.ConfigProvider,
            _api.SpecProvider,
            _api.SyncModeSelector,
            _api.BadBlocksStore,
            _api.FileSystem,
            _api.LogManager);
        rpcModuleProvider.RegisterBoundedByCpuCount(debugModuleFactory, _jsonRpcConfig.Timeout);
    }

    protected ModuleFactoryBase<IEthRpcModule> CreateEthModuleFactory()
    {
        StepDependencyException.ThrowIfNull(_api.BlockTree);
        StepDependencyException.ThrowIfNull(_api.ReceiptStorage);
        StepDependencyException.ThrowIfNull(_api.SpecProvider);
        StepDependencyException.ThrowIfNull(_api.TxPool);
        StepDependencyException.ThrowIfNull(_api.TxSender);
        StepDependencyException.ThrowIfNull(_api.Wallet);
        StepDependencyException.ThrowIfNull(_api.StateReader);
        StepDependencyException.ThrowIfNull(_api.GasPriceOracle);
        StepDependencyException.ThrowIfNull(_api.EthSyncingInfo);

        var feeHistoryOracle = new FeeHistoryOracle(_api.BlockTree, _api.ReceiptStorage, _api.SpecProvider);
        _api.DisposeStack.Push(feeHistoryOracle);

        IBlocksConfig blockConfig = _api.Config<IBlocksConfig>();
        ulong secondsPerSlot = blockConfig.SecondsPerSlot;

        return new EthModuleFactory(
            _api.TxPool,
            _api.TxSender,
            _api.Wallet,
            _api.BlockTree,
            _jsonRpcConfig,
            _api.LogManager,
            _api.StateReader,
            _api,
            _api.SpecProvider,
            _api.ReceiptStorage,
            _api.GasPriceOracle,
            _api.EthSyncingInfo,
            feeHistoryOracle,
            secondsPerSlot);
    }

    protected virtual void RegisterEthRpcModule(IRpcModuleProvider rpcModuleProvider)
    {
        ModuleFactoryBase<IEthRpcModule> ethModuleFactory = CreateEthModuleFactory();

        rpcModuleProvider.RegisterBounded(ethModuleFactory,
            _jsonRpcConfig.EthModuleConcurrentInstances ?? Environment.ProcessorCount, _jsonRpcConfig.Timeout);
    }

    protected ModuleFactoryBase<ITraceRpcModule> CreateTraceModuleFactory()
    {
        StepDependencyException.ThrowIfNull(_api.WorldStateManager);
        StepDependencyException.ThrowIfNull(_api.DbProvider);
        StepDependencyException.ThrowIfNull(_api.BlockTree);
        StepDependencyException.ThrowIfNull(_api.RewardCalculatorSource);
        StepDependencyException.ThrowIfNull(_api.ReceiptStorage);
        StepDependencyException.ThrowIfNull(_api.SpecProvider);

        return new TraceModuleFactory(
            _api.StateFactory,
            _api.DbProvider,
            _api.BlockTree,
            _jsonRpcConfig,
            _api.BlockPreprocessor,
            _api.RewardCalculatorSource,
            _api.ReceiptStorage,
            _api.SpecProvider,
            _api.PoSSwitcher,
            _api.LogManager);
    }

    protected virtual void RegisterTraceRpcModule(IRpcModuleProvider rpcModuleProvider)
    {
        ModuleFactoryBase<ITraceRpcModule> traceModuleFactory = CreateTraceModuleFactory();

        rpcModuleProvider.RegisterBoundedByCpuCount(traceModuleFactory, _jsonRpcConfig.Timeout);
    }
}<|MERGE_RESOLUTION|>--- conflicted
+++ resolved
@@ -108,27 +108,7 @@
         ProofModuleFactory proofModuleFactory = new(_api.WorldStateManager, _api.BlockTree, _api.BlockPreprocessor, _api.ReceiptFinder, _api.SpecProvider, _api.LogManager);
         rpcModuleProvider.RegisterBounded(proofModuleFactory, 2, _jsonRpcConfig.Timeout);
 
-<<<<<<< HEAD
-        DebugModuleFactory debugModuleFactory = new(
-            _api.StateFactory!,
-            _api.DbProvider,
-            _api.BlockTree,
-            _jsonRpcConfig,
-            _api.BlockValidator,
-            _api.BlockPreprocessor,
-            _api.RewardCalculatorSource,
-            _api.ReceiptStorage,
-            new ReceiptMigration(_api),
-            _api.ConfigProvider,
-            _api.SpecProvider,
-            _api.SyncModeSelector,
-            _api.BadBlocksStore,
-            _api.FileSystem,
-            _api.LogManager);
-        rpcModuleProvider.RegisterBoundedByCpuCount(debugModuleFactory, _jsonRpcConfig.Timeout);
-=======
         RegisterDebugRpcModule(rpcModuleProvider);
->>>>>>> 94815d5d
 
         RegisterTraceRpcModule(rpcModuleProvider);
 
@@ -234,7 +214,7 @@
         StepDependencyException.ThrowIfNull(_api.SpecProvider);
 
         DebugModuleFactory debugModuleFactory = new(
-            _api.WorldStateManager.TrieStore,
+            _api.StateFactory!,
             _api.DbProvider,
             _api.BlockTree,
             _jsonRpcConfig,
