--- conflicted
+++ resolved
@@ -236,16 +236,11 @@
                 new BlockProcessor.BlockValidationTransactionsExecutor(_api.TransactionProcessor, worldState),
                 worldState,
                 _api.ReceiptStorage,
-<<<<<<< HEAD
-                new BlockhashStore(_api.BlockTree, _api.SpecProvider!, _api.WorldState!),
-                _api.LogManager,
-                new BeaconBlockRootHandler(_api.TransactionProcessor, _api.LogManager));
-=======
                 new BlockhashStore(_api.BlockTree, _api.SpecProvider!, worldState),
                 _api.LogManager,
+                new BeaconBlockRootHandler(_api.TransactionProcessor, _api.LogManager),
                 preWarmer: preWarmer
             );
->>>>>>> 6aab680a
         }
 
         // TODO: remove from here - move to consensus?
