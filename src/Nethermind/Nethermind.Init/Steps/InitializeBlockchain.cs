--- conflicted
+++ resolved
@@ -181,13 +181,8 @@
         private void WarmupEvm(IVMConfig vmConfig)
         {
             IWorldState state = _api.WorldStateManager!.CreateResettableWorldState();
-<<<<<<< HEAD
-            state.SetBaseBlock(null);
+            using var _ = state.BeginScope(IWorldState.PreGenesis);
             VirtualMachine.WarmUpEvmInstructions(state, new EthereumCodeInfoRepository(), vmConfig);
-=======
-            using var _ = state.BeginScope(IWorldState.PreGenesis);
-            VirtualMachine.WarmUpEvmInstructions(state, new EthereumCodeInfoRepository());
->>>>>>> 3f7224e9
         }
 
         protected virtual ITransactionProcessor CreateTransactionProcessor(ICodeInfoRepository codeInfoRepository, IVirtualMachine virtualMachine, IWorldState worldState)
