// SPDX-FileCopyrightText: 2022 Demerzel Solutions Limited
// SPDX-License-Identifier: LGPL-3.0-only

using System.Collections.Generic;
using System.IO;
using System.Reflection;
using System.Runtime.Loader;
using System.Text.Unicode;
using System.Threading;
using System.Threading.Tasks;
using Autofac;
using Nethermind.Api;
using Nethermind.Api.Steps;
using Nethermind.Blockchain;
using Nethermind.Blockchain.BeaconBlockRoot;
using Nethermind.Blockchain.Blocks;
using Nethermind.Blockchain.Receipts;
using Nethermind.Config;
using Nethermind.Consensus;
using Nethermind.Consensus.Comparers;
using Nethermind.Consensus.ExecutionRequests;
using Nethermind.Consensus.Processing;
using Nethermind.Consensus.Processing.CensorshipDetector;
using Nethermind.Consensus.Producers;
using Nethermind.Consensus.Scheduler;
using Nethermind.Consensus.Withdrawals;
using Nethermind.Core;
using Nethermind.Core.Attributes;
using Nethermind.Core.ServiceStopper;
using Nethermind.Evm;
using Nethermind.Evm.State;
using Nethermind.Evm.CodeAnalysis.IL;
using Nethermind.Evm.CodeAnalysis.IL.Delegates;
using Nethermind.Evm.Config;
using Nethermind.Evm.TransactionProcessing;
using Nethermind.State;
using Nethermind.TxPool;
using Nethermind.Wallet;

namespace Nethermind.Init.Steps
{
    [RunnerStepDependencies(
        typeof(InitializePlugins),
        typeof(InitializeBlockTree),
        typeof(SetupKeyStore),
        typeof(InitializePrecompiles)
    )]
    public class InitializeBlockchain(INethermindApi api) : IStep
    {
        private readonly INethermindApi _api = api;
        private readonly IServiceStopper _serviceStopper = api.Context.Resolve<IServiceStopper>();

        public async Task Execute(CancellationToken _)
        {
            await InitBlockchain();
        }

        [Todo(Improve.Refactor, "Use chain spec for all chain configuration")]
        protected virtual Task InitBlockchain()
        {
            (IApiWithStores getApi, IApiWithBlockchain setApi) = _api.ForBlockchain;
            setApi.TransactionComparerProvider = new TransactionComparerProvider(getApi.SpecProvider!, getApi.BlockTree!.AsReadOnly());

            IInitConfig initConfig = getApi.Config<IInitConfig>();
            IBlocksConfig blocksConfig = getApi.Config<IBlocksConfig>();
            IReceiptConfig receiptConfig = getApi.Config<IReceiptConfig>();
            IVMConfig vmConfig = getApi.Config<IVMConfig>();

            ThisNodeInfo.AddInfo("Gaslimit     :", $"{blocksConfig.TargetBlockGasLimit:N0}");
            ThisNodeInfo.AddInfo("ExtraData    :", Utf8.IsValid(blocksConfig.GetExtraDataBytes()) ?
                blocksConfig.ExtraData :
                "- binary data -");

            IStateReader stateReader = setApi.StateReader!;
            IWorldState mainWorldState = _api.WorldStateManager!.GlobalWorldState;
            PreBlockCaches? preBlockCaches = (mainWorldState as IPreBlockCaches)?.Caches;
            EthereumCodeInfoRepository codeInfoRepository = new(preBlockCaches?.PrecompileCache);
            IChainHeadInfoProvider chainHeadInfoProvider =
                new ChainHeadInfoProvider(getApi.SpecProvider!, getApi.BlockTree!, stateReader, codeInfoRepository);

            _api.TxGossipPolicy.Policies.Add(new SpecDrivenTxGossipPolicy(chainHeadInfoProvider));

            ITxPool txPool = _api.TxPool = CreateTxPool(chainHeadInfoProvider);

            _api.BlockPreprocessor.AddFirst(
                new RecoverSignatures(getApi.EthereumEcdsa, getApi.SpecProvider, getApi.LogManager));

<<<<<<< HEAD
            SetupAndLoadWhiteListedContracts(vmConfig);

            WarmupEvm(vmConfig);
            VirtualMachine virtualMachine = CreateVirtualMachine(codeInfoRepository, mainWorldState, vmConfig);
=======
            WarmupEvm();
            VirtualMachine virtualMachine = CreateVirtualMachine(mainWorldState);
>>>>>>> 9864df97
            ITransactionProcessor transactionProcessor = CreateTransactionProcessor(codeInfoRepository, virtualMachine, mainWorldState);

            if (_api.SealValidator is null) throw new StepDependencyException(nameof(_api.SealValidator));

            // TODO: can take the tx sender from plugin here maybe
            ITxSigner txSigner = new WalletTxSigner(getApi.Wallet, getApi.SpecProvider!.ChainId);
            TxSealer nonceReservingTxSealer =
                new(txSigner, getApi.Timestamper);
            INonceManager nonceManager = new NonceManager(chainHeadInfoProvider.ReadOnlyStateProvider);
            setApi.NonceManager = nonceManager;
            setApi.TxSender = new TxPoolSender(txPool, nonceReservingTxSealer, nonceManager, getApi.EthereumEcdsa!);

            BlockCachePreWarmer? preWarmer = blocksConfig.PreWarmStateOnBlockProcessing
                ? new(
                    _api.ReadOnlyTxProcessingEnvFactory,
                    mainWorldState,
                    blocksConfig,
                    _api.LogManager,
                    preBlockCaches)
                : null;

            IBlockProcessor mainBlockProcessor = CreateBlockProcessor(preWarmer, transactionProcessor, mainWorldState);

            BlockchainProcessor blockchainProcessor = new(
                getApi.BlockTree,
                mainBlockProcessor,
                _api.BlockPreprocessor,
                stateReader,
                getApi.LogManager,
                new BlockchainProcessor.Options
                {
                    StoreReceiptsByDefault = receiptConfig.StoreReceipts,
                    DumpOptions = initConfig.AutoDump
                })
            {
                IsMainProcessor = true
            };

            getApi.DisposeStack.Push(blockchainProcessor);

            var mainProcessingContext = setApi.MainProcessingContext = new MainProcessingContext(
                transactionProcessor,
                mainBlockProcessor,
                blockchainProcessor,
                mainWorldState);
            _serviceStopper.AddStoppable(mainProcessingContext);
            setApi.BlockProcessingQueue = blockchainProcessor;
            setApi.BlockProductionPolicy = CreateBlockProductionPolicy();

            BackgroundTaskScheduler backgroundTaskScheduler = new BackgroundTaskScheduler(
                mainBlockProcessor,
                chainHeadInfoProvider,
                initConfig.BackgroundTaskConcurrency,
                initConfig.BackgroundTaskMaxNumber,
                _api.LogManager);
            setApi.BackgroundTaskScheduler = backgroundTaskScheduler;
            _api.DisposeStack.Push(backgroundTaskScheduler);

            ICensorshipDetectorConfig censorshipDetectorConfig = _api.Config<ICensorshipDetectorConfig>();
            if (censorshipDetectorConfig.Enabled)
            {
                CensorshipDetector censorshipDetector = new(
                    _api.BlockTree!,
                    txPool,
                    CreateTxPoolTxComparer(),
                    mainBlockProcessor,
                    _api.LogManager,
                    censorshipDetectorConfig
                );
                setApi.CensorshipDetector = censorshipDetector;
                _api.DisposeStack.Push(censorshipDetector);
            }

            return Task.CompletedTask;
        }

        private void WarmupEvm(IVMConfig vmConfig)
        {
            IWorldState state = _api.WorldStateManager!.CreateResettableWorldState();
            state.SetBaseBlock(null);
<<<<<<< HEAD
            VirtualMachine.WarmUpEvmInstructions(state, new CodeInfoRepository(), vmConfig);
=======
            VirtualMachine.WarmUpEvmInstructions(state, new EthereumCodeInfoRepository());
>>>>>>> 9864df97
        }

        protected virtual ITransactionProcessor CreateTransactionProcessor(ICodeInfoRepository codeInfoRepository, IVirtualMachine virtualMachine, IWorldState worldState)
        {
            if (_api.SpecProvider is null) throw new StepDependencyException(nameof(_api.SpecProvider));

            return new TransactionProcessor(
                _api.SpecProvider,
                worldState,
                virtualMachine,
                codeInfoRepository,
                _api.LogManager);
        }

<<<<<<< HEAD
        protected VirtualMachine CreateVirtualMachine(CodeInfoRepository codeInfoRepository, IWorldState worldState, IVMConfig vmConfig)
=======
        protected VirtualMachine CreateVirtualMachine(IWorldState worldState)
>>>>>>> 9864df97
        {
            if (_api.BlockTree is null) throw new StepDependencyException(nameof(_api.BlockTree));
            if (_api.SpecProvider is null) throw new StepDependencyException(nameof(_api.SpecProvider));
            if (_api.WorldStateManager is null) throw new StepDependencyException(nameof(_api.WorldStateManager));

            // blockchain processing
            BlockhashProvider blockhashProvider = new(
                _api.BlockTree, _api.SpecProvider, worldState, _api.LogManager);

            VirtualMachine virtualMachine = new(
                blockhashProvider,
                _api.SpecProvider,
                _api.LogManager,
                vmConfig
                );

            return virtualMachine;
        }

        protected virtual IBlockProductionPolicy CreateBlockProductionPolicy() =>
            new BlockProductionPolicy(_api.Config<IMiningConfig>());

        protected virtual ITxPool CreateTxPool(IChainHeadInfoProvider chainHeadInfoProvider)
        {
            TxPool.TxPool txPool = new(_api.EthereumEcdsa!,
                _api.BlobTxStorage ?? NullBlobTxStorage.Instance,
                chainHeadInfoProvider,
                _api.Config<ITxPoolConfig>(),
                _api.TxValidator!,
                _api.LogManager,
                CreateTxPoolTxComparer(),
                _api.TxGossipPolicy);

            _api.DisposeStack.Push(txPool);
            return txPool;
        }

        protected IComparer<Transaction> CreateTxPoolTxComparer() => _api.TransactionComparerProvider!.GetDefaultComparer();

        // TODO: remove from here - move to consensus?
        protected virtual BlockProcessor CreateBlockProcessor(
            BlockCachePreWarmer? preWarmer,
            ITransactionProcessor transactionProcessor,
            IWorldState worldState)
        {
            if (_api.DbProvider is null) throw new StepDependencyException(nameof(_api.DbProvider));
            if (_api.RewardCalculatorSource is null) throw new StepDependencyException(nameof(_api.RewardCalculatorSource));
            if (_api.BlockTree is null) throw new StepDependencyException(nameof(_api.BlockTree));
            if (_api.WorldStateManager is null) throw new StepDependencyException(nameof(_api.WorldStateManager));
            if (_api.SpecProvider is null) throw new StepDependencyException(nameof(_api.SpecProvider));

            return new BlockProcessor(_api.SpecProvider,
                _api.BlockValidator,
                _api.RewardCalculatorSource.Get(transactionProcessor),
                new BlockProcessor.BlockValidationTransactionsExecutor(new ExecuteTransactionProcessorAdapter(transactionProcessor), worldState),
                worldState,
                _api.ReceiptStorage!,
                new BeaconBlockRootHandler(transactionProcessor, worldState),
                new BlockhashStore(_api.SpecProvider!, worldState),
                _api.LogManager,
                new WithdrawalProcessor(worldState, _api.LogManager),
                new ExecutionRequestsProcessor(transactionProcessor),
                preWarmer: preWarmer);
        }

        protected void SetupAndLoadWhiteListedContracts(IVMConfig? vmConfig)
        {

            var logger = _api.LogManager.GetLogger("ilevmLogger");
            if (!vmConfig?.IsVmOptimizationEnabled ?? false) return;

            if (vmConfig!.IlEvmAllowedContracts.Length > 0)
            {
                var codeHashes = vmConfig!.IlEvmAllowedContracts;
                foreach (var hash in codeHashes)
                {
                    ValueHash256 codeHash = new ValueHash256(hash);
                    AotContractsRepository.ReserveForWhitelisting(codeHash);
                    logger.Info($"Whitelisting contract for compilation {codeHash}");
                }
            }

        }
    }
}<|MERGE_RESOLUTION|>--- conflicted
+++ resolved
@@ -36,6 +36,7 @@
 using Nethermind.State;
 using Nethermind.TxPool;
 using Nethermind.Wallet;
+using Nethermind.Core.Crypto;
 
 namespace Nethermind.Init.Steps
 {
@@ -85,15 +86,10 @@
             _api.BlockPreprocessor.AddFirst(
                 new RecoverSignatures(getApi.EthereumEcdsa, getApi.SpecProvider, getApi.LogManager));
 
-<<<<<<< HEAD
             SetupAndLoadWhiteListedContracts(vmConfig);
 
             WarmupEvm(vmConfig);
-            VirtualMachine virtualMachine = CreateVirtualMachine(codeInfoRepository, mainWorldState, vmConfig);
-=======
-            WarmupEvm();
-            VirtualMachine virtualMachine = CreateVirtualMachine(mainWorldState);
->>>>>>> 9864df97
+            VirtualMachine virtualMachine = CreateVirtualMachine(mainWorldState, vmConfig);
             ITransactionProcessor transactionProcessor = CreateTransactionProcessor(codeInfoRepository, virtualMachine, mainWorldState);
 
             if (_api.SealValidator is null) throw new StepDependencyException(nameof(_api.SealValidator));
@@ -174,11 +170,7 @@
         {
             IWorldState state = _api.WorldStateManager!.CreateResettableWorldState();
             state.SetBaseBlock(null);
-<<<<<<< HEAD
-            VirtualMachine.WarmUpEvmInstructions(state, new CodeInfoRepository(), vmConfig);
-=======
-            VirtualMachine.WarmUpEvmInstructions(state, new EthereumCodeInfoRepository());
->>>>>>> 9864df97
+            VirtualMachine.WarmUpEvmInstructions(state, new EthereumCodeInfoRepository(), vmConfig);
         }
 
         protected virtual ITransactionProcessor CreateTransactionProcessor(ICodeInfoRepository codeInfoRepository, IVirtualMachine virtualMachine, IWorldState worldState)
@@ -193,11 +185,7 @@
                 _api.LogManager);
         }
 
-<<<<<<< HEAD
-        protected VirtualMachine CreateVirtualMachine(CodeInfoRepository codeInfoRepository, IWorldState worldState, IVMConfig vmConfig)
-=======
-        protected VirtualMachine CreateVirtualMachine(IWorldState worldState)
->>>>>>> 9864df97
+        protected VirtualMachine CreateVirtualMachine(IWorldState worldState, IVMConfig vmConfig)
         {
             if (_api.BlockTree is null) throw new StepDependencyException(nameof(_api.BlockTree));
             if (_api.SpecProvider is null) throw new StepDependencyException(nameof(_api.SpecProvider));
