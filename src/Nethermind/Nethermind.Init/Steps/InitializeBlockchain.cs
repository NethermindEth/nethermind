--- conflicted
+++ resolved
@@ -59,11 +59,8 @@
             IStateReader stateReader = setApi.StateReader!;
             PreBlockCaches? preBlockCaches = (_api.WorldState as IPreBlockCaches)?.Caches;
             CodeInfoRepository codeInfoRepository = new(preBlockCaches?.PrecompileCache);
-<<<<<<< HEAD
-            ITxPool txPool = _api.TxPool = CreateTxPool(_api.WorldState!, codeInfoRepository);
-=======
+
             ITxPool txPool = _api.TxPool = CreateTxPool(codeInfoRepository);
->>>>>>> 99c3dd2e
 
             ReceiptCanonicalityMonitor receiptCanonicalityMonitor = new(getApi.ReceiptStorage, _api.LogManager);
             getApi.DisposeStack.Push(receiptCanonicalityMonitor);
@@ -204,11 +201,7 @@
         protected virtual IBlockProductionPolicy CreateBlockProductionPolicy() =>
             new BlockProductionPolicy(_api.Config<IMiningConfig>());
 
-<<<<<<< HEAD
-        protected virtual TxPool.TxPool CreateTxPool(IWorldState worldState, CodeInfoRepository codeInfoRepository) =>
-=======
         protected virtual TxPool.TxPool CreateTxPool(CodeInfoRepository codeInfoRepository) =>
->>>>>>> 99c3dd2e
             new(_api.EthereumEcdsa!,
                 _api.BlobTxStorage ?? NullBlobTxStorage.Instance,
                 new ChainHeadInfoProvider(_api.SpecProvider!, _api.BlockTree!, _api.StateReader!, codeInfoRepository),
