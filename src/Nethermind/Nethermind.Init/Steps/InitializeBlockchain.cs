--- conflicted
+++ resolved
@@ -102,20 +102,17 @@
                 setApi.WitnessRepository = NullWitnessCollector.Instance;
             }
 
-<<<<<<< HEAD
-            CachingStore cachedStateDb = getApi.DbProvider.StateDb
-                .Cached(Trie.MemoryAllowance.TrieNodeCacheCount);
+            //setApi.MainStateDbWithCache = getApi.DbProvider.StateDb.GetColumnDb(StateColumns.State);
+            //CachingStore cachedStateDb = getApi.DbProvider.StateDb
+            //    .Cached(Trie.MemoryAllowance.TrieNodeCacheCount);
+
             //TODO - temporarily not using cached DB for path based until issues are solved
             setApi.MainStateDbWithCache = initConfig.UsePathBasedState ? getApi.DbProvider.StateDb : cachedStateDb;
-=======
-            setApi.MainStateDbWithCache = getApi.DbProvider.StateDb.GetColumnDb(StateColumns.State);
->>>>>>> a6fb114a
 
             IKeyValueStore codeDb = getApi.DbProvider.CodeDb
                 .WitnessedBy(witnessCollector);
 
             ITrieStore trieStore;
-<<<<<<< HEAD
             ITrieStore storageStore;
             IKeyValueStoreWithBatching stateWitnessedBy = setApi.MainStateDbWithCache.WitnessedBy(witnessCollector);
 
@@ -133,6 +130,18 @@
                     No.Pruning,
                     persistenceStrategy,
                     getApi.LogManager);
+
+                _api.ByPathDbPrunnerState = new ByPathStateDbPrunner(getApi.DbProvider.StateDb.GetColumnDb(StateColumns.State), _api.LogManager);
+                _api.ByPathDbPrunnerStorage = new ByPathStateDbPrunner(getApi.DbProvider.StateDb.GetColumnDb(StateColumns.Storage), _api.LogManager);
+
+                setApi.TrieStore = trieStore = new TrieStoreByPath(
+                        stateWitnessedBy,
+                        No.Pruning,
+                        Persist.EveryBlock,
+                        getApi.LogManager, 128, _api.ByPathDbPrunnerState!);
+
+                ITrieStore storageTrieStore;
+                storageTrieStore = new TrieStoreByPath(getApi.DbProvider.StateDb.GetColumnDb(StateColumns.Storage), No.Pruning, Persist.EveryBlock, _api.LogManager, 128);
             }
             else
             {
@@ -171,28 +180,9 @@
                         getApi.LogManager);
                 }
 
-                //TODO - remove seprate store for storage
-                storageStore = setApi.TrieStore;
-            }
-=======
-            IKeyValueStoreWithBatching stateWitnessedBy = setApi.MainStateDbWithCache;
-
-            //_api.ByPathDbPrunner = new ByPathStateDbPrunner(stateWitnessedBy, _api.LogManager);
-            _api.ByPathDbPrunnerState = new ByPathStateDbPrunner(getApi.DbProvider.StateDb.GetColumnDb(StateColumns.State), _api.LogManager);
-            _api.ByPathDbPrunnerStorage = new ByPathStateDbPrunner(getApi.DbProvider.StateDb.GetColumnDb(StateColumns.Storage), _api.LogManager);
-            //_api.ByPathDbPrunner = null;
-
-            setApi.TrieStore = trieStore = new TrieStoreByPath(
-                    stateWitnessedBy,
-                    No.Pruning,
-                    Persist.EveryBlock,
-                    getApi.LogManager, 128, _api.ByPathDbPrunnerState!);
-
-            ITrieStore storageTrieStore;
-            storageTrieStore = new TrieStoreByPath(getApi.DbProvider.StateDb.GetColumnDb(StateColumns.Storage), No.Pruning, Persist.EveryBlock, _api.LogManager, 128);
->>>>>>> a6fb114a
-
-            TrieStoreBoundaryWatcher trieStoreBoundaryWatcher = new TrieStoreBoundaryWatcher(trieStore, _api.BlockTree!, _api.LogManager);
+            }
+
+            TrieStoreBoundaryWatcher trieStoreBoundaryWatcher = new(trieStore, _api.BlockTree!, _api.LogManager);
             getApi.DisposeStack.Push(trieStoreBoundaryWatcher);
             getApi.DisposeStack.Push(trieStore);
 
