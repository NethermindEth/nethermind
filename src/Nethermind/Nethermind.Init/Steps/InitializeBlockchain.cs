--- conflicted
+++ resolved
@@ -134,13 +134,6 @@
             }
             else
             {
-<<<<<<< HEAD
-                setApi.TrieStore = trieStore = new TrieStore(
-                    stateWitnessedBy,
-                    No.Pruning,
-                    Persist.EveryBlock,
-                    getApi.LogManager);
-=======
                 pruningStrategy = No.Pruning;
                 persistenceStrategy = Persist.EveryBlock;
             }
@@ -176,7 +169,6 @@
                     cachedStateDb.PersistCache(args.Context);
                     trieStore.PersistCache(args.Context, args.Context.CancellationTokenSource.Token);
                 };
->>>>>>> 6472650d
             }
 
             TrieStoreBoundaryWatcher trieStoreBoundaryWatcher = new(trieStore, _api.BlockTree!, _api.LogManager);
