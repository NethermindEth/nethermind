--- conflicted
+++ resolved
@@ -82,35 +82,7 @@
             _api.BlockPreprocessor.AddFirst(
                 new RecoverSignatures(getApi.EthereumEcdsa, txPool, getApi.SpecProvider, getApi.LogManager));
 
-<<<<<<< HEAD
             InitializeIlEvmProcesses(getApi.VMConfig);
-=======
-            IVMConfig vmConfig = new VMConfig
-            {
-                IlEvmAnalysisQueueMaxSize = 2,
-                IlEvmAnalysisThreshold = 2,
-                IlEvmContractsPerDllCount = 16,
-                IlEvmEnabledMode = ILMode.FULL_AOT_MODE,
-                IlEvmPersistPrecompiledContractsOnDisk = true,
-                IlEvmPrecompiledContractsPath = Path.Combine(Directory.GetCurrentDirectory(), "AotCache"),
-                IsIlEvmAggressiveModeEnabled = true,
-                IsILEvmEnabled = true,
-                IlEvmAnalysisCoreUsage = 0.5f
-            };
-
-            Console.WriteLine($"IlEvmAnalysisQueueMaxSize: {vmConfig.IlEvmAnalysisQueueMaxSize}");
-            Console.WriteLine($"IlEvmAnalysisThreshold: {vmConfig.IlEvmAnalysisThreshold}");
-            Console.WriteLine($"IlEvmContractsPerDllCount: {vmConfig.IlEvmContractsPerDllCount}");
-            Console.WriteLine($"IlEvmEnabledMode: {vmConfig.IlEvmEnabledMode}");
-            Console.WriteLine($"IlEvmPersistPrecompiledContractsOnDisk: {vmConfig.IlEvmPersistPrecompiledContractsOnDisk}");
-            Console.WriteLine($"IlEvmPrecompiledContractsPath: {vmConfig.IlEvmPrecompiledContractsPath}");
-            Console.WriteLine($"IsIlEvmAggressiveModeEnabled: {vmConfig.IsIlEvmAggressiveModeEnabled}");
-            Console.WriteLine($"IsILEvmEnabled: {vmConfig.IsVmOptimizationEnabled}");
-
-            ThisNodeInfo.AddInfo("EvmOptimization     :", $"{vmConfig.IlEvmEnabledMode}");
-
-            InitializeIlEvmProcesses(vmConfig);
->>>>>>> 66d27d42
 
             VirtualMachine virtualMachine = CreateVirtualMachine(codeInfoRepository, mainWorldState, getApi.VMConfig);
             ITransactionProcessor transactionProcessor = CreateTransactionProcessor(codeInfoRepository, virtualMachine, mainWorldState);
@@ -299,7 +271,7 @@
                         foreach (var type in assembly!.GetTypes())
                         {
                             ValueHash256 codeHash = new ValueHash256(type.Name);
-                            var method = type.GetMethod("MoveNext", BindingFlags.Public | BindingFlags.Static);
+                            var method = type.GetMethod(nameof(ILExecutionStep), BindingFlags.Public | BindingFlags.Static);
                             ILExecutionStep? precompiledContract = (ILExecutionStep)Delegate.CreateDelegate(typeof(ILExecutionStep), method!);
                             AotContractsRepository.AddIledCode(codeHash, precompiledContract!);
                         }
