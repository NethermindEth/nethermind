// SPDX-FileCopyrightText: 2022 Demerzel Solutions Limited
// SPDX-License-Identifier: LGPL-3.0-only

using System;
using System.Collections.Generic;
using System.Text.Unicode;
using System.Threading;
using System.Threading.Tasks;
using Nethermind.Api;
using Nethermind.Api.Steps;
using Nethermind.Blockchain;
using Nethermind.Blockchain.BeaconBlockRoot;
using Nethermind.Blockchain.Blocks;
using Nethermind.Blockchain.Filters;
using Nethermind.Blockchain.Receipts;
using Nethermind.Blockchain.Services;
using Nethermind.Config;
using Nethermind.Consensus;
using Nethermind.Consensus.Comparers;
using Nethermind.Consensus.Processing;
using Nethermind.Consensus.Processing.CensorshipDetector;
using Nethermind.Consensus.Producers;
using Nethermind.Consensus.Scheduler;
using Nethermind.Core;
using Nethermind.Core.Attributes;
using Nethermind.Evm;
using Nethermind.Evm.TransactionProcessing;
using Nethermind.JsonRpc.Modules.Eth.GasPrice;
using Nethermind.State;
using Nethermind.TxPool;
using Nethermind.Wallet;

namespace Nethermind.Init.Steps
{
    [RunnerStepDependencies(
        typeof(InitializeStateDb),
        typeof(InitializePlugins),
        typeof(InitializeBlockTree),
        typeof(SetupKeyStore),
        typeof(InitializePrecompiles)
    )]
    public class InitializeBlockchain(INethermindApi api) : IStep
    {
        private readonly INethermindApi _api = api;

        public async Task Execute(CancellationToken _)
        {
            await InitBlockchain();
        }

        [Todo(Improve.Refactor, "Use chain spec for all chain configuration")]
        protected virtual Task InitBlockchain()
        {
            (IApiWithStores getApi, IApiWithBlockchain setApi) = _api.ForBlockchain;
            setApi.TransactionComparerProvider = new TransactionComparerProvider(getApi.SpecProvider!, getApi.BlockTree!.AsReadOnly());

            IInitConfig initConfig = getApi.Config<IInitConfig>();
            IBlocksConfig blocksConfig = getApi.Config<IBlocksConfig>();
            IReceiptConfig receiptConfig = getApi.Config<IReceiptConfig>();

            ThisNodeInfo.AddInfo("Gaslimit     :", $"{blocksConfig.TargetBlockGasLimit:N0}");
            ThisNodeInfo.AddInfo("ExtraData    :", Utf8.IsValid(blocksConfig.GetExtraDataBytes()) ?
                blocksConfig.ExtraData :
                "- binary data -");

            IStateReader stateReader = setApi.StateReader!;
            IWorldState mainWorldState = _api.WorldStateManager!.GlobalWorldState;
            PreBlockCaches? preBlockCaches = (mainWorldState as IPreBlockCaches)?.Caches;
            CodeInfoRepository codeInfoRepository = new(preBlockCaches?.PrecompileCache);
            ITxPool txPool = _api.TxPool = CreateTxPool(codeInfoRepository);

            ReceiptCanonicalityMonitor receiptCanonicalityMonitor = new(getApi.ReceiptStorage, _api.LogManager);
            getApi.DisposeStack.Push(receiptCanonicalityMonitor);
            _api.ReceiptMonitor = receiptCanonicalityMonitor;

            _api.BlockPreprocessor.AddFirst(
                new RecoverSignatures(getApi.EthereumEcdsa, txPool, getApi.SpecProvider, getApi.LogManager));


            VirtualMachine virtualMachine = CreateVirtualMachine(codeInfoRepository, mainWorldState);
            ITransactionProcessor transactionProcessor = CreateTransactionProcessor(codeInfoRepository, virtualMachine, mainWorldState);

            InitSealEngine();
            if (_api.SealValidator is null) throw new StepDependencyException(nameof(_api.SealValidator));

            IChainHeadInfoProvider chainHeadInfoProvider =
                new ChainHeadInfoProvider(getApi.SpecProvider!, getApi.BlockTree!, stateReader, codeInfoRepository);

            // TODO: can take the tx sender from plugin here maybe
            ITxSigner txSigner = new WalletTxSigner(getApi.Wallet, getApi.SpecProvider!.ChainId);
            TxSealer nonceReservingTxSealer =
                new(txSigner, getApi.Timestamper);
            INonceManager nonceManager = new NonceManager(chainHeadInfoProvider.ReadOnlyStateProvider);
            setApi.NonceManager = nonceManager;
            setApi.TxSender = new TxPoolSender(txPool, nonceReservingTxSealer, nonceManager, getApi.EthereumEcdsa!);

            setApi.TxPoolInfoProvider = new TxPoolInfoProvider(chainHeadInfoProvider.ReadOnlyStateProvider, txPool);
            setApi.GasPriceOracle = new GasPriceOracle(getApi.BlockTree!, getApi.SpecProvider, _api.LogManager, blocksConfig.MinGasPrice);
            BlockCachePreWarmer? preWarmer = blocksConfig.PreWarmStateOnBlockProcessing
                ? new(new ReadOnlyTxProcessingEnvFactory(
                        _api.WorldStateManager!,
                        _api.BlockTree!.AsReadOnly(),
                        _api.SpecProvider!,
                        _api.LogManager),
                    mainWorldState,
                    _api.SpecProvider!,
                    blocksConfig,
                    _api.LogManager,
                    preBlockCaches)
                : null;

            IBlockProcessor mainBlockProcessor = CreateBlockProcessor(preWarmer, transactionProcessor, mainWorldState);

            BlockchainProcessor blockchainProcessor = new(
                getApi.BlockTree,
                mainBlockProcessor,
                _api.BlockPreprocessor,
                stateReader,
                getApi.LogManager,
                new BlockchainProcessor.Options
                {
                    StoreReceiptsByDefault = receiptConfig.StoreReceipts,
                    DumpOptions = initConfig.AutoDump
                })
            {
                IsMainProcessor = true
            };

            getApi.DisposeStack.Push(blockchainProcessor);

            setApi.MainProcessingContext = new MainProcessingContext(
                transactionProcessor,
                mainBlockProcessor,
                blockchainProcessor,
                mainWorldState);
            setApi.BlockProcessingQueue = blockchainProcessor;

            IFilterStore filterStore = setApi.FilterStore = new FilterStore();
            setApi.FilterManager = new FilterManager(filterStore, mainBlockProcessor, txPool, getApi.LogManager);
            setApi.HealthHintService = CreateHealthHintService();
            setApi.BlockProductionPolicy = CreateBlockProductionPolicy();

            BackgroundTaskScheduler backgroundTaskScheduler = new BackgroundTaskScheduler(
                mainBlockProcessor,
                initConfig.BackgroundTaskConcurrency,
                initConfig.BackgroundTaskMaxNumber,
                _api.LogManager);
            setApi.BackgroundTaskScheduler = backgroundTaskScheduler;
            _api.DisposeStack.Push(backgroundTaskScheduler);

            ICensorshipDetectorConfig censorshipDetectorConfig = _api.Config<ICensorshipDetectorConfig>();
            if (censorshipDetectorConfig.Enabled)
            {
                CensorshipDetector censorshipDetector = new(
                    _api.BlockTree!,
                    txPool,
                    CreateTxPoolTxComparer(),
                    mainBlockProcessor,
                    _api.LogManager,
                    censorshipDetectorConfig
                );
                setApi.CensorshipDetector = censorshipDetector;
                _api.DisposeStack.Push(censorshipDetector);
            }

            return Task.CompletedTask;
        }

        protected virtual ITransactionProcessor CreateTransactionProcessor(CodeInfoRepository codeInfoRepository, IVirtualMachine virtualMachine, IWorldState worldState)
        {
            if (_api.SpecProvider is null) throw new StepDependencyException(nameof(_api.SpecProvider));

            return new TransactionProcessor(
                _api.SpecProvider,
                worldState,
                virtualMachine,
                codeInfoRepository,
                _api.LogManager);
        }

        protected VirtualMachine CreateVirtualMachine(CodeInfoRepository codeInfoRepository, IWorldState worldState)
        {
            if (_api.BlockTree is null) throw new StepDependencyException(nameof(_api.BlockTree));
            if (_api.SpecProvider is null) throw new StepDependencyException(nameof(_api.SpecProvider));
            if (_api.WorldStateManager is null) throw new StepDependencyException(nameof(_api.WorldStateManager));

            // blockchain processing
            BlockhashProvider blockhashProvider = new(
                _api.BlockTree, _api.SpecProvider, worldState, _api.LogManager);

            VirtualMachine virtualMachine = new(
                blockhashProvider,
                _api.SpecProvider,
                _api.LogManager);

            return virtualMachine;
        }

        protected virtual IHealthHintService CreateHealthHintService() =>
            new HealthHintService(_api.ChainSpec!);

        protected virtual IBlockProductionPolicy CreateBlockProductionPolicy() =>
            new BlockProductionPolicy(_api.Config<IMiningConfig>());

        protected virtual ITxPool CreateTxPool(CodeInfoRepository codeInfoRepository)
        {
            TxPool.TxPool txPool = new(_api.EthereumEcdsa!,
                _api.BlobTxStorage ?? NullBlobTxStorage.Instance,
                new ChainHeadInfoProvider(_api.SpecProvider!, _api.BlockTree!, _api.StateReader!, codeInfoRepository),
                _api.Config<ITxPoolConfig>(),
                _api.TxValidator!,
                _api.LogManager,
                CreateTxPoolTxComparer(),
                _api.TxGossipPolicy);

            _api.DisposeStack.Push(txPool);
            return txPool;
        }

        protected IComparer<Transaction> CreateTxPoolTxComparer() => _api.TransactionComparerProvider!.GetDefaultComparer();

        // TODO: remove from here - move to consensus?
        protected virtual BlockProcessor CreateBlockProcessor(BlockCachePreWarmer? preWarmer, ITransactionProcessor transactionProcessor, IWorldState worldState)
        {
            if (_api.DbProvider is null) throw new StepDependencyException(nameof(_api.DbProvider));
            if (_api.RewardCalculatorSource is null) throw new StepDependencyException(nameof(_api.RewardCalculatorSource));
            if (_api.BlockTree is null) throw new StepDependencyException(nameof(_api.BlockTree));
            if (_api.WorldStateManager is null) throw new StepDependencyException(nameof(_api.WorldStateManager));
            if (_api.SpecProvider is null) throw new StepDependencyException(nameof(_api.SpecProvider));

            return new BlockProcessor(
                _api.SpecProvider,
                _api.BlockValidator,
<<<<<<< HEAD
                _api.RewardCalculatorSource.Get(_api.TransactionProcessor!),
                new BlockProcessor.BlockValidationTransactionsExecutor(_api.TransactionProcessor, worldState, _api.SpecProvider),
=======
                _api.RewardCalculatorSource.Get(transactionProcessor),
                new BlockProcessor.BlockValidationTransactionsExecutor(transactionProcessor, worldState),
>>>>>>> 65189ede
                worldState,
                _api.ReceiptStorage,
                transactionProcessor,
                new BeaconBlockRootHandler(transactionProcessor, worldState),
                new BlockhashStore(_api.SpecProvider!, worldState),
                _api.LogManager,
                preWarmer: preWarmer
            );
        }

        // TODO: remove from here - move to consensus?
        protected virtual void InitSealEngine()
        {
        }
    }
}<|MERGE_RESOLUTION|>--- conflicted
+++ resolved
@@ -231,13 +231,8 @@
             return new BlockProcessor(
                 _api.SpecProvider,
                 _api.BlockValidator,
-<<<<<<< HEAD
-                _api.RewardCalculatorSource.Get(_api.TransactionProcessor!),
-                new BlockProcessor.BlockValidationTransactionsExecutor(_api.TransactionProcessor, worldState, _api.SpecProvider),
-=======
                 _api.RewardCalculatorSource.Get(transactionProcessor),
                 new BlockProcessor.BlockValidationTransactionsExecutor(transactionProcessor, worldState),
->>>>>>> 65189ede
                 worldState,
                 _api.ReceiptStorage,
                 transactionProcessor,
