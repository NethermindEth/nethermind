--- conflicted
+++ resolved
@@ -11,11 +11,6 @@
 using Nethermind.Blockchain;
 using Nethermind.Blockchain.BeaconBlockRoot;
 using Nethermind.Blockchain.Blocks;
-<<<<<<< HEAD
-using Nethermind.Blockchain.Filters;
-using Nethermind.Blockchain.HistoryPruning;
-=======
->>>>>>> 977f864d
 using Nethermind.Blockchain.Receipts;
 using Nethermind.Config;
 using Nethermind.Consensus;
@@ -127,7 +122,7 @@
 
             getApi.DisposeStack.Push(blockchainProcessor);
 
-            var mainProcessingContext = setApi.MainProcessingContext = new MainProcessingContext(
+            IMainProcessingContext mainProcessingContext = setApi.MainProcessingContext = new MainProcessingContext(
                 transactionProcessor,
                 mainBlockProcessor,
                 blockchainProcessor,
@@ -136,7 +131,7 @@
             setApi.BlockProcessingQueue = blockchainProcessor;
             setApi.BlockProductionPolicy = CreateBlockProductionPolicy();
 
-            BackgroundTaskScheduler backgroundTaskScheduler = new BackgroundTaskScheduler(
+            BackgroundTaskScheduler backgroundTaskScheduler = new(
                 mainBlockProcessor,
                 initConfig.BackgroundTaskConcurrency,
                 initConfig.BackgroundTaskMaxNumber,
