// SPDX-FileCopyrightText: 2022 Demerzel Solutions Limited
// SPDX-License-Identifier: LGPL-3.0-only

<<<<<<< HEAD
// #define ILVM_TESTING

=======
>>>>>>> 59509837
using System;
using System.Collections.Generic;
using System.Text.Unicode;
using System.IO;
using System.Reflection;
using System.Runtime.Loader;
using System.Threading;
using System.Threading.Tasks;
using Autofac;
using Nethermind.Api;
using Nethermind.Api.Steps;
using Nethermind.Blockchain;
using Nethermind.Blockchain.BeaconBlockRoot;
using Nethermind.Blockchain.Blocks;
using Nethermind.Blockchain.Filters;
using Nethermind.Blockchain.Receipts;
using Nethermind.Blockchain.Services;
using Nethermind.Config;
using Nethermind.Consensus;
using Nethermind.Consensus.Comparers;
using Nethermind.Consensus.ExecutionRequests;
using Nethermind.Consensus.Processing;
using Nethermind.Consensus.Processing.CensorshipDetector;
using Nethermind.Consensus.Producers;
using Nethermind.Consensus.Scheduler;
using Nethermind.Consensus.Withdrawals;
using Nethermind.Core;
using Nethermind.Core.Attributes;
<<<<<<< HEAD
using Nethermind.Core.Crypto;
=======
using Nethermind.Core.ServiceStopper;
>>>>>>> 59509837
using Nethermind.Evm;
using Nethermind.Evm.CodeAnalysis.IL;
using Nethermind.Evm.Config;
using Nethermind.Evm.TransactionProcessing;
using Nethermind.JsonRpc;
using Nethermind.State;
using Nethermind.TxPool;
using Nethermind.Wallet;
using Nethermind.Core.Extensions;
using Nethermind.Evm.CodeAnalysis.IL.Delegates;

namespace Nethermind.Init.Steps
{
    [RunnerStepDependencies(
        typeof(InitializePlugins),
        typeof(InitializeBlockTree),
        typeof(SetupKeyStore),
        typeof(InitializePrecompiles)
    )]
    public class InitializeBlockchain(INethermindApi api) : IStep
    {
        private readonly INethermindApi _api = api;
        private readonly IServiceStopper _serviceStopper = api.Context.Resolve<IServiceStopper>();

        public async Task Execute(CancellationToken _)
        {
            await InitBlockchain();
        }

        [Todo(Improve.Refactor, "Use chain spec for all chain configuration")]
        protected virtual Task InitBlockchain()
        {
            (IApiWithStores getApi, IApiWithBlockchain setApi) = _api.ForBlockchain;
            setApi.TransactionComparerProvider = new TransactionComparerProvider(getApi.SpecProvider!, getApi.BlockTree!.AsReadOnly());

            IInitConfig initConfig = getApi.Config<IInitConfig>();
            IBlocksConfig blocksConfig = getApi.Config<IBlocksConfig>();
            IReceiptConfig receiptConfig = getApi.Config<IReceiptConfig>();
            IVMConfig vmConfig = getApi.Config<IVMConfig>();


            ThisNodeInfo.AddInfo("Gaslimit     :", $"{blocksConfig.TargetBlockGasLimit:N0}");
            ThisNodeInfo.AddInfo("ExtraData    :", Utf8.IsValid(blocksConfig.GetExtraDataBytes()) ?
                blocksConfig.ExtraData :
                "- binary data -");

            IStateReader stateReader = setApi.StateReader!;
            IWorldState mainWorldState = _api.WorldStateManager!.GlobalWorldState;
            PreBlockCaches? preBlockCaches = (mainWorldState as IPreBlockCaches)?.Caches;
            CodeInfoRepository codeInfoRepository = new(preBlockCaches?.PrecompileCache);
            IChainHeadInfoProvider chainHeadInfoProvider =
                new ChainHeadInfoProvider(getApi.SpecProvider!, getApi.BlockTree!, stateReader, codeInfoRepository);

            _api.TxGossipPolicy.Policies.Add(new SpecDrivenTxGossipPolicy(chainHeadInfoProvider));

            ITxPool txPool = _api.TxPool = CreateTxPool(chainHeadInfoProvider);

<<<<<<< HEAD
#if ILVM_TESTING
            var vmConfig = new VMConfig
            {
                IsILEvmEnabled = true,
                IsIlEvmAggressiveModeEnabled = true,
                IlEvmEnabledMode = ILMode.FULL_AOT_MODE,
                IlEvmBytecodeMinLength = 4,
                IlEvmBytecodeMaxLength = (int)24.KB(),
                IlEvmPersistPrecompiledContractsOnDisk = true,
                IlEvmContractsPerDllCount = 16,
                IlEvmAnalysisThreshold = 2,
                IlEvmAnalysisQueueMaxSize = 1,
                IlEvmAnalysisCoreUsage = 0.75f
            };
#endif
            InitializeIlEvmProcesses(vmConfig);

            VirtualMachine virtualMachine = CreateVirtualMachine(codeInfoRepository, mainWorldState, vmConfig);
=======
            _api.BlockPreprocessor.AddFirst(
                new RecoverSignatures(getApi.EthereumEcdsa, getApi.SpecProvider, getApi.LogManager));

            VirtualMachine.WarmUpEvmInstructions();
            VirtualMachine virtualMachine = CreateVirtualMachine(codeInfoRepository, mainWorldState);
>>>>>>> 59509837
            ITransactionProcessor transactionProcessor = CreateTransactionProcessor(codeInfoRepository, virtualMachine, mainWorldState);

            if (_api.SealValidator is null) throw new StepDependencyException(nameof(_api.SealValidator));

            // TODO: can take the tx sender from plugin here maybe
            ITxSigner txSigner = new WalletTxSigner(getApi.Wallet, getApi.SpecProvider!.ChainId);
            TxSealer nonceReservingTxSealer =
                new(txSigner, getApi.Timestamper);
            INonceManager nonceManager = new NonceManager(chainHeadInfoProvider.ReadOnlyStateProvider);
            setApi.NonceManager = nonceManager;
            setApi.TxSender = new TxPoolSender(txPool, nonceReservingTxSealer, nonceManager, getApi.EthereumEcdsa!);

            BlockCachePreWarmer? preWarmer = blocksConfig.PreWarmStateOnBlockProcessing
                ? new(
                    _api.ReadOnlyTxProcessingEnvFactory,
                    mainWorldState,
                    _api.SpecProvider!,
                    blocksConfig,
                    _api.LogManager,
                    preBlockCaches)
                : null;

            IBlockProcessor mainBlockProcessor = CreateBlockProcessor(preWarmer, transactionProcessor, mainWorldState);

            BlockchainProcessor blockchainProcessor = new(
                getApi.BlockTree,
                mainBlockProcessor,
                _api.BlockPreprocessor,
                stateReader,
                getApi.LogManager,
                new BlockchainProcessor.Options
                {
                    StoreReceiptsByDefault = receiptConfig.StoreReceipts,
                    DumpOptions = initConfig.AutoDump
                })
            {
                IsMainProcessor = true
            };

            getApi.DisposeStack.Push(blockchainProcessor);

            var mainProcessingContext = setApi.MainProcessingContext = new MainProcessingContext(
                transactionProcessor,
                mainBlockProcessor,
                blockchainProcessor,
                mainWorldState);
            _serviceStopper.AddStoppable(mainProcessingContext);
            setApi.BlockProcessingQueue = blockchainProcessor;
            setApi.BlockProductionPolicy = CreateBlockProductionPolicy();

            BackgroundTaskScheduler backgroundTaskScheduler = new BackgroundTaskScheduler(
                mainBlockProcessor,
                initConfig.BackgroundTaskConcurrency,
                initConfig.BackgroundTaskMaxNumber,
                _api.LogManager);
            setApi.BackgroundTaskScheduler = backgroundTaskScheduler;
            _api.DisposeStack.Push(backgroundTaskScheduler);

            ICensorshipDetectorConfig censorshipDetectorConfig = _api.Config<ICensorshipDetectorConfig>();
            if (censorshipDetectorConfig.Enabled)
            {
                CensorshipDetector censorshipDetector = new(
                    _api.BlockTree!,
                    txPool,
                    CreateTxPoolTxComparer(),
                    mainBlockProcessor,
                    _api.LogManager,
                    censorshipDetectorConfig
                );
                setApi.CensorshipDetector = censorshipDetector;
                _api.DisposeStack.Push(censorshipDetector);
            }

            return Task.CompletedTask;
        }

        protected virtual ITransactionProcessor CreateTransactionProcessor(CodeInfoRepository codeInfoRepository, IVirtualMachine virtualMachine, IWorldState worldState)
        {
            if (_api.SpecProvider is null) throw new StepDependencyException(nameof(_api.SpecProvider));

            return new TransactionProcessor(
                _api.SpecProvider,
                worldState,
                virtualMachine,
                codeInfoRepository,
                _api.LogManager);
        }

        protected VirtualMachine CreateVirtualMachine(CodeInfoRepository codeInfoRepository, IWorldState worldState, IVMConfig? vMConfig)
        {
            if (_api.BlockTree is null) throw new StepDependencyException(nameof(_api.BlockTree));
            if (_api.SpecProvider is null) throw new StepDependencyException(nameof(_api.SpecProvider));
            if (_api.WorldStateManager is null) throw new StepDependencyException(nameof(_api.WorldStateManager));

            // blockchain processing
            BlockhashProvider blockhashProvider = new(
                _api.BlockTree, _api.SpecProvider, worldState, _api.LogManager);

            VirtualMachine virtualMachine = new(
                blockhashProvider,
                _api.SpecProvider,
<<<<<<< HEAD
                codeInfoRepository,
                _api.LogManager,
                vMConfig!);
=======
                _api.LogManager);
>>>>>>> 59509837

            return virtualMachine;
        }

        protected virtual IBlockProductionPolicy CreateBlockProductionPolicy() =>
            new BlockProductionPolicy(_api.Config<IMiningConfig>());

        protected virtual ITxPool CreateTxPool(IChainHeadInfoProvider chainHeadInfoProvider)
        {
            TxPool.TxPool txPool = new(_api.EthereumEcdsa!,
                _api.BlobTxStorage ?? NullBlobTxStorage.Instance,
                chainHeadInfoProvider,
                _api.Config<ITxPoolConfig>(),
                _api.TxValidator!,
                _api.LogManager,
                CreateTxPoolTxComparer(),
                _api.TxGossipPolicy);

            _api.DisposeStack.Push(txPool);
            return txPool;
        }

        protected IComparer<Transaction> CreateTxPoolTxComparer() => _api.TransactionComparerProvider!.GetDefaultComparer();

        // TODO: remove from here - move to consensus?
        protected virtual BlockProcessor CreateBlockProcessor(
            BlockCachePreWarmer? preWarmer,
            ITransactionProcessor transactionProcessor,
            IWorldState worldState)
        {
            if (_api.DbProvider is null) throw new StepDependencyException(nameof(_api.DbProvider));
            if (_api.RewardCalculatorSource is null) throw new StepDependencyException(nameof(_api.RewardCalculatorSource));
            if (_api.BlockTree is null) throw new StepDependencyException(nameof(_api.BlockTree));
            if (_api.WorldStateManager is null) throw new StepDependencyException(nameof(_api.WorldStateManager));
            if (_api.SpecProvider is null) throw new StepDependencyException(nameof(_api.SpecProvider));

            return new BlockProcessor(_api.SpecProvider,
                _api.BlockValidator,
                _api.RewardCalculatorSource.Get(transactionProcessor),
                new BlockProcessor.BlockValidationTransactionsExecutor(new ExecuteTransactionProcessorAdapter(transactionProcessor), worldState),
                worldState,
                _api.ReceiptStorage!,
                new BeaconBlockRootHandler(transactionProcessor, worldState),
                new BlockhashStore(_api.SpecProvider!, worldState),
                _api.LogManager,
<<<<<<< HEAD
                preWarmer: preWarmer
            );
        }

        protected void InitializeIlEvmProcesses(IVMConfig? vMConfig)
        {
            if (!vMConfig?.IsVmOptimizationEnabled ?? false) return;

            if(vMConfig?.IlEvmAllowedContracts.Length == 0)
            {
                var codeHashes = vMConfig?.IlEvmAllowedContracts ?? Array.Empty<string>();
                foreach (var codeHasStr in codeHashes)
                {
                    ValueHash256 codeHash = new ValueHash256(codeHasStr);
                    AotContractsRepository.ReserveForWhitelisting(codeHash);
                }
            }

            IlAnalyzer.StartPrecompilerBackgroundThread(vMConfig!, _api.LogManager.GetClassLogger<AotContractsRepository>());

            if (vMConfig?.IlEvmPrecompiledContractsPath is null) return;

            string path = vMConfig!.IlEvmPrecompiledContractsPath;
            if (string.IsNullOrEmpty(path)) return;

            if (Directory.Exists(path))
            {
                foreach (var file in Directory.GetFiles(path, Precompiler.DllFileSuffix))
                {
                    using (FileStream fs = new FileStream(file, FileMode.Open, FileAccess.Read))
                    {
                        Assembly assembly = AssemblyLoadContext.Default.LoadFromStream(fs);
                        foreach (var type in assembly!.GetTypes())
                        {
                            var netherminAotAttr = type.GetCustomAttribute(typeof(NethermindPrecompileAttribute), false);
                            if (netherminAotAttr is null) continue;

                            ValueHash256 codeHash = new ValueHash256(type.Name);
                            var method = type.GetMethod(nameof(ILEmittedMethod), BindingFlags.Public | BindingFlags.Static);
                            ILEmittedMethod? precompiledContract = (ILEmittedMethod)Delegate.CreateDelegate(typeof(ILEmittedMethod), method!);
                            AotContractsRepository.AddIledCode(codeHash, precompiledContract!);
                        }
                    }
                }
            }
            else
            {
                Directory.CreateDirectory(path);
            }

            if (vMConfig?.IlEvmPersistPrecompiledContractsOnDisk ?? false) return;


            AppDomain.CurrentDomain.ProcessExit += async (_, _) => await IlAnalyzer.StopPrecompilerBackgroundThread(vMConfig!);

        }

        // TODO: remove from here - move to consensus?
        protected virtual void InitSealEngine()
        {
=======
                new WithdrawalProcessor(worldState, _api.LogManager),
                new ExecutionRequestsProcessor(transactionProcessor),
                preWarmer: preWarmer);
>>>>>>> 59509837
        }
    }
}<|MERGE_RESOLUTION|>--- conflicted
+++ resolved
@@ -1,17 +1,9 @@
 // SPDX-FileCopyrightText: 2022 Demerzel Solutions Limited
 // SPDX-License-Identifier: LGPL-3.0-only
 
-<<<<<<< HEAD
-// #define ILVM_TESTING
-
-=======
->>>>>>> 59509837
 using System;
 using System.Collections.Generic;
 using System.Text.Unicode;
-using System.IO;
-using System.Reflection;
-using System.Runtime.Loader;
 using System.Threading;
 using System.Threading.Tasks;
 using Autofac;
@@ -34,21 +26,14 @@
 using Nethermind.Consensus.Withdrawals;
 using Nethermind.Core;
 using Nethermind.Core.Attributes;
-<<<<<<< HEAD
-using Nethermind.Core.Crypto;
-=======
 using Nethermind.Core.ServiceStopper;
->>>>>>> 59509837
 using Nethermind.Evm;
-using Nethermind.Evm.CodeAnalysis.IL;
 using Nethermind.Evm.Config;
 using Nethermind.Evm.TransactionProcessing;
 using Nethermind.JsonRpc;
 using Nethermind.State;
 using Nethermind.TxPool;
 using Nethermind.Wallet;
-using Nethermind.Core.Extensions;
-using Nethermind.Evm.CodeAnalysis.IL.Delegates;
 
 namespace Nethermind.Init.Steps
 {
@@ -79,7 +64,6 @@
             IReceiptConfig receiptConfig = getApi.Config<IReceiptConfig>();
             IVMConfig vmConfig = getApi.Config<IVMConfig>();
 
-
             ThisNodeInfo.AddInfo("Gaslimit     :", $"{blocksConfig.TargetBlockGasLimit:N0}");
             ThisNodeInfo.AddInfo("ExtraData    :", Utf8.IsValid(blocksConfig.GetExtraDataBytes()) ?
                 blocksConfig.ExtraData :
@@ -96,32 +80,11 @@
 
             ITxPool txPool = _api.TxPool = CreateTxPool(chainHeadInfoProvider);
 
-<<<<<<< HEAD
-#if ILVM_TESTING
-            var vmConfig = new VMConfig
-            {
-                IsILEvmEnabled = true,
-                IsIlEvmAggressiveModeEnabled = true,
-                IlEvmEnabledMode = ILMode.FULL_AOT_MODE,
-                IlEvmBytecodeMinLength = 4,
-                IlEvmBytecodeMaxLength = (int)24.KB(),
-                IlEvmPersistPrecompiledContractsOnDisk = true,
-                IlEvmContractsPerDllCount = 16,
-                IlEvmAnalysisThreshold = 2,
-                IlEvmAnalysisQueueMaxSize = 1,
-                IlEvmAnalysisCoreUsage = 0.75f
-            };
-#endif
-            InitializeIlEvmProcesses(vmConfig);
-
-            VirtualMachine virtualMachine = CreateVirtualMachine(codeInfoRepository, mainWorldState, vmConfig);
-=======
             _api.BlockPreprocessor.AddFirst(
                 new RecoverSignatures(getApi.EthereumEcdsa, getApi.SpecProvider, getApi.LogManager));
 
-            VirtualMachine.WarmUpEvmInstructions();
-            VirtualMachine virtualMachine = CreateVirtualMachine(codeInfoRepository, mainWorldState);
->>>>>>> 59509837
+            VirtualMachine.WarmUpEvmInstructions(vmConfig);
+            VirtualMachine virtualMachine = CreateVirtualMachine(codeInfoRepository, mainWorldState, vmConfig);
             ITransactionProcessor transactionProcessor = CreateTransactionProcessor(codeInfoRepository, virtualMachine, mainWorldState);
 
             if (_api.SealValidator is null) throw new StepDependencyException(nameof(_api.SealValidator));
@@ -210,7 +173,7 @@
                 _api.LogManager);
         }
 
-        protected VirtualMachine CreateVirtualMachine(CodeInfoRepository codeInfoRepository, IWorldState worldState, IVMConfig? vMConfig)
+        protected VirtualMachine CreateVirtualMachine(CodeInfoRepository codeInfoRepository, IWorldState worldState, IVMConfig vmConfig)
         {
             if (_api.BlockTree is null) throw new StepDependencyException(nameof(_api.BlockTree));
             if (_api.SpecProvider is null) throw new StepDependencyException(nameof(_api.SpecProvider));
@@ -223,13 +186,9 @@
             VirtualMachine virtualMachine = new(
                 blockhashProvider,
                 _api.SpecProvider,
-<<<<<<< HEAD
-                codeInfoRepository,
                 _api.LogManager,
-                vMConfig!);
-=======
-                _api.LogManager);
->>>>>>> 59509837
+                vmConfig
+                );
 
             return virtualMachine;
         }
@@ -275,72 +234,9 @@
                 new BeaconBlockRootHandler(transactionProcessor, worldState),
                 new BlockhashStore(_api.SpecProvider!, worldState),
                 _api.LogManager,
-<<<<<<< HEAD
-                preWarmer: preWarmer
-            );
-        }
-
-        protected void InitializeIlEvmProcesses(IVMConfig? vMConfig)
-        {
-            if (!vMConfig?.IsVmOptimizationEnabled ?? false) return;
-
-            if(vMConfig?.IlEvmAllowedContracts.Length == 0)
-            {
-                var codeHashes = vMConfig?.IlEvmAllowedContracts ?? Array.Empty<string>();
-                foreach (var codeHasStr in codeHashes)
-                {
-                    ValueHash256 codeHash = new ValueHash256(codeHasStr);
-                    AotContractsRepository.ReserveForWhitelisting(codeHash);
-                }
-            }
-
-            IlAnalyzer.StartPrecompilerBackgroundThread(vMConfig!, _api.LogManager.GetClassLogger<AotContractsRepository>());
-
-            if (vMConfig?.IlEvmPrecompiledContractsPath is null) return;
-
-            string path = vMConfig!.IlEvmPrecompiledContractsPath;
-            if (string.IsNullOrEmpty(path)) return;
-
-            if (Directory.Exists(path))
-            {
-                foreach (var file in Directory.GetFiles(path, Precompiler.DllFileSuffix))
-                {
-                    using (FileStream fs = new FileStream(file, FileMode.Open, FileAccess.Read))
-                    {
-                        Assembly assembly = AssemblyLoadContext.Default.LoadFromStream(fs);
-                        foreach (var type in assembly!.GetTypes())
-                        {
-                            var netherminAotAttr = type.GetCustomAttribute(typeof(NethermindPrecompileAttribute), false);
-                            if (netherminAotAttr is null) continue;
-
-                            ValueHash256 codeHash = new ValueHash256(type.Name);
-                            var method = type.GetMethod(nameof(ILEmittedMethod), BindingFlags.Public | BindingFlags.Static);
-                            ILEmittedMethod? precompiledContract = (ILEmittedMethod)Delegate.CreateDelegate(typeof(ILEmittedMethod), method!);
-                            AotContractsRepository.AddIledCode(codeHash, precompiledContract!);
-                        }
-                    }
-                }
-            }
-            else
-            {
-                Directory.CreateDirectory(path);
-            }
-
-            if (vMConfig?.IlEvmPersistPrecompiledContractsOnDisk ?? false) return;
-
-
-            AppDomain.CurrentDomain.ProcessExit += async (_, _) => await IlAnalyzer.StopPrecompilerBackgroundThread(vMConfig!);
-
-        }
-
-        // TODO: remove from here - move to consensus?
-        protected virtual void InitSealEngine()
-        {
-=======
                 new WithdrawalProcessor(worldState, _api.LogManager),
                 new ExecutionRequestsProcessor(transactionProcessor),
                 preWarmer: preWarmer);
->>>>>>> 59509837
         }
     }
 }