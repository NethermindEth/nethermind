// SPDX-FileCopyrightText: 2022 Demerzel Solutions Limited
// SPDX-License-Identifier: LGPL-3.0-only

using System;
using System.Collections.Generic;
using System.IO.Abstractions;
using System.Linq;
using System.Threading;
using System.Threading.Tasks;
using Nethermind.Api;
using Nethermind.Blockchain;
using Nethermind.Blockchain.Blocks;
using Nethermind.Blockchain.Filters;
using Nethermind.Blockchain.FullPruning;
using Nethermind.Blockchain.Receipts;
using Nethermind.Blockchain.Services;
using Nethermind.Blockchain.Synchronization;
using Nethermind.Config;
using Nethermind.Consensus;
using Nethermind.Consensus.Comparers;
using Nethermind.Consensus.Processing;
using Nethermind.Consensus.Producers;
using Nethermind.Consensus.Scheduler;
using Nethermind.Consensus.Validators;
using Nethermind.Core;
using Nethermind.Core.Attributes;
using Nethermind.Core.Crypto;
using Nethermind.Core.Extensions;
using Nethermind.Db;
using Nethermind.Db.FullPruning;
using Nethermind.Evm;
using Nethermind.Evm.TransactionProcessing;
using Nethermind.JsonRpc.Converters;
using Nethermind.JsonRpc.Modules.DebugModule;
using Nethermind.JsonRpc.Modules.Eth.GasPrice;
using Nethermind.JsonRpc.Modules.Trace;
using Nethermind.Logging;
using Nethermind.Serialization.Json;
using Nethermind.State;
using Nethermind.Synchronization.Trie;
using Nethermind.Trie;
using Nethermind.Trie.Pruning;
using Nethermind.TxPool;
using Nethermind.Wallet;

namespace Nethermind.Init.Steps
{
    [RunnerStepDependencies(typeof(InitializeStateDb), typeof(InitializePlugins), typeof(InitializeBlockTree), typeof(SetupKeyStore))]
    public class InitializeBlockchain : IStep
    {
        private readonly INethermindApi _api;

        // ReSharper disable once MemberCanBeProtected.Global
        public InitializeBlockchain(INethermindApi api)
        {
            _api = api;
        }

        public async Task Execute(CancellationToken _)
        {
            await InitBlockchain();
        }

        [Todo(Improve.Refactor, "Use chain spec for all chain configuration")]
        protected virtual Task InitBlockchain()
        {
            (IApiWithStores getApi, IApiWithBlockchain setApi) = _api.ForBlockchain;
            setApi.TransactionComparerProvider = new TransactionComparerProvider(getApi.SpecProvider!, getApi.BlockTree!.AsReadOnly());
            setApi.TxValidator = new TxValidator(_api.SpecProvider!.ChainId);

            IInitConfig initConfig = getApi.Config<IInitConfig>();
            IBlocksConfig blocksConfig = getApi.Config<IBlocksConfig>();
            IReceiptConfig receiptConfig = getApi.Config<IReceiptConfig>();

            IStateReader stateReader = setApi.StateReader!;
            ITxPool txPool = _api.TxPool = CreateTxPool();

            ReceiptCanonicalityMonitor receiptCanonicalityMonitor = new(getApi.ReceiptStorage, _api.LogManager);
            getApi.DisposeStack.Push(receiptCanonicalityMonitor);
            _api.ReceiptMonitor = receiptCanonicalityMonitor;

            _api.BlockPreprocessor.AddFirst(
                new RecoverSignatures(getApi.EthereumEcdsa, txPool, getApi.SpecProvider, getApi.LogManager));

            PreBlockCaches? preBlockCaches = (_api.WorldState as IPreBlockCaches)?.Caches;
            CodeInfoRepository codeInfoRepository = new(preBlockCaches?.PrecompileCache);
            VirtualMachine virtualMachine = CreateVirtualMachine(codeInfoRepository);
            _api.TransactionProcessor = CreateTransactionProcessor(codeInfoRepository, virtualMachine);

            InitSealEngine();
            if (_api.SealValidator is null) throw new StepDependencyException(nameof(_api.SealValidator));

            setApi.HeaderValidator = CreateHeaderValidator();
            setApi.UnclesValidator = CreateUnclesValidator();
            setApi.BlockValidator = CreateBlockValidator();

            IChainHeadInfoProvider chainHeadInfoProvider =
                new ChainHeadInfoProvider(getApi.SpecProvider!, getApi.BlockTree!, stateReader);

            // TODO: can take the tx sender from plugin here maybe
            ITxSigner txSigner = new WalletTxSigner(getApi.Wallet, getApi.SpecProvider!.ChainId);
            TxSealer nonceReservingTxSealer =
                new(txSigner, getApi.Timestamper);
            INonceManager nonceManager = new NonceManager(chainHeadInfoProvider.AccountStateProvider);
            setApi.NonceManager = nonceManager;
            setApi.TxSender = new TxPoolSender(txPool, nonceReservingTxSealer, nonceManager, getApi.EthereumEcdsa!);

            setApi.TxPoolInfoProvider = new TxPoolInfoProvider(chainHeadInfoProvider.AccountStateProvider, txPool);
            setApi.GasPriceOracle = new GasPriceOracle(getApi.BlockTree!, getApi.SpecProvider, _api.LogManager, blocksConfig.MinGasPrice);
            BlockCachePreWarmer? preWarmer = blocksConfig.PreWarmStateOnBlockProcessing
                ? new(new(_api.WorldStateManager!, _api.BlockTree!, _api.SpecProvider, _api.LogManager, preBlockCaches), _api.SpecProvider, _api.LogManager, preBlockCaches)
                : null;
            IBlockProcessor mainBlockProcessor = setApi.MainBlockProcessor = CreateBlockProcessor(preWarmer);

            BlockchainProcessor blockchainProcessor = new(
                getApi.BlockTree,
                mainBlockProcessor,
                _api.BlockPreprocessor,
                stateReader,
                getApi.LogManager,
                new BlockchainProcessor.Options
                {
                    StoreReceiptsByDefault = receiptConfig.StoreReceipts,
                    DumpOptions = initConfig.AutoDump
                })
            {
                IsMainProcessor = true
            };

            setApi.BlockProcessingQueue = blockchainProcessor;
            setApi.BlockchainProcessor = blockchainProcessor;

            IFilterStore filterStore = setApi.FilterStore = new FilterStore();
            setApi.FilterManager = new FilterManager(filterStore, mainBlockProcessor, txPool, getApi.LogManager);
            setApi.HealthHintService = CreateHealthHintService();
            setApi.BlockProductionPolicy = CreateBlockProductionPolicy();

            BackgroundTaskScheduler backgroundTaskScheduler = new BackgroundTaskScheduler(
                mainBlockProcessor,
                initConfig.BackgroundTaskConcurrency,
                _api.LogManager);
            setApi.BackgroundTaskScheduler = backgroundTaskScheduler;
            _api.DisposeStack.Push(backgroundTaskScheduler);

            return Task.CompletedTask;
        }

        protected virtual IBlockValidator CreateBlockValidator()
        {
            return new BlockValidator(
                _api.TxValidator,
                _api.HeaderValidator,
                _api.UnclesValidator,
                _api.SpecProvider,
                _api.LogManager);
        }

        protected virtual IUnclesValidator CreateUnclesValidator()
        {
            return new UnclesValidator(
                _api.BlockTree,
                _api.HeaderValidator,
                _api.LogManager);
        }

        protected virtual ITransactionProcessor CreateTransactionProcessor(CodeInfoRepository codeInfoRepository, VirtualMachine virtualMachine)
        {
            if (_api.SpecProvider is null) throw new StepDependencyException(nameof(_api.SpecProvider));

<<<<<<< HEAD
            return new TransactionProcessor(
=======
            CodeInfoRepository codeInfoRepository = new();
            VirtualMachine virtualMachine = CreateVirtualMachine(codeInfoRepository);

            TransactionProcessor transactionProcessor = new(
>>>>>>> e303b4c4
                _api.SpecProvider,
                _api.WorldState,
                virtualMachine,
                codeInfoRepository,
                _api.LogManager);

            return transactionProcessor;
        }

        protected VirtualMachine CreateVirtualMachine(CodeInfoRepository codeInfoRepository)
        {
            if (_api.BlockTree is null) throw new StepDependencyException(nameof(_api.BlockTree));
            if (_api.SpecProvider is null) throw new StepDependencyException(nameof(_api.SpecProvider));
            if (_api.WorldState is null) throw new StepDependencyException(nameof(_api.WorldState));

            // blockchain processing
            BlockhashProvider blockhashProvider = new(
                _api.BlockTree, _api.SpecProvider, _api.WorldState, _api.LogManager);

            VirtualMachine virtualMachine = new(
                blockhashProvider,
                _api.SpecProvider,
                codeInfoRepository,
                _api.LogManager);

            return virtualMachine;
        }

        protected virtual IHealthHintService CreateHealthHintService() =>
            new HealthHintService(_api.ChainSpec!);

        protected virtual IBlockProductionPolicy CreateBlockProductionPolicy() =>
            new BlockProductionPolicy(_api.Config<IMiningConfig>());

        protected virtual TxPool.TxPool CreateTxPool() =>
            new(_api.EthereumEcdsa!,
                _api.BlobTxStorage ?? NullBlobTxStorage.Instance,
                new ChainHeadInfoProvider(_api.SpecProvider!, _api.BlockTree!, _api.StateReader!),
                _api.Config<ITxPoolConfig>(),
                _api.TxValidator!,
                _api.LogManager,
                CreateTxPoolTxComparer(),
                _api.TxGossipPolicy);

        protected IComparer<Transaction> CreateTxPoolTxComparer() => _api.TransactionComparerProvider!.GetDefaultComparer();

        // TODO: we should not have the create header -> we should have a header that also can use the information about the transitions
        protected virtual IHeaderValidator CreateHeaderValidator() => new HeaderValidator(
            _api.BlockTree,
            _api.SealValidator,
            _api.SpecProvider,
            _api.LogManager);

        // TODO: remove from here - move to consensus?
        protected virtual BlockProcessor CreateBlockProcessor(BlockCachePreWarmer? preWarmer)
        {
            if (_api.DbProvider is null) throw new StepDependencyException(nameof(_api.DbProvider));
            if (_api.RewardCalculatorSource is null) throw new StepDependencyException(nameof(_api.RewardCalculatorSource));
            if (_api.TransactionProcessor is null) throw new StepDependencyException(nameof(_api.TransactionProcessor));
            if (_api.BlockTree is null) throw new StepDependencyException(nameof(_api.BlockTree));
            if (_api.WorldStateManager is null) throw new StepDependencyException(nameof(_api.WorldStateManager));
            if (_api.SpecProvider is null) throw new StepDependencyException(nameof(_api.SpecProvider));

            IWorldState worldState = _api.WorldState!;
<<<<<<< HEAD
=======

            BlockCachePreWarmer? preWarmer = blocksConfig.PreWarmStateOnBlockProcessing
                ? new(new(_api.WorldStateManager, _api.BlockTree, _api.SpecProvider, _api.LogManager, worldState), _api.SpecProvider, _api.LogManager, worldState)
                : null;

>>>>>>> e303b4c4
            return new BlockProcessor(
                _api.SpecProvider,
                _api.BlockValidator,
                _api.RewardCalculatorSource.Get(_api.TransactionProcessor!),
                new BlockProcessor.BlockValidationTransactionsExecutor(_api.TransactionProcessor, worldState),
                worldState,
                _api.ReceiptStorage,
                new BlockhashStore(_api.BlockTree, _api.SpecProvider!, worldState),
                _api.LogManager,
                preWarmer: preWarmer
            );
        }

        // TODO: remove from here - move to consensus?
        protected virtual void InitSealEngine()
        {
        }
    }
}<|MERGE_RESOLUTION|>--- conflicted
+++ resolved
@@ -108,7 +108,7 @@
             setApi.TxPoolInfoProvider = new TxPoolInfoProvider(chainHeadInfoProvider.AccountStateProvider, txPool);
             setApi.GasPriceOracle = new GasPriceOracle(getApi.BlockTree!, getApi.SpecProvider, _api.LogManager, blocksConfig.MinGasPrice);
             BlockCachePreWarmer? preWarmer = blocksConfig.PreWarmStateOnBlockProcessing
-                ? new(new(_api.WorldStateManager!, _api.BlockTree!, _api.SpecProvider, _api.LogManager, preBlockCaches), _api.SpecProvider, _api.LogManager, preBlockCaches)
+                ? new(new(_api.WorldStateManager!, _api.BlockTree!, _api.SpecProvider, _api.LogManager, _api.WorldState), _api.SpecProvider, _api.LogManager, _api.WorldState)
                 : null;
             IBlockProcessor mainBlockProcessor = setApi.MainBlockProcessor = CreateBlockProcessor(preWarmer);
 
@@ -167,21 +167,12 @@
         {
             if (_api.SpecProvider is null) throw new StepDependencyException(nameof(_api.SpecProvider));
 
-<<<<<<< HEAD
             return new TransactionProcessor(
-=======
-            CodeInfoRepository codeInfoRepository = new();
-            VirtualMachine virtualMachine = CreateVirtualMachine(codeInfoRepository);
-
-            TransactionProcessor transactionProcessor = new(
->>>>>>> e303b4c4
                 _api.SpecProvider,
                 _api.WorldState,
                 virtualMachine,
                 codeInfoRepository,
                 _api.LogManager);
-
-            return transactionProcessor;
         }
 
         protected VirtualMachine CreateVirtualMachine(CodeInfoRepository codeInfoRepository)
@@ -239,14 +230,6 @@
             if (_api.SpecProvider is null) throw new StepDependencyException(nameof(_api.SpecProvider));
 
             IWorldState worldState = _api.WorldState!;
-<<<<<<< HEAD
-=======
-
-            BlockCachePreWarmer? preWarmer = blocksConfig.PreWarmStateOnBlockProcessing
-                ? new(new(_api.WorldStateManager, _api.BlockTree, _api.SpecProvider, _api.LogManager, worldState), _api.SpecProvider, _api.LogManager, worldState)
-                : null;
-
->>>>>>> e303b4c4
             return new BlockProcessor(
                 _api.SpecProvider,
                 _api.BlockValidator,
