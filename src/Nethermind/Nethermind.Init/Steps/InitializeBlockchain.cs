--- conflicted
+++ resolved
@@ -231,11 +231,8 @@
                 worldState,
                 _api.ReceiptStorage,
                 _api.WitnessCollector,
-<<<<<<< HEAD
+                new BlockhashStore(_api.BlockTree, _api.SpecProvider!, worldState),
                 _api.TransactionProcessor,
-=======
-                new BlockhashStore(_api.BlockTree, _api.SpecProvider!, worldState),
->>>>>>> fc273d60
                 _api.LogManager);
         }
 
