--- conflicted
+++ resolved
@@ -44,13 +44,9 @@
             // if we already have a database with blocks then we do not need to load genesis from spec
             if (_api.BlockTree.Genesis is null)
             {
-<<<<<<< HEAD
-                await Load(mainProcessingContext);
-=======
                 using var _ = mainProcessingContext.WorldState.BeginScope(IWorldState.PreGenesis);
 
                 Load(mainProcessingContext);
->>>>>>> eee5ac23
             }
 
             if (!_initConfig.ProcessingEnabled)
@@ -60,7 +56,7 @@
             }
         }
 
-        protected virtual Task Load(IMainProcessingContext mainProcessingContext)
+        protected virtual void Load(IMainProcessingContext mainProcessingContext)
         {
             if (_api.ChainSpec is null) throw new StepDependencyException(nameof(_api.ChainSpec));
             if (_api.BlockTree is null) throw new StepDependencyException(nameof(_api.BlockTree));
@@ -94,34 +90,6 @@
             {
                 throw new TimeoutException($"Genesis block was not processed after {_genesisProcessedTimeout.TotalSeconds} seconds. If you are running custom chain with very big genesis file consider increasing {nameof(BlocksConfig)}.{nameof(IBlocksConfig.GenesisTimeoutMs)}.");
             }
-
-            return Task.CompletedTask;
         }
-<<<<<<< HEAD
-
-        /// <summary>
-        /// If <paramref name="expectedGenesisHash"/> is <value>null</value> then it means that we do not care about the genesis hash (e.g. in some quick testing of private chains)/>
-        /// </summary>
-        /// <param name="expectedGenesisHash"></param>
-        protected virtual void ValidateGenesisHash(Hash256? expectedGenesisHash, IWorldState worldState)
-        {
-            if (_api.BlockTree is null) throw new StepDependencyException(nameof(_api.BlockTree));
-
-            BlockHeader genesis = _api.BlockTree.Genesis ?? throw new NullReferenceException("Genesis block is null");
-            if (expectedGenesisHash is not null && genesis.Hash != expectedGenesisHash)
-            {
-                if (_logger.IsTrace) _logger.Trace(worldState.DumpState());
-                if (_logger.IsWarn) _logger.Warn(genesis.ToString(BlockHeader.Format.Full));
-                if (_logger.IsError) _logger.Error($"Unexpected genesis hash, expected {expectedGenesisHash}, but was {genesis.Hash}");
-            }
-            else
-            {
-                if (_logger.IsDebug) _logger.Info($"Genesis hash :  {genesis.Hash}");
-            }
-
-            ThisNodeInfo.AddInfo("Genesis hash :", $"{genesis.Hash}");
-        }
-=======
->>>>>>> eee5ac23
     }
 }