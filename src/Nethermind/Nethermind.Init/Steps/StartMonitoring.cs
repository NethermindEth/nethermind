--- conflicted
+++ resolved
@@ -102,101 +102,7 @@
                     Db.Metrics.DbIndexFilterSize[kv.Key] = dbMetric.IndexSize;
                     Db.Metrics.DbReads[kv.Key] = dbMetric.TotalReads;
                     Db.Metrics.DbWrites[kv.Key] = dbMetric.TotalWrites;
-<<<<<<< HEAD
-
-                    totalBlockCacheMemorySize += dbMetric.CacheSize;
-                    totalIndexAndFilterMemorySize += dbMetric.IndexSize;
-                    totalMemtableMemorySize += dbMetric.MemtableSize;
                 }
-
-                // You dont need this, just use `sum` in prometheus, this is what happen when you don't use label.
-                Db.Metrics.DbBlockCacheMemorySize = totalBlockCacheMemorySize;
-                Db.Metrics.DbIndexFilterMemorySize = totalIndexAndFilterMemorySize;
-                Db.Metrics.DbMemtableMemorySize = totalMemtableMemorySize;
-                Db.Metrics.DbTotalMemorySize = Db.Metrics.DbBlockCacheMemorySize
-                                                + Db.Metrics.DbIndexFilterMemorySize
-                                                + Db.Metrics.DbMemtableMemorySize;
-
-
-                // Please don't use these anymore. Just use label... I'm just adding it here to not break existing dashboard.
-                // TODO: Remove this... please
-                IDbMeta.DbMetric receiptDbMetric = dbProvider.ReceiptsDb.GatherMetric();
-                IDbMeta.DbMetric headerDbMetric = dbProvider.HeadersDb.GatherMetric();
-                IDbMeta.DbMetric blocksDbMetric = dbProvider.BlocksDb.GatherMetric();
-                IDbMeta.DbMetric blockNumberDbMetric = dbProvider.BlockNumbersDb.GatherMetric();
-                IDbMeta.DbMetric badBlockDbMetric = dbProvider.BadBlocksDb.GatherMetric();
-                IDbMeta.DbMetric bloomDbMetric = dbProvider.BloomDb.GatherMetric();
-                IDbMeta.DbMetric codeDbMetric = dbProvider.CodeDb.GatherMetric();
-                IDbMeta.DbMetric blockInfoDbMetric = dbProvider.BlockInfosDb.GatherMetric();
-                IDbMeta.DbMetric chtDbMetric = dbProvider.ChtDb.GatherMetric();
-                IDbMeta.DbMetric metadataDbMetric = dbProvider.MetadataDb.GatherMetric();
-                IDbMeta.DbMetric witnessDbMetric = dbProvider.WitnessDb.GatherMetric();
-                IDbMeta.DbMetric blobTransactionDbMetric = new IDbMeta.DbMetric();
-                try
-                {
-                    blobTransactionDbMetric = dbProvider.BlobTransactionsDb.GatherMetric();
-                }
-                catch (ArgumentException)
-                {
-                    // Sometime its not registered.
-                }
-
-                // State DB is no longer registered, use Paprika metrics
-                // IDbMeta.DbMetric stateDbMetric = dbProvider.StateDb.GatherMetric(includeSharedCache: true);
-                // Db.Metrics.StateDbSize = stateDbMetric.Size;
-                // Db.Metrics.StateDbReads = stateDbMetric.TotalReads;
-                // Db.Metrics.StateDbWrites = stateDbMetric.TotalWrites;
-
-                Db.Metrics.ReceiptsDbSize = receiptDbMetric.Size;
-                Db.Metrics.ReceiptsDbReads = receiptDbMetric.TotalReads;
-                Db.Metrics.ReceiptsDbWrites = receiptDbMetric.TotalWrites;
-
-                // Look at what just happen, one metric have `s`, two other dont. Just use label.
-                Db.Metrics.HeadersDbSize = headerDbMetric.Size;
-                Db.Metrics.HeaderDbReads = headerDbMetric.TotalReads;
-                Db.Metrics.HeaderDbWrites = headerDbMetric.TotalWrites;
-
-                Db.Metrics.BlocksDbSize = blocksDbMetric.Size;
-                Db.Metrics.BlocksDbReads = blocksDbMetric.TotalReads;
-                Db.Metrics.BlocksDbWrites = blocksDbMetric.TotalWrites;
-
-                // Guess what? this one does not have db size and stuff.
-                Db.Metrics.BlockNumberDbReads = blockNumberDbMetric.TotalReads;
-                Db.Metrics.BlockNumberDbReads = blockNumberDbMetric.TotalWrites;
-
-                Db.Metrics.BadBlocksDbReads = badBlockDbMetric.TotalReads;
-                Db.Metrics.BadBlocksDbWrites = badBlockDbMetric.TotalWrites;
-
-                Db.Metrics.BloomDbSize = bloomDbMetric.Size;
-                Db.Metrics.BloomDbReads = bloomDbMetric.TotalReads;
-                Db.Metrics.BloomDbWrites = bloomDbMetric.TotalWrites;
-
-                Db.Metrics.CodeDbSize = codeDbMetric.Size;
-                Db.Metrics.CodeDbReads = codeDbMetric.TotalReads;
-                Db.Metrics.CodeDbWrites = codeDbMetric.TotalWrites;
-
-                Db.Metrics.BlockInfosDbSize = blockInfoDbMetric.Size;
-                Db.Metrics.BlockInfosDbReads = blockInfoDbMetric.TotalReads;
-                Db.Metrics.BlockInfosDbWrites = blockInfoDbMetric.TotalWrites;
-
-                // Ooo look! One is capitalized differently. **snap a picture like in a zoo**
-                Db.Metrics.ChtDbSize = chtDbMetric.Size;
-                Db.Metrics.CHTDbReads = chtDbMetric.TotalReads;
-                Db.Metrics.CHTDbWrites = chtDbMetric.TotalWrites;
-
-                Db.Metrics.MetadataDbSize = metadataDbMetric.Size;
-                Db.Metrics.MetadataDbReads = metadataDbMetric.TotalReads;
-                Db.Metrics.MetadataDbWrites = metadataDbMetric.TotalWrites;
-
-                Db.Metrics.WitnessDbSize = witnessDbMetric.Size;
-                Db.Metrics.WitnessDbReads = witnessDbMetric.TotalReads;
-                Db.Metrics.WitnessDbReads = witnessDbMetric.TotalWrites;
-
-                Db.Metrics.BlobTransactionsDbReads = blobTransactionDbMetric.TotalReads;
-                Db.Metrics.BlobTransactionsDbWrites = blobTransactionDbMetric.TotalWrites;
-=======
-                }
->>>>>>> 7f750d33
             });
         }
 
