<Project Sdk="Microsoft.NET.Sdk.Web">
  <PropertyGroup>
    <OutputType>Exe</OutputType>
    <Nullable>annotations</Nullable>
    <AssemblyName>nethermind</AssemblyName>
    <ConcurrentGarbageCollection>true</ConcurrentGarbageCollection>
    <EnableUnsafeBinaryFormatterSerialization>false</EnableUnsafeBinaryFormatterSerialization>
    <EnableUnsafeUTF7Encoding>false</EnableUnsafeUTF7Encoding>
    <InvariantGlobalization>true</InvariantGlobalization>
    <ServerGarbageCollection>true</ServerGarbageCollection>
    <TieredPGO>true</TieredPGO>
    <PublishReadyToRun>true</PublishReadyToRun>
    <GarbageCollectionAdaptationMode>1</GarbageCollectionAdaptationMode>
  </PropertyGroup>

  <PropertyGroup>
    <DockerDefaultTargetOS>Linux</DockerDefaultTargetOS>
    <DockerfileRunArguments>-v $(OutDir)/.data:/data -p 8545:8545 -p 8551:8551 -p 30303:30303</DockerfileRunArguments>
    <UserSecretsId>03db39d0-4200-473e-9ff8-4a48d496381f</UserSecretsId>
  </PropertyGroup>

  <PropertyGroup>
    <NoWarn>$(NoWarn);AD0001</NoWarn>
  </PropertyGroup>
  
  <ItemGroup>
    <PackageReference Include="AspNetCore.HealthChecks.UI.Client" />
    <PackageReference Include="Microsoft.Extensions.CommandLineUtils" />
    <PackageReference Include="Microsoft.VisualStudio.Azure.Containers.Tools.Targets" />
    <PackageReference Include="NLog.Targets.Seq" />
    <PackageReference Include="Pyroscope" />
  </ItemGroup>

  <ItemGroup>
    <ProjectReference Include="..\Nethermind.AccountAbstraction\Nethermind.AccountAbstraction.csproj" />
    <ProjectReference Include="..\Nethermind.Api\Nethermind.Api.csproj" />
    <ProjectReference Include="..\Nethermind.Consensus.AuRa\Nethermind.Consensus.AuRa.csproj" />
    <ProjectReference Include="..\Nethermind.Consensus.Clique\Nethermind.Consensus.Clique.csproj" />
    <ProjectReference Include="..\Nethermind.Consensus.Ethash\Nethermind.Consensus.Ethash.csproj" />
    <ProjectReference Include="..\Nethermind.Core\Nethermind.Core.csproj" />
    <ProjectReference Include="..\Nethermind.Db\Nethermind.Db.csproj" />
    <ProjectReference Include="..\Nethermind.Db.Rocks\Nethermind.Db.Rocks.csproj" />
    <ProjectReference Include="..\Nethermind.Db.Rpc\Nethermind.Db.Rpc.csproj" />
    <ProjectReference Include="..\Nethermind.EthStats\Nethermind.EthStats.csproj" />
    <ProjectReference Include="..\Nethermind.Grpc\Nethermind.Grpc.csproj" />
    <ProjectReference Include="..\Nethermind.HealthChecks\Nethermind.HealthChecks.csproj" />
    <ProjectReference Include="..\Nethermind.Hive\Nethermind.Hive.csproj" />
    <ProjectReference Include="..\Nethermind.Init\Nethermind.Init.csproj" />
    <ProjectReference Include="..\Nethermind.Init.Snapshot\Nethermind.Init.Snapshot.csproj" />
    <ProjectReference Include="..\Nethermind.JsonRpc\Nethermind.JsonRpc.csproj" />
    <ProjectReference Include="..\Nethermind.JsonRpc.TraceStore\Nethermind.JsonRpc.TraceStore.csproj" />
    <ProjectReference Include="..\Nethermind.Logging.NLog\Nethermind.Logging.NLog.csproj" />
    <ProjectReference Include="..\Nethermind.Merge.AuRa\Nethermind.Merge.AuRa.csproj" />
    <ProjectReference Include="..\Nethermind.Merge.Plugin\Nethermind.Merge.Plugin.csproj" />
    <ProjectReference Include="..\Nethermind.Mev\Nethermind.Mev.csproj" />
    <ProjectReference Include="..\Nethermind.Monitoring\Nethermind.Monitoring.csproj" />
    <ProjectReference Include="..\Nethermind.Network\Nethermind.Network.csproj" />
    <ProjectReference Include="..\Nethermind.Optimism\Nethermind.Optimism.csproj" />
    <ProjectReference Include="..\Nethermind.Seq\Nethermind.Seq.csproj" />
    <ProjectReference Include="..\Nethermind.Sockets\Nethermind.Sockets.csproj" />
    <ProjectReference Include="..\Nethermind.Specs\Nethermind.Specs.csproj" />
    <ProjectReference Include="..\Nethermind.Synchronization\Nethermind.Synchronization.csproj" />
    <ProjectReference Include="..\Nethermind.UPnP.Plugin\Nethermind.UPnP.Plugin.csproj" />
  </ItemGroup>

  <ItemGroup>
    <Content Include="..\Chains\**\*.*">
      <Link>chainspec\%(RecursiveDir)%(Filename)%(Extension)</Link>
      <CopyToOutputDirectory>PreserveNewest</CopyToOutputDirectory>
    </Content>
    <Content Include="nethermind.css">
      <CopyToOutputDirectory>PreserveNewest</CopyToOutputDirectory>
    </Content>
    <None Include="configs\*.cfg">
      <CopyToOutputDirectory>PreserveNewest</CopyToOutputDirectory>
      <CopyToPublishDirectory>PreserveNewest</CopyToPublishDirectory>
      <ExcludeFromSingleFile>true</ExcludeFromSingleFile>
    </None>
    <None Update="Data\**">
      <CopyToOutputDirectory>PreserveNewest</CopyToOutputDirectory>
      <CopyToPublishDirectory>PreserveNewest</CopyToPublishDirectory>
      <ExcludeFromSingleFile>true</ExcludeFromSingleFile>
    </None>
    <None Remove="keystore\**" />
    <None Update="NLog.config">
      <CopyToOutputDirectory>Always</CopyToOutputDirectory>
    </None>
  </ItemGroup>

  <Target Name="CollectPlugins" AfterTargets="AfterBuild;AfterPublish">
    <ItemGroup>
      <PluginsForBuild Include="$(OutputPath)\Nethermind.Merge.AuRa.*;$(OutputPath)\Nethermind.Merge.Plugin.*;$(OutputPath)\Nethermind.Consensus.AuRa.*;$(OutputPath)\Nethermind.Init.*;$(OutputPath)\Nethermind.Mev.*;$(OutputPath)\Nethermind.HealthChecks.*;$(OutputPath)\Nethermind.Api.*;$(OutputPath)\Nethermind.AccountAbstraction.*;$(OutputPath)\Nethermind.EthStats.*;$(OutputPath)\Nethermind.JsonRpc.TraceStore.*;$(OutputPath)\Nethermind.Init.Snapshot.*;$(OutputPath)\Nethermind.Optimism.*" />
      <PluginsForPublish Include="$(OutputPath)\Nethermind.Merge.AuRa.dll;$(OutputPath)\Nethermind.Merge.Plugin.dll;$(OutputPath)\Nethermind.Consensus.AuRa.dll;$(OutputPath)\Nethermind.Init.dll;$(OutputPath)\Nethermind.Mev.dll;$(OutputPath)\Nethermind.HealthChecks.dll;$(OutputPath)\Nethermind.Api.dll;$(OutputPath)\Nethermind.AccountAbstraction.dll;$(OutputPath)\Nethermind.EthStats.dll;$(OutputPath)\Nethermind.JsonRpc.TraceStore.dll;$(OutputPath)\Nethermind.Init.Snapshot.dll;$(OutputPath)\Nethermind.Optimism.dll" />
    <ProjectReference Include="..\Nethermind.Init.Snapshot\Nethermind.Init.Snapshot.csproj" />
      <PluginsForBuild Include="$(OutputPath)\Nethermind.Merge.AuRa.*;$(OutputPath)\Nethermind.Merge.Plugin.*;$(OutputPath)\Nethermind.Consensus.AuRa.*;$(OutputPath)\Nethermind.Init.*;$(OutputPath)\Nethermind.Mev.*;$(OutputPath)\Nethermind.HealthChecks.*;$(OutputPath)\Nethermind.Api.*;$(OutputPath)\Nethermind.AccountAbstraction.*;$(OutputPath)\Nethermind.EthStats.*;$(OutputPath)\Nethermind.JsonRpc.TraceStore.*;$(OutputPath)\Nethermind.Init.Snapshot.*;$(OutputPath)\Nethermind.Optimism.*" />
      <PluginsForPublish Include="$(OutputPath)\Nethermind.Merge.AuRa.dll;$(OutputPath)\Nethermind.Merge.Plugin.dll;$(OutputPath)\Nethermind.Consensus.AuRa.dll;$(OutputPath)\Nethermind.Init.dll;$(OutputPath)\Nethermind.Mev.dll;$(OutputPath)\Nethermind.HealthChecks.dll;$(OutputPath)\Nethermind.Api.dll;$(OutputPath)\Nethermind.AccountAbstraction.dll;$(OutputPath)\Nethermind.EthStats.dll;$(OutputPath)\Nethermind.JsonRpc.TraceStore.dll;$(OutputPath)\Nethermind.Init.Snapshot.dll;$(OutputPath)\Nethermind.Optimism.dll" />
    </ItemGroup>
  </Target>

  <Target Name="CopyPluginsAfterBuild" AfterTargets="AfterBuild" DependsOnTargets="CollectPlugins">
    <Message Text="Copying plugins after build..." Importance="High" />
    <Copy SourceFiles="@(PluginsForBuild)" DestinationFolder="$(OutDir)\plugins" />
  </Target>

  <Target Name="CopyPluginsAfterPublish" AfterTargets="AfterPublish" DependsOnTargets="CollectPlugins">
    <Message Text="Copying plugins after publish..." Importance="High" />
    <Copy SourceFiles="@(PluginsForBuild)" DestinationFolder="$(OutDir)\plugins" />
    <Copy SourceFiles="@(PluginsForPublish)" DestinationFolder="$(PublishDir)\plugins" />
  </Target>

<<<<<<< HEAD
=======
  <Target Name="CommitFallback" AfterTargets="BeforeBuild" Condition="'$(Commit)' == ''">
    <Exec Command="git describe --always --exclude=* --abbrev=40" ConsoleToMSBuild="True" IgnoreExitCode="False" StandardOutputImportance="low">
      <Output PropertyName="Commit" TaskParameter="ConsoleOutput" />
    </Exec>
    <PropertyGroup>
      <SourceRevisionId>$(Commit.Substring(0, 8))</SourceRevisionId>
    </PropertyGroup>
    <ItemGroup>
      <AssemblyAttribute Include="System.Reflection.AssemblyMetadataAttribute">
        <_Parameter1>Commit</_Parameter1>
        <_Parameter2>$(Commit)</_Parameter2>
      </AssemblyAttribute>
    </ItemGroup>
  </Target>
>>>>>>> 956c49f7
</Project><|MERGE_RESOLUTION|>--- conflicted
+++ resolved
@@ -108,8 +108,6 @@
     <Copy SourceFiles="@(PluginsForPublish)" DestinationFolder="$(PublishDir)\plugins" />
   </Target>
 
-<<<<<<< HEAD
-=======
   <Target Name="CommitFallback" AfterTargets="BeforeBuild" Condition="'$(Commit)' == ''">
     <Exec Command="git describe --always --exclude=* --abbrev=40" ConsoleToMSBuild="True" IgnoreExitCode="False" StandardOutputImportance="low">
       <Output PropertyName="Commit" TaskParameter="ConsoleOutput" />
@@ -124,5 +122,4 @@
       </AssemblyAttribute>
     </ItemGroup>
   </Target>
->>>>>>> 956c49f7
 </Project>