﻿<Project Sdk="Microsoft.NET.Sdk.Web">
  <PropertyGroup>
    <OutputType>Exe</OutputType>
    <TargetFramework>net6.0</TargetFramework>
    <LangVersion>latest</LangVersion>
    <ServerGarbageCollection>true</ServerGarbageCollection>
    <ConcurrentGarbageCollection>true</ConcurrentGarbageCollection>
    <TargetLatestRuntimePatch>true</TargetLatestRuntimePatch>
    <Nullable>annotations</Nullable>
    <UseAppHost>true</UseAppHost>
  </PropertyGroup>
  <PropertyGroup Condition="'$(Configuration)|$(Platform)'=='Debug|AnyCPU'">
    <WarningsAsErrors />
  </PropertyGroup>
  <ItemGroup>
    <PackageReference Include="Antlr4.Runtime.Standard" Version="4.9.3" />
    <PackageReference Include="AspNetCore.HealthChecks.UI" Version="6.0.1-rc2.4" />
    <PackageReference Include="AspNetCore.HealthChecks.UI.Client" Version="6.0.1-rc2.4" />
    <PackageReference Include="AspNetCore.HealthChecks.UI.InMemory.Storage" Version="6.0.1-rc2.4" />
    <PackageReference Include="Microsoft.AspNetCore.DataProtection.Abstractions" Version="6.0.0" />
    <PackageReference Include="Microsoft.AspNetCore.DataProtection.Extensions" Version="6.0.0" />
    <PackageReference Include="Microsoft.Extensions.CommandLineUtils" Version="1.1.1" />
    <PackageReference Include="Microsoft.Extensions.Logging" Version="6.0.0" />
    <PackageReference Include="NLog.Targets.Seq" Version="2.0.0" />
    <PackageReference Include="NLog" Version="4.7.12" />
    <PackageReference Include="Seq.Api" Version="2021.3.1" />
    <PackageReference Include="System.IO.Abstractions" Version="13.2.47" />
    <PackageReference Include="YamlDotNet" Version="11.2.1" />
  </ItemGroup>
  <ItemGroup>
    <ProjectReference Include="..\Nethermind.AccountAbstraction\Nethermind.AccountAbstraction.csproj" />
    <ProjectReference Include="..\Nethermind.Api\Nethermind.Api.csproj" />
    <ProjectReference Include="..\Nethermind.Consensus.AuRa\Nethermind.Consensus.AuRa.csproj" />
    <ProjectReference Include="..\Nethermind.Consensus.Clique\Nethermind.Consensus.Clique.csproj" />
    <ProjectReference Include="..\Nethermind.Consensus.Ethash\Nethermind.Consensus.Ethash.csproj" />
    <ProjectReference Include="..\Nethermind.Core\Nethermind.Core.csproj" />
    <ProjectReference Include="..\Nethermind.Db.Rocks\Nethermind.Db.Rocks.csproj" />
    <ProjectReference Include="..\Nethermind.Db\Nethermind.Db.csproj" />
    <ProjectReference Include="..\Nethermind.EthStats\Nethermind.EthStats.csproj" />
    <ProjectReference Include="..\Nethermind.Grpc\Nethermind.Grpc.csproj" />
    <ProjectReference Include="..\Nethermind.Hive\Nethermind.Hive.csproj" />
    <ProjectReference Include="..\Nethermind.Init\Nethermind.Init.csproj" />
    <ProjectReference Include="..\Nethermind.JsonRpc\Nethermind.JsonRpc.csproj" />
    <ProjectReference Include="..\Nethermind.Logging.NLog\Nethermind.Logging.NLog.csproj" />
    <ProjectReference Include="..\Nethermind.Merge.Plugin\Nethermind.Merge.Plugin.csproj" />
    <ProjectReference Include="..\Nethermind.Mev\Nethermind.Mev.csproj" />
    <ProjectReference Include="..\Nethermind.Monitoring\Nethermind.Monitoring.csproj" />
    <ProjectReference Include="..\Nethermind.Network\Nethermind.Network.csproj" />
    <ProjectReference Include="..\Nethermind.Specs\Nethermind.Specs.csproj" />
    <ProjectReference Include="..\Nethermind.Db.Rpc\Nethermind.Db.Rpc.csproj" />
    <ProjectReference Include="..\Nethermind.Synchronization\Nethermind.Synchronization.csproj" />
    <ProjectReference Include="..\Nethermind.Sockets\Nethermind.Sockets.csproj" />
    <ProjectReference Include="..\Nethermind.Seq\Nethermind.Seq.csproj" />
    <ProjectReference Include="..\Nethermind.HealthChecks\Nethermind.HealthChecks.csproj" />
  </ItemGroup>
  <ItemGroup>
    <Content Include="..\..\..\Nethermind Data Marketplace - Terms and Conditions 20190831.pdf">
      <Link>Nethermind Data Marketplace - Terms and Conditions 20190831.pdf</Link>
      <CopyToOutputDirectory>PreserveNewest</CopyToOutputDirectory>
    </Content>
    <Content Include="..\..\..\Nethermind Ethereum Client - Terms and Conditions 20190831.pdf">
      <Link>Nethermind Ethereum Client - Terms and Conditions 20190831.pdf</Link>
      <CopyToOutputDirectory>PreserveNewest</CopyToOutputDirectory>
    </Content>
    <Content Include="..\Chains\**\*.*">
      <Link>chainspec\%(RecursiveDir)%(Filename)%(Extension)</Link>
      <CopyToOutputDirectory>PreserveNewest</CopyToOutputDirectory>
    </Content>
    <Content Include="configs\*.cfg">
      <CopyToOutputDirectory>PreserveNewest</CopyToOutputDirectory>
    </Content>
    <Content Include="baseline\contracts\*.bin">
      <CopyToOutputDirectory>PreserveNewest</CopyToOutputDirectory>
    </Content>
    <Content Remove="out\**" />
    <Content Remove="keystore\**" />
    <Content Include="DSL\**">
      <CopyToOutputDirectory>PreserveNewest</CopyToOutputDirectory>
    </Content>
    <Content Include="git-hash">
      <CopyToOutputDirectory>PreserveNewest</CopyToOutputDirectory>
    </Content>
    <Content Include="nethermind.css">
      <CopyToOutputDirectory>PreserveNewest</CopyToOutputDirectory>
    </Content>
    <Content Update="Data\static-nodes-baseline.json">
      <ExcludeFromSingleFile>true</ExcludeFromSingleFile>
      <CopyToOutputDirectory>PreserveNewest</CopyToOutputDirectory>
      <CopyToPublishDirectory>PreserveNewest</CopyToPublishDirectory>
    </Content>
  </ItemGroup>
  <ItemGroup>
    <Content Update="NLog.config">
      <CopyToOutputDirectory>Always</CopyToOutputDirectory>
    </Content>
  </ItemGroup>
  <ItemGroup>
    <Compile Remove="out\**" />
    <Compile Remove="keystore\**" />
  </ItemGroup>
  <ItemGroup>
    <EmbeddedResource Remove="out\**" />
    <EmbeddedResource Remove="keystore\**" />
  </ItemGroup>
  <ItemGroup>
    <None Remove="out\**" />
    <None Remove="keystore\**" />
  </ItemGroup>
  <ItemGroup>
<<<<<<< HEAD
    <PluginsForBuild Include="$(OutputPath)\Nethermind.Merge.Plugin.*;&#xA;                              $(OutputPath)\Nethermind.Mev.*;&#xA;                              $(OutputPath)\Nethermind.AccountAbstraction.*;&#xA;                              $(OutputPath)\Nethermind.HealthChecks.*;&#xA;                              $(OutputPath)\Nethermind.Consensus.*.*" />
    
    <PluginsForPublish Include="$(OutputPath)\Nethermind.Merge.Plugin.dll;&#xA;                                $(OutputPath)\Nethermind.Mev.dll;&#xA;                                $(OutputPath)\Nethermind.AccountAbstraction.*;&#xA;                                $(OutputPath)\Nethermind.HealthChecks.dll;&#xA;                                $(OutputPath)\Nethermind.Consensus.*.dll" />
=======
    <PluginsForBuild Include="$(OutputPath)\Nethermind.Merge.Plugin.*;&#xD;&#xA;$(OutputPath)\Nethermind.Mev.*;&#xD;&#xA;$(OutputPath)\Nethermind.HealthChecks.*;&#xD;&#xA;$(OutputPath)\Nethermind.Api.*" />
    <PluginsForPublish Include="$(OutputPath)\Nethermind.Merge.Plugin.dll;&#xD;&#xA;$(OutputPath)\Nethermind.Mev.dll;&#xD;&#xA;$(OutputPath)\Nethermind.HealthChecks.dll;&#xD;&#xA;$(OutputPath)\Nethermind.Api.dll" />
>>>>>>> 5802db8b
  </ItemGroup>
  <ItemGroup>
    <GitHash Include="git-hash" />
  </ItemGroup>
  <ItemGroup>
    <_ContentIncludedByDefault Remove="Contracts\EntryPoint.json" />
  </ItemGroup>

  <Target Name="StoreGitHashBeforeBuild" BeforeTargets="BeforeBuild">
    <Message Text="---&gt; Generating Git Hash file Before Build" Importance="High" />
    <Exec Command="git describe --tags --long --always &gt; git-hash" />
    <Copy SourceFiles="@(GitHash)" DestinationFiles="$(OutDir)\git-hash" />
  </Target>

  <Target Name="StoreGitHashBeforePublish" BeforeTargets="BeforePublish">
    <Message Text="---&gt; Generating Git Hash file Before Publish" Importance="High" />
    <Exec Command="git describe --tags --long --always &gt; git-hash" />
    <Copy SourceFiles="@(GitHash)" DestinationFiles="$(PublishDir)\git-hash" />
  </Target>

  <Target Name="CopyPluginsAfterBuild" AfterTargets="AfterBuild">
    <Message Text="---&gt; Copying Plugins After Build" Importance="High" />
    <Copy SourceFiles="@(PluginsForBuild)" DestinationFolder="$(OutDir)\plugins" />
    <Copy SourceFiles="$(SolutionDir)Nethermind.Dsl\bin\$(Configuration)\$(TargetFramework)\Nethermind.Dsl.dll" DestinationFolder="$(OutDir)plugins" Condition="Exists('$(SolutionDir)Nethermind.Dsl\bin\$(Configuration)\$(TargetFramework)\Nethermind.Dsl.dll')" SkipUnchangedFiles="true" />
    <Copy SourceFiles="$(SolutionDir)Nethermind.Dsl\bin\$(Configuration)\$(TargetFramework)\Nethermind.Dsl.pdb" DestinationFolder="$(OutDir)plugins" Condition="Exists('$(SolutionDir)Nethermind.Dsl\bin\$(Configuration)\$(TargetFramework)\Nethermind.Dsl.pdb')" SkipUnchangedFiles="true" />
  </Target>

    <Target Name="CopyPluginsAfterPublish" AfterTargets="AfterPublish">
    <Message Text="---&gt; Copying Plugins After Publish" Importance="High" />
    <Copy SourceFiles="@(PluginsForPublish)" DestinationFolder="$(PublishDir)\plugins" /> 
  </Target>
 </Project><|MERGE_RESOLUTION|>--- conflicted
+++ resolved
@@ -107,14 +107,8 @@
     <None Remove="keystore\**" />
   </ItemGroup>
   <ItemGroup>
-<<<<<<< HEAD
-    <PluginsForBuild Include="$(OutputPath)\Nethermind.Merge.Plugin.*;&#xA;                              $(OutputPath)\Nethermind.Mev.*;&#xA;                              $(OutputPath)\Nethermind.AccountAbstraction.*;&#xA;                              $(OutputPath)\Nethermind.HealthChecks.*;&#xA;                              $(OutputPath)\Nethermind.Consensus.*.*" />
-    
-    <PluginsForPublish Include="$(OutputPath)\Nethermind.Merge.Plugin.dll;&#xA;                                $(OutputPath)\Nethermind.Mev.dll;&#xA;                                $(OutputPath)\Nethermind.AccountAbstraction.*;&#xA;                                $(OutputPath)\Nethermind.HealthChecks.dll;&#xA;                                $(OutputPath)\Nethermind.Consensus.*.dll" />
-=======
     <PluginsForBuild Include="$(OutputPath)\Nethermind.Merge.Plugin.*;&#xD;&#xA;$(OutputPath)\Nethermind.Mev.*;&#xD;&#xA;$(OutputPath)\Nethermind.HealthChecks.*;&#xD;&#xA;$(OutputPath)\Nethermind.Api.*" />
     <PluginsForPublish Include="$(OutputPath)\Nethermind.Merge.Plugin.dll;&#xD;&#xA;$(OutputPath)\Nethermind.Mev.dll;&#xD;&#xA;$(OutputPath)\Nethermind.HealthChecks.dll;&#xD;&#xA;$(OutputPath)\Nethermind.Api.dll" />
->>>>>>> 5802db8b
   </ItemGroup>
   <ItemGroup>
     <GitHash Include="git-hash" />
