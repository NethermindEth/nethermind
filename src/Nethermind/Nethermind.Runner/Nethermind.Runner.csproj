--- conflicted
+++ resolved
@@ -111,7 +111,6 @@
     <None Remove="keystore\**" />
   </ItemGroup>
   <ItemGroup>
-<<<<<<< HEAD
     <PluginsForBuild Include="
     $(OutputPath)\Nethermind.Merge.Plugin.*;
     $(OutputPath)\Nethermind.Mev.*;
@@ -122,10 +121,6 @@
     $(OutputPath)\Nethermind.Mev.dll;
     $(OutputPath)\Nethermind.HealthChecks.dll;
     $(OutputPath)\Nethermind.Consensus.*.dll" />
-=======
-    <PluginsForBuild Include="&#xA;    $(OutputPath)\Nethermind.Merge.Plugin.*;&#xA;    $(OutputPath)\Nethermind.Mev.*;&#xA;    $(OutputPath)\Nethermind.HealthChecks.*;&#xA;    $(OutputPath)\Nethermind.Consensus.*.*" />
-    <PluginsForPublish Include="&#xA;    $(OutputPath)\Nethermind.Merge.Plugin.dll;&#xA;    $(OutputPath)\Nethermind.Mev.dll;&#xA;    $(OutputPath)\Nethermind.HealthChecks.dll;&#xA;    $(OutputPath)\Nethermind.Consensus.*.dll" />
->>>>>>> e1c55d4f
   </ItemGroup>
   <ItemGroup>
     <GitHash Include="git-hash" />
