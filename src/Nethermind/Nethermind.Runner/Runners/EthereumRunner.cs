--- conflicted
+++ resolved
@@ -541,7 +541,7 @@
                 _initConfig.StoreReceipts,
                 _initConfig.StoreTraces);
 
-            _finalizationManager = InitFinalizationManager(blockPreProcessors);
+            _finalizationManager = InitFinalizationManager(additionalBlockProcessors);
 
             // create shared objects between discovery and peer manager
             IStatsConfig statsConfig = _configProvider.GetConfig<IStatsConfig>();
@@ -614,7 +614,7 @@
         private void InitBlockProducers()
         {
             ReadOnlyChain GetProducerChain(
-                Func<IStateProvider, IBlockTree, ITransactionProcessor, ILogManager, IEnumerable<IAdditionalBlockProcessor>> createAdditionalBlockProcessors = null,
+                Func<IDb, IStateProvider, IBlockTree, ITransactionProcessor, ILogManager, IEnumerable<IAdditionalBlockProcessor>> createAdditionalBlockProcessors = null,
                 bool allowStateModification = false)
             {
                 IReadOnlyDbProvider minerDbProvider = new ReadOnlyDbProvider(_dbProvider, allowStateModification);
@@ -651,7 +651,7 @@
                     
                     case SealEngineType.AuRa:
                     {
-                        var producerChain = GetProducerChain((s, b, t, l)  => new[] {new AuRaAdditionalBlockProcessorFactory(s, b, new AbiEncoder(), t, l).CreateValidatorProcessor(_chainSpec.AuRa.Validators)});
+                        var producerChain = GetProducerChain((db, s, b, t, l)  => new[] {new AuRaAdditionalBlockProcessorFactory(db, s, new AbiEncoder(), t, b, l).CreateValidatorProcessor(_chainSpec.AuRa.Validators)});
                         if (_logger.IsWarn) _logger.Warn("Starting AuRa block producer & sealer");
                         _blockProducer = new AuRaBlockProducer(_txPool, producerChain.Processor, _blockTree, _timestamper, new AuRaStepCalculator(_chainSpec.AuRa.StepDuration, _timestamper), _nodeKey.Address, _sealer, _logManager);
                         break;
@@ -713,11 +713,7 @@
                     break;
                 case SealEngineType.AuRa:
                     var abiEncoder = new AbiEncoder();
-<<<<<<< HEAD
-                    var validatorProcessor = new AuRaAdditionalBlockProcessorFactory(_stateProvider, _blockTree, abiEncoder, _transactionProcessor, _logManager)
-=======
                     var validatorProcessor = new AuRaAdditionalBlockProcessorFactory(_dbProvider.StateDb, _stateProvider, abiEncoder, _transactionProcessor, _blockTree, _logManager)
->>>>>>> 9328cdd0
                         .CreateValidatorProcessor(_chainSpec.AuRa.Validators);
                         
                     _sealValidator = new AuRaSealValidator(validatorProcessor, _ethereumEcdsa, _logManager);
