// SPDX-FileCopyrightText: 2022 Demerzel Solutions Limited
// SPDX-License-Identifier: LGPL-3.0-only

using System;
using System.Collections.Generic;
using System.Linq;
using System.Reflection;
using System.Threading;
using System.Threading.Tasks;
using Nethermind.Api;
using Nethermind.Api.Extensions;
using Nethermind.Core;
using Nethermind.Init.Steps;
using Nethermind.Logging;

namespace Nethermind.Runner.Ethereum;

public class EthereumRunner(INethermindApi api)
{
    private readonly INethermindApi _api = api;
    private readonly ILogger _logger = api.LogManager.GetClassLogger();

    public async Task Start(CancellationToken cancellationToken)
    {
        if (_logger.IsDebug) _logger.Debug("Starting Ethereum runner");

        EthereumStepsLoader stepsLoader = new(GetStepsAssemblies(_api));
        EthereumStepsManager stepsManager = new(stepsLoader, _api, _api.LogManager);

        await stepsManager.InitializeAll(cancellationToken);

        string infoScreen = ThisNodeInfo.BuildNodeInfoScreen();

        if (_logger.IsInfo) _logger.Info(infoScreen);
    }

    private IEnumerable<Assembly> GetStepsAssemblies(INethermindApi api)
    {
        yield return typeof(IStep).Assembly;
        yield return GetType().Assembly;

        IEnumerable<IInitializationPlugin> enabledInitializationPlugins =
            _api.Plugins.OfType<IInitializationPlugin>().Where(p => p.ShouldRunSteps(api));

        foreach (IInitializationPlugin initializationPlugin in enabledInitializationPlugins)
        {
            yield return initializationPlugin.GetType().Assembly;
        }
    }

    public async Task StopAsync()
    {
        Stop(() => _api.SessionMonitor?.Stop(), "Stopping session monitor");
        Stop(() => _api.SyncModeSelector?.Stop(), "Stopping session sync mode selector");
        Task discoveryStopTask = Stop(() => _api.DiscoveryApp?.StopAsync(), "Stopping discovery app");
        Task blockProducerTask = Stop(() => _api.BlockProducerRunner?.StopAsync(), "Stopping block producer");
        Task peerPoolTask = Stop(() => _api.PeerPool?.StopAsync(), "Stopping peer pool");
        Task peerManagerTask = Stop(() => _api.PeerManager?.StopAsync(), "Stopping peer manager");
<<<<<<< HEAD
        Task blockchainProcessorTask = Stop(() => _api.BlockchainProcessor?.StopAsync(), "Stopping blockchain processor");
        Task logIndexStorageTask = Stop(() => _api.LogIndexStorage?.StopAsync(), "Stopping log index storage");
=======
        Task blockchainProcessorTask = Stop(() => _api.MainProcessingContext?.BlockchainProcessor?.StopAsync(), "Stopping blockchain processor");
>>>>>>> a152d24e
        Task rlpxPeerTask = Stop(() => _api.RlpxPeer?.Shutdown(), "Stopping RLPx peer");
        await Task.WhenAll(discoveryStopTask, rlpxPeerTask, peerManagerTask, peerPoolTask, blockchainProcessorTask, blockProducerTask, logIndexStorageTask);

        foreach (INethermindPlugin plugin in _api.Plugins)
        {
            await Stop(async () => await plugin.DisposeAsync(), $"Disposing plugin {plugin.Name}");
        }

        await _api.DisposeStack.DisposeAsync();
        Stop(() => _api.DbProvider?.Dispose(), "Closing DBs");

        if (_logger.IsInfo)
        {
            _logger.Info("All DBs closed");
            _logger.Info("Ethereum runner stopped");
        }
    }

    private void Stop(Action stopAction, string description)
    {
        try
        {
            if (_logger.IsInfo) _logger.Info(description);

            stopAction();
        }
        catch (Exception e)
        {
            if (_logger.IsError) _logger.Error($"{description} shutdown error.", e);
        }
    }

    private Task Stop(Func<Task?> stopAction, string description)
    {
        try
        {
            if (_logger.IsInfo) _logger.Info(description);
            return stopAction() ?? Task.CompletedTask;
        }
        catch (Exception e)
        {
            if (_logger.IsError) _logger.Error($"{description} shutdown error.", e);
            return Task.CompletedTask;
        }
    }
}<|MERGE_RESOLUTION|>--- conflicted
+++ resolved
@@ -56,12 +56,8 @@
         Task blockProducerTask = Stop(() => _api.BlockProducerRunner?.StopAsync(), "Stopping block producer");
         Task peerPoolTask = Stop(() => _api.PeerPool?.StopAsync(), "Stopping peer pool");
         Task peerManagerTask = Stop(() => _api.PeerManager?.StopAsync(), "Stopping peer manager");
-<<<<<<< HEAD
-        Task blockchainProcessorTask = Stop(() => _api.BlockchainProcessor?.StopAsync(), "Stopping blockchain processor");
+        Task blockchainProcessorTask = Stop(() => _api.MainProcessingContext?.BlockchainProcessor?.StopAsync(), "Stopping blockchain processor");
         Task logIndexStorageTask = Stop(() => _api.LogIndexStorage?.StopAsync(), "Stopping log index storage");
-=======
-        Task blockchainProcessorTask = Stop(() => _api.MainProcessingContext?.BlockchainProcessor?.StopAsync(), "Stopping blockchain processor");
->>>>>>> a152d24e
         Task rlpxPeerTask = Stop(() => _api.RlpxPeer?.Shutdown(), "Stopping RLPx peer");
         await Task.WhenAll(discoveryStopTask, rlpxPeerTask, peerManagerTask, peerPoolTask, blockchainProcessorTask, blockProducerTask, logIndexStorageTask);
 
