--- conflicted
+++ resolved
@@ -33,20 +33,7 @@
 
     public async Task StopAsync()
     {
-<<<<<<< HEAD
-        Stop(() => _api.SessionMonitor?.Stop(), "Stopping session monitor");
-        Stop(() => _api.SyncModeSelector?.Stop(), "Stopping session sync mode selector");
-        Task discoveryStopTask = Stop(() => _api.DiscoveryApp?.StopAsync(), "Stopping discovery app");
-        Task blockProducerTask = Stop(() => _api.BlockProducerRunner?.StopAsync(), "Stopping block producer");
-        Task peerPoolTask = Stop(() => _api.PeerPool?.StopAsync(), "Stopping peer pool");
-        Task peerManagerTask = Stop(() => _api.PeerManager?.StopAsync(), "Stopping peer manager");
-        Task blockchainProcessorTask = Stop(() => _api.MainProcessingContext?.BlockchainProcessor?.StopAsync(), "Stopping blockchain processor");
-        Task logIndexStorageTask = Stop(() => _api.LogIndexStorage?.StopAsync(), "Stopping log index storage");
-        Task rlpxPeerTask = Stop(() => _api.RlpxPeer?.Shutdown(), "Stopping RLPx peer");
-        await Task.WhenAll(discoveryStopTask, rlpxPeerTask, peerManagerTask, peerPoolTask, blockchainProcessorTask, blockProducerTask, logIndexStorageTask);
-=======
         await serviceStopper.StopAllServices();
->>>>>>> c41abe18
 
         foreach (INethermindPlugin plugin in api.Plugins)
         {
