--- conflicted
+++ resolved
@@ -35,14 +35,6 @@
     {
         await serviceStopper.StopAllServices();
 
-<<<<<<< HEAD
-        foreach (INethermindPlugin plugin in api.Plugins)
-        {
-            await Stop(async () => await plugin.DisposeAsync(), $"Disposing plugin {plugin.Name}");
-        }
-
-=======
->>>>>>> eee5ac23
         await lifetimeScope.DisposeAsync();
         if (_logger.IsInfo)
         {
