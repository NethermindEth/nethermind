// SPDX-FileCopyrightText: 2022 Demerzel Solutions Limited
// SPDX-License-Identifier: LGPL-3.0-only

using System;
using System.Diagnostics;
using System.Threading;
using System.Threading.Tasks;
using Microsoft.AspNetCore.Builder;
using Microsoft.AspNetCore.Hosting;
using Microsoft.Extensions.DependencyInjection;
using Microsoft.Extensions.Hosting.Internal;
using Microsoft.Extensions.Logging;
using Nethermind.Api.Extensions;
using Nethermind.Config;
using Nethermind.Core;
using Nethermind.Core.Authentication;
using Nethermind.JsonRpc;
using Nethermind.Logging;
using Nethermind.Network;
using Nethermind.Runner.JsonRpc;
using Nethermind.Runner.Logging;
using Nethermind.Sockets;
using LogLevel = Microsoft.Extensions.Logging.LogLevel;
using WebHost = Nethermind.Runner.JsonRpc.WebHost;

namespace Nethermind.Runner.Ethereum
{
    public class JsonRpcRunner
    {
        private readonly Nethermind.Logging.ILogger _logger;
        private readonly IConfigProvider _configurationProvider;
        private readonly IRpcAuthentication _rpcAuthentication;
        private readonly ILogManager _logManager;
        private readonly IJsonRpcProcessor _jsonRpcProcessor;
        private readonly IJsonRpcUrlCollection _jsonRpcUrlCollection;
        private readonly IWebSocketsManager _webSocketsManager;
        private WebHost? _webApp;
        private readonly IJsonRpcServiceConfigurer[] _jsonRpcServices;

        public JsonRpcRunner(
            IJsonRpcProcessor jsonRpcProcessor,
            IJsonRpcUrlCollection jsonRpcUrlCollection,
            IWebSocketsManager webSocketsManager,
            IConfigProvider configurationProvider,
            IRpcAuthentication rpcAuthentication,
            ILogManager logManager,
            IJsonRpcServiceConfigurer[] jsonRpcServices)
        {
            _configurationProvider = configurationProvider;
            _rpcAuthentication = rpcAuthentication;
            _jsonRpcUrlCollection = jsonRpcUrlCollection;
            _logManager = logManager;
            _jsonRpcProcessor = jsonRpcProcessor;
            _webSocketsManager = webSocketsManager;
            _jsonRpcServices = jsonRpcServices;
            _logger = logManager.GetClassLogger();
        }

        public async Task Start(CancellationToken cancellationToken)
        {
            if (_logger.IsDebug) _logger.Debug("Initializing JSON RPC");
            string[] urls = _jsonRpcUrlCollection.Urls;
            WebApplicationBuilder builder = WebApplication.CreateEmptyBuilder(new WebApplicationOptions
            {
                ApplicationName = "Nethermind"
            });

            IServiceCollection services = builder.Services;
            services.AddSingleton<DiagnosticListener>(NullDiagnosticListener.Instance);
            services.AddSingleton<DiagnosticSource>(NullDiagnosticListener.Instance);

            Startup startup = new();
            builder.WebHost
                // Explicitly build from UseKestrelCore rather than UseKestrel to
                // not add additional transports that we don't use e.g. msquic as that
                // adds a lot of additional idle threads to the process.
                .UseKestrelCore()
                .UseKestrelHttpsConfiguration()
                .ConfigureServices(s =>
                {
                    s.AddRouting();
                    s.AddSingleton(_configurationProvider);
                    s.AddSingleton(_jsonRpcProcessor);
                    s.AddSingleton(_jsonRpcUrlCollection);
                    s.AddSingleton(_webSocketsManager);
                    s.AddSingleton(_rpcAuthentication);
<<<<<<< HEAD
                    s.AddSingleton(_api.TxPool);
                    s.AddSingleton(_api.SpecProvider);
                    s.AddSingleton(_api.ReceiptFinder);
                    s.AddSingleton(_api.BlockTree);
                    s.AddSingleton(_api.SyncPeerPool);
                    s.AddSingleton(_api.MainProcessingContext);
                    foreach (var plugin in _api.Plugins.OfType<INethermindServicesPlugin>())
=======
                    foreach (IJsonRpcServiceConfigurer configurer in _jsonRpcServices)
>>>>>>> f4154998
                    {
                        configurer.Configure(s);
                    }
                    s.AddSingleton<ApplicationLifetime>();
                    startup.ConfigureServices(s);
                })
                .UseUrls(urls)
                .ConfigureLogging(logging =>
                {
                    logging.SetMinimumLevel(LogLevel.Information);
                    logging.ClearProviders();
                    logging.AddProvider(new CustomMicrosoftLoggerProvider(_logManager));
                });

            WebApplication webApp = builder.Build();

            string urlsString = string.Join(" ; ", urls);
            // TODO: replace http with ws where relevant

            ThisNodeInfo.AddInfo("JSON RPC     :", $"{urlsString}");

            _webApp = new WebHost(webApp.Services, webApp.Configuration, startup, _logManager);

            if (!cancellationToken.IsCancellationRequested)
            {
                await NetworkHelper.HandlePortTakenError(
                    () => _webApp.StartAsync(cancellationToken), urls
                );
                if (_logger.IsDebug) _logger.Debug($"JSON RPC     : {urlsString}");
            }
        }

        public async Task StopAsync()
        {
            try
            {
                await (_webApp?.StopAsync() ?? Task.CompletedTask);
                if (_logger.IsInfo) _logger.Info("JSON RPC service stopped");
            }
            catch (Exception e)
            {
                if (_logger.IsInfo) _logger.Info($"Error when stopping JSON RPC service: {e}");
            }
        }
    }
}<|MERGE_RESOLUTION|>--- conflicted
+++ resolved
@@ -84,17 +84,7 @@
                     s.AddSingleton(_jsonRpcUrlCollection);
                     s.AddSingleton(_webSocketsManager);
                     s.AddSingleton(_rpcAuthentication);
-<<<<<<< HEAD
-                    s.AddSingleton(_api.TxPool);
-                    s.AddSingleton(_api.SpecProvider);
-                    s.AddSingleton(_api.ReceiptFinder);
-                    s.AddSingleton(_api.BlockTree);
-                    s.AddSingleton(_api.SyncPeerPool);
-                    s.AddSingleton(_api.MainProcessingContext);
-                    foreach (var plugin in _api.Plugins.OfType<INethermindServicesPlugin>())
-=======
                     foreach (IJsonRpcServiceConfigurer configurer in _jsonRpcServices)
->>>>>>> f4154998
                     {
                         configurer.Configure(s);
                     }
