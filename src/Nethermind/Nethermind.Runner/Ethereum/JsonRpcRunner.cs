// SPDX-FileCopyrightText: 2022 Demerzel Solutions Limited
// SPDX-License-Identifier: LGPL-3.0-only

using System;
<<<<<<< HEAD
=======
using System.Diagnostics;
>>>>>>> eee5ac23
using System.Threading;
using System.Threading.Tasks;
using Microsoft.AspNetCore.Builder;
using Microsoft.AspNetCore.Hosting;
using Microsoft.Extensions.DependencyInjection;
using Microsoft.Extensions.Hosting.Internal;
using Microsoft.Extensions.Logging;
using Nethermind.Api.Extensions;
using Nethermind.Blockchain;
using Nethermind.Blockchain.Receipts;
using Nethermind.Config;
using Nethermind.Core;
using Nethermind.Core.Authentication;
using Nethermind.Core.Specs;
using Nethermind.JsonRpc;
using Nethermind.Logging;
using Nethermind.Network;
using Nethermind.Runner.JsonRpc;
using Nethermind.Runner.Logging;
using Nethermind.Sockets;
using Nethermind.Synchronization.Peers;
using Nethermind.TxPool;
using LogLevel = Microsoft.Extensions.Logging.LogLevel;
using WebHost = Nethermind.Runner.JsonRpc.WebHost;

namespace Nethermind.Runner.Ethereum
{
    public class JsonRpcRunner
    {
        private readonly Nethermind.Logging.ILogger _logger;
        private readonly IConfigProvider _configurationProvider;
        private readonly IRpcAuthentication _rpcAuthentication;
        private readonly ILogManager _logManager;
        private readonly IJsonRpcProcessor _jsonRpcProcessor;
        private readonly IJsonRpcUrlCollection _jsonRpcUrlCollection;
        private readonly IWebSocketsManager _webSocketsManager;
<<<<<<< HEAD
        private IWebHost? _webHost;
        private readonly IJsonRpcServiceConfigurer[] _jsonRpcServices;
=======
        private WebHost? _webApp;
        private readonly IJsonRpcServiceConfigurer[] _jsonRpcServices;
        private readonly ITxPool _txPool;
        private readonly ISpecProvider _specProvider;
        private readonly IReceiptFinder _receiptFinder;
        private readonly IBlockTree _blockTree;
        private readonly ISyncPeerPool _syncPeerPool;
        private readonly IMainProcessingContext _mainProcessingContext;
>>>>>>> eee5ac23

        public JsonRpcRunner(
            IJsonRpcProcessor jsonRpcProcessor,
            IJsonRpcUrlCollection jsonRpcUrlCollection,
            IWebSocketsManager webSocketsManager,
            IConfigProvider configurationProvider,
            IRpcAuthentication rpcAuthentication,
            ILogManager logManager,
<<<<<<< HEAD
            IJsonRpcServiceConfigurer[] jsonRpcServices)
=======
            IJsonRpcServiceConfigurer[] jsonRpcServices,
            ITxPool txPool,
            ISpecProvider specProvider,
            IReceiptFinder receiptFinder,
            IBlockTree blockTree,
            ISyncPeerPool syncPeerPool,
            IMainProcessingContext mainProcessingContext)
>>>>>>> eee5ac23
        {
            _configurationProvider = configurationProvider;
            _rpcAuthentication = rpcAuthentication;
            _jsonRpcUrlCollection = jsonRpcUrlCollection;
            _logManager = logManager;
            _jsonRpcProcessor = jsonRpcProcessor;
            _webSocketsManager = webSocketsManager;
            _jsonRpcServices = jsonRpcServices;
            _logger = logManager.GetClassLogger();
<<<<<<< HEAD
=======
            _txPool = txPool;
            _specProvider = specProvider;
            _receiptFinder = receiptFinder;
            _blockTree = blockTree;
            _syncPeerPool = syncPeerPool;
            _mainProcessingContext = mainProcessingContext;
>>>>>>> eee5ac23
        }

        public async Task Start(CancellationToken cancellationToken)
        {
            if (_logger.IsDebug) _logger.Debug("Initializing JSON RPC");
            string[] urls = _jsonRpcUrlCollection.Urls;
            WebApplicationBuilder builder = WebApplication.CreateEmptyBuilder(new WebApplicationOptions
            {
                ApplicationName = "Nethermind"
            });

            IServiceCollection services = builder.Services;
            services.AddSingleton<DiagnosticListener>(NullDiagnosticListener.Instance);
            services.AddSingleton<DiagnosticSource>(NullDiagnosticListener.Instance);

            Startup startup = new();
            builder.WebHost
                // Explicitly build from UseKestrelCore rather than UseKestrel to
                // not add additional transports that we don't use e.g. msquic as that
                // adds a lot of additional idle threads to the process.
                .UseKestrelCore()
                .UseKestrelHttpsConfiguration()
                .ConfigureServices(s =>
                {
                    s.AddRouting();
                    s.AddSingleton(_configurationProvider);
                    s.AddSingleton(_jsonRpcProcessor);
                    s.AddSingleton(_jsonRpcUrlCollection);
                    s.AddSingleton(_webSocketsManager);
                    s.AddSingleton(_rpcAuthentication);
<<<<<<< HEAD
=======
                    s.AddSingleton(_txPool);
                    s.AddSingleton(_specProvider);
                    s.AddSingleton(_receiptFinder);
                    s.AddSingleton(_blockTree);
                    s.AddSingleton(_syncPeerPool);
                    s.AddSingleton(_mainProcessingContext);
>>>>>>> eee5ac23
                    foreach (IJsonRpcServiceConfigurer configurer in _jsonRpcServices)
                    {
                        configurer.Configure(s);
                    }
                    s.AddSingleton<ApplicationLifetime>();
                    startup.ConfigureServices(s);
                })
                .UseUrls(urls)
                .ConfigureLogging(logging =>
                {
                    logging.SetMinimumLevel(LogLevel.Information);
                    logging.ClearProviders();
                    logging.AddProvider(new CustomMicrosoftLoggerProvider(_logManager));
                    logging.Configure(options =>
                        options.ActivityTrackingOptions = ActivityTrackingOptions.None);
                });

            WebApplication webApp = builder.Build();

            string urlsString = string.Join(" ; ", urls);
            // TODO: replace http with ws where relevant

            ThisNodeInfo.AddInfo("JSON RPC     :", $"{urlsString}");

            _webApp = new WebHost(webApp.Services, webApp.Configuration, startup, _logManager);

            if (!cancellationToken.IsCancellationRequested)
            {
                await NetworkHelper.HandlePortTakenError(
                    () => _webApp.StartAsync(cancellationToken), urls
                );
                if (_logger.IsDebug) _logger.Debug($"JSON RPC     : {urlsString}");
            }
        }

        public async Task StopAsync()
        {
            try
            {
                await (_webApp?.StopAsync() ?? Task.CompletedTask);
                if (_logger.IsInfo) _logger.Info("JSON RPC service stopped");
            }
            catch (Exception e)
            {
                if (_logger.IsInfo) _logger.Info($"Error when stopping JSON RPC service: {e}");
            }
        }
    }
}<|MERGE_RESOLUTION|>--- conflicted
+++ resolved
@@ -2,10 +2,7 @@
 // SPDX-License-Identifier: LGPL-3.0-only
 
 using System;
-<<<<<<< HEAD
-=======
 using System.Diagnostics;
->>>>>>> eee5ac23
 using System.Threading;
 using System.Threading.Tasks;
 using Microsoft.AspNetCore.Builder;
@@ -13,6 +10,7 @@
 using Microsoft.Extensions.DependencyInjection;
 using Microsoft.Extensions.Hosting.Internal;
 using Microsoft.Extensions.Logging;
+using Nethermind.Api;
 using Nethermind.Api.Extensions;
 using Nethermind.Blockchain;
 using Nethermind.Blockchain.Receipts;
@@ -42,10 +40,6 @@
         private readonly IJsonRpcProcessor _jsonRpcProcessor;
         private readonly IJsonRpcUrlCollection _jsonRpcUrlCollection;
         private readonly IWebSocketsManager _webSocketsManager;
-<<<<<<< HEAD
-        private IWebHost? _webHost;
-        private readonly IJsonRpcServiceConfigurer[] _jsonRpcServices;
-=======
         private WebHost? _webApp;
         private readonly IJsonRpcServiceConfigurer[] _jsonRpcServices;
         private readonly ITxPool _txPool;
@@ -54,7 +48,6 @@
         private readonly IBlockTree _blockTree;
         private readonly ISyncPeerPool _syncPeerPool;
         private readonly IMainProcessingContext _mainProcessingContext;
->>>>>>> eee5ac23
 
         public JsonRpcRunner(
             IJsonRpcProcessor jsonRpcProcessor,
@@ -63,9 +56,6 @@
             IConfigProvider configurationProvider,
             IRpcAuthentication rpcAuthentication,
             ILogManager logManager,
-<<<<<<< HEAD
-            IJsonRpcServiceConfigurer[] jsonRpcServices)
-=======
             IJsonRpcServiceConfigurer[] jsonRpcServices,
             ITxPool txPool,
             ISpecProvider specProvider,
@@ -73,7 +63,6 @@
             IBlockTree blockTree,
             ISyncPeerPool syncPeerPool,
             IMainProcessingContext mainProcessingContext)
->>>>>>> eee5ac23
         {
             _configurationProvider = configurationProvider;
             _rpcAuthentication = rpcAuthentication;
@@ -83,15 +72,12 @@
             _webSocketsManager = webSocketsManager;
             _jsonRpcServices = jsonRpcServices;
             _logger = logManager.GetClassLogger();
-<<<<<<< HEAD
-=======
             _txPool = txPool;
             _specProvider = specProvider;
             _receiptFinder = receiptFinder;
             _blockTree = blockTree;
             _syncPeerPool = syncPeerPool;
             _mainProcessingContext = mainProcessingContext;
->>>>>>> eee5ac23
         }
 
         public async Task Start(CancellationToken cancellationToken)
@@ -122,15 +108,12 @@
                     s.AddSingleton(_jsonRpcUrlCollection);
                     s.AddSingleton(_webSocketsManager);
                     s.AddSingleton(_rpcAuthentication);
-<<<<<<< HEAD
-=======
                     s.AddSingleton(_txPool);
                     s.AddSingleton(_specProvider);
                     s.AddSingleton(_receiptFinder);
                     s.AddSingleton(_blockTree);
                     s.AddSingleton(_syncPeerPool);
                     s.AddSingleton(_mainProcessingContext);
->>>>>>> eee5ac23
                     foreach (IJsonRpcServiceConfigurer configurer in _jsonRpcServices)
                     {
                         configurer.Configure(s);
