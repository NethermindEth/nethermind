--- conflicted
+++ resolved
@@ -237,29 +237,21 @@
             setApi.TxSender = new TxPoolSender(txPool, nonceReservingTxSealer, standardSealer);
 
             // TODO: possibly hide it (but need to confirm that NDM does not really need it)
-<<<<<<< HEAD
-            var filterStore = _set.FilterStore = new FilterStore();
-            _set.FilterManager = new FilterManager(filterStore, mainBlockProcessor, txPool, _get.LogManager);
-            _set.HealthHintService = CreateHealthHintService();
-
+            var filterStore = setApi.FilterStore = new FilterStore();
+            setApi.FilterManager = new FilterManager(filterStore, mainBlockProcessor, txPool, getApi.LogManager);
+            setApi.HealthHintService = CreateHealthHintService();
             return Task.CompletedTask;
+        }
+        
+        private void ReorgBoundaryReached(object? sender, ReorgBoundaryReached e)
+        {
+            _api.LogManager.GetClassLogger().Warn($"Saving reorg boundary {e.BlockNumber}");
+            (_api.BlockTree as BlockTree)!.SavePruningReorganizationBoundary(e.BlockNumber);
         }
         
         protected virtual IHealthHintService CreateHealthHintService() =>
             new HealthHintService(_api.ChainSpec);
 
-=======
-            var filterStore = setApi.FilterStore = new FilterStore();
-            setApi.FilterManager = new FilterManager(filterStore, mainBlockProcessor, txPool, getApi.LogManager);
-            return Task.CompletedTask;
-        }
-        
-        private void ReorgBoundaryReached(object? sender, ReorgBoundaryReached e)
-        {
-            _api.LogManager.GetClassLogger().Warn($"Saving reorg boundary {e.BlockNumber}");
-            (_api.BlockTree as BlockTree)!.SavePruningReorganizationBoundary(e.BlockNumber);
-        }
->>>>>>> 2fdb9644
 
         protected virtual TxPool.TxPool CreateTxPool(PersistentTxStorage txStorage) =>
             new TxPool.TxPool(
