//  Copyright (c) 2018 Demerzel Solutions Limited
//  This file is part of the Nethermind library.
// 
//  The Nethermind library is free software: you can redistribute it and/or modify
//  it under the terms of the GNU Lesser General Public License as published by
//  the Free Software Foundation, either version 3 of the License, or
//  (at your option) any later version.
// 
//  The Nethermind library is distributed in the hope that it will be useful,
//  but WITHOUT ANY WARRANTY; without even the implied warranty of
//  MERCHANTABILITY or FITNESS FOR A PARTICULAR PURPOSE. See the
//  GNU Lesser General Public License for more details.
// 
//  You should have received a copy of the GNU Lesser General Public License
//  along with the Nethermind. If not, see <http://www.gnu.org/licenses/>.

using System;
using System.Collections.Generic;
using System.Threading;
using System.Threading.Tasks;
using Nethermind.Api;
using Nethermind.Blockchain;
using Nethermind.Blockchain.Filters;
using Nethermind.Blockchain.Processing;
using Nethermind.Blockchain.Synchronization;
using Nethermind.Blockchain.Validators;
using Nethermind.Core;
using Nethermind.Core.Attributes;
using Nethermind.Core.Crypto;
using Nethermind.Core.Extensions;
using Nethermind.Db;
using Nethermind.Evm;
using Nethermind.Logging;
using Nethermind.State;
using Nethermind.State.Witnesses;
using Nethermind.Synchronization.BeamSync;
<<<<<<< HEAD
using Nethermind.Synchronization.Witness;
using Nethermind.Trie;
=======
using Nethermind.Trie;
using Nethermind.Trie.Pruning;
>>>>>>> 9d1b7cd2
using Nethermind.TxPool;
using Nethermind.TxPool.Storages;
using Nethermind.Wallet;

namespace Nethermind.Runner.Ethereum.Steps
{
    [RunnerStepDependencies(typeof(InitializePlugins), typeof(InitializeBlockTree), typeof(SetupKeyStore))]
    public class InitializeBlockchain : IStep
    {
        private readonly INethermindApi _api;

        // ReSharper disable once MemberCanBeProtected.Global
        public InitializeBlockchain(INethermindApi api)
        {
            _api = api;
        }

        public async Task Execute(CancellationToken _)
        {
            await InitBlockchain();
        }

        [Todo(Improve.Refactor, "Use chain spec for all chain configuration")]
        private Task InitBlockchain()
        {
            var (getApi, setApi) = _api.ForBlockchain;
            
            if (getApi.ChainSpec == null) throw new StepDependencyException(nameof(getApi.ChainSpec));
            if (getApi.DbProvider == null) throw new StepDependencyException(nameof(getApi.DbProvider));
            if (getApi.SpecProvider == null) throw new StepDependencyException(nameof(getApi.SpecProvider));

<<<<<<< HEAD
            ILogger logger = getApi.LogManager.GetClassLogger();
            IInitConfig initConfig = getApi.Config<IInitConfig>();
            ISyncConfig syncConfig = getApi.Config<ISyncConfig>();
=======
            ILogger logger = _get.LogManager.GetClassLogger();
            IInitConfig initConfig = _get.Config<IInitConfig>();
            ISyncConfig syncConfig = _get.Config<ISyncConfig>();
            IPruningConfig pruningConfig = _get.Config<IPruningConfig>();
>>>>>>> 9d1b7cd2
            if (syncConfig.DownloadReceiptsInFastSync && !syncConfig.DownloadBodiesInFastSync)
            {
                logger.Warn($"{nameof(syncConfig.DownloadReceiptsInFastSync)} is selected but {nameof(syncConfig.DownloadBodiesInFastSync)} - enabling bodies to support receipts download.");
                syncConfig.DownloadBodiesInFastSync = true;
            }

<<<<<<< HEAD
            Account.AccountStartNonce = getApi.ChainSpec.Parameters.AccountStartNonce;

            var mainStateDbWithCache = setApi.MainStateDbWithCache = new CachingStore(getApi.DbProvider.StateDb, PatriciaTree.RlpCacheSize);
            
            IWitnessCollector witnessCollector = setApi.WitnessCollector = syncConfig.WitnessProtocolEnabled
                ? new WitnessCollector(getApi.DbProvider.WitnessDb, _api.LogManager)
                : NullWitnessCollector.Instance;

            if (syncConfig.WitnessProtocolEnabled)
            {
                new WitnessPruner(getApi.BlockTree, witnessCollector, getApi.LogManager).Start();
            }

            var stateDb = mainStateDbWithCache.WitnessedBy(witnessCollector);
            var codeDb = getApi.DbProvider.CodeDb.WitnessedBy(witnessCollector);

            var stateProvider = _api.StateProvider = new StateProvider(
                new StateTree(stateDb),
                codeDb,
                _api.LogManager);

            ReadOnlyDbProvider readOnly = new ReadOnlyDbProvider(_api.DbProvider, false);
            
            PersistentTxStorage txStorage = new PersistentTxStorage(getApi.DbProvider.PendingTxsDb);
            var stateReader = setApi.StateReader = new StateReader(
                readOnly.GetDb<ISnapshotableDb>(DbNames.State),
                readOnly.GetDb<ISnapshotableDb>(DbNames.Code),
                _api.LogManager);
            
            setApi.ChainHeadStateProvider = new ChainHeadReadOnlyStateProvider(getApi.BlockTree, stateReader);
=======
            Account.AccountStartNonce = _get.ChainSpec.Parameters.AccountStartNonce;
            
            if (pruningConfig.Enabled)
            {
                _api.TrieStore = new TrieStore(
                    _get.DbProvider!.StateDb.Innermost, // TODO: PRUNING what a hack here just to pass the actual DB
                    new MemoryLimit(pruningConfig.PruningCacheMb * 1.MB()), // TODO: memory hint should define this
                    new ConstantInterval(pruningConfig.PruningPersistenceInterval), // TODO: this should be based on time
                    _api.LogManager);
            }
            else
            {
                _api.TrieStore = new TrieStore(
                    _get.DbProvider!.StateDb.Innermost, // TODO: PRUNING what a hack here just to pass the actual DB
                    No.Pruning,
                    Full.Archive,
                    _api.LogManager);
            }

            _api.DisposeStack.Push(_api.TrieStore);
            _api.ReadOnlyTrieStore = new ReadOnlyTrieStore(_api.TrieStore);
            _api.TrieStore.ReorgBoundaryReached += ReorgBoundaryReached;

            IStateProvider stateProvider = _api.StateProvider = new StateProvider(
                _api.TrieStore,
                _get.DbProvider.CodeDb,
                _get.LogManager);
            
            IReadOnlyDbProvider readOnly = new ReadOnlyDbProvider(_api.DbProvider, false);
            var stateReader = _set.StateReader = new StateReader(_api.ReadOnlyTrieStore, readOnly.CodeDb, _api.LogManager);
            _set.ChainHeadStateProvider = new ChainHeadReadOnlyStateProvider(_get.BlockTree, stateReader);

            PersistentTxStorage txStorage = new PersistentTxStorage(_get.DbProvider.PendingTxsDb);

            _api.StateProvider.StateRoot = _get.BlockTree!.Head?.StateRoot ?? Keccak.EmptyTreeHash;

            if (_api.Config<IInitConfig>().DiagnosticMode == DiagnosticMode.VerifyTrie)
            {
                logger.Info("Collecting trie stats and verifying that no nodes are missing...");
                TrieStats stats = _api.StateProvider.CollectStats(_get.DbProvider.CodeDb, _api.LogManager);
                logger.Info($"Starting from {_get.BlockTree.Head?.Number} {_get.BlockTree.Head?.StateRoot}{Environment.NewLine}" + stats);
            }

>>>>>>> 9d1b7cd2
            // Init state if we need system calls before actual processing starts
            if (getApi.BlockTree!.Head != null)
            {
                stateProvider.StateRoot = getApi.BlockTree.Head.StateRoot;
            }
            
            var txPool = _api.TxPool = CreateTxPool(txStorage);
<<<<<<< HEAD

            var onChainTxWatcher = new OnChainTxWatcher(getApi.BlockTree, txPool, getApi.SpecProvider, _api.LogManager);
            getApi.DisposeStack.Push(onChainTxWatcher);
=======
            var onChainTxWatcher = new OnChainTxWatcher(_get.BlockTree, txPool, _get.SpecProvider, _api.LogManager);
            
            _get.DisposeStack.Push(onChainTxWatcher);
>>>>>>> 9d1b7cd2

            _api.BlockPreprocessor.AddFirst(
                new RecoverSignatures(getApi.EthereumEcdsa, txPool, getApi.SpecProvider, getApi.LogManager));

<<<<<<< HEAD
            var storageProvider = setApi.StorageProvider = new StorageProvider(
                stateDb,
                stateProvider,
                getApi.LogManager);
=======
            IStorageProvider storageProvider = _api.StorageProvider = new StorageProvider(
                _api.TrieStore,
                _api.StateProvider,
                _api.LogManager);
>>>>>>> 9d1b7cd2

            // blockchain processing
            BlockhashProvider blockhashProvider = new BlockhashProvider(
                getApi.BlockTree, getApi.LogManager);

            VirtualMachine virtualMachine = new VirtualMachine(
                stateProvider,
                storageProvider,
                blockhashProvider,
                getApi.SpecProvider,
                getApi.LogManager);

            _api.TransactionProcessor = new TransactionProcessor(
                getApi.SpecProvider,
                stateProvider,
                storageProvider,
                virtualMachine,
                getApi.LogManager);

            InitSealEngine();
            if (_api.SealValidator == null) throw new StepDependencyException(nameof(_api.SealValidator));

            /* validation */
<<<<<<< HEAD
            var headerValidator = setApi.HeaderValidator = CreateHeaderValidator();
=======
            IHeaderValidator headerValidator = _set.HeaderValidator = CreateHeaderValidator();
>>>>>>> 9d1b7cd2

            OmmersValidator ommersValidator = new OmmersValidator(
                getApi.BlockTree,
                headerValidator,
                getApi.LogManager);

            TxValidator txValidator = new TxValidator(getApi.SpecProvider.ChainId);

<<<<<<< HEAD
            var blockValidator = setApi.BlockValidator = new BlockValidator(
=======
            IBlockValidator blockValidator = _set.BlockValidator = new BlockValidator(
>>>>>>> 9d1b7cd2
                txValidator,
                headerValidator,
                ommersValidator,
                getApi.SpecProvider,
                getApi.LogManager);
            
<<<<<<< HEAD
            setApi.TxPoolInfoProvider = new TxPoolInfoProvider(stateReader, txPool);
            
            var mainBlockProcessor = setApi.MainBlockProcessor = CreateBlockProcessor();
=======
            _api.TxPoolInfoProvider = new TxPoolInfoProvider(_api.StateReader, _api.TxPool);

            IBlockProcessor mainBlockProcessor = _set.MainBlockProcessor = CreateBlockProcessor();
>>>>>>> 9d1b7cd2

            BlockchainProcessor blockchainProcessor = new BlockchainProcessor(
                getApi.BlockTree,
                mainBlockProcessor,
                _api.BlockPreprocessor,
                getApi.LogManager,
                new BlockchainProcessor.Options
                {
                    AutoProcess = !syncConfig.BeamSync,
                    StoreReceiptsByDefault = initConfig.StoreReceipts,
                });

            setApi.BlockProcessingQueue = blockchainProcessor;
            setApi.BlockchainProcessor = blockchainProcessor;

            if (syncConfig.BeamSync)
            {
                BeamBlockchainProcessor beamBlockchainProcessor = new BeamBlockchainProcessor(
                    new ReadOnlyDbProvider(_api.DbProvider, false),
                    getApi.BlockTree,
                    getApi.SpecProvider,
                    getApi.LogManager,
                    blockValidator,
                    _api.BlockPreprocessor,
                    _api.RewardCalculatorSource!, // TODO: does it work with AuRa?
                    blockchainProcessor,
                    getApi.SyncModeSelector!);

                _api.DisposeStack.Push(beamBlockchainProcessor);
            }

            // TODO: can take the tx sender from plugin here maybe
            ITxSigner txSigner = new WalletTxSigner(getApi.Wallet, getApi.SpecProvider.ChainId);
            TxSealer standardSealer = new TxSealer(txSigner, getApi.Timestamper);
            NonceReservingTxSealer nonceReservingTxSealer =
                new NonceReservingTxSealer(txSigner, getApi.Timestamper, txPool);
            setApi.TxSender = new TxPoolSender(txPool, nonceReservingTxSealer, standardSealer);

            // TODO: possibly hide it (but need to confirm that NDM does not really need it)
<<<<<<< HEAD
            var filterStore = setApi.FilterStore = new FilterStore();
            setApi.FilterManager = new FilterManager(filterStore, mainBlockProcessor, txPool, getApi.LogManager);
=======
            _api.FilterStore = new FilterStore();
            _api.FilterManager = new FilterManager(_api.FilterStore, _api.MainBlockProcessor, _api.TxPool, _api.LogManager);
>>>>>>> 9d1b7cd2

            return Task.CompletedTask;
        }
        
        private void ReorgBoundaryReached(object? sender, ReorgBoundaryReached e)
        {
            _api.LogManager.GetClassLogger().Warn($"Saving reorg boundary {e.BlockNumber}");
            (_api.BlockTree as BlockTree)!.SavePruningReorganizationBoundary(e.BlockNumber);
        }

        protected virtual TxPool.TxPool CreateTxPool(PersistentTxStorage txStorage) =>
            new TxPool.TxPool(
                txStorage,
                _api.EthereumEcdsa,
                _api.SpecProvider,
                _api.Config<ITxPoolConfig>(),
                _api.ChainHeadStateProvider,
                _api.LogManager,
                CreateTxPoolTxComparer());

        protected IComparer<Transaction> CreateTxPoolTxComparer() => TxPool.TxPool.DefaultComparer;

        protected virtual HeaderValidator CreateHeaderValidator() =>
            new HeaderValidator(
                _api.BlockTree,
                _api.SealValidator,
                _api.SpecProvider,
                _api.LogManager);

        // TODO: remove from here - move to consensus?
        protected virtual BlockProcessor CreateBlockProcessor()
        {
            if (_api.DbProvider == null) throw new StepDependencyException(nameof(_api.DbProvider));
            if (_api.RewardCalculatorSource == null) throw new StepDependencyException(nameof(_api.RewardCalculatorSource));

            return new BlockProcessor(
                _api.SpecProvider,
                _api.BlockValidator,
                _api.RewardCalculatorSource.Get(_api.TransactionProcessor),
                _api.TransactionProcessor,
                _api.StateProvider,
                _api.StorageProvider,
                _api.TxPool,
                _api.ReceiptStorage,
                _api.WitnessCollector,
                _api.LogManager);
        }

        // TODO: remove from here - move to consensus?
        protected virtual void InitSealEngine()
        {
        }
    }
}<|MERGE_RESOLUTION|>--- conflicted
+++ resolved
@@ -34,13 +34,10 @@
 using Nethermind.State;
 using Nethermind.State.Witnesses;
 using Nethermind.Synchronization.BeamSync;
-<<<<<<< HEAD
 using Nethermind.Synchronization.Witness;
 using Nethermind.Trie;
-=======
 using Nethermind.Trie;
 using Nethermind.Trie.Pruning;
->>>>>>> 9d1b7cd2
 using Nethermind.TxPool;
 using Nethermind.TxPool.Storages;
 using Nethermind.Wallet;
@@ -71,27 +68,21 @@
             if (getApi.ChainSpec == null) throw new StepDependencyException(nameof(getApi.ChainSpec));
             if (getApi.DbProvider == null) throw new StepDependencyException(nameof(getApi.DbProvider));
             if (getApi.SpecProvider == null) throw new StepDependencyException(nameof(getApi.SpecProvider));
-
-<<<<<<< HEAD
+            
             ILogger logger = getApi.LogManager.GetClassLogger();
             IInitConfig initConfig = getApi.Config<IInitConfig>();
             ISyncConfig syncConfig = getApi.Config<ISyncConfig>();
-=======
-            ILogger logger = _get.LogManager.GetClassLogger();
-            IInitConfig initConfig = _get.Config<IInitConfig>();
-            ISyncConfig syncConfig = _get.Config<ISyncConfig>();
-            IPruningConfig pruningConfig = _get.Config<IPruningConfig>();
->>>>>>> 9d1b7cd2
+            IPruningConfig pruningConfig = getApi.Config<IPruningConfig>();
+
             if (syncConfig.DownloadReceiptsInFastSync && !syncConfig.DownloadBodiesInFastSync)
             {
                 logger.Warn($"{nameof(syncConfig.DownloadReceiptsInFastSync)} is selected but {nameof(syncConfig.DownloadBodiesInFastSync)} - enabling bodies to support receipts download.");
                 syncConfig.DownloadBodiesInFastSync = true;
             }
-
-<<<<<<< HEAD
+            
             Account.AccountStartNonce = getApi.ChainSpec.Parameters.AccountStartNonce;
 
-            var mainStateDbWithCache = setApi.MainStateDbWithCache = new CachingStore(getApi.DbProvider.StateDb, PatriciaTree.RlpCacheSize);
+            IKeyValueStore mainStateDbWithCache = setApi.MainStateDbWithCache = new CachingStore(getApi.DbProvider.StateDb, PatriciaTree.OneNodeAvgMemoryEstimate);
             
             IWitnessCollector witnessCollector = setApi.WitnessCollector = syncConfig.WitnessProtocolEnabled
                 ? new WitnessCollector(getApi.DbProvider.WitnessDb, _api.LogManager)
@@ -102,30 +93,10 @@
                 new WitnessPruner(getApi.BlockTree, witnessCollector, getApi.LogManager).Start();
             }
 
-            var stateDb = mainStateDbWithCache.WitnessedBy(witnessCollector);
-            var codeDb = getApi.DbProvider.CodeDb.WitnessedBy(witnessCollector);
-
-            var stateProvider = _api.StateProvider = new StateProvider(
-                new StateTree(stateDb),
-                codeDb,
-                _api.LogManager);
-
-            ReadOnlyDbProvider readOnly = new ReadOnlyDbProvider(_api.DbProvider, false);
-            
-            PersistentTxStorage txStorage = new PersistentTxStorage(getApi.DbProvider.PendingTxsDb);
-            var stateReader = setApi.StateReader = new StateReader(
-                readOnly.GetDb<ISnapshotableDb>(DbNames.State),
-                readOnly.GetDb<ISnapshotableDb>(DbNames.Code),
-                _api.LogManager);
-            
-            setApi.ChainHeadStateProvider = new ChainHeadReadOnlyStateProvider(getApi.BlockTree, stateReader);
-=======
-            Account.AccountStartNonce = _get.ChainSpec.Parameters.AccountStartNonce;
-            
             if (pruningConfig.Enabled)
             {
                 _api.TrieStore = new TrieStore(
-                    _get.DbProvider!.StateDb.Innermost, // TODO: PRUNING what a hack here just to pass the actual DB
+                    setApi.DbProvider!.StateDb.Innermost, // TODO: PRUNING what a hack here just to pass the actual DB
                     new MemoryLimit(pruningConfig.PruningCacheMb * 1.MB()), // TODO: memory hint should define this
                     new ConstantInterval(pruningConfig.PruningPersistenceInterval), // TODO: this should be based on time
                     _api.LogManager);
@@ -133,37 +104,41 @@
             else
             {
                 _api.TrieStore = new TrieStore(
-                    _get.DbProvider!.StateDb.Innermost, // TODO: PRUNING what a hack here just to pass the actual DB
+                    setApi.DbProvider!.StateDb.Innermost, // TODO: PRUNING what a hack here just to pass the actual DB
                     No.Pruning,
                     Full.Archive,
                     _api.LogManager);
             }
+            
+            var stateDb = mainStateDbWithCache.WitnessedBy(witnessCollector);
+            var codeDb = getApi.DbProvider.CodeDb.WitnessedBy(witnessCollector);
+
+            var stateProvider = setApi.StateProvider = new StateProvider(
+                _api.TrieStore,
+                codeDb,
+                _api.LogManager);
+
+            ReadOnlyDbProvider readOnly = new ReadOnlyDbProvider(_api.DbProvider, false);
+            
+            PersistentTxStorage txStorage = new PersistentTxStorage(getApi.DbProvider.PendingTxsDb);
+            var stateReader = setApi.StateReader = new StateReader(_api.ReadOnlyTrieStore, readOnly.GetDb<ISnapshotableDb>(DbNames.Code), _api.LogManager);
+            
+            setApi.ChainHeadStateProvider = new ChainHeadReadOnlyStateProvider(getApi.BlockTree, stateReader);
+            Account.AccountStartNonce = getApi.ChainSpec.Parameters.AccountStartNonce;
 
             _api.DisposeStack.Push(_api.TrieStore);
             _api.ReadOnlyTrieStore = new ReadOnlyTrieStore(_api.TrieStore);
             _api.TrieStore.ReorgBoundaryReached += ReorgBoundaryReached;
 
-            IStateProvider stateProvider = _api.StateProvider = new StateProvider(
-                _api.TrieStore,
-                _get.DbProvider.CodeDb,
-                _get.LogManager);
-            
-            IReadOnlyDbProvider readOnly = new ReadOnlyDbProvider(_api.DbProvider, false);
-            var stateReader = _set.StateReader = new StateReader(_api.ReadOnlyTrieStore, readOnly.CodeDb, _api.LogManager);
-            _set.ChainHeadStateProvider = new ChainHeadReadOnlyStateProvider(_get.BlockTree, stateReader);
-
-            PersistentTxStorage txStorage = new PersistentTxStorage(_get.DbProvider.PendingTxsDb);
-
-            _api.StateProvider.StateRoot = _get.BlockTree!.Head?.StateRoot ?? Keccak.EmptyTreeHash;
+            _api.StateProvider.StateRoot = getApi.BlockTree!.Head?.StateRoot ?? Keccak.EmptyTreeHash;
 
             if (_api.Config<IInitConfig>().DiagnosticMode == DiagnosticMode.VerifyTrie)
             {
                 logger.Info("Collecting trie stats and verifying that no nodes are missing...");
-                TrieStats stats = _api.StateProvider.CollectStats(_get.DbProvider.CodeDb, _api.LogManager);
-                logger.Info($"Starting from {_get.BlockTree.Head?.Number} {_get.BlockTree.Head?.StateRoot}{Environment.NewLine}" + stats);
-            }
-
->>>>>>> 9d1b7cd2
+                TrieStats stats = _api.StateProvider.CollectStats(getApi.DbProvider.CodeDb, _api.LogManager);
+                logger.Info($"Starting from {getApi.BlockTree.Head?.Number} {getApi.BlockTree.Head?.StateRoot}{Environment.NewLine}" + stats);
+            }
+
             // Init state if we need system calls before actual processing starts
             if (getApi.BlockTree!.Head != null)
             {
@@ -171,30 +146,17 @@
             }
             
             var txPool = _api.TxPool = CreateTxPool(txStorage);
-<<<<<<< HEAD
 
             var onChainTxWatcher = new OnChainTxWatcher(getApi.BlockTree, txPool, getApi.SpecProvider, _api.LogManager);
             getApi.DisposeStack.Push(onChainTxWatcher);
-=======
-            var onChainTxWatcher = new OnChainTxWatcher(_get.BlockTree, txPool, _get.SpecProvider, _api.LogManager);
-            
-            _get.DisposeStack.Push(onChainTxWatcher);
->>>>>>> 9d1b7cd2
 
             _api.BlockPreprocessor.AddFirst(
                 new RecoverSignatures(getApi.EthereumEcdsa, txPool, getApi.SpecProvider, getApi.LogManager));
-
-<<<<<<< HEAD
+            
             var storageProvider = setApi.StorageProvider = new StorageProvider(
-                stateDb,
+                _api.TrieStore,
                 stateProvider,
                 getApi.LogManager);
-=======
-            IStorageProvider storageProvider = _api.StorageProvider = new StorageProvider(
-                _api.TrieStore,
-                _api.StateProvider,
-                _api.LogManager);
->>>>>>> 9d1b7cd2
 
             // blockchain processing
             BlockhashProvider blockhashProvider = new BlockhashProvider(
@@ -218,11 +180,7 @@
             if (_api.SealValidator == null) throw new StepDependencyException(nameof(_api.SealValidator));
 
             /* validation */
-<<<<<<< HEAD
             var headerValidator = setApi.HeaderValidator = CreateHeaderValidator();
-=======
-            IHeaderValidator headerValidator = _set.HeaderValidator = CreateHeaderValidator();
->>>>>>> 9d1b7cd2
 
             OmmersValidator ommersValidator = new OmmersValidator(
                 getApi.BlockTree,
@@ -230,27 +188,16 @@
                 getApi.LogManager);
 
             TxValidator txValidator = new TxValidator(getApi.SpecProvider.ChainId);
-
-<<<<<<< HEAD
+            
             var blockValidator = setApi.BlockValidator = new BlockValidator(
-=======
-            IBlockValidator blockValidator = _set.BlockValidator = new BlockValidator(
->>>>>>> 9d1b7cd2
                 txValidator,
                 headerValidator,
                 ommersValidator,
                 getApi.SpecProvider,
                 getApi.LogManager);
-            
-<<<<<<< HEAD
+                
             setApi.TxPoolInfoProvider = new TxPoolInfoProvider(stateReader, txPool);
-            
             var mainBlockProcessor = setApi.MainBlockProcessor = CreateBlockProcessor();
-=======
-            _api.TxPoolInfoProvider = new TxPoolInfoProvider(_api.StateReader, _api.TxPool);
-
-            IBlockProcessor mainBlockProcessor = _set.MainBlockProcessor = CreateBlockProcessor();
->>>>>>> 9d1b7cd2
 
             BlockchainProcessor blockchainProcessor = new BlockchainProcessor(
                 getApi.BlockTree,
@@ -290,14 +237,8 @@
             setApi.TxSender = new TxPoolSender(txPool, nonceReservingTxSealer, standardSealer);
 
             // TODO: possibly hide it (but need to confirm that NDM does not really need it)
-<<<<<<< HEAD
             var filterStore = setApi.FilterStore = new FilterStore();
             setApi.FilterManager = new FilterManager(filterStore, mainBlockProcessor, txPool, getApi.LogManager);
-=======
-            _api.FilterStore = new FilterStore();
-            _api.FilterManager = new FilterManager(_api.FilterStore, _api.MainBlockProcessor, _api.TxPool, _api.LogManager);
->>>>>>> 9d1b7cd2
-
             return Task.CompletedTask;
         }
         
