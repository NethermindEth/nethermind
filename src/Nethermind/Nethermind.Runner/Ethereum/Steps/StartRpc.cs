// SPDX-FileCopyrightText: 2022 Demerzel Solutions Limited
// SPDX-License-Identifier: LGPL-3.0-only

using System;
using System.IO;
using System.Linq;
using System.Threading;
using System.Threading.Tasks;
using Nethermind.Api;
using Nethermind.Api.Extensions;
using Nethermind.Api.Steps;
using Nethermind.Core;
using Nethermind.Core.Authentication;
using Nethermind.Init.Steps;
using Nethermind.JsonRpc;
using Nethermind.JsonRpc.Modules;
using Nethermind.JsonRpc.WebSockets;
using Nethermind.KeyStore.Config;
using Nethermind.Logging;
using Nethermind.Runner.JsonRpc;
<<<<<<< HEAD
using Nethermind.KeyStore.Config;
=======
using Nethermind.Sockets;
>>>>>>> 2e346112

namespace Nethermind.Runner.Ethereum.Steps;

[RunnerStepDependencies(typeof(InitializeNetwork), typeof(RegisterRpcModules), typeof(RegisterPluginRpcModules))]
<<<<<<< HEAD
public class StartRpc(INethermindApi api, IJsonRpcServiceConfigurer[] serviceConfigurers) : IStep
=======
public class StartRpc(INethermindApi api, IJsonRpcServiceConfigurer[] serviceConfigurers, IWebSocketsManager webSocketsManager) : IStep
>>>>>>> 2e346112
{
    public async Task Execute(CancellationToken cancellationToken)
    {
        IJsonRpcConfig jsonRpcConfig = api.Config<IJsonRpcConfig>();
        IKeyStoreConfig keyStoreConfig = api.Config<IKeyStoreConfig>();
        ILogger logger = api.LogManager.GetClassLogger();

        if (string.IsNullOrEmpty(jsonRpcConfig.JwtSecretFile))
            ConfigureJwtSecret(keyStoreConfig, jsonRpcConfig, logger);

        if (!jsonRpcConfig.Enabled)
        {
            if (logger.IsInfo) logger.Info("Json RPC is disabled");
            return;
        }

        IInitConfig initConfig = api.Config<IInitConfig>();
        IJsonRpcUrlCollection jsonRpcUrlCollection =
            new JsonRpcUrlCollection(api.LogManager, jsonRpcConfig, initConfig.WebSocketsEnabled);

        IRpcModuleProvider rpcModuleProvider = api.RpcModuleProvider!;

        JsonRpcService jsonRpcService = new(rpcModuleProvider, api.LogManager, jsonRpcConfig);
        IRpcAuthentication auth =
            jsonRpcConfig.UnsecureDevNoRpcAuthentication || !jsonRpcUrlCollection.Values.Any(u => u.IsAuthenticated)
                ? NoAuthentication.Instance
                : JwtAuthentication.FromFile(jsonRpcConfig.JwtSecretFile, api.Timestamper, logger);

        JsonRpcProcessor jsonRpcProcessor = new(
            jsonRpcService,
            jsonRpcConfig,
            api.FileSystem,
            api.LogManager,
            api.ProcessExit);

        if (initConfig.WebSocketsEnabled)
        {
            JsonRpcWebSocketsModule webSocketsModule = new(
                jsonRpcProcessor,
                jsonRpcService,
                api.JsonRpcLocalStats!,
                api.LogManager,
                api.EthereumJsonSerializer,
                jsonRpcUrlCollection,
                auth,
<<<<<<< HEAD
                _api.LogManager,
                serviceConfigurers);
=======
                jsonRpcConfig.MaxBatchResponseBodySize,
                jsonRpcConfig.WebSocketsProcessingConcurrency);
>>>>>>> 2e346112

            webSocketsManager!.AddModule(webSocketsModule, true);
        }

        Bootstrap.Instance.JsonRpcService = jsonRpcService;
        Bootstrap.Instance.LogManager = api.LogManager;
        Bootstrap.Instance.JsonSerializer = api.EthereumJsonSerializer;
        Bootstrap.Instance.JsonRpcLocalStats = api.JsonRpcLocalStats!;
        Bootstrap.Instance.JsonRpcAuthentication = auth;

        JsonRpcRunner? jsonRpcRunner = new(
            jsonRpcProcessor,
            jsonRpcUrlCollection,
            webSocketsManager!,
            api.ConfigProvider,
            auth,
            api.LogManager,
            serviceConfigurers,
            api.TxPool,
            api.SpecProvider,
            api.ReceiptFinder,
            api.BlockTree,
            api.SyncPeerPool,
            api.MainProcessingContext);

        await jsonRpcRunner.Start(cancellationToken).ContinueWith(x =>
        {
            if (x.IsFaulted && logger.IsError)
                logger.Error("Error during jsonRpc runner start", x.Exception);
        }, cancellationToken);

        JsonRpcIpcRunner jsonIpcRunner = new(jsonRpcProcessor, api.ConfigProvider,
            api.LogManager, api.JsonRpcLocalStats!, api.EthereumJsonSerializer, api.FileSystem);
        jsonIpcRunner.Start(cancellationToken);

#pragma warning disable 4014
        api.DisposeStack.Push(
            new Reactive.AnonymousDisposable(() => jsonRpcRunner.StopAsync())); // do not await
        api.DisposeStack.Push(jsonIpcRunner); // do not await
#pragma warning restore 4014
    }
    private static void ConfigureJwtSecret(IKeyStoreConfig keyStoreConfig, IJsonRpcConfig jsonRpcConfig, ILogger logger)
    {
        string newPath = Path.GetFullPath(Path.Join(keyStoreConfig.KeyStoreDirectory, "jwt-secret"));
        string oldPath = Path.GetFullPath("keystore/jwt-secret");
        jsonRpcConfig.JwtSecretFile = newPath;

        // check if jwt-secret file already exists in previous default directory
        if (!File.Exists(newPath) && File.Exists(oldPath))
        {
            try
            {
                File.Move(oldPath, newPath);

                if (logger.IsWarn) logger.Warn($"Moved JWT secret from {oldPath} to {newPath}");
            }
            catch (Exception ex)
            {
                if (logger.IsError) logger.Error($"Failed moving JWT secret to {newPath}.", ex);

                jsonRpcConfig.JwtSecretFile = oldPath;
            }
        }
    }
}<|MERGE_RESOLUTION|>--- conflicted
+++ resolved
@@ -18,20 +18,12 @@
 using Nethermind.KeyStore.Config;
 using Nethermind.Logging;
 using Nethermind.Runner.JsonRpc;
-<<<<<<< HEAD
-using Nethermind.KeyStore.Config;
-=======
 using Nethermind.Sockets;
->>>>>>> 2e346112
 
 namespace Nethermind.Runner.Ethereum.Steps;
 
 [RunnerStepDependencies(typeof(InitializeNetwork), typeof(RegisterRpcModules), typeof(RegisterPluginRpcModules))]
-<<<<<<< HEAD
-public class StartRpc(INethermindApi api, IJsonRpcServiceConfigurer[] serviceConfigurers) : IStep
-=======
 public class StartRpc(INethermindApi api, IJsonRpcServiceConfigurer[] serviceConfigurers, IWebSocketsManager webSocketsManager) : IStep
->>>>>>> 2e346112
 {
     public async Task Execute(CancellationToken cancellationToken)
     {
@@ -77,13 +69,8 @@
                 api.EthereumJsonSerializer,
                 jsonRpcUrlCollection,
                 auth,
-<<<<<<< HEAD
-                _api.LogManager,
-                serviceConfigurers);
-=======
                 jsonRpcConfig.MaxBatchResponseBodySize,
                 jsonRpcConfig.WebSocketsProcessingConcurrency);
->>>>>>> 2e346112
 
             webSocketsManager!.AddModule(webSocketsModule, true);
         }
