--- conflicted
+++ resolved
@@ -19,21 +19,12 @@
 using Nethermind.KeyStore.Config;
 using Nethermind.Logging;
 using Nethermind.Runner.JsonRpc;
-<<<<<<< HEAD
-using Nethermind.KeyStore.Config;
-
-namespace Nethermind.Runner.Ethereum.Steps;
-
-[RunnerStepDependencies(typeof(InitializeNetwork), typeof(RegisterRpcModules), typeof(RegisterPluginRpcModules))]
-public class StartRpc(INethermindApi api, IJsonRpcServiceConfigurer[] serviceConfigurers) : IStep
-=======
 using Nethermind.Sockets;
 
 namespace Nethermind.Runner.Ethereum.Steps;
 
 [RunnerStepDependencies(typeof(InitializeNetwork), typeof(RegisterRpcModules), typeof(RegisterPluginRpcModules), typeof(HiveStep))]
 public class StartRpc(INethermindApi api, IJsonRpcServiceConfigurer[] serviceConfigurers, IWebSocketsManager webSocketsManager) : IStep
->>>>>>> eee5ac23
 {
     public async Task Execute(CancellationToken cancellationToken)
     {
@@ -79,13 +70,8 @@
                 api.EthereumJsonSerializer,
                 jsonRpcUrlCollection,
                 auth,
-<<<<<<< HEAD
-                _api.LogManager,
-                serviceConfigurers);
-=======
                 jsonRpcConfig.MaxBatchResponseBodySize,
                 jsonRpcConfig.WebSocketsProcessingConcurrency);
->>>>>>> eee5ac23
 
             webSocketsManager!.AddModule(webSocketsModule, true);
         }
