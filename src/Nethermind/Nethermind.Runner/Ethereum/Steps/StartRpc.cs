//  Copyright (c) 2021 Demerzel Solutions Limited
//  This file is part of the Nethermind library.
// 
//  The Nethermind library is free software: you can redistribute it and/or modify
//  it under the terms of the GNU Lesser General Public License as published by
//  the Free Software Foundation, either version 3 of the License, or
//  (at your option) any later version.
// 
//  The Nethermind library is distributed in the hope that it will be useful,
//  but WITHOUT ANY WARRANTY; without even the implied warranty of
//  MERCHANTABILITY or FITNESS FOR A PARTICULAR PURPOSE. See the
//  GNU Lesser General Public License for more details.
// 
//  You should have received a copy of the GNU Lesser General Public License
//  along with the Nethermind. If not, see <http://www.gnu.org/licenses/>.
// 

using System.Threading;
using System.Threading.Tasks;
using Nethermind.Api;
using Nethermind.Core;
using Nethermind.Init.Steps;
using Nethermind.JsonRpc;
using Nethermind.JsonRpc.Authentication;
using Nethermind.JsonRpc.WebSockets;
using Nethermind.Logging;
using Nethermind.Runner.JsonRpc;
using Nethermind.Serialization.Json;

namespace Nethermind.Runner.Ethereum.Steps
{
    [RunnerStepDependencies(typeof(InitializeNetwork), typeof(RegisterRpcModules))]
    public class StartRpc : IStep
    {
        private readonly INethermindApi _api;

        public StartRpc(INethermindApi api)
        {
            _api = api;
        }

        public async Task Execute(CancellationToken cancellationToken)
        {
            IJsonRpcConfig jsonRpcConfig = _api.Config<IJsonRpcConfig>();
            ILogger logger = _api.LogManager.GetClassLogger();

            if (jsonRpcConfig.Enabled)
            {
                IInitConfig initConfig = _api.Config<IInitConfig>();
                IJsonRpcUrlCollection jsonRpcUrlCollection =
                    new JsonRpcUrlCollection(_api.LogManager, jsonRpcConfig, initConfig.WebSocketsEnabled);

                JsonRpcLocalStats jsonRpcLocalStats = new(
                    _api.Timestamper,
                    jsonRpcConfig,
                    _api.LogManager);

<<<<<<< HEAD
                JsonRpcService jsonRpcService = new(_api.RpcModuleProvider, _api.LogManager, jsonRpcConfig);
=======

                JsonRpcService jsonRpcService = new(_api.RpcModuleProvider!, _api.LogManager, jsonRpcConfig);
>>>>>>> 93a07994
                IJsonSerializer jsonSerializer = CreateJsonSerializer(jsonRpcService);

                JsonRpcProcessor jsonRpcProcessor = new(
                    jsonRpcService,
                    jsonSerializer,
                    jsonRpcConfig,
                    _api.FileSystem,
                    _api.LogManager);

                if (initConfig.WebSocketsEnabled)
                {
                    JsonRpcWebSocketsModule webSocketsModule = new(jsonRpcProcessor, jsonRpcService, jsonRpcLocalStats,
                        _api.LogManager, jsonSerializer, jsonRpcUrlCollection);
                    _api.WebSocketsManager!.AddModule(webSocketsModule, true);
                }

                Bootstrap.Instance.JsonRpcService = jsonRpcService;
                Bootstrap.Instance.LogManager = _api.LogManager;
                Bootstrap.Instance.JsonSerializer = jsonSerializer;
                Bootstrap.Instance.JsonRpcLocalStats = jsonRpcLocalStats;
                JsonRpcRunner? jsonRpcRunner = new(
                    jsonRpcProcessor,
                    jsonRpcUrlCollection,
                    _api.WebSocketsManager!,
                    _api.ConfigProvider,
                    _api.LogManager,
                    _api);

                await jsonRpcRunner.Start(cancellationToken).ContinueWith(x =>
                {
                    if (x.IsFaulted && logger.IsError)
                        logger.Error("Error during jsonRpc runner start", x.Exception);
                }, cancellationToken);

                JsonRpcIpcRunner jsonIpcRunner = new(jsonRpcProcessor, jsonRpcService, _api.ConfigProvider,
                    _api.LogManager, jsonRpcLocalStats, jsonSerializer, _api.FileSystem);
                jsonIpcRunner.Start(cancellationToken);

#pragma warning disable 4014
                _api.DisposeStack.Push(
                    new Reactive.AnonymousDisposable(() => jsonRpcRunner.StopAsync())); // do not await
                _api.DisposeStack.Push(jsonIpcRunner); // do not await
#pragma warning restore 4014
            }
            else
            {
                if (logger.IsInfo) logger.Info("Json RPC is disabled");
            }
        }

        private IJsonSerializer CreateJsonSerializer(JsonRpcService jsonRpcService)
        {
            IJsonSerializer serializer = new EthereumJsonSerializer();
            serializer.RegisterConverters(jsonRpcService.Converters);
            return serializer;
        }
    }
}<|MERGE_RESOLUTION|>--- conflicted
+++ resolved
@@ -55,12 +55,8 @@
                     jsonRpcConfig,
                     _api.LogManager);
 
-<<<<<<< HEAD
-                JsonRpcService jsonRpcService = new(_api.RpcModuleProvider, _api.LogManager, jsonRpcConfig);
-=======
+                JsonRpcService jsonRpcService = new(_api.RpcModuleProvider!, _api.LogManager, jsonRpcConfig);
 
-                JsonRpcService jsonRpcService = new(_api.RpcModuleProvider!, _api.LogManager, jsonRpcConfig);
->>>>>>> 93a07994
                 IJsonSerializer jsonSerializer = CreateJsonSerializer(jsonRpcService);
 
                 JsonRpcProcessor jsonRpcProcessor = new(
