--- conflicted
+++ resolved
@@ -47,13 +47,8 @@
     {
         // Environment.SetEnvironmentVariable("io.netty.allocator.pageSize", "8192");
         private const uint PageSize = 8192;
-<<<<<<< HEAD
-
-        public static ulong Estimate(uint cpuCount, int arenaOrder)
-=======
         
         public static long Estimate(uint cpuCount, int arenaOrder)
->>>>>>> d372ddae
         {
             // do not remember why there is 2 in front
             return 2L * cpuCount * (1L << arenaOrder) * PageSize;
