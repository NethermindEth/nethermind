--- conflicted
+++ resolved
@@ -17,11 +17,7 @@
 using System;
 using System.Threading;
 using System.Threading.Tasks;
-<<<<<<< HEAD
 using Nethermind.Api;
-=======
-using Nethermind.Runner.Ethereum.Api;
->>>>>>> 4dcde29e
 using Nethermind.Runner.Hive;
 
 namespace Nethermind.Runner.Ethereum.Steps
@@ -43,10 +39,6 @@
             if (hiveEnabled)
             {
                 if (_api.BlockTree == null) throw new StepDependencyException(nameof(_api.BlockTree));
-<<<<<<< HEAD
-                HiveRunner hiveRunner = new HiveRunner(_api.BlockTree, _api.ConfigProvider, _api.LogManager.GetClassLogger());
-=======
-                if (_api.EthereumJsonSerializer == null) throw new StepDependencyException(nameof(_api.EthereumJsonSerializer));
 
                 HiveRunner hiveRunner = new HiveRunner(
                     _api.BlockTree,
@@ -55,8 +47,6 @@
                     _api.LogManager.GetClassLogger(),
                     _api.FileSystem
                 );
-
->>>>>>> 4dcde29e
                 await hiveRunner.Start(cancellationToken);
             }
         }
