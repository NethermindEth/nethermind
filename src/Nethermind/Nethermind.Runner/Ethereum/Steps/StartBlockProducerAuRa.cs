--- conflicted
+++ resolved
@@ -143,8 +143,7 @@
 
         protected override TxPoolTxSource CreateTxPoolTxSource(ReadOnlyTxProcessingEnv processingEnv, ReadOnlyTxProcessorSource readOnlyTxProcessorSource)
         {
-<<<<<<< HEAD
-            Address? txPriorityContractAddress = _auraConfig?.TxPriorityContractAddress;
+            Address.TryParse(_auraConfig?.TxPriorityContractAddress, out Address? txPriorityContractAddress);
             bool usesTxPriorityContract = txPriorityContractAddress != null;
             
             if (usesTxPriorityContract)
@@ -160,16 +159,12 @@
             }
 
             if (usesTxPriorityLocalData || usesTxPriorityLocalData)
-=======
-            var comparer = TxPriorityContract.DestinationMethodComparer.Instance;
-            Address.TryParse(_auraConfig?.TxPriorityContractAddress, out Address? txPriorityContractAddress);
-            if (txPriorityContractAddress != null)
->>>>>>> 1ba10fbf
             {
                 DictionaryContractDataStore<TxPriorityContract.Destination> minGasPricesContractDataStore = new DictionaryContractDataStore<TxPriorityContract.Destination>(
                     new TxPriorityContract.DestinationSortedListContractDataStoreCollection(),
                     _txPriorityContract?.MinGasPrices,
                     _api.MainBlockProcessor,
+                    _api.LogManager,
                     _localDataSource?.GetMinGasPricesLocalDataSource());
 
                 _minGasPricesContractDataStore = minGasPricesContractDataStore;
@@ -180,12 +175,14 @@
                     new HashSetContractDataStoreCollection<Address>(),
                     _txPriorityContract?.SendersWhitelist,
                     blockProcessor,
+                    _api.LogManager,
                     _localDataSource?.GetWhitelistLocalDataSource());
                 
                 DictionaryContractDataStore<TxPriorityContract.Destination> prioritiesContractDataStore = new DictionaryContractDataStore<TxPriorityContract.Destination>(
                     new TxPriorityContract.DestinationSortedListContractDataStoreCollection(),
                     _txPriorityContract?.Priorities,
                     blockProcessor,
+                    _api.LogManager,
                     _localDataSource?.GetPrioritiesLocalDataSource());
                 
                 _api.DisposeStack.Push(whitelistContractDataStore);
