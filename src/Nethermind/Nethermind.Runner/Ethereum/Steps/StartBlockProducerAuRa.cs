﻿//  Copyright (c) 2018 Demerzel Solutions Limited
//  This file is part of the Nethermind library.
// 
//  The Nethermind library is free software: you can redistribute it and/or modify
//  it under the terms of the GNU Lesser General Public License as published by
//  the Free Software Foundation, either version 3 of the License, or
//  (at your option) any later version.
// 
//  The Nethermind library is distributed in the hope that it will be useful,
//  but WITHOUT ANY WARRANTY; without even the implied warranty of
//  MERCHANTABILITY or FITNESS FOR A PARTICULAR PURPOSE. See the
//  GNU Lesser General Public License for more details.
// 
//  You should have received a copy of the GNU Lesser General Public License
//  along with the Nethermind. If not, see <http://www.gnu.org/licenses/>.

using System;
using System.Collections.Generic;
using System.Linq;
using Nethermind.Abi;
using Nethermind.Blockchain;
using Nethermind.Blockchain.Processing;
using Nethermind.Consensus;
using Nethermind.Consensus.AuRa;
using Nethermind.Consensus.AuRa.Config;
using Nethermind.Consensus.AuRa.Contracts;
using Nethermind.Consensus.AuRa.Transactions;
using Nethermind.Consensus.AuRa.Validators;
using Nethermind.Consensus.Transactions;
using Nethermind.Core;
using Nethermind.Crypto;
using Nethermind.Db;
using Nethermind.Evm;
using Nethermind.Logging;
using Nethermind.Runner.Ethereum.Context;
using Nethermind.Facade.Transactions;
using Nethermind.Int256;
using Nethermind.Specs.ChainSpecStyle;
using Nethermind.TxPool;

namespace Nethermind.Runner.Ethereum.Steps
{
    [RunnerStepDependencies(typeof(InitializeNetwork), typeof(SetupKeyStore))]
    public class StartBlockProducerAuRa : StartBlockProducer
    {
        private readonly AuRaEthereumRunnerContext _context;
        private IAuraConfig? _auraConfig;
        private IAuRaValidator? _validator;

        public StartBlockProducerAuRa(AuRaEthereumRunnerContext context) : base(context)
        {
            _context = context;
        }

        protected override void BuildProducer()
        {
            if (_context.Signer == null) throw new StepDependencyException(nameof(_context.Signer));
            if (_context.ChainSpec == null) throw new StepDependencyException(nameof(_context.ChainSpec));

            _auraConfig = _context.Config<IAuraConfig>();
            ILogger logger = _context.LogManager.GetClassLogger();
            if (logger.IsWarn) logger.Warn("Starting AuRa block producer & sealer");

            IAuRaStepCalculator stepCalculator = new AuRaStepCalculator(_context.ChainSpec.AuRa.StepDuration, _context.Timestamper, _context.LogManager);
            BlockProducerContext producerContext = GetProducerChain();
            _context.BlockProducer = new AuRaBlockProducer(
                producerContext.TxSource,
                producerContext.ChainProcessor,
                producerContext.ReadOnlyStateProvider,
                _context.Sealer,
                _context.BlockTree,
                _context.BlockProcessingQueue,
                _context.Timestamper,
                stepCalculator,
                _context.ReportingValidator,
                _auraConfig,
                CreateGasLimitCalculator(producerContext.ReadOnlyTxProcessorSource),
                _context.LogManager);
        }

        protected override BlockProcessor CreateBlockProcessor(
            ReadOnlyTxProcessingEnv readOnlyTxProcessingEnv,
            ReadOnlyTxProcessorSource readOnlyTxProcessorSource,
            IReadOnlyDbProvider readOnlyDbProvider)
        {
            if (_context.RewardCalculatorSource == null) throw new StepDependencyException(nameof(_context.RewardCalculatorSource));
            if (_context.ValidatorStore == null) throw new StepDependencyException(nameof(_context.ValidatorStore));
            if (_context.ChainSpec == null) throw new StepDependencyException(nameof(_context.ChainSpec));
            if (_context.BlockTree == null) throw new StepDependencyException(nameof(_context.BlockTree));
            if (_context.Signer == null) throw new StepDependencyException(nameof(_context.Signer));

            var chainSpecAuRa = _context.ChainSpec.AuRa;

            _validator = new AuRaValidatorFactory(
                    readOnlyTxProcessingEnv.StateProvider,
                    _context.AbiEncoder,
                    readOnlyTxProcessingEnv.TransactionProcessor,
                    readOnlyTxProcessorSource,
                    readOnlyTxProcessingEnv.BlockTree,
                    _context.ReceiptStorage,
                    _context.ValidatorStore,
                    _context.FinalizationManager,
                    NullTxSender.Instance,
                    NullTxPool.Instance,
                    _context.LogManager,
                    _context.Signer,
                    _context.ReportingContractValidatorCache,
                    chainSpecAuRa.PosdaoTransition,
                    true)
                .CreateValidatorProcessor(chainSpecAuRa.Validators, _context.BlockTree.Head?.Header);

            if (_validator is IDisposable disposableValidator)
            {
                _context.DisposeStack.Push(disposableValidator);
            }

            return new AuRaBlockProcessor(
                _context.SpecProvider,
                _context.BlockValidator,
                _context.RewardCalculatorSource.Get(readOnlyTxProcessingEnv.TransactionProcessor),
                readOnlyTxProcessingEnv.TransactionProcessor,
                readOnlyDbProvider.StateDb,
                readOnlyDbProvider.CodeDb,
                readOnlyTxProcessingEnv.StateProvider,
                readOnlyTxProcessingEnv.StorageProvider,
                _context.TxPool,
                _context.ReceiptStorage,
                _context.LogManager,
                readOnlyTxProcessingEnv.BlockTree,
                GetTxPermissionFilter(readOnlyTxProcessingEnv, readOnlyTxProcessorSource),
<<<<<<< HEAD
                CreateGasLimitCalculator(readOnlyTxProcessorSource)) {AuRaValidator = _validator};
=======
                CreateGasLimitCalculator(readOnlyTxProcessorSource) as AuRaContractGasLimitOverride)
            {
                AuRaValidator = _validator
            };
>>>>>>> bc21bfee
        }

        protected override ITxSource CreateTxSourceForProducer(ReadOnlyTxProcessingEnv processingEnv, ReadOnlyTxProcessorSource readOnlyTxProcessorSource)
        {
            bool CheckAddPosdaoTransactions(IList<ITxSource> list, long auRaPosdaoTransition)
            {
                if (auRaPosdaoTransition < AuRaParameters.TransitionDisabled && _validator is ITxSource validatorSource)
                {
                    list.Insert(0, validatorSource);
                    return true;
                }

                return false;
            }

            bool CheckAddRandomnessTransactions(IList<ITxSource> list, IDictionary<long, Address> randomnessContractAddress, ISigner signer)
            {
                IList<IRandomContract> GetRandomContracts(
                    IDictionary<long, Address> randomnessContractAddressPerBlock,
                    IAbiEncoder abiEncoder,
                    IReadOnlyTransactionProcessorSource txProcessorSource,
                    ISigner signer) =>
                    randomnessContractAddressPerBlock
                        .Select(kvp => new RandomContract(
                            abiEncoder,
                            kvp.Value,
                            txProcessorSource,
                            kvp.Key,
                            signer))
                        .ToArray<IRandomContract>();

                if (randomnessContractAddress?.Any() == true)
                {
                    var randomContractTxSource = new RandomContractTxSource(
                        GetRandomContracts(randomnessContractAddress, _context.AbiEncoder,
                            readOnlyTxProcessorSource,
                            signer),
                        new EciesCipher(_context.CryptoRandom),
                        _context.NodeKey,
                        _context.CryptoRandom);

                    list.Insert(0, randomContractTxSource);
                    return true;
                }

                return false;
            }

            if (_context.ChainSpec == null) throw new StepDependencyException(nameof(_context.ChainSpec));
            if (_context.BlockTree == null) throw new StepDependencyException(nameof(_context.BlockTree));
            if (_context.Signer == null) throw new StepDependencyException(nameof(_context.Signer));

            IList<ITxSource> txSources = new List<ITxSource> {base.CreateTxSourceForProducer(processingEnv, readOnlyTxProcessorSource)};
            bool needSigner = false;

            needSigner |= CheckAddPosdaoTransactions(txSources, _context.ChainSpec.AuRa.PosdaoTransition);
            needSigner |= CheckAddRandomnessTransactions(txSources, _context.ChainSpec.AuRa.RandomnessContractAddress, _context.Signer);

            ITxSource txSource = txSources.Count > 1 ? new CompositeTxSource(txSources.ToArray()) : txSources[0];

            if (needSigner)
            {
                TxSealer transactionSealer = new TxSealer(_context.Signer, _context.Timestamper);
                txSource = new GeneratedTxSourceSealer(txSource, transactionSealer, processingEnv.StateReader, _context.LogManager);
            }

            var txPermissionFilter = GetTxPermissionFilter(processingEnv, readOnlyTxProcessorSource);
            if (txPermissionFilter != null)
            {
                txSource = new FilteredTxSource(txSource, txPermissionFilter);
            }

            return txSource;
        }

        protected override ITxFilter CreateGasPriceTxFilter(ReadOnlyTxProcessorSource readOnlyTxProcessorSource)
        {
            ITxFilter gasPriceTxFilter = base.CreateGasPriceTxFilter(readOnlyTxProcessorSource);
            Address? registrar = _context.ChainSpec?.Parameters.Registrar;
            return registrar != null 
                ? new TxCertifierFilter(
                    new CertifierContract(_context.AbiEncoder, registrar, readOnlyTxProcessorSource),
                    gasPriceTxFilter,
                    _context.LogManager) 
                : gasPriceTxFilter;
        }
        
        private ITxFilter? GetTxPermissionFilter(
            ReadOnlyTxProcessingEnv environment,
            ReadOnlyTxProcessorSource readOnlyTxProcessorSource)
        {
            if (_context.ChainSpec == null) throw new StepDependencyException(nameof(_context.ChainSpec));

            if (_context.ChainSpec.Parameters.TransactionPermissionContract != null)
            {
                var txPermissionFilter = new PermissionBasedTxFilter(
                    new VersionedTransactionPermissionContract(_context.AbiEncoder,
                        _context.ChainSpec.Parameters.TransactionPermissionContract,
                        _context.ChainSpec.Parameters.TransactionPermissionContractTransition ?? 0,
                        readOnlyTxProcessorSource,
                        _context.TransactionPermissionContractVersions),
                    _context.TxFilterCache,
                    environment.StateProvider,
                    _context.LogManager);

                return txPermissionFilter;
            }

            return null;
        }

        private IGasLimitCalculator CreateGasLimitCalculator(ReadOnlyTxProcessorSource readOnlyTxProcessorSource)
        {
            if (_context.ChainSpec == null) throw new StepDependencyException(nameof(_context.ChainSpec));
            var blockGasLimitContractTransitions = _context.ChainSpec.AuRa.BlockGasLimitContractTransitions;

            IGasLimitCalculator gasLimitCalculator =
                new TargetAdjustedGasLimitCalculator(_context.SpecProvider, _context.Config<IMiningConfig>());
            if (blockGasLimitContractTransitions?.Any() == true)
            {
                AuRaContractGasLimitOverride auRaContractGasLimitOverride =
                    new AuRaContractGasLimitOverride(
                        blockGasLimitContractTransitions.Select(blockGasLimitContractTransition =>
                                new BlockGasLimitContract(
                                    _context.AbiEncoder,
                                    blockGasLimitContractTransition.Value,
                                    blockGasLimitContractTransition.Key,
                                    readOnlyTxProcessorSource))
                            .ToArray<IBlockGasLimitContract>(),
                        _context.GasLimitCalculatorCache,
                        _auraConfig?.Minimum2MlnGasPerBlockWhenUsingBlockGasLimitContract == true,
                        gasLimitCalculator,
                        _context.LogManager);

                gasLimitCalculator = auRaContractGasLimitOverride;
            }

            return gasLimitCalculator;
        }
    }
}<|MERGE_RESOLUTION|>--- conflicted
+++ resolved
@@ -128,14 +128,10 @@
                 _context.LogManager,
                 readOnlyTxProcessingEnv.BlockTree,
                 GetTxPermissionFilter(readOnlyTxProcessingEnv, readOnlyTxProcessorSource),
-<<<<<<< HEAD
-                CreateGasLimitCalculator(readOnlyTxProcessorSource)) {AuRaValidator = _validator};
-=======
                 CreateGasLimitCalculator(readOnlyTxProcessorSource) as AuRaContractGasLimitOverride)
             {
                 AuRaValidator = _validator
             };
->>>>>>> bc21bfee
         }
 
         protected override ITxSource CreateTxSourceForProducer(ReadOnlyTxProcessingEnv processingEnv, ReadOnlyTxProcessorSource readOnlyTxProcessorSource)
