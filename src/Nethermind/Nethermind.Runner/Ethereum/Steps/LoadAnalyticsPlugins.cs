--- conflicted
+++ resolved
@@ -124,11 +124,6 @@
             {
                 if (cancellationToken.IsCancellationRequested)
                 {
-<<<<<<< HEAD
-                    _logger.Warn($"Loading assembly {path}");
-                    Assembly assembly = Assembly.LoadFile(Path.Combine(AppDomain.CurrentDomain.BaseDirectory!, path));
-                    foreach (Type type in assembly.GetTypes())
-=======
                     break;
                 }
                 
@@ -138,7 +133,6 @@
                 {
                     AnalyticsLoaderAttribute? loader = type.GetCustomAttribute<AnalyticsLoaderAttribute>();
                     if (loader != null)
->>>>>>> e1efc43d
                     {
                         if(_logger.IsWarn) _logger.Warn($"Activating plugin {type.Name} from {path} {new FileInfo(path).CreationTime}");
                         IAnalyticsPluginLoader? pluginLoader = Activator.CreateInstance(type) as IAnalyticsPluginLoader;
